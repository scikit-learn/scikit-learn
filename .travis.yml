--- conflicted
+++ resolved
@@ -42,7 +42,6 @@
     # It also runs tests requiring Pandas and PyAMG
     - env: DISTRIB="conda" PYTHON_VERSION="3.6.2" INSTALL_MKL="true"
            NUMPY_VERSION="1.13.1" SCIPY_VERSION="0.19.1" PANDAS_VERSION="0.20.3"
-<<<<<<< HEAD
            CYTHON_VERSION="0.26.1" PYAMG_VERSION="3.3.2" COVERAGE=true
            CHECK_PYTEST_SOFT_DEPENDENCY="true" MATPLOTLIB_VERSION="2.0.2"
     # This environment use pytest to run the tests. It uses the newest
@@ -50,23 +49,13 @@
     - env: USE_PYTEST="true" DISTRIB="conda" PYTHON_VERSION="3.6.1"
            INSTALL_MKL="true" NUMPY_VERSION="1.12.1" SCIPY_VERSION="0.19.0"
            PANDAS_VERSION="0.20.1" CYTHON_VERSION="0.25.2"
-           MATPLOTLIB_VERSION="2.0.2"
+           TEST_DOCSTRINGS="true" MATPLOTLIB_VERSION="2.0.2"
     # This environment tests the newest supported Anaconda release (4.4.0)
     # It also runs tests requiring Pandas.
     - env: DISTRIB="conda" PYTHON_VERSION="3.6.1" INSTALL_MKL="true"
            NUMPY_VERSION="1.12.1" SCIPY_VERSION="0.19.0" PANDAS_VERSION="0.20.1"
            CYTHON_VERSION="0.25.2" MATPLOTLIB_VERSION="2.0.2" COVERAGE=true
-=======
-           CYTHON_VERSION="0.26.1" COVERAGE=true MATPLOTLIB_VERSION="2.0.2"
       if: type != cron
-    # This environment use pytest to run the tests. It uses the newest
-    # supported Anaconda release (5.0.0). It also runs tests requiring Pandas.
-    - env: USE_PYTEST="true" DISTRIB="conda" PYTHON_VERSION="3.6.2"
-           INSTALL_MKL="true" NUMPY_VERSION="1.13.1" SCIPY_VERSION="0.19.1"
-           PANDAS_VERSION="0.20.3" CYTHON_VERSION="0.26.1" MATPLOTLIB_VERSION="2.0.2"
-           TEST_DOCSTRINGS="true"
-      if: type != cron
->>>>>>> 17628e01
     # flake8 linting on diff wrt common ancestor with upstream/master
     - env: RUN_FLAKE8="true" SKIP_TESTS="true"
            DISTRIB="conda" PYTHON_VERSION="3.5" INSTALL_MKL="true"
