# make it explicit that we favor the new container-based travis workers
language: python

cache:
  apt: true
  directories:
  - $HOME/.cache/pip
  - $HOME/.ccache

dist: xenial

env:
  global:
    # Directory where tests are run from
    - TEST_DIR=/tmp/sklearn
    - OMP_NUM_THREADS=4
    - OPENBLAS_NUM_THREADS=4

matrix:
  include:
<<<<<<< HEAD
    # This environment tests that scikit-learn can be built against
    # versions of numpy, scipy with ATLAS that comes with Ubuntu Trusty 14.04
    # i.e. numpy 1.8.2 and scipy 0.13.3
    - env: DISTRIB="ubuntu" PYTHON_VERSION="2.7" CYTHON_VERSION="0.23.5"
           COVERAGE=true
      if: type != cron
      addons:
        apt:
          packages:
            # these only required by the DISTRIB="ubuntu" builds:
            - python-scipy
            - libatlas3-base
            - libatlas-dev
    # Python 3.4 build
    - env: DISTRIB="conda" PYTHON_VERSION="3.4" INSTALL_MKL="false"
           NUMPY_VERSION="1.10.4" SCIPY_VERSION="0.16.1" CYTHON_VERSION="0.25.2"
           COVERAGE=true MATPLOTLIB_VERSION="2.0.2"
      if: type != cron
    # This environment tests the newest supported Anaconda release (5.0.0)
    # It also runs tests requiring Pandas and PyAMG
    - env: DISTRIB="conda" PYTHON_VERSION="3.6.2" INSTALL_MKL="true"
           NUMPY_VERSION="1.13.1" SCIPY_VERSION="0.19.1" PANDAS_VERSION="0.20.3"
           CYTHON_VERSION="0.26.1" PYAMG_VERSION="3.3.2" COVERAGE=true
           CHECK_PYTEST_SOFT_DEPENDENCY="true" MATPLOTLIB_VERSION="2.0.2"
      if: type != cron
    # flake8 linting on diff wrt common ancestor with upstream/master
    - env: RUN_FLAKE8="true" SKIP_TESTS="true"
           DISTRIB="conda" PYTHON_VERSION="3.5" INSTALL_MKL="true"
           NUMPY_VERSION="1.13.1" SCIPY_VERSION="0.19.1"
           CYTHON_VERSION="0.26.1"
      if: type != cron
    # This environment tests scikit-learn against numpy and scipy master
=======
    # Linux environment to test scikit-learn against numpy and scipy master
>>>>>>> a5b68942
    # installed from their CI wheels in a virtualenv with the Python
    # interpreter provided by travis.
    -  python: 3.7
       env: CHECK_WARNINGS="true"
       if: type = cron OR commit_message =~ /\[scipy-dev\]/

install: source build_tools/travis/install.sh
script:
  - bash build_tools/travis/test_script.sh
  - bash build_tools/travis/test_docs.sh
  - bash build_tools/travis/test_pytest_soft_dependency.sh
after_success: source build_tools/travis/after_success.sh
notifications:
  webhooks:
    urls:
      - https://webhooks.gitter.im/e/4ffabb4df010b70cd624
    on_success: change  # options: [always|never|change] default: always
    on_failure: always  # options: [always|never|change] default: always
    on_start: never     # options: [always|never|change] default: always<|MERGE_RESOLUTION|>--- conflicted
+++ resolved
@@ -18,42 +18,7 @@
 
 matrix:
   include:
-<<<<<<< HEAD
-    # This environment tests that scikit-learn can be built against
-    # versions of numpy, scipy with ATLAS that comes with Ubuntu Trusty 14.04
-    # i.e. numpy 1.8.2 and scipy 0.13.3
-    - env: DISTRIB="ubuntu" PYTHON_VERSION="2.7" CYTHON_VERSION="0.23.5"
-           COVERAGE=true
-      if: type != cron
-      addons:
-        apt:
-          packages:
-            # these only required by the DISTRIB="ubuntu" builds:
-            - python-scipy
-            - libatlas3-base
-            - libatlas-dev
-    # Python 3.4 build
-    - env: DISTRIB="conda" PYTHON_VERSION="3.4" INSTALL_MKL="false"
-           NUMPY_VERSION="1.10.4" SCIPY_VERSION="0.16.1" CYTHON_VERSION="0.25.2"
-           COVERAGE=true MATPLOTLIB_VERSION="2.0.2"
-      if: type != cron
-    # This environment tests the newest supported Anaconda release (5.0.0)
-    # It also runs tests requiring Pandas and PyAMG
-    - env: DISTRIB="conda" PYTHON_VERSION="3.6.2" INSTALL_MKL="true"
-           NUMPY_VERSION="1.13.1" SCIPY_VERSION="0.19.1" PANDAS_VERSION="0.20.3"
-           CYTHON_VERSION="0.26.1" PYAMG_VERSION="3.3.2" COVERAGE=true
-           CHECK_PYTEST_SOFT_DEPENDENCY="true" MATPLOTLIB_VERSION="2.0.2"
-      if: type != cron
-    # flake8 linting on diff wrt common ancestor with upstream/master
-    - env: RUN_FLAKE8="true" SKIP_TESTS="true"
-           DISTRIB="conda" PYTHON_VERSION="3.5" INSTALL_MKL="true"
-           NUMPY_VERSION="1.13.1" SCIPY_VERSION="0.19.1"
-           CYTHON_VERSION="0.26.1"
-      if: type != cron
-    # This environment tests scikit-learn against numpy and scipy master
-=======
     # Linux environment to test scikit-learn against numpy and scipy master
->>>>>>> a5b68942
     # installed from their CI wheels in a virtualenv with the Python
     # interpreter provided by travis.
     -  python: 3.7
