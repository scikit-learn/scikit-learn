--- conflicted
+++ resolved
@@ -146,10 +146,6 @@
                             double alpha, double beta,
                             np.ndarray[DOUBLE, ndim=2] Q,
                             np.ndarray[DOUBLE, ndim=1] q,
-<<<<<<< HEAD
-                            np.ndarray[DOUBLE, ndim=2] X,
-=======
->>>>>>> 8ff35e0f
                             np.ndarray[DOUBLE, ndim=1] y,
                             int maxit, double tol):
     """Cython version of the coordinate descent algorithm
@@ -167,21 +163,11 @@
     """
 
     # get the data information into easy vars
-<<<<<<< HEAD
-    cdef unsigned int n_samples = X.shape[0]
-    cdef unsigned int n_features = q.size
+    cdef unsigned int n_samples = y.shape[0]
+    cdef unsigned int n_features = Q.shape[0]
 
     # initial value "Q w" which will be kept of up to date in the interations
     cdef np.ndarray[DOUBLE, ndim=1] H = np.dot(Q, w)
-    # keep also residual up to date for dual gap computation
-    cdef np.ndarray[DOUBLE, ndim=1] R = y - np.dot(X, w)
-=======
-    cdef unsigned int n_samples = y.shape[0]
-    cdef unsigned int n_features = Q.shape[0]
-
-    # initial value "Q w" which will be kept of up to date in the interations
-    cdef np.ndarray[DOUBLE, ndim=1] H = np.dot(Q, w)
->>>>>>> 8ff35e0f
 
     cdef double tmp
     cdef double w_ii
@@ -193,12 +179,8 @@
     cdef unsigned int ii
     cdef unsigned int n_iter
 
-<<<<<<< HEAD
-    tol = tol * linalg.norm(y) ** 2
-=======
     cdef double y_norm2 = linalg.norm(y) ** 2
     tol = tol * y_norm2
->>>>>>> 8ff35e0f
 
     for n_iter in range(maxit):
         w_max = 0.0
@@ -234,36 +216,11 @@
             if w[ii] > w_max:
                 w_max = w[ii]
 
-<<<<<<< HEAD
-            if d_w_ii > 0: # update R
-                daxpy(n_samples, w_ii - w[ii],
-                      <DOUBLE*>(X.data + ii * n_samples * sizeof(DOUBLE)), 1,
-                      <DOUBLE*>R.data, 1)
-
-=======
->>>>>>> 8ff35e0f
         if w_max == 0.0 or d_w_max / w_max < d_w_tol or n_iter == maxit - 1:
             # the biggest coordinate update of this iteration was smaller than
             # the tolerance: check the duality gap as ultimate stopping
             # criterion
 
-<<<<<<< HEAD
-            dual_norm_XtA = linalg.norm(q - H - beta * w, np.inf)
-            # TODO: use squared L2 norm directly
-            R_norm = linalg.norm(R)
-            w_norm = linalg.norm(w, 2)
-            if (dual_norm_XtA > alpha):
-                const =  alpha / dual_norm_XtA
-                A_norm = R_norm * const
-                gap = 0.5 * (R_norm**2 + A_norm**2)
-            else:
-                const = 1.0
-                gap = R_norm**2
-
-            gap += alpha * linalg.norm(w, 1) \
-                   - const * np.sum(y**2) \
-                   + const * np.dot(w, q) + \
-=======
             q_dot_w = np.dot(w, q)
             dual_norm_XtA = linalg.norm(q - H - beta * w, np.inf)
             R_norm2 = y_norm2 + np.sum(w * H) - 2.0 * q_dot_w
@@ -279,7 +236,6 @@
             gap += alpha * linalg.norm(w, 1) \
                    - const * y_norm2 \
                    + const * q_dot_w + \
->>>>>>> 8ff35e0f
                   0.5 * beta * (1 + const**2) * (w_norm**2)
 
             if gap < tol:
