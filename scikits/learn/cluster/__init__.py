--- conflicted
+++ resolved
@@ -1,17 +1,3 @@
-<<<<<<< HEAD
-"""
-Clustering algorithms
-"""
-from .spectral import spectral_clustering, SpectralClustering
-from .mean_shift_ import mean_shift, MeanShift, estimate_bandwidth, \
-     get_bin_seeds
-from .affinity_propagation_ import affinity_propagation, AffinityPropagation
-from .hierarchical import ward_tree, Ward, WardAgglomeration
-from .power_iteration import power_iteration_clustering
-from .k_means_ import k_means, KMeans, MiniBatchKMeans
-from .dbscan_ import dbscan, DBSCAN
-=======
 import warnings
 warnings.warn('scikits.learn is deprecated, please use sklearn')
-from sklearn.cluster import *
->>>>>>> d36c2acf
+from sklearn.cluster import *