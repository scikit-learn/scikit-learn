"""
Matrix decomposition algorithms
"""

from .nmf import NMF, ProjectedGradientNMF
from .pca import PCA, RandomizedPCA, ProbabilisticPCA
from .kernel_pca import KernelPCA
from .sparse_pca import SparsePCA, MiniBatchSparsePCA
from .fastica_ import FastICA, fastica
<<<<<<< HEAD
from .dict_learning import DictionaryLearning, DictionaryLearningOnline
from .kmeans_coder import KMeansCoder
=======
from .dict_learning import dict_learning, dict_learning_online, \
                           DictionaryLearning, DictionaryLearningOnline
>>>>>>> 6bc73944
<|MERGE_RESOLUTION|>--- conflicted
+++ resolved
@@ -7,10 +7,5 @@
 from .kernel_pca import KernelPCA
 from .sparse_pca import SparsePCA, MiniBatchSparsePCA
 from .fastica_ import FastICA, fastica
-<<<<<<< HEAD
-from .dict_learning import DictionaryLearning, DictionaryLearningOnline
-from .kmeans_coder import KMeansCoder
-=======
 from .dict_learning import dict_learning, dict_learning_online, \
-                           DictionaryLearning, DictionaryLearningOnline
->>>>>>> 6bc73944
+                           DictionaryLearning, DictionaryLearningOnline