*.pyc
*.so
*~
.#*
*.lprof
*.swp
*.swo
.DS_Store
build
sklearn/datasets/__config__.py
sklearn/**/*.html

dist/
doc/_build/
doc/auto_examples/
doc/modules/generated/
doc/datasets/generated/
*.pdf
pip-log.txt
scikit_learn.egg-info/
.coverage
coverage
tags
covtype.data.gz
20news-18828/
20news-18828.tar.gz
coverages.zip
samples.zip
doc/coverages.zip
doc/samples.zip
coverages
samples
doc/coverages
doc/samples
*.prof

lfw_preprocessed/
nips2010_pdf/

*.nt.bz2
*.tar.gz
*.tgz

examples/cluster/joblib
reuters/
benchmarks/bench_covertype_data/

*.prefs
.pydevproject
<<<<<<< HEAD

build/*
.project
=======
.idea
>>>>>>> 19044942
<|MERGE_RESOLUTION|>--- conflicted
+++ resolved
@@ -47,10 +47,6 @@
 
 *.prefs
 .pydevproject
-<<<<<<< HEAD
-
 build/*
 .project
-=======
-.idea
->>>>>>> 19044942
+.idea