machine:
  environment:
    # We need to set this variable to let python see the package installed through apt-get
    PYTHONPATH: "/usr/lib/python2.7/dist-packages"
<<<<<<< HEAD
dependencies: 
  cache_directories: 
    - ~/scikit_learn_data
    - $HOME/download
  override: 
    - "python setup.py install --user"
    - "set -o pipefail && cd doc && make html 2>&1 | tee ~/log.txt"
  pre: 
    - |
        # deactivate circleci virtualenv and setup miniconda env.
        deactivate
        # Use the miniconda installer for faster download / install of conda
        # itself
        pushd .
        cd
        mkdir -p download
        cd download
        echo "Cached in $HOME/download :"
        ls -l
        echo
        if [[ ! -f miniconda.sh ]]
           then
           wget http://repo.continuum.io/miniconda/Miniconda-3.6.0-Linux-x86_64.sh \
           -O miniconda.sh
        fi
        chmod +x miniconda.sh && ./miniconda.sh -b
        cd ..
        export PATH=$HOME/miniconda/bin:$PATH
        conda update --yes conda
        popd
        
        # Configure the conda environment and put it in the path using the
        # provided versions
        conda create -n testenv --yes python=$PYTHON_VERSION pip nose \
        numpy=$NUMPY_VERSION scipy=$SCIPY_VERSION cython=$CYTHON_VERSION
        source activate testenv
        # install MKL
        conda install --yes mkl
    - "sudo apt-get update"
    - "sudo apt-get install libatlas-dev libatlas3gf-base"
    - "sudo apt-get install build-essential python-dev python-setuptools"
    - "sudo apt-get install python-dev python-matplotlib"
    - "conda install --yes numpy scipy"
    - "sudo apt-get install python-nose python-coverage"
    - "sudo apt-get install python-sphinx"
    - "pip install cython"
general: 
  artifacts: 
    - doc/_build/html
    - ~/log.txt
  branches: 
    only: 
      - master
machine: 
  environment: 
    PYTHONPATH: /usr/lib/python2.7/dist-packages
test: 
  override: 
    - "cat ~/log.txt && if grep -q \"Traceback (most recent call last):\" ~/log.txt; then false; else true; fi"
=======
dependencies:
  cache_directories:
    - "~/scikit_learn_data"
    - "~/scikit-learn.github.io"
  # Various dependencies
  pre:
    - sudo apt-get update
    - sudo apt-get install libatlas-dev libatlas3gf-base
    - sudo apt-get install build-essential python-dev python-setuptools
    - sudo apt-get install python-numpy python-scipy python-dev python-matplotlib
    - sudo apt-get install python-nose python-coverage
    - sudo apt-get install python-sphinx
    - pip install cython
  # The --user is needed to let sphinx see the source and the binaries
  # The pipefail is requested to propagate exit code
  override:
    - python setup.py install --user
    - set -o pipefail && cd doc && make html 2>&1 | tee ~/log.txt
test:
  # Grep error on the documentation
  override:
    - cat ~/log.txt && if grep -q "Traceback (most recent call last):" ~/log.txt; then false; else true; fi
deployment:
  push:
    branch: master
    commands:
      - bash continuous_integration/push_doc.sh
general:
  # Open the doc to the API
  artifacts:
    - "doc/_build/html"
    - "~/log.txt"
  # Restric the build to the branch master only
  branches:
    only:
       - master
>>>>>>> f8d7d5f5
<|MERGE_RESOLUTION|>--- conflicted
+++ resolved
@@ -2,11 +2,11 @@
   environment:
     # We need to set this variable to let python see the package installed through apt-get
     PYTHONPATH: "/usr/lib/python2.7/dist-packages"
-<<<<<<< HEAD
 dependencies: 
   cache_directories: 
-    - ~/scikit_learn_data
-    - $HOME/download
+    - "~/scikit_learn_data"
+    - "~/scikit-learn.github.io"
+    - "$HOME/download"
   override: 
     - "python setup.py install --user"
     - "set -o pipefail && cd doc && make html 2>&1 | tee ~/log.txt"
@@ -61,42 +61,4 @@
     PYTHONPATH: /usr/lib/python2.7/dist-packages
 test: 
   override: 
-    - "cat ~/log.txt && if grep -q \"Traceback (most recent call last):\" ~/log.txt; then false; else true; fi"
-=======
-dependencies:
-  cache_directories:
-    - "~/scikit_learn_data"
-    - "~/scikit-learn.github.io"
-  # Various dependencies
-  pre:
-    - sudo apt-get update
-    - sudo apt-get install libatlas-dev libatlas3gf-base
-    - sudo apt-get install build-essential python-dev python-setuptools
-    - sudo apt-get install python-numpy python-scipy python-dev python-matplotlib
-    - sudo apt-get install python-nose python-coverage
-    - sudo apt-get install python-sphinx
-    - pip install cython
-  # The --user is needed to let sphinx see the source and the binaries
-  # The pipefail is requested to propagate exit code
-  override:
-    - python setup.py install --user
-    - set -o pipefail && cd doc && make html 2>&1 | tee ~/log.txt
-test:
-  # Grep error on the documentation
-  override:
-    - cat ~/log.txt && if grep -q "Traceback (most recent call last):" ~/log.txt; then false; else true; fi
-deployment:
-  push:
-    branch: master
-    commands:
-      - bash continuous_integration/push_doc.sh
-general:
-  # Open the doc to the API
-  artifacts:
-    - "doc/_build/html"
-    - "~/log.txt"
-  # Restric the build to the branch master only
-  branches:
-    only:
-       - master
->>>>>>> f8d7d5f5
+    - "cat ~/log.txt && if grep -q \"Traceback (most recent call last):\" ~/log.txt; then false; else true; fi"