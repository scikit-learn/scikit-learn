# Adapted from https://github.com/pandas-dev/pandas/blob/master/azure-pipelines.yml
jobs:
- template: build_tools/azure/posix.yml
  parameters:
    name: Linux
    vmImage: ubuntu-16.04
    matrix:
      # Linux environment to test that scikit-learn can be built against
      # versions of numpy, scipy with ATLAS that comes with Ubuntu Xenial 16.04
      # i.e. numpy 1.11 and scipy 0.17
      py35_np_atlas:
        DISTRIB: 'ubuntu'
        PYTHON_VERSION: '3.5'
        SKLEARN_SITE_JOBLIB: '1'
        JOBLIB_VERSION: '0.11'
      # Linux + Python 3.5 build with OpenBLAS and without SITE_JOBLIB
      py35_conda_openblas:
        DISTRIB: 'conda'
        PYTHON_VERSION: '3.5'
        INSTALL_MKL: 'false'
        NUMPY_VERSION: '1.11.0'
        SCIPY_VERSION: '0.17.0'
        CYTHON_VERSION: '*'
        PILLOW_VERSION: '4.0.0'
        COVERAGE: 'true'
      # Linux environment to test the latest available dependencies and MKL.
      # It runs tests requiring pandas and PyAMG.
      # It also runs with the site joblib instead of the vendored copy of joblib.
      pylatest_conda:
        DISTRIB: 'conda'
        PYTHON_VERSION: '*'
        INSTALL_MKL: 'true'
        NUMPY_VERSION: '*'
        SCIPY_VERSION: '*'
        PANDAS_VERSION: '*'
        CYTHON_VERSION: '*'
        PYAMG_VERSION: '*'
        PILLOW_VERSION: '*'
        JOBLIB_VERSION: '*'
        COVERAGE: 'true'
        CHECK_PYTEST_SOFT_DEPENDENCY: 'true'
        TEST_DOCSTRINGS: 'true'
        SKLEARN_SITE_JOBLIB: '1'
        CHECK_WARNINGS: 'true'

- template: build_tools/azure/posix.yml
  parameters:
    name: macOS
    vmImage: xcode9-macos10.13
    matrix:
      pylatest_conda:
        DISTRIB: 'conda'
        PYTHON_VERSION: '*'
        INSTALL_MKL: 'true'
        NUMPY_VERSION: '*'
        SCIPY_VERSION: '*'
        CYTHON_VERSION: '*'
        PILLOW_VERSION: '*'
        JOBLIB_VERSION: '*'
        COVERAGE: 'true'

- template: build_tools/azure/windows.yml
  parameters:
    name: Windows
    vmImage: vs2017-win2016
    matrix:
      py37_64:
        PYTHON_VERSION: '3.7'
        CHECK_WARNINGS: 'true'
<<<<<<< HEAD
        COVERAGE: 'true'
      py35:
        CONDA_PY: '3.5'
        COVERAGE: 'true'
=======
        PYTHON_ARCH: '64'
      py35_32:
        PYTHON_VERSION: '3.5'
        PYTHON_ARCH: '32'
>>>>>>> 3f0c5fe0
<|MERGE_RESOLUTION|>--- conflicted
+++ resolved
@@ -67,14 +67,12 @@
       py37_64:
         PYTHON_VERSION: '3.7'
         CHECK_WARNINGS: 'true'
-<<<<<<< HEAD
         COVERAGE: 'true'
       py35:
         CONDA_PY: '3.5'
+        PYTHON_ARCH: '64'
         COVERAGE: 'true'
-=======
-        PYTHON_ARCH: '64'
       py35_32:
         PYTHON_VERSION: '3.5'
         PYTHON_ARCH: '32'
->>>>>>> 3f0c5fe0
+        COVERAGE: 'true'
