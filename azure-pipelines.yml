--- conflicted
+++ resolved
@@ -162,22 +162,12 @@
       # i.e. numpy 1.17.4 and scipy 1.3.3
       ubuntu_atlas:
         DISTRIB: 'ubuntu'
-<<<<<<< HEAD
-        PYTHON_VERSION: '3.6'
-        JOBLIB_VERSION: '0.11'
-        PYTEST_XDIST: 'false'
-        THREADPOOLCTL_VERSION: '2.0.0'
-        COVERAGE: 'true'
-      # Linux + Python 3.6 build with OpenBLAS and without SITE_JOBLIB
-      py36_conda_openblas:
-=======
         JOBLIB_VERSION: 'min'
         PANDAS_VERSION: 'none'
         THREADPOOLCTL_VERSION: 'min'
-        COVERAGE: 'false'
+        COVERAGE: 'true'
       # Linux + Python 3.7 build with OpenBLAS and without SITE_JOBLIB
       py37_conda_defaults_openblas:
->>>>>>> 8cfbc38a
         DISTRIB: 'conda'
         CONDA_CHANNEL: 'defaults'  # Anaconda main channel
         PYTHON_VERSION: '3.7'
