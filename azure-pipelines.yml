--- conflicted
+++ resolved
@@ -67,13 +67,8 @@
       py37_64:
         PYTHON_VERSION: '3.7'
         CHECK_WARNINGS: 'true'
-<<<<<<< HEAD
+        PYTHON_ARCH: '64'
         COVERAGE: 'true'
-      py35:
-        CONDA_PY: '3.5'
-=======
-        PYTHON_ARCH: '64'
       py35_32:
         PYTHON_VERSION: '3.5'
         PYTHON_ARCH: '32'
->>>>>>> 90570ab0
