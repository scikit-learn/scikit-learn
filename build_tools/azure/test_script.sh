--- conflicted
+++ resolved
@@ -79,16 +79,8 @@
 fi
 
 if [[ "$DISTRIB" == "conda-free-threaded" ]]; then
-<<<<<<< HEAD
-=======
-    # Make sure that GIL is disabled even when importing extensions that have
-    # not declared free-threaded compatibility. This can be removed when numpy,
-    # scipy and scikit-learn extensions all have declared free-threaded
-    # compatibility.
-    export PYTHON_GIL=0
     # Use pytest-run-parallel
     TEST_CMD="$TEST_CMD --parallel-threads $NUM_CORES --iterations 1"
->>>>>>> 96f48da6
 fi
 
 TEST_CMD="$TEST_CMD --pyargs sklearn"
