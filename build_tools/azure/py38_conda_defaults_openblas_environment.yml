# DO NOT EDIT: this file is generated from the specification found in the
# following script to centralize the configuration for CI builds:
# build_tools/update_environments_and_lock_files.py
channels:
  - defaults
dependencies:
  - python=3.8
  - numpy=1.17.3  # min
  - blas[build=openblas]
  - scipy=1.5.0  # min
<<<<<<< HEAD
=======
  - cython
>>>>>>> 2ab1d81e
  - joblib
  - threadpoolctl=2.2.0
  - matplotlib=3.1.3  # min
  - pandas
  - pyamg
  - pytest
  - pytest-xdist=2.5.0
  - pillow
<<<<<<< HEAD
  - pytest-cov
  - coverage=6.2
  - ccache
  - pip
  - pip:
    - cython
=======
  - setuptools
  - pytest-cov
  - coverage
  - ccache
>>>>>>> 2ab1d81e
<|MERGE_RESOLUTION|>--- conflicted
+++ resolved
@@ -8,10 +8,7 @@
   - numpy=1.17.3  # min
   - blas[build=openblas]
   - scipy=1.5.0  # min
-<<<<<<< HEAD
-=======
   - cython
->>>>>>> 2ab1d81e
   - joblib
   - threadpoolctl=2.2.0
   - matplotlib=3.1.3  # min
@@ -20,16 +17,10 @@
   - pytest
   - pytest-xdist=2.5.0
   - pillow
-<<<<<<< HEAD
-  - pytest-cov
-  - coverage=6.2
-  - ccache
-  - pip
-  - pip:
-    - cython
-=======
   - setuptools
   - pytest-cov
   - coverage
   - ccache
->>>>>>> 2ab1d81e
+  - pip
+  - pip:
+    - cython