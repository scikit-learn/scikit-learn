--- conflicted
+++ resolved
@@ -80,9 +80,6 @@
                      eq(variables['COVERAGE'], 'true'),
                      eq(variables['SELECTED_TESTS'], ''))
       displayName: 'Upload To Codecov'
-<<<<<<< HEAD
-=======
       retryCountOnTaskFailure: 5
->>>>>>> 2ab1d81e
       env:
         CODECOV_TOKEN: $(CODECOV_TOKEN)