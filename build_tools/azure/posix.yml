parameters:
  name: ''
  vmImage: ''
  matrix: []
  dependsOn: []
  condition: ''

jobs:
- job: ${{ parameters.name }}
  dependsOn: ${{ parameters.dependsOn }}
  condition: ${{ parameters.condition }}
  pool:
    vmImage: ${{ parameters.vmImage }}
  variables:
    TEST_DIR: '$(Agent.WorkFolder)/tmp_folder'
    VIRTUALENV: 'testvenv'
    JUNITXML: 'test-data.xml'
    OMP_NUM_THREADS: '2'
    OPENBLAS_NUM_THREADS: '2'
    SKLEARN_SKIP_NETWORK_TESTS: '1'
<<<<<<< HEAD
    CCACHE_DIR: $(Pipeline.Workspace)/ccache
    CCACHE_COMPRESS: '1'
=======
    NUMPY_VERSION: 'latest'
    SCIPY_VERSION: 'latest'
    CYTHON_VERSION: 'latest'
    JOBLIB_VERSION: 'latest'
    PANDAS_VERSION: 'latest'
    PYAMG_VERSION: 'latest'
    PILLOW_VERSION: 'latest'
    MATPLOTLIB_VERSION: 'latest'
    PYTEST_VERSION: 'latest'
    PYTEST_XDIST_VERSION: 'latest'
    THREADPOOLCTL_VERSION: 'latest'
    COVERAGE: 'true'
    TEST_DOCSTRINGS: 'false'
>>>>>>> c5059792
  strategy:
    matrix:
      ${{ insert }}: ${{ parameters.matrix }}

  steps:
    - bash: echo "##vso[task.prependpath]$CONDA/bin"
      displayName: Add conda to PATH
      condition: startsWith(variables['DISTRIB'], 'conda')
    - bash: sudo chown -R $USER $CONDA
      displayName: Take ownership of conda installation
      condition: startsWith(variables['DISTRIB'], 'conda')
    - task: Cache@2
      inputs:
        key: 'ccache | "$(Agent.OS)"'
        path: $(CCACHE_DIR)
      displayName: ccache
    - script: |
        build_tools/azure/install.sh
      displayName: 'Install'
    - script: |
        build_tools/azure/test_script.sh
      displayName: 'Test Library'
    - script: |
        build_tools/azure/test_docs.sh
      displayName: 'Test Docs'
    - script: |
        build_tools/azure/test_pytest_soft_dependency.sh
      displayName: 'Test Soft Dependency'
      condition: eq(variables['CHECK_PYTEST_SOFT_DEPENDENCY'], 'true')
    - task: PublishTestResults@2
      inputs:
        testResultsFiles: '$(TEST_DIR)/$(JUNITXML)'
        testRunTitle: ${{ format('{0}-$(Agent.JobName)', parameters.name) }}
      displayName: 'Publish Test Results'
      condition: succeededOrFailed()
    - script: |
        build_tools/azure/upload_codecov.sh
      condition: and(succeeded(), eq(variables['COVERAGE'], 'true'))
      displayName: 'Upload To Codecov'
      env:
        CODECOV_TOKEN: $(CODECOV_TOKEN)<|MERGE_RESOLUTION|>--- conflicted
+++ resolved
@@ -18,10 +18,8 @@
     OMP_NUM_THREADS: '2'
     OPENBLAS_NUM_THREADS: '2'
     SKLEARN_SKIP_NETWORK_TESTS: '1'
-<<<<<<< HEAD
     CCACHE_DIR: $(Pipeline.Workspace)/ccache
     CCACHE_COMPRESS: '1'
-=======
     NUMPY_VERSION: 'latest'
     SCIPY_VERSION: 'latest'
     CYTHON_VERSION: 'latest'
@@ -35,7 +33,6 @@
     THREADPOOLCTL_VERSION: 'latest'
     COVERAGE: 'true'
     TEST_DOCSTRINGS: 'false'
->>>>>>> c5059792
   strategy:
     matrix:
       ${{ insert }}: ${{ parameters.matrix }}
