--- conflicted
+++ resolved
@@ -11,7 +11,6 @@
     source activate $VIRTUALENV
 }
 
-<<<<<<< HEAD
 setup_ccache() {
     echo "Setting up ccache"
     mkdir /tmp/ccache/
@@ -23,41 +22,12 @@
     ccache -M 1024M
 }
 
-
-version_ge() {
-    # The two version numbers are separated with a new line is piped to sort
-    # -rV. The -V activates for version number sorting and -r sorts in
-    # descending order. If the first argument is the top element of the sort, it
-    # is greater than or equal to the second argument.
-    test "$(printf "${1}\n${2}" | sort -rV | head -n 1)" == "$1"
-}
-
-if [[ "$DISTRIB" == "conda" ]]; then
-
-    TO_INSTALL="python=$PYTHON_VERSION pip \
-                numpy=$NUMPY_VERSION scipy=$SCIPY_VERSION \
-                cython=$CYTHON_VERSION joblib=$JOBLIB_VERSION\
-                blas[build=$BLAS] ccache"
-
-    if [[ -n "$PANDAS_VERSION" ]]; then
-        TO_INSTALL="$TO_INSTALL pandas=$PANDAS_VERSION"
-    fi
-
-    if [[ -n "$PYAMG_VERSION" ]]; then
-        TO_INSTALL="$TO_INSTALL pyamg=$PYAMG_VERSION"
-    fi
-
-    if [[ -n "$PILLOW_VERSION" ]]; then
-        TO_INSTALL="$TO_INSTALL pillow=$PILLOW_VERSION"
-    fi
-=======
 # imports get_dep
 source build_tools/shared.sh
 
 if [[ "$DISTRIB" == "conda" ]]; then
 
     TO_INSTALL="python=$PYTHON_VERSION pip blas[build=$BLAS]"
->>>>>>> c5059792
 
     TO_INSTALL="$TO_INSTALL $(get_dep numpy $NUMPY_VERSION)"
     TO_INSTALL="$TO_INSTALL $(get_dep scipy $SCIPY_VERSION)"
@@ -78,30 +48,7 @@
                         conda-forge::llvm-openmp"
         fi
     fi
-<<<<<<< HEAD
-
-    # Old packages coming from the 'free' conda channel have been removed but
-    # we are using them for testing Python 3.5. See
-    # https://www.anaconda.com/why-we-removed-the-free-channel-in-conda-4-7/
-    # for more details. restore_free_channel is defined starting from conda 4.7
-    conda_version=$(conda -V | awk '{print $2}')
-    if version_ge "$conda_version" "4.7.0" && [[ "$PYTHON_VERSION" == "3.5" ]]; then
-        conda config --set restore_free_channel true
-    fi
-
-	  make_conda $TO_INSTALL
-  
-    setup_ccache
-    pip install threadpoolctl==$THREADPOOLCTL_VERSION
-
-    if [[ "$PYTEST_VERSION" == "*" ]]; then
-        python -m pip install pytest
-    else
-        python -m pip install pytest=="$PYTEST_VERSION"
-    fi
-=======
 	make_conda $TO_INSTALL
->>>>>>> c5059792
 
 elif [[ "$DISTRIB" == "ubuntu" ]]; then
     sudo add-apt-repository --remove ppa:ubuntu-toolchain-r/test
@@ -109,13 +56,7 @@
     sudo apt-get install python3-scipy python3-matplotlib libatlas3-base libatlas-base-dev python3-virtualenv ccache
     python3 -m virtualenv --system-site-packages --python=python3 $VIRTUALENV
     source $VIRTUALENV/bin/activate
-<<<<<<< HEAD
     setup_ccache
-    python -m pip install pytest==$PYTEST_VERSION pytest-cov cython joblib==$JOBLIB_VERSION threadpoolctl==$THREADPOOLCTL_VERSION
-elif [[ "$DISTRIB" == "ubuntu-32" ]]; then
-    apt-get update
-    apt-get install -y python3-dev python3-scipy python3-matplotlib libatlas3-base libatlas-base-dev python3-virtualenv ccache
-=======
     python -m pip install $(get_dep cython $CYTHON_VERSION) \
                           $(get_dep joblib $JOBLIB_VERSION)
 
@@ -123,9 +64,9 @@
     apt-get update
     apt-get install -y python3-dev python3-scipy python3-matplotlib libatlas3-base libatlas-base-dev python3-virtualenv python3-pandas
 
->>>>>>> c5059792
     python3 -m virtualenv --system-site-packages --python=python3 $VIRTUALENV
     source $VIRTUALENV/bin/activate
+    setup_ccache
     python -m pip install $(get_dep cython $CYTHON_VERSION) \
                           $(get_dep joblib $JOBLIB_VERSION)
 
@@ -147,6 +88,7 @@
     dev_anaconda_url=https://pypi.anaconda.org/scipy-wheels-nightly/simple
     pip install --pre --upgrade --timeout=60 --extra-index $dev_anaconda_url numpy scipy pandas
     pip install --pre cython
+    setup_ccache
     echo "Installing joblib master"
     pip install https://github.com/joblib/joblib/archive/master.zip
     echo "Installing pillow master"
