--- conflicted
+++ resolved
@@ -75,13 +75,10 @@
         conda config --set restore_free_channel true
     fi
 
-	make_conda $TO_INSTALL
-
-<<<<<<< HEAD
+	  make_conda $TO_INSTALL
+  
     setup_ccache
-=======
     pip install threadpoolctl==$THREADPOOLCTL_VERSION
->>>>>>> 1c1f273d
 
     if [[ "$PYTEST_VERSION" == "*" ]]; then
         python -m pip install pytest
@@ -99,12 +96,8 @@
     sudo apt-get install python3-scipy python3-matplotlib libatlas3-base libatlas-base-dev python3-virtualenv ccache
     python3 -m virtualenv --system-site-packages --python=python3 $VIRTUALENV
     source $VIRTUALENV/bin/activate
-<<<<<<< HEAD
     setup_ccache
-    python -m pip install pytest==$PYTEST_VERSION pytest-cov cython joblib==$JOBLIB_VERSION
-=======
     python -m pip install pytest==$PYTEST_VERSION pytest-cov cython joblib==$JOBLIB_VERSION threadpoolctl==$THREADPOOLCTL_VERSION
->>>>>>> 1c1f273d
 elif [[ "$DISTRIB" == "ubuntu-32" ]]; then
     apt-get update
     apt-get install -y python3-dev python3-scipy python3-matplotlib libatlas3-base libatlas-base-dev python3-virtualenv ccache
