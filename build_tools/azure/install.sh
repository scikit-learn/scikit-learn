--- conflicted
+++ resolved
@@ -91,13 +91,9 @@
     python -m pip install -U pip
     python -m pip install numpy scipy cython joblib
     python -m pip install pytest==$PYTEST_VERSION pytest-cov pytest-xdist
-<<<<<<< HEAD
-    python -m pip install pandas matplotlib pyamg pillowz
-=======
     python -m pip install pandas matplotlib pyamg
     # do not install dependencies for lightgbm since it requires scikit-learn
     python -m pip install lightgbm --no-deps
->>>>>>> cd6e4d52
 fi
 
 if [[ "$COVERAGE" == "true" ]]; then
