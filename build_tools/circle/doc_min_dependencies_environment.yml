# DO NOT EDIT: this file is generated from the specification found in the
# following script to centralize the configuration for CI builds:
# build_tools/update_environments_and_lock_files.py
channels:
  - conda-forge
dependencies:
  - python=3.9
  - numpy=1.19.5  # min
  - blas
  - scipy=1.6.0  # min
  - cython=3.0.8  # min
  - joblib
  - threadpoolctl
  - matplotlib=3.3.4  # min
<<<<<<< HEAD
  - pandas=1.0.5  # min
  - rich
=======
  - pandas=1.1.5  # min
>>>>>>> d2108a39
  - pyamg
  - pytest
  - pytest-xdist
  - pillow
  - setuptools
  - scikit-image=0.17.2  # min
  - seaborn
  - memory_profiler
  - compilers
  - sphinx=6.0.0  # min
  - sphinx-gallery=0.15.0  # min
  - sphinx-copybutton=0.5.2  # min
  - numpydoc=1.2.0  # min
  - sphinx-prompt=1.3.0  # min
  - plotly=5.14.0  # min
  - polars=0.19.12  # min
  - pooch
  - pip
  - pip:
    - sphinxext-opengraph==0.4.2  # min<|MERGE_RESOLUTION|>--- conflicted
+++ resolved
@@ -12,12 +12,8 @@
   - joblib
   - threadpoolctl
   - matplotlib=3.3.4  # min
-<<<<<<< HEAD
-  - pandas=1.0.5  # min
+  - pandas=1.1.5  # min
   - rich
-=======
-  - pandas=1.1.5  # min
->>>>>>> d2108a39
   - pyamg
   - pytest
   - pytest-xdist
