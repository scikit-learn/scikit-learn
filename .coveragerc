[run]
branch = True
source = sklearn
parallel = True
omit =
    */sklearn/externals/*
    */benchmarks/*
<<<<<<< HEAD
    */setup.py
    *test_*
=======
    **/setup.py
>>>>>>> c315bf93
<|MERGE_RESOLUTION|>--- conflicted
+++ resolved
@@ -5,9 +5,5 @@
 omit =
     */sklearn/externals/*
     */benchmarks/*
-<<<<<<< HEAD
-    */setup.py
-    *test_*
-=======
     **/setup.py
->>>>>>> c315bf93
+    *test_*