--- conflicted
+++ resolved
@@ -27,14 +27,9 @@
     "meson-python": ("0.17.1", "build"),
     "matplotlib": ("3.6.1", "benchmark, docs, examples, tests"),
     "scikit-image": ("0.19.0", "docs, examples, tests"),
-<<<<<<< HEAD
-    "pandas": ("1.4.0", "benchmark, docs, examples, tests"),
+    "pandas": ("1.5.0", "benchmark, docs, examples, tests"),
     "rich": ("13.6.0", "docs, examples, tests"),
-    "seaborn": ("0.9.0", "docs, examples"),
-=======
-    "pandas": ("1.5.0", "benchmark, docs, examples, tests"),
     "seaborn": ("0.9.1", "docs, examples"),
->>>>>>> e8dc918c
     "memory_profiler": ("0.57.0", "benchmark, docs"),
     "pytest": (PYTEST_MIN_VERSION, "tests"),
     "pytest-cov": ("2.9.0", "tests"),
