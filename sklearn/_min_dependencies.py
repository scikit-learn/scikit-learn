--- conflicted
+++ resolved
@@ -26,11 +26,7 @@
     "cython": (CYTHON_MIN_VERSION, "build"),
     "meson-python": ("0.17.1", "build"),
     "matplotlib": ("3.6.1", "benchmark, docs, examples, tests"),
-<<<<<<< HEAD
-    "scikit-image": ("0.19.0", "docs, examples"),
-=======
-    "scikit-image": ("0.22.0", "docs, examples, tests"),
->>>>>>> 61e5fc65
+    "scikit-image": ("0.22.0", "docs, examples"),
     "pandas": ("1.5.0", "benchmark, docs, examples, tests"),
     "seaborn": ("0.13.0", "docs, examples"),
     "memory_profiler": ("0.57.0", "benchmark, docs"),
