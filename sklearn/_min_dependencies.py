--- conflicted
+++ resolved
@@ -20,13 +20,9 @@
 JOBLIB_MIN_VERSION = "0.11"
 THREADPOOLCTL_MIN_VERSION = "2.0.0"
 PYTEST_MIN_VERSION = "5.0.1"
-<<<<<<< HEAD
-CYTHON_MIN_VERSION = "0.28.5"
+CYTHON_MIN_VERSION = "0.29.24"
 SHAP_MIN_VERSION = "0.35.0"
-=======
-CYTHON_MIN_VERSION = "0.29.24"
 
->>>>>>> 5f3d1e57
 
 # 'build' and 'install' is included to have structured metadata for CI.
 # It will NOT be included in setup's extras_require
