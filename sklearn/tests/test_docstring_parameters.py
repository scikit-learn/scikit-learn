# Authors: Alexandre Gramfort <alexandre.gramfort@inria.fr>
#          Raghav RV <rvraghav93@gmail.com>
# License: BSD 3 clause

import inspect
import warnings
import importlib

from pkgutil import walk_packages
from inspect import signature

import numpy as np

import sklearn
from sklearn.utils import IS_PYPY
from sklearn.utils._testing import check_docstring_parameters
from sklearn.utils._testing import _get_func_name
from sklearn.utils._testing import ignore_warnings
from sklearn.utils import all_estimators
from sklearn.utils.estimator_checks import _enforce_estimator_tags_y
from sklearn.utils.estimator_checks import _enforce_estimator_tags_x
from sklearn.utils.deprecation import _is_deprecated
from sklearn.externals._pep562 import Pep562
from sklearn.datasets import make_classification

import pytest


# walk_packages() ignores DeprecationWarnings, now we need to ignore
# FutureWarnings
with warnings.catch_warnings():
    warnings.simplefilter('ignore', FutureWarning)
    PUBLIC_MODULES = set([
        pckg[1] for pckg in walk_packages(
            prefix='sklearn.',
            # mypy error: Module has no attribute "__path__"
            path=sklearn.__path__)  # type: ignore  # mypy issue #1422
        if not ("._" in pckg[1] or ".tests." in pckg[1])
    ])

# functions to ignore args / docstring of
_DOCSTRING_IGNORES = [
    'sklearn.utils.deprecation.load_mlcomp',
    'sklearn.pipeline.make_pipeline',
    'sklearn.pipeline.make_union',
    'sklearn.utils.extmath.safe_sparse_dot',
    'sklearn.utils._joblib'
]

# Methods where y param should be ignored if y=None by default
_METHODS_IGNORE_NONE_Y = [
    'fit',
    'score',
    'fit_predict',
    'fit_transform',
    'partial_fit',
    'predict'
]


# numpydoc 0.8.0's docscrape tool raises because of collections.abc under
# Python 3.7
@pytest.mark.filterwarnings('ignore::FutureWarning')
@pytest.mark.filterwarnings('ignore::DeprecationWarning')
@pytest.mark.skipif(IS_PYPY, reason='test segfaults on PyPy')
def test_docstring_parameters():
    # Test module docstring formatting

    # Skip test if numpydoc is not found
    pytest.importorskip('numpydoc',
                        reason="numpydoc is required to test the docstrings")

    # XXX unreached code as of v0.22
    from numpydoc import docscrape

    incorrect = []
    for name in PUBLIC_MODULES:
        if name == 'sklearn.utils.fixes':
            # We cannot always control these docstrings
            continue
        with warnings.catch_warnings(record=True):
            module = importlib.import_module(name)
        classes = inspect.getmembers(module, inspect.isclass)
        # Exclude imported classes
        classes = [cls for cls in classes if cls[1].__module__ == name]
        for cname, cls in classes:
            this_incorrect = []
            if cname in _DOCSTRING_IGNORES or cname.startswith('_'):
                continue
            if inspect.isabstract(cls):
                continue
            with warnings.catch_warnings(record=True) as w:
                cdoc = docscrape.ClassDoc(cls)
            if len(w):
                raise RuntimeError('Error for __init__ of %s in %s:\n%s'
                                   % (cls, name, w[0]))

            cls_init = getattr(cls, '__init__', None)

            if _is_deprecated(cls_init):
                continue
            elif cls_init is not None:
                this_incorrect += check_docstring_parameters(
                    cls.__init__, cdoc)

            for method_name in cdoc.methods:
                method = getattr(cls, method_name)
                if _is_deprecated(method):
                    continue
                param_ignore = None
                # Now skip docstring test for y when y is None
                # by default for API reason
                if method_name in _METHODS_IGNORE_NONE_Y:
                    sig = signature(method)
                    if ('y' in sig.parameters and
                            sig.parameters['y'].default is None):
                        param_ignore = ['y']  # ignore y for fit and score
                result = check_docstring_parameters(
                    method, ignore=param_ignore)
                this_incorrect += result

            incorrect += this_incorrect

        functions = inspect.getmembers(module, inspect.isfunction)
        # Exclude imported functions
        functions = [fn for fn in functions if fn[1].__module__ == name]
        for fname, func in functions:
            # Don't test private methods / functions
            if fname.startswith('_'):
                continue
            if fname == "configuration" and name.endswith("setup"):
                continue
            name_ = _get_func_name(func)
            if (not any(d in name_ for d in _DOCSTRING_IGNORES) and
                    not _is_deprecated(func)):
                incorrect += check_docstring_parameters(func)

    msg = '\n'.join(incorrect)
    if len(incorrect) > 0:
        raise AssertionError("Docstring Error:\n" + msg)


@ignore_warnings(category=FutureWarning)
def test_tabs():
    # Test that there are no tabs in our source files
    for importer, modname, ispkg in walk_packages(sklearn.__path__,
                                                  prefix='sklearn.'):

        if IS_PYPY and ('_svmlight_format_io' in modname or
                        'feature_extraction._hashing_fast' in modname):
            continue

        # because we don't import
        mod = importlib.import_module(modname)

        # TODO: Remove when minimum python version is 3.7
        # unwrap to get module because Pep562 backport wraps the original
        # module
        if isinstance(mod, Pep562):
            mod = mod._module

        try:
            source = inspect.getsource(mod)
        except IOError:  # user probably should have run "make clean"
            continue
        assert '\t' not in source, ('"%s" has tabs, please remove them ',
                                    'or add it to the ignore list'
                                    % modname)


@pytest.mark.parametrize('name, Estimator',
                         all_estimators())
def test_fit_docstring_attributes(name, Estimator):
    pytest.importorskip('numpydoc')
    from numpydoc import docscrape

    doc = docscrape.ClassDoc(Estimator)
    attributes = doc['Attributes']

    IGNORED = {'ClassifierChain', 'ColumnTransformer', 'CountVectorizer',
               'DictVectorizer', 'FeatureUnion', 'GaussianRandomProjection',
               'GridSearchCV', 'MultiOutputClassifier', 'MultiOutputRegressor',
               'NoSampleWeightWrapper', 'OneVsOneClassifier',
               'OneVsRestClassifier', 'OutputCodeClassifier', 'Pipeline',
               'RFE', 'RFECV', 'RandomizedSearchCV', 'RegressorChain',
               'SelectFromModel', 'SparseCoder', 'SparseRandomProjection',
               'SpectralBiclustering', 'StackingClassifier',
               'StackingRegressor', 'TfidfVectorizer', 'VotingClassifier',
               'VotingRegressor'}
    if Estimator.__name__ in IGNORED or Estimator.__name__.startswith('_'):
        pytest.skip("Estimator cannot be fit easily to test fit attributes")

    est = Estimator()

    if Estimator.__name__ == 'SelectKBest':
        est.k = 2

    if Estimator.__name__ == 'DummyClassifier':
        est.strategy = "stratified"

    # TO BE REMOVED for v0.25 (avoid FutureWarning)
    if Estimator.__name__ == 'AffinityPropagation':
        est.random_state = 63

    X, y = make_classification(n_samples=20, n_features=3,
                               n_redundant=0, n_classes=2,
                               random_state=2)

    y = _enforce_estimator_tags_y(est, y)
    X = _enforce_estimator_tags_x(est, X)

    if '1dlabels' in est._get_tags()['X_types']:
        est.fit(y)
    elif '2dlabels' in est._get_tags()['X_types']:
        est.fit(np.c_[y, y])
    else:
        est.fit(X, y)

    skipped_attributes = {'n_features_in_'}

    for attr in attributes:
        if attr.name in skipped_attributes:
            continue
        desc = ' '.join(attr.desc).lower()
        # As certain attributes are present "only" if a certain parameter is
        # provided, this checks if the word "only" is present in the attribute
        # description, and if not the attribute is required to be present.
        if 'only ' not in desc:
            assert hasattr(est, attr.name)

    IGNORED = {'BayesianRidge', 'Birch', 'CCA', 'CategoricalNB', 'ElasticNet',
               'ElasticNetCV', 'GaussianProcessClassifier',
               'GradientBoostingRegressor', 'HistGradientBoostingClassifier',
               'HistGradientBoostingRegressor',
               'KernelCenterer', 'KernelDensity',
               'LarsCV', 'Lasso', 'LassoLarsCV', 'LassoLarsIC',
<<<<<<< HEAD
               'LatentDirichletAllocation', 'LocalOutlierFactor', 'MDS',
               'MiniBatchKMeans',
=======
               'LocalOutlierFactor', 'MDS',
               'MiniBatchKMeans', 'MLPClassifier', 'MLPRegressor',
>>>>>>> be9492ca
               'MultiTaskElasticNet', 'MultiTaskElasticNetCV',
               'MultiTaskLasso', 'MultiTaskLassoCV',
               'OrthogonalMatchingPursuit',
               'PLSCanonical', 'PLSSVD',
               'PassiveAggressiveClassifier', 'RBFSampler'}
    if Estimator.__name__ in IGNORED:
        pytest.xfail(
            reason="Estimator has too many undocumented attributes.")

    fit_attr = [k for k in est.__dict__.keys() if k.endswith('_')
                and not k.startswith('_')]
    fit_attr_names = [attr.name for attr in attributes]
    undocumented_attrs = set(fit_attr).difference(fit_attr_names)
    undocumented_attrs = set(undocumented_attrs).difference(skipped_attributes)
    assert not undocumented_attrs,\
        "Undocumented attributes: {}".format(undocumented_attrs)<|MERGE_RESOLUTION|>--- conflicted
+++ resolved
@@ -234,13 +234,8 @@
                'HistGradientBoostingRegressor',
                'KernelCenterer', 'KernelDensity',
                'LarsCV', 'Lasso', 'LassoLarsCV', 'LassoLarsIC',
-<<<<<<< HEAD
-               'LatentDirichletAllocation', 'LocalOutlierFactor', 'MDS',
+               'LocalOutlierFactor', 'MDS',
                'MiniBatchKMeans',
-=======
-               'LocalOutlierFactor', 'MDS',
-               'MiniBatchKMeans', 'MLPClassifier', 'MLPRegressor',
->>>>>>> be9492ca
                'MultiTaskElasticNet', 'MultiTaskElasticNetCV',
                'MultiTaskLasso', 'MultiTaskLassoCV',
                'OrthogonalMatchingPursuit',
