# Authors: Alexandre Gramfort <alexandre.gramfort@inria.fr>
#          Raghav RV <rvraghav93@gmail.com>
# License: BSD 3 clause

import inspect
import warnings
import importlib

from pkgutil import walk_packages
from inspect import signature

import numpy as np

import sklearn
from sklearn.utils import IS_PYPY
from sklearn.utils._testing import check_docstring_parameters
from sklearn.utils._testing import _get_func_name
from sklearn.utils._testing import ignore_warnings
from sklearn.utils import all_estimators
from sklearn.utils.estimator_checks import _enforce_estimator_tags_y
from sklearn.utils.estimator_checks import _enforce_estimator_tags_x
from sklearn.utils.estimator_checks import _construct_instance
from sklearn.utils.deprecation import _is_deprecated
from sklearn.externals._pep562 import Pep562
from sklearn.datasets import make_classification
from sklearn.linear_model import LogisticRegression
from sklearn.preprocessing import FunctionTransformer

import pytest


# walk_packages() ignores DeprecationWarnings, now we need to ignore
# FutureWarnings
with warnings.catch_warnings():
    warnings.simplefilter('ignore', FutureWarning)
    # mypy error: Module has no attribute "__path__"
    sklearn_path = sklearn.__path__   # type: ignore  # mypy issue #1422
    PUBLIC_MODULES = set([
        pckg[1] for pckg in walk_packages(
            prefix='sklearn.',
            path=sklearn_path)
        if not ("._" in pckg[1] or ".tests." in pckg[1])
    ])

# functions to ignore args / docstring of
_DOCSTRING_IGNORES = [
    'sklearn.utils.deprecation.load_mlcomp',
    'sklearn.pipeline.make_pipeline',
    'sklearn.pipeline.make_union',
    'sklearn.utils.extmath.safe_sparse_dot',
    'sklearn.utils._joblib'
]

# Methods where y param should be ignored if y=None by default
_METHODS_IGNORE_NONE_Y = [
    'fit',
    'score',
    'fit_predict',
    'fit_transform',
    'partial_fit',
    'predict'
]


# numpydoc 0.8.0's docscrape tool raises because of collections.abc under
# Python 3.7
@pytest.mark.filterwarnings('ignore::FutureWarning')
@pytest.mark.filterwarnings('ignore::DeprecationWarning')
@pytest.mark.skipif(IS_PYPY, reason='test segfaults on PyPy')
def test_docstring_parameters():
    # Test module docstring formatting

    # Skip test if numpydoc is not found
    pytest.importorskip('numpydoc',
                        reason="numpydoc is required to test the docstrings")

    # XXX unreached code as of v0.22
    from numpydoc import docscrape

    incorrect = []
    for name in PUBLIC_MODULES:
        if name == 'sklearn.utils.fixes':
            # We cannot always control these docstrings
            continue
        with warnings.catch_warnings(record=True):
            module = importlib.import_module(name)
        classes = inspect.getmembers(module, inspect.isclass)
        # Exclude non-scikit-learn classes
        classes = [cls for cls in classes
                   if cls[1].__module__.startswith('sklearn')]
        for cname, cls in classes:
            this_incorrect = []
            if cname in _DOCSTRING_IGNORES or cname.startswith('_'):
                continue
            if inspect.isabstract(cls):
                continue
            with warnings.catch_warnings(record=True) as w:
                cdoc = docscrape.ClassDoc(cls)
            if len(w):
                raise RuntimeError('Error for __init__ of %s in %s:\n%s'
                                   % (cls, name, w[0]))

            cls_init = getattr(cls, '__init__', None)

            if _is_deprecated(cls_init):
                continue
            elif cls_init is not None:
                this_incorrect += check_docstring_parameters(
                    cls.__init__, cdoc)

            for method_name in cdoc.methods:
                method = getattr(cls, method_name)
                if _is_deprecated(method):
                    continue
                param_ignore = None
                # Now skip docstring test for y when y is None
                # by default for API reason
                if method_name in _METHODS_IGNORE_NONE_Y:
                    sig = signature(method)
                    if ('y' in sig.parameters and
                            sig.parameters['y'].default is None):
                        param_ignore = ['y']  # ignore y for fit and score
                result = check_docstring_parameters(
                    method, ignore=param_ignore)
                this_incorrect += result

            incorrect += this_incorrect

        functions = inspect.getmembers(module, inspect.isfunction)
        # Exclude imported functions
        functions = [fn for fn in functions if fn[1].__module__ == name]
        for fname, func in functions:
            # Don't test private methods / functions
            if fname.startswith('_'):
                continue
            if fname == "configuration" and name.endswith("setup"):
                continue
            name_ = _get_func_name(func)
            if (not any(d in name_ for d in _DOCSTRING_IGNORES) and
                    not _is_deprecated(func)):
                incorrect += check_docstring_parameters(func)

    msg = '\n'.join(incorrect)
    if len(incorrect) > 0:
        raise AssertionError("Docstring Error:\n" + msg)


@ignore_warnings(category=FutureWarning)
def test_tabs():
    # Test that there are no tabs in our source files
    for importer, modname, ispkg in walk_packages(sklearn.__path__,
                                                  prefix='sklearn.'):

        if IS_PYPY and ('_svmlight_format_io' in modname or
                        'feature_extraction._hashing_fast' in modname):
            continue

        # because we don't import
        mod = importlib.import_module(modname)

        # TODO: Remove when minimum python version is 3.7
        # unwrap to get module because Pep562 backport wraps the original
        # module
        if isinstance(mod, Pep562):
            mod = mod._module

        try:
            source = inspect.getsource(mod)
        except IOError:  # user probably should have run "make clean"
            continue
        assert '\t' not in source, ('"%s" has tabs, please remove them ',
                                    'or add it to the ignore list'
                                    % modname)


def _construct_searchcv_instance(SearchCV):
    return SearchCV(LogisticRegression(), {"C": [0.1, 1]})


def _construct_compose_pipeline_instance(Estimator):
    # Minimal / degenerate instances: only useful to test the docstrings.
    if Estimator.__name__ == "ColumnTransformer":
        return Estimator(transformers=[("transformer", "passthrough", [0, 1])])
    elif Estimator.__name__ == "Pipeline":
        return Estimator(steps=[("clf", LogisticRegression())])
    elif Estimator.__name__ == "FeatureUnion":
        return Estimator(transformer_list=[
            ("transformer", FunctionTransformer())
        ])


def _construct_sparse_coder(Estimator):
    # XXX: hard-coded assumption that n_features=3
    dictionary = np.array(
        [[0, 1, 0], [-1, -1, 2], [1, 1, 1], [0, 1, 1], [0, 2, 1]],
        dtype=np.float64,
    )
    return Estimator(dictionary=dictionary)


N_FEATURES_MODULES_TO_IGNORE = {
<<<<<<< HEAD
    'multioutput',
=======
    'model_selection',
>>>>>>> 3f69c7da
}


@pytest.mark.parametrize('name, Estimator',
                         all_estimators())
def test_fit_docstring_attributes(name, Estimator):
    pytest.importorskip('numpydoc')
    from numpydoc import docscrape

    doc = docscrape.ClassDoc(Estimator)
    attributes = doc['Attributes']

    if Estimator.__name__ in (
        "HalvingRandomSearchCV",
        "RandomizedSearchCV",
        "HalvingGridSearchCV",
        "GridSearchCV",
    ):
        est = _construct_searchcv_instance(Estimator)
    elif Estimator.__name__ in (
        "ColumnTransformer",
        "Pipeline",
        "FeatureUnion",
    ):
        est = _construct_compose_pipeline_instance(Estimator)
    elif Estimator.__name__ == "SparseCoder":
        est = _construct_sparse_coder(Estimator)
    else:
        est = _construct_instance(Estimator)

    if Estimator.__name__ == 'SelectKBest':
        est.set_params(k=2)
    elif Estimator.__name__ == 'DummyClassifier':
        est.set_params(strategy="stratified")
    elif Estimator.__name__ == 'CCA' or Estimator.__name__.startswith('PLS'):
        # default = 2 is invalid for single target
        est.set_params(n_components=1)
    elif Estimator.__name__ in (
        "GaussianRandomProjection",
        "SparseRandomProjection",
    ):
        # default="auto" raises an error with the shape of `X`
        est.set_params(n_components=2)

    # FIXME: TO BE REMOVED for 1.1 (avoid FutureWarning)
    if Estimator.__name__ == 'NMF':
        est.set_params(init='nndsvda')

    # FIXME: TO BE REMOVED for 1.2 (avoid FutureWarning)
    if Estimator.__name__ == 'TSNE':
        est.set_params(learning_rate=200.0, init='random')

    # For PLS, TODO remove in 1.1
    skipped_attributes = {"x_scores_", "y_scores_"}

    if Estimator.__name__.endswith("Vectorizer"):
        # Vectorizer require some specific input data
        if Estimator.__name__ in (
            "CountVectorizer",
            "HashingVectorizer",
            "TfidfVectorizer",
        ):
            X = [
                "This is the first document.",
                "This document is the second document.",
                "And this is the third one.",
                "Is this the first document?",
            ]
        elif Estimator.__name__ == "DictVectorizer":
            X = [{"foo": 1, "bar": 2}, {"foo": 3, "baz": 1}]
        y = None
    else:
        X, y = make_classification(
            n_samples=20,
            n_features=3,
            n_redundant=0,
            n_classes=2,
            random_state=2,
        )

        y = _enforce_estimator_tags_y(est, y)
        X = _enforce_estimator_tags_x(est, X)

    if '1dlabels' in est._get_tags()['X_types']:
        est.fit(y)
    elif '2dlabels' in est._get_tags()['X_types']:
        est.fit(np.c_[y, y])
    else:
        est.fit(X, y)

    module = est.__module__.split(".")[1]
    if module in N_FEATURES_MODULES_TO_IGNORE:
        skipped_attributes.add("n_features_in_")

    for attr in attributes:
        if attr.name in skipped_attributes:
            continue
        desc = ' '.join(attr.desc).lower()
        # As certain attributes are present "only" if a certain parameter is
        # provided, this checks if the word "only" is present in the attribute
        # description, and if not the attribute is required to be present.
        if 'only ' in desc:
            continue
        # ignore deprecation warnings
        with ignore_warnings(category=FutureWarning):
            assert hasattr(est, attr.name)

    fit_attr = _get_all_fitted_attributes(est)
    fit_attr_names = [attr.name for attr in attributes]
    undocumented_attrs = set(fit_attr).difference(fit_attr_names)
    undocumented_attrs = set(undocumented_attrs).difference(skipped_attributes)
    if undocumented_attrs:
        raise AssertionError(
            f"Undocumented attributes for {Estimator.__name__}: "
            f"{undocumented_attrs}"
        )


def _get_all_fitted_attributes(estimator):
    "Get all the fitted attributes of an estimator including properties"
    # attributes
    fit_attr = list(estimator.__dict__.keys())

    # properties
    with warnings.catch_warnings():
        warnings.filterwarnings("error", category=FutureWarning)

        for name in dir(estimator.__class__):
            obj = getattr(estimator.__class__, name)
            if not isinstance(obj, property):
                continue

            # ignore properties that raises an AttributeError and deprecated
            # properties
            try:
                getattr(estimator, name)
            except (AttributeError, FutureWarning):
                continue
            fit_attr.append(name)

    return [k for k in fit_attr if k.endswith('_') and not k.startswith('_')]<|MERGE_RESOLUTION|>--- conflicted
+++ resolved
@@ -198,17 +198,7 @@
     return Estimator(dictionary=dictionary)
 
 
-N_FEATURES_MODULES_TO_IGNORE = {
-<<<<<<< HEAD
-    'multioutput',
-=======
-    'model_selection',
->>>>>>> 3f69c7da
-}
-
-
-@pytest.mark.parametrize('name, Estimator',
-                         all_estimators())
+@pytest.mark.parametrize('name, Estimator', all_estimators())
 def test_fit_docstring_attributes(name, Estimator):
     pytest.importorskip('numpydoc')
     from numpydoc import docscrape
@@ -294,10 +284,6 @@
     else:
         est.fit(X, y)
 
-    module = est.__module__.split(".")[1]
-    if module in N_FEATURES_MODULES_TO_IGNORE:
-        skipped_attributes.add("n_features_in_")
-
     for attr in attributes:
         if attr.name in skipped_attributes:
             continue
