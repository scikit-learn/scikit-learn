--- conflicted
+++ resolved
@@ -242,13 +242,8 @@
         est.set_params(n_components=2)
 
     # FIXME: TO BE REMOVED for 1.1 (avoid FutureWarning)
-<<<<<<< HEAD
     if Estimator.__name__ in ['NMF', 'MiniBatchNMF']:
-        est.init = 'nndsvda'
-=======
-    if Estimator.__name__ == 'NMF':
         est.set_params(init='nndsvda')
->>>>>>> 0e7761cd
 
     # FIXME: TO BE REMOVED for 1.2 (avoid FutureWarning)
     if Estimator.__name__ == 'TSNE':
