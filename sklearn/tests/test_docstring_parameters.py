# Authors: Alexandre Gramfort <alexandre.gramfort@inria.fr>
#          Raghav RV <rvraghav93@gmail.com>
# License: BSD 3 clause

import inspect
import warnings
import importlib

from pkgutil import walk_packages
from inspect import signature

import numpy as np

import sklearn
from sklearn.utils import IS_PYPY
from sklearn.utils._testing import check_docstring_parameters
from sklearn.utils._testing import _get_func_name
from sklearn.utils._testing import ignore_warnings
from sklearn.utils import all_estimators
from sklearn.utils.estimator_checks import _enforce_estimator_tags_y
from sklearn.utils.estimator_checks import _enforce_estimator_tags_x
from sklearn.utils.deprecation import _is_deprecated
from sklearn.externals._pep562 import Pep562
from sklearn.datasets import make_classification

import pytest


# walk_packages() ignores DeprecationWarnings, now we need to ignore
# FutureWarnings
with warnings.catch_warnings():
    warnings.simplefilter('ignore', FutureWarning)
    PUBLIC_MODULES = set([
        pckg[1] for pckg in walk_packages(
            prefix='sklearn.',
            # mypy error: Module has no attribute "__path__"
            path=sklearn.__path__)  # type: ignore  # mypy issue #1422
        if not ("._" in pckg[1] or ".tests." in pckg[1])
    ])

# functions to ignore args / docstring of
_DOCSTRING_IGNORES = [
    'sklearn.utils.deprecation.load_mlcomp',
    'sklearn.pipeline.make_pipeline',
    'sklearn.pipeline.make_union',
    'sklearn.utils.extmath.safe_sparse_dot',
    'sklearn.utils._joblib'
]

# Methods where y param should be ignored if y=None by default
_METHODS_IGNORE_NONE_Y = [
    'fit',
    'score',
    'fit_predict',
    'fit_transform',
    'partial_fit',
    'predict'
]


# numpydoc 0.8.0's docscrape tool raises because of collections.abc under
# Python 3.7
@pytest.mark.filterwarnings('ignore::FutureWarning')
@pytest.mark.filterwarnings('ignore::DeprecationWarning')
@pytest.mark.skipif(IS_PYPY, reason='test segfaults on PyPy')
def test_docstring_parameters():
    # Test module docstring formatting

    # Skip test if numpydoc is not found
    pytest.importorskip('numpydoc',
                        reason="numpydoc is required to test the docstrings")

    # XXX unreached code as of v0.22
    from numpydoc import docscrape

    incorrect = []
    for name in PUBLIC_MODULES:
        if name == 'sklearn.utils.fixes':
            # We cannot always control these docstrings
            continue
        with warnings.catch_warnings(record=True):
            module = importlib.import_module(name)
        classes = inspect.getmembers(module, inspect.isclass)
        # Exclude imported classes
        classes = [cls for cls in classes if cls[1].__module__ == name]
        for cname, cls in classes:
            this_incorrect = []
            if cname in _DOCSTRING_IGNORES or cname.startswith('_'):
                continue
            if inspect.isabstract(cls):
                continue
            with warnings.catch_warnings(record=True) as w:
                cdoc = docscrape.ClassDoc(cls)
            if len(w):
                raise RuntimeError('Error for __init__ of %s in %s:\n%s'
                                   % (cls, name, w[0]))

            cls_init = getattr(cls, '__init__', None)

            if _is_deprecated(cls_init):
                continue
            elif cls_init is not None:
                this_incorrect += check_docstring_parameters(
                    cls.__init__, cdoc)

            for method_name in cdoc.methods:
                method = getattr(cls, method_name)
                if _is_deprecated(method):
                    continue
                param_ignore = None
                # Now skip docstring test for y when y is None
                # by default for API reason
                if method_name in _METHODS_IGNORE_NONE_Y:
                    sig = signature(method)
                    if ('y' in sig.parameters and
                            sig.parameters['y'].default is None):
                        param_ignore = ['y']  # ignore y for fit and score
                result = check_docstring_parameters(
                    method, ignore=param_ignore)
                this_incorrect += result

            incorrect += this_incorrect

        functions = inspect.getmembers(module, inspect.isfunction)
        # Exclude imported functions
        functions = [fn for fn in functions if fn[1].__module__ == name]
        for fname, func in functions:
            # Don't test private methods / functions
            if fname.startswith('_'):
                continue
            if fname == "configuration" and name.endswith("setup"):
                continue
            name_ = _get_func_name(func)
            if (not any(d in name_ for d in _DOCSTRING_IGNORES) and
                    not _is_deprecated(func)):
                incorrect += check_docstring_parameters(func)

    msg = '\n'.join(incorrect)
    if len(incorrect) > 0:
        raise AssertionError("Docstring Error:\n" + msg)


@ignore_warnings(category=FutureWarning)
def test_tabs():
    # Test that there are no tabs in our source files
    for importer, modname, ispkg in walk_packages(sklearn.__path__,
                                                  prefix='sklearn.'):

        if IS_PYPY and ('_svmlight_format_io' in modname or
                        'feature_extraction._hashing_fast' in modname):
            continue

        # because we don't import
        mod = importlib.import_module(modname)

        # TODO: Remove when minimum python version is 3.7
        # unwrap to get module because Pep562 backport wraps the original
        # module
        if isinstance(mod, Pep562):
            mod = mod._module

        try:
            source = inspect.getsource(mod)
        except IOError:  # user probably should have run "make clean"
            continue
        assert '\t' not in source, ('"%s" has tabs, please remove them ',
                                    'or add it to the ignore list'
                                    % modname)


@pytest.mark.parametrize('name, Estimator',
                         all_estimators())
def test_fit_docstring_attributes(name, Estimator):
    pytest.importorskip('numpydoc')
    from numpydoc import docscrape

    doc = docscrape.ClassDoc(Estimator)
    attributes = doc['Attributes']

    IGNORED = {'ClassifierChain', 'ColumnTransformer', 'CountVectorizer',
               'DictVectorizer', 'FeatureUnion', 'GaussianRandomProjection',
               'GridSearchCV', 'MultiOutputClassifier', 'MultiOutputRegressor',
               'NoSampleWeightWrapper', 'OneVsOneClassifier',
               'OneVsRestClassifier', 'OutputCodeClassifier', 'Pipeline',
               'RFE', 'RFECV', 'RandomizedSearchCV', 'RegressorChain',
               'SelectFromModel', 'SparseCoder', 'SparseRandomProjection',
               'SpectralBiclustering', 'StackingClassifier',
               'StackingRegressor', 'TfidfVectorizer', 'VotingClassifier',
               'VotingRegressor'}
    if Estimator.__name__ in IGNORED or Estimator.__name__.startswith('_'):
        pytest.skip("Estimator cannot be fit easily to test fit attributes")

    est = Estimator()

    if Estimator.__name__ == 'SelectKBest':
        est.k = 2

    if Estimator.__name__ == 'DummyClassifier':
        est.strategy = "stratified"

    # TO BE REMOVED for v0.25 (avoid FutureWarning)
    if Estimator.__name__ == 'AffinityPropagation':
        est.random_state = 63

    X, y = make_classification(n_samples=20, n_features=3,
                               n_redundant=0, n_classes=2,
                               random_state=2)

    y = _enforce_estimator_tags_y(est, y)
    X = _enforce_estimator_tags_x(est, X)

    if '1dlabels' in est._get_tags()['X_types']:
        est.fit(y)
    elif '2dlabels' in est._get_tags()['X_types']:
        est.fit(np.c_[y, y])
    else:
        est.fit(X, y)

    skipped_attributes = {'n_features_in_'}

    for attr in attributes:
        if attr.name in skipped_attributes:
            continue
        desc = ' '.join(attr.desc).lower()
        # As certain attributes are present "only" if a certain parameter is
        # provided, this checks if the word "only" is present in the attribute
        # description, and if not the attribute is required to be present.
<<<<<<< HEAD
        if 'only ' in desc:
            continue
        # ignore deprecation warnings
        with ignore_warnings(category=FutureWarning):
            assert hasattr(est, attr.name)

    IGNORED = {'BayesianRidge', 'Birch', 'CCA', 'CategoricalNB', 'ElasticNet',
               'ElasticNetCV', 'GaussianProcessClassifier',
               'GradientBoostingRegressor', 'HistGradientBoostingClassifier',
               'HistGradientBoostingRegressor', 'IsolationForest',
               'KNeighborsClassifier', 'KNeighborsRegressor',
               'KNeighborsTransformer', 'KernelCenterer', 'KernelDensity',
=======
        if 'only ' not in desc:
            # Ignore "FutureWarning" of deprecated attributes
            with ignore_warnings(category=FutureWarning):
                assert hasattr(est, attr.name)

    IGNORED = {'BayesianRidge', 'Birch', 'CCA', 'CategoricalNB',
               'KernelCenterer',
>>>>>>> 88b1fa6f
               'LarsCV', 'Lasso', 'LassoLarsCV', 'LassoLarsIC',
               'MiniBatchKMeans',
               'OrthogonalMatchingPursuit',
               'PLSCanonical', 'PLSSVD',
               'PassiveAggressiveClassifier'}

    if Estimator.__name__ in IGNORED:
        pytest.xfail(
            reason="Estimator has too many undocumented attributes.")

    fit_attr = [k for k in est.__dict__.keys() if k.endswith('_')
                and not k.startswith('_')]
    fit_attr_names = [attr.name for attr in attributes]
    undocumented_attrs = set(fit_attr).difference(fit_attr_names)
    undocumented_attrs = set(undocumented_attrs).difference(skipped_attributes)
    assert not undocumented_attrs,\
        "Undocumented attributes: {}".format(undocumented_attrs)<|MERGE_RESOLUTION|>--- conflicted
+++ resolved
@@ -225,28 +225,14 @@
         # As certain attributes are present "only" if a certain parameter is
         # provided, this checks if the word "only" is present in the attribute
         # description, and if not the attribute is required to be present.
-<<<<<<< HEAD
         if 'only ' in desc:
             continue
         # ignore deprecation warnings
         with ignore_warnings(category=FutureWarning):
             assert hasattr(est, attr.name)
 
-    IGNORED = {'BayesianRidge', 'Birch', 'CCA', 'CategoricalNB', 'ElasticNet',
-               'ElasticNetCV', 'GaussianProcessClassifier',
-               'GradientBoostingRegressor', 'HistGradientBoostingClassifier',
-               'HistGradientBoostingRegressor', 'IsolationForest',
-               'KNeighborsClassifier', 'KNeighborsRegressor',
-               'KNeighborsTransformer', 'KernelCenterer', 'KernelDensity',
-=======
-        if 'only ' not in desc:
-            # Ignore "FutureWarning" of deprecated attributes
-            with ignore_warnings(category=FutureWarning):
-                assert hasattr(est, attr.name)
-
     IGNORED = {'BayesianRidge', 'Birch', 'CCA', 'CategoricalNB',
                'KernelCenterer',
->>>>>>> 88b1fa6f
                'LarsCV', 'Lasso', 'LassoLarsCV', 'LassoLarsIC',
                'MiniBatchKMeans',
                'OrthogonalMatchingPursuit',
