# Authors: Alexandre Gramfort <alexandre.gramfort@inria.fr>
#          Raghav RV <rvraghav93@gmail.com>
# License: BSD 3 clause

import importlib
import inspect
import warnings
from inspect import signature
from pkgutil import walk_packages

import numpy as np
import pytest

import sklearn
from sklearn.datasets import make_classification

# make it possible to discover experimental estimators when calling `all_estimators`
from sklearn.experimental import (
    enable_halving_search_cv,  # noqa
    enable_iterative_imputer,  # noqa
)
from sklearn.linear_model import LogisticRegression
from sklearn.preprocessing import FunctionTransformer
from sklearn.utils import _IS_WASM, IS_PYPY, all_estimators
from sklearn.utils._testing import (
    _get_func_name,
    check_docstring_parameters,
    ignore_warnings,
)
from sklearn.utils.deprecation import _is_deprecated
from sklearn.utils.estimator_checks import (
    _construct_instance,
    _enforce_estimator_tags_X,
    _enforce_estimator_tags_y,
)
from sklearn.utils.fixes import parse_version, sp_version

# walk_packages() ignores DeprecationWarnings, now we need to ignore
# FutureWarnings
with warnings.catch_warnings():
    warnings.simplefilter("ignore", FutureWarning)
    # mypy error: Module has no attribute "__path__"
    sklearn_path = sklearn.__path__  # type: ignore  # mypy issue #1422
    PUBLIC_MODULES = set(
        [
            pckg[1]
            for pckg in walk_packages(prefix="sklearn.", path=sklearn_path)
            if not ("._" in pckg[1] or ".tests." in pckg[1])
        ]
    )

# functions to ignore args / docstring of
_DOCSTRING_IGNORES = [
    "sklearn.utils.deprecation.load_mlcomp",
    "sklearn.pipeline.make_pipeline",
    "sklearn.pipeline.make_union",
    "sklearn.utils.extmath.safe_sparse_dot",
    "sklearn.utils._joblib",
    "HalfBinomialLoss",
]

# Methods where y param should be ignored if y=None by default
_METHODS_IGNORE_NONE_Y = [
    "fit",
    "score",
    "fit_predict",
    "fit_transform",
    "partial_fit",
    "predict",
]


# numpydoc 0.8.0's docscrape tool raises because of collections.abc under
# Python 3.7
@pytest.mark.filterwarnings("ignore::FutureWarning")
@pytest.mark.filterwarnings("ignore::DeprecationWarning")
@pytest.mark.skipif(IS_PYPY, reason="test segfaults on PyPy")
def test_docstring_parameters():
    # Test module docstring formatting

    # Skip test if numpydoc is not found
    pytest.importorskip(
        "numpydoc", reason="numpydoc is required to test the docstrings"
    )

    # XXX unreached code as of v0.22
    from numpydoc import docscrape

    incorrect = []
    for name in PUBLIC_MODULES:
        if name.endswith(".conftest"):
            # pytest tooling, not part of the scikit-learn API
            continue
        if name == "sklearn.utils.fixes":
            # We cannot always control these docstrings
            continue
        with warnings.catch_warnings(record=True):
            module = importlib.import_module(name)
        classes = inspect.getmembers(module, inspect.isclass)
        # Exclude non-scikit-learn classes
        classes = [cls for cls in classes if cls[1].__module__.startswith("sklearn")]
        for cname, cls in classes:
            this_incorrect = []
            if cname in _DOCSTRING_IGNORES or cname.startswith("_"):
                continue
            if inspect.isabstract(cls):
                continue
            with warnings.catch_warnings(record=True) as w:
                cdoc = docscrape.ClassDoc(cls)
            if len(w):
                raise RuntimeError(
                    "Error for __init__ of %s in %s:\n%s" % (cls, name, w[0])
                )

            # Skip checks on deprecated classes
            if _is_deprecated(cls.__new__):
                continue

            this_incorrect += check_docstring_parameters(cls.__init__, cdoc)

            for method_name in cdoc.methods:
                method = getattr(cls, method_name)
                if _is_deprecated(method):
                    continue
                param_ignore = None
                # Now skip docstring test for y when y is None
                # by default for API reason
                if method_name in _METHODS_IGNORE_NONE_Y:
                    sig = signature(method)
                    if "y" in sig.parameters and sig.parameters["y"].default is None:
                        param_ignore = ["y"]  # ignore y for fit and score
                result = check_docstring_parameters(method, ignore=param_ignore)
                this_incorrect += result

            incorrect += this_incorrect

        functions = inspect.getmembers(module, inspect.isfunction)
        # Exclude imported functions
        functions = [fn for fn in functions if fn[1].__module__ == name]
        for fname, func in functions:
            # Don't test private methods / functions
            if fname.startswith("_"):
                continue
            if fname == "configuration" and name.endswith("setup"):
                continue
            name_ = _get_func_name(func)
            if not any(d in name_ for d in _DOCSTRING_IGNORES) and not _is_deprecated(
                func
            ):
                incorrect += check_docstring_parameters(func)

    msg = "\n".join(incorrect)
    if len(incorrect) > 0:
        raise AssertionError("Docstring Error:\n" + msg)


<<<<<<< HEAD
@pytest.mark.xfail(_IS_WASM, reason="importlib not supported for Pyodide packages")
@ignore_warnings(category=FutureWarning)
def test_tabs():
    # Test that there are no tabs in our source files
    for importer, modname, ispkg in walk_packages(sklearn.__path__, prefix="sklearn."):
        if IS_PYPY and (
            "_svmlight_format_io" in modname
            or "feature_extraction._hashing_fast" in modname
        ):
            continue

        # because we don't import
        mod = importlib.import_module(modname)

        try:
            source = inspect.getsource(mod)
        except IOError:  # user probably should have run "make clean"
            continue
        assert "\t" not in source, (
            '"%s" has tabs, please remove them ',
            "or add it to the ignore list" % modname,
        )


=======
>>>>>>> 066375f3
def _construct_searchcv_instance(SearchCV):
    return SearchCV(LogisticRegression(), {"C": [0.1, 1]})


def _construct_compose_pipeline_instance(Estimator):
    # Minimal / degenerate instances: only useful to test the docstrings.
    if Estimator.__name__ == "ColumnTransformer":
        return Estimator(transformers=[("transformer", "passthrough", [0, 1])])
    elif Estimator.__name__ == "Pipeline":
        return Estimator(steps=[("clf", LogisticRegression())])
    elif Estimator.__name__ == "FeatureUnion":
        return Estimator(transformer_list=[("transformer", FunctionTransformer())])


def _construct_sparse_coder(Estimator):
    # XXX: hard-coded assumption that n_features=3
    dictionary = np.array(
        [[0, 1, 0], [-1, -1, 2], [1, 1, 1], [0, 1, 1], [0, 2, 1]],
        dtype=np.float64,
    )
    return Estimator(dictionary=dictionary)


@ignore_warnings(category=sklearn.exceptions.ConvergenceWarning)
# TODO(1.6): remove "@pytest.mark.filterwarnings" as SAMME.R will be removed
# and substituted with the SAMME algorithm as a default
@pytest.mark.filterwarnings("ignore:The SAMME.R algorithm")
@pytest.mark.parametrize("name, Estimator", all_estimators())
def test_fit_docstring_attributes(name, Estimator):
    pytest.importorskip("numpydoc")
    from numpydoc import docscrape

    doc = docscrape.ClassDoc(Estimator)
    attributes = doc["Attributes"]

    if Estimator.__name__ in (
        "HalvingRandomSearchCV",
        "RandomizedSearchCV",
        "HalvingGridSearchCV",
        "GridSearchCV",
    ):
        est = _construct_searchcv_instance(Estimator)
    elif Estimator.__name__ in (
        "ColumnTransformer",
        "Pipeline",
        "FeatureUnion",
    ):
        est = _construct_compose_pipeline_instance(Estimator)
    elif Estimator.__name__ == "SparseCoder":
        est = _construct_sparse_coder(Estimator)
    else:
        est = _construct_instance(Estimator)

    if Estimator.__name__ == "SelectKBest":
        est.set_params(k=2)
    elif Estimator.__name__ == "DummyClassifier":
        est.set_params(strategy="stratified")
    elif Estimator.__name__ == "CCA" or Estimator.__name__.startswith("PLS"):
        # default = 2 is invalid for single target
        est.set_params(n_components=1)
    elif Estimator.__name__ in (
        "GaussianRandomProjection",
        "SparseRandomProjection",
    ):
        # default="auto" raises an error with the shape of `X`
        est.set_params(n_components=2)
    elif Estimator.__name__ == "TSNE":
        # default raises an error, perplexity must be less than n_samples
        est.set_params(perplexity=2)

    # TODO(1.4): TO BE REMOVED for 1.4 (avoid FutureWarning)
    if Estimator.__name__ in ("KMeans", "MiniBatchKMeans"):
        est.set_params(n_init="auto")

    # TODO(1.4): TO BE REMOVED for 1.5 (avoid FutureWarning)
    if Estimator.__name__ in ("LinearSVC", "LinearSVR"):
        est.set_params(dual="auto")

    # TODO(1.4): TO BE REMOVED for 1.4 (avoid FutureWarning)
    if Estimator.__name__ in (
        "MultinomialNB",
        "ComplementNB",
        "BernoulliNB",
        "CategoricalNB",
    ):
        est.set_params(force_alpha=True)

    # TODO(1.6): remove (avoid FutureWarning)
    if Estimator.__name__ in ("NMF", "MiniBatchNMF"):
        est.set_params(n_components="auto")

    if Estimator.__name__ == "QuantileRegressor":
        solver = "highs" if sp_version >= parse_version("1.6.0") else "interior-point"
        est.set_params(solver=solver)

    # TODO(1.4): TO BE REMOVED for 1.4 (avoid FutureWarning)
    if Estimator.__name__ == "MDS":
        est.set_params(normalized_stress="auto")

    # Low max iter to speed up tests: we are only interested in checking the existence
    # of fitted attributes. This should be invariant to whether it has converged or not.
    if "max_iter" in est.get_params():
        est.set_params(max_iter=2)

    if "random_state" in est.get_params():
        est.set_params(random_state=0)

    # In case we want to deprecate some attributes in the future
    skipped_attributes = {}

    if Estimator.__name__.endswith("Vectorizer"):
        # Vectorizer require some specific input data
        if Estimator.__name__ in (
            "CountVectorizer",
            "HashingVectorizer",
            "TfidfVectorizer",
        ):
            X = [
                "This is the first document.",
                "This document is the second document.",
                "And this is the third one.",
                "Is this the first document?",
            ]
        elif Estimator.__name__ == "DictVectorizer":
            X = [{"foo": 1, "bar": 2}, {"foo": 3, "baz": 1}]
        y = None
    else:
        X, y = make_classification(
            n_samples=20,
            n_features=3,
            n_redundant=0,
            n_classes=2,
            random_state=2,
        )

        y = _enforce_estimator_tags_y(est, y)
        X = _enforce_estimator_tags_X(est, X)

    if "1dlabels" in est._get_tags()["X_types"]:
        est.fit(y)
    elif "2dlabels" in est._get_tags()["X_types"]:
        est.fit(np.c_[y, y])
    elif "3darray" in est._get_tags()["X_types"]:
        est.fit(X[np.newaxis, ...], y)
    else:
        est.fit(X, y)

    for attr in attributes:
        if attr.name in skipped_attributes:
            continue
        desc = " ".join(attr.desc).lower()
        # As certain attributes are present "only" if a certain parameter is
        # provided, this checks if the word "only" is present in the attribute
        # description, and if not the attribute is required to be present.
        if "only " in desc:
            continue
        # ignore deprecation warnings
        with ignore_warnings(category=FutureWarning):
            assert hasattr(est, attr.name)

    fit_attr = _get_all_fitted_attributes(est)
    fit_attr_names = [attr.name for attr in attributes]
    undocumented_attrs = set(fit_attr).difference(fit_attr_names)
    undocumented_attrs = set(undocumented_attrs).difference(skipped_attributes)
    if undocumented_attrs:
        raise AssertionError(
            f"Undocumented attributes for {Estimator.__name__}: {undocumented_attrs}"
        )


def _get_all_fitted_attributes(estimator):
    "Get all the fitted attributes of an estimator including properties"
    # attributes
    fit_attr = list(estimator.__dict__.keys())

    # properties
    with warnings.catch_warnings():
        warnings.filterwarnings("error", category=FutureWarning)

        for name in dir(estimator.__class__):
            obj = getattr(estimator.__class__, name)
            if not isinstance(obj, property):
                continue

            # ignore properties that raises an AttributeError and deprecated
            # properties
            try:
                getattr(estimator, name)
            except (AttributeError, FutureWarning):
                continue
            fit_attr.append(name)

    return [k for k in fit_attr if k.endswith("_") and not k.startswith("_")]<|MERGE_RESOLUTION|>--- conflicted
+++ resolved
@@ -21,7 +21,7 @@
 )
 from sklearn.linear_model import LogisticRegression
 from sklearn.preprocessing import FunctionTransformer
-from sklearn.utils import _IS_WASM, IS_PYPY, all_estimators
+from sklearn.utils import IS_PYPY, all_estimators
 from sklearn.utils._testing import (
     _get_func_name,
     check_docstring_parameters,
@@ -154,33 +154,6 @@
         raise AssertionError("Docstring Error:\n" + msg)
 
 
-<<<<<<< HEAD
-@pytest.mark.xfail(_IS_WASM, reason="importlib not supported for Pyodide packages")
-@ignore_warnings(category=FutureWarning)
-def test_tabs():
-    # Test that there are no tabs in our source files
-    for importer, modname, ispkg in walk_packages(sklearn.__path__, prefix="sklearn."):
-        if IS_PYPY and (
-            "_svmlight_format_io" in modname
-            or "feature_extraction._hashing_fast" in modname
-        ):
-            continue
-
-        # because we don't import
-        mod = importlib.import_module(modname)
-
-        try:
-            source = inspect.getsource(mod)
-        except IOError:  # user probably should have run "make clean"
-            continue
-        assert "\t" not in source, (
-            '"%s" has tabs, please remove them ',
-            "or add it to the ignore list" % modname,
-        )
-
-
-=======
->>>>>>> 066375f3
 def _construct_searchcv_instance(SearchCV):
     return SearchCV(LogisticRegression(), {"C": [0.1, 1]})
 
