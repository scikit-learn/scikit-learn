# Authors: Alexandre Gramfort <alexandre.gramfort@inria.fr>
#          Raghav RV <rvraghav93@gmail.com>
# License: BSD 3 clause

import inspect
import warnings
import importlib

from pkgutil import walk_packages
from inspect import signature

import numpy as np

import sklearn
from sklearn.utils import IS_PYPY
from sklearn.utils._testing import check_docstring_parameters
from sklearn.utils._testing import _get_func_name
from sklearn.utils._testing import ignore_warnings
from sklearn.utils import all_estimators
from sklearn.utils.estimator_checks import _enforce_estimator_tags_y
from sklearn.utils.estimator_checks import _enforce_estimator_tags_x
from sklearn.utils.estimator_checks import _construct_instance
from sklearn.utils.deprecation import _is_deprecated
from sklearn.externals._pep562 import Pep562
from sklearn.datasets import make_classification
from sklearn.linear_model import LogisticRegression
from sklearn.preprocessing import FunctionTransformer

import pytest


# walk_packages() ignores DeprecationWarnings, now we need to ignore
# FutureWarnings
with warnings.catch_warnings():
    warnings.simplefilter('ignore', FutureWarning)
    # mypy error: Module has no attribute "__path__"
    sklearn_path = sklearn.__path__   # type: ignore  # mypy issue #1422
    PUBLIC_MODULES = set([
        pckg[1] for pckg in walk_packages(
            prefix='sklearn.',
            path=sklearn_path)
        if not ("._" in pckg[1] or ".tests." in pckg[1])
    ])

# functions to ignore args / docstring of
_DOCSTRING_IGNORES = [
    'sklearn.utils.deprecation.load_mlcomp',
    'sklearn.pipeline.make_pipeline',
    'sklearn.pipeline.make_union',
    'sklearn.utils.extmath.safe_sparse_dot',
    'sklearn.utils._joblib'
]

# Methods where y param should be ignored if y=None by default
_METHODS_IGNORE_NONE_Y = [
    'fit',
    'score',
    'fit_predict',
    'fit_transform',
    'partial_fit',
    'predict'
]


# numpydoc 0.8.0's docscrape tool raises because of collections.abc under
# Python 3.7
@pytest.mark.filterwarnings('ignore::FutureWarning')
@pytest.mark.filterwarnings('ignore::DeprecationWarning')
@pytest.mark.skipif(IS_PYPY, reason='test segfaults on PyPy')
def test_docstring_parameters():
    # Test module docstring formatting

    # Skip test if numpydoc is not found
    pytest.importorskip('numpydoc',
                        reason="numpydoc is required to test the docstrings")

    # XXX unreached code as of v0.22
    from numpydoc import docscrape

    incorrect = []
    for name in PUBLIC_MODULES:
        if name == 'sklearn.utils.fixes':
            # We cannot always control these docstrings
            continue
        with warnings.catch_warnings(record=True):
            module = importlib.import_module(name)
        classes = inspect.getmembers(module, inspect.isclass)
        # Exclude non-scikit-learn classes
        classes = [cls for cls in classes
                   if cls[1].__module__.startswith('sklearn')]
        for cname, cls in classes:
            this_incorrect = []
            if cname in _DOCSTRING_IGNORES or cname.startswith('_'):
                continue
            if inspect.isabstract(cls):
                continue
            with warnings.catch_warnings(record=True) as w:
                cdoc = docscrape.ClassDoc(cls)
            if len(w):
                raise RuntimeError('Error for __init__ of %s in %s:\n%s'
                                   % (cls, name, w[0]))

            cls_init = getattr(cls, '__init__', None)

            if _is_deprecated(cls_init):
                continue
            elif cls_init is not None:
                this_incorrect += check_docstring_parameters(
                    cls.__init__, cdoc)

            for method_name in cdoc.methods:
                method = getattr(cls, method_name)
                if _is_deprecated(method):
                    continue
                param_ignore = None
                # Now skip docstring test for y when y is None
                # by default for API reason
                if method_name in _METHODS_IGNORE_NONE_Y:
                    sig = signature(method)
                    if ('y' in sig.parameters and
                            sig.parameters['y'].default is None):
                        param_ignore = ['y']  # ignore y for fit and score
                result = check_docstring_parameters(
                    method, ignore=param_ignore)
                this_incorrect += result

            incorrect += this_incorrect

        functions = inspect.getmembers(module, inspect.isfunction)
        # Exclude imported functions
        functions = [fn for fn in functions if fn[1].__module__ == name]
        for fname, func in functions:
            # Don't test private methods / functions
            if fname.startswith('_'):
                continue
            if fname == "configuration" and name.endswith("setup"):
                continue
            name_ = _get_func_name(func)
            if (not any(d in name_ for d in _DOCSTRING_IGNORES) and
                    not _is_deprecated(func)):
                incorrect += check_docstring_parameters(func)

    msg = '\n'.join(incorrect)
    if len(incorrect) > 0:
        raise AssertionError("Docstring Error:\n" + msg)


@ignore_warnings(category=FutureWarning)
def test_tabs():
    # Test that there are no tabs in our source files
    for importer, modname, ispkg in walk_packages(sklearn.__path__,
                                                  prefix='sklearn.'):

        if IS_PYPY and ('_svmlight_format_io' in modname or
                        'feature_extraction._hashing_fast' in modname):
            continue

        # because we don't import
        mod = importlib.import_module(modname)

        # TODO: Remove when minimum python version is 3.7
        # unwrap to get module because Pep562 backport wraps the original
        # module
        if isinstance(mod, Pep562):
            mod = mod._module

        try:
            source = inspect.getsource(mod)
        except IOError:  # user probably should have run "make clean"
            continue
        assert '\t' not in source, ('"%s" has tabs, please remove them ',
                                    'or add it to the ignore list'
                                    % modname)


def _construct_searchcv_instance(SearchCV):
    return SearchCV(LogisticRegression(), {"C": [0.1, 1]})


def _construct_compose_pipeline_instance(Estimator):
    # Minimal / degenerate instances: only useful to test the docstrings.
    if Estimator.__name__ == "ColumnTransformer":
        return Estimator(transformers=[("transformer", "passthrough", [0, 1])])
    elif Estimator.__name__ == "Pipeline":
        return Estimator(steps=[("clf", LogisticRegression())])
    elif Estimator.__name__ == "FeatureUnion":
        return Estimator(transformer_list=[
            ("transformer", FunctionTransformer())
        ])


def _construct_sparse_coder(Estimator):
    # XXX: hard-coded assumption that n_features=3
    dictionary = np.array(
        [[0, 1, 0], [-1, -1, 2], [1, 1, 1], [0, 1, 1], [0, 2, 1]],
        dtype=np.float64,
    )
    return Estimator(dictionary=dictionary)


<<<<<<< HEAD
N_FEATURES_MODULES_TO_IGNORE = {
    'model_selection',
    'multioutput',
}


@pytest.mark.parametrize('name, Estimator',
                         all_estimators())
@ignore_warnings(category=FutureWarning)
=======
@pytest.mark.parametrize('name, Estimator', all_estimators())
>>>>>>> 0eeebb1e
def test_fit_docstring_attributes(name, Estimator):
    pytest.importorskip('numpydoc')
    from numpydoc import docscrape

    doc = docscrape.ClassDoc(Estimator)
    attributes = doc['Attributes']

    if Estimator.__name__ in (
        "HalvingRandomSearchCV",
        "RandomizedSearchCV",
        "HalvingGridSearchCV",
        "GridSearchCV",
    ):
        est = _construct_searchcv_instance(Estimator)
    elif Estimator.__name__ in (
        "ColumnTransformer",
        "Pipeline",
        "FeatureUnion",
    ):
        est = _construct_compose_pipeline_instance(Estimator)
    elif Estimator.__name__ == "SparseCoder":
        est = _construct_sparse_coder(Estimator)
    else:
        est = _construct_instance(Estimator)

    if Estimator.__name__ == 'SelectKBest':
        est.set_params(k=2)
    elif Estimator.__name__ == 'DummyClassifier':
        est.set_params(strategy="stratified")
    elif Estimator.__name__ == 'CCA' or Estimator.__name__.startswith('PLS'):
        # default = 2 is invalid for single target
        est.set_params(n_components=1)
    elif Estimator.__name__ in (
        "GaussianRandomProjection",
        "SparseRandomProjection",
    ):
        # default="auto" raises an error with the shape of `X`
        est.set_params(n_components=2)

    # FIXME: TO BE REMOVED for 1.1 (avoid FutureWarning)
    if Estimator.__name__ == 'NMF':
        est.set_params(init='nndsvda')

    # FIXME: TO BE REMOVED for 1.2 (avoid FutureWarning)
    if Estimator.__name__ == 'TSNE':
        est.set_params(learning_rate=200.0, init='random')

    # For PLS, TODO remove in 1.1
    skipped_attributes = {"x_scores_", "y_scores_"}

    if Estimator.__name__.endswith("Vectorizer"):
        # Vectorizer require some specific input data
        if Estimator.__name__ in (
            "CountVectorizer",
            "HashingVectorizer",
            "TfidfVectorizer",
        ):
            X = [
                "This is the first document.",
                "This document is the second document.",
                "And this is the third one.",
                "Is this the first document?",
            ]
        elif Estimator.__name__ == "DictVectorizer":
            X = [{"foo": 1, "bar": 2}, {"foo": 3, "baz": 1}]
        y = None
    else:
        X, y = make_classification(
            n_samples=20,
            n_features=3,
            n_redundant=0,
            n_classes=2,
            random_state=2,
        )

        y = _enforce_estimator_tags_y(est, y)
        X = _enforce_estimator_tags_x(est, X)

    if '1dlabels' in est._get_tags()['X_types']:
        est.fit(y)
    elif '2dlabels' in est._get_tags()['X_types']:
        est.fit(np.c_[y, y])
    else:
        est.fit(X, y)

    for attr in attributes:
        if attr.name in skipped_attributes:
            continue
        desc = ' '.join(attr.desc).lower()
        # As certain attributes are present "only" if a certain parameter is
        # provided, this checks if the word "only" is present in the attribute
        # description, and if not the attribute is required to be present.
        if 'only ' in desc:
            continue
        # ignore deprecation warnings
        with ignore_warnings(category=FutureWarning):
            assert hasattr(est, attr.name)

    fit_attr = _get_all_fitted_attributes(est)
    fit_attr_names = [attr.name for attr in attributes]
    undocumented_attrs = set(fit_attr).difference(fit_attr_names)
    undocumented_attrs = set(undocumented_attrs).difference(skipped_attributes)
    if undocumented_attrs:
        raise AssertionError(
            f"Undocumented attributes for {Estimator.__name__}: "
            f"{undocumented_attrs}"
        )


def _get_all_fitted_attributes(estimator):
    "Get all the fitted attributes of an estimator including properties"
    # attributes
    fit_attr = list(estimator.__dict__.keys())

    # properties
    with warnings.catch_warnings():
        warnings.filterwarnings("error", category=FutureWarning)

        for name in dir(estimator.__class__):
            obj = getattr(estimator.__class__, name)
            if not isinstance(obj, property):
                continue

            # ignore properties that raises an AttributeError and deprecated
            # properties
            try:
                getattr(estimator, name)
            except (AttributeError, FutureWarning):
                continue
            fit_attr.append(name)

    return [k for k in fit_attr if k.endswith('_') and not k.startswith('_')]<|MERGE_RESOLUTION|>--- conflicted
+++ resolved
@@ -198,19 +198,8 @@
     return Estimator(dictionary=dictionary)
 
 
-<<<<<<< HEAD
-N_FEATURES_MODULES_TO_IGNORE = {
-    'model_selection',
-    'multioutput',
-}
-
-
-@pytest.mark.parametrize('name, Estimator',
-                         all_estimators())
+@pytest.mark.parametrize('name, Estimator', all_estimators())
 @ignore_warnings(category=FutureWarning)
-=======
-@pytest.mark.parametrize('name, Estimator', all_estimators())
->>>>>>> 0eeebb1e
 def test_fit_docstring_attributes(name, Estimator):
     pytest.importorskip('numpydoc')
     from numpydoc import docscrape
