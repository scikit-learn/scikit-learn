"""Common tests for metaestimators"""

import functools

import numpy as np

from sklearn.base import BaseEstimator
from sklearn.externals.six import iterkeys
from sklearn.datasets import make_classification

from sklearn.utils.testing import assert_true, assert_false, assert_raises
from sklearn.utils.validation import check_is_fitted
from sklearn.pipeline import Pipeline
from sklearn.model_selection import GridSearchCV, RandomizedSearchCV
from sklearn.feature_selection import RFE, RFECV
from sklearn.ensemble import BaggingClassifier


class DelegatorData(object):
    def __init__(self, name, construct, skip_methods=(),
                 fit_args=make_classification()):
        self.name = name
        self.construct = construct
        self.fit_args = fit_args
        self.skip_methods = skip_methods


DELEGATING_METAESTIMATORS = [
    DelegatorData('Pipeline', lambda est: Pipeline([('est', est)])),
    DelegatorData('GridSearchCV',
                  lambda est: GridSearchCV(
                      est, param_grid={'param': [5]}, cv=2),
                  skip_methods=['score']),
    DelegatorData('RandomizedSearchCV',
                  lambda est: RandomizedSearchCV(
                      est, param_distributions={'param': [5]}, cv=2, n_iter=1),
                  skip_methods=['score']),
    DelegatorData('RFE', RFE,
                  skip_methods=['transform', 'inverse_transform', 'score']),
    DelegatorData('RFECV', RFECV,
                  skip_methods=['transform', 'inverse_transform', 'score']),
    DelegatorData('BaggingClassifier', BaggingClassifier,
                  skip_methods=['transform', 'inverse_transform', 'score',
                                'predict_proba', 'predict_log_proba',
                                'predict'])
]


def test_metaestimator_delegation():
    # Ensures specified metaestimators have methods iff subestimator does
    def hides(method):
        @property
        def wrapper(obj):
            if obj.hidden_method == method.__name__:
                raise AttributeError('%r is hidden' % obj.hidden_method)
            return functools.partial(method, obj)
        return wrapper

    class SubEstimator(BaseEstimator):
        def __init__(self, param=1, hidden_method=None):
            self.param = param
            self.hidden_method = hidden_method

        def fit(self, X, y=None, *args, **kwargs):
            self.coef_ = np.arange(X.shape[1])
            return True

        def _check_fit(self):
<<<<<<< HEAD
            if not hasattr(self, 'coef_'):
                raise RuntimeError('Estimator is not fit')
=======
            check_is_fitted(self, 'coef_')
>>>>>>> 974c4f7e

        @hides
        def inverse_transform(self, X, *args, **kwargs):
            self._check_fit()
            return X

        @hides
        def transform(self, X, *args, **kwargs):
            self._check_fit()
            return X

        @hides
        def predict(self, X, *args, **kwargs):
            self._check_fit()
            return np.ones(X.shape[0])

        @hides
        def predict_proba(self, X, *args, **kwargs):
            self._check_fit()
            return np.ones(X.shape[0])

        @hides
        def predict_log_proba(self, X, *args, **kwargs):
            self._check_fit()
            return np.ones(X.shape[0])

        @hides
        def decision_function(self, X, *args, **kwargs):
            self._check_fit()
            return np.ones(X.shape[0])

        @hides
        def score(self, X, *args, **kwargs):
            self._check_fit()
            return 1.0



    methods = [k for k in iterkeys(SubEstimator.__dict__)
               if not k.startswith('_') and not k.startswith('fit')]
    methods.sort()

    for delegator_data in DELEGATING_METAESTIMATORS:
        delegate = SubEstimator()
        delegator = delegator_data.construct(delegate)
        for method in methods:
            if method in delegator_data.skip_methods:
                continue
            assert_true(hasattr(delegate, method))
            assert_true(hasattr(delegator, method),
                        msg="%s does not have method %r when its delegate does"
                            % (delegator_data.name, method))
<<<<<<< HEAD
            # delegation before fit raises an exception
            assert_raises(Exception, getattr(delegator, method),
=======
            # delegation before fit raises a NotFittedError
            assert_raises(NotFittedError, getattr(delegator, method),
>>>>>>> 974c4f7e
                          delegator_data.fit_args[0])

        delegator.fit(*delegator_data.fit_args)
        for method in methods:
            if method in delegator_data.skip_methods:
                continue
            # smoke test delegation
            getattr(delegator, method)(delegator_data.fit_args[0])

        for method in methods:
            if method in delegator_data.skip_methods:
                continue
            delegate = SubEstimator(hidden_method=method)
            delegator = delegator_data.construct(delegate)
            assert_false(hasattr(delegate, method))
            assert_false(hasattr(delegator, method),
                         msg="%s has method %r when its delegate does not"
                             % (delegator_data.name, method))<|MERGE_RESOLUTION|>--- conflicted
+++ resolved
@@ -14,6 +14,7 @@
 from sklearn.model_selection import GridSearchCV, RandomizedSearchCV
 from sklearn.feature_selection import RFE, RFECV
 from sklearn.ensemble import BaggingClassifier
+from sklearn.exceptions import NotFittedError
 
 
 class DelegatorData(object):
@@ -66,12 +67,7 @@
             return True
 
         def _check_fit(self):
-<<<<<<< HEAD
-            if not hasattr(self, 'coef_'):
-                raise RuntimeError('Estimator is not fit')
-=======
             check_is_fitted(self, 'coef_')
->>>>>>> 974c4f7e
 
         @hides
         def inverse_transform(self, X, *args, **kwargs):
@@ -124,13 +120,8 @@
             assert_true(hasattr(delegator, method),
                         msg="%s does not have method %r when its delegate does"
                             % (delegator_data.name, method))
-<<<<<<< HEAD
-            # delegation before fit raises an exception
-            assert_raises(Exception, getattr(delegator, method),
-=======
             # delegation before fit raises a NotFittedError
             assert_raises(NotFittedError, getattr(delegator, method),
->>>>>>> 974c4f7e
                           delegator_data.fit_args[0])
 
         delegator.fit(*delegator_data.fit_args)
