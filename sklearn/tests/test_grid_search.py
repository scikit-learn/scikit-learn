"""
Testing for grid search module (sklearn.grid_search)

"""

from collections import Iterable, Sized
from sklearn.externals.six.moves import cStringIO as StringIO
from sklearn.externals.six.moves import xrange
from itertools import chain, product
import pickle
import sys

import numpy as np
import scipy.sparse as sp

from sklearn.utils.testing import assert_equal
from sklearn.utils.testing import assert_not_equal
from sklearn.utils.testing import assert_raises
from sklearn.utils.testing import assert_warns
from sklearn.utils.testing import assert_raise_message
from sklearn.utils.testing import assert_false, assert_true
from sklearn.utils.testing import assert_array_equal
from sklearn.utils.testing import assert_almost_equal
from sklearn.utils.testing import assert_array_almost_equal
<<<<<<< HEAD
from sklearn.utils.testing import assert_warns
=======
>>>>>>> acc1ac27
from sklearn.utils.testing import assert_no_warnings
from sklearn.utils.testing import ignore_warnings
from sklearn.utils.mocking import CheckingClassifier, MockDataFrame

from scipy.stats import bernoulli, expon, uniform

from sklearn.externals.six.moves import zip
from sklearn.base import BaseEstimator
from sklearn.datasets import make_classification
from sklearn.datasets import make_blobs
from sklearn.datasets import make_multilabel_classification
from sklearn.grid_search import (GridSearchCV, RandomizedSearchCV,
                                 ParameterGrid, ParameterSampler,
                                 ChangedBehaviorWarning)
from sklearn.svm import LinearSVC, SVC
from sklearn.tree import DecisionTreeRegressor
from sklearn.tree import DecisionTreeClassifier
from sklearn.cluster import KMeans
from sklearn.neighbors import KernelDensity
from sklearn.metrics import f1_score
from sklearn.metrics import make_scorer
from sklearn.metrics import roc_auc_score
from sklearn.cross_validation import KFold, StratifiedKFold, FitFailedWarning
from sklearn.preprocessing import Imputer
from sklearn.pipeline import Pipeline


# Neither of the following two estimators inherit from BaseEstimator,
# to test hyperparameter search on user-defined classifiers.
class MockClassifier(object):
    """Dummy classifier to test the cross-validation"""
    def __init__(self, foo_param=0):
        self.foo_param = foo_param

    def fit(self, X, Y):
        assert_true(len(X) == len(Y))
        return self

    def predict(self, T):
        return T.shape[0]

    predict_proba = predict
    decision_function = predict
    transform = predict

    def score(self, X=None, Y=None):
        if self.foo_param > 1:
            score = 1.
        else:
            score = 0.
        return score

    def get_params(self, deep=False):
        return {'foo_param': self.foo_param}

    def set_params(self, **params):
        self.foo_param = params['foo_param']
        return self


class LinearSVCNoScore(LinearSVC):
    """An LinearSVC classifier that has no score method."""
    @property
    def score(self):
        raise AttributeError

X = np.array([[-1, -1], [-2, -1], [1, 1], [2, 1]])
y = np.array([1, 1, 2, 2])


def test_parameter_grid():
    # Test basic properties of ParameterGrid.
    params1 = {"foo": [1, 2, 3]}
    grid1 = ParameterGrid(params1)
    assert_true(isinstance(grid1, Iterable))
    assert_true(isinstance(grid1, Sized))
    assert_equal(len(grid1), 3)

    params2 = {"foo": [4, 2],
               "bar": ["ham", "spam", "eggs"]}
    grid2 = ParameterGrid(params2)
    assert_equal(len(grid2), 6)

    # loop to assert we can iterate over the grid multiple times
    for i in xrange(2):
        # tuple + chain transforms {"a": 1, "b": 2} to ("a", 1, "b", 2)
        points = set(tuple(chain(*(sorted(p.items())))) for p in grid2)
        assert_equal(points,
                     set(("bar", x, "foo", y)
                         for x, y in product(params2["bar"], params2["foo"])))

    # Special case: empty grid (useful to get default estimator settings)
    empty = ParameterGrid({})
    assert_equal(len(empty), 1)
    assert_equal(list(empty), [{}])

    has_empty = ParameterGrid([{'C': [1, 10]}, {}])
    assert_equal(len(has_empty), 3)
    assert_equal(list(has_empty), [{'C': 1}, {'C': 10}, {}])


def test_grid_search():
    # Test that the best estimator contains the right value for foo_param
    clf = MockClassifier()
    grid_search = GridSearchCV(clf, {'foo_param': [1, 2, 3]}, verbose=3)
    # make sure it selects the smallest parameter in case of ties
    old_stdout = sys.stdout
    sys.stdout = StringIO()
    grid_search.fit(X, y)
    sys.stdout = old_stdout
    assert_equal(grid_search.best_estimator_.foo_param, 2)

    for i, foo_i in enumerate([1, 2, 3]):
        assert_true(grid_search.grid_scores_[i][0]
                    == {'foo_param': foo_i})
    # Smoke test the score etc:
    grid_search.score(X, y)
    grid_search.predict_proba(X)
    grid_search.decision_function(X)
    grid_search.transform(X)

    # Test exception handling on scoring
    grid_search.scoring = 'sklearn'
    assert_raises(ValueError, grid_search.fit, X, y)


@ignore_warnings
def test_grid_search_no_score():
    # Test grid-search on classifier that has no score function.
    clf = LinearSVC(random_state=0)
    X, y = make_blobs(random_state=0, centers=2)
    Cs = [.1, 1, 10]
    clf_no_score = LinearSVCNoScore(random_state=0)
    grid_search = GridSearchCV(clf, {'C': Cs}, scoring='accuracy')
    grid_search.fit(X, y)

    grid_search_no_score = GridSearchCV(clf_no_score, {'C': Cs},
                                        scoring='accuracy')
    # smoketest grid search
    grid_search_no_score.fit(X, y)

    # check that best params are equal
    assert_equal(grid_search_no_score.best_params_, grid_search.best_params_)
    # check that we can call score and that it gives the correct result
    assert_equal(grid_search.score(X, y), grid_search_no_score.score(X, y))

    # giving no scoring function raises an error
    grid_search_no_score = GridSearchCV(clf_no_score, {'C': Cs})
    assert_raise_message(TypeError, "no scoring", grid_search_no_score.fit,
                         [[1]])


def test_grid_search_score_method():
    X, y = make_classification(n_samples=100, n_classes=2, flip_y=.2,
                               random_state=0)
    clf = LinearSVC(random_state=0)
    grid = {'C': [.1]}

    search_no_scoring = GridSearchCV(clf, grid, scoring=None).fit(X, y)
    search_accuracy = GridSearchCV(clf, grid, scoring='accuracy').fit(X, y)
    search_no_score_method_auc = GridSearchCV(LinearSVCNoScore(), grid,
                                              scoring='roc_auc').fit(X, y)
    search_auc = GridSearchCV(clf, grid, scoring='roc_auc').fit(X, y)

    # Check warning only occurs in situation where behavior changed:
    # estimator requires score method to compete with scoring parameter
    score_no_scoring = assert_no_warnings(search_no_scoring.score, X, y)
    score_accuracy = assert_warns(ChangedBehaviorWarning,
                                  search_accuracy.score, X, y)
    score_no_score_auc = assert_no_warnings(search_no_score_method_auc.score,
                                            X, y)
    score_auc = assert_warns(ChangedBehaviorWarning,
                             search_auc.score, X, y)
    # ensure the test is sane
    assert_true(score_auc < 1.0)
    assert_true(score_accuracy < 1.0)
    assert_not_equal(score_auc, score_accuracy)

    assert_almost_equal(score_accuracy, score_no_scoring)
    assert_almost_equal(score_auc, score_no_score_auc)
<<<<<<< HEAD


def test_trivial_grid_scores():
    """Test search over a "grid" with only one point.
=======
>>>>>>> acc1ac27


def test_trivial_grid_scores():
    # Test search over a "grid" with only one point.
    # Non-regression test: grid_scores_ wouldn't be set by GridSearchCV.
    clf = MockClassifier()
    grid_search = GridSearchCV(clf, {'foo_param': [1]})
    grid_search.fit(X, y)
    assert_true(hasattr(grid_search, "grid_scores_"))

    random_search = RandomizedSearchCV(clf, {'foo_param': [0]}, n_iter=1)
    random_search.fit(X, y)
    assert_true(hasattr(random_search, "grid_scores_"))


def test_no_refit():
    # Test that grid search can be used for model selection only
    clf = MockClassifier()
    grid_search = GridSearchCV(clf, {'foo_param': [1, 2, 3]}, refit=False)
    grid_search.fit(X, y)
    assert_true(hasattr(grid_search, "best_params_"))


def test_grid_search_error():
    # Test that grid search will capture errors on data with different
    # length
    X_, y_ = make_classification(n_samples=200, n_features=100, random_state=0)

    clf = LinearSVC()
    cv = GridSearchCV(clf, {'C': [0.1, 1.0]})
    assert_raises(ValueError, cv.fit, X_[:180], y_)


def test_grid_search_iid():
    # test the iid parameter
    # noise-free simple 2d-data
    X, y = make_blobs(centers=[[0, 0], [1, 0], [0, 1], [1, 1]], random_state=0,
                      cluster_std=0.1, shuffle=False, n_samples=80)
    # split dataset into two folds that are not iid
    # first one contains data of all 4 blobs, second only from two.
    mask = np.ones(X.shape[0], dtype=np.bool)
    mask[np.where(y == 1)[0][::2]] = 0
    mask[np.where(y == 2)[0][::2]] = 0
    # this leads to perfect classification on one fold and a score of 1/3 on
    # the other
    svm = SVC(kernel='linear')
    # create "cv" for splits
    cv = [[mask, ~mask], [~mask, mask]]
    # once with iid=True (default)
    grid_search = GridSearchCV(svm, param_grid={'C': [1, 10]}, cv=cv)
    grid_search.fit(X, y)
    first = grid_search.grid_scores_[0]
    assert_equal(first.parameters['C'], 1)
    assert_array_almost_equal(first.cv_validation_scores, [1, 1. / 3.])
    # for first split, 1/4 of dataset is in test, for second 3/4.
    # take weighted average
    assert_almost_equal(first.mean_validation_score,
                        1 * 1. / 4. + 1. / 3. * 3. / 4.)

    # once with iid=False
    grid_search = GridSearchCV(svm, param_grid={'C': [1, 10]}, cv=cv,
                               iid=False)
    grid_search.fit(X, y)
    first = grid_search.grid_scores_[0]
    assert_equal(first.parameters['C'], 1)
    # scores are the same as above
    assert_array_almost_equal(first.cv_validation_scores, [1, 1. / 3.])
    # averaged score is just mean of scores
    assert_almost_equal(first.mean_validation_score,
                        np.mean(first.cv_validation_scores))


def test_grid_search_one_grid_point():
    X_, y_ = make_classification(n_samples=200, n_features=100, random_state=0)
    param_dict = {"C": [1.0], "kernel": ["rbf"], "gamma": [0.1]}

    clf = SVC()
    cv = GridSearchCV(clf, param_dict)
    cv.fit(X_, y_)

    clf = SVC(C=1.0, kernel="rbf", gamma=0.1)
    clf.fit(X_, y_)

    assert_array_equal(clf.dual_coef_, cv.best_estimator_.dual_coef_)


def test_grid_search_bad_param_grid():
    param_dict = {"C": 1.0}
    clf = SVC()
    assert_raises(ValueError, GridSearchCV, clf, param_dict)

    param_dict = {"C": []}
    clf = SVC()
    assert_raises(ValueError, GridSearchCV, clf, param_dict)

    param_dict = {"C": np.ones(6).reshape(3, 2)}
    clf = SVC()
    assert_raises(ValueError, GridSearchCV, clf, param_dict)


def test_grid_search_sparse():
    # Test that grid search works with both dense and sparse matrices
    X_, y_ = make_classification(n_samples=200, n_features=100, random_state=0)

    clf = LinearSVC()
    cv = GridSearchCV(clf, {'C': [0.1, 1.0]})
    cv.fit(X_[:180], y_[:180])
    y_pred = cv.predict(X_[180:])
    C = cv.best_estimator_.C

    X_ = sp.csr_matrix(X_)
    clf = LinearSVC()
    cv = GridSearchCV(clf, {'C': [0.1, 1.0]})
    cv.fit(X_[:180].tocoo(), y_[:180])
    y_pred2 = cv.predict(X_[180:])
    C2 = cv.best_estimator_.C

    assert_true(np.mean(y_pred == y_pred2) >= .9)
    assert_equal(C, C2)


def test_grid_search_sparse_scoring():
    X_, y_ = make_classification(n_samples=200, n_features=100, random_state=0)

    clf = LinearSVC()
    cv = GridSearchCV(clf, {'C': [0.1, 1.0]}, scoring="f1")
    cv.fit(X_[:180], y_[:180])
    y_pred = cv.predict(X_[180:])
    C = cv.best_estimator_.C

    X_ = sp.csr_matrix(X_)
    clf = LinearSVC()
    cv = GridSearchCV(clf, {'C': [0.1, 1.0]}, scoring="f1")
    cv.fit(X_[:180], y_[:180])
    y_pred2 = cv.predict(X_[180:])
    C2 = cv.best_estimator_.C

    assert_array_equal(y_pred, y_pred2)
    assert_equal(C, C2)
    # Smoke test the score
    # np.testing.assert_allclose(f1_score(cv.predict(X_[:180]), y[:180]),
    #                            cv.score(X_[:180], y[:180]))

    # test loss where greater is worse
    def f1_loss(y_true_, y_pred_):
        return -f1_score(y_true_, y_pred_)
    F1Loss = make_scorer(f1_loss, greater_is_better=False)
    cv = GridSearchCV(clf, {'C': [0.1, 1.0]}, scoring=F1Loss)
    cv.fit(X_[:180], y_[:180])
    y_pred3 = cv.predict(X_[180:])
    C3 = cv.best_estimator_.C

    assert_equal(C, C3)
    assert_array_equal(y_pred, y_pred3)


def test_grid_search_precomputed_kernel():
    # Test that grid search works when the input features are given in the
    # form of a precomputed kernel matrix
    X_, y_ = make_classification(n_samples=200, n_features=100, random_state=0)

    # compute the training kernel matrix corresponding to the linear kernel
    K_train = np.dot(X_[:180], X_[:180].T)
    y_train = y_[:180]

    clf = SVC(kernel='precomputed')
    cv = GridSearchCV(clf, {'C': [0.1, 1.0]})
    cv.fit(K_train, y_train)

    assert_true(cv.best_score_ >= 0)

    # compute the test kernel matrix
    K_test = np.dot(X_[180:], X_[:180].T)
    y_test = y_[180:]

    y_pred = cv.predict(K_test)

    assert_true(np.mean(y_pred == y_test) >= 0)

    # test error is raised when the precomputed kernel is not array-like
    # or sparse
    assert_raises(ValueError, cv.fit, K_train.tolist(), y_train)


def test_grid_search_precomputed_kernel_error_nonsquare():
    # Test that grid search returns an error with a non-square precomputed
    # training kernel matrix
    K_train = np.zeros((10, 20))
    y_train = np.ones((10, ))
    clf = SVC(kernel='precomputed')
    cv = GridSearchCV(clf, {'C': [0.1, 1.0]})
    assert_raises(ValueError, cv.fit, K_train, y_train)


def test_grid_search_precomputed_kernel_error_kernel_function():
    # Test that grid search returns an error when using a kernel_function
    X_, y_ = make_classification(n_samples=200, n_features=100, random_state=0)
    kernel_function = lambda x1, x2: np.dot(x1, x2.T)
    clf = SVC(kernel=kernel_function)
    cv = GridSearchCV(clf, {'C': [0.1, 1.0]})
    assert_raises(ValueError, cv.fit, X_, y_)


class BrokenClassifier(BaseEstimator):
    """Broken classifier that cannot be fit twice"""

    def __init__(self, parameter=None):
        self.parameter = parameter

    def fit(self, X, y):
        assert_true(not hasattr(self, 'has_been_fit_'))
        self.has_been_fit_ = True

    def predict(self, X):
        return np.zeros(X.shape[0])


def test_refit():
    # Regression test for bug in refitting
    # Simulates re-fitting a broken estimator; this used to break with
    # sparse SVMs.
    X = np.arange(100).reshape(10, 10)
    y = np.array([0] * 5 + [1] * 5)

    clf = GridSearchCV(BrokenClassifier(), [{'parameter': [0, 1]}],
                       scoring="precision", refit=True)
    clf.fit(X, y)


def test_gridsearch_nd():
    # Pass X as list in GridSearchCV
    X_4d = np.arange(10 * 5 * 3 * 2).reshape(10, 5, 3, 2)
    y_3d = np.arange(10 * 7 * 11).reshape(10, 7, 11)
    check_X = lambda x: x.shape[1:] == (5, 3, 2)
    check_y = lambda x: x.shape[1:] == (7, 11)
    clf = CheckingClassifier(check_X=check_X, check_y=check_y)
    grid_search = GridSearchCV(clf, {'foo_param': [1, 2, 3]})
    grid_search.fit(X_4d, y_3d).score(X, y)
    assert_true(hasattr(grid_search, "grid_scores_"))


def test_X_as_list():
    # Pass X as list in GridSearchCV
    X = np.arange(100).reshape(10, 10)
    y = np.array([0] * 5 + [1] * 5)

    clf = CheckingClassifier(check_X=lambda x: isinstance(x, list))
    cv = KFold(n=len(X), n_folds=3)
    grid_search = GridSearchCV(clf, {'foo_param': [1, 2, 3]}, cv=cv)
    grid_search.fit(X.tolist(), y).score(X, y)
    assert_true(hasattr(grid_search, "grid_scores_"))


def test_y_as_list():
    # Pass y as list in GridSearchCV
    X = np.arange(100).reshape(10, 10)
    y = np.array([0] * 5 + [1] * 5)

    clf = CheckingClassifier(check_y=lambda x: isinstance(x, list))
    cv = KFold(n=len(X), n_folds=3)
    grid_search = GridSearchCV(clf, {'foo_param': [1, 2, 3]}, cv=cv)
    grid_search.fit(X, y.tolist()).score(X, y)
    assert_true(hasattr(grid_search, "grid_scores_"))


def test_pandas_input():
    # check cross_val_score doesn't destroy pandas dataframe
    types = [(MockDataFrame, MockDataFrame)]
    try:
        from pandas import Series, DataFrame
        types.append((DataFrame, Series))
    except ImportError:
        pass

    X = np.arange(100).reshape(10, 10)
    y = np.array([0] * 5 + [1] * 5)

    for InputFeatureType, TargetType in types:
        # X dataframe, y series
        X_df, y_ser = InputFeatureType(X), TargetType(y)
        check_df = lambda x: isinstance(x, InputFeatureType)
        check_series = lambda x: isinstance(x, TargetType)
        clf = CheckingClassifier(check_X=check_df, check_y=check_series)

        grid_search = GridSearchCV(clf, {'foo_param': [1, 2, 3]})
        grid_search.fit(X_df, y_ser).score(X_df, y_ser)
        grid_search.predict(X_df)
        assert_true(hasattr(grid_search, "grid_scores_"))


def test_unsupervised_grid_search():
    # test grid-search with unsupervised estimator
    X, y = make_blobs(random_state=0)
    km = KMeans(random_state=0)
    grid_search = GridSearchCV(km, param_grid=dict(n_clusters=[2, 3, 4]),
                               scoring='adjusted_rand_score')
    grid_search.fit(X, y)
    # ARI can find the right number :)
    assert_equal(grid_search.best_params_["n_clusters"], 3)

    # Now without a score, and without y
    grid_search = GridSearchCV(km, param_grid=dict(n_clusters=[2, 3, 4]))
    grid_search.fit(X)
    assert_equal(grid_search.best_params_["n_clusters"], 4)


def test_gridsearch_no_predict():
    # test grid-search with an estimator without predict.
    # slight duplication of a test from KDE
    def custom_scoring(estimator, X):
        return 42 if estimator.bandwidth == .1 else 0
    X, _ = make_blobs(cluster_std=.1, random_state=1,
                      centers=[[0, 1], [1, 0], [0, 0]])
    search = GridSearchCV(KernelDensity(),
                          param_grid=dict(bandwidth=[.01, .1, 1]),
                          scoring=custom_scoring)
    search.fit(X)
    assert_equal(search.best_params_['bandwidth'], .1)
    assert_equal(search.best_score_, 42)


def test_param_sampler():
    # test basic properties of param sampler
    param_distributions = {"kernel": ["rbf", "linear"],
                           "C": uniform(0, 1)}
    sampler = ParameterSampler(param_distributions=param_distributions,
                               n_iter=10, random_state=0)
    samples = [x for x in sampler]
    assert_equal(len(samples), 10)
    for sample in samples:
        assert_true(sample["kernel"] in ["rbf", "linear"])
        assert_true(0 <= sample["C"] <= 1)


def test_randomized_search_grid_scores():
    # Make a dataset with a lot of noise to get various kind of prediction
    # errors across CV folds and parameter settings
    X, y = make_classification(n_samples=200, n_features=100, n_informative=3,
                               random_state=0)

    # XXX: as of today (scipy 0.12) it's not possible to set the random seed
    # of scipy.stats distributions: the assertions in this test should thus
    # not depend on the randomization
    params = dict(C=expon(scale=10),
                  gamma=expon(scale=0.1))
    n_cv_iter = 3
    n_search_iter = 30
    search = RandomizedSearchCV(SVC(), n_iter=n_search_iter, cv=n_cv_iter,
                                param_distributions=params, iid=False)
    search.fit(X, y)
    assert_equal(len(search.grid_scores_), n_search_iter)

    # Check consistency of the structure of each cv_score item
    for cv_score in search.grid_scores_:
        assert_equal(len(cv_score.cv_validation_scores), n_cv_iter)
        # Because we set iid to False, the mean_validation score is the
        # mean of the fold mean scores instead of the aggregate sample-wise
        # mean score
        assert_almost_equal(np.mean(cv_score.cv_validation_scores),
                            cv_score.mean_validation_score)
        assert_equal(list(sorted(cv_score.parameters.keys())),
                     list(sorted(params.keys())))

    # Check the consistency with the best_score_ and best_params_ attributes
    sorted_grid_scores = list(sorted(search.grid_scores_,
                              key=lambda x: x.mean_validation_score))
    best_score = sorted_grid_scores[-1].mean_validation_score
    assert_equal(search.best_score_, best_score)

    tied_best_params = [s.parameters for s in sorted_grid_scores
                        if s.mean_validation_score == best_score]
    assert_true(search.best_params_ in tied_best_params,
                "best_params_={0} is not part of the"
                " tied best models: {1}".format(
                    search.best_params_, tied_best_params))


def test_grid_search_score_consistency():
    # test that correct scores are used
    clf = LinearSVC(random_state=0)
    X, y = make_blobs(random_state=0, centers=2)
    Cs = [.1, 1, 10]
    for score in ['f1', 'roc_auc']:
        grid_search = GridSearchCV(clf, {'C': Cs}, scoring=score)
        grid_search.fit(X, y)
        cv = StratifiedKFold(n_folds=3, y=y)
        for C, scores in zip(Cs, grid_search.grid_scores_):
            clf.set_params(C=C)
            scores = scores[2]  # get the separate runs from grid scores
            i = 0
            for train, test in cv:
                clf.fit(X[train], y[train])
                if score == "f1":
                    correct_score = f1_score(y[test], clf.predict(X[test]))
                elif score == "roc_auc":
                    dec = clf.decision_function(X[test])
                    correct_score = roc_auc_score(y[test], dec)
                assert_almost_equal(correct_score, scores[i])
                i += 1


def test_pickle():
    # Test that a fit search can be pickled
    clf = MockClassifier()
    grid_search = GridSearchCV(clf, {'foo_param': [1, 2, 3]}, refit=True)
    grid_search.fit(X, y)
    pickle.dumps(grid_search)  # smoke test

    random_search = RandomizedSearchCV(clf, {'foo_param': [1, 2, 3]},
                                       refit=True, n_iter=3)
    random_search.fit(X, y)
    pickle.dumps(random_search)  # smoke test


def test_grid_search_with_multioutput_data():
    # Test search with multi-output estimator

    X, y = make_multilabel_classification(return_indicator=True,
                                          random_state=0)

    est_parameters = {"max_depth": [1, 2, 3, 4]}
    cv = KFold(y.shape[0], random_state=0)

    estimators = [DecisionTreeRegressor(random_state=0),
                  DecisionTreeClassifier(random_state=0)]

    # Test with grid search cv
    for est in estimators:
        grid_search = GridSearchCV(est, est_parameters, cv=cv)
        grid_search.fit(X, y)
        for parameters, _, cv_validation_scores in grid_search.grid_scores_:
            est.set_params(**parameters)

            for i, (train, test) in enumerate(cv):
                est.fit(X[train], y[train])
                correct_score = est.score(X[test], y[test])
                assert_almost_equal(correct_score,
                                    cv_validation_scores[i])

    # Test with a randomized search
    for est in estimators:
        random_search = RandomizedSearchCV(est, est_parameters,
                                           cv=cv, n_iter=3)
        random_search.fit(X, y)
        for parameters, _, cv_validation_scores in random_search.grid_scores_:
            est.set_params(**parameters)

            for i, (train, test) in enumerate(cv):
                est.fit(X[train], y[train])
                correct_score = est.score(X[test], y[test])
                assert_almost_equal(correct_score,
                                    cv_validation_scores[i])


def test_predict_proba_disabled():
    # Test predict_proba when disabled on estimator.
    X = np.arange(20).reshape(5, -1)
    y = [0, 0, 1, 1, 1]
    clf = SVC(probability=False)
    gs = GridSearchCV(clf, {}, cv=2).fit(X, y)
    assert_false(hasattr(gs, "predict_proba"))


def test_grid_search_allows_nans():
    # Test GridSearchCV with Imputer
    X = np.arange(20, dtype=np.float64).reshape(5, -1)
    X[2, :] = np.nan
    y = [0, 0, 1, 1, 1]
    p = Pipeline([
        ('imputer', Imputer(strategy='mean', missing_values='NaN')),
        ('classifier', MockClassifier()),
    ])
    GridSearchCV(p, {'classifier__foo_param': [1, 2, 3]}, cv=2).fit(X, y)


<<<<<<< HEAD

=======
>>>>>>> acc1ac27
class FailingClassifier(BaseEstimator):
    """Classifier that raises a ValueError on fit()"""

    FAILING_PARAMETER = 2

    def __init__(self, parameter=None):
        self.parameter = parameter

    def fit(self, X, y=None):
        if self.parameter == FailingClassifier.FAILING_PARAMETER:
            raise ValueError("Failing classifier failed as required")

    def predict(self, X):
        return np.zeros(X.shape[0])


def test_grid_search_failing_classifier():
<<<<<<< HEAD
    """GridSearchCV with on_error != 'raise'

    Ensures that a warning is raised and score reset where appropriate.
    """
=======
    # GridSearchCV with on_error != 'raise'
    # Ensures that a warning is raised and score reset where appropriate.
>>>>>>> acc1ac27

    X, y = make_classification(n_samples=20, n_features=10, random_state=0)

    clf = FailingClassifier()

    # refit=False because we only want to check that errors caused by fits
    # to individual folds will be caught and warnings raised instead. If
    # refit was done, then an exception would be raised on refit and not
    # caught by grid_search (expected behavior), and this would cause an
    # error in this test.
    gs = GridSearchCV(clf, [{'parameter': [0, 1, 2]}], scoring='accuracy',
                      refit=False, error_score=0.0)

    assert_warns(FitFailedWarning, gs.fit, X, y)

    # Ensure that grid scores were set to zero as required for those fits
    # that are expected to fail.
    assert all(np.all(this_point.cv_validation_scores == 0.0)
               for this_point in gs.grid_scores_
               if this_point.parameters['parameter'] ==
               FailingClassifier.FAILING_PARAMETER)

<<<<<<< HEAD

def test_grid_search_failing_classifier_raise():
    """GridSearchCV with on_error == 'raise' raises the error"""
=======
    gs = GridSearchCV(clf, [{'parameter': [0, 1, 2]}], scoring='accuracy',
                      refit=False, error_score=float('nan'))
    assert_warns(FitFailedWarning, gs.fit, X, y)
    assert all(np.all(np.isnan(this_point.cv_validation_scores))
               for this_point in gs.grid_scores_
               if this_point.parameters['parameter'] ==
               FailingClassifier.FAILING_PARAMETER)


def test_grid_search_failing_classifier_raise():
    # GridSearchCV with on_error == 'raise' raises the error
>>>>>>> acc1ac27

    X, y = make_classification(n_samples=20, n_features=10, random_state=0)

    clf = FailingClassifier()

    # refit=False because we want to test the behaviour of the grid search part
    gs = GridSearchCV(clf, [{'parameter': [0, 1, 2]}], scoring='accuracy',
                      refit=False, error_score='raise')

    # FailingClassifier issues a ValueError so this is what we look for.
<<<<<<< HEAD
    assert_raises(ValueError, gs.fit, X, y)
=======
    assert_raises(ValueError, gs.fit, X, y)


def test_parameters_sampler_replacement():
    # raise error if n_iter too large
    params = {'first': [0, 1], 'second': ['a', 'b', 'c']}
    sampler = ParameterSampler(params, n_iter=7)
    assert_raises(ValueError, list, sampler)
    # degenerates to GridSearchCV if n_iter the same as grid_size
    sampler = ParameterSampler(params, n_iter=6)
    samples = list(sampler)
    assert_equal(len(samples), 6)
    for values in ParameterGrid(params):
        assert_true(values in samples)

    # test sampling without replacement in a large grid
    params = {'a': range(10), 'b': range(10), 'c': range(10)}
    sampler = ParameterSampler(params, n_iter=99, random_state=42)
    samples = list(sampler)
    assert_equal(len(samples), 99)
    hashable_samples = ["a%db%dc%d" % (p['a'], p['b'], p['c'])
                        for p in samples]
    assert_equal(len(set(hashable_samples)), 99)

    # doesn't go into infinite loops
    params_distribution = {'first': bernoulli(.5), 'second': ['a', 'b', 'c']}
    sampler = ParameterSampler(params_distribution, n_iter=7)
    samples = list(sampler)
    assert_equal(len(samples), 7)
>>>>>>> acc1ac27
<|MERGE_RESOLUTION|>--- conflicted
+++ resolved
@@ -22,10 +22,6 @@
 from sklearn.utils.testing import assert_array_equal
 from sklearn.utils.testing import assert_almost_equal
 from sklearn.utils.testing import assert_array_almost_equal
-<<<<<<< HEAD
-from sklearn.utils.testing import assert_warns
-=======
->>>>>>> acc1ac27
 from sklearn.utils.testing import assert_no_warnings
 from sklearn.utils.testing import ignore_warnings
 from sklearn.utils.mocking import CheckingClassifier, MockDataFrame
@@ -206,13 +202,6 @@
 
     assert_almost_equal(score_accuracy, score_no_scoring)
     assert_almost_equal(score_auc, score_no_score_auc)
-<<<<<<< HEAD
-
-
-def test_trivial_grid_scores():
-    """Test search over a "grid" with only one point.
-=======
->>>>>>> acc1ac27
 
 
 def test_trivial_grid_scores():
@@ -688,10 +677,6 @@
     GridSearchCV(p, {'classifier__foo_param': [1, 2, 3]}, cv=2).fit(X, y)
 
 
-<<<<<<< HEAD
-
-=======
->>>>>>> acc1ac27
 class FailingClassifier(BaseEstimator):
     """Classifier that raises a ValueError on fit()"""
 
@@ -709,15 +694,8 @@
 
 
 def test_grid_search_failing_classifier():
-<<<<<<< HEAD
-    """GridSearchCV with on_error != 'raise'
-
-    Ensures that a warning is raised and score reset where appropriate.
-    """
-=======
     # GridSearchCV with on_error != 'raise'
     # Ensures that a warning is raised and score reset where appropriate.
->>>>>>> acc1ac27
 
     X, y = make_classification(n_samples=20, n_features=10, random_state=0)
 
@@ -740,11 +718,6 @@
                if this_point.parameters['parameter'] ==
                FailingClassifier.FAILING_PARAMETER)
 
-<<<<<<< HEAD
-
-def test_grid_search_failing_classifier_raise():
-    """GridSearchCV with on_error == 'raise' raises the error"""
-=======
     gs = GridSearchCV(clf, [{'parameter': [0, 1, 2]}], scoring='accuracy',
                       refit=False, error_score=float('nan'))
     assert_warns(FitFailedWarning, gs.fit, X, y)
@@ -756,7 +729,6 @@
 
 def test_grid_search_failing_classifier_raise():
     # GridSearchCV with on_error == 'raise' raises the error
->>>>>>> acc1ac27
 
     X, y = make_classification(n_samples=20, n_features=10, random_state=0)
 
@@ -767,9 +739,6 @@
                       refit=False, error_score='raise')
 
     # FailingClassifier issues a ValueError so this is what we look for.
-<<<<<<< HEAD
-    assert_raises(ValueError, gs.fit, X, y)
-=======
     assert_raises(ValueError, gs.fit, X, y)
 
 
@@ -798,5 +767,4 @@
     params_distribution = {'first': bernoulli(.5), 'second': ['a', 'b', 'c']}
     sampler = ParameterSampler(params_distribution, n_iter=7)
     samples = list(sampler)
-    assert_equal(len(samples), 7)
->>>>>>> acc1ac27
+    assert_equal(len(samples), 7)