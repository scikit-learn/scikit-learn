--- conflicted
+++ resolved
@@ -866,7 +866,7 @@
         getattr(est, "partial_fit")
 
 
-<<<<<<< HEAD
+
 # TODO Remove in 2.1
 def test_multioutput_classifier_fit_dependency_warning():
     """Test that using both y and Y raises ValueError and Y alone raises warning."""
@@ -897,7 +897,7 @@
         match="estimator requires y to be passed, but the target y is None.",
     ):
         est.fit(X)
-=======
+
 # TODO(1.9):  remove when deprecated `base_estimator` is removed
 @pytest.mark.parametrize("Estimator", [ClassifierChain, RegressorChain])
 def test_base_estimator_deprecation(Estimator):
@@ -912,4 +912,3 @@
 
     with pytest.raises(ValueError):
         Estimator(base_estimator=estimator, estimator=estimator).fit(X, y)
->>>>>>> 839f84c1
