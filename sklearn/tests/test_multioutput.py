--- conflicted
+++ resolved
@@ -605,12 +605,13 @@
         assert est.sample_weight_ is weight
 
 
-<<<<<<< HEAD
 @pytest.mark.parametrize(
     'MultiOutputEstimator, Estimator',
     [(MultiOutputClassifier, LogisticRegression),
      (MultiOutputRegressor, Ridge)]
 )
+# FIXME: we should move this test in `estimator_checks` once we are able
+# to construct meta-estimator instances
 def test_support_missing_values(MultiOutputEstimator, Estimator):
     # smoke test to check that pipeline MultioutputEstimators are letting
     # the validation of missing values to
@@ -622,7 +623,8 @@
 
     pipe = make_pipeline(SimpleImputer(), Estimator())
     MultiOutputEstimator(pipe).fit(X, y).score(X, y)
-=======
+
+
 @pytest.mark.parametrize("order_type", [list, np.array, tuple])
 def test_classifier_chain_tuple_order(order_type):
     X = [[1, 2, 3], [4, 5, 6], [1.5, 2.5, 3.5]]
@@ -645,5 +647,4 @@
     chain = ClassifierChain(RandomForestClassifier(), order=order)
 
     with pytest.raises(ValueError, match='invalid order'):
-        chain.fit(X, y)
->>>>>>> 0111511e
+        chain.fit(X, y)