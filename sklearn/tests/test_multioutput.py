--- conflicted
+++ resolved
@@ -10,12 +10,9 @@
 from sklearn import datasets
 from sklearn.base import clone
 from sklearn.datasets import make_classification
-<<<<<<< HEAD
+from sklearn.datasets import load_linnerud
 from sklearn.datasets import make_multilabel_classification
 from sklearn.datasets import make_regression
-=======
-from sklearn.datasets import load_linnerud
->>>>>>> 2e49193e
 from sklearn.ensemble import GradientBoostingRegressor, RandomForestClassifier
 from sklearn.exceptions import NotFittedError
 from sklearn.linear_model import Lasso
@@ -706,8 +703,7 @@
 
     chain = ClassifierChain(RandomForestClassifier(), order=order)
 
-<<<<<<< HEAD
-    with pytest.raises(ValueError, match='invalid order'):
+    with pytest.raises(ValueError, match="invalid order"):
         chain.fit(X, y)
 
 
@@ -764,9 +760,6 @@
 
     regressor.fit(X_train, y_train)
     assert re.match(pattern, capsys.readouterr()[0])
-=======
-    with pytest.raises(ValueError, match="invalid order"):
-        chain.fit(X, y)
 
 
 def test_multioutputregressor_ducktypes_fitted_estimator():
@@ -782,5 +775,4 @@
     reg = MultiOutputRegressor(estimator=stacker).fit(X, y)
 
     # Does not raise
-    reg.predict(X)
->>>>>>> 2e49193e
+    reg.predict(X)