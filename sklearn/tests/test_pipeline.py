"""
Test the pipeline module.
"""
from tempfile import mkdtemp
import shutil
import time
import re
import itertools

import pytest
import numpy as np
from scipy import sparse
import joblib

from sklearn.utils._testing import assert_raises
from sklearn.utils._testing import assert_raises_regex
from sklearn.utils._testing import assert_raise_message
from sklearn.utils._testing import assert_allclose
from sklearn.utils._testing import assert_array_equal
from sklearn.utils._testing import assert_array_almost_equal
from sklearn.utils._testing import assert_no_warnings
from sklearn.utils.fixes import parse_version

from sklearn.base import clone, BaseEstimator, TransformerMixin
from sklearn.pipeline import Pipeline, FeatureUnion, make_pipeline, make_union
from sklearn.svm import SVC
from sklearn.neighbors import LocalOutlierFactor
from sklearn.linear_model import LogisticRegression, Lasso
from sklearn.linear_model import LinearRegression
from sklearn.cluster import KMeans
from sklearn.feature_selection import SelectKBest, f_classif
from sklearn.dummy import DummyRegressor
from sklearn.decomposition import PCA, TruncatedSVD
from sklearn.datasets import load_iris
from sklearn.preprocessing import StandardScaler
from sklearn.feature_extraction.text import CountVectorizer
from sklearn.experimental import enable_hist_gradient_boosting  # noqa
from sklearn.ensemble import HistGradientBoostingClassifier
<<<<<<< HEAD
from sklearn.tree import DecisionTreeClassifier
from sklearn.tree import DecisionTreeRegressor
from sklearn.mixture import BayesianGaussianMixture
from sklearn.ensemble import IsolationForest
=======
from sklearn.impute import SimpleImputer
>>>>>>> 2199de64

iris = load_iris()

JUNK_FOOD_DOCS = (
    "the pizza pizza beer copyright",
    "the pizza burger beer copyright",
    "the the pizza beer beer copyright",
    "the burger beer beer copyright",
    "the coke burger coke copyright",
    "the coke burger burger",
)


class NoFit:
    """Small class to test parameter dispatching.
    """

    def __init__(self, a=None, b=None):
        self.a = a
        self.b = b


class NoTrans(NoFit):

    def fit(self, X, y):
        return self

    def get_params(self, deep=False):
        return {'a': self.a, 'b': self.b}

    def set_params(self, **params):
        self.a = params['a']
        return self


class NoInvTransf(NoTrans):
    def transform(self, X):
        return X


class Transf(NoInvTransf):
    def transform(self, X):
        return X

    def inverse_transform(self, X):
        return X


class TransfFitParams(Transf):

    def fit(self, X, y, **fit_params):
        self.fit_params = fit_params
        return self


class Mult(BaseEstimator):
    def __init__(self, mult=1):
        self.mult = mult

    def fit(self, X, y):
        return self

    def transform(self, X):
        return np.asarray(X) * self.mult

    def inverse_transform(self, X):
        return np.asarray(X) / self.mult

    def predict(self, X):
        return (np.asarray(X) * self.mult).sum(axis=1)

    predict_proba = predict_log_proba = decision_function = predict

    def score(self, X, y=None):
        return np.sum(X)


class FitParamT(BaseEstimator):
    """Mock classifier
    """

    def __init__(self):
        self.successful = False

    def fit(self, X, y, should_succeed=False):
        self.successful = should_succeed

    def predict(self, X):
        return self.successful

    def fit_predict(self, X, y, should_succeed=False):
        self.fit(X, y, should_succeed=should_succeed)
        return self.predict(X)

    def score(self, X, y=None, sample_weight=None):
        if sample_weight is not None:
            X = X * sample_weight
        return np.sum(X)


class DummyTransf(Transf):
    """Transformer which store the column means"""

    def fit(self, X, y):
        self.means_ = np.mean(X, axis=0)
        # store timestamp to figure out whether the result of 'fit' has been
        # cached or not
        self.timestamp_ = time.time()
        return self


class DummyEstimatorParams(BaseEstimator):
    """Mock classifier that takes params on predict"""

    def fit(self, X, y):
        return self

    def predict(self, X, got_attribute=False):
        self.got_attribute = got_attribute
        return self


def test_pipeline_init():
    # Test the various init parameters of the pipeline.
    assert_raises(TypeError, Pipeline)
    # Check that we can't instantiate pipelines with objects without fit
    # method
    assert_raises_regex(TypeError,
                        'Last step of Pipeline should implement fit '
                        'or be the string \'passthrough\''
                        '.*NoFit.*',
                        Pipeline, [('clf', NoFit())])
    # Smoke test with only an estimator
    clf = NoTrans()
    pipe = Pipeline([('svc', clf)])
    assert (pipe.get_params(deep=True) ==
                 dict(svc__a=None, svc__b=None, svc=clf,
                      **pipe.get_params(deep=False)))

    # Check that params are set
    pipe.set_params(svc__a=0.1)
    assert clf.a == 0.1
    assert clf.b is None
    # Smoke test the repr:
    repr(pipe)

    # Test with two objects
    clf = SVC()
    filter1 = SelectKBest(f_classif)
    pipe = Pipeline([('anova', filter1), ('svc', clf)])

    # Check that estimators are not cloned on pipeline construction
    assert pipe.named_steps['anova'] is filter1
    assert pipe.named_steps['svc'] is clf

    # Check that we can't instantiate with non-transformers on the way
    # Note that NoTrans implements fit, but not transform
    assert_raises_regex(TypeError,
                        'All intermediate steps should be transformers'
                        '.*\\bNoTrans\\b.*',
                        Pipeline, [('t', NoTrans()), ('svc', clf)])

    # Check that params are set
    pipe.set_params(svc__C=0.1)
    assert clf.C == 0.1
    # Smoke test the repr:
    repr(pipe)

    # Check that params are not set when naming them wrong
    assert_raises(ValueError, pipe.set_params, anova__C=0.1)

    # Test clone
    pipe2 = assert_no_warnings(clone, pipe)
    assert not pipe.named_steps['svc'] is pipe2.named_steps['svc']

    # Check that apart from estimators, the parameters are the same
    params = pipe.get_params(deep=True)
    params2 = pipe2.get_params(deep=True)

    for x in pipe.get_params(deep=False):
        params.pop(x)

    for x in pipe2.get_params(deep=False):
        params2.pop(x)

    # Remove estimators that where copied
    params.pop('svc')
    params.pop('anova')
    params2.pop('svc')
    params2.pop('anova')
    assert params == params2


def test_pipeline_init_tuple():
    # Pipeline accepts steps as tuple
    X = np.array([[1, 2]])
    pipe = Pipeline((('transf', Transf()), ('clf', FitParamT())))
    pipe.fit(X, y=None)
    pipe.score(X)

    pipe.set_params(transf='passthrough')
    pipe.fit(X, y=None)
    pipe.score(X)


def test_pipeline_methods_anova():
    # Test the various methods of the pipeline (anova).
    X = iris.data
    y = iris.target
    # Test with Anova + LogisticRegression
    clf = LogisticRegression()
    filter1 = SelectKBest(f_classif, k=2)
    pipe = Pipeline([('anova', filter1), ('logistic', clf)])
    pipe.fit(X, y)
    pipe.predict(X)
    pipe.predict_proba(X)
    pipe.predict_log_proba(X)
    pipe.score(X, y)


def test_pipeline_fit_params():
    # Test that the pipeline can take fit parameters
    pipe = Pipeline([('transf', Transf()), ('clf', FitParamT())])
    pipe.fit(X=None, y=None, clf__should_succeed=True)
    # classifier should return True
    assert pipe.predict(None)
    # and transformer params should not be changed
    assert pipe.named_steps['transf'].a is None
    assert pipe.named_steps['transf'].b is None
    # invalid parameters should raise an error message
    assert_raise_message(
        TypeError,
        "fit() got an unexpected keyword argument 'bad'",
        pipe.fit, None, None, clf__bad=True
    )


def test_pipeline_sample_weight_supported():
    # Pipeline should pass sample_weight
    X = np.array([[1, 2]])
    pipe = Pipeline([('transf', Transf()), ('clf', FitParamT())])
    pipe.fit(X, y=None)
    assert pipe.score(X) == 3
    assert pipe.score(X, y=None) == 3
    assert pipe.score(X, y=None, sample_weight=None) == 3
    assert pipe.score(X, sample_weight=np.array([2, 3])) == 8


def test_pipeline_sample_weight_unsupported():
    # When sample_weight is None it shouldn't be passed
    X = np.array([[1, 2]])
    pipe = Pipeline([('transf', Transf()), ('clf', Mult())])
    pipe.fit(X, y=None)
    assert pipe.score(X) == 3
    assert pipe.score(X, sample_weight=None) == 3
    assert_raise_message(
        TypeError,
        "score() got an unexpected keyword argument 'sample_weight'",
        pipe.score, X, sample_weight=np.array([2, 3])
    )


def test_pipeline_raise_set_params_error():
    # Test pipeline raises set params error message for nested models.
    pipe = Pipeline([('cls', LinearRegression())])

    # expected error message
    error_msg = ('Invalid parameter %s for estimator %s. '
                 'Check the list of available parameters '
                 'with `estimator.get_params().keys()`.')

    assert_raise_message(ValueError,
                         error_msg % ('fake', pipe),
                         pipe.set_params,
                         fake='nope')

    # nested model check
    assert_raise_message(ValueError,
                         error_msg % ("fake", pipe),
                         pipe.set_params,
                         fake__estimator='nope')


def test_pipeline_methods_pca_svm():
    # Test the various methods of the pipeline (pca + svm).
    X = iris.data
    y = iris.target
    # Test with PCA + SVC
    clf = SVC(probability=True, random_state=0)
    pca = PCA(svd_solver='full', n_components='mle', whiten=True)
    pipe = Pipeline([('pca', pca), ('svc', clf)])
    pipe.fit(X, y)
    pipe.predict(X)
    pipe.predict_proba(X)
    pipe.predict_log_proba(X)
    pipe.score(X, y)


def test_pipeline_score_samples_pca_lof():
    X = iris.data
    # Test that the score_samples method is implemented on a pipeline.
    # Test that the score_samples method on pipeline yields same results as
    # applying transform and score_samples steps separately.
    pca = PCA(svd_solver='full', n_components='mle', whiten=True)
    lof = LocalOutlierFactor(novelty=True)
    pipe = Pipeline([('pca', pca), ('lof', lof)])
    pipe.fit(X)
    # Check the shapes
    assert pipe.score_samples(X).shape == (X.shape[0],)
    # Check the values
    lof.fit(pca.fit_transform(X))
    assert_allclose(pipe.score_samples(X), lof.score_samples(pca.transform(X)))


def test_score_samples_on_pipeline_without_score_samples():
    X = np.array([[1], [2]])
    y = np.array([1, 2])
    # Test that a pipeline does not have score_samples method when the final
    # step of the pipeline does not have score_samples defined.
    pipe = make_pipeline(LogisticRegression())
    pipe.fit(X, y)
    with pytest.raises(AttributeError,
                       match="'LogisticRegression' object has no attribute "
                             "'score_samples'"):
        pipe.score_samples(X)


def test_pipeline_methods_preprocessing_svm():
    # Test the various methods of the pipeline (preprocessing + svm).
    X = iris.data
    y = iris.target
    n_samples = X.shape[0]
    n_classes = len(np.unique(y))
    scaler = StandardScaler()
    pca = PCA(n_components=2, svd_solver='randomized', whiten=True)
    clf = SVC(probability=True, random_state=0, decision_function_shape='ovr')

    for preprocessing in [scaler, pca]:
        pipe = Pipeline([('preprocess', preprocessing), ('svc', clf)])
        pipe.fit(X, y)

        # check shapes of various prediction functions
        predict = pipe.predict(X)
        assert predict.shape == (n_samples,)

        proba = pipe.predict_proba(X)
        assert proba.shape == (n_samples, n_classes)

        log_proba = pipe.predict_log_proba(X)
        assert log_proba.shape == (n_samples, n_classes)

        decision_function = pipe.decision_function(X)
        assert decision_function.shape == (n_samples, n_classes)

        pipe.score(X, y)


def test_fit_predict_on_pipeline():
    # test that the fit_predict method is implemented on a pipeline
    # test that the fit_predict on pipeline yields same results as applying
    # transform and clustering steps separately
    scaler = StandardScaler()
    km = KMeans(random_state=0)
    # As pipeline doesn't clone estimators on construction,
    # it must have its own estimators
    scaler_for_pipeline = StandardScaler()
    km_for_pipeline = KMeans(random_state=0)

    # first compute the transform and clustering step separately
    scaled = scaler.fit_transform(iris.data)
    separate_pred = km.fit_predict(scaled)

    # use a pipeline to do the transform and clustering in one step
    pipe = Pipeline([
        ('scaler', scaler_for_pipeline),
        ('Kmeans', km_for_pipeline)
    ])
    pipeline_pred = pipe.fit_predict(iris.data)

    assert_array_almost_equal(pipeline_pred, separate_pred)


def test_fit_predict_on_pipeline_without_fit_predict():
    # tests that a pipeline does not have fit_predict method when final
    # step of pipeline does not have fit_predict defined
    scaler = StandardScaler()
    pca = PCA(svd_solver='full')
    pipe = Pipeline([('scaler', scaler), ('pca', pca)])
    assert_raises_regex(AttributeError,
                        "'PCA' object has no attribute 'fit_predict'",
                        getattr, pipe, 'fit_predict')


def test_fit_predict_with_intermediate_fit_params():
    # tests that Pipeline passes fit_params to intermediate steps
    # when fit_predict is invoked
    pipe = Pipeline([('transf', TransfFitParams()), ('clf', FitParamT())])
    pipe.fit_predict(X=None,
                     y=None,
                     transf__should_get_this=True,
                     clf__should_succeed=True)
    assert pipe.named_steps['transf'].fit_params['should_get_this']
    assert pipe.named_steps['clf'].successful
    assert 'should_succeed' not in pipe.named_steps['transf'].fit_params


def test_predict_with_predict_params():
    # tests that Pipeline passes predict_params to the final estimator
    # when predict is invoked
    pipe = Pipeline([('transf', Transf()), ('clf', DummyEstimatorParams())])
    pipe.fit(None, None)
    pipe.predict(X=None, got_attribute=True)

    assert pipe.named_steps['clf'].got_attribute


def test_feature_union():
    # basic sanity check for feature union
    X = iris.data
    X -= X.mean(axis=0)
    y = iris.target
    svd = TruncatedSVD(n_components=2, random_state=0)
    select = SelectKBest(k=1)
    fs = FeatureUnion([("svd", svd), ("select", select)])
    fs.fit(X, y)
    X_transformed = fs.transform(X)
    assert X_transformed.shape == (X.shape[0], 3)

    # check if it does the expected thing
    assert_array_almost_equal(X_transformed[:, :-1], svd.fit_transform(X))
    assert_array_equal(X_transformed[:, -1],
                       select.fit_transform(X, y).ravel())

    # test if it also works for sparse input
    # We use a different svd object to control the random_state stream
    fs = FeatureUnion([("svd", svd), ("select", select)])
    X_sp = sparse.csr_matrix(X)
    X_sp_transformed = fs.fit_transform(X_sp, y)
    assert_array_almost_equal(X_transformed, X_sp_transformed.toarray())

    # Test clone
    fs2 = assert_no_warnings(clone, fs)
    assert fs.transformer_list[0][1] is not fs2.transformer_list[0][1]

    # test setting parameters
    fs.set_params(select__k=2)
    assert fs.fit_transform(X, y).shape == (X.shape[0], 4)

    # test it works with transformers missing fit_transform
    fs = FeatureUnion([("mock", Transf()), ("svd", svd), ("select", select)])
    X_transformed = fs.fit_transform(X, y)
    assert X_transformed.shape == (X.shape[0], 8)

    # test error if some elements do not support transform
    assert_raises_regex(TypeError,
                        'All estimators should implement fit and '
                        'transform.*\\bNoTrans\\b',
                        FeatureUnion,
                        [("transform", Transf()), ("no_transform", NoTrans())])

    # test that init accepts tuples
    fs = FeatureUnion((("svd", svd), ("select", select)))
    fs.fit(X, y)


def test_make_union():
    pca = PCA(svd_solver='full')
    mock = Transf()
    fu = make_union(pca, mock)
    names, transformers = zip(*fu.transformer_list)
    assert names == ("pca", "transf")
    assert transformers == (pca, mock)


def test_make_union_kwargs():
    pca = PCA(svd_solver='full')
    mock = Transf()
    fu = make_union(pca, mock, n_jobs=3)
    assert fu.transformer_list == make_union(pca, mock).transformer_list
    assert 3 == fu.n_jobs
    # invalid keyword parameters should raise an error message
    assert_raise_message(
        TypeError,
        "make_union() got an unexpected "
        "keyword argument 'transformer_weights'",
        make_union, pca, mock, transformer_weights={'pca': 10, 'Transf': 1}
    )


def test_pipeline_transform():
    # Test whether pipeline works with a transformer at the end.
    # Also test pipeline.transform and pipeline.inverse_transform
    X = iris.data
    pca = PCA(n_components=2, svd_solver='full')
    pipeline = Pipeline([('pca', pca)])

    # test transform and fit_transform:
    X_trans = pipeline.fit(X).transform(X)
    X_trans2 = pipeline.fit_transform(X)
    X_trans3 = pca.fit_transform(X)
    assert_array_almost_equal(X_trans, X_trans2)
    assert_array_almost_equal(X_trans, X_trans3)

    X_back = pipeline.inverse_transform(X_trans)
    X_back2 = pca.inverse_transform(X_trans)
    assert_array_almost_equal(X_back, X_back2)


def test_pipeline_fit_transform():
    # Test whether pipeline works with a transformer missing fit_transform
    X = iris.data
    y = iris.target
    transf = Transf()
    pipeline = Pipeline([('mock', transf)])

    # test fit_transform:
    X_trans = pipeline.fit_transform(X, y)
    X_trans2 = transf.fit(X, y).transform(X)
    assert_array_almost_equal(X_trans, X_trans2)


@pytest.mark.parametrize("start, end", [(0, 1), (0, 2), (1, 2), (1, 3),
                                        (None, 1), (1, None), (None, None)])
def test_pipeline_slice(start, end):
    pipe = Pipeline(
        [("transf1", Transf()), ("transf2", Transf()), ("clf", FitParamT())],
        memory="123",
        verbose=True,
    )
    pipe_slice = pipe[start:end]
    # Test class
    assert isinstance(pipe_slice, Pipeline)
    # Test steps
    assert pipe_slice.steps == pipe.steps[start:end]
    # Test named_steps attribute
    assert list(pipe_slice.named_steps.items()) == list(
        pipe.named_steps.items())[start:end]
    # Test the rest of the parameters
    pipe_params = pipe.get_params(deep=False)
    pipe_slice_params = pipe_slice.get_params(deep=False)
    del pipe_params["steps"]
    del pipe_slice_params["steps"]
    assert pipe_params == pipe_slice_params
    # Test exception
    msg = "Pipeline slicing only supports a step of 1"
    with pytest.raises(ValueError, match=msg):
        pipe[start:end:-1]


def test_pipeline_index():
    transf = Transf()
    clf = FitParamT()
    pipe = Pipeline([('transf', transf), ('clf', clf)])
    assert pipe[0] == transf
    assert pipe['transf'] == transf
    assert pipe[-1] == clf
    assert pipe['clf'] == clf
    assert_raises(IndexError, lambda: pipe[3])
    assert_raises(KeyError, lambda: pipe['foobar'])


def test_set_pipeline_steps():
    transf1 = Transf()
    transf2 = Transf()
    pipeline = Pipeline([('mock', transf1)])
    assert pipeline.named_steps['mock'] is transf1

    # Directly setting attr
    pipeline.steps = [('mock2', transf2)]
    assert 'mock' not in pipeline.named_steps
    assert pipeline.named_steps['mock2'] is transf2
    assert [('mock2', transf2)] == pipeline.steps

    # Using set_params
    pipeline.set_params(steps=[('mock', transf1)])
    assert [('mock', transf1)] == pipeline.steps

    # Using set_params to replace single step
    pipeline.set_params(mock=transf2)
    assert [('mock', transf2)] == pipeline.steps

    # With invalid data
    pipeline.set_params(steps=[('junk', ())])
    assert_raises(TypeError, pipeline.fit, [[1]], [1])
    assert_raises(TypeError, pipeline.fit_transform, [[1]], [1])


def test_pipeline_named_steps():
    transf = Transf()
    mult2 = Mult(mult=2)
    pipeline = Pipeline([('mock', transf), ("mult", mult2)])

    # Test access via named_steps bunch object
    assert 'mock' in pipeline.named_steps
    assert 'mock2' not in pipeline.named_steps
    assert pipeline.named_steps.mock is transf
    assert pipeline.named_steps.mult is mult2

    # Test bunch with conflict attribute of dict
    pipeline = Pipeline([('values', transf), ("mult", mult2)])
    assert pipeline.named_steps.values is not transf
    assert pipeline.named_steps.mult is mult2


@pytest.mark.parametrize('passthrough', [None, 'passthrough'])
def test_pipeline_correctly_adjusts_steps(passthrough):
    X = np.array([[1]])
    y = np.array([1])
    mult2 = Mult(mult=2)
    mult3 = Mult(mult=3)
    mult5 = Mult(mult=5)

    pipeline = Pipeline([
        ('m2', mult2),
        ('bad', passthrough),
        ('m3', mult3),
        ('m5', mult5)
    ])

    pipeline.fit(X, y)
    expected_names = ['m2', 'bad', 'm3', 'm5']
    actual_names = [name for name, _ in pipeline.steps]
    assert expected_names == actual_names


@pytest.mark.parametrize('passthrough', [None, 'passthrough'])
def test_set_pipeline_step_passthrough(passthrough):
    X = np.array([[1]])
    y = np.array([1])
    mult2 = Mult(mult=2)
    mult3 = Mult(mult=3)
    mult5 = Mult(mult=5)

    def make():
        return Pipeline([('m2', mult2), ('m3', mult3), ('last', mult5)])

    pipeline = make()

    exp = 2 * 3 * 5
    assert_array_equal([[exp]], pipeline.fit_transform(X, y))
    assert_array_equal([exp], pipeline.fit(X).predict(X))
    assert_array_equal(X, pipeline.inverse_transform([[exp]]))

    pipeline.set_params(m3=passthrough)
    exp = 2 * 5
    assert_array_equal([[exp]], pipeline.fit_transform(X, y))
    assert_array_equal([exp], pipeline.fit(X).predict(X))
    assert_array_equal(X, pipeline.inverse_transform([[exp]]))
    assert (pipeline.get_params(deep=True) ==
                      {'steps': pipeline.steps,
                       'm2': mult2,
                       'm3': passthrough,
                       'last': mult5,
                       'memory': None,
                       'm2__mult': 2,
                       'last__mult': 5,
                       'verbose': False
                       })

    pipeline.set_params(m2=passthrough)
    exp = 5
    assert_array_equal([[exp]], pipeline.fit_transform(X, y))
    assert_array_equal([exp], pipeline.fit(X).predict(X))
    assert_array_equal(X, pipeline.inverse_transform([[exp]]))

    # for other methods, ensure no AttributeErrors on None:
    other_methods = ['predict_proba', 'predict_log_proba',
                     'decision_function', 'transform', 'score']
    for method in other_methods:
        getattr(pipeline, method)(X)

    pipeline.set_params(m2=mult2)
    exp = 2 * 5
    assert_array_equal([[exp]], pipeline.fit_transform(X, y))
    assert_array_equal([exp], pipeline.fit(X).predict(X))
    assert_array_equal(X, pipeline.inverse_transform([[exp]]))

    pipeline = make()
    pipeline.set_params(last=passthrough)
    # mult2 and mult3 are active
    exp = 6
    assert_array_equal([[exp]], pipeline.fit(X, y).transform(X))
    assert_array_equal([[exp]], pipeline.fit_transform(X, y))
    assert_array_equal(X, pipeline.inverse_transform([[exp]]))
    assert_raise_message(AttributeError,
                         "'str' object has no attribute 'predict'",
                         getattr, pipeline, 'predict')

    # Check 'passthrough' step at construction time
    exp = 2 * 5
    pipeline = Pipeline(
        [('m2', mult2), ('m3', passthrough), ('last', mult5)])
    assert_array_equal([[exp]], pipeline.fit_transform(X, y))
    assert_array_equal([exp], pipeline.fit(X).predict(X))
    assert_array_equal(X, pipeline.inverse_transform([[exp]]))


def test_pipeline_ducktyping():
    pipeline = make_pipeline(Mult(5))
    pipeline.predict
    pipeline.transform
    pipeline.inverse_transform

    pipeline = make_pipeline(Transf())
    assert not hasattr(pipeline, 'predict')
    pipeline.transform
    pipeline.inverse_transform

    pipeline = make_pipeline('passthrough')
    assert pipeline.steps[0] == ('passthrough', 'passthrough')
    assert not hasattr(pipeline, 'predict')
    pipeline.transform
    pipeline.inverse_transform

    pipeline = make_pipeline(Transf(), NoInvTransf())
    assert not hasattr(pipeline, 'predict')
    pipeline.transform
    assert not hasattr(pipeline, 'inverse_transform')

    pipeline = make_pipeline(NoInvTransf(), Transf())
    assert not hasattr(pipeline, 'predict')
    pipeline.transform
    assert not hasattr(pipeline, 'inverse_transform')


def test_make_pipeline():
    t1 = Transf()
    t2 = Transf()
    pipe = make_pipeline(t1, t2)
    assert isinstance(pipe, Pipeline)
    assert pipe.steps[0][0] == "transf-1"
    assert pipe.steps[1][0] == "transf-2"

    pipe = make_pipeline(t1, t2, FitParamT())
    assert isinstance(pipe, Pipeline)
    assert pipe.steps[0][0] == "transf-1"
    assert pipe.steps[1][0] == "transf-2"
    assert pipe.steps[2][0] == "fitparamt"


def test_feature_union_weights():
    # test feature union with transformer weights
    X = iris.data
    y = iris.target
    pca = PCA(n_components=2, svd_solver='randomized', random_state=0)
    select = SelectKBest(k=1)
    # test using fit followed by transform
    fs = FeatureUnion([("pca", pca), ("select", select)],
                      transformer_weights={"pca": 10})
    fs.fit(X, y)
    X_transformed = fs.transform(X)
    # test using fit_transform
    fs = FeatureUnion([("pca", pca), ("select", select)],
                      transformer_weights={"pca": 10})
    X_fit_transformed = fs.fit_transform(X, y)
    # test it works with transformers missing fit_transform
    fs = FeatureUnion([("mock", Transf()), ("pca", pca), ("select", select)],
                      transformer_weights={"mock": 10})
    X_fit_transformed_wo_method = fs.fit_transform(X, y)
    # check against expected result

    # We use a different pca object to control the random_state stream
    assert_array_almost_equal(X_transformed[:, :-1], 10 * pca.fit_transform(X))
    assert_array_equal(X_transformed[:, -1],
                       select.fit_transform(X, y).ravel())
    assert_array_almost_equal(X_fit_transformed[:, :-1],
                              10 * pca.fit_transform(X))
    assert_array_equal(X_fit_transformed[:, -1],
                       select.fit_transform(X, y).ravel())
    assert X_fit_transformed_wo_method.shape == (X.shape[0], 7)


def test_feature_union_parallel():
    # test that n_jobs work for FeatureUnion
    X = JUNK_FOOD_DOCS

    fs = FeatureUnion([
        ("words", CountVectorizer(analyzer='word')),
        ("chars", CountVectorizer(analyzer='char')),
    ])

    fs_parallel = FeatureUnion([
        ("words", CountVectorizer(analyzer='word')),
        ("chars", CountVectorizer(analyzer='char')),
    ], n_jobs=2)

    fs_parallel2 = FeatureUnion([
        ("words", CountVectorizer(analyzer='word')),
        ("chars", CountVectorizer(analyzer='char')),
    ], n_jobs=2)

    fs.fit(X)
    X_transformed = fs.transform(X)
    assert X_transformed.shape[0] == len(X)

    fs_parallel.fit(X)
    X_transformed_parallel = fs_parallel.transform(X)
    assert X_transformed.shape == X_transformed_parallel.shape
    assert_array_equal(
        X_transformed.toarray(),
        X_transformed_parallel.toarray()
    )

    # fit_transform should behave the same
    X_transformed_parallel2 = fs_parallel2.fit_transform(X)
    assert_array_equal(
        X_transformed.toarray(),
        X_transformed_parallel2.toarray()
    )

    # transformers should stay fit after fit_transform
    X_transformed_parallel2 = fs_parallel2.transform(X)
    assert_array_equal(
        X_transformed.toarray(),
        X_transformed_parallel2.toarray()
    )


def test_feature_union_feature_names():
    word_vect = CountVectorizer(analyzer="word")
    char_vect = CountVectorizer(analyzer="char_wb", ngram_range=(3, 3))
    ft = FeatureUnion([("chars", char_vect), ("words", word_vect)])
    ft.fit(JUNK_FOOD_DOCS)
    feature_names = ft.get_feature_names()
    for feat in feature_names:
        assert "chars__" in feat or "words__" in feat
    assert len(feature_names) == 35

    ft = FeatureUnion([("tr1", Transf())]).fit([[1]])
    assert_raise_message(AttributeError,
                         'Transformer tr1 (type Transf) does not provide '
                         'get_feature_names', ft.get_feature_names)


def test_classes_property():
    X = iris.data
    y = iris.target

    reg = make_pipeline(SelectKBest(k=1), LinearRegression())
    reg.fit(X, y)
    assert_raises(AttributeError, getattr, reg, "classes_")

    clf = make_pipeline(SelectKBest(k=1), LogisticRegression(random_state=0))
    assert_raises(AttributeError, getattr, clf, "classes_")
    clf.fit(X, y)
    assert_array_equal(clf.classes_, np.unique(y))


def test_set_feature_union_steps():
    mult2 = Mult(2)
    mult2.get_feature_names = lambda: ['x2']
    mult3 = Mult(3)
    mult3.get_feature_names = lambda: ['x3']
    mult5 = Mult(5)
    mult5.get_feature_names = lambda: ['x5']

    ft = FeatureUnion([('m2', mult2), ('m3', mult3)])
    assert_array_equal([[2, 3]], ft.transform(np.asarray([[1]])))
    assert ['m2__x2', 'm3__x3'] == ft.get_feature_names()

    # Directly setting attr
    ft.transformer_list = [('m5', mult5)]
    assert_array_equal([[5]], ft.transform(np.asarray([[1]])))
    assert ['m5__x5'] == ft.get_feature_names()

    # Using set_params
    ft.set_params(transformer_list=[('mock', mult3)])
    assert_array_equal([[3]], ft.transform(np.asarray([[1]])))
    assert ['mock__x3'] == ft.get_feature_names()

    # Using set_params to replace single step
    ft.set_params(mock=mult5)
    assert_array_equal([[5]], ft.transform(np.asarray([[1]])))
    assert ['mock__x5'] == ft.get_feature_names()


def test_set_feature_union_step_drop():
    mult2 = Mult(2)
    mult2.get_feature_names = lambda: ['x2']
    mult3 = Mult(3)
    mult3.get_feature_names = lambda: ['x3']
    X = np.asarray([[1]])

    ft = FeatureUnion([('m2', mult2), ('m3', mult3)])
    assert_array_equal([[2, 3]], ft.fit(X).transform(X))
    assert_array_equal([[2, 3]], ft.fit_transform(X))
    assert ['m2__x2', 'm3__x3'] == ft.get_feature_names()

    with pytest.warns(None) as record:
        ft.set_params(m2='drop')
        assert_array_equal([[3]], ft.fit(X).transform(X))
        assert_array_equal([[3]], ft.fit_transform(X))
    assert ['m3__x3'] == ft.get_feature_names()
    assert not record

    with pytest.warns(None) as record:
        ft.set_params(m3='drop')
        assert_array_equal([[]], ft.fit(X).transform(X))
        assert_array_equal([[]], ft.fit_transform(X))
    assert [] == ft.get_feature_names()
    assert not record

    with pytest.warns(None) as record:
        # check we can change back
        ft.set_params(m3=mult3)
        assert_array_equal([[3]], ft.fit(X).transform(X))
    assert not record

    with pytest.warns(None) as record:
        # Check 'drop' step at construction time
        ft = FeatureUnion([('m2', 'drop'), ('m3', mult3)])
        assert_array_equal([[3]], ft.fit(X).transform(X))
        assert_array_equal([[3]], ft.fit_transform(X))
    assert ['m3__x3'] == ft.get_feature_names()
    assert not record


def test_step_name_validation():
    bad_steps1 = [('a__q', Mult(2)), ('b', Mult(3))]
    bad_steps2 = [('a', Mult(2)), ('a', Mult(3))]
    for cls, param in [(Pipeline, 'steps'),
                       (FeatureUnion, 'transformer_list')]:
        # we validate in construction (despite scikit-learn convention)
        bad_steps3 = [('a', Mult(2)), (param, Mult(3))]
        for bad_steps, message in [
            (bad_steps1, "Estimator names must not contain __: got ['a__q']"),
            (bad_steps2, "Names provided are not unique: ['a', 'a']"),
            (bad_steps3, "Estimator names conflict with constructor "
                         "arguments: ['%s']" % param),
        ]:
            # three ways to make invalid:
            # - construction
            assert_raise_message(ValueError, message, cls,
                                 **{param: bad_steps})

            # - setattr
            est = cls(**{param: [('a', Mult(1))]})
            setattr(est, param, bad_steps)
            assert_raise_message(ValueError, message, est.fit, [[1]], [1])
            assert_raise_message(ValueError, message, est.fit_transform,
                                 [[1]], [1])

            # - set_params
            est = cls(**{param: [('a', Mult(1))]})
            est.set_params(**{param: bad_steps})
            assert_raise_message(ValueError, message, est.fit, [[1]], [1])
            assert_raise_message(ValueError, message, est.fit_transform,
                                 [[1]], [1])


def test_set_params_nested_pipeline():
    estimator = Pipeline([
        ('a', Pipeline([
            ('b', DummyRegressor())
        ]))
    ])
    estimator.set_params(a__b__alpha=0.001, a__b=Lasso())
    estimator.set_params(a__steps=[('b', LogisticRegression())], a__b__C=5)


def test_pipeline_wrong_memory():
    # Test that an error is raised when memory is not a string or a Memory
    # instance
    X = iris.data
    y = iris.target
    # Define memory as an integer
    memory = 1
    cached_pipe = Pipeline([('transf', DummyTransf()),
                            ('svc', SVC())], memory=memory)
    assert_raises_regex(ValueError, "'memory' should be None, a string or"
                        " have the same interface as joblib.Memory."
                        " Got memory='1' instead.", cached_pipe.fit, X, y)


class DummyMemory:
    def cache(self, func):
        return func


class WrongDummyMemory:
    pass


def test_pipeline_with_cache_attribute():
    X = np.array([[1, 2]])
    pipe = Pipeline([('transf', Transf()), ('clf', Mult())],
                    memory=DummyMemory())
    pipe.fit(X, y=None)
    dummy = WrongDummyMemory()
    pipe = Pipeline([('transf', Transf()), ('clf', Mult())],
                    memory=dummy)
    assert_raises_regex(ValueError, "'memory' should be None, a string or"
                        " have the same interface as joblib.Memory."
                        " Got memory='{}' instead.".format(dummy), pipe.fit, X)


def test_pipeline_memory():
    X = iris.data
    y = iris.target
    cachedir = mkdtemp()
    try:
        if parse_version(joblib.__version__) < parse_version('0.12'):
            # Deal with change of API in joblib
            memory = joblib.Memory(cachedir=cachedir, verbose=10)
        else:
            memory = joblib.Memory(location=cachedir, verbose=10)
        # Test with Transformer + SVC
        clf = SVC(probability=True, random_state=0)
        transf = DummyTransf()
        pipe = Pipeline([('transf', clone(transf)), ('svc', clf)])
        cached_pipe = Pipeline([('transf', transf), ('svc', clf)],
                               memory=memory)

        # Memoize the transformer at the first fit
        cached_pipe.fit(X, y)
        pipe.fit(X, y)
        # Get the time stamp of the transformer in the cached pipeline
        ts = cached_pipe.named_steps['transf'].timestamp_
        # Check that cached_pipe and pipe yield identical results
        assert_array_equal(pipe.predict(X), cached_pipe.predict(X))
        assert_array_equal(pipe.predict_proba(X), cached_pipe.predict_proba(X))
        assert_array_equal(pipe.predict_log_proba(X),
                           cached_pipe.predict_log_proba(X))
        assert_array_equal(pipe.score(X, y), cached_pipe.score(X, y))
        assert_array_equal(pipe.named_steps['transf'].means_,
                           cached_pipe.named_steps['transf'].means_)
        assert not hasattr(transf, 'means_')
        # Check that we are reading the cache while fitting
        # a second time
        cached_pipe.fit(X, y)
        # Check that cached_pipe and pipe yield identical results
        assert_array_equal(pipe.predict(X), cached_pipe.predict(X))
        assert_array_equal(pipe.predict_proba(X), cached_pipe.predict_proba(X))
        assert_array_equal(pipe.predict_log_proba(X),
                           cached_pipe.predict_log_proba(X))
        assert_array_equal(pipe.score(X, y), cached_pipe.score(X, y))
        assert_array_equal(pipe.named_steps['transf'].means_,
                           cached_pipe.named_steps['transf'].means_)
        assert ts == cached_pipe.named_steps['transf'].timestamp_
        # Create a new pipeline with cloned estimators
        # Check that even changing the name step does not affect the cache hit
        clf_2 = SVC(probability=True, random_state=0)
        transf_2 = DummyTransf()
        cached_pipe_2 = Pipeline([('transf_2', transf_2), ('svc', clf_2)],
                                 memory=memory)
        cached_pipe_2.fit(X, y)

        # Check that cached_pipe and pipe yield identical results
        assert_array_equal(pipe.predict(X), cached_pipe_2.predict(X))
        assert_array_equal(pipe.predict_proba(X),
                           cached_pipe_2.predict_proba(X))
        assert_array_equal(pipe.predict_log_proba(X),
                           cached_pipe_2.predict_log_proba(X))
        assert_array_equal(pipe.score(X, y), cached_pipe_2.score(X, y))
        assert_array_equal(pipe.named_steps['transf'].means_,
                           cached_pipe_2.named_steps['transf_2'].means_)
        assert ts == cached_pipe_2.named_steps['transf_2'].timestamp_
    finally:
        shutil.rmtree(cachedir)


def test_make_pipeline_memory():
    cachedir = mkdtemp()
    if parse_version(joblib.__version__) < parse_version('0.12'):
        # Deal with change of API in joblib
        memory = joblib.Memory(cachedir=cachedir, verbose=10)
    else:
        memory = joblib.Memory(location=cachedir, verbose=10)
    pipeline = make_pipeline(DummyTransf(), SVC(), memory=memory)
    assert pipeline.memory is memory
    pipeline = make_pipeline(DummyTransf(), SVC())
    assert pipeline.memory is None
    assert len(pipeline) == 2

    shutil.rmtree(cachedir)


def test_pipeline_param_error():
    clf = make_pipeline(LogisticRegression())
    with pytest.raises(ValueError, match="Pipeline.fit does not accept "
                                         "the sample_weight parameter"):
        clf.fit([[0], [0]], [0, 1], sample_weight=[1, 1])


parameter_grid_test_verbose = ((est, pattern, method) for
                               (est, pattern), method in itertools.product(
    [
     (Pipeline([('transf', Transf()), ('clf', FitParamT())]),
      r'\[Pipeline\].*\(step 1 of 2\) Processing transf.* total=.*\n'
      r'\[Pipeline\].*\(step 2 of 2\) Processing clf.* total=.*\n$'),
     (Pipeline([('transf', Transf()), ('noop', None),
               ('clf', FitParamT())]),
      r'\[Pipeline\].*\(step 1 of 3\) Processing transf.* total=.*\n'
      r'\[Pipeline\].*\(step 2 of 3\) Processing noop.* total=.*\n'
      r'\[Pipeline\].*\(step 3 of 3\) Processing clf.* total=.*\n$'),
     (Pipeline([('transf', Transf()), ('noop', 'passthrough'),
               ('clf', FitParamT())]),
      r'\[Pipeline\].*\(step 1 of 3\) Processing transf.* total=.*\n'
      r'\[Pipeline\].*\(step 2 of 3\) Processing noop.* total=.*\n'
      r'\[Pipeline\].*\(step 3 of 3\) Processing clf.* total=.*\n$'),
     (Pipeline([('transf', Transf()), ('clf', None)]),
      r'\[Pipeline\].*\(step 1 of 2\) Processing transf.* total=.*\n'
      r'\[Pipeline\].*\(step 2 of 2\) Processing clf.* total=.*\n$'),
     (Pipeline([('transf', None), ('mult', Mult())]),
      r'\[Pipeline\].*\(step 1 of 2\) Processing transf.* total=.*\n'
      r'\[Pipeline\].*\(step 2 of 2\) Processing mult.* total=.*\n$'),
     (Pipeline([('transf', 'passthrough'), ('mult', Mult())]),
      r'\[Pipeline\].*\(step 1 of 2\) Processing transf.* total=.*\n'
      r'\[Pipeline\].*\(step 2 of 2\) Processing mult.* total=.*\n$'),
     (FeatureUnion([('mult1', Mult()), ('mult2', Mult())]),
      r'\[FeatureUnion\].*\(step 1 of 2\) Processing mult1.* total=.*\n'
      r'\[FeatureUnion\].*\(step 2 of 2\) Processing mult2.* total=.*\n$'),
     (FeatureUnion([('mult1', 'drop'), ('mult2', Mult()), ('mult3', 'drop')]),
      r'\[FeatureUnion\].*\(step 1 of 1\) Processing mult2.* total=.*\n$')
    ], ['fit', 'fit_transform', 'fit_predict'])
    if hasattr(est, method) and not (
        method == 'fit_transform' and hasattr(est, 'steps') and
        isinstance(est.steps[-1][1], FitParamT))
)


@pytest.mark.parametrize('est, pattern, method', parameter_grid_test_verbose)
def test_verbose(est, method, pattern, capsys):
    func = getattr(est, method)

    X = [[1, 2, 3], [4, 5, 6]]
    y = [[7], [8]]

    est.set_params(verbose=False)
    func(X, y)
    assert not capsys.readouterr().out, 'Got output for verbose=False'

    est.set_params(verbose=True)
    func(X, y)
    assert re.match(pattern, capsys.readouterr().out)


def test_n_features_in_pipeline():
    # make sure pipelines delegate n_features_in to the first step

    X = [[1, 2], [3, 4], [5, 6]]
    y = [0, 1, 2]

    ss = StandardScaler()
    gbdt = HistGradientBoostingClassifier()
    pipe = make_pipeline(ss, gbdt)
    assert not hasattr(pipe, 'n_features_in_')
    pipe.fit(X, y)
    assert pipe.n_features_in_ == ss.n_features_in_ == 2

    # if the first step has the n_features_in attribute then the pipeline also
    # has it, even though it isn't fitted.
    ss = StandardScaler()
    gbdt = HistGradientBoostingClassifier()
    pipe = make_pipeline(ss, gbdt)
    ss.fit(X, y)
    assert pipe.n_features_in_ == ss.n_features_in_ == 2
    assert not hasattr(gbdt, 'n_features_in_')


def test_n_features_in_feature_union():
    # make sure FeatureUnion delegates n_features_in to the first transformer

    X = [[1, 2], [3, 4], [5, 6]]
    y = [0, 1, 2]

    ss = StandardScaler()
    fu = make_union(ss)
    assert not hasattr(fu, 'n_features_in_')
    fu.fit(X, y)
    assert fu.n_features_in_ == ss.n_features_in_ == 2

    # if the first step has the n_features_in attribute then the feature_union
    # also has it, even though it isn't fitted.
    ss = StandardScaler()
    fu = make_union(ss)
    ss.fit(X, y)
    assert fu.n_features_in_ == ss.n_features_in_ == 2


def test_feature_union_fit_params():
    # Regression test for issue: #15117
    class Dummy(TransformerMixin, BaseEstimator):
        def fit(self, X, y=None, **fit_params):
            if fit_params != {'a': 0}:
                raise ValueError
            return self

        def transform(self, X, y=None):
            return X

    X, y = iris.data, iris.target
    t = FeatureUnion([('dummy0', Dummy()), ('dummy1', Dummy())])
    with pytest.raises(ValueError):
        t.fit(X, y)

    with pytest.raises(ValueError):
        t.fit_transform(X, y)

    t.fit(X, y, a=0)
    t.fit_transform(X, y, a=0)


<<<<<<< HEAD
@pytest.mark.parametrize(
    "Estimator,estimator_type",
    [(DecisionTreeClassifier, "classifier"),
     (DecisionTreeRegressor, "regressor"),
     (KMeans, "clusterer"),
     (BayesianGaussianMixture, "density_estimator"),
     (IsolationForest, "outlier_detector")])
def test_estimator_type_tag(Estimator, estimator_type):
    # Assert that estimator_type tag is properly set
    pipeline = Pipeline([('est', Estimator())])
    assert pipeline._get_tags()["estimator_type"] == estimator_type
=======
def test_pipeline_missing_values_leniency():
    # check that pipeline let the missing values validation to
    # the underlying transformers and predictors.
    X, y = iris.data, iris.target
    mask = np.random.choice([1, 0], X.shape, p=[.1, .9]).astype(bool)
    X[mask] = np.nan
    pipe = make_pipeline(SimpleImputer(), LogisticRegression())
    assert pipe.fit(X, y).score(X, y) > 0.4


def test_feature_union_warns_unknown_transformer_weight():
    # Warn user when transformer_weights containers a key not present in
    # transformer_list
    X = [[1, 2], [3, 4], [5, 6]]
    y = [0, 1, 2]

    transformer_list = [('transf', Transf())]
    # Transformer weights dictionary with incorrect name
    weights = {'transformer': 1}
    expected_msg = ('Attempting to weight transformer "transformer", '
                    'but it is not present in transformer_list.')
    union = FeatureUnion(transformer_list, transformer_weights=weights)
    with pytest.raises(ValueError, match=expected_msg):
        union.fit(X, y)
>>>>>>> 2199de64
<|MERGE_RESOLUTION|>--- conflicted
+++ resolved
@@ -36,14 +36,7 @@
 from sklearn.feature_extraction.text import CountVectorizer
 from sklearn.experimental import enable_hist_gradient_boosting  # noqa
 from sklearn.ensemble import HistGradientBoostingClassifier
-<<<<<<< HEAD
-from sklearn.tree import DecisionTreeClassifier
-from sklearn.tree import DecisionTreeRegressor
-from sklearn.mixture import BayesianGaussianMixture
-from sklearn.ensemble import IsolationForest
-=======
 from sklearn.impute import SimpleImputer
->>>>>>> 2199de64
 
 iris = load_iris()
 
@@ -1247,19 +1240,6 @@
     t.fit_transform(X, y, a=0)
 
 
-<<<<<<< HEAD
-@pytest.mark.parametrize(
-    "Estimator,estimator_type",
-    [(DecisionTreeClassifier, "classifier"),
-     (DecisionTreeRegressor, "regressor"),
-     (KMeans, "clusterer"),
-     (BayesianGaussianMixture, "density_estimator"),
-     (IsolationForest, "outlier_detector")])
-def test_estimator_type_tag(Estimator, estimator_type):
-    # Assert that estimator_type tag is properly set
-    pipeline = Pipeline([('est', Estimator())])
-    assert pipeline._get_tags()["estimator_type"] == estimator_type
-=======
 def test_pipeline_missing_values_leniency():
     # check that pipeline let the missing values validation to
     # the underlying transformers and predictors.
@@ -1284,4 +1264,14 @@
     union = FeatureUnion(transformer_list, transformer_weights=weights)
     with pytest.raises(ValueError, match=expected_msg):
         union.fit(X, y)
->>>>>>> 2199de64
+
+
+def test_rfe_estimator_type_deprecated():
+    # Assert that the _estimator_type attribute is deprecated
+    pipeline = Pipeline([("estimator", SVC())])
+
+    msg = ("Attribute _estimator_type was deprecated in "
+           "version 0.24 and will be removed in 0.26.")
+
+    with pytest.warns(FutureWarning, match=msg):
+        pipeline._estimator_type