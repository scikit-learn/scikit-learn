--- conflicted
+++ resolved
@@ -1829,7 +1829,6 @@
         pipe.inverse_transform(Xt=X)
 
 
-<<<<<<< HEAD
 # transform_input tests
 # =====================
 
@@ -1995,7 +1994,8 @@
 
 # end of transform_input tests
 # =============================
-=======
+
+
 # TODO(1.8): change warning to checking for NotFittedError
 @pytest.mark.parametrize(
     "method",
@@ -2049,7 +2049,6 @@
     pipe = Pipeline([("estimator", StatelessEstimator())])
     with pytest.warns(FutureWarning, match="This Pipeline instance is not fitted yet."):
         getattr(pipe, method)([[1]])
->>>>>>> c7c05d69
 
 
 # Test that metadata is routed correctly for pipelines and FeatureUnion
