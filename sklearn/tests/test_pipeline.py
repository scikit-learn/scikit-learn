--- conflicted
+++ resolved
@@ -167,7 +167,6 @@
 
 
 def test_pipeline_raise_set_params_error():
-<<<<<<< HEAD
     # Test pipeline raises set params error message for nested models.
     pipe  = Pipeline([('cls', LinearRegression())])
  
@@ -176,45 +175,17 @@
                  'Check the list of available parameters ' 
                  'with `estimator.get_params().keys()`.' )
 
-    # simple object check
-=======
-
-    svm  = Pipeline([('kbest', SelectKBest()),
-                     ('cls', SVC())])
-
-    pipe = Pipeline([('pca', PCA()),
-                     ('ova_svm', OneVsRestClassifier(svm))])
-    
-    # expected error message
-    error_msg = 'Invalid parameter %s for estimator %s. Check the list of available parameters with `estimator.get_params().keys()`.'
-
-    # top level check
->>>>>>> 9338e026
     assert_raise_message(ValueError, 
                          error_msg % ('fake', 'Pipeline'),
                          pipe.set_params,
                          fake='nope')
     
-<<<<<<< HEAD
     # nested model check
     assert_raise_message(ValueError,
                          error_msg % ("fake", pipe),
                          pipe.set_params,
                          fake__estimator='nope') 
 
-=======
-    # mid level check
-    assert_raise_message(ValueError,
-                         error_msg % ('fake', 'OneVsRestClassifier'),
-                         pipe.set_params,
-                         ova_svm__fake='nope')
-    
-    # nested model check
-    assert_raise_message(ValueError,
-                         error_msg % ('fake', 'SVC'),
-                         pipe.set_params,
-                         ova_svm__estimator__cls__fake='nope') 
->>>>>>> 9338e026
 
 def test_pipeline_methods_pca_svm():
     # Test the various methods of the pipeline (pca + svm).
