"""
General tests for all estimators in sklearn.
"""

# Authors: Andreas Mueller <amueller@ais.uni-bonn.de>
#          Gael Varoquaux gael.varoquaux@normalesup.org
# License: BSD 3 clause

import os
import warnings
import sys
import re
import pkgutil
from inspect import isgenerator, signature
from itertools import product, chain
from functools import partial

import pytest

from sklearn.utils import all_estimators
from sklearn.utils._testing import ignore_warnings
from sklearn.exceptions import ConvergenceWarning
from sklearn.exceptions import FitFailedWarning
from sklearn.utils.estimator_checks import check_estimator

import sklearn

from sklearn.decomposition import PCA
from sklearn.linear_model._base import LinearClassifierMixin
from sklearn.linear_model import LogisticRegression
from sklearn.linear_model import Ridge
from sklearn.model_selection import GridSearchCV
from sklearn.model_selection import RandomizedSearchCV
from sklearn.experimental import enable_halving_search_cv  # noqa
from sklearn.model_selection import HalvingGridSearchCV
from sklearn.model_selection import HalvingRandomSearchCV
from sklearn.pipeline import make_pipeline

from sklearn.utils import IS_PYPY
from sklearn.utils._testing import (
    SkipTest,
    set_random_state,
)
from sklearn.utils.estimator_checks import (
    _construct_instance,
    _set_checking_parameters,
    _get_check_estimator_ids,
    check_class_weight_balanced_linear_classifier,
    parametrize_with_checks,
    check_dataframe_column_names_consistency,
    check_n_features_in_after_fitting,
)


def test_all_estimator_no_base_class():
    # test that all_estimators doesn't find abstract classes.
    for name, Estimator in all_estimators():
        msg = (
            "Base estimators such as {0} should not be included in all_estimators"
        ).format(name)
        assert not name.lower().startswith("base"), msg


def _sample_func(x, y=1):
    pass


@pytest.mark.parametrize(
    "val, expected",
    [
        (partial(_sample_func, y=1), "_sample_func(y=1)"),
        (_sample_func, "_sample_func"),
        (partial(_sample_func, "world"), "_sample_func"),
        (LogisticRegression(C=2.0), "LogisticRegression(C=2.0)"),
        (
            LogisticRegression(
                random_state=1,
                solver="newton-cg",
                class_weight="balanced",
                warm_start=True,
            ),
            "LogisticRegression(class_weight='balanced',random_state=1,"
            "solver='newton-cg',warm_start=True)",
        ),
    ],
)
def test_get_check_estimator_ids(val, expected):
    assert _get_check_estimator_ids(val) == expected


def _tested_estimators():
    for name, Estimator in all_estimators():
        try:
            estimator = _construct_instance(Estimator)
        except SkipTest:
            continue

        yield estimator


@parametrize_with_checks(list(_tested_estimators()))
def test_estimators(estimator, check, request):
    # Common tests for estimator instances
    with ignore_warnings(
        category=(FutureWarning, ConvergenceWarning, UserWarning, FutureWarning)
    ):
        _set_checking_parameters(estimator)
        check(estimator)


def test_check_estimator_generate_only():
    all_instance_gen_checks = check_estimator(LogisticRegression(), generate_only=True)
    assert isgenerator(all_instance_gen_checks)


@ignore_warnings(category=(DeprecationWarning, FutureWarning))
# ignore deprecated open(.., 'U') in numpy distutils
def test_configure():
    # Smoke test the 'configure' step of setup, this tests all the
    # 'configure' functions in the setup.pys in scikit-learn
    # This test requires Cython which is not necessarily there when running
    # the tests of an installed version of scikit-learn or when scikit-learn
    # is installed in editable mode by pip build isolation enabled.
    pytest.importorskip("Cython")
    cwd = os.getcwd()
    setup_path = os.path.abspath(os.path.join(sklearn.__path__[0], ".."))
    setup_filename = os.path.join(setup_path, "setup.py")
    if not os.path.exists(setup_filename):
        pytest.skip("setup.py not available")
    # XXX unreached code as of v0.22
    try:
        os.chdir(setup_path)
        old_argv = sys.argv
        sys.argv = ["setup.py", "config"]

        with warnings.catch_warnings():
            # The configuration spits out warnings when not finding
            # Blas/Atlas development headers
            warnings.simplefilter("ignore", UserWarning)
            with open("setup.py") as f:
                exec(f.read(), dict(__name__="__main__"))
    finally:
        sys.argv = old_argv
        os.chdir(cwd)


def _tested_linear_classifiers():
    classifiers = all_estimators(type_filter="classifier")

    with warnings.catch_warnings(record=True):
        for name, clazz in classifiers:
            required_parameters = getattr(clazz, "_required_parameters", [])
            if len(required_parameters):
                # FIXME
                continue

            if "class_weight" in clazz().get_params().keys() and issubclass(
                clazz, LinearClassifierMixin
            ):
                yield name, clazz


@pytest.mark.parametrize("name, Classifier", _tested_linear_classifiers())
def test_class_weight_balanced_linear_classifiers(name, Classifier):
    check_class_weight_balanced_linear_classifier(name, Classifier)


@ignore_warnings
def test_import_all_consistency():
    # Smoke test to check that any name in a __all__ list is actually defined
    # in the namespace of the module or package.
    pkgs = pkgutil.walk_packages(
        path=sklearn.__path__, prefix="sklearn.", onerror=lambda _: None
    )
    submods = [modname for _, modname, _ in pkgs]
    for modname in submods + ["sklearn"]:
        if ".tests." in modname:
            continue
        if IS_PYPY and (
            "_svmlight_format_io" in modname
            or "feature_extraction._hashing_fast" in modname
        ):
            continue
        package = __import__(modname, fromlist="dummy")
        for name in getattr(package, "__all__", ()):
            assert hasattr(package, name), "Module '{0}' has no attribute '{1}'".format(
                modname, name
            )


def test_root_import_all_completeness():
    EXCEPTIONS = ("utils", "tests", "base", "setup", "conftest")
    for _, modname, _ in pkgutil.walk_packages(
        path=sklearn.__path__, onerror=lambda _: None
    ):
        if "." in modname or modname.startswith("_") or modname in EXCEPTIONS:
            continue
        assert modname in sklearn.__all__


def test_all_tests_are_importable():
    # Ensure that for each contentful subpackage, there is a test directory
    # within it that is also a subpackage (i.e. a directory with __init__.py)

    HAS_TESTS_EXCEPTIONS = re.compile(
        r"""(?x)
                                      \.externals(\.|$)|
                                      \.tests(\.|$)|
                                      \._
                                      """
    )
    resource_modules = {
        "sklearn.datasets.data",
        "sklearn.datasets.descr",
        "sklearn.datasets.images",
    }
    lookup = {
        name: ispkg
        for _, name, ispkg in pkgutil.walk_packages(sklearn.__path__, prefix="sklearn.")
    }
    missing_tests = [
        name
        for name, ispkg in lookup.items()
        if ispkg
        and name not in resource_modules
        and not HAS_TESTS_EXCEPTIONS.search(name)
        and name + ".tests" not in lookup
    ]
    assert missing_tests == [], (
        "{0} do not have `tests` subpackages. "
        "Perhaps they require "
        "__init__.py or an add_subpackage directive "
        "in the parent "
        "setup.py".format(missing_tests)
    )


def test_class_support_removed():
    # Make sure passing classes to check_estimator or parametrize_with_checks
    # raises an error

    msg = "Passing a class was deprecated.* isn't supported anymore"
    with pytest.raises(TypeError, match=msg):
        check_estimator(LogisticRegression)

    with pytest.raises(TypeError, match=msg):
        parametrize_with_checks([LogisticRegression])


def _generate_search_cv_instances():
    for SearchCV, (Estimator, param_grid) in product(
        [
            GridSearchCV,
            HalvingGridSearchCV,
            RandomizedSearchCV,
            HalvingGridSearchCV,
        ],
        [
            (Ridge, {"alpha": [0.1, 1.0]}),
            (LogisticRegression, {"C": [0.1, 1.0]}),
        ],
    ):
        init_params = signature(SearchCV).parameters
        extra_params = (
            {"min_resources": "smallest"} if "min_resources" in init_params else {}
        )
        search_cv = SearchCV(Estimator(), param_grid, cv=2, **extra_params)
        set_random_state(search_cv)
        yield search_cv

    for SearchCV, (Estimator, param_grid) in product(
        [
            GridSearchCV,
            HalvingGridSearchCV,
            RandomizedSearchCV,
            HalvingRandomSearchCV,
        ],
        [
            (Ridge, {"ridge__alpha": [0.1, 1.0]}),
            (LogisticRegression, {"logisticregression__C": [0.1, 1.0]}),
        ],
    ):
        init_params = signature(SearchCV).parameters
        extra_params = (
            {"min_resources": "smallest"} if "min_resources" in init_params else {}
        )
        search_cv = SearchCV(
            make_pipeline(PCA(), Estimator()), param_grid, cv=2, **extra_params
        ).set_params(error_score="raise")
        set_random_state(search_cv)
        yield search_cv


@parametrize_with_checks(list(_generate_search_cv_instances()))
def test_search_cv(estimator, check, request):
    # Common tests for SearchCV instances
    # We have a separate test because those meta-estimators can accept a
    # wide range of base estimators (classifiers, regressors, pipelines)
    with ignore_warnings(
        category=(
            FutureWarning,
            ConvergenceWarning,
            UserWarning,
            FutureWarning,
            FitFailedWarning,
        )
    ):
        check(estimator)


@pytest.mark.parametrize(
    "estimator", _tested_estimators(), ids=_get_check_estimator_ids
)
def test_check_n_features_in_after_fitting(estimator):
    _set_checking_parameters(estimator)
    check_n_features_in_after_fitting(estimator.__class__.__name__, estimator)


# TODO: When more modules get added, we can remove it from this list to make
# sure it gets tested. After we finish each module we can move the checks
# into check_estimator.
# NOTE: When running `check_dataframe_column_names_consistency` on a meta-estimator that
# delegates validation to a base estimator, the check is testing that the base estimator
# is checking for column name consistency.

COLUMN_NAME_MODULES_TO_IGNORE = {
    "compose",
<<<<<<< HEAD
    "feature_extraction",
    "kernel_approximation",
=======
    "model_selection",
>>>>>>> 1398738f
}

_estimators_to_test = list(
    chain(
        _tested_estimators(),
        [make_pipeline(LogisticRegression(C=1))],
        list(_generate_search_cv_instances()),
    )
)


column_name_estimators = [
    est
    for est in _estimators_to_test
    if est.__module__.split(".")[1] not in COLUMN_NAME_MODULES_TO_IGNORE
]


@pytest.mark.parametrize(
    "estimator", column_name_estimators, ids=_get_check_estimator_ids
)
def test_pandas_column_name_consistency(estimator):
    _set_checking_parameters(estimator)
    with ignore_warnings(category=(FutureWarning)):
        check_dataframe_column_names_consistency(
            estimator.__class__.__name__, estimator
        )<|MERGE_RESOLUTION|>--- conflicted
+++ resolved
@@ -325,12 +325,6 @@
 
 COLUMN_NAME_MODULES_TO_IGNORE = {
     "compose",
-<<<<<<< HEAD
-    "feature_extraction",
-    "kernel_approximation",
-=======
-    "model_selection",
->>>>>>> 1398738f
 }
 
 _estimators_to_test = list(
