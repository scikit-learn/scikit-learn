--- conflicted
+++ resolved
@@ -531,12 +531,6 @@
     "SplineTransformer",
     "StackingClassifier",
     "StackingRegressor",
-<<<<<<< HEAD
-    "TSNE",
-    "TheilSenRegressor",
-=======
-    "TfidfVectorizer",
->>>>>>> cb8ec242
     "TransformedTargetRegressor",
     "TruncatedSVD",
     "VotingClassifier",
