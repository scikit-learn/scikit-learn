"""
General tests for all estimators in sklearn.
"""

# Authors: Andreas Mueller <amueller@ais.uni-bonn.de>
#          Gael Varoquaux gael.varoquaux@normalesup.org
# License: BSD 3 clause

import os
import warnings
import sys
import re
import pkgutil
from inspect import isgenerator, signature, Parameter
from itertools import product, chain
from functools import partial

import pytest
import numpy as np

from sklearn.utils import all_estimators
from sklearn.utils._testing import ignore_warnings
from sklearn.exceptions import ConvergenceWarning
from sklearn.exceptions import FitFailedWarning
from sklearn.utils.estimator_checks import check_estimator

import sklearn

from sklearn.decomposition import PCA
from sklearn.linear_model._base import LinearClassifierMixin
from sklearn.linear_model import LogisticRegression
from sklearn.linear_model import Ridge
from sklearn.model_selection import GridSearchCV
from sklearn.model_selection import RandomizedSearchCV
from sklearn.experimental import enable_halving_search_cv  # noqa
from sklearn.model_selection import HalvingGridSearchCV
from sklearn.model_selection import HalvingRandomSearchCV
from sklearn.pipeline import make_pipeline

from sklearn.utils import IS_PYPY
from sklearn.utils._tags import _DEFAULT_TAGS, _safe_tags
from sklearn.utils._testing import (
    SkipTest,
    set_random_state,
)
from sklearn.utils.estimator_checks import (
    _construct_instance,
    _set_checking_parameters,
    _get_check_estimator_ids,
    check_class_weight_balanced_linear_classifier,
    parametrize_with_checks,
    check_dataframe_column_names_consistency,
    check_n_features_in_after_fitting,
    check_param_validation,
    check_transformer_get_feature_names_out,
    check_transformer_get_feature_names_out_pandas,
)


def test_all_estimator_no_base_class():
    # test that all_estimators doesn't find abstract classes.
    for name, Estimator in all_estimators():
        msg = (
            "Base estimators such as {0} should not be included in all_estimators"
        ).format(name)
        assert not name.lower().startswith("base"), msg


def _sample_func(x, y=1):
    pass


@pytest.mark.parametrize(
    "val, expected",
    [
        (partial(_sample_func, y=1), "_sample_func(y=1)"),
        (_sample_func, "_sample_func"),
        (partial(_sample_func, "world"), "_sample_func"),
        (LogisticRegression(C=2.0), "LogisticRegression(C=2.0)"),
        (
            LogisticRegression(
                random_state=1,
                solver="newton-cg",
                class_weight="balanced",
                warm_start=True,
            ),
            "LogisticRegression(class_weight='balanced',random_state=1,"
            "solver='newton-cg',warm_start=True)",
        ),
    ],
)
def test_get_check_estimator_ids(val, expected):
    assert _get_check_estimator_ids(val) == expected


def _tested_estimators(type_filter=None):
    for name, Estimator in all_estimators(type_filter=type_filter):
        try:
            estimator = _construct_instance(Estimator)
        except SkipTest:
            continue

        yield estimator


@parametrize_with_checks(list(_tested_estimators()))
def test_estimators(estimator, check, request):
    # Common tests for estimator instances
    with ignore_warnings(category=(FutureWarning, ConvergenceWarning, UserWarning)):
        _set_checking_parameters(estimator)
        check(estimator)


def test_check_estimator_generate_only():
    all_instance_gen_checks = check_estimator(LogisticRegression(), generate_only=True)
    assert isgenerator(all_instance_gen_checks)


def test_configure():
    # Smoke test the 'configure' step of setup, this tests all the
    # 'configure' functions in the setup.pys in scikit-learn
    # This test requires Cython which is not necessarily there when running
    # the tests of an installed version of scikit-learn or when scikit-learn
    # is installed in editable mode by pip build isolation enabled.
    pytest.importorskip("Cython")
    cwd = os.getcwd()
    setup_path = os.path.abspath(os.path.join(sklearn.__path__[0], ".."))
    setup_filename = os.path.join(setup_path, "setup.py")
    if not os.path.exists(setup_filename):
        pytest.skip("setup.py not available")
    # XXX unreached code as of v0.22
    try:
        os.chdir(setup_path)
        old_argv = sys.argv
        sys.argv = ["setup.py", "config"]

        with warnings.catch_warnings():
            # The configuration spits out warnings when not finding
            # Blas/Atlas development headers
            warnings.simplefilter("ignore", UserWarning)
            with open("setup.py") as f:
                exec(f.read(), dict(__name__="__main__"))
    finally:
        sys.argv = old_argv
        os.chdir(cwd)


def _tested_linear_classifiers():
    classifiers = all_estimators(type_filter="classifier")

    with warnings.catch_warnings(record=True):
        for name, clazz in classifiers:
            required_parameters = getattr(clazz, "_required_parameters", [])
            if len(required_parameters):
                # FIXME
                continue

            if "class_weight" in clazz().get_params().keys() and issubclass(
                clazz, LinearClassifierMixin
            ):
                yield name, clazz


@pytest.mark.parametrize("name, Classifier", _tested_linear_classifiers())
def test_class_weight_balanced_linear_classifiers(name, Classifier):
    check_class_weight_balanced_linear_classifier(name, Classifier)


@ignore_warnings
def test_import_all_consistency():
    # Smoke test to check that any name in a __all__ list is actually defined
    # in the namespace of the module or package.
    pkgs = pkgutil.walk_packages(
        path=sklearn.__path__, prefix="sklearn.", onerror=lambda _: None
    )
    submods = [modname for _, modname, _ in pkgs]
    for modname in submods + ["sklearn"]:
        if ".tests." in modname:
            continue
        if IS_PYPY and (
            "_svmlight_format_io" in modname
            or "feature_extraction._hashing_fast" in modname
        ):
            continue
        package = __import__(modname, fromlist="dummy")
        for name in getattr(package, "__all__", ()):
            assert hasattr(package, name), "Module '{0}' has no attribute '{1}'".format(
                modname, name
            )


def test_root_import_all_completeness():
    EXCEPTIONS = ("utils", "tests", "base", "setup", "conftest")
    for _, modname, _ in pkgutil.walk_packages(
        path=sklearn.__path__, onerror=lambda _: None
    ):
        if "." in modname or modname.startswith("_") or modname in EXCEPTIONS:
            continue
        assert modname in sklearn.__all__


def test_all_tests_are_importable():
    # Ensure that for each contentful subpackage, there is a test directory
    # within it that is also a subpackage (i.e. a directory with __init__.py)

    HAS_TESTS_EXCEPTIONS = re.compile(
        r"""(?x)
                                      \.externals(\.|$)|
                                      \.tests(\.|$)|
                                      \._
                                      """
    )
    resource_modules = {
        "sklearn.datasets.data",
        "sklearn.datasets.descr",
        "sklearn.datasets.images",
    }
    lookup = {
        name: ispkg
        for _, name, ispkg in pkgutil.walk_packages(sklearn.__path__, prefix="sklearn.")
    }
    missing_tests = [
        name
        for name, ispkg in lookup.items()
        if ispkg
        and name not in resource_modules
        and not HAS_TESTS_EXCEPTIONS.search(name)
        and name + ".tests" not in lookup
    ]
    assert missing_tests == [], (
        "{0} do not have `tests` subpackages. "
        "Perhaps they require "
        "__init__.py or an add_subpackage directive "
        "in the parent "
        "setup.py".format(missing_tests)
    )


def test_class_support_removed():
    # Make sure passing classes to check_estimator or parametrize_with_checks
    # raises an error

    msg = "Passing a class was deprecated.* isn't supported anymore"
    with pytest.raises(TypeError, match=msg):
        check_estimator(LogisticRegression)

    with pytest.raises(TypeError, match=msg):
        parametrize_with_checks([LogisticRegression])


def _generate_search_cv_instances():
    for SearchCV, (Estimator, param_grid) in product(
        [
            GridSearchCV,
            HalvingGridSearchCV,
            RandomizedSearchCV,
            HalvingGridSearchCV,
        ],
        [
            (Ridge, {"alpha": [0.1, 1.0]}),
            (LogisticRegression, {"C": [0.1, 1.0]}),
        ],
    ):
        init_params = signature(SearchCV).parameters
        extra_params = (
            {"min_resources": "smallest"} if "min_resources" in init_params else {}
        )
        search_cv = SearchCV(Estimator(), param_grid, cv=2, **extra_params)
        set_random_state(search_cv)
        yield search_cv

    for SearchCV, (Estimator, param_grid) in product(
        [
            GridSearchCV,
            HalvingGridSearchCV,
            RandomizedSearchCV,
            HalvingRandomSearchCV,
        ],
        [
            (Ridge, {"ridge__alpha": [0.1, 1.0]}),
            (LogisticRegression, {"logisticregression__C": [0.1, 1.0]}),
        ],
    ):
        init_params = signature(SearchCV).parameters
        extra_params = (
            {"min_resources": "smallest"} if "min_resources" in init_params else {}
        )
        search_cv = SearchCV(
            make_pipeline(PCA(), Estimator()), param_grid, cv=2, **extra_params
        ).set_params(error_score="raise")
        set_random_state(search_cv)
        yield search_cv


@parametrize_with_checks(list(_generate_search_cv_instances()))
def test_search_cv(estimator, check, request):
    # Common tests for SearchCV instances
    # We have a separate test because those meta-estimators can accept a
    # wide range of base estimators (classifiers, regressors, pipelines)
    with ignore_warnings(
        category=(
            FutureWarning,
            ConvergenceWarning,
            UserWarning,
            FitFailedWarning,
        )
    ):
        check(estimator)


@pytest.mark.parametrize(
    "estimator", _tested_estimators(), ids=_get_check_estimator_ids
)
def test_valid_tag_types(estimator):
    """Check that estimator tags are valid."""
    tags = _safe_tags(estimator)

    for name, tag in tags.items():
        correct_tags = type(_DEFAULT_TAGS[name])
        if name == "_xfail_checks":
            # _xfail_checks can be a dictionary
            correct_tags = (correct_tags, dict)
        assert isinstance(tag, correct_tags)


@pytest.mark.parametrize(
    "estimator", _tested_estimators(), ids=_get_check_estimator_ids
)
def test_check_n_features_in_after_fitting(estimator):
    _set_checking_parameters(estimator)
    check_n_features_in_after_fitting(estimator.__class__.__name__, estimator)


def _estimators_that_predict_in_fit():
    for estimator in _tested_estimators():
        est_params = set(estimator.get_params())
        if "oob_score" in est_params:
            yield estimator.set_params(oob_score=True, bootstrap=True)
        elif "early_stopping" in est_params:
            est = estimator.set_params(early_stopping=True, n_iter_no_change=1)
            if est.__class__.__name__ in {"MLPClassifier", "MLPRegressor"}:
                # TODO: FIX MLP to not check validation set during MLP
                yield pytest.param(
                    est, marks=pytest.mark.xfail(msg="MLP still validates in fit")
                )
            else:
                yield est
        elif "n_iter_no_change" in est_params:
            yield estimator.set_params(n_iter_no_change=1)


# NOTE: When running `check_dataframe_column_names_consistency` on a meta-estimator that
# delegates validation to a base estimator, the check is testing that the base estimator
# is checking for column name consistency.
column_name_estimators = list(
    chain(
        _tested_estimators(),
        [make_pipeline(LogisticRegression(C=1))],
        list(_generate_search_cv_instances()),
        _estimators_that_predict_in_fit(),
    )
)


@pytest.mark.parametrize(
    "estimator", column_name_estimators, ids=_get_check_estimator_ids
)
def test_pandas_column_name_consistency(estimator):
    _set_checking_parameters(estimator)
    with ignore_warnings(category=(FutureWarning)):
        with warnings.catch_warnings(record=True) as record:
            check_dataframe_column_names_consistency(
                estimator.__class__.__name__, estimator
            )
        for warning in record:
            assert "was fitted without feature names" not in str(warning.message)


# TODO: As more modules support get_feature_names_out they should be removed
# from this list to be tested
GET_FEATURES_OUT_MODULES_TO_IGNORE = [
    "ensemble",
    "kernel_approximation",
]


def _include_in_get_feature_names_out_check(transformer):
    if hasattr(transformer, "get_feature_names_out"):
        return True
    module = transformer.__module__.split(".")[1]
    return module not in GET_FEATURES_OUT_MODULES_TO_IGNORE


GET_FEATURES_OUT_ESTIMATORS = [
    est
    for est in _tested_estimators("transformer")
    if _include_in_get_feature_names_out_check(est)
]


@pytest.mark.parametrize(
    "transformer", GET_FEATURES_OUT_ESTIMATORS, ids=_get_check_estimator_ids
)
def test_transformers_get_feature_names_out(transformer):
    _set_checking_parameters(transformer)

    with ignore_warnings(category=(FutureWarning)):
        check_transformer_get_feature_names_out(
            transformer.__class__.__name__, transformer
        )
        check_transformer_get_feature_names_out_pandas(
            transformer.__class__.__name__, transformer
        )


VALIDATE_ESTIMATOR_INIT = [
    "SGDOneClassSVM",
]
VALIDATE_ESTIMATOR_INIT = set(VALIDATE_ESTIMATOR_INIT)


@pytest.mark.parametrize(
    "Estimator",
    [est for name, est in all_estimators() if name not in VALIDATE_ESTIMATOR_INIT],
)
def test_estimators_do_not_raise_errors_in_init_or_set_params(Estimator):
    """Check that init or set_param does not raise errors."""

    # Remove parameters with **kwargs by filtering out Parameter.VAR_KEYWORD
    # TODO: Remove in 1.2 when **kwargs is removed in RadiusNeighborsClassifier
    params = [
        name
        for name, param in signature(Estimator).parameters.items()
        if param.kind != Parameter.VAR_KEYWORD
    ]

    smoke_test_values = [-1, 3.0, "helloworld", np.array([1.0, 4.0]), [1], {}, []]
    for value in smoke_test_values:
        new_params = {key: value for key in params}

        # Does not raise
        est = Estimator(**new_params)

        # Also do does not raise
        est.set_params(**new_params)


PARAM_VALIDATION_ESTIMATORS_TO_IGNORE = [
    "ARDRegression",
    "AdaBoostClassifier",
    "AdaBoostRegressor",
    "AdditiveChi2Sampler",
    "AffinityPropagation",
    "AgglomerativeClustering",
    "BaggingClassifier",
    "BaggingRegressor",
    "BayesianGaussianMixture",
    "BayesianRidge",
    "BernoulliNB",
    "BernoulliRBM",
    "Birch",
    "CalibratedClassifierCV",
    "CategoricalNB",
    "ClassifierChain",
    "ComplementNB",
    "CountVectorizer",
    "DBSCAN",
    "DictVectorizer",
    "DictionaryLearning",
    "DummyClassifier",
    "DummyRegressor",
    "ElasticNet",
    "ElasticNetCV",
    "EllipticEnvelope",
    "EmpiricalCovariance",
    "ExtraTreesClassifier",
    "ExtraTreesRegressor",
    "FactorAnalysis",
    "FastICA",
    "FeatureAgglomeration",
    "FeatureHasher",
    "FunctionTransformer",
    "GammaRegressor",
    "GaussianMixture",
    "GaussianNB",
    "GaussianProcessClassifier",
    "GaussianProcessRegressor",
    "GaussianRandomProjection",
    "GenericUnivariateSelect",
    "GradientBoostingClassifier",
    "GradientBoostingRegressor",
    "GraphicalLasso",
    "GraphicalLassoCV",
    "HashingVectorizer",
    "HuberRegressor",
    "IncrementalPCA",
    "IsolationForest",
    "Isomap",
    "IsotonicRegression",
    "IterativeImputer",
    "KBinsDiscretizer",
    "KNNImputer",
    "KNeighborsTransformer",
    "KernelDensity",
    "KernelPCA",
    "KernelRidge",
    "LabelBinarizer",
    "LabelPropagation",
    "LabelSpreading",
    "Lars",
    "LarsCV",
    "Lasso",
    "LassoCV",
    "LassoLars",
    "LassoLarsCV",
    "LassoLarsIC",
    "LatentDirichletAllocation",
    "LedoitWolf",
    "LinearDiscriminantAnalysis",
    "LinearSVC",
    "LinearSVR",
    "LocalOutlierFactor",
    "LocallyLinearEmbedding",
    "MDS",
    "MLPClassifier",
    "MLPRegressor",
    "MeanShift",
    "MinCovDet",
    "MiniBatchDictionaryLearning",
    "MiniBatchNMF",
    "MiniBatchSparsePCA",
    "MissingIndicator",
    "MultiLabelBinarizer",
    "MultiOutputClassifier",
    "MultiOutputRegressor",
    "MultiTaskElasticNet",
    "MultiTaskElasticNetCV",
    "MultiTaskLasso",
    "MultiTaskLassoCV",
    "MultinomialNB",
    "NMF",
    "NearestCentroid",
    "NearestNeighbors",
    "NeighborhoodComponentsAnalysis",
    "NuSVC",
    "NuSVR",
    "Nystroem",
    "OAS",
    "OPTICS",
    "OneClassSVM",
    "OneVsOneClassifier",
    "OneVsRestClassifier",
    "OrthogonalMatchingPursuit",
    "OrthogonalMatchingPursuitCV",
    "OutputCodeClassifier",
<<<<<<< HEAD
    "PCA",
    "PassiveAggressiveClassifier",
    "PassiveAggressiveRegressor",
=======
    "PLSCanonical",
    "PLSRegression",
    "PLSSVD",
>>>>>>> 72896e29
    "PatchExtractor",
    "PoissonRegressor",
    "PolynomialCountSketch",
    "PolynomialFeatures",
    "PowerTransformer",
    "QuadraticDiscriminantAnalysis",
    "QuantileRegressor",
    "QuantileTransformer",
    "RANSACRegressor",
    "RBFSampler",
    "RFE",
    "RFECV",
    "RadiusNeighborsClassifier",
    "RadiusNeighborsRegressor",
    "RadiusNeighborsTransformer",
    "RandomForestClassifier",
    "RandomForestRegressor",
    "RandomTreesEmbedding",
    "RegressorChain",
    "RidgeCV",
    "RidgeClassifierCV",
    "SVC",
    "SVR",
    "SelectFdr",
    "SelectFpr",
    "SelectFromModel",
    "SelectFwe",
    "SelectKBest",
    "SelectPercentile",
    "SelfTrainingClassifier",
    "SequentialFeatureSelector",
    "ShrunkCovariance",
    "SimpleImputer",
    "SkewedChi2Sampler",
    "SparsePCA",
    "SparseRandomProjection",
    "SpectralBiclustering",
    "SpectralClustering",
    "SpectralCoclustering",
    "SpectralEmbedding",
    "SplineTransformer",
    "StackingClassifier",
    "StackingRegressor",
    "TSNE",
    "TfidfVectorizer",
    "TheilSenRegressor",
    "TransformedTargetRegressor",
    "TruncatedSVD",
    "TweedieRegressor",
    "VotingClassifier",
    "VotingRegressor",
]


@pytest.mark.parametrize(
    "estimator", _tested_estimators(), ids=_get_check_estimator_ids
)
def test_check_param_validation(estimator):
    name = estimator.__class__.__name__
    if name in PARAM_VALIDATION_ESTIMATORS_TO_IGNORE:
        pytest.skip(
            f"Skipping check_param_validation for {name}: Does not use the "
            "appropriate API for parameter validation yet."
        )
    _set_checking_parameters(estimator)
    check_param_validation(name, estimator)<|MERGE_RESOLUTION|>--- conflicted
+++ resolved
@@ -553,15 +553,6 @@
     "OrthogonalMatchingPursuit",
     "OrthogonalMatchingPursuitCV",
     "OutputCodeClassifier",
-<<<<<<< HEAD
-    "PCA",
-    "PassiveAggressiveClassifier",
-    "PassiveAggressiveRegressor",
-=======
-    "PLSCanonical",
-    "PLSRegression",
-    "PLSSVD",
->>>>>>> 72896e29
     "PatchExtractor",
     "PoissonRegressor",
     "PolynomialCountSketch",
