--- conflicted
+++ resolved
@@ -29,26 +29,18 @@
 from sklearn.utils.validation import check_non_negative, check_array
 from sklearn.linear_model._base import LinearClassifierMixin
 from sklearn.linear_model import LogisticRegression
-<<<<<<< HEAD
 from sklearn.linear_model import LinearRegression
-=======
 from sklearn.svm import NuSVC
->>>>>>> 3254e98a
 from sklearn.utils import IS_PYPY
 from sklearn.utils._testing import SkipTest
 from sklearn.utils.estimator_checks import (
     _construct_instance,
     _set_checking_parameters,
-<<<<<<< HEAD
-    _set_check_estimator_ids,
+    _get_check_estimator_ids,
+    check_class_weight_balanced_linear_classifier,
+    parametrize_with_checks,
     check_dataframe_column_names_consistency,
-    check_dataarray_column_name_consistency,
-=======
-    _get_check_estimator_ids,
->>>>>>> 3254e98a
-    check_class_weight_balanced_linear_classifier,
-    parametrize_with_checks)
-
+    check_dataarray_column_name_consistency)
 
 def test_all_estimator_no_base_class():
     # test that all_estimators doesn't find abstract classes.
@@ -219,22 +211,6 @@
         parametrize_with_checks([LogisticRegression])
 
 
-<<<<<<< HEAD
-@pytest.mark.parametrize('estimator', [LogisticRegression(),
-                                       LinearRegression()],
-                         ids=_set_check_estimator_ids)
-def test_pandas_column_name_consistency(estimator):
-    name = estimator.__class__.__name__
-    check_dataframe_column_names_consistency(name, estimator)
-
-
-@pytest.mark.parametrize('estimator', [LogisticRegression(),
-                                       LinearRegression()],
-                         ids=_set_check_estimator_ids)
-def test_xarray_column_name_consistency(estimator):
-    name = estimator.__class__.__name__
-    check_dataarray_column_name_consistency(name, estimator)
-=======
 class MyNMFWithBadErrorMessage(NMF):
     # Same as NMF but raises an uninformative error message if X has negative
     # value. This estimator would fail the check suite in strict mode,
@@ -294,4 +270,19 @@
 def test_strict_mode_parametrize_with_checks(estimator, check):
     # Ideally we should assert that the strict checks are Xfailed...
     check(estimator)
->>>>>>> 3254e98a
+
+
+@pytest.mark.parametrize('estimator', [LogisticRegression(),
+                                       LinearRegression()],
+                         ids=_set_check_estimator_ids)
+def test_pandas_column_name_consistency(estimator):
+    name = estimator.__class__.__name__
+    check_dataframe_column_names_consistency(name, estimator)
+
+
+@pytest.mark.parametrize('estimator', [LogisticRegression(),
+                                       LinearRegression()],
+                         ids=_set_check_estimator_ids)
+def test_xarray_column_name_consistency(estimator):
+    name = estimator.__class__.__name__
+    check_dataarray_column_name_consistency(name, estimator)