"""
General tests for all estimators in sklearn.
"""

# Authors: Andreas Mueller <amueller@ais.uni-bonn.de>
#          Gael Varoquaux gael.varoquaux@normalesup.org
# License: BSD 3 clause

import os
import warnings
import sys
import re
import pkgutil
from inspect import isgenerator, signature, Parameter
from itertools import product, chain
from functools import partial

import pytest
import numpy as np

from sklearn.utils import all_estimators
from sklearn.utils._testing import ignore_warnings
from sklearn.exceptions import ConvergenceWarning
from sklearn.exceptions import FitFailedWarning
from sklearn.utils.estimator_checks import check_estimator

import sklearn

from sklearn.decomposition import PCA
from sklearn.linear_model._base import LinearClassifierMixin
from sklearn.linear_model import LogisticRegression
from sklearn.linear_model import Ridge
from sklearn.model_selection import GridSearchCV
from sklearn.model_selection import RandomizedSearchCV
from sklearn.experimental import enable_halving_search_cv  # noqa
from sklearn.model_selection import HalvingGridSearchCV
from sklearn.model_selection import HalvingRandomSearchCV
from sklearn.pipeline import make_pipeline

from sklearn.utils import IS_PYPY
from sklearn.utils._tags import _DEFAULT_TAGS, _safe_tags
from sklearn.utils._testing import (
    SkipTest,
    set_random_state,
)
from sklearn.utils.estimator_checks import (
    _construct_instance,
    _set_checking_parameters,
    _get_check_estimator_ids,
    check_class_weight_balanced_linear_classifier,
    parametrize_with_checks,
    check_dataframe_column_names_consistency,
    check_n_features_in_after_fitting,
    check_param_validation,
    check_transformer_get_feature_names_out,
    check_transformer_get_feature_names_out_pandas,
)


def test_all_estimator_no_base_class():
    # test that all_estimators doesn't find abstract classes.
    for name, Estimator in all_estimators():
        msg = (
            "Base estimators such as {0} should not be included in all_estimators"
        ).format(name)
        assert not name.lower().startswith("base"), msg


def _sample_func(x, y=1):
    pass


@pytest.mark.parametrize(
    "val, expected",
    [
        (partial(_sample_func, y=1), "_sample_func(y=1)"),
        (_sample_func, "_sample_func"),
        (partial(_sample_func, "world"), "_sample_func"),
        (LogisticRegression(C=2.0), "LogisticRegression(C=2.0)"),
        (
            LogisticRegression(
                random_state=1,
                solver="newton-cg",
                class_weight="balanced",
                warm_start=True,
            ),
            "LogisticRegression(class_weight='balanced',random_state=1,"
            "solver='newton-cg',warm_start=True)",
        ),
    ],
)
def test_get_check_estimator_ids(val, expected):
    assert _get_check_estimator_ids(val) == expected


def _tested_estimators(type_filter=None):
    for name, Estimator in all_estimators(type_filter=type_filter):
        try:
            estimator = _construct_instance(Estimator)
        except SkipTest:
            continue

        yield estimator


@parametrize_with_checks(list(_tested_estimators()))
def test_estimators(estimator, check, request):
    # Common tests for estimator instances
    with ignore_warnings(category=(FutureWarning, ConvergenceWarning, UserWarning)):
        _set_checking_parameters(estimator)
        check(estimator)


def test_check_estimator_generate_only():
    all_instance_gen_checks = check_estimator(LogisticRegression(), generate_only=True)
    assert isgenerator(all_instance_gen_checks)


def test_configure():
    # Smoke test the 'configure' step of setup, this tests all the
    # 'configure' functions in the setup.pys in scikit-learn
    # This test requires Cython which is not necessarily there when running
    # the tests of an installed version of scikit-learn or when scikit-learn
    # is installed in editable mode by pip build isolation enabled.
    pytest.importorskip("Cython")
    cwd = os.getcwd()
    setup_path = os.path.abspath(os.path.join(sklearn.__path__[0], ".."))
    setup_filename = os.path.join(setup_path, "setup.py")
    if not os.path.exists(setup_filename):
        pytest.skip("setup.py not available")
    # XXX unreached code as of v0.22
    try:
        os.chdir(setup_path)
        old_argv = sys.argv
        sys.argv = ["setup.py", "config"]

        with warnings.catch_warnings():
            # The configuration spits out warnings when not finding
            # Blas/Atlas development headers
            warnings.simplefilter("ignore", UserWarning)
            with open("setup.py") as f:
                exec(f.read(), dict(__name__="__main__"))
    finally:
        sys.argv = old_argv
        os.chdir(cwd)


def _tested_linear_classifiers():
    classifiers = all_estimators(type_filter="classifier")

    with warnings.catch_warnings(record=True):
        for name, clazz in classifiers:
            required_parameters = getattr(clazz, "_required_parameters", [])
            if len(required_parameters):
                # FIXME
                continue

            if "class_weight" in clazz().get_params().keys() and issubclass(
                clazz, LinearClassifierMixin
            ):
                yield name, clazz


@pytest.mark.parametrize("name, Classifier", _tested_linear_classifiers())
def test_class_weight_balanced_linear_classifiers(name, Classifier):
    check_class_weight_balanced_linear_classifier(name, Classifier)


@ignore_warnings
def test_import_all_consistency():
    # Smoke test to check that any name in a __all__ list is actually defined
    # in the namespace of the module or package.
    pkgs = pkgutil.walk_packages(
        path=sklearn.__path__, prefix="sklearn.", onerror=lambda _: None
    )
    submods = [modname for _, modname, _ in pkgs]
    for modname in submods + ["sklearn"]:
        if ".tests." in modname:
            continue
        if IS_PYPY and (
            "_svmlight_format_io" in modname
            or "feature_extraction._hashing_fast" in modname
        ):
            continue
        package = __import__(modname, fromlist="dummy")
        for name in getattr(package, "__all__", ()):
            assert hasattr(package, name), "Module '{0}' has no attribute '{1}'".format(
                modname, name
            )


def test_root_import_all_completeness():
    EXCEPTIONS = ("utils", "tests", "base", "setup", "conftest")
    for _, modname, _ in pkgutil.walk_packages(
        path=sklearn.__path__, onerror=lambda _: None
    ):
        if "." in modname or modname.startswith("_") or modname in EXCEPTIONS:
            continue
        assert modname in sklearn.__all__


def test_all_tests_are_importable():
    # Ensure that for each contentful subpackage, there is a test directory
    # within it that is also a subpackage (i.e. a directory with __init__.py)

    HAS_TESTS_EXCEPTIONS = re.compile(
        r"""(?x)
                                      \.externals(\.|$)|
                                      \.tests(\.|$)|
                                      \._
                                      """
    )
    resource_modules = {
        "sklearn.datasets.data",
        "sklearn.datasets.descr",
        "sklearn.datasets.images",
    }
    lookup = {
        name: ispkg
        for _, name, ispkg in pkgutil.walk_packages(sklearn.__path__, prefix="sklearn.")
    }
    missing_tests = [
        name
        for name, ispkg in lookup.items()
        if ispkg
        and name not in resource_modules
        and not HAS_TESTS_EXCEPTIONS.search(name)
        and name + ".tests" not in lookup
    ]
    assert missing_tests == [], (
        "{0} do not have `tests` subpackages. "
        "Perhaps they require "
        "__init__.py or an add_subpackage directive "
        "in the parent "
        "setup.py".format(missing_tests)
    )


def test_class_support_removed():
    # Make sure passing classes to check_estimator or parametrize_with_checks
    # raises an error

    msg = "Passing a class was deprecated.* isn't supported anymore"
    with pytest.raises(TypeError, match=msg):
        check_estimator(LogisticRegression)

    with pytest.raises(TypeError, match=msg):
        parametrize_with_checks([LogisticRegression])


def _generate_search_cv_instances():
    for SearchCV, (Estimator, param_grid) in product(
        [
            GridSearchCV,
            HalvingGridSearchCV,
            RandomizedSearchCV,
            HalvingGridSearchCV,
        ],
        [
            (Ridge, {"alpha": [0.1, 1.0]}),
            (LogisticRegression, {"C": [0.1, 1.0]}),
        ],
    ):
        init_params = signature(SearchCV).parameters
        extra_params = (
            {"min_resources": "smallest"} if "min_resources" in init_params else {}
        )
        search_cv = SearchCV(Estimator(), param_grid, cv=2, **extra_params)
        set_random_state(search_cv)
        yield search_cv

    for SearchCV, (Estimator, param_grid) in product(
        [
            GridSearchCV,
            HalvingGridSearchCV,
            RandomizedSearchCV,
            HalvingRandomSearchCV,
        ],
        [
            (Ridge, {"ridge__alpha": [0.1, 1.0]}),
            (LogisticRegression, {"logisticregression__C": [0.1, 1.0]}),
        ],
    ):
        init_params = signature(SearchCV).parameters
        extra_params = (
            {"min_resources": "smallest"} if "min_resources" in init_params else {}
        )
        search_cv = SearchCV(
            make_pipeline(PCA(), Estimator()), param_grid, cv=2, **extra_params
        ).set_params(error_score="raise")
        set_random_state(search_cv)
        yield search_cv


@parametrize_with_checks(list(_generate_search_cv_instances()))
def test_search_cv(estimator, check, request):
    # Common tests for SearchCV instances
    # We have a separate test because those meta-estimators can accept a
    # wide range of base estimators (classifiers, regressors, pipelines)
    with ignore_warnings(
        category=(
            FutureWarning,
            ConvergenceWarning,
            UserWarning,
            FitFailedWarning,
        )
    ):
        check(estimator)


@pytest.mark.parametrize(
    "estimator", _tested_estimators(), ids=_get_check_estimator_ids
)
def test_valid_tag_types(estimator):
    """Check that estimator tags are valid."""
    tags = _safe_tags(estimator)

    for name, tag in tags.items():
        correct_tags = type(_DEFAULT_TAGS[name])
        if name == "_xfail_checks":
            # _xfail_checks can be a dictionary
            correct_tags = (correct_tags, dict)
        assert isinstance(tag, correct_tags)


@pytest.mark.parametrize(
    "estimator", _tested_estimators(), ids=_get_check_estimator_ids
)
def test_check_n_features_in_after_fitting(estimator):
    _set_checking_parameters(estimator)
    check_n_features_in_after_fitting(estimator.__class__.__name__, estimator)


def _estimators_that_predict_in_fit():
    for estimator in _tested_estimators():
        est_params = set(estimator.get_params())
        if "oob_score" in est_params:
            yield estimator.set_params(oob_score=True, bootstrap=True)
        elif "early_stopping" in est_params:
            est = estimator.set_params(early_stopping=True, n_iter_no_change=1)
            if est.__class__.__name__ in {"MLPClassifier", "MLPRegressor"}:
                # TODO: FIX MLP to not check validation set during MLP
                yield pytest.param(
                    est, marks=pytest.mark.xfail(msg="MLP still validates in fit")
                )
            else:
                yield est
        elif "n_iter_no_change" in est_params:
            yield estimator.set_params(n_iter_no_change=1)


# NOTE: When running `check_dataframe_column_names_consistency` on a meta-estimator that
# delegates validation to a base estimator, the check is testing that the base estimator
# is checking for column name consistency.
column_name_estimators = list(
    chain(
        _tested_estimators(),
        [make_pipeline(LogisticRegression(C=1))],
        list(_generate_search_cv_instances()),
        _estimators_that_predict_in_fit(),
    )
)


@pytest.mark.parametrize(
    "estimator", column_name_estimators, ids=_get_check_estimator_ids
)
def test_pandas_column_name_consistency(estimator):
    _set_checking_parameters(estimator)
    with ignore_warnings(category=(FutureWarning)):
        with warnings.catch_warnings(record=True) as record:
            check_dataframe_column_names_consistency(
                estimator.__class__.__name__, estimator
            )
        for warning in record:
            assert "was fitted without feature names" not in str(warning.message)


# TODO: As more modules support get_feature_names_out they should be removed
# from this list to be tested
GET_FEATURES_OUT_MODULES_TO_IGNORE = [
    "ensemble",
    "kernel_approximation",
]


def _include_in_get_feature_names_out_check(transformer):
    if hasattr(transformer, "get_feature_names_out"):
        return True
    module = transformer.__module__.split(".")[1]
    return module not in GET_FEATURES_OUT_MODULES_TO_IGNORE


GET_FEATURES_OUT_ESTIMATORS = [
    est
    for est in _tested_estimators("transformer")
    if _include_in_get_feature_names_out_check(est)
]


@pytest.mark.parametrize(
    "transformer", GET_FEATURES_OUT_ESTIMATORS, ids=_get_check_estimator_ids
)
def test_transformers_get_feature_names_out(transformer):
    _set_checking_parameters(transformer)

    with ignore_warnings(category=(FutureWarning)):
        check_transformer_get_feature_names_out(
            transformer.__class__.__name__, transformer
        )
        check_transformer_get_feature_names_out_pandas(
            transformer.__class__.__name__, transformer
        )


VALIDATE_ESTIMATOR_INIT = [
    "SGDOneClassSVM",
]
VALIDATE_ESTIMATOR_INIT = set(VALIDATE_ESTIMATOR_INIT)


@pytest.mark.parametrize(
    "Estimator",
    [est for name, est in all_estimators() if name not in VALIDATE_ESTIMATOR_INIT],
)
def test_estimators_do_not_raise_errors_in_init_or_set_params(Estimator):
    """Check that init or set_param does not raise errors."""

    # Remove parameters with **kwargs by filtering out Parameter.VAR_KEYWORD
    # TODO: Remove in 1.2 when **kwargs is removed in RadiusNeighborsClassifier
    params = [
        name
        for name, param in signature(Estimator).parameters.items()
        if param.kind != Parameter.VAR_KEYWORD
    ]

    smoke_test_values = [-1, 3.0, "helloworld", np.array([1.0, 4.0]), [1], {}, []]
    for value in smoke_test_values:
        new_params = {key: value for key in params}

        # Does not raise
        est = Estimator(**new_params)

        # Also do does not raise
        est.set_params(**new_params)


PARAM_VALIDATION_ESTIMATORS_TO_IGNORE = [
    "ARDRegression",
    "AdditiveChi2Sampler",
    "AffinityPropagation",
    "BaggingClassifier",
    "BaggingRegressor",
    "BayesianGaussianMixture",
    "BayesianRidge",
    "BernoulliRBM",
    "CalibratedClassifierCV",
    "ClassifierChain",
    "CountVectorizer",
    "DictVectorizer",
    "DictionaryLearning",
    "ElasticNetCV",
    "EllipticEnvelope",
    "EmpiricalCovariance",
    "ExtraTreesClassifier",
    "ExtraTreesRegressor",
    "FeatureHasher",
    "FunctionTransformer",
    "GaussianMixture",
    "GaussianRandomProjection",
    "GenericUnivariateSelect",
    "GradientBoostingClassifier",
    "GradientBoostingRegressor",
    "GraphicalLasso",
    "GraphicalLassoCV",
    "HashingVectorizer",
    "IncrementalPCA",
    "Isomap",
    "IsotonicRegression",
    "IterativeImputer",
    "KBinsDiscretizer",
    "KNNImputer",
    "KNeighborsTransformer",
    "KernelPCA",
    "LabelPropagation",
    "LabelSpreading",
    "Lars",
    "LarsCV",
    "LassoCV",
    "LassoLars",
    "LassoLarsCV",
    "LassoLarsIC",
    "LatentDirichletAllocation",
    "LedoitWolf",
    "LocallyLinearEmbedding",
<<<<<<< HEAD
    "MeanShift",
=======
    "MLPClassifier",
    "MLPRegressor",
>>>>>>> fd60379f
    "MinCovDet",
    "MiniBatchDictionaryLearning",
    "MissingIndicator",
    "MultiOutputClassifier",
    "MultiOutputRegressor",
    "MultiTaskElasticNet",
    "MultiTaskElasticNetCV",
    "MultiTaskLasso",
    "MultiTaskLassoCV",
    "NearestCentroid",
    "NearestNeighbors",
    "NeighborhoodComponentsAnalysis",
    "NuSVC",
    "NuSVR",
    "Nystroem",
    "OAS",
    "OPTICS",
    "OneClassSVM",
    "OneVsOneClassifier",
    "OneVsRestClassifier",
    "OrthogonalMatchingPursuit",
    "OrthogonalMatchingPursuitCV",
    "OutputCodeClassifier",
    "PatchExtractor",
    "PolynomialCountSketch",
    "PolynomialFeatures",
    "QuadraticDiscriminantAnalysis",
    "QuantileRegressor",
    "RANSACRegressor",
    "RBFSampler",
    "RFE",
    "RFECV",
    "RadiusNeighborsClassifier",
    "RadiusNeighborsRegressor",
    "RadiusNeighborsTransformer",
    "RandomForestClassifier",
    "RandomForestRegressor",
    "RandomTreesEmbedding",
    "RegressorChain",
    "RidgeCV",
    "RidgeClassifierCV",
    "SVC",
    "SVR",
    "SelectFdr",
    "SelectFpr",
    "SelectFromModel",
    "SelectFwe",
    "SelectKBest",
    "SelectPercentile",
    "SelfTrainingClassifier",
    "SequentialFeatureSelector",
    "ShrunkCovariance",
    "SimpleImputer",
    "SkewedChi2Sampler",
    "SparseRandomProjection",
    "SpectralBiclustering",
    "SpectralClustering",
    "SpectralCoclustering",
    "SpectralEmbedding",
    "SplineTransformer",
    "StackingClassifier",
    "StackingRegressor",
    "TSNE",
    "TfidfVectorizer",
    "TheilSenRegressor",
    "TransformedTargetRegressor",
    "TruncatedSVD",
    "VotingClassifier",
    "VotingRegressor",
]


@pytest.mark.parametrize(
    "estimator", _tested_estimators(), ids=_get_check_estimator_ids
)
def test_check_param_validation(estimator):
    name = estimator.__class__.__name__
    if name in PARAM_VALIDATION_ESTIMATORS_TO_IGNORE:
        pytest.skip(
            f"Skipping check_param_validation for {name}: Does not use the "
            "appropriate API for parameter validation yet."
        )
    _set_checking_parameters(estimator)
    check_param_validation(name, estimator)<|MERGE_RESOLUTION|>--- conflicted
+++ resolved
@@ -493,12 +493,6 @@
     "LatentDirichletAllocation",
     "LedoitWolf",
     "LocallyLinearEmbedding",
-<<<<<<< HEAD
-    "MeanShift",
-=======
-    "MLPClassifier",
-    "MLPRegressor",
->>>>>>> fd60379f
     "MinCovDet",
     "MiniBatchDictionaryLearning",
     "MissingIndicator",
