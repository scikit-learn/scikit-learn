"""
General tests for all estimators in sklearn.
"""

# Authors: Andreas Mueller <amueller@ais.uni-bonn.de>
#          Gael Varoquaux gael.varoquaux@normalesup.org
# License: BSD 3 clause

import os
import warnings
import sys
import re
import pkgutil
from inspect import isgenerator, signature, Parameter
from itertools import product, chain
from functools import partial

import pytest
import numpy as np

from sklearn.cluster import (
    AffinityPropagation,
    Birch,
    MeanShift,
    OPTICS,
    SpectralClustering,
)
from sklearn.datasets import make_blobs
from sklearn.manifold import Isomap, TSNE, LocallyLinearEmbedding
from sklearn.neighbors import (
    LocalOutlierFactor,
    KNeighborsClassifier,
    KNeighborsRegressor,
    RadiusNeighborsClassifier,
    RadiusNeighborsRegressor,
)
from sklearn.semi_supervised import LabelPropagation, LabelSpreading

from sklearn.utils import all_estimators
from sklearn.utils._testing import ignore_warnings
from sklearn.exceptions import ConvergenceWarning
from sklearn.exceptions import FitFailedWarning
from sklearn.utils.estimator_checks import check_estimator

import sklearn

from sklearn.decomposition import PCA
from sklearn.linear_model._base import LinearClassifierMixin
from sklearn.linear_model import LogisticRegression
from sklearn.linear_model import Ridge
from sklearn.model_selection import GridSearchCV
from sklearn.model_selection import RandomizedSearchCV
from sklearn.experimental import enable_halving_search_cv  # noqa
from sklearn.model_selection import HalvingGridSearchCV
from sklearn.model_selection import HalvingRandomSearchCV
from sklearn.pipeline import make_pipeline

from sklearn.utils import IS_PYPY
from sklearn.utils._tags import _DEFAULT_TAGS, _safe_tags
from sklearn.utils._testing import (
    SkipTest,
    set_random_state,
)
from sklearn.utils.estimator_checks import (
    _construct_instance,
    _set_checking_parameters,
    _get_check_estimator_ids,
    check_class_weight_balanced_linear_classifier,
    parametrize_with_checks,
    check_dataframe_column_names_consistency,
    check_n_features_in_after_fitting,
    check_param_validation,
    check_transformer_get_feature_names_out,
    check_transformer_get_feature_names_out_pandas,
)


def test_all_estimator_no_base_class():
    # test that all_estimators doesn't find abstract classes.
    for name, Estimator in all_estimators():
        msg = (
            "Base estimators such as {0} should not be included in all_estimators"
        ).format(name)
        assert not name.lower().startswith("base"), msg


def _sample_func(x, y=1):
    pass


@pytest.mark.parametrize(
    "val, expected",
    [
        (partial(_sample_func, y=1), "_sample_func(y=1)"),
        (_sample_func, "_sample_func"),
        (partial(_sample_func, "world"), "_sample_func"),
        (LogisticRegression(C=2.0), "LogisticRegression(C=2.0)"),
        (
            LogisticRegression(
                random_state=1,
                solver="newton-cg",
                class_weight="balanced",
                warm_start=True,
            ),
            "LogisticRegression(class_weight='balanced',random_state=1,"
            "solver='newton-cg',warm_start=True)",
        ),
    ],
)
def test_get_check_estimator_ids(val, expected):
    assert _get_check_estimator_ids(val) == expected


def _tested_estimators(type_filter=None):
    for name, Estimator in all_estimators(type_filter=type_filter):
        try:
            estimator = _construct_instance(Estimator)
        except SkipTest:
            continue

        yield estimator


@parametrize_with_checks(list(_tested_estimators()))
def test_estimators(estimator, check, request):
    # Common tests for estimator instances
    with ignore_warnings(category=(FutureWarning, ConvergenceWarning, UserWarning)):
        _set_checking_parameters(estimator)
        check(estimator)


def test_check_estimator_generate_only():
    all_instance_gen_checks = check_estimator(LogisticRegression(), generate_only=True)
    assert isgenerator(all_instance_gen_checks)


def test_configure():
    # Smoke test the 'configure' step of setup, this tests all the
    # 'configure' functions in the setup.pys in scikit-learn
    # This test requires Cython which is not necessarily there when running
    # the tests of an installed version of scikit-learn or when scikit-learn
    # is installed in editable mode by pip build isolation enabled.
    pytest.importorskip("Cython")
    cwd = os.getcwd()
    setup_path = os.path.abspath(os.path.join(sklearn.__path__[0], ".."))
    setup_filename = os.path.join(setup_path, "setup.py")
    if not os.path.exists(setup_filename):
        pytest.skip("setup.py not available")
    # XXX unreached code as of v0.22
    try:
        os.chdir(setup_path)
        old_argv = sys.argv
        sys.argv = ["setup.py", "config"]

        with warnings.catch_warnings():
            # The configuration spits out warnings when not finding
            # Blas/Atlas development headers
            warnings.simplefilter("ignore", UserWarning)
            with open("setup.py") as f:
                exec(f.read(), dict(__name__="__main__"))
    finally:
        sys.argv = old_argv
        os.chdir(cwd)


def _tested_linear_classifiers():
    classifiers = all_estimators(type_filter="classifier")

    with warnings.catch_warnings(record=True):
        for name, clazz in classifiers:
            required_parameters = getattr(clazz, "_required_parameters", [])
            if len(required_parameters):
                # FIXME
                continue

            if "class_weight" in clazz().get_params().keys() and issubclass(
                clazz, LinearClassifierMixin
            ):
                yield name, clazz


@pytest.mark.parametrize("name, Classifier", _tested_linear_classifiers())
def test_class_weight_balanced_linear_classifiers(name, Classifier):
    check_class_weight_balanced_linear_classifier(name, Classifier)


@ignore_warnings
def test_import_all_consistency():
    # Smoke test to check that any name in a __all__ list is actually defined
    # in the namespace of the module or package.
    pkgs = pkgutil.walk_packages(
        path=sklearn.__path__, prefix="sklearn.", onerror=lambda _: None
    )
    submods = [modname for _, modname, _ in pkgs]
    for modname in submods + ["sklearn"]:
        if ".tests." in modname:
            continue
        if IS_PYPY and (
            "_svmlight_format_io" in modname
            or "feature_extraction._hashing_fast" in modname
        ):
            continue
        package = __import__(modname, fromlist="dummy")
        for name in getattr(package, "__all__", ()):
            assert hasattr(package, name), "Module '{0}' has no attribute '{1}'".format(
                modname, name
            )


def test_root_import_all_completeness():
    EXCEPTIONS = ("utils", "tests", "base", "setup", "conftest")
    for _, modname, _ in pkgutil.walk_packages(
        path=sklearn.__path__, onerror=lambda _: None
    ):
        if "." in modname or modname.startswith("_") or modname in EXCEPTIONS:
            continue
        assert modname in sklearn.__all__


def test_all_tests_are_importable():
    # Ensure that for each contentful subpackage, there is a test directory
    # within it that is also a subpackage (i.e. a directory with __init__.py)

    HAS_TESTS_EXCEPTIONS = re.compile(
        r"""(?x)
                                      \.externals(\.|$)|
                                      \.tests(\.|$)|
                                      \._
                                      """
    )
    resource_modules = {
        "sklearn.datasets.data",
        "sklearn.datasets.descr",
        "sklearn.datasets.images",
    }
    lookup = {
        name: ispkg
        for _, name, ispkg in pkgutil.walk_packages(sklearn.__path__, prefix="sklearn.")
    }
    missing_tests = [
        name
        for name, ispkg in lookup.items()
        if ispkg
        and name not in resource_modules
        and not HAS_TESTS_EXCEPTIONS.search(name)
        and name + ".tests" not in lookup
    ]
    assert missing_tests == [], (
        "{0} do not have `tests` subpackages. "
        "Perhaps they require "
        "__init__.py or an add_subpackage directive "
        "in the parent "
        "setup.py".format(missing_tests)
    )


def test_class_support_removed():
    # Make sure passing classes to check_estimator or parametrize_with_checks
    # raises an error

    msg = "Passing a class was deprecated.* isn't supported anymore"
    with pytest.raises(TypeError, match=msg):
        check_estimator(LogisticRegression)

    with pytest.raises(TypeError, match=msg):
        parametrize_with_checks([LogisticRegression])


def _generate_search_cv_instances():
    for SearchCV, (Estimator, param_grid) in product(
        [
            GridSearchCV,
            HalvingGridSearchCV,
            RandomizedSearchCV,
            HalvingGridSearchCV,
        ],
        [
            (Ridge, {"alpha": [0.1, 1.0]}),
            (LogisticRegression, {"C": [0.1, 1.0]}),
        ],
    ):
        init_params = signature(SearchCV).parameters
        extra_params = (
            {"min_resources": "smallest"} if "min_resources" in init_params else {}
        )
        search_cv = SearchCV(Estimator(), param_grid, cv=2, **extra_params)
        set_random_state(search_cv)
        yield search_cv

    for SearchCV, (Estimator, param_grid) in product(
        [
            GridSearchCV,
            HalvingGridSearchCV,
            RandomizedSearchCV,
            HalvingRandomSearchCV,
        ],
        [
            (Ridge, {"ridge__alpha": [0.1, 1.0]}),
            (LogisticRegression, {"logisticregression__C": [0.1, 1.0]}),
        ],
    ):
        init_params = signature(SearchCV).parameters
        extra_params = (
            {"min_resources": "smallest"} if "min_resources" in init_params else {}
        )
        search_cv = SearchCV(
            make_pipeline(PCA(), Estimator()), param_grid, cv=2, **extra_params
        ).set_params(error_score="raise")
        set_random_state(search_cv)
        yield search_cv


@parametrize_with_checks(list(_generate_search_cv_instances()))
def test_search_cv(estimator, check, request):
    # Common tests for SearchCV instances
    # We have a separate test because those meta-estimators can accept a
    # wide range of base estimators (classifiers, regressors, pipelines)
    with ignore_warnings(
        category=(
            FutureWarning,
            ConvergenceWarning,
            UserWarning,
            FitFailedWarning,
        )
    ):
        check(estimator)


@pytest.mark.parametrize(
    "estimator", _tested_estimators(), ids=_get_check_estimator_ids
)
def test_valid_tag_types(estimator):
    """Check that estimator tags are valid."""
    tags = _safe_tags(estimator)

    for name, tag in tags.items():
        correct_tags = type(_DEFAULT_TAGS[name])
        if name == "_xfail_checks":
            # _xfail_checks can be a dictionary
            correct_tags = (correct_tags, dict)
        assert isinstance(tag, correct_tags)


@pytest.mark.parametrize(
    "estimator", _tested_estimators(), ids=_get_check_estimator_ids
)
def test_check_n_features_in_after_fitting(estimator):
    _set_checking_parameters(estimator)
    check_n_features_in_after_fitting(estimator.__class__.__name__, estimator)


def _estimators_that_predict_in_fit():
    for estimator in _tested_estimators():
        est_params = set(estimator.get_params())
        if "oob_score" in est_params:
            yield estimator.set_params(oob_score=True, bootstrap=True)
        elif "early_stopping" in est_params:
            est = estimator.set_params(early_stopping=True, n_iter_no_change=1)
            if est.__class__.__name__ in {"MLPClassifier", "MLPRegressor"}:
                # TODO: FIX MLP to not check validation set during MLP
                yield pytest.param(
                    est, marks=pytest.mark.xfail(msg="MLP still validates in fit")
                )
            else:
                yield est
        elif "n_iter_no_change" in est_params:
            yield estimator.set_params(n_iter_no_change=1)


# NOTE: When running `check_dataframe_column_names_consistency` on a meta-estimator that
# delegates validation to a base estimator, the check is testing that the base estimator
# is checking for column name consistency.
column_name_estimators = list(
    chain(
        _tested_estimators(),
        [make_pipeline(LogisticRegression(C=1))],
        list(_generate_search_cv_instances()),
        _estimators_that_predict_in_fit(),
    )
)


@pytest.mark.parametrize(
    "estimator", column_name_estimators, ids=_get_check_estimator_ids
)
def test_pandas_column_name_consistency(estimator):
    _set_checking_parameters(estimator)
    with ignore_warnings(category=(FutureWarning)):
        with warnings.catch_warnings(record=True) as record:
            check_dataframe_column_names_consistency(
                estimator.__class__.__name__, estimator
            )
        for warning in record:
            assert "was fitted without feature names" not in str(warning.message)


# TODO: As more modules support get_feature_names_out they should be removed
# from this list to be tested
GET_FEATURES_OUT_MODULES_TO_IGNORE = [
    "ensemble",
    "kernel_approximation",
]


def _include_in_get_feature_names_out_check(transformer):
    if hasattr(transformer, "get_feature_names_out"):
        return True
    module = transformer.__module__.split(".")[1]
    return module not in GET_FEATURES_OUT_MODULES_TO_IGNORE


GET_FEATURES_OUT_ESTIMATORS = [
    est
    for est in _tested_estimators("transformer")
    if _include_in_get_feature_names_out_check(est)
]


@pytest.mark.parametrize(
    "transformer", GET_FEATURES_OUT_ESTIMATORS, ids=_get_check_estimator_ids
)
def test_transformers_get_feature_names_out(transformer):
    _set_checking_parameters(transformer)

    with ignore_warnings(category=(FutureWarning)):
        check_transformer_get_feature_names_out(
            transformer.__class__.__name__, transformer
        )
        check_transformer_get_feature_names_out_pandas(
            transformer.__class__.__name__, transformer
        )


VALIDATE_ESTIMATOR_INIT = [
    "SGDOneClassSVM",
]
VALIDATE_ESTIMATOR_INIT = set(VALIDATE_ESTIMATOR_INIT)


@pytest.mark.parametrize(
    "Estimator",
    [est for name, est in all_estimators() if name not in VALIDATE_ESTIMATOR_INIT],
)
def test_estimators_do_not_raise_errors_in_init_or_set_params(Estimator):
    """Check that init or set_param does not raise errors."""

    # Remove parameters with **kwargs by filtering out Parameter.VAR_KEYWORD
    # TODO: Remove in 1.2 when **kwargs is removed in RadiusNeighborsClassifier
    params = [
        name
        for name, param in signature(Estimator).parameters.items()
        if param.kind != Parameter.VAR_KEYWORD
    ]

    smoke_test_values = [-1, 3.0, "helloworld", np.array([1.0, 4.0]), [1], {}, []]
    for value in smoke_test_values:
        new_params = {key: value for key in params}

        # Does not raise
        est = Estimator(**new_params)

        # Also do does not raise
        est.set_params(**new_params)


PARAM_VALIDATION_ESTIMATORS_TO_IGNORE = [
    "AdditiveChi2Sampler",
    "BayesianRidge",
    "CalibratedClassifierCV",
    "ClassifierChain",
    "DictionaryLearning",
    "FeatureHasher",
    "FunctionTransformer",
    "GenericUnivariateSelect",
    "HashingVectorizer",
    "Isomap",
    "IterativeImputer",
    "LabelPropagation",
    "LabelSpreading",
    "Lars",
    "LarsCV",
    "LassoLars",
    "LassoLarsCV",
    "LassoLarsIC",
    "LatentDirichletAllocation",
    "LedoitWolf",
    "MiniBatchDictionaryLearning",
    "MultiTaskElasticNet",
    "MultiTaskLasso",
    "NeighborhoodComponentsAnalysis",
    "Nystroem",
    "OAS",
    "OPTICS",
    "OneVsOneClassifier",
    "OneVsRestClassifier",
    "PatchExtractor",
    "PolynomialCountSketch",
    "PolynomialFeatures",
    "RANSACRegressor",
    "RBFSampler",
    "RFE",
    "RFECV",
    "RegressorChain",
    "RidgeCV",
    "RidgeClassifierCV",
    "SelectFdr",
    "SelectFpr",
    "SelectFromModel",
    "SelectFwe",
    "SelectKBest",
    "SelectPercentile",
    "SequentialFeatureSelector",
    "SimpleImputer",
    "SpectralBiclustering",
    "SpectralCoclustering",
    "SpectralEmbedding",
<<<<<<< HEAD
    "SplineTransformer",
=======
    "TransformedTargetRegressor",
>>>>>>> c01fad4f
]


@pytest.mark.parametrize(
    "estimator", _tested_estimators(), ids=_get_check_estimator_ids
)
def test_check_param_validation(estimator):
    name = estimator.__class__.__name__
    if name in PARAM_VALIDATION_ESTIMATORS_TO_IGNORE:
        pytest.skip(
            f"Skipping check_param_validation for {name}: Does not use the "
            "appropriate API for parameter validation yet."
        )
    _set_checking_parameters(estimator)
    check_param_validation(name, estimator)


# TODO: remove this filter in 1.2
@pytest.mark.filterwarnings("ignore::FutureWarning:sklearn")
@pytest.mark.parametrize(
    "Estimator",
    [
        AffinityPropagation,
        Birch,
        MeanShift,
        KNeighborsClassifier,
        KNeighborsRegressor,
        RadiusNeighborsClassifier,
        RadiusNeighborsRegressor,
        LabelPropagation,
        LabelSpreading,
        OPTICS,
        SpectralClustering,
        LocalOutlierFactor,
        LocallyLinearEmbedding,
        Isomap,
        TSNE,
    ],
)
def test_f_contiguous_array_estimator(Estimator):
    # Non-regression test for:
    # https://github.com/scikit-learn/scikit-learn/issues/23988
    # https://github.com/scikit-learn/scikit-learn/issues/24013

    X, _ = make_blobs(n_samples=80, n_features=4, random_state=0)
    X = np.asfortranarray(X)
    y = np.round(X[:, 0])

    est = Estimator()
    est.fit(X, y)

    if hasattr(est, "transform"):
        est.transform(X)

    if hasattr(est, "predict"):
        est.predict(X)<|MERGE_RESOLUTION|>--- conflicted
+++ resolved
@@ -514,11 +514,6 @@
     "SpectralBiclustering",
     "SpectralCoclustering",
     "SpectralEmbedding",
-<<<<<<< HEAD
-    "SplineTransformer",
-=======
-    "TransformedTargetRegressor",
->>>>>>> c01fad4f
 ]
 
 
