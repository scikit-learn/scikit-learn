--- conflicted
+++ resolved
@@ -383,11 +383,6 @@
     "ensemble",
     "kernel_approximation",
     "preprocessing",
-<<<<<<< HEAD
-    "manifold",
-=======
-    "neural_network",
->>>>>>> 8991c3d7
 ]
 
 
