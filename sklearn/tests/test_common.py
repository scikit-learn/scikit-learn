"""
General tests for all estimators in sklearn.
"""

# Authors: Andreas Mueller <amueller@ais.uni-bonn.de>
#          Gael Varoquaux gael.varoquaux@normalesup.org
# License: BSD 3 clause

import os
import warnings
import sys
import re
import pkgutil
from inspect import isgenerator, signature, Parameter
from itertools import product, chain
from functools import partial

import pytest
import numpy as np

from sklearn.cluster import (
    AffinityPropagation,
    Birch,
    MeanShift,
    OPTICS,
    SpectralClustering,
)
from sklearn.datasets import make_blobs
from sklearn.manifold import Isomap, TSNE, LocallyLinearEmbedding
from sklearn.neighbors import (
    LocalOutlierFactor,
    KNeighborsClassifier,
    KNeighborsRegressor,
    RadiusNeighborsClassifier,
    RadiusNeighborsRegressor,
)
from sklearn.semi_supervised import LabelPropagation, LabelSpreading

from sklearn.utils import all_estimators
from sklearn.utils._testing import ignore_warnings
from sklearn.exceptions import ConvergenceWarning
from sklearn.exceptions import FitFailedWarning
from sklearn.utils.estimator_checks import check_estimator

import sklearn

from sklearn.decomposition import PCA
from sklearn.linear_model._base import LinearClassifierMixin
from sklearn.linear_model import LogisticRegression
from sklearn.linear_model import Ridge
from sklearn.model_selection import GridSearchCV
from sklearn.model_selection import RandomizedSearchCV
from sklearn.experimental import enable_halving_search_cv  # noqa
from sklearn.model_selection import HalvingGridSearchCV
from sklearn.model_selection import HalvingRandomSearchCV
from sklearn.pipeline import make_pipeline

from sklearn.utils import IS_PYPY
from sklearn.utils._tags import _DEFAULT_TAGS, _safe_tags
from sklearn.utils._testing import (
    SkipTest,
    set_random_state,
)
from sklearn.utils.estimator_checks import (
    _construct_instance,
    _set_checking_parameters,
    _get_check_estimator_ids,
    check_class_weight_balanced_linear_classifier,
    parametrize_with_checks,
    check_dataframe_column_names_consistency,
    check_n_features_in_after_fitting,
    check_param_validation,
    check_transformer_get_feature_names_out,
    check_transformer_get_feature_names_out_pandas,
)


def test_all_estimator_no_base_class():
    # test that all_estimators doesn't find abstract classes.
    for name, Estimator in all_estimators():
        msg = (
            "Base estimators such as {0} should not be included in all_estimators"
        ).format(name)
        assert not name.lower().startswith("base"), msg


def _sample_func(x, y=1):
    pass


@pytest.mark.parametrize(
    "val, expected",
    [
        (partial(_sample_func, y=1), "_sample_func(y=1)"),
        (_sample_func, "_sample_func"),
        (partial(_sample_func, "world"), "_sample_func"),
        (LogisticRegression(C=2.0), "LogisticRegression(C=2.0)"),
        (
            LogisticRegression(
                random_state=1,
                solver="newton-cg",
                class_weight="balanced",
                warm_start=True,
            ),
            "LogisticRegression(class_weight='balanced',random_state=1,"
            "solver='newton-cg',warm_start=True)",
        ),
    ],
)
def test_get_check_estimator_ids(val, expected):
    assert _get_check_estimator_ids(val) == expected


def _tested_estimators(type_filter=None):
    for name, Estimator in all_estimators(type_filter=type_filter):
        try:
            estimator = _construct_instance(Estimator)
        except SkipTest:
            continue

        yield estimator


@parametrize_with_checks(list(_tested_estimators()))
def test_estimators(estimator, check, request):
    # Common tests for estimator instances
    with ignore_warnings(category=(FutureWarning, ConvergenceWarning, UserWarning)):
        _set_checking_parameters(estimator)
        check(estimator)


def test_check_estimator_generate_only():
    all_instance_gen_checks = check_estimator(LogisticRegression(), generate_only=True)
    assert isgenerator(all_instance_gen_checks)


def test_configure():
    # Smoke test the 'configure' step of setup, this tests all the
    # 'configure' functions in the setup.pys in scikit-learn
    # This test requires Cython which is not necessarily there when running
    # the tests of an installed version of scikit-learn or when scikit-learn
    # is installed in editable mode by pip build isolation enabled.
    pytest.importorskip("Cython")
    cwd = os.getcwd()
    setup_path = os.path.abspath(os.path.join(sklearn.__path__[0], ".."))
    setup_filename = os.path.join(setup_path, "setup.py")
    if not os.path.exists(setup_filename):
        pytest.skip("setup.py not available")
    # XXX unreached code as of v0.22
    try:
        os.chdir(setup_path)
        old_argv = sys.argv
        sys.argv = ["setup.py", "config"]

        with warnings.catch_warnings():
            # The configuration spits out warnings when not finding
            # Blas/Atlas development headers
            warnings.simplefilter("ignore", UserWarning)
            with open("setup.py") as f:
                exec(f.read(), dict(__name__="__main__"))
    finally:
        sys.argv = old_argv
        os.chdir(cwd)


def _tested_linear_classifiers():
    classifiers = all_estimators(type_filter="classifier")

    with warnings.catch_warnings(record=True):
        for name, clazz in classifiers:
            required_parameters = getattr(clazz, "_required_parameters", [])
            if len(required_parameters):
                # FIXME
                continue

            if "class_weight" in clazz().get_params().keys() and issubclass(
                clazz, LinearClassifierMixin
            ):
                yield name, clazz


@pytest.mark.parametrize("name, Classifier", _tested_linear_classifiers())
def test_class_weight_balanced_linear_classifiers(name, Classifier):
    check_class_weight_balanced_linear_classifier(name, Classifier)


@ignore_warnings
def test_import_all_consistency():
    # Smoke test to check that any name in a __all__ list is actually defined
    # in the namespace of the module or package.
    pkgs = pkgutil.walk_packages(
        path=sklearn.__path__, prefix="sklearn.", onerror=lambda _: None
    )
    submods = [modname for _, modname, _ in pkgs]
    for modname in submods + ["sklearn"]:
        if ".tests." in modname:
            continue
        if IS_PYPY and (
            "_svmlight_format_io" in modname
            or "feature_extraction._hashing_fast" in modname
        ):
            continue
        package = __import__(modname, fromlist="dummy")
        for name in getattr(package, "__all__", ()):
            assert hasattr(package, name), "Module '{0}' has no attribute '{1}'".format(
                modname, name
            )


def test_root_import_all_completeness():
    EXCEPTIONS = ("utils", "tests", "base", "setup", "conftest")
    for _, modname, _ in pkgutil.walk_packages(
        path=sklearn.__path__, onerror=lambda _: None
    ):
        if "." in modname or modname.startswith("_") or modname in EXCEPTIONS:
            continue
        assert modname in sklearn.__all__


def test_all_tests_are_importable():
    # Ensure that for each contentful subpackage, there is a test directory
    # within it that is also a subpackage (i.e. a directory with __init__.py)

    HAS_TESTS_EXCEPTIONS = re.compile(
        r"""(?x)
                                      \.externals(\.|$)|
                                      \.tests(\.|$)|
                                      \._
                                      """
    )
    resource_modules = {
        "sklearn.datasets.data",
        "sklearn.datasets.descr",
        "sklearn.datasets.images",
    }
    lookup = {
        name: ispkg
        for _, name, ispkg in pkgutil.walk_packages(sklearn.__path__, prefix="sklearn.")
    }
    missing_tests = [
        name
        for name, ispkg in lookup.items()
        if ispkg
        and name not in resource_modules
        and not HAS_TESTS_EXCEPTIONS.search(name)
        and name + ".tests" not in lookup
    ]
    assert missing_tests == [], (
        "{0} do not have `tests` subpackages. "
        "Perhaps they require "
        "__init__.py or an add_subpackage directive "
        "in the parent "
        "setup.py".format(missing_tests)
    )


def test_class_support_removed():
    # Make sure passing classes to check_estimator or parametrize_with_checks
    # raises an error

    msg = "Passing a class was deprecated.* isn't supported anymore"
    with pytest.raises(TypeError, match=msg):
        check_estimator(LogisticRegression)

    with pytest.raises(TypeError, match=msg):
        parametrize_with_checks([LogisticRegression])


def _generate_search_cv_instances():
    for SearchCV, (Estimator, param_grid) in product(
        [
            GridSearchCV,
            HalvingGridSearchCV,
            RandomizedSearchCV,
            HalvingGridSearchCV,
        ],
        [
            (Ridge, {"alpha": [0.1, 1.0]}),
            (LogisticRegression, {"C": [0.1, 1.0]}),
        ],
    ):
        init_params = signature(SearchCV).parameters
        extra_params = (
            {"min_resources": "smallest"} if "min_resources" in init_params else {}
        )
        search_cv = SearchCV(Estimator(), param_grid, cv=2, **extra_params)
        set_random_state(search_cv)
        yield search_cv

    for SearchCV, (Estimator, param_grid) in product(
        [
            GridSearchCV,
            HalvingGridSearchCV,
            RandomizedSearchCV,
            HalvingRandomSearchCV,
        ],
        [
            (Ridge, {"ridge__alpha": [0.1, 1.0]}),
            (LogisticRegression, {"logisticregression__C": [0.1, 1.0]}),
        ],
    ):
        init_params = signature(SearchCV).parameters
        extra_params = (
            {"min_resources": "smallest"} if "min_resources" in init_params else {}
        )
        search_cv = SearchCV(
            make_pipeline(PCA(), Estimator()), param_grid, cv=2, **extra_params
        ).set_params(error_score="raise")
        set_random_state(search_cv)
        yield search_cv


@parametrize_with_checks(list(_generate_search_cv_instances()))
def test_search_cv(estimator, check, request):
    # Common tests for SearchCV instances
    # We have a separate test because those meta-estimators can accept a
    # wide range of base estimators (classifiers, regressors, pipelines)
    with ignore_warnings(
        category=(
            FutureWarning,
            ConvergenceWarning,
            UserWarning,
            FitFailedWarning,
        )
    ):
        check(estimator)


@pytest.mark.parametrize(
    "estimator", _tested_estimators(), ids=_get_check_estimator_ids
)
def test_valid_tag_types(estimator):
    """Check that estimator tags are valid."""
    tags = _safe_tags(estimator)

    for name, tag in tags.items():
        correct_tags = type(_DEFAULT_TAGS[name])
        if name == "_xfail_checks":
            # _xfail_checks can be a dictionary
            correct_tags = (correct_tags, dict)
        assert isinstance(tag, correct_tags)


@pytest.mark.parametrize(
    "estimator", _tested_estimators(), ids=_get_check_estimator_ids
)
def test_check_n_features_in_after_fitting(estimator):
    _set_checking_parameters(estimator)
    check_n_features_in_after_fitting(estimator.__class__.__name__, estimator)


def _estimators_that_predict_in_fit():
    for estimator in _tested_estimators():
        est_params = set(estimator.get_params())
        if "oob_score" in est_params:
            yield estimator.set_params(oob_score=True, bootstrap=True)
        elif "early_stopping" in est_params:
            est = estimator.set_params(early_stopping=True, n_iter_no_change=1)
            if est.__class__.__name__ in {"MLPClassifier", "MLPRegressor"}:
                # TODO: FIX MLP to not check validation set during MLP
                yield pytest.param(
                    est, marks=pytest.mark.xfail(msg="MLP still validates in fit")
                )
            else:
                yield est
        elif "n_iter_no_change" in est_params:
            yield estimator.set_params(n_iter_no_change=1)


# NOTE: When running `check_dataframe_column_names_consistency` on a meta-estimator that
# delegates validation to a base estimator, the check is testing that the base estimator
# is checking for column name consistency.
column_name_estimators = list(
    chain(
        _tested_estimators(),
        [make_pipeline(LogisticRegression(C=1))],
        list(_generate_search_cv_instances()),
        _estimators_that_predict_in_fit(),
    )
)


@pytest.mark.parametrize(
    "estimator", column_name_estimators, ids=_get_check_estimator_ids
)
def test_pandas_column_name_consistency(estimator):
    _set_checking_parameters(estimator)
    with ignore_warnings(category=(FutureWarning)):
        with warnings.catch_warnings(record=True) as record:
            check_dataframe_column_names_consistency(
                estimator.__class__.__name__, estimator
            )
        for warning in record:
            assert "was fitted without feature names" not in str(warning.message)


# TODO: As more modules support get_feature_names_out they should be removed
# from this list to be tested
GET_FEATURES_OUT_MODULES_TO_IGNORE = [
    "ensemble",
    "kernel_approximation",
]


def _include_in_get_feature_names_out_check(transformer):
    if hasattr(transformer, "get_feature_names_out"):
        return True
    module = transformer.__module__.split(".")[1]
    return module not in GET_FEATURES_OUT_MODULES_TO_IGNORE


GET_FEATURES_OUT_ESTIMATORS = [
    est
    for est in _tested_estimators("transformer")
    if _include_in_get_feature_names_out_check(est)
]


@pytest.mark.parametrize(
    "transformer", GET_FEATURES_OUT_ESTIMATORS, ids=_get_check_estimator_ids
)
def test_transformers_get_feature_names_out(transformer):
    _set_checking_parameters(transformer)

    with ignore_warnings(category=(FutureWarning)):
        check_transformer_get_feature_names_out(
            transformer.__class__.__name__, transformer
        )
        check_transformer_get_feature_names_out_pandas(
            transformer.__class__.__name__, transformer
        )


VALIDATE_ESTIMATOR_INIT = [
    "SGDOneClassSVM",
]
VALIDATE_ESTIMATOR_INIT = set(VALIDATE_ESTIMATOR_INIT)


@pytest.mark.parametrize(
    "Estimator",
    [est for name, est in all_estimators() if name not in VALIDATE_ESTIMATOR_INIT],
)
def test_estimators_do_not_raise_errors_in_init_or_set_params(Estimator):
    """Check that init or set_param does not raise errors."""

    # Remove parameters with **kwargs by filtering out Parameter.VAR_KEYWORD
    # TODO: Remove in 1.2 when **kwargs is removed in RadiusNeighborsClassifier
    params = [
        name
        for name, param in signature(Estimator).parameters.items()
        if param.kind != Parameter.VAR_KEYWORD
    ]

    smoke_test_values = [-1, 3.0, "helloworld", np.array([1.0, 4.0]), [1], {}, []]
    for value in smoke_test_values:
        new_params = {key: value for key in params}

        # Does not raise
        est = Estimator(**new_params)

        # Also do does not raise
        est.set_params(**new_params)


PARAM_VALIDATION_ESTIMATORS_TO_IGNORE = [
    "AdditiveChi2Sampler",
    "BayesianRidge",
    "CalibratedClassifierCV",
    "ClassifierChain",
    "DictionaryLearning",
    "FeatureHasher",
    "FunctionTransformer",
    "GenericUnivariateSelect",
    "HashingVectorizer",
    "Isomap",
    "IterativeImputer",
    "LabelPropagation",
    "LabelSpreading",
    "Lars",
    "LarsCV",
    "LassoLars",
    "LassoLarsCV",
    "LassoLarsIC",
    "LatentDirichletAllocation",
    "LedoitWolf",
    "MiniBatchDictionaryLearning",
    "MultiTaskElasticNet",
    "MultiTaskLasso",
    "NeighborhoodComponentsAnalysis",
    "Nystroem",
    "OAS",
    "OPTICS",
    "OneVsOneClassifier",
    "OneVsRestClassifier",
    "PatchExtractor",
    "PolynomialCountSketch",
    "PolynomialFeatures",
    "QuadraticDiscriminantAnalysis",
    "RANSACRegressor",
    "RBFSampler",
    "RFE",
    "RFECV",
    "RegressorChain",
    "RidgeCV",
    "RidgeClassifierCV",
    "SelectFdr",
    "SelectFpr",
    "SelectFromModel",
    "SelectFwe",
    "SelectKBest",
    "SelectPercentile",
    "SequentialFeatureSelector",
    "SimpleImputer",
<<<<<<< HEAD
    "SkewedChi2Sampler",
    "SpectralClustering",
=======
    "SpectralBiclustering",
    "SpectralCoclustering",
>>>>>>> 20171daa
    "SpectralEmbedding",
    "SplineTransformer",
    "TransformedTargetRegressor",
]


@pytest.mark.parametrize(
    "estimator", _tested_estimators(), ids=_get_check_estimator_ids
)
def test_check_param_validation(estimator):
    name = estimator.__class__.__name__
    if name in PARAM_VALIDATION_ESTIMATORS_TO_IGNORE:
        pytest.skip(
            f"Skipping check_param_validation for {name}: Does not use the "
            "appropriate API for parameter validation yet."
        )
    _set_checking_parameters(estimator)
    check_param_validation(name, estimator)


# TODO: remove this filter in 1.2
@pytest.mark.filterwarnings("ignore::FutureWarning:sklearn")
@pytest.mark.parametrize(
    "Estimator",
    [
        AffinityPropagation,
        Birch,
        MeanShift,
        KNeighborsClassifier,
        KNeighborsRegressor,
        RadiusNeighborsClassifier,
        RadiusNeighborsRegressor,
        LabelPropagation,
        LabelSpreading,
        OPTICS,
        SpectralClustering,
        LocalOutlierFactor,
        LocallyLinearEmbedding,
        Isomap,
        TSNE,
    ],
)
def test_f_contiguous_array_estimator(Estimator):
    # Non-regression test for:
    # https://github.com/scikit-learn/scikit-learn/issues/23988
    # https://github.com/scikit-learn/scikit-learn/issues/24013

    X, _ = make_blobs(n_samples=80, n_features=4, random_state=0)
    X = np.asfortranarray(X)
    y = np.round(X[:, 0])

    est = Estimator()
    est.fit(X, y)

    if hasattr(est, "transform"):
        est.transform(X)

    if hasattr(est, "predict"):
        est.predict(X)<|MERGE_RESOLUTION|>--- conflicted
+++ resolved
@@ -512,13 +512,6 @@
     "SelectPercentile",
     "SequentialFeatureSelector",
     "SimpleImputer",
-<<<<<<< HEAD
-    "SkewedChi2Sampler",
-    "SpectralClustering",
-=======
-    "SpectralBiclustering",
-    "SpectralCoclustering",
->>>>>>> 20171daa
     "SpectralEmbedding",
     "SplineTransformer",
     "TransformedTargetRegressor",
