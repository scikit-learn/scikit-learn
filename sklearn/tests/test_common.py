"""
General tests for all estimators in sklearn.
"""

# Authors: Andreas Mueller <amueller@ais.uni-bonn.de>
#          Gael Varoquaux gael.varoquaux@normalesup.org
# License: BSD 3 clause

import os
import warnings
import sys
import re
import pkgutil
from inspect import isgenerator, signature, Parameter
from itertools import product, chain
from functools import partial

import pytest
import numpy as np

from sklearn.cluster import (
    AffinityPropagation,
    Birch,
    MeanShift,
    OPTICS,
    SpectralClustering,
)
from sklearn.datasets import make_blobs
from sklearn.manifold import Isomap, TSNE, LocallyLinearEmbedding
from sklearn.neighbors import (
    LocalOutlierFactor,
    KNeighborsClassifier,
    KNeighborsRegressor,
    RadiusNeighborsClassifier,
    RadiusNeighborsRegressor,
)
from sklearn.semi_supervised import LabelPropagation, LabelSpreading

from sklearn.utils import all_estimators
from sklearn.utils._testing import ignore_warnings
from sklearn.exceptions import ConvergenceWarning
from sklearn.exceptions import FitFailedWarning
from sklearn.utils.estimator_checks import check_estimator

import sklearn

from sklearn.decomposition import PCA
from sklearn.linear_model._base import LinearClassifierMixin
from sklearn.linear_model import LogisticRegression
from sklearn.linear_model import Ridge
from sklearn.model_selection import GridSearchCV
from sklearn.model_selection import RandomizedSearchCV
from sklearn.experimental import enable_halving_search_cv  # noqa
from sklearn.model_selection import HalvingGridSearchCV
from sklearn.model_selection import HalvingRandomSearchCV
from sklearn.pipeline import make_pipeline

from sklearn.utils import IS_PYPY
from sklearn.utils._tags import _DEFAULT_TAGS, _safe_tags
from sklearn.utils._testing import (
    SkipTest,
    set_random_state,
)
from sklearn.utils.estimator_checks import (
    _construct_instance,
    _set_checking_parameters,
    _get_check_estimator_ids,
    check_class_weight_balanced_linear_classifier,
    parametrize_with_checks,
    check_dataframe_column_names_consistency,
    check_n_features_in_after_fitting,
    check_param_validation,
    check_transformer_get_feature_names_out,
    check_transformer_get_feature_names_out_pandas,
)


def test_all_estimator_no_base_class():
    # test that all_estimators doesn't find abstract classes.
    for name, Estimator in all_estimators():
        msg = (
            "Base estimators such as {0} should not be included in all_estimators"
        ).format(name)
        assert not name.lower().startswith("base"), msg


def _sample_func(x, y=1):
    pass


@pytest.mark.parametrize(
    "val, expected",
    [
        (partial(_sample_func, y=1), "_sample_func(y=1)"),
        (_sample_func, "_sample_func"),
        (partial(_sample_func, "world"), "_sample_func"),
        (LogisticRegression(C=2.0), "LogisticRegression(C=2.0)"),
        (
            LogisticRegression(
                random_state=1,
                solver="newton-cg",
                class_weight="balanced",
                warm_start=True,
            ),
            "LogisticRegression(class_weight='balanced',random_state=1,"
            "solver='newton-cg',warm_start=True)",
        ),
    ],
)
def test_get_check_estimator_ids(val, expected):
    assert _get_check_estimator_ids(val) == expected


def _tested_estimators(type_filter=None):
    for name, Estimator in all_estimators(type_filter=type_filter):
        try:
            estimator = _construct_instance(Estimator)
        except SkipTest:
            continue

        yield estimator


@parametrize_with_checks(list(_tested_estimators()))
def test_estimators(estimator, check, request):
    # Common tests for estimator instances
    with ignore_warnings(category=(FutureWarning, ConvergenceWarning, UserWarning)):
        _set_checking_parameters(estimator)
        check(estimator)


def test_check_estimator_generate_only():
    all_instance_gen_checks = check_estimator(LogisticRegression(), generate_only=True)
    assert isgenerator(all_instance_gen_checks)


def test_configure():
    # Smoke test the 'configure' step of setup, this tests all the
    # 'configure' functions in the setup.pys in scikit-learn
    # This test requires Cython which is not necessarily there when running
    # the tests of an installed version of scikit-learn or when scikit-learn
    # is installed in editable mode by pip build isolation enabled.
    pytest.importorskip("Cython")
    cwd = os.getcwd()
    setup_path = os.path.abspath(os.path.join(sklearn.__path__[0], ".."))
    setup_filename = os.path.join(setup_path, "setup.py")
    if not os.path.exists(setup_filename):
        pytest.skip("setup.py not available")
    # XXX unreached code as of v0.22
    try:
        os.chdir(setup_path)
        old_argv = sys.argv
        sys.argv = ["setup.py", "config"]

        with warnings.catch_warnings():
            # The configuration spits out warnings when not finding
            # Blas/Atlas development headers
            warnings.simplefilter("ignore", UserWarning)
            with open("setup.py") as f:
                exec(f.read(), dict(__name__="__main__"))
    finally:
        sys.argv = old_argv
        os.chdir(cwd)


def _tested_linear_classifiers():
    classifiers = all_estimators(type_filter="classifier")

    with warnings.catch_warnings(record=True):
        for name, clazz in classifiers:
            required_parameters = getattr(clazz, "_required_parameters", [])
            if len(required_parameters):
                # FIXME
                continue

            if "class_weight" in clazz().get_params().keys() and issubclass(
                clazz, LinearClassifierMixin
            ):
                yield name, clazz


@pytest.mark.parametrize("name, Classifier", _tested_linear_classifiers())
def test_class_weight_balanced_linear_classifiers(name, Classifier):
    check_class_weight_balanced_linear_classifier(name, Classifier)


@ignore_warnings
def test_import_all_consistency():
    # Smoke test to check that any name in a __all__ list is actually defined
    # in the namespace of the module or package.
    pkgs = pkgutil.walk_packages(
        path=sklearn.__path__, prefix="sklearn.", onerror=lambda _: None
    )
    submods = [modname for _, modname, _ in pkgs]
    for modname in submods + ["sklearn"]:
        if ".tests." in modname:
            continue
        if IS_PYPY and (
            "_svmlight_format_io" in modname
            or "feature_extraction._hashing_fast" in modname
        ):
            continue
        package = __import__(modname, fromlist="dummy")
        for name in getattr(package, "__all__", ()):
            assert hasattr(package, name), "Module '{0}' has no attribute '{1}'".format(
                modname, name
            )


def test_root_import_all_completeness():
    EXCEPTIONS = ("utils", "tests", "base", "setup", "conftest")
    for _, modname, _ in pkgutil.walk_packages(
        path=sklearn.__path__, onerror=lambda _: None
    ):
        if "." in modname or modname.startswith("_") or modname in EXCEPTIONS:
            continue
        assert modname in sklearn.__all__


def test_all_tests_are_importable():
    # Ensure that for each contentful subpackage, there is a test directory
    # within it that is also a subpackage (i.e. a directory with __init__.py)

    HAS_TESTS_EXCEPTIONS = re.compile(
        r"""(?x)
                                      \.externals(\.|$)|
                                      \.tests(\.|$)|
                                      \._
                                      """
    )
    resource_modules = {
        "sklearn.datasets.data",
        "sklearn.datasets.descr",
        "sklearn.datasets.images",
    }
    lookup = {
        name: ispkg
        for _, name, ispkg in pkgutil.walk_packages(sklearn.__path__, prefix="sklearn.")
    }
    missing_tests = [
        name
        for name, ispkg in lookup.items()
        if ispkg
        and name not in resource_modules
        and not HAS_TESTS_EXCEPTIONS.search(name)
        and name + ".tests" not in lookup
    ]
    assert missing_tests == [], (
        "{0} do not have `tests` subpackages. "
        "Perhaps they require "
        "__init__.py or an add_subpackage directive "
        "in the parent "
        "setup.py".format(missing_tests)
    )


def test_class_support_removed():
    # Make sure passing classes to check_estimator or parametrize_with_checks
    # raises an error

    msg = "Passing a class was deprecated.* isn't supported anymore"
    with pytest.raises(TypeError, match=msg):
        check_estimator(LogisticRegression)

    with pytest.raises(TypeError, match=msg):
        parametrize_with_checks([LogisticRegression])


def _generate_search_cv_instances():
    for SearchCV, (Estimator, param_grid) in product(
        [
            GridSearchCV,
            HalvingGridSearchCV,
            RandomizedSearchCV,
            HalvingGridSearchCV,
        ],
        [
            (Ridge, {"alpha": [0.1, 1.0]}),
            (LogisticRegression, {"C": [0.1, 1.0]}),
        ],
    ):
        init_params = signature(SearchCV).parameters
        extra_params = (
            {"min_resources": "smallest"} if "min_resources" in init_params else {}
        )
        search_cv = SearchCV(Estimator(), param_grid, cv=2, **extra_params)
        set_random_state(search_cv)
        yield search_cv

    for SearchCV, (Estimator, param_grid) in product(
        [
            GridSearchCV,
            HalvingGridSearchCV,
            RandomizedSearchCV,
            HalvingRandomSearchCV,
        ],
        [
            (Ridge, {"ridge__alpha": [0.1, 1.0]}),
            (LogisticRegression, {"logisticregression__C": [0.1, 1.0]}),
        ],
    ):
        init_params = signature(SearchCV).parameters
        extra_params = (
            {"min_resources": "smallest"} if "min_resources" in init_params else {}
        )
        search_cv = SearchCV(
            make_pipeline(PCA(), Estimator()), param_grid, cv=2, **extra_params
        ).set_params(error_score="raise")
        set_random_state(search_cv)
        yield search_cv


@parametrize_with_checks(list(_generate_search_cv_instances()))
def test_search_cv(estimator, check, request):
    # Common tests for SearchCV instances
    # We have a separate test because those meta-estimators can accept a
    # wide range of base estimators (classifiers, regressors, pipelines)
    with ignore_warnings(
        category=(
            FutureWarning,
            ConvergenceWarning,
            UserWarning,
            FitFailedWarning,
        )
    ):
        check(estimator)


@pytest.mark.parametrize(
    "estimator", _tested_estimators(), ids=_get_check_estimator_ids
)
def test_valid_tag_types(estimator):
    """Check that estimator tags are valid."""
    tags = _safe_tags(estimator)

    for name, tag in tags.items():
        correct_tags = type(_DEFAULT_TAGS[name])
        if name == "_xfail_checks":
            # _xfail_checks can be a dictionary
            correct_tags = (correct_tags, dict)
        assert isinstance(tag, correct_tags)


@pytest.mark.parametrize(
    "estimator", _tested_estimators(), ids=_get_check_estimator_ids
)
def test_check_n_features_in_after_fitting(estimator):
    _set_checking_parameters(estimator)
    check_n_features_in_after_fitting(estimator.__class__.__name__, estimator)


def _estimators_that_predict_in_fit():
    for estimator in _tested_estimators():
        est_params = set(estimator.get_params())
        if "oob_score" in est_params:
            yield estimator.set_params(oob_score=True, bootstrap=True)
        elif "early_stopping" in est_params:
            est = estimator.set_params(early_stopping=True, n_iter_no_change=1)
            if est.__class__.__name__ in {"MLPClassifier", "MLPRegressor"}:
                # TODO: FIX MLP to not check validation set during MLP
                yield pytest.param(
                    est, marks=pytest.mark.xfail(msg="MLP still validates in fit")
                )
            else:
                yield est
        elif "n_iter_no_change" in est_params:
            yield estimator.set_params(n_iter_no_change=1)


# NOTE: When running `check_dataframe_column_names_consistency` on a meta-estimator that
# delegates validation to a base estimator, the check is testing that the base estimator
# is checking for column name consistency.
column_name_estimators = list(
    chain(
        _tested_estimators(),
        [make_pipeline(LogisticRegression(C=1))],
        list(_generate_search_cv_instances()),
        _estimators_that_predict_in_fit(),
    )
)


@pytest.mark.parametrize(
    "estimator", column_name_estimators, ids=_get_check_estimator_ids
)
def test_pandas_column_name_consistency(estimator):
    _set_checking_parameters(estimator)
    with ignore_warnings(category=(FutureWarning)):
        with warnings.catch_warnings(record=True) as record:
            check_dataframe_column_names_consistency(
                estimator.__class__.__name__, estimator
            )
        for warning in record:
            assert "was fitted without feature names" not in str(warning.message)


# TODO: As more modules support get_feature_names_out they should be removed
# from this list to be tested
GET_FEATURES_OUT_MODULES_TO_IGNORE = [
    "ensemble",
    "kernel_approximation",
]


def _include_in_get_feature_names_out_check(transformer):
    if hasattr(transformer, "get_feature_names_out"):
        return True
    module = transformer.__module__.split(".")[1]
    return module not in GET_FEATURES_OUT_MODULES_TO_IGNORE


GET_FEATURES_OUT_ESTIMATORS = [
    est
    for est in _tested_estimators("transformer")
    if _include_in_get_feature_names_out_check(est)
]


@pytest.mark.parametrize(
    "transformer", GET_FEATURES_OUT_ESTIMATORS, ids=_get_check_estimator_ids
)
def test_transformers_get_feature_names_out(transformer):
    _set_checking_parameters(transformer)

    with ignore_warnings(category=(FutureWarning)):
        check_transformer_get_feature_names_out(
            transformer.__class__.__name__, transformer
        )
        check_transformer_get_feature_names_out_pandas(
            transformer.__class__.__name__, transformer
        )


VALIDATE_ESTIMATOR_INIT = [
    "SGDOneClassSVM",
]
VALIDATE_ESTIMATOR_INIT = set(VALIDATE_ESTIMATOR_INIT)


@pytest.mark.parametrize(
    "Estimator",
    [est for name, est in all_estimators() if name not in VALIDATE_ESTIMATOR_INIT],
)
def test_estimators_do_not_raise_errors_in_init_or_set_params(Estimator):
    """Check that init or set_param does not raise errors."""

    # Remove parameters with **kwargs by filtering out Parameter.VAR_KEYWORD
    # TODO: Remove in 1.2 when **kwargs is removed in RadiusNeighborsClassifier
    params = [
        name
        for name, param in signature(Estimator).parameters.items()
        if param.kind != Parameter.VAR_KEYWORD
    ]

    smoke_test_values = [-1, 3.0, "helloworld", np.array([1.0, 4.0]), [1], {}, []]
    for value in smoke_test_values:
        new_params = {key: value for key in params}

        # Does not raise
        est = Estimator(**new_params)

        # Also do does not raise
        est.set_params(**new_params)


PARAM_VALIDATION_ESTIMATORS_TO_IGNORE = [
    "AdditiveChi2Sampler",
    "BayesianRidge",
    "CalibratedClassifierCV",
    "ClassifierChain",
    "DictionaryLearning",
    "FeatureHasher",
    "FunctionTransformer",
    "GenericUnivariateSelect",
    "HashingVectorizer",
    "Isomap",
    "IterativeImputer",
    "LabelPropagation",
    "LabelSpreading",
    "Lars",
    "LarsCV",
    "LassoLars",
    "LassoLarsCV",
    "LassoLarsIC",
    "LatentDirichletAllocation",
    "LedoitWolf",
    "MiniBatchDictionaryLearning",
    "MultiTaskElasticNet",
    "MultiTaskLasso",
    "NeighborhoodComponentsAnalysis",
    "Nystroem",
    "OAS",
    "OPTICS",
    "OneVsOneClassifier",
    "OneVsRestClassifier",
    "PatchExtractor",
    "PolynomialCountSketch",
    "PolynomialFeatures",
    "QuadraticDiscriminantAnalysis",
    "RANSACRegressor",
    "RBFSampler",
    "RFE",
    "RFECV",
    "RegressorChain",
    "RidgeCV",
    "RidgeClassifierCV",
    "SelectFdr",
    "SelectFpr",
    "SelectFromModel",
    "SelectFwe",
    "SelectKBest",
    "SelectPercentile",
    "SequentialFeatureSelector",
<<<<<<< HEAD
    "SkewedChi2Sampler",
=======
    "SimpleImputer",
>>>>>>> 5b3e0b79
    "SpectralBiclustering",
    "SpectralCoclustering",
    "SpectralEmbedding",
    "SplineTransformer",
    "TransformedTargetRegressor",
]


@pytest.mark.parametrize(
    "estimator", _tested_estimators(), ids=_get_check_estimator_ids
)
def test_check_param_validation(estimator):
    name = estimator.__class__.__name__
    if name in PARAM_VALIDATION_ESTIMATORS_TO_IGNORE:
        pytest.skip(
            f"Skipping check_param_validation for {name}: Does not use the "
            "appropriate API for parameter validation yet."
        )
    _set_checking_parameters(estimator)
    check_param_validation(name, estimator)


# TODO: remove this filter in 1.2
@pytest.mark.filterwarnings("ignore::FutureWarning:sklearn")
@pytest.mark.parametrize(
    "Estimator",
    [
        AffinityPropagation,
        Birch,
        MeanShift,
        KNeighborsClassifier,
        KNeighborsRegressor,
        RadiusNeighborsClassifier,
        RadiusNeighborsRegressor,
        LabelPropagation,
        LabelSpreading,
        OPTICS,
        SpectralClustering,
        LocalOutlierFactor,
        LocallyLinearEmbedding,
        Isomap,
        TSNE,
    ],
)
def test_f_contiguous_array_estimator(Estimator):
    # Non-regression test for:
    # https://github.com/scikit-learn/scikit-learn/issues/23988
    # https://github.com/scikit-learn/scikit-learn/issues/24013

    X, _ = make_blobs(n_samples=80, n_features=4, random_state=0)
    X = np.asfortranarray(X)
    y = np.round(X[:, 0])

    est = Estimator()
    est.fit(X, y)

    if hasattr(est, "transform"):
        est.transform(X)

    if hasattr(est, "predict"):
        est.predict(X)<|MERGE_RESOLUTION|>--- conflicted
+++ resolved
@@ -511,11 +511,6 @@
     "SelectKBest",
     "SelectPercentile",
     "SequentialFeatureSelector",
-<<<<<<< HEAD
-    "SkewedChi2Sampler",
-=======
-    "SimpleImputer",
->>>>>>> 5b3e0b79
     "SpectralBiclustering",
     "SpectralCoclustering",
     "SpectralEmbedding",
