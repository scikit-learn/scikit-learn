"""
General tests for all estimators in sklearn.
"""

# Authors: Andreas Mueller <amueller@ais.uni-bonn.de>
#          Gael Varoquaux gael.varoquaux@normalesup.org
# License: BSD 3 clause

import os
import warnings
import sys
import re
import pkgutil
from inspect import isgenerator, signature, Parameter
from itertools import product, chain
from functools import partial

import pytest
import numpy as np

from sklearn.utils import all_estimators
from sklearn.utils._testing import ignore_warnings
from sklearn.exceptions import ConvergenceWarning
from sklearn.exceptions import FitFailedWarning
from sklearn.utils.estimator_checks import check_estimator

import sklearn

from sklearn.decomposition import PCA
from sklearn.linear_model._base import LinearClassifierMixin
from sklearn.linear_model import LogisticRegression
from sklearn.linear_model import Ridge
from sklearn.model_selection import GridSearchCV
from sklearn.model_selection import RandomizedSearchCV
from sklearn.experimental import enable_halving_search_cv  # noqa
from sklearn.model_selection import HalvingGridSearchCV
from sklearn.model_selection import HalvingRandomSearchCV
from sklearn.pipeline import make_pipeline

from sklearn.utils import IS_PYPY
from sklearn.utils._tags import _DEFAULT_TAGS, _safe_tags
from sklearn.utils._testing import (
    SkipTest,
    set_random_state,
)
from sklearn.utils.estimator_checks import (
    _construct_instance,
    _set_checking_parameters,
    _get_check_estimator_ids,
    check_class_weight_balanced_linear_classifier,
    parametrize_with_checks,
    check_dataframe_column_names_consistency,
    check_n_features_in_after_fitting,
    check_param_validation,
    check_transformer_get_feature_names_out,
    check_transformer_get_feature_names_out_pandas,
)


def test_all_estimator_no_base_class():
    # test that all_estimators doesn't find abstract classes.
    for name, Estimator in all_estimators():
        msg = (
            "Base estimators such as {0} should not be included in all_estimators"
        ).format(name)
        assert not name.lower().startswith("base"), msg


def _sample_func(x, y=1):
    pass


@pytest.mark.parametrize(
    "val, expected",
    [
        (partial(_sample_func, y=1), "_sample_func(y=1)"),
        (_sample_func, "_sample_func"),
        (partial(_sample_func, "world"), "_sample_func"),
        (LogisticRegression(C=2.0), "LogisticRegression(C=2.0)"),
        (
            LogisticRegression(
                random_state=1,
                solver="newton-cg",
                class_weight="balanced",
                warm_start=True,
            ),
            "LogisticRegression(class_weight='balanced',random_state=1,"
            "solver='newton-cg',warm_start=True)",
        ),
    ],
)
def test_get_check_estimator_ids(val, expected):
    assert _get_check_estimator_ids(val) == expected


def _tested_estimators(type_filter=None):
    for name, Estimator in all_estimators(type_filter=type_filter):
        try:
            estimator = _construct_instance(Estimator)
        except SkipTest:
            continue

        yield estimator


@parametrize_with_checks(list(_tested_estimators()))
def test_estimators(estimator, check, request):
    # Common tests for estimator instances
    with ignore_warnings(category=(FutureWarning, ConvergenceWarning, UserWarning)):
        _set_checking_parameters(estimator)
        check(estimator)


def test_check_estimator_generate_only():
    all_instance_gen_checks = check_estimator(LogisticRegression(), generate_only=True)
    assert isgenerator(all_instance_gen_checks)


def test_configure():
    # Smoke test the 'configure' step of setup, this tests all the
    # 'configure' functions in the setup.pys in scikit-learn
    # This test requires Cython which is not necessarily there when running
    # the tests of an installed version of scikit-learn or when scikit-learn
    # is installed in editable mode by pip build isolation enabled.
    pytest.importorskip("Cython")
    cwd = os.getcwd()
    setup_path = os.path.abspath(os.path.join(sklearn.__path__[0], ".."))
    setup_filename = os.path.join(setup_path, "setup.py")
    if not os.path.exists(setup_filename):
        pytest.skip("setup.py not available")
    # XXX unreached code as of v0.22
    try:
        os.chdir(setup_path)
        old_argv = sys.argv
        sys.argv = ["setup.py", "config"]

        with warnings.catch_warnings():
            # The configuration spits out warnings when not finding
            # Blas/Atlas development headers
            warnings.simplefilter("ignore", UserWarning)
            with open("setup.py") as f:
                exec(f.read(), dict(__name__="__main__"))
    finally:
        sys.argv = old_argv
        os.chdir(cwd)


def _tested_linear_classifiers():
    classifiers = all_estimators(type_filter="classifier")

    with warnings.catch_warnings(record=True):
        for name, clazz in classifiers:
            required_parameters = getattr(clazz, "_required_parameters", [])
            if len(required_parameters):
                # FIXME
                continue

            if "class_weight" in clazz().get_params().keys() and issubclass(
                clazz, LinearClassifierMixin
            ):
                yield name, clazz


@pytest.mark.parametrize("name, Classifier", _tested_linear_classifiers())
def test_class_weight_balanced_linear_classifiers(name, Classifier):
    check_class_weight_balanced_linear_classifier(name, Classifier)


@ignore_warnings
def test_import_all_consistency():
    # Smoke test to check that any name in a __all__ list is actually defined
    # in the namespace of the module or package.
    pkgs = pkgutil.walk_packages(
        path=sklearn.__path__, prefix="sklearn.", onerror=lambda _: None
    )
    submods = [modname for _, modname, _ in pkgs]
    for modname in submods + ["sklearn"]:
        if ".tests." in modname:
            continue
        if IS_PYPY and (
            "_svmlight_format_io" in modname
            or "feature_extraction._hashing_fast" in modname
        ):
            continue
        package = __import__(modname, fromlist="dummy")
        for name in getattr(package, "__all__", ()):
            assert hasattr(package, name), "Module '{0}' has no attribute '{1}'".format(
                modname, name
            )


def test_root_import_all_completeness():
    EXCEPTIONS = ("utils", "tests", "base", "setup", "conftest")
    for _, modname, _ in pkgutil.walk_packages(
        path=sklearn.__path__, onerror=lambda _: None
    ):
        if "." in modname or modname.startswith("_") or modname in EXCEPTIONS:
            continue
        assert modname in sklearn.__all__


def test_all_tests_are_importable():
    # Ensure that for each contentful subpackage, there is a test directory
    # within it that is also a subpackage (i.e. a directory with __init__.py)

    HAS_TESTS_EXCEPTIONS = re.compile(
        r"""(?x)
                                      \.externals(\.|$)|
                                      \.tests(\.|$)|
                                      \._
                                      """
    )
    resource_modules = {
        "sklearn.datasets.data",
        "sklearn.datasets.descr",
        "sklearn.datasets.images",
    }
    lookup = {
        name: ispkg
        for _, name, ispkg in pkgutil.walk_packages(sklearn.__path__, prefix="sklearn.")
    }
    missing_tests = [
        name
        for name, ispkg in lookup.items()
        if ispkg
        and name not in resource_modules
        and not HAS_TESTS_EXCEPTIONS.search(name)
        and name + ".tests" not in lookup
    ]
    assert missing_tests == [], (
        "{0} do not have `tests` subpackages. "
        "Perhaps they require "
        "__init__.py or an add_subpackage directive "
        "in the parent "
        "setup.py".format(missing_tests)
    )


def test_class_support_removed():
    # Make sure passing classes to check_estimator or parametrize_with_checks
    # raises an error

    msg = "Passing a class was deprecated.* isn't supported anymore"
    with pytest.raises(TypeError, match=msg):
        check_estimator(LogisticRegression)

    with pytest.raises(TypeError, match=msg):
        parametrize_with_checks([LogisticRegression])


def _generate_search_cv_instances():
    for SearchCV, (Estimator, param_grid) in product(
        [
            GridSearchCV,
            HalvingGridSearchCV,
            RandomizedSearchCV,
            HalvingGridSearchCV,
        ],
        [
            (Ridge, {"alpha": [0.1, 1.0]}),
            (LogisticRegression, {"C": [0.1, 1.0]}),
        ],
    ):
        init_params = signature(SearchCV).parameters
        extra_params = (
            {"min_resources": "smallest"} if "min_resources" in init_params else {}
        )
        search_cv = SearchCV(Estimator(), param_grid, cv=2, **extra_params)
        set_random_state(search_cv)
        yield search_cv

    for SearchCV, (Estimator, param_grid) in product(
        [
            GridSearchCV,
            HalvingGridSearchCV,
            RandomizedSearchCV,
            HalvingRandomSearchCV,
        ],
        [
            (Ridge, {"ridge__alpha": [0.1, 1.0]}),
            (LogisticRegression, {"logisticregression__C": [0.1, 1.0]}),
        ],
    ):
        init_params = signature(SearchCV).parameters
        extra_params = (
            {"min_resources": "smallest"} if "min_resources" in init_params else {}
        )
        search_cv = SearchCV(
            make_pipeline(PCA(), Estimator()), param_grid, cv=2, **extra_params
        ).set_params(error_score="raise")
        set_random_state(search_cv)
        yield search_cv


@parametrize_with_checks(list(_generate_search_cv_instances()))
def test_search_cv(estimator, check, request):
    # Common tests for SearchCV instances
    # We have a separate test because those meta-estimators can accept a
    # wide range of base estimators (classifiers, regressors, pipelines)
    with ignore_warnings(
        category=(
            FutureWarning,
            ConvergenceWarning,
            UserWarning,
            FitFailedWarning,
        )
    ):
        check(estimator)


@pytest.mark.parametrize(
    "estimator", _tested_estimators(), ids=_get_check_estimator_ids
)
def test_valid_tag_types(estimator):
    """Check that estimator tags are valid."""
    tags = _safe_tags(estimator)

    for name, tag in tags.items():
        correct_tags = type(_DEFAULT_TAGS[name])
        if name == "_xfail_checks":
            # _xfail_checks can be a dictionary
            correct_tags = (correct_tags, dict)
        assert isinstance(tag, correct_tags)


@pytest.mark.parametrize(
    "estimator", _tested_estimators(), ids=_get_check_estimator_ids
)
def test_check_n_features_in_after_fitting(estimator):
    _set_checking_parameters(estimator)
    check_n_features_in_after_fitting(estimator.__class__.__name__, estimator)


def _estimators_that_predict_in_fit():
    for estimator in _tested_estimators():
        est_params = set(estimator.get_params())
        if "oob_score" in est_params:
            yield estimator.set_params(oob_score=True, bootstrap=True)
        elif "early_stopping" in est_params:
            est = estimator.set_params(early_stopping=True, n_iter_no_change=1)
            if est.__class__.__name__ in {"MLPClassifier", "MLPRegressor"}:
                # TODO: FIX MLP to not check validation set during MLP
                yield pytest.param(
                    est, marks=pytest.mark.xfail(msg="MLP still validates in fit")
                )
            else:
                yield est
        elif "n_iter_no_change" in est_params:
            yield estimator.set_params(n_iter_no_change=1)


# NOTE: When running `check_dataframe_column_names_consistency` on a meta-estimator that
# delegates validation to a base estimator, the check is testing that the base estimator
# is checking for column name consistency.
column_name_estimators = list(
    chain(
        _tested_estimators(),
        [make_pipeline(LogisticRegression(C=1))],
        list(_generate_search_cv_instances()),
        _estimators_that_predict_in_fit(),
    )
)


@pytest.mark.parametrize(
    "estimator", column_name_estimators, ids=_get_check_estimator_ids
)
def test_pandas_column_name_consistency(estimator):
    _set_checking_parameters(estimator)
    with ignore_warnings(category=(FutureWarning)):
        with warnings.catch_warnings(record=True) as record:
            check_dataframe_column_names_consistency(
                estimator.__class__.__name__, estimator
            )
        for warning in record:
            assert "was fitted without feature names" not in str(warning.message)


# TODO: As more modules support get_feature_names_out they should be removed
# from this list to be tested
GET_FEATURES_OUT_MODULES_TO_IGNORE = [
    "ensemble",
    "kernel_approximation",
]


def _include_in_get_feature_names_out_check(transformer):
    if hasattr(transformer, "get_feature_names_out"):
        return True
    module = transformer.__module__.split(".")[1]
    return module not in GET_FEATURES_OUT_MODULES_TO_IGNORE


GET_FEATURES_OUT_ESTIMATORS = [
    est
    for est in _tested_estimators("transformer")
    if _include_in_get_feature_names_out_check(est)
]


@pytest.mark.parametrize(
    "transformer", GET_FEATURES_OUT_ESTIMATORS, ids=_get_check_estimator_ids
)
def test_transformers_get_feature_names_out(transformer):
    _set_checking_parameters(transformer)

    with ignore_warnings(category=(FutureWarning)):
        check_transformer_get_feature_names_out(
            transformer.__class__.__name__, transformer
        )
        check_transformer_get_feature_names_out_pandas(
            transformer.__class__.__name__, transformer
        )


VALIDATE_ESTIMATOR_INIT = [
    "SGDOneClassSVM",
]
VALIDATE_ESTIMATOR_INIT = set(VALIDATE_ESTIMATOR_INIT)


@pytest.mark.parametrize(
    "Estimator",
    [est for name, est in all_estimators() if name not in VALIDATE_ESTIMATOR_INIT],
)
def test_estimators_do_not_raise_errors_in_init_or_set_params(Estimator):
    """Check that init or set_param does not raise errors."""

    # Remove parameters with **kwargs by filtering out Parameter.VAR_KEYWORD
    # TODO: Remove in 1.2 when **kwargs is removed in RadiusNeighborsClassifier
    params = [
        name
        for name, param in signature(Estimator).parameters.items()
        if param.kind != Parameter.VAR_KEYWORD
    ]

    smoke_test_values = [-1, 3.0, "helloworld", np.array([1.0, 4.0]), [1], {}, []]
    for value in smoke_test_values:
        new_params = {key: value for key in params}

        # Does not raise
        est = Estimator(**new_params)

        # Also do does not raise
        est.set_params(**new_params)


PARAM_VALIDATION_ESTIMATORS_TO_IGNORE = [
    "ARDRegression",
    "AdaBoostClassifier",
    "AdaBoostRegressor",
    "AdditiveChi2Sampler",
    "AffinityPropagation",
    "BaggingClassifier",
    "BaggingRegressor",
    "BayesianGaussianMixture",
    "BayesianRidge",
    "BernoulliRBM",
    "CalibratedClassifierCV",
    "ClassifierChain",
    "CountVectorizer",
    "DictVectorizer",
    "DictionaryLearning",
    "ElasticNetCV",
    "EllipticEnvelope",
    "EmpiricalCovariance",
    "ExtraTreesClassifier",
    "ExtraTreesRegressor",
    "FactorAnalysis",
    "FeatureHasher",
    "FunctionTransformer",
    "GammaRegressor",
    "GaussianMixture",
    "GaussianProcessClassifier",
    "GaussianProcessRegressor",
    "GaussianRandomProjection",
    "GenericUnivariateSelect",
    "GradientBoostingClassifier",
    "GradientBoostingRegressor",
    "GraphicalLasso",
    "GraphicalLassoCV",
    "HashingVectorizer",
    "HuberRegressor",
    "IncrementalPCA",
    "Isomap",
    "IsotonicRegression",
    "IterativeImputer",
    "KBinsDiscretizer",
    "KNNImputer",
    "KNeighborsTransformer",
    "KernelPCA",
    "KernelRidge",
    "LabelBinarizer",
    "LabelPropagation",
    "LabelSpreading",
    "Lars",
    "LarsCV",
    "LassoCV",
    "LassoLars",
    "LassoLarsCV",
    "LassoLarsIC",
    "LatentDirichletAllocation",
    "LedoitWolf",
<<<<<<< HEAD
    "LinearSVC",
    "LinearSVR",
=======
    "LinearDiscriminantAnalysis",
>>>>>>> 34f3e0ed
    "LocalOutlierFactor",
    "LocallyLinearEmbedding",
    "MLPClassifier",
    "MLPRegressor",
    "MeanShift",
    "MinCovDet",
    "MiniBatchDictionaryLearning",
    "MiniBatchNMF",
    "MissingIndicator",
    "MultiLabelBinarizer",
    "MultiOutputClassifier",
    "MultiOutputRegressor",
    "MultiTaskElasticNet",
    "MultiTaskElasticNetCV",
    "MultiTaskLasso",
    "MultiTaskLassoCV",
    "NMF",
    "NearestCentroid",
    "NearestNeighbors",
    "NeighborhoodComponentsAnalysis",
    "NuSVC",
    "NuSVR",
    "Nystroem",
    "OAS",
    "OPTICS",
    "OneClassSVM",
    "OneVsOneClassifier",
    "OneVsRestClassifier",
    "OrthogonalMatchingPursuit",
    "OrthogonalMatchingPursuitCV",
    "OutputCodeClassifier",
    "PatchExtractor",
    "PoissonRegressor",
    "PolynomialCountSketch",
    "PolynomialFeatures",
    "QuadraticDiscriminantAnalysis",
    "QuantileRegressor",
    "RANSACRegressor",
    "RBFSampler",
    "RFE",
    "RFECV",
    "RadiusNeighborsClassifier",
    "RadiusNeighborsRegressor",
    "RadiusNeighborsTransformer",
    "RandomForestClassifier",
    "RandomForestRegressor",
    "RandomTreesEmbedding",
    "RegressorChain",
    "RidgeCV",
    "RidgeClassifierCV",
    "SVC",
    "SVR",
    "SelectFdr",
    "SelectFpr",
    "SelectFromModel",
    "SelectFwe",
    "SelectKBest",
    "SelectPercentile",
    "SelfTrainingClassifier",
    "SequentialFeatureSelector",
    "ShrunkCovariance",
    "SimpleImputer",
    "SkewedChi2Sampler",
    "SparseRandomProjection",
    "SpectralBiclustering",
    "SpectralClustering",
    "SpectralCoclustering",
    "SpectralEmbedding",
    "SplineTransformer",
    "StackingClassifier",
    "StackingRegressor",
    "TSNE",
    "TfidfVectorizer",
    "TheilSenRegressor",
    "TransformedTargetRegressor",
    "TruncatedSVD",
    "TweedieRegressor",
    "VotingClassifier",
    "VotingRegressor",
]


@pytest.mark.parametrize(
    "estimator", _tested_estimators(), ids=_get_check_estimator_ids
)
def test_check_param_validation(estimator):
    name = estimator.__class__.__name__
    if name in PARAM_VALIDATION_ESTIMATORS_TO_IGNORE:
        pytest.skip(
            f"Skipping check_param_validation for {name}: Does not use the "
            "appropriate API for parameter validation yet."
        )
    _set_checking_parameters(estimator)
    check_param_validation(name, estimator)<|MERGE_RESOLUTION|>--- conflicted
+++ resolved
@@ -501,12 +501,6 @@
     "LassoLarsIC",
     "LatentDirichletAllocation",
     "LedoitWolf",
-<<<<<<< HEAD
-    "LinearSVC",
-    "LinearSVR",
-=======
-    "LinearDiscriminantAnalysis",
->>>>>>> 34f3e0ed
     "LocalOutlierFactor",
     "LocallyLinearEmbedding",
     "MLPClassifier",
