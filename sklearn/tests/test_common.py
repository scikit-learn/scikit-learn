"""
General tests for all estimators in sklearn.
"""

# Authors: Andreas Mueller <amueller@ais.uni-bonn.de>
#          Gael Varoquaux gael.varoquaux@normalesup.org
# License: BSD 3 clause

import os
import warnings
import sys
import re
import pkgutil
from inspect import isgenerator, signature, Parameter
from itertools import product, chain
from functools import partial

import pytest
import numpy as np

from sklearn.cluster import (
    AffinityPropagation,
    Birch,
    MeanShift,
    OPTICS,
    SpectralClustering,
)
from sklearn.datasets import make_blobs
from sklearn.manifold import Isomap, TSNE, LocallyLinearEmbedding
from sklearn.neighbors import (
    LocalOutlierFactor,
    KNeighborsClassifier,
    KNeighborsRegressor,
    RadiusNeighborsClassifier,
    RadiusNeighborsRegressor,
)
from sklearn.semi_supervised import LabelPropagation, LabelSpreading

from sklearn.utils import all_estimators
from sklearn.utils._testing import ignore_warnings
from sklearn.exceptions import ConvergenceWarning
from sklearn.exceptions import FitFailedWarning
from sklearn.utils.estimator_checks import check_estimator

import sklearn

from sklearn.decomposition import PCA
from sklearn.linear_model._base import LinearClassifierMixin
from sklearn.linear_model import LogisticRegression
from sklearn.linear_model import Ridge
from sklearn.model_selection import GridSearchCV
from sklearn.model_selection import RandomizedSearchCV
from sklearn.experimental import enable_halving_search_cv  # noqa
from sklearn.model_selection import HalvingGridSearchCV
from sklearn.model_selection import HalvingRandomSearchCV
from sklearn.pipeline import make_pipeline

from sklearn.utils import IS_PYPY
from sklearn.utils._tags import _DEFAULT_TAGS, _safe_tags
from sklearn.utils._testing import (
    SkipTest,
    set_random_state,
)
from sklearn.utils.estimator_checks import (
    _construct_instance,
    _set_checking_parameters,
    _get_check_estimator_ids,
    check_class_weight_balanced_linear_classifier,
    parametrize_with_checks,
    check_dataframe_column_names_consistency,
    check_n_features_in_after_fitting,
    check_param_validation,
    check_transformer_get_feature_names_out,
    check_transformer_get_feature_names_out_pandas,
)


def test_all_estimator_no_base_class():
    # test that all_estimators doesn't find abstract classes.
    for name, Estimator in all_estimators():
        msg = (
            "Base estimators such as {0} should not be included in all_estimators"
        ).format(name)
        assert not name.lower().startswith("base"), msg


def _sample_func(x, y=1):
    pass


@pytest.mark.parametrize(
    "val, expected",
    [
        (partial(_sample_func, y=1), "_sample_func(y=1)"),
        (_sample_func, "_sample_func"),
        (partial(_sample_func, "world"), "_sample_func"),
        (LogisticRegression(C=2.0), "LogisticRegression(C=2.0)"),
        (
            LogisticRegression(
                random_state=1,
                solver="newton-cg",
                class_weight="balanced",
                warm_start=True,
            ),
            "LogisticRegression(class_weight='balanced',random_state=1,"
            "solver='newton-cg',warm_start=True)",
        ),
    ],
)
def test_get_check_estimator_ids(val, expected):
    assert _get_check_estimator_ids(val) == expected


def _tested_estimators(type_filter=None):
    for name, Estimator in all_estimators(type_filter=type_filter):
        try:
            estimator = _construct_instance(Estimator)
        except SkipTest:
            continue

        yield estimator


@parametrize_with_checks(list(_tested_estimators()))
def test_estimators(estimator, check, request):
    # Common tests for estimator instances
    with ignore_warnings(category=(FutureWarning, ConvergenceWarning, UserWarning)):
        _set_checking_parameters(estimator)
        check(estimator)


def test_check_estimator_generate_only():
    all_instance_gen_checks = check_estimator(LogisticRegression(), generate_only=True)
    assert isgenerator(all_instance_gen_checks)


def test_configure():
    # Smoke test the 'configure' step of setup, this tests all the
    # 'configure' functions in the setup.pys in scikit-learn
    # This test requires Cython which is not necessarily there when running
    # the tests of an installed version of scikit-learn or when scikit-learn
    # is installed in editable mode by pip build isolation enabled.
    pytest.importorskip("Cython")
    cwd = os.getcwd()
    setup_path = os.path.abspath(os.path.join(sklearn.__path__[0], ".."))
    setup_filename = os.path.join(setup_path, "setup.py")
    if not os.path.exists(setup_filename):
        pytest.skip("setup.py not available")
    # XXX unreached code as of v0.22
    try:
        os.chdir(setup_path)
        old_argv = sys.argv
        sys.argv = ["setup.py", "config"]

        with warnings.catch_warnings():
            # The configuration spits out warnings when not finding
            # Blas/Atlas development headers
            warnings.simplefilter("ignore", UserWarning)
            with open("setup.py") as f:
                exec(f.read(), dict(__name__="__main__"))
    finally:
        sys.argv = old_argv
        os.chdir(cwd)


def _tested_linear_classifiers():
    classifiers = all_estimators(type_filter="classifier")

    with warnings.catch_warnings(record=True):
        for name, clazz in classifiers:
            required_parameters = getattr(clazz, "_required_parameters", [])
            if len(required_parameters):
                # FIXME
                continue

            if "class_weight" in clazz().get_params().keys() and issubclass(
                clazz, LinearClassifierMixin
            ):
                yield name, clazz


@pytest.mark.parametrize("name, Classifier", _tested_linear_classifiers())
def test_class_weight_balanced_linear_classifiers(name, Classifier):
    check_class_weight_balanced_linear_classifier(name, Classifier)


@ignore_warnings
def test_import_all_consistency():
    # Smoke test to check that any name in a __all__ list is actually defined
    # in the namespace of the module or package.
    pkgs = pkgutil.walk_packages(
        path=sklearn.__path__, prefix="sklearn.", onerror=lambda _: None
    )
    submods = [modname for _, modname, _ in pkgs]
    for modname in submods + ["sklearn"]:
        if ".tests." in modname:
            continue
        if IS_PYPY and (
            "_svmlight_format_io" in modname
            or "feature_extraction._hashing_fast" in modname
        ):
            continue
        package = __import__(modname, fromlist="dummy")
        for name in getattr(package, "__all__", ()):
            assert hasattr(package, name), "Module '{0}' has no attribute '{1}'".format(
                modname, name
            )


def test_root_import_all_completeness():
    EXCEPTIONS = ("utils", "tests", "base", "setup", "conftest")
    for _, modname, _ in pkgutil.walk_packages(
        path=sklearn.__path__, onerror=lambda _: None
    ):
        if "." in modname or modname.startswith("_") or modname in EXCEPTIONS:
            continue
        assert modname in sklearn.__all__


def test_all_tests_are_importable():
    # Ensure that for each contentful subpackage, there is a test directory
    # within it that is also a subpackage (i.e. a directory with __init__.py)

    HAS_TESTS_EXCEPTIONS = re.compile(
        r"""(?x)
                                      \.externals(\.|$)|
                                      \.tests(\.|$)|
                                      \._
                                      """
    )
    resource_modules = {
        "sklearn.datasets.data",
        "sklearn.datasets.descr",
        "sklearn.datasets.images",
    }
    lookup = {
        name: ispkg
        for _, name, ispkg in pkgutil.walk_packages(sklearn.__path__, prefix="sklearn.")
    }
    missing_tests = [
        name
        for name, ispkg in lookup.items()
        if ispkg
        and name not in resource_modules
        and not HAS_TESTS_EXCEPTIONS.search(name)
        and name + ".tests" not in lookup
    ]
    assert missing_tests == [], (
        "{0} do not have `tests` subpackages. "
        "Perhaps they require "
        "__init__.py or an add_subpackage directive "
        "in the parent "
        "setup.py".format(missing_tests)
    )


def test_class_support_removed():
    # Make sure passing classes to check_estimator or parametrize_with_checks
    # raises an error

    msg = "Passing a class was deprecated.* isn't supported anymore"
    with pytest.raises(TypeError, match=msg):
        check_estimator(LogisticRegression)

    with pytest.raises(TypeError, match=msg):
        parametrize_with_checks([LogisticRegression])


def _generate_search_cv_instances():
    for SearchCV, (Estimator, param_grid) in product(
        [
            GridSearchCV,
            HalvingGridSearchCV,
            RandomizedSearchCV,
            HalvingGridSearchCV,
        ],
        [
            (Ridge, {"alpha": [0.1, 1.0]}),
            (LogisticRegression, {"C": [0.1, 1.0]}),
        ],
    ):
        init_params = signature(SearchCV).parameters
        extra_params = (
            {"min_resources": "smallest"} if "min_resources" in init_params else {}
        )
        search_cv = SearchCV(Estimator(), param_grid, cv=2, **extra_params)
        set_random_state(search_cv)
        yield search_cv

    for SearchCV, (Estimator, param_grid) in product(
        [
            GridSearchCV,
            HalvingGridSearchCV,
            RandomizedSearchCV,
            HalvingRandomSearchCV,
        ],
        [
            (Ridge, {"ridge__alpha": [0.1, 1.0]}),
            (LogisticRegression, {"logisticregression__C": [0.1, 1.0]}),
        ],
    ):
        init_params = signature(SearchCV).parameters
        extra_params = (
            {"min_resources": "smallest"} if "min_resources" in init_params else {}
        )
        search_cv = SearchCV(
            make_pipeline(PCA(), Estimator()), param_grid, cv=2, **extra_params
        ).set_params(error_score="raise")
        set_random_state(search_cv)
        yield search_cv


@parametrize_with_checks(list(_generate_search_cv_instances()))
def test_search_cv(estimator, check, request):
    # Common tests for SearchCV instances
    # We have a separate test because those meta-estimators can accept a
    # wide range of base estimators (classifiers, regressors, pipelines)
    with ignore_warnings(
        category=(
            FutureWarning,
            ConvergenceWarning,
            UserWarning,
            FitFailedWarning,
        )
    ):
        check(estimator)


@pytest.mark.parametrize(
    "estimator", _tested_estimators(), ids=_get_check_estimator_ids
)
def test_valid_tag_types(estimator):
    """Check that estimator tags are valid."""
    tags = _safe_tags(estimator)

    for name, tag in tags.items():
        correct_tags = type(_DEFAULT_TAGS[name])
        if name == "_xfail_checks":
            # _xfail_checks can be a dictionary
            correct_tags = (correct_tags, dict)
        assert isinstance(tag, correct_tags)


@pytest.mark.parametrize(
    "estimator", _tested_estimators(), ids=_get_check_estimator_ids
)
def test_check_n_features_in_after_fitting(estimator):
    _set_checking_parameters(estimator)
    check_n_features_in_after_fitting(estimator.__class__.__name__, estimator)


def _estimators_that_predict_in_fit():
    for estimator in _tested_estimators():
        est_params = set(estimator.get_params())
        if "oob_score" in est_params:
            yield estimator.set_params(oob_score=True, bootstrap=True)
        elif "early_stopping" in est_params:
            est = estimator.set_params(early_stopping=True, n_iter_no_change=1)
            if est.__class__.__name__ in {"MLPClassifier", "MLPRegressor"}:
                # TODO: FIX MLP to not check validation set during MLP
                yield pytest.param(
                    est, marks=pytest.mark.xfail(msg="MLP still validates in fit")
                )
            else:
                yield est
        elif "n_iter_no_change" in est_params:
            yield estimator.set_params(n_iter_no_change=1)


# NOTE: When running `check_dataframe_column_names_consistency` on a meta-estimator that
# delegates validation to a base estimator, the check is testing that the base estimator
# is checking for column name consistency.
column_name_estimators = list(
    chain(
        _tested_estimators(),
        [make_pipeline(LogisticRegression(C=1))],
        list(_generate_search_cv_instances()),
        _estimators_that_predict_in_fit(),
    )
)


@pytest.mark.parametrize(
    "estimator", column_name_estimators, ids=_get_check_estimator_ids
)
def test_pandas_column_name_consistency(estimator):
    _set_checking_parameters(estimator)
    with ignore_warnings(category=(FutureWarning)):
        with warnings.catch_warnings(record=True) as record:
            check_dataframe_column_names_consistency(
                estimator.__class__.__name__, estimator
            )
        for warning in record:
            assert "was fitted without feature names" not in str(warning.message)


# TODO: As more modules support get_feature_names_out they should be removed
# from this list to be tested
GET_FEATURES_OUT_MODULES_TO_IGNORE = [
    "ensemble",
    "kernel_approximation",
]


def _include_in_get_feature_names_out_check(transformer):
    if hasattr(transformer, "get_feature_names_out"):
        return True
    module = transformer.__module__.split(".")[1]
    return module not in GET_FEATURES_OUT_MODULES_TO_IGNORE


GET_FEATURES_OUT_ESTIMATORS = [
    est
    for est in _tested_estimators("transformer")
    if _include_in_get_feature_names_out_check(est)
]


@pytest.mark.parametrize(
    "transformer", GET_FEATURES_OUT_ESTIMATORS, ids=_get_check_estimator_ids
)
def test_transformers_get_feature_names_out(transformer):
    _set_checking_parameters(transformer)

    with ignore_warnings(category=(FutureWarning)):
        check_transformer_get_feature_names_out(
            transformer.__class__.__name__, transformer
        )
        check_transformer_get_feature_names_out_pandas(
            transformer.__class__.__name__, transformer
        )


VALIDATE_ESTIMATOR_INIT = [
    "SGDOneClassSVM",
]
VALIDATE_ESTIMATOR_INIT = set(VALIDATE_ESTIMATOR_INIT)


@pytest.mark.parametrize(
    "Estimator",
    [est for name, est in all_estimators() if name not in VALIDATE_ESTIMATOR_INIT],
)
def test_estimators_do_not_raise_errors_in_init_or_set_params(Estimator):
    """Check that init or set_param does not raise errors."""

    # Remove parameters with **kwargs by filtering out Parameter.VAR_KEYWORD
    # TODO: Remove in 1.2 when **kwargs is removed in RadiusNeighborsClassifier
    params = [
        name
        for name, param in signature(Estimator).parameters.items()
        if param.kind != Parameter.VAR_KEYWORD
    ]

    smoke_test_values = [-1, 3.0, "helloworld", np.array([1.0, 4.0]), [1], {}, []]
    for value in smoke_test_values:
        new_params = {key: value for key in params}

        # Does not raise
        est = Estimator(**new_params)

        # Also do does not raise
        est.set_params(**new_params)


PARAM_VALIDATION_ESTIMATORS_TO_IGNORE = [
    "AdditiveChi2Sampler",
    "BayesianRidge",
    "CalibratedClassifierCV",
    "ClassifierChain",
    "DictionaryLearning",
    "FeatureHasher",
    "FunctionTransformer",
    "GenericUnivariateSelect",
    "HashingVectorizer",
    "Isomap",
    "IterativeImputer",
    "LabelPropagation",
    "LabelSpreading",
    "Lars",
    "LarsCV",
    "LassoLars",
    "LassoLarsCV",
    "LassoLarsIC",
    "LatentDirichletAllocation",
    "LedoitWolf",
    "MiniBatchDictionaryLearning",
    "MultiTaskElasticNet",
    "MultiTaskLasso",
    "NeighborhoodComponentsAnalysis",
    "Nystroem",
    "OAS",
    "OPTICS",
    "OneVsOneClassifier",
    "OneVsRestClassifier",
    "PatchExtractor",
    "PolynomialCountSketch",
    "PolynomialFeatures",
    "QuadraticDiscriminantAnalysis",
    "RANSACRegressor",
    "RBFSampler",
    "RFE",
    "RFECV",
    "RegressorChain",
    "RidgeCV",
    "RidgeClassifierCV",
    "SelectFdr",
    "SelectFpr",
    "SelectFromModel",
    "SelectFwe",
    "SelectKBest",
    "SelectPercentile",
<<<<<<< HEAD
    "ShrunkCovariance",
=======
    "SequentialFeatureSelector",
>>>>>>> 41ffd791
    "SimpleImputer",
    "SkewedChi2Sampler",
    "SpectralBiclustering",
    "SpectralCoclustering",
    "SpectralEmbedding",
    "SplineTransformer",
    "TransformedTargetRegressor",
]


@pytest.mark.parametrize(
    "estimator", _tested_estimators(), ids=_get_check_estimator_ids
)
def test_check_param_validation(estimator):
    name = estimator.__class__.__name__
    if name in PARAM_VALIDATION_ESTIMATORS_TO_IGNORE:
        pytest.skip(
            f"Skipping check_param_validation for {name}: Does not use the "
            "appropriate API for parameter validation yet."
        )
    _set_checking_parameters(estimator)
    check_param_validation(name, estimator)


# TODO: remove this filter in 1.2
@pytest.mark.filterwarnings("ignore::FutureWarning:sklearn")
@pytest.mark.parametrize(
    "Estimator",
    [
        AffinityPropagation,
        Birch,
        MeanShift,
        KNeighborsClassifier,
        KNeighborsRegressor,
        RadiusNeighborsClassifier,
        RadiusNeighborsRegressor,
        LabelPropagation,
        LabelSpreading,
        OPTICS,
        SpectralClustering,
        LocalOutlierFactor,
        LocallyLinearEmbedding,
        Isomap,
        TSNE,
    ],
)
def test_f_contiguous_array_estimator(Estimator):
    # Non-regression test for:
    # https://github.com/scikit-learn/scikit-learn/issues/23988
    # https://github.com/scikit-learn/scikit-learn/issues/24013

    X, _ = make_blobs(n_samples=80, n_features=4, random_state=0)
    X = np.asfortranarray(X)
    y = np.round(X[:, 0])

    est = Estimator()
    est.fit(X, y)

    if hasattr(est, "transform"):
        est.transform(X)

    if hasattr(est, "predict"):
        est.predict(X)<|MERGE_RESOLUTION|>--- conflicted
+++ resolved
@@ -510,11 +510,6 @@
     "SelectFwe",
     "SelectKBest",
     "SelectPercentile",
-<<<<<<< HEAD
-    "ShrunkCovariance",
-=======
-    "SequentialFeatureSelector",
->>>>>>> 41ffd791
     "SimpleImputer",
     "SkewedChi2Sampler",
     "SpectralBiclustering",
