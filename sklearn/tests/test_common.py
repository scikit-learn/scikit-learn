--- conflicted
+++ resolved
@@ -465,15 +465,6 @@
 
 PARAM_VALIDATION_ESTIMATORS_TO_IGNORE = [
     "DictionaryLearning",
-<<<<<<< HEAD
-    "Isomap",
-    "IterativeImputer",
-    "LabelPropagation",
-    "LabelSpreading",
-    "LatentDirichletAllocation",
-=======
-    "HashingVectorizer",
->>>>>>> 517023bb
     "MiniBatchDictionaryLearning",
     "MultiTaskElasticNet",
     "MultiTaskLasso",
