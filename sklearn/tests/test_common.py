"""
General tests for all estimators in sklearn.
"""

# Authors: Andreas Mueller <amueller@ais.uni-bonn.de>
#          Gael Varoquaux gael.varoquaux@normalesup.org
# License: BSD 3 clause

import os
import warnings
import sys
import re
import pkgutil
from inspect import isgenerator, signature, Parameter
from itertools import product, chain
from functools import partial

import pytest
import numpy as np

from sklearn.cluster import (
    AffinityPropagation,
    Birch,
    MeanShift,
    OPTICS,
    SpectralClustering,
)
from sklearn.datasets import make_blobs
from sklearn.manifold import Isomap, TSNE, LocallyLinearEmbedding
from sklearn.neighbors import (
    LocalOutlierFactor,
    KNeighborsClassifier,
    KNeighborsRegressor,
    RadiusNeighborsClassifier,
    RadiusNeighborsRegressor,
)
from sklearn.semi_supervised import LabelPropagation, LabelSpreading

from sklearn.utils import all_estimators
from sklearn.utils._testing import ignore_warnings
from sklearn.exceptions import ConvergenceWarning
from sklearn.exceptions import FitFailedWarning
from sklearn.utils.estimator_checks import check_estimator

import sklearn

from sklearn.decomposition import PCA
from sklearn.linear_model._base import LinearClassifierMixin
from sklearn.linear_model import LogisticRegression
from sklearn.linear_model import Ridge
from sklearn.model_selection import GridSearchCV
from sklearn.model_selection import RandomizedSearchCV
from sklearn.experimental import enable_halving_search_cv  # noqa
from sklearn.model_selection import HalvingGridSearchCV
from sklearn.model_selection import HalvingRandomSearchCV
from sklearn.pipeline import make_pipeline

from sklearn.utils import IS_PYPY
from sklearn.utils._tags import _DEFAULT_TAGS, _safe_tags
from sklearn.utils._testing import (
    SkipTest,
    set_random_state,
)
from sklearn.utils.estimator_checks import (
    _construct_instance,
    _set_checking_parameters,
    _get_check_estimator_ids,
    check_class_weight_balanced_linear_classifier,
    parametrize_with_checks,
    check_dataframe_column_names_consistency,
    check_n_features_in_after_fitting,
    check_param_validation,
    check_transformer_get_feature_names_out,
    check_transformer_get_feature_names_out_pandas,
)


def test_all_estimator_no_base_class():
    # test that all_estimators doesn't find abstract classes.
    for name, Estimator in all_estimators():
        msg = (
            "Base estimators such as {0} should not be included in all_estimators"
        ).format(name)
        assert not name.lower().startswith("base"), msg


def _sample_func(x, y=1):
    pass


@pytest.mark.parametrize(
    "val, expected",
    [
        (partial(_sample_func, y=1), "_sample_func(y=1)"),
        (_sample_func, "_sample_func"),
        (partial(_sample_func, "world"), "_sample_func"),
        (LogisticRegression(C=2.0), "LogisticRegression(C=2.0)"),
        (
            LogisticRegression(
                random_state=1,
                solver="newton-cg",
                class_weight="balanced",
                warm_start=True,
            ),
            "LogisticRegression(class_weight='balanced',random_state=1,"
            "solver='newton-cg',warm_start=True)",
        ),
    ],
)
def test_get_check_estimator_ids(val, expected):
    assert _get_check_estimator_ids(val) == expected


def _tested_estimators(type_filter=None):
    for name, Estimator in all_estimators(type_filter=type_filter):
        try:
            estimator = _construct_instance(Estimator)
        except SkipTest:
            continue

        yield estimator


@parametrize_with_checks(list(_tested_estimators()))
def test_estimators(estimator, check, request):
    # Common tests for estimator instances
    with ignore_warnings(category=(FutureWarning, ConvergenceWarning, UserWarning)):
        _set_checking_parameters(estimator)
        check(estimator)


def test_check_estimator_generate_only():
    all_instance_gen_checks = check_estimator(LogisticRegression(), generate_only=True)
    assert isgenerator(all_instance_gen_checks)


def test_configure():
    # Smoke test the 'configure' step of setup, this tests all the
    # 'configure' functions in the setup.pys in scikit-learn
    # This test requires Cython which is not necessarily there when running
    # the tests of an installed version of scikit-learn or when scikit-learn
    # is installed in editable mode by pip build isolation enabled.
    pytest.importorskip("Cython")
    cwd = os.getcwd()
    setup_path = os.path.abspath(os.path.join(sklearn.__path__[0], ".."))
    setup_filename = os.path.join(setup_path, "setup.py")
    if not os.path.exists(setup_filename):
        pytest.skip("setup.py not available")
    # XXX unreached code as of v0.22
    try:
        os.chdir(setup_path)
        old_argv = sys.argv
        sys.argv = ["setup.py", "config"]

        with warnings.catch_warnings():
            # The configuration spits out warnings when not finding
            # Blas/Atlas development headers
            warnings.simplefilter("ignore", UserWarning)
            with open("setup.py") as f:
                exec(f.read(), dict(__name__="__main__"))
    finally:
        sys.argv = old_argv
        os.chdir(cwd)


def _tested_linear_classifiers():
    classifiers = all_estimators(type_filter="classifier")

    with warnings.catch_warnings(record=True):
        for name, clazz in classifiers:
            required_parameters = getattr(clazz, "_required_parameters", [])
            if len(required_parameters):
                # FIXME
                continue

            if "class_weight" in clazz().get_params().keys() and issubclass(
                clazz, LinearClassifierMixin
            ):
                yield name, clazz


@pytest.mark.parametrize("name, Classifier", _tested_linear_classifiers())
def test_class_weight_balanced_linear_classifiers(name, Classifier):
    check_class_weight_balanced_linear_classifier(name, Classifier)


@ignore_warnings
def test_import_all_consistency():
    # Smoke test to check that any name in a __all__ list is actually defined
    # in the namespace of the module or package.
    pkgs = pkgutil.walk_packages(
        path=sklearn.__path__, prefix="sklearn.", onerror=lambda _: None
    )
    submods = [modname for _, modname, _ in pkgs]
    for modname in submods + ["sklearn"]:
        if ".tests." in modname:
            continue
        if IS_PYPY and (
            "_svmlight_format_io" in modname
            or "feature_extraction._hashing_fast" in modname
        ):
            continue
        package = __import__(modname, fromlist="dummy")
        for name in getattr(package, "__all__", ()):
            assert hasattr(package, name), "Module '{0}' has no attribute '{1}'".format(
                modname, name
            )


def test_root_import_all_completeness():
    EXCEPTIONS = ("utils", "tests", "base", "setup", "conftest")
    for _, modname, _ in pkgutil.walk_packages(
        path=sklearn.__path__, onerror=lambda _: None
    ):
        if "." in modname or modname.startswith("_") or modname in EXCEPTIONS:
            continue
        assert modname in sklearn.__all__


def test_all_tests_are_importable():
    # Ensure that for each contentful subpackage, there is a test directory
    # within it that is also a subpackage (i.e. a directory with __init__.py)

    HAS_TESTS_EXCEPTIONS = re.compile(
        r"""(?x)
                                      \.externals(\.|$)|
                                      \.tests(\.|$)|
                                      \._
                                      """
    )
    resource_modules = {
        "sklearn.datasets.data",
        "sklearn.datasets.descr",
        "sklearn.datasets.images",
    }
    lookup = {
        name: ispkg
        for _, name, ispkg in pkgutil.walk_packages(sklearn.__path__, prefix="sklearn.")
    }
    missing_tests = [
        name
        for name, ispkg in lookup.items()
        if ispkg
        and name not in resource_modules
        and not HAS_TESTS_EXCEPTIONS.search(name)
        and name + ".tests" not in lookup
    ]
    assert missing_tests == [], (
        "{0} do not have `tests` subpackages. "
        "Perhaps they require "
        "__init__.py or an add_subpackage directive "
        "in the parent "
        "setup.py".format(missing_tests)
    )


def test_class_support_removed():
    # Make sure passing classes to check_estimator or parametrize_with_checks
    # raises an error

    msg = "Passing a class was deprecated.* isn't supported anymore"
    with pytest.raises(TypeError, match=msg):
        check_estimator(LogisticRegression)

    with pytest.raises(TypeError, match=msg):
        parametrize_with_checks([LogisticRegression])


def _generate_search_cv_instances():
    for SearchCV, (Estimator, param_grid) in product(
        [
            GridSearchCV,
            HalvingGridSearchCV,
            RandomizedSearchCV,
            HalvingGridSearchCV,
        ],
        [
            (Ridge, {"alpha": [0.1, 1.0]}),
            (LogisticRegression, {"C": [0.1, 1.0]}),
        ],
    ):
        init_params = signature(SearchCV).parameters
        extra_params = (
            {"min_resources": "smallest"} if "min_resources" in init_params else {}
        )
        search_cv = SearchCV(Estimator(), param_grid, cv=2, **extra_params)
        set_random_state(search_cv)
        yield search_cv

    for SearchCV, (Estimator, param_grid) in product(
        [
            GridSearchCV,
            HalvingGridSearchCV,
            RandomizedSearchCV,
            HalvingRandomSearchCV,
        ],
        [
            (Ridge, {"ridge__alpha": [0.1, 1.0]}),
            (LogisticRegression, {"logisticregression__C": [0.1, 1.0]}),
        ],
    ):
        init_params = signature(SearchCV).parameters
        extra_params = (
            {"min_resources": "smallest"} if "min_resources" in init_params else {}
        )
        search_cv = SearchCV(
            make_pipeline(PCA(), Estimator()), param_grid, cv=2, **extra_params
        ).set_params(error_score="raise")
        set_random_state(search_cv)
        yield search_cv


@parametrize_with_checks(list(_generate_search_cv_instances()))
def test_search_cv(estimator, check, request):
    # Common tests for SearchCV instances
    # We have a separate test because those meta-estimators can accept a
    # wide range of base estimators (classifiers, regressors, pipelines)
    with ignore_warnings(
        category=(
            FutureWarning,
            ConvergenceWarning,
            UserWarning,
            FitFailedWarning,
        )
    ):
        check(estimator)


@pytest.mark.parametrize(
    "estimator", _tested_estimators(), ids=_get_check_estimator_ids
)
def test_valid_tag_types(estimator):
    """Check that estimator tags are valid."""
    tags = _safe_tags(estimator)

    for name, tag in tags.items():
        correct_tags = type(_DEFAULT_TAGS[name])
        if name == "_xfail_checks":
            # _xfail_checks can be a dictionary
            correct_tags = (correct_tags, dict)
        assert isinstance(tag, correct_tags)


@pytest.mark.parametrize(
    "estimator", _tested_estimators(), ids=_get_check_estimator_ids
)
def test_check_n_features_in_after_fitting(estimator):
    _set_checking_parameters(estimator)
    check_n_features_in_after_fitting(estimator.__class__.__name__, estimator)


def _estimators_that_predict_in_fit():
    for estimator in _tested_estimators():
        est_params = set(estimator.get_params())
        if "oob_score" in est_params:
            yield estimator.set_params(oob_score=True, bootstrap=True)
        elif "early_stopping" in est_params:
            est = estimator.set_params(early_stopping=True, n_iter_no_change=1)
            if est.__class__.__name__ in {"MLPClassifier", "MLPRegressor"}:
                # TODO: FIX MLP to not check validation set during MLP
                yield pytest.param(
                    est, marks=pytest.mark.xfail(msg="MLP still validates in fit")
                )
            else:
                yield est
        elif "n_iter_no_change" in est_params:
            yield estimator.set_params(n_iter_no_change=1)


# NOTE: When running `check_dataframe_column_names_consistency` on a meta-estimator that
# delegates validation to a base estimator, the check is testing that the base estimator
# is checking for column name consistency.
column_name_estimators = list(
    chain(
        _tested_estimators(),
        [make_pipeline(LogisticRegression(C=1))],
        list(_generate_search_cv_instances()),
        _estimators_that_predict_in_fit(),
    )
)


@pytest.mark.parametrize(
    "estimator", column_name_estimators, ids=_get_check_estimator_ids
)
def test_pandas_column_name_consistency(estimator):
    _set_checking_parameters(estimator)
    with ignore_warnings(category=(FutureWarning)):
        with warnings.catch_warnings(record=True) as record:
            check_dataframe_column_names_consistency(
                estimator.__class__.__name__, estimator
            )
        for warning in record:
            assert "was fitted without feature names" not in str(warning.message)


# TODO: As more modules support get_feature_names_out they should be removed
# from this list to be tested
GET_FEATURES_OUT_MODULES_TO_IGNORE = [
    "ensemble",
    "kernel_approximation",
]


def _include_in_get_feature_names_out_check(transformer):
    if hasattr(transformer, "get_feature_names_out"):
        return True
    module = transformer.__module__.split(".")[1]
    return module not in GET_FEATURES_OUT_MODULES_TO_IGNORE


GET_FEATURES_OUT_ESTIMATORS = [
    est
    for est in _tested_estimators("transformer")
    if _include_in_get_feature_names_out_check(est)
]


@pytest.mark.parametrize(
    "transformer", GET_FEATURES_OUT_ESTIMATORS, ids=_get_check_estimator_ids
)
def test_transformers_get_feature_names_out(transformer):
    _set_checking_parameters(transformer)

    with ignore_warnings(category=(FutureWarning)):
        check_transformer_get_feature_names_out(
            transformer.__class__.__name__, transformer
        )
        check_transformer_get_feature_names_out_pandas(
            transformer.__class__.__name__, transformer
        )


VALIDATE_ESTIMATOR_INIT = [
    "SGDOneClassSVM",
]
VALIDATE_ESTIMATOR_INIT = set(VALIDATE_ESTIMATOR_INIT)


@pytest.mark.parametrize(
    "Estimator",
    [est for name, est in all_estimators() if name not in VALIDATE_ESTIMATOR_INIT],
)
def test_estimators_do_not_raise_errors_in_init_or_set_params(Estimator):
    """Check that init or set_param does not raise errors."""

    # Remove parameters with **kwargs by filtering out Parameter.VAR_KEYWORD
    # TODO: Remove in 1.2 when **kwargs is removed in RadiusNeighborsClassifier
    params = [
        name
        for name, param in signature(Estimator).parameters.items()
        if param.kind != Parameter.VAR_KEYWORD
    ]

    smoke_test_values = [-1, 3.0, "helloworld", np.array([1.0, 4.0]), [1], {}, []]
    for value in smoke_test_values:
        new_params = {key: value for key in params}

        # Does not raise
        est = Estimator(**new_params)

        # Also do does not raise
        est.set_params(**new_params)


PARAM_VALIDATION_ESTIMATORS_TO_IGNORE = [
    "CalibratedClassifierCV",
    "ClassifierChain",
    "DictionaryLearning",
    "HashingVectorizer",
    "Isomap",
    "IterativeImputer",
    "LabelPropagation",
    "LabelSpreading",
<<<<<<< HEAD
    "Lars",
    "LarsCV",
    "LassoLars",
    "LassoLarsCV",
    "LassoLarsIC",
    "LedoitWolf",
=======
    "LatentDirichletAllocation",
>>>>>>> b85f799d
    "MiniBatchDictionaryLearning",
    "MultiTaskElasticNet",
    "MultiTaskLasso",
    "NeighborhoodComponentsAnalysis",
    "Nystroem",
    "OAS",
    "OPTICS",
    "OneVsOneClassifier",
    "OneVsRestClassifier",
    "PatchExtractor",
    "PolynomialCountSketch",
    "RANSACRegressor",
    "RBFSampler",
    "RegressorChain",
    "RidgeCV",
    "RidgeClassifierCV",
    "SelectFromModel",
    "SpectralBiclustering",
    "SpectralCoclustering",
    "SpectralEmbedding",
]


@pytest.mark.parametrize(
    "estimator", _tested_estimators(), ids=_get_check_estimator_ids
)
def test_check_param_validation(estimator):
    name = estimator.__class__.__name__
    if name in PARAM_VALIDATION_ESTIMATORS_TO_IGNORE:
        pytest.skip(
            f"Skipping check_param_validation for {name}: Does not use the "
            "appropriate API for parameter validation yet."
        )
    _set_checking_parameters(estimator)
    check_param_validation(name, estimator)


# TODO: remove this filter in 1.2
@pytest.mark.filterwarnings("ignore::FutureWarning:sklearn")
@pytest.mark.parametrize(
    "Estimator",
    [
        AffinityPropagation,
        Birch,
        MeanShift,
        KNeighborsClassifier,
        KNeighborsRegressor,
        RadiusNeighborsClassifier,
        RadiusNeighborsRegressor,
        LabelPropagation,
        LabelSpreading,
        OPTICS,
        SpectralClustering,
        LocalOutlierFactor,
        LocallyLinearEmbedding,
        Isomap,
        TSNE,
    ],
)
def test_f_contiguous_array_estimator(Estimator):
    # Non-regression test for:
    # https://github.com/scikit-learn/scikit-learn/issues/23988
    # https://github.com/scikit-learn/scikit-learn/issues/24013

    X, _ = make_blobs(n_samples=80, n_features=4, random_state=0)
    X = np.asfortranarray(X)
    y = np.round(X[:, 0])

    est = Estimator()
    est.fit(X, y)

    if hasattr(est, "transform"):
        est.transform(X)

    if hasattr(est, "predict"):
        est.predict(X)<|MERGE_RESOLUTION|>--- conflicted
+++ resolved
@@ -472,16 +472,6 @@
     "IterativeImputer",
     "LabelPropagation",
     "LabelSpreading",
-<<<<<<< HEAD
-    "Lars",
-    "LarsCV",
-    "LassoLars",
-    "LassoLarsCV",
-    "LassoLarsIC",
-    "LedoitWolf",
-=======
-    "LatentDirichletAllocation",
->>>>>>> b85f799d
     "MiniBatchDictionaryLearning",
     "MultiTaskElasticNet",
     "MultiTaskLasso",
