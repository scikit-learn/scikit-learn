--- conflicted
+++ resolved
@@ -309,21 +309,6 @@
         yield check_class_weight_auto_linear_classifier, name, Classifier
 
 
-<<<<<<< HEAD
-def test_estimators_overwrite_params():
-    # test whether any classifier overwrites his init parameters during fit
-    for est_type in ["classifier", "regressor", "transformer"]:
-        estimators = all_estimators(type_filter=est_type)
-        for name, Estimator in estimators:
-            if (name not in ['CCA', '_CCA', 'PLSCanonical', 'PLSRegression',
-                             'PLSSVD', 'GaussianProcess']):
-                # FIXME!
-                # in particular GaussianProcess!
-                yield check_estimators_overwrite_params, name, Estimator
-
-
-=======
->>>>>>> acc1ac27
 @ignore_warnings
 def test_import_all_consistency():
     # Smoke test to check that any name in a __all__ list is actually defined
@@ -349,32 +334,6 @@
         if '.' in modname or modname.startswith('_') or modname in EXCEPTIONS:
             continue
         assert_in(modname, sklearn.__all__)
-<<<<<<< HEAD
-
-
-def test_sparsify_estimators():
-    #Test if predict with sparsified estimators works.
-    #Tests regression, binary classification, and multi-class classification.
-    estimators = all_estimators()
-
-    # test regression and binary classification
-    for name, Estimator in estimators:
-        try:
-            Estimator.sparsify
-            yield check_sparsify_binary_classifier, name, Estimator
-        except:
-            pass
-
-    # test multiclass classification
-    classifiers = all_estimators(type_filter='classifier')
-    for name, Classifier in classifiers:
-        try:
-            Classifier.sparsify
-            yield check_sparsify_multiclass_classifier, name, Classifier
-        except:
-            pass
-=======
->>>>>>> acc1ac27
 
 
 def test_non_transformer_estimators_n_iter():
