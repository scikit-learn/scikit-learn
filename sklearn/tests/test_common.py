--- conflicted
+++ resolved
@@ -467,11 +467,6 @@
     "CalibratedClassifierCV",
     "ClassifierChain",
     "DictionaryLearning",
-<<<<<<< HEAD
-    "FeatureHasher",
-=======
-    "FunctionTransformer",
->>>>>>> c7073c55
     "HashingVectorizer",
     "Isomap",
     "IterativeImputer",
