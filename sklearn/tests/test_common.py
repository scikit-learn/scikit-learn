"""
General tests for all estimators in sklearn.
"""

# Authors: Andreas Mueller <amueller@ais.uni-bonn.de>
#          Gael Varoquaux gael.varoquaux@normalesup.org
# License: BSD 3 clause

import os
import warnings
import sys
import re
import pkgutil
from inspect import isgenerator, signature, Parameter
from itertools import product, chain
from functools import partial

import pytest
import numpy as np

from sklearn.cluster import (
    AffinityPropagation,
    Birch,
    MeanShift,
    OPTICS,
    SpectralClustering,
)
from sklearn.datasets import make_blobs
from sklearn.manifold import Isomap, TSNE, LocallyLinearEmbedding
from sklearn.neighbors import (
    LocalOutlierFactor,
    KNeighborsClassifier,
    KNeighborsRegressor,
    RadiusNeighborsClassifier,
    RadiusNeighborsRegressor,
)
from sklearn.semi_supervised import LabelPropagation, LabelSpreading

from sklearn.utils import all_estimators
from sklearn.utils._testing import ignore_warnings
from sklearn.exceptions import ConvergenceWarning
from sklearn.exceptions import FitFailedWarning
from sklearn.utils.estimator_checks import check_estimator

import sklearn

from sklearn.decomposition import PCA
from sklearn.linear_model._base import LinearClassifierMixin
from sklearn.linear_model import LogisticRegression
from sklearn.linear_model import Ridge
from sklearn.model_selection import GridSearchCV
from sklearn.model_selection import RandomizedSearchCV
from sklearn.experimental import enable_halving_search_cv  # noqa
from sklearn.model_selection import HalvingGridSearchCV
from sklearn.model_selection import HalvingRandomSearchCV
from sklearn.pipeline import make_pipeline

from sklearn.utils import IS_PYPY
from sklearn.utils._tags import _DEFAULT_TAGS, _safe_tags
from sklearn.utils._testing import (
    SkipTest,
    set_random_state,
)
from sklearn.utils.estimator_checks import (
    _construct_instance,
    _set_checking_parameters,
    _get_check_estimator_ids,
    check_class_weight_balanced_linear_classifier,
    parametrize_with_checks,
    check_dataframe_column_names_consistency,
    check_n_features_in_after_fitting,
    check_param_validation,
    check_transformer_get_feature_names_out,
    check_transformer_get_feature_names_out_pandas,
)


def test_all_estimator_no_base_class():
    # test that all_estimators doesn't find abstract classes.
    for name, Estimator in all_estimators():
        msg = (
            "Base estimators such as {0} should not be included in all_estimators"
        ).format(name)
        assert not name.lower().startswith("base"), msg


def _sample_func(x, y=1):
    pass


@pytest.mark.parametrize(
    "val, expected",
    [
        (partial(_sample_func, y=1), "_sample_func(y=1)"),
        (_sample_func, "_sample_func"),
        (partial(_sample_func, "world"), "_sample_func"),
        (LogisticRegression(C=2.0), "LogisticRegression(C=2.0)"),
        (
            LogisticRegression(
                random_state=1,
                solver="newton-cg",
                class_weight="balanced",
                warm_start=True,
            ),
            "LogisticRegression(class_weight='balanced',random_state=1,"
            "solver='newton-cg',warm_start=True)",
        ),
    ],
)
def test_get_check_estimator_ids(val, expected):
    assert _get_check_estimator_ids(val) == expected


def _tested_estimators(type_filter=None):
    for name, Estimator in all_estimators(type_filter=type_filter):
        try:
            estimator = _construct_instance(Estimator)
        except SkipTest:
            continue

        yield estimator


@parametrize_with_checks(list(_tested_estimators()))
def test_estimators(estimator, check, request):
    # Common tests for estimator instances
    with ignore_warnings(category=(FutureWarning, ConvergenceWarning, UserWarning)):
        _set_checking_parameters(estimator)
        check(estimator)


def test_check_estimator_generate_only():
    all_instance_gen_checks = check_estimator(LogisticRegression(), generate_only=True)
    assert isgenerator(all_instance_gen_checks)


def test_configure():
    # Smoke test the 'configure' step of setup, this tests all the
    # 'configure' functions in the setup.pys in scikit-learn
    # This test requires Cython which is not necessarily there when running
    # the tests of an installed version of scikit-learn or when scikit-learn
    # is installed in editable mode by pip build isolation enabled.
    pytest.importorskip("Cython")
    cwd = os.getcwd()
    setup_path = os.path.abspath(os.path.join(sklearn.__path__[0], ".."))
    setup_filename = os.path.join(setup_path, "setup.py")
    if not os.path.exists(setup_filename):
        pytest.skip("setup.py not available")
    # XXX unreached code as of v0.22
    try:
        os.chdir(setup_path)
        old_argv = sys.argv
        sys.argv = ["setup.py", "config"]

        with warnings.catch_warnings():
            # The configuration spits out warnings when not finding
            # Blas/Atlas development headers
            warnings.simplefilter("ignore", UserWarning)
            with open("setup.py") as f:
                exec(f.read(), dict(__name__="__main__"))
    finally:
        sys.argv = old_argv
        os.chdir(cwd)


def _tested_linear_classifiers():
    classifiers = all_estimators(type_filter="classifier")

    with warnings.catch_warnings(record=True):
        for name, clazz in classifiers:
            required_parameters = getattr(clazz, "_required_parameters", [])
            if len(required_parameters):
                # FIXME
                continue

            if "class_weight" in clazz().get_params().keys() and issubclass(
                clazz, LinearClassifierMixin
            ):
                yield name, clazz


@pytest.mark.parametrize("name, Classifier", _tested_linear_classifiers())
def test_class_weight_balanced_linear_classifiers(name, Classifier):
    check_class_weight_balanced_linear_classifier(name, Classifier)


@ignore_warnings
def test_import_all_consistency():
    # Smoke test to check that any name in a __all__ list is actually defined
    # in the namespace of the module or package.
    pkgs = pkgutil.walk_packages(
        path=sklearn.__path__, prefix="sklearn.", onerror=lambda _: None
    )
    submods = [modname for _, modname, _ in pkgs]
    for modname in submods + ["sklearn"]:
        if ".tests." in modname:
            continue
        if IS_PYPY and (
            "_svmlight_format_io" in modname
            or "feature_extraction._hashing_fast" in modname
        ):
            continue
        package = __import__(modname, fromlist="dummy")
        for name in getattr(package, "__all__", ()):
            assert hasattr(package, name), "Module '{0}' has no attribute '{1}'".format(
                modname, name
            )


def test_root_import_all_completeness():
    EXCEPTIONS = ("utils", "tests", "base", "setup", "conftest")
    for _, modname, _ in pkgutil.walk_packages(
        path=sklearn.__path__, onerror=lambda _: None
    ):
        if "." in modname or modname.startswith("_") or modname in EXCEPTIONS:
            continue
        assert modname in sklearn.__all__


def test_all_tests_are_importable():
    # Ensure that for each contentful subpackage, there is a test directory
    # within it that is also a subpackage (i.e. a directory with __init__.py)

    HAS_TESTS_EXCEPTIONS = re.compile(
        r"""(?x)
                                      \.externals(\.|$)|
                                      \.tests(\.|$)|
                                      \._
                                      """
    )
    resource_modules = {
        "sklearn.datasets.data",
        "sklearn.datasets.descr",
        "sklearn.datasets.images",
    }
    lookup = {
        name: ispkg
        for _, name, ispkg in pkgutil.walk_packages(sklearn.__path__, prefix="sklearn.")
    }
    missing_tests = [
        name
        for name, ispkg in lookup.items()
        if ispkg
        and name not in resource_modules
        and not HAS_TESTS_EXCEPTIONS.search(name)
        and name + ".tests" not in lookup
    ]
    assert missing_tests == [], (
        "{0} do not have `tests` subpackages. "
        "Perhaps they require "
        "__init__.py or an add_subpackage directive "
        "in the parent "
        "setup.py".format(missing_tests)
    )


def test_class_support_removed():
    # Make sure passing classes to check_estimator or parametrize_with_checks
    # raises an error

    msg = "Passing a class was deprecated.* isn't supported anymore"
    with pytest.raises(TypeError, match=msg):
        check_estimator(LogisticRegression)

    with pytest.raises(TypeError, match=msg):
        parametrize_with_checks([LogisticRegression])


def _generate_search_cv_instances():
    for SearchCV, (Estimator, param_grid) in product(
        [
            GridSearchCV,
            HalvingGridSearchCV,
            RandomizedSearchCV,
            HalvingGridSearchCV,
        ],
        [
            (Ridge, {"alpha": [0.1, 1.0]}),
            (LogisticRegression, {"C": [0.1, 1.0]}),
        ],
    ):
        init_params = signature(SearchCV).parameters
        extra_params = (
            {"min_resources": "smallest"} if "min_resources" in init_params else {}
        )
        search_cv = SearchCV(Estimator(), param_grid, cv=2, **extra_params)
        set_random_state(search_cv)
        yield search_cv

    for SearchCV, (Estimator, param_grid) in product(
        [
            GridSearchCV,
            HalvingGridSearchCV,
            RandomizedSearchCV,
            HalvingRandomSearchCV,
        ],
        [
            (Ridge, {"ridge__alpha": [0.1, 1.0]}),
            (LogisticRegression, {"logisticregression__C": [0.1, 1.0]}),
        ],
    ):
        init_params = signature(SearchCV).parameters
        extra_params = (
            {"min_resources": "smallest"} if "min_resources" in init_params else {}
        )
        search_cv = SearchCV(
            make_pipeline(PCA(), Estimator()), param_grid, cv=2, **extra_params
        ).set_params(error_score="raise")
        set_random_state(search_cv)
        yield search_cv


@parametrize_with_checks(list(_generate_search_cv_instances()))
def test_search_cv(estimator, check, request):
    # Common tests for SearchCV instances
    # We have a separate test because those meta-estimators can accept a
    # wide range of base estimators (classifiers, regressors, pipelines)
    with ignore_warnings(
        category=(
            FutureWarning,
            ConvergenceWarning,
            UserWarning,
            FitFailedWarning,
        )
    ):
        check(estimator)


@pytest.mark.parametrize(
    "estimator", _tested_estimators(), ids=_get_check_estimator_ids
)
def test_valid_tag_types(estimator):
    """Check that estimator tags are valid."""
    tags = _safe_tags(estimator)

    for name, tag in tags.items():
        correct_tags = type(_DEFAULT_TAGS[name])
        if name == "_xfail_checks":
            # _xfail_checks can be a dictionary
            correct_tags = (correct_tags, dict)
        assert isinstance(tag, correct_tags)


@pytest.mark.parametrize(
    "estimator", _tested_estimators(), ids=_get_check_estimator_ids
)
def test_check_n_features_in_after_fitting(estimator):
    _set_checking_parameters(estimator)
    check_n_features_in_after_fitting(estimator.__class__.__name__, estimator)


def _estimators_that_predict_in_fit():
    for estimator in _tested_estimators():
        est_params = set(estimator.get_params())
        if "oob_score" in est_params:
            yield estimator.set_params(oob_score=True, bootstrap=True)
        elif "early_stopping" in est_params:
            est = estimator.set_params(early_stopping=True, n_iter_no_change=1)
            if est.__class__.__name__ in {"MLPClassifier", "MLPRegressor"}:
                # TODO: FIX MLP to not check validation set during MLP
                yield pytest.param(
                    est, marks=pytest.mark.xfail(msg="MLP still validates in fit")
                )
            else:
                yield est
        elif "n_iter_no_change" in est_params:
            yield estimator.set_params(n_iter_no_change=1)


# NOTE: When running `check_dataframe_column_names_consistency` on a meta-estimator that
# delegates validation to a base estimator, the check is testing that the base estimator
# is checking for column name consistency.
column_name_estimators = list(
    chain(
        _tested_estimators(),
        [make_pipeline(LogisticRegression(C=1))],
        list(_generate_search_cv_instances()),
        _estimators_that_predict_in_fit(),
    )
)


@pytest.mark.parametrize(
    "estimator", column_name_estimators, ids=_get_check_estimator_ids
)
def test_pandas_column_name_consistency(estimator):
    _set_checking_parameters(estimator)
    with ignore_warnings(category=(FutureWarning)):
        with warnings.catch_warnings(record=True) as record:
            check_dataframe_column_names_consistency(
                estimator.__class__.__name__, estimator
            )
        for warning in record:
            assert "was fitted without feature names" not in str(warning.message)


# TODO: As more modules support get_feature_names_out they should be removed
# from this list to be tested
GET_FEATURES_OUT_MODULES_TO_IGNORE = [
    "ensemble",
    "kernel_approximation",
]


def _include_in_get_feature_names_out_check(transformer):
    if hasattr(transformer, "get_feature_names_out"):
        return True
    module = transformer.__module__.split(".")[1]
    return module not in GET_FEATURES_OUT_MODULES_TO_IGNORE


GET_FEATURES_OUT_ESTIMATORS = [
    est
    for est in _tested_estimators("transformer")
    if _include_in_get_feature_names_out_check(est)
]


@pytest.mark.parametrize(
    "transformer", GET_FEATURES_OUT_ESTIMATORS, ids=_get_check_estimator_ids
)
def test_transformers_get_feature_names_out(transformer):
    _set_checking_parameters(transformer)

    with ignore_warnings(category=(FutureWarning)):
        check_transformer_get_feature_names_out(
            transformer.__class__.__name__, transformer
        )
        check_transformer_get_feature_names_out_pandas(
            transformer.__class__.__name__, transformer
        )


VALIDATE_ESTIMATOR_INIT = [
    "SGDOneClassSVM",
]
VALIDATE_ESTIMATOR_INIT = set(VALIDATE_ESTIMATOR_INIT)


@pytest.mark.parametrize(
    "Estimator",
    [est for name, est in all_estimators() if name not in VALIDATE_ESTIMATOR_INIT],
)
def test_estimators_do_not_raise_errors_in_init_or_set_params(Estimator):
    """Check that init or set_param does not raise errors."""

    # Remove parameters with **kwargs by filtering out Parameter.VAR_KEYWORD
    # TODO: Remove in 1.2 when **kwargs is removed in RadiusNeighborsClassifier
    params = [
        name
        for name, param in signature(Estimator).parameters.items()
        if param.kind != Parameter.VAR_KEYWORD
    ]

    smoke_test_values = [-1, 3.0, "helloworld", np.array([1.0, 4.0]), [1], {}, []]
    for value in smoke_test_values:
        new_params = {key: value for key in params}

        # Does not raise
        est = Estimator(**new_params)

        # Also do does not raise
        est.set_params(**new_params)


PARAM_VALIDATION_ESTIMATORS_TO_IGNORE = [
    "DictionaryLearning",
    "MiniBatchDictionaryLearning",
<<<<<<< HEAD
    "NeighborhoodComponentsAnalysis",
=======
    "MultiTaskElasticNet",
    "MultiTaskLasso",
>>>>>>> cf6c122c
    "Nystroem",
    "OAS",
    "OPTICS",
    "OneVsOneClassifier",
    "OneVsRestClassifier",
    "PatchExtractor",
    "RANSACRegressor",
    "RidgeCV",
    "RidgeClassifierCV",
]


@pytest.mark.parametrize(
    "estimator", _tested_estimators(), ids=_get_check_estimator_ids
)
def test_check_param_validation(estimator):
    name = estimator.__class__.__name__
    if name in PARAM_VALIDATION_ESTIMATORS_TO_IGNORE:
        pytest.skip(
            f"Skipping check_param_validation for {name}: Does not use the "
            "appropriate API for parameter validation yet."
        )
    _set_checking_parameters(estimator)
    check_param_validation(name, estimator)


# TODO: remove this filter in 1.2
@pytest.mark.filterwarnings("ignore::FutureWarning:sklearn")
@pytest.mark.parametrize(
    "Estimator",
    [
        AffinityPropagation,
        Birch,
        MeanShift,
        KNeighborsClassifier,
        KNeighborsRegressor,
        RadiusNeighborsClassifier,
        RadiusNeighborsRegressor,
        LabelPropagation,
        LabelSpreading,
        OPTICS,
        SpectralClustering,
        LocalOutlierFactor,
        LocallyLinearEmbedding,
        Isomap,
        TSNE,
    ],
)
def test_f_contiguous_array_estimator(Estimator):
    # Non-regression test for:
    # https://github.com/scikit-learn/scikit-learn/issues/23988
    # https://github.com/scikit-learn/scikit-learn/issues/24013

    X, _ = make_blobs(n_samples=80, n_features=4, random_state=0)
    X = np.asfortranarray(X)
    y = np.round(X[:, 0])

    est = Estimator()
    est.fit(X, y)

    if hasattr(est, "transform"):
        est.transform(X)

    if hasattr(est, "predict"):
        est.predict(X)<|MERGE_RESOLUTION|>--- conflicted
+++ resolved
@@ -466,12 +466,6 @@
 PARAM_VALIDATION_ESTIMATORS_TO_IGNORE = [
     "DictionaryLearning",
     "MiniBatchDictionaryLearning",
-<<<<<<< HEAD
-    "NeighborhoodComponentsAnalysis",
-=======
-    "MultiTaskElasticNet",
-    "MultiTaskLasso",
->>>>>>> cf6c122c
     "Nystroem",
     "OAS",
     "OPTICS",
