"""
General tests for all estimators in sklearn.
"""

# Authors: Andreas Mueller <amueller@ais.uni-bonn.de>
#          Gael Varoquaux gael.varoquaux@normalesup.org
# License: BSD 3 clause

import os
import warnings
import sys
import re
import pkgutil
from inspect import isgenerator, signature
from itertools import product, chain
from functools import partial

import pytest
import numpy as np

from sklearn.cluster import (
    AffinityPropagation,
    Birch,
    MeanShift,
    OPTICS,
    SpectralClustering,
)
from sklearn.datasets import make_blobs
from sklearn.manifold import Isomap, TSNE, LocallyLinearEmbedding
from sklearn.neighbors import (
    LocalOutlierFactor,
    KNeighborsClassifier,
    KNeighborsRegressor,
    RadiusNeighborsClassifier,
    RadiusNeighborsRegressor,
)
from sklearn.preprocessing import FunctionTransformer
from sklearn.semi_supervised import LabelPropagation, LabelSpreading

from sklearn.utils import all_estimators
from sklearn.utils._testing import ignore_warnings
from sklearn.exceptions import ConvergenceWarning
from sklearn.exceptions import FitFailedWarning
from sklearn.utils.estimator_checks import check_estimator

import sklearn

# make it possible to discover experimental estimators when calling `all_estimators`
from sklearn.experimental import enable_iterative_imputer  # noqa
from sklearn.experimental import enable_halving_search_cv  # noqa

from sklearn.compose import ColumnTransformer
from sklearn.decomposition import PCA
from sklearn.preprocessing import StandardScaler, MinMaxScaler, OneHotEncoder
from sklearn.linear_model._base import LinearClassifierMixin
from sklearn.linear_model import LogisticRegression
from sklearn.linear_model import Ridge
from sklearn.model_selection import GridSearchCV
from sklearn.model_selection import RandomizedSearchCV
from sklearn.model_selection import HalvingGridSearchCV
from sklearn.model_selection import HalvingRandomSearchCV
from sklearn.pipeline import make_pipeline, Pipeline

from sklearn.utils import IS_PYPY
from sklearn.utils._tags import _DEFAULT_TAGS, _safe_tags
from sklearn.utils._testing import (
    SkipTest,
    set_random_state,
)
from sklearn.utils.estimator_checks import (
    _construct_instance,
    _set_checking_parameters,
    _get_check_estimator_ids,
    check_class_weight_balanced_linear_classifier,
    parametrize_with_checks,
    check_dataframe_column_names_consistency,
    check_n_features_in_after_fitting,
    check_param_validation,
    check_transformer_get_feature_names_out,
    check_transformer_get_feature_names_out_pandas,
    check_set_output_transform,
    check_set_output_transform_pandas,
    check_global_ouptut_transform_pandas,
    check_get_feature_names_out_error,
)


def test_all_estimator_no_base_class():
    # test that all_estimators doesn't find abstract classes.
    for name, Estimator in all_estimators():
        msg = (
            "Base estimators such as {0} should not be included in all_estimators"
        ).format(name)
        assert not name.lower().startswith("base"), msg


def _sample_func(x, y=1):
    pass


@pytest.mark.parametrize(
    "val, expected",
    [
        (partial(_sample_func, y=1), "_sample_func(y=1)"),
        (_sample_func, "_sample_func"),
        (partial(_sample_func, "world"), "_sample_func"),
        (LogisticRegression(C=2.0), "LogisticRegression(C=2.0)"),
        (
            LogisticRegression(
                random_state=1,
                solver="newton-cg",
                class_weight="balanced",
                warm_start=True,
            ),
            "LogisticRegression(class_weight='balanced',random_state=1,"
            "solver='newton-cg',warm_start=True)",
        ),
    ],
)
def test_get_check_estimator_ids(val, expected):
    assert _get_check_estimator_ids(val) == expected


def _tested_estimators(type_filter=None):
    for name, Estimator in all_estimators(type_filter=type_filter):
        try:
            estimator = _construct_instance(Estimator)
        except SkipTest:
            continue

        yield estimator


@parametrize_with_checks(list(_tested_estimators()))
def test_estimators(estimator, check, request):
    # Common tests for estimator instances
    with ignore_warnings(category=(FutureWarning, ConvergenceWarning, UserWarning)):
        _set_checking_parameters(estimator)
        check(estimator)


def test_check_estimator_generate_only():
    all_instance_gen_checks = check_estimator(LogisticRegression(), generate_only=True)
    assert isgenerator(all_instance_gen_checks)


def test_configure():
    # Smoke test `python setup.py config` command run at the root of the
    # scikit-learn source tree.
    # This test requires Cython which is not necessarily there when running
    # the tests of an installed version of scikit-learn or when scikit-learn
    # is installed in editable mode by pip build isolation enabled.
    pytest.importorskip("Cython")
    cwd = os.getcwd()
    setup_path = os.path.abspath(os.path.join(sklearn.__path__[0], ".."))
    setup_filename = os.path.join(setup_path, "setup.py")
    if not os.path.exists(setup_filename):
        pytest.skip("setup.py not available")
    try:
        os.chdir(setup_path)
        old_argv = sys.argv
        sys.argv = ["setup.py", "config"]

        with warnings.catch_warnings():
            # The configuration spits out warnings when not finding
            # Blas/Atlas development headers
            warnings.simplefilter("ignore", UserWarning)
            with open("setup.py") as f:
                exec(f.read(), dict(__name__="__main__"))
    finally:
        sys.argv = old_argv
        os.chdir(cwd)


def _tested_linear_classifiers():
    classifiers = all_estimators(type_filter="classifier")

    with warnings.catch_warnings(record=True):
        for name, clazz in classifiers:
            required_parameters = getattr(clazz, "_required_parameters", [])
            if len(required_parameters):
                # FIXME
                continue

            if "class_weight" in clazz().get_params().keys() and issubclass(
                clazz, LinearClassifierMixin
            ):
                yield name, clazz


@pytest.mark.parametrize("name, Classifier", _tested_linear_classifiers())
def test_class_weight_balanced_linear_classifiers(name, Classifier):
    check_class_weight_balanced_linear_classifier(name, Classifier)


@ignore_warnings
def test_import_all_consistency():
    # Smoke test to check that any name in a __all__ list is actually defined
    # in the namespace of the module or package.
    pkgs = pkgutil.walk_packages(
        path=sklearn.__path__, prefix="sklearn.", onerror=lambda _: None
    )
    submods = [modname for _, modname, _ in pkgs]
    for modname in submods + ["sklearn"]:
        if ".tests." in modname:
            continue
        if IS_PYPY and (
            "_svmlight_format_io" in modname
            or "feature_extraction._hashing_fast" in modname
        ):
            continue
        package = __import__(modname, fromlist="dummy")
        for name in getattr(package, "__all__", ()):
            assert hasattr(package, name), "Module '{0}' has no attribute '{1}'".format(
                modname, name
            )


def test_root_import_all_completeness():
    EXCEPTIONS = ("utils", "tests", "base", "setup", "conftest")
    for _, modname, _ in pkgutil.walk_packages(
        path=sklearn.__path__, onerror=lambda _: None
    ):
        if "." in modname or modname.startswith("_") or modname in EXCEPTIONS:
            continue
        assert modname in sklearn.__all__


def test_all_tests_are_importable():
    # Ensure that for each contentful subpackage, there is a test directory
    # within it that is also a subpackage (i.e. a directory with __init__.py)

    HAS_TESTS_EXCEPTIONS = re.compile(
        r"""(?x)
                                      \.externals(\.|$)|
                                      \.tests(\.|$)|
                                      \._
                                      """
    )
    resource_modules = {
        "sklearn.datasets.data",
        "sklearn.datasets.descr",
        "sklearn.datasets.images",
    }
    lookup = {
        name: ispkg
        for _, name, ispkg in pkgutil.walk_packages(sklearn.__path__, prefix="sklearn.")
    }
    missing_tests = [
        name
        for name, ispkg in lookup.items()
        if ispkg
        and name not in resource_modules
        and not HAS_TESTS_EXCEPTIONS.search(name)
        and name + ".tests" not in lookup
    ]
    assert missing_tests == [], (
        "{0} do not have `tests` subpackages. "
        "Perhaps they require "
        "__init__.py or an add_subpackage directive "
        "in the parent "
        "setup.py".format(missing_tests)
    )


def test_class_support_removed():
    # Make sure passing classes to check_estimator or parametrize_with_checks
    # raises an error

    msg = "Passing a class was deprecated.* isn't supported anymore"
    with pytest.raises(TypeError, match=msg):
        check_estimator(LogisticRegression)

    with pytest.raises(TypeError, match=msg):
        parametrize_with_checks([LogisticRegression])


def _generate_column_transformer_instances():
    yield ColumnTransformer(
        transformers=[
            ("trans1", StandardScaler(), [0, 1]),
        ]
    )


def _generate_pipeline():
    for final_estimator in [Ridge(), LogisticRegression()]:
        yield Pipeline(
            steps=[
                ("scaler", StandardScaler()),
                ("final_estimator", final_estimator),
            ]
        )


def _generate_search_cv_instances():
    for SearchCV, (Estimator, param_grid) in product(
        [
            GridSearchCV,
            HalvingGridSearchCV,
            RandomizedSearchCV,
            HalvingGridSearchCV,
        ],
        [
            (Ridge, {"alpha": [0.1, 1.0]}),
            (LogisticRegression, {"C": [0.1, 1.0]}),
        ],
    ):
        init_params = signature(SearchCV).parameters
        extra_params = (
            {"min_resources": "smallest"} if "min_resources" in init_params else {}
        )
        search_cv = SearchCV(Estimator(), param_grid, cv=2, **extra_params)
        set_random_state(search_cv)
        yield search_cv

    for SearchCV, (Estimator, param_grid) in product(
        [
            GridSearchCV,
            HalvingGridSearchCV,
            RandomizedSearchCV,
            HalvingRandomSearchCV,
        ],
        [
            (Ridge, {"ridge__alpha": [0.1, 1.0]}),
            (LogisticRegression, {"logisticregression__C": [0.1, 1.0]}),
        ],
    ):
        init_params = signature(SearchCV).parameters
        extra_params = (
            {"min_resources": "smallest"} if "min_resources" in init_params else {}
        )
        search_cv = SearchCV(
            make_pipeline(PCA(), Estimator()), param_grid, cv=2, **extra_params
        ).set_params(error_score="raise")
        set_random_state(search_cv)
        yield search_cv


@parametrize_with_checks(list(_generate_search_cv_instances()))
def test_search_cv(estimator, check, request):
    # Common tests for SearchCV instances
    # We have a separate test because those meta-estimators can accept a
    # wide range of base estimators (classifiers, regressors, pipelines)
    with ignore_warnings(
        category=(
            FutureWarning,
            ConvergenceWarning,
            UserWarning,
            FitFailedWarning,
        )
    ):
        check(estimator)


@pytest.mark.parametrize(
    "estimator", _tested_estimators(), ids=_get_check_estimator_ids
)
def test_valid_tag_types(estimator):
    """Check that estimator tags are valid."""
    tags = _safe_tags(estimator)

    for name, tag in tags.items():
        correct_tags = type(_DEFAULT_TAGS[name])
        if name == "_xfail_checks":
            # _xfail_checks can be a dictionary
            correct_tags = (correct_tags, dict)
        assert isinstance(tag, correct_tags)


@pytest.mark.parametrize(
    "estimator", _tested_estimators(), ids=_get_check_estimator_ids
)
def test_check_n_features_in_after_fitting(estimator):
    _set_checking_parameters(estimator)
    check_n_features_in_after_fitting(estimator.__class__.__name__, estimator)


def _estimators_that_predict_in_fit():
    for estimator in _tested_estimators():
        est_params = set(estimator.get_params())
        if "oob_score" in est_params:
            yield estimator.set_params(oob_score=True, bootstrap=True)
        elif "early_stopping" in est_params:
            est = estimator.set_params(early_stopping=True, n_iter_no_change=1)
            if est.__class__.__name__ in {"MLPClassifier", "MLPRegressor"}:
                # TODO: FIX MLP to not check validation set during MLP
                yield pytest.param(
                    est, marks=pytest.mark.xfail(msg="MLP still validates in fit")
                )
            else:
                yield est
        elif "n_iter_no_change" in est_params:
            yield estimator.set_params(n_iter_no_change=1)


# NOTE: When running `check_dataframe_column_names_consistency` on a meta-estimator that
# delegates validation to a base estimator, the check is testing that the base estimator
# is checking for column name consistency.
column_name_estimators = list(
    chain(
        _tested_estimators(),
        [make_pipeline(LogisticRegression(C=1))],
        list(_generate_search_cv_instances()),
        _estimators_that_predict_in_fit(),
    )
)


@pytest.mark.parametrize(
    "estimator", column_name_estimators, ids=_get_check_estimator_ids
)
def test_pandas_column_name_consistency(estimator):
    _set_checking_parameters(estimator)
    with ignore_warnings(category=(FutureWarning)):
        with warnings.catch_warnings(record=True) as record:
            check_dataframe_column_names_consistency(
                estimator.__class__.__name__, estimator
            )
        for warning in record:
            assert "was fitted without feature names" not in str(warning.message)


# TODO: As more modules support get_feature_names_out they should be removed
# from this list to be tested
GET_FEATURES_OUT_MODULES_TO_IGNORE = [
    "ensemble",
    "kernel_approximation",
]


def _include_in_get_feature_names_out_check(transformer):
    if hasattr(transformer, "get_feature_names_out"):
        return True
    module = transformer.__module__.split(".")[1]
    return module not in GET_FEATURES_OUT_MODULES_TO_IGNORE


GET_FEATURES_OUT_ESTIMATORS = [
    est
    for est in _tested_estimators("transformer")
    if _include_in_get_feature_names_out_check(est)
]


@pytest.mark.parametrize(
    "transformer", GET_FEATURES_OUT_ESTIMATORS, ids=_get_check_estimator_ids
)
def test_transformers_get_feature_names_out(transformer):
    _set_checking_parameters(transformer)

    with ignore_warnings(category=(FutureWarning)):
        check_transformer_get_feature_names_out(
            transformer.__class__.__name__, transformer
        )
        check_transformer_get_feature_names_out_pandas(
            transformer.__class__.__name__, transformer
        )


ESTIMATORS_WITH_GET_FEATURE_NAMES_OUT = [
    est for est in _tested_estimators() if hasattr(est, "get_feature_names_out")
]

WHITELISTED_FAILING_ESTIMATORS = [
    "GaussianRandomProjection",
    "GenericUnivariateSelect",
<<<<<<< HEAD
    "IterativeImputer",
    "IsotonicRegression",
    "KNNImputer",
=======
    "KBinsDiscretizer",
    "MissingIndicator",
>>>>>>> 7c91462f
    "RFE",
    "RFECV",
    "SelectFdr",
    "SelectFpr",
    "SelectFromModel",
    "SelectFwe",
    "SelectKBest",
    "SelectPercentile",
    "SequentialFeatureSelector",
    "SparseRandomProjection",
    "VarianceThreshold",
]


@pytest.mark.parametrize(
    "estimator", ESTIMATORS_WITH_GET_FEATURE_NAMES_OUT, ids=_get_check_estimator_ids
)
def test_estimators_get_feature_names_out_error(estimator):
    estimator_name = estimator.__class__.__name__
    if estimator_name in WHITELISTED_FAILING_ESTIMATORS:
        return pytest.xfail(
            reason=f"{estimator_name} is not failing with a consistent NotFittedError"
        )
    _set_checking_parameters(estimator)
    check_get_feature_names_out_error(estimator_name, estimator)


@pytest.mark.parametrize(
    "Estimator",
    [est for name, est in all_estimators()],
)
def test_estimators_do_not_raise_errors_in_init_or_set_params(Estimator):
    """Check that init or set_param does not raise errors."""
    params = signature(Estimator).parameters

    smoke_test_values = [-1, 3.0, "helloworld", np.array([1.0, 4.0]), [1], {}, []]
    for value in smoke_test_values:
        new_params = {key: value for key in params}

        # Does not raise
        est = Estimator(**new_params)

        # Also do does not raise
        est.set_params(**new_params)


@pytest.mark.parametrize(
    "estimator",
    chain(
        _tested_estimators(),
        _generate_pipeline(),
        _generate_column_transformer_instances(),
        _generate_search_cv_instances(),
    ),
    ids=_get_check_estimator_ids,
)
def test_check_param_validation(estimator):
    name = estimator.__class__.__name__
    _set_checking_parameters(estimator)
    check_param_validation(name, estimator)


@pytest.mark.parametrize(
    "Estimator",
    [
        AffinityPropagation,
        Birch,
        MeanShift,
        KNeighborsClassifier,
        KNeighborsRegressor,
        RadiusNeighborsClassifier,
        RadiusNeighborsRegressor,
        LabelPropagation,
        LabelSpreading,
        OPTICS,
        SpectralClustering,
        LocalOutlierFactor,
        LocallyLinearEmbedding,
        Isomap,
        TSNE,
    ],
)
def test_f_contiguous_array_estimator(Estimator):
    # Non-regression test for:
    # https://github.com/scikit-learn/scikit-learn/issues/23988
    # https://github.com/scikit-learn/scikit-learn/issues/24013

    X, _ = make_blobs(n_samples=80, n_features=4, random_state=0)
    X = np.asfortranarray(X)
    y = np.round(X[:, 0])

    est = Estimator()
    est.fit(X, y)

    if hasattr(est, "transform"):
        est.transform(X)

    if hasattr(est, "predict"):
        est.predict(X)


SET_OUTPUT_ESTIMATORS = list(
    chain(
        _tested_estimators("transformer"),
        [
            make_pipeline(StandardScaler(), MinMaxScaler()),
            OneHotEncoder(sparse_output=False),
            FunctionTransformer(feature_names_out="one-to-one"),
        ],
    )
)


@pytest.mark.parametrize(
    "estimator", SET_OUTPUT_ESTIMATORS, ids=_get_check_estimator_ids
)
def test_set_output_transform(estimator):
    name = estimator.__class__.__name__
    if not hasattr(estimator, "set_output"):
        pytest.skip(
            f"Skipping check_set_output_transform for {name}: Does not support"
            " set_output API"
        )
    _set_checking_parameters(estimator)
    with ignore_warnings(category=(FutureWarning)):
        check_set_output_transform(estimator.__class__.__name__, estimator)


@pytest.mark.parametrize(
    "estimator", SET_OUTPUT_ESTIMATORS, ids=_get_check_estimator_ids
)
def test_set_output_transform_pandas(estimator):
    name = estimator.__class__.__name__
    if not hasattr(estimator, "set_output"):
        pytest.skip(
            f"Skipping check_set_output_transform_pandas for {name}: Does not support"
            " set_output API yet"
        )
    _set_checking_parameters(estimator)
    with ignore_warnings(category=(FutureWarning)):
        check_set_output_transform_pandas(estimator.__class__.__name__, estimator)


@pytest.mark.parametrize(
    "estimator", SET_OUTPUT_ESTIMATORS, ids=_get_check_estimator_ids
)
def test_global_output_transform_pandas(estimator):
    name = estimator.__class__.__name__
    if not hasattr(estimator, "set_output"):
        pytest.skip(
            f"Skipping check_global_ouptut_transform_pandas for {name}: Does not"
            " support set_output API yet"
        )
    _set_checking_parameters(estimator)
    with ignore_warnings(category=(FutureWarning)):
        check_global_ouptut_transform_pandas(estimator.__class__.__name__, estimator)<|MERGE_RESOLUTION|>--- conflicted
+++ resolved
@@ -465,14 +465,6 @@
 WHITELISTED_FAILING_ESTIMATORS = [
     "GaussianRandomProjection",
     "GenericUnivariateSelect",
-<<<<<<< HEAD
-    "IterativeImputer",
-    "IsotonicRegression",
-    "KNNImputer",
-=======
-    "KBinsDiscretizer",
-    "MissingIndicator",
->>>>>>> 7c91462f
     "RFE",
     "RFECV",
     "SelectFdr",
