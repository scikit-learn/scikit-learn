--- conflicted
+++ resolved
@@ -457,12 +457,6 @@
     "ClassifierChain",
     "CountVectorizer",
     "DictionaryLearning",
-<<<<<<< HEAD
-    "EllipticEnvelope",
-    "EmpiricalCovariance",
-=======
-    "ElasticNetCV",
->>>>>>> 91f02270
     "ExtraTreesClassifier",
     "ExtraTreesRegressor",
     "FeatureHasher",
