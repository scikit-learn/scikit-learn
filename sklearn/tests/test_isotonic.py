import numpy as np
import pickle

from sklearn.isotonic import (check_increasing, isotonic_regression,
                              IsotonicRegression)

from sklearn.utils.testing import (assert_raises, assert_array_equal,
                                   assert_true, assert_false, assert_equal,
                                   assert_array_almost_equal,
                                   assert_warns_message, assert_no_warnings)
from sklearn.utils import shuffle


def test_permutation_invariance():
    # check that fit is permuation invariant.
    # regression test of missing sorting of sample-weights
    ir = IsotonicRegression()
    x = [1, 2, 3, 4, 5, 6, 7]
    y = [1, 41, 51, 1, 2, 5, 24]
    sample_weight = [1, 2, 3, 4, 5, 6, 7]
    x_s, y_s, sample_weight_s = shuffle(x, y, sample_weight, random_state=0)
    y_transformed = ir.fit_transform(x, y, sample_weight=sample_weight)
    y_transformed_s = ir.fit(x_s, y_s, sample_weight=sample_weight_s).transform(x)

    assert_array_equal(y_transformed, y_transformed_s)


def test_check_increasing_up():
    x = [0, 1, 2, 3, 4, 5]
    y = [0, 1.5, 2.77, 8.99, 8.99, 50]

    # Check that we got increasing=True and no warnings
    is_increasing = assert_no_warnings(check_increasing, x, y)
    assert_true(is_increasing)


def test_check_increasing_up_extreme():
    x = [0, 1, 2, 3, 4, 5]
    y = [0, 1, 2, 3, 4, 5]

    # Check that we got increasing=True and no warnings
    is_increasing = assert_no_warnings(check_increasing, x, y)
    assert_true(is_increasing)


def test_check_increasing_down():
    x = [0, 1, 2, 3, 4, 5]
    y = [0, -1.5, -2.77, -8.99, -8.99, -50]

    # Check that we got increasing=False and no warnings
    is_increasing = assert_no_warnings(check_increasing, x, y)
    assert_false(is_increasing)


def test_check_increasing_down_extreme():
    x = [0, 1, 2, 3, 4, 5]
    y = [0, -1, -2, -3, -4, -5]

    # Check that we got increasing=False and no warnings
    is_increasing = assert_no_warnings(check_increasing, x, y)
    assert_false(is_increasing)


def test_check_ci_warn():
    x = [0, 1, 2, 3, 4, 5]
    y = [0, -1, 2, -3, 4, -5]

    # Check that we got increasing=False and CI interval warning
    is_increasing = assert_warns_message(UserWarning, "interval",
                                         check_increasing,
                                         x, y)

    assert_false(is_increasing)


def test_isotonic_regression():
    y = np.array([3, 7, 5, 9, 8, 7, 10])
    y_ = np.array([3, 6, 6, 8, 8, 8, 10])
    assert_array_equal(y_, isotonic_regression(y))

    x = np.arange(len(y))
    ir = IsotonicRegression(y_min=0., y_max=1.)
    ir.fit(x, y)
    assert_array_equal(ir.fit(x, y).transform(x), ir.fit_transform(x, y))
    assert_array_equal(ir.transform(x), ir.predict(x))

    # check that it is immune to permutation
    perm = np.random.permutation(len(y))
    ir = IsotonicRegression(y_min=0., y_max=1.)
    assert_array_equal(ir.fit_transform(x[perm], y[perm]),
                       ir.fit_transform(x, y)[perm])
    assert_array_equal(ir.transform(x[perm]), ir.transform(x)[perm])

    # check we don't crash when all x are equal:
    ir = IsotonicRegression()
    assert_array_equal(ir.fit_transform(np.ones(len(x)), y), np.mean(y))


def test_isotonic_regression_ties_min():
    # Setup examples with ties on minimum
    x = [0, 1, 1, 2, 3, 4, 5]
    y = [0, 1, 2, 3, 4, 5, 6]
    y_true = [0, 1.5, 1.5, 3, 4, 5, 6]

    # Check that we get identical results for fit/transform and fit_transform
    ir = IsotonicRegression()
    ir.fit(x, y)
    assert_array_equal(ir.fit(x, y).transform(x), ir.fit_transform(x, y))
    assert_array_equal(y_true, ir.fit_transform(x, y))


def test_isotonic_regression_ties_max():
    # Setup examples with ties on maximum
    x = [1, 2, 3, 4, 5, 5]
    y = [1, 2, 3, 4, 5, 6]
    y_true = [1, 2, 3, 4, 5.5, 5.5]

    # Check that we get identical results for fit/transform and fit_transform
    ir = IsotonicRegression()
    ir.fit(x, y)
    assert_array_equal(ir.fit(x, y).transform(x), ir.fit_transform(x, y))
    assert_array_equal(y_true, ir.fit_transform(x, y))


def test_isotonic_regression_ties_secondary_():
    """
    Test isotonic regression fit, transform  and fit_transform
    against the "secondary" ties method and "pituitary" data from R
     "isotone" package, as detailed in: J. d. Leeuw, K. Hornik, P. Mair,
     Isotone Optimization in R: Pool-Adjacent-Violators Algorithm
    (PAVA) and Active Set Methods

    Set values based on pituitary example and
     the following R command detailed in the paper above:
    > library("isotone")
    > data("pituitary")
    > res1 <- gpava(pituitary$age, pituitary$size, ties="secondary")
    > res1$x

    `isotone` version: 1.0-2, 2014-09-07
    R version: R version 3.1.1 (2014-07-10)
    """
    x = [8, 8, 8, 10, 10, 10, 12, 12, 12, 14, 14]
    y = [21, 23.5, 23, 24, 21, 25, 21.5, 22, 19, 23.5, 25]
    y_true = [22.22222, 22.22222, 22.22222, 22.22222, 22.22222, 22.22222,
              22.22222, 22.22222, 22.22222, 24.25, 24.25]

    # Check fit, transform and fit_transform
    ir = IsotonicRegression()
    ir.fit(x, y)
    assert_array_almost_equal(ir.transform(x), y_true, 4)
    assert_array_almost_equal(ir.fit_transform(x, y), y_true, 4)


def test_isotonic_regression_reversed():
    y = np.array([10, 9, 10, 7, 6, 6.1, 5])
    y_ = IsotonicRegression(increasing=False).fit_transform(
        np.arange(len(y)), y)
    assert_array_equal(np.ones(y_[:-1].shape), ((y_[:-1] - y_[1:]) >= 0))


def test_isotonic_regression_auto_decreasing():
    # Set y and x for decreasing
    y = np.array([10, 9, 10, 7, 6, 6.1, 5])
    x = np.arange(len(y))

    # Create model and fit_transform
    ir = IsotonicRegression(increasing='auto')
    y_ = assert_no_warnings(ir.fit_transform, x, y)

    # Check that relationship decreases
    is_increasing = y_[0] < y_[-1]
    assert_false(is_increasing)


def test_isotonic_regression_auto_increasing():
    # Set y and x for decreasing
    y = np.array([5, 6.1, 6, 7, 10, 9, 10])
    x = np.arange(len(y))

    # Create model and fit_transform
    ir = IsotonicRegression(increasing='auto')
    y_ = assert_no_warnings(ir.fit_transform, x, y)

    # Check that relationship increases
    is_increasing = y_[0] < y_[-1]
    assert_true(is_increasing)


def test_assert_raises_exceptions():
    ir = IsotonicRegression()
    rng = np.random.RandomState(42)
    assert_raises(ValueError, ir.fit, [0, 1, 2], [5, 7, 3], [0.1, 0.6])
    assert_raises(ValueError, ir.fit, [0, 1, 2], [5, 7])
    assert_raises(ValueError, ir.fit, rng.randn(3, 10), [0, 1, 2])
    assert_raises(ValueError, ir.transform, rng.randn(3, 10))


def test_isotonic_sample_weight_parameter_default_value():
    # check if default value of sample_weight parameter is one
    ir = IsotonicRegression()
    # random test data
    rng = np.random.RandomState(42)
    n = 100
    x = np.arange(n)
    y = rng.randint(-50, 50, size=(n,)) + 50. * np.log(1 + np.arange(n))
    # check if value is correctly used
    weights = np.ones(n)
    y_set_value = ir.fit_transform(x, y, sample_weight=weights)
    y_default_value = ir.fit_transform(x, y)

    assert_array_equal(y_set_value, y_default_value)


def test_isotonic_min_max_boundaries():
    # check if min value is used correctly
    ir = IsotonicRegression(y_min=2, y_max=4)
    n = 6
    x = np.arange(n)
    y = np.arange(n)
    y_test = [2, 2, 2, 3, 4, 4]
    y_result = np.round(ir.fit_transform(x, y))
    assert_array_equal(y_result, y_test)


def test_isotonic_sample_weight():
    ir = IsotonicRegression()
    x = [1, 2, 3, 4, 5, 6, 7]
    y = [1, 41, 51, 1, 2, 5, 24]
    sample_weight = [1, 2, 3, 4, 5, 6, 7]
    expected_y = [1, 13.95, 13.95, 13.95, 13.95, 13.95, 24]
    received_y = ir.fit_transform(x, y, sample_weight=sample_weight)

    assert_array_equal(expected_y, received_y)


def test_isotonic_regression_oob_raise():
    # Set y and x
    y = np.array([3, 7, 5, 9, 8, 7, 10])
    x = np.arange(len(y))

    # Create model and fit
    ir = IsotonicRegression(increasing='auto', out_of_bounds="raise")
    ir.fit(x, y)

    # Check that an exception is thrown
    assert_raises(ValueError, ir.predict, [min(x) - 10, max(x) + 10])


def test_isotonic_regression_oob_clip():
    # Set y and x
    y = np.array([3, 7, 5, 9, 8, 7, 10])
    x = np.arange(len(y))

    # Create model and fit
    ir = IsotonicRegression(increasing='auto', out_of_bounds="clip")
    ir.fit(x, y)

    # Predict from  training and test x and check that min/max match.
    y1 = ir.predict([min(x) - 10, max(x) + 10])
    y2 = ir.predict(x)
    assert_equal(max(y1), max(y2))
    assert_equal(min(y1), min(y2))


def test_isotonic_regression_oob_nan():
    # Set y and x
    y = np.array([3, 7, 5, 9, 8, 7, 10])
    x = np.arange(len(y))

    # Create model and fit
    ir = IsotonicRegression(increasing='auto', out_of_bounds="nan")
    ir.fit(x, y)

    # Predict from  training and test x and check that we have two NaNs.
    y1 = ir.predict([min(x) - 10, max(x) + 10])
    assert_equal(sum(np.isnan(y1)), 2)


def test_isotonic_regression_oob_bad():
    # Set y and x
    y = np.array([3, 7, 5, 9, 8, 7, 10])
    x = np.arange(len(y))

    # Create model and fit
    ir = IsotonicRegression(increasing='auto', out_of_bounds="xyz")

    # Make sure that we throw an error for bad out_of_bounds value
    assert_raises(ValueError, ir.fit, x, y)


def test_isotonic_regression_oob_bad_after():
    # Set y and x
    y = np.array([3, 7, 5, 9, 8, 7, 10])
    x = np.arange(len(y))

    # Create model and fit
    ir = IsotonicRegression(increasing='auto', out_of_bounds="raise")

    # Make sure that we throw an error for bad out_of_bounds value in transform
    ir.fit(x, y)
    ir.out_of_bounds = "xyz"
    assert_raises(ValueError, ir.transform, x)


def test_isotonic_regression_pickle():
    y = np.array([3, 7, 5, 9, 8, 7, 10])
    x = np.arange(len(y))

    # Create model and fit
    ir = IsotonicRegression(increasing='auto', out_of_bounds="clip")
    ir.fit(x, y)

    ir_ser = pickle.dumps(ir, pickle.HIGHEST_PROTOCOL)
    ir2 = pickle.loads(ir_ser)
    np.testing.assert_array_equal(ir.predict(x), ir2.predict(x))


<<<<<<< HEAD
=======
def test_isotonic_duplicate_min_entry():
    x = [0, 0, 1]
    y = [0, 0, 1]

    ir = IsotonicRegression(increasing=True, out_of_bounds="clip")
    ir.fit(x, y)
    all_predictions_finite = np.all(np.isfinite(ir.predict(x)))
    assert_true(all_predictions_finite)


def test_isotonic_zero_weight_loop():
    # Test from @ogrisel's issue:
    # https://github.com/scikit-learn/scikit-learn/issues/4297

    # Get deterministic RNG with seed
    rng = np.random.RandomState(42)

    # Create regression and samples
    regression = IsotonicRegression()
    n_samples = 50
    x = np.linspace(-3, 3, n_samples)
    y = x + rng.uniform(size=n_samples)

    # Get some random weights and zero out
    w = rng.uniform(size=n_samples)
    w[5:8] = 0
    regression.fit(x, y, sample_weight=w)

    # This will hang in failure case.
    regression.fit(x, y, sample_weight=w)


>>>>>>> acc1ac27
if __name__ == "__main__":
    import nose
    nose.run(argv=['', __file__])<|MERGE_RESOLUTION|>--- conflicted
+++ resolved
@@ -316,8 +316,6 @@
     np.testing.assert_array_equal(ir.predict(x), ir2.predict(x))
 
 
-<<<<<<< HEAD
-=======
 def test_isotonic_duplicate_min_entry():
     x = [0, 0, 1]
     y = [0, 0, 1]
@@ -350,7 +348,6 @@
     regression.fit(x, y, sample_weight=w)
 
 
->>>>>>> acc1ac27
 if __name__ == "__main__":
     import nose
     nose.run(argv=['', __file__])