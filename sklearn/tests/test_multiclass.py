--- conflicted
+++ resolved
@@ -3,28 +3,6 @@
 import numpy as np
 import pytest
 import scipy.sparse as sp
-<<<<<<< HEAD
-
-from re import escape
-
-from sklearn.utils._testing import assert_array_equal
-from sklearn.utils._testing import assert_almost_equal
-from sklearn.utils._testing import assert_raises
-from sklearn.utils._testing import assert_warns
-from sklearn.utils._testing import assert_raise_message
-from sklearn.utils._testing import assert_raises_regexp
-from sklearn.multiclass import OneVsRestClassifier
-from sklearn.multiclass import OneVsOneClassifier
-from sklearn.multiclass import OutputCodeClassifier
-from sklearn.utils.multiclass import (check_classification_targets,
-                                      type_of_target)
-from sklearn.utils import shuffle
-
-from sklearn.metrics import precision_score
-from sklearn.metrics import recall_score
-from sklearn.base import BaseEstimator
-from sklearn.svm import LinearSVC, SVC
-=======
 from numpy.testing import assert_allclose
 
 from sklearn import datasets, svm
@@ -48,7 +26,6 @@
     OneVsRestClassifier,
     OutputCodeClassifier,
 )
->>>>>>> 91486d63
 from sklearn.naive_bayes import MultinomialNB
 from sklearn.neighbors import KNeighborsClassifier
 from sklearn.pipeline import Pipeline, make_pipeline
