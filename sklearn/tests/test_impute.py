from __future__ import division

import pytest

import numpy as np
from scipy import sparse

import io

from sklearn.utils.testing import assert_allclose
from sklearn.utils.testing import assert_allclose_dense_sparse
from sklearn.utils.testing import assert_array_equal
from sklearn.utils.testing import assert_array_almost_equal
from sklearn.utils.testing import assert_false

from sklearn.impute import MissingIndicator
from sklearn.impute import SimpleImputer, ChainedImputer
from sklearn.dummy import DummyRegressor
from sklearn.linear_model import BayesianRidge, ARDRegression
from sklearn.pipeline import Pipeline
from sklearn.model_selection import GridSearchCV
from sklearn import tree
from sklearn.random_projection import sparse_random_matrix


def _check_statistics(X, X_true,
                      strategy, statistics, missing_values):
    """Utility function for testing imputation for a given strategy.

    Test with dense and sparse arrays

    Check that:
        - the statistics (mean, median, mode) are correct
        - the missing values are imputed correctly"""

    err_msg = "Parameters: strategy = %s, missing_values = %s, " \
              "sparse = {0}" % (strategy, missing_values)

    assert_ae = assert_array_equal

    if X.dtype.kind == 'f' or X_true.dtype.kind == 'f':
        assert_ae = assert_array_almost_equal

    # Normal matrix
    imputer = SimpleImputer(missing_values, strategy=strategy)
    X_trans = imputer.fit(X).transform(X.copy())
    assert_ae(imputer.statistics_, statistics,
              err_msg=err_msg.format(False))
    assert_ae(X_trans, X_true, err_msg=err_msg.format(False))

    # Sparse matrix
    imputer = SimpleImputer(missing_values, strategy=strategy)
    imputer.fit(sparse.csc_matrix(X))
    X_trans = imputer.transform(sparse.csc_matrix(X.copy()))

    if sparse.issparse(X_trans):
        X_trans = X_trans.toarray()

    assert_ae(imputer.statistics_, statistics,
              err_msg=err_msg.format(True))
    assert_ae(X_trans, X_true, err_msg=err_msg.format(True))


def test_imputation_shape():
    # Verify the shapes of the imputed matrix for different strategies.
    X = np.random.randn(10, 2)
    X[::2] = np.nan

    for strategy in ['mean', 'median', 'most_frequent', "constant"]:
        imputer = SimpleImputer(strategy=strategy)
        X_imputed = imputer.fit_transform(sparse.csr_matrix(X))
        assert X_imputed.shape == (10, 2)
        X_imputed = imputer.fit_transform(X)
        assert X_imputed.shape == (10, 2)

        chained_imputer = ChainedImputer(initial_strategy=strategy)
        X_imputed = chained_imputer.fit_transform(X)
        assert X_imputed.shape == (10, 2)


@pytest.mark.parametrize("strategy", ["const", 101, None])
def test_imputation_error_invalid_strategy(strategy):
    X = np.ones((3, 5))
    X[0, 0] = np.nan

    with pytest.raises(ValueError, match=str(strategy)):
        imputer = SimpleImputer(strategy=strategy)
        imputer.fit_transform(X)


@pytest.mark.parametrize("strategy", ["mean", "median", "most_frequent"])
def test_imputation_deletion_warning(strategy):
    X = np.ones((3, 5))
    X[:, 0] = np.nan

    with pytest.warns(UserWarning, match="Deleting"):
        imputer = SimpleImputer(strategy=strategy, verbose=True)
        imputer.fit_transform(X)


def safe_median(arr, *args, **kwargs):
    # np.median([]) raises a TypeError for numpy >= 1.10.1
    length = arr.size if hasattr(arr, 'size') else len(arr)
    return np.nan if length == 0 else np.median(arr, *args, **kwargs)


def safe_mean(arr, *args, **kwargs):
    # np.mean([]) raises a RuntimeWarning for numpy >= 1.10.1
    length = arr.size if hasattr(arr, 'size') else len(arr)
    return np.nan if length == 0 else np.mean(arr, *args, **kwargs)


def test_imputation_mean_median():
    # Test imputation using the mean and median strategies, when
    # missing_values != 0.
    rng = np.random.RandomState(0)

    dim = 10
    dec = 10
    shape = (dim * dim, dim + dec)

    zeros = np.zeros(shape[0])
    values = np.arange(1, shape[0] + 1)
    values[4::2] = - values[4::2]

    tests = [("mean", np.nan, lambda z, v, p: safe_mean(np.hstack((z, v)))),
             ("mean", 0, lambda z, v, p: np.mean(v)),
             ("median", np.nan,
              lambda z, v, p: safe_median(np.hstack((z, v)))),
             ("median", 0, lambda z, v, p: np.median(v))]

    for strategy, test_missing_values, true_value_fun in tests:
        X = np.empty(shape)
        X_true = np.empty(shape)
        true_statistics = np.empty(shape[1])

        # Create a matrix X with columns
        #    - with only zeros,
        #    - with only missing values
        #    - with zeros, missing values and values
        # And a matrix X_true containing all true values
        for j in range(shape[1]):
            nb_zeros = (j - dec + 1 > 0) * (j - dec + 1) * (j - dec + 1)
            nb_missing_values = max(shape[0] + dec * dec
                                    - (j + dec) * (j + dec), 0)
            nb_values = shape[0] - nb_zeros - nb_missing_values

            z = zeros[:nb_zeros]
            p = np.repeat(test_missing_values, nb_missing_values)
            v = values[rng.permutation(len(values))[:nb_values]]

            true_statistics[j] = true_value_fun(z, v, p)

            # Create the columns
            X[:, j] = np.hstack((v, z, p))

            if 0 == test_missing_values:
                X_true[:, j] = np.hstack((v,
                                          np.repeat(
                                              true_statistics[j],
                                              nb_missing_values + nb_zeros)))
            else:
                X_true[:, j] = np.hstack((v,
                                          z,
                                          np.repeat(true_statistics[j],
                                                    nb_missing_values)))

            # Shuffle them the same way
            np.random.RandomState(j).shuffle(X[:, j])
            np.random.RandomState(j).shuffle(X_true[:, j])

        # Mean doesn't support columns containing NaNs, median does
        if strategy == "median":
            cols_to_keep = ~np.isnan(X_true).any(axis=0)
        else:
            cols_to_keep = ~np.isnan(X_true).all(axis=0)

        X_true = X_true[:, cols_to_keep]

        _check_statistics(X, X_true, strategy,
                          true_statistics, test_missing_values)


def test_imputation_median_special_cases():
    # Test median imputation with sparse boundary cases
    X = np.array([
        [0, np.nan, np.nan],  # odd: implicit zero
        [5, np.nan, np.nan],  # odd: explicit nonzero
        [0, 0, np.nan],    # even: average two zeros
        [-5, 0, np.nan],   # even: avg zero and neg
        [0, 5, np.nan],    # even: avg zero and pos
        [4, 5, np.nan],    # even: avg nonzeros
        [-4, -5, np.nan],  # even: avg negatives
        [-1, 2, np.nan],   # even: crossing neg and pos
    ]).transpose()

    X_imputed_median = np.array([
        [0, 0, 0],
        [5, 5, 5],
        [0, 0, 0],
        [-5, 0, -2.5],
        [0, 5, 2.5],
        [4, 5, 4.5],
        [-4, -5, -4.5],
        [-1, 2, .5],
    ]).transpose()
    statistics_median = [0, 5, 0, -2.5, 2.5, 4.5, -4.5, .5]

    _check_statistics(X, X_imputed_median, "median",
                      statistics_median, np.nan)


@pytest.mark.parametrize("strategy", ["mean", "median"])
@pytest.mark.parametrize("dtype", [None, object, str])
def test_imputation_mean_median_error_invalid_type(strategy, dtype):
    X = np.array([["a", "b", 3],
                  [4, "e", 6],
                  ["g", "h", 9]], dtype=dtype)

    with pytest.raises(ValueError, match="non-numeric data"):
        imputer = SimpleImputer(strategy=strategy)
        imputer.fit_transform(X)


@pytest.mark.parametrize("strategy", ["constant", "most_frequent"])
@pytest.mark.parametrize("dtype", [str, np.dtype('U'), np.dtype('S')])
def test_imputation_const_mostf_error_invalid_types(strategy, dtype):
    # Test imputation on non-numeric data using "most_frequent" and "constant"
    # strategy
    X = np.array([
        [np.nan, np.nan, "a", "f"],
        [np.nan, "c", np.nan, "d"],
        [np.nan, "b", "d", np.nan],
        [np.nan, "c", "d", "h"],
    ], dtype=dtype)

    err_msg = "SimpleImputer does not support data"
    with pytest.raises(ValueError, match=err_msg):
        imputer = SimpleImputer(strategy=strategy)
        imputer.fit(X).transform(X)


def test_imputation_most_frequent():
    # Test imputation using the most-frequent strategy.
    X = np.array([
        [-1, -1, 0, 5],
        [-1, 2, -1, 3],
        [-1, 1, 3, -1],
        [-1, 2, 3, 7],
    ])

    X_true = np.array([
        [2, 0, 5],
        [2, 3, 3],
        [1, 3, 3],
        [2, 3, 7],
    ])

    # scipy.stats.mode, used in SimpleImputer, doesn't return the first most
    # frequent as promised in the doc but the lowest most frequent. When this
    # test will fail after an update of scipy, SimpleImputer will need to be
    # updated to be consistent with the new (correct) behaviour
    _check_statistics(X, X_true, "most_frequent", [np.nan, 2, 3, 3], -1)


@pytest.mark.parametrize("marker", [None, np.nan, "NAN", "", 0])
def test_imputation_most_frequent_objects(marker):
    # Test imputation using the most-frequent strategy.
    X = np.array([
        [marker, marker, "a", "f"],
        [marker, "c", marker, "d"],
        [marker, "b", "d", marker],
        [marker, "c", "d", "h"],
    ], dtype=object)

    X_true = np.array([
        ["c", "a", "f"],
        ["c", "d", "d"],
        ["b", "d", "d"],
        ["c", "d", "h"],
    ], dtype=object)

    imputer = SimpleImputer(missing_values=marker,
                            strategy="most_frequent")
    X_trans = imputer.fit(X).transform(X)

    assert_array_equal(X_trans, X_true)


@pytest.mark.parametrize("dtype", [object, "category"])
def test_imputation_most_frequent_pandas(dtype):
    # Test imputation using the most frequent strategy on pandas df
    pd = pytest.importorskip("pandas")

    f = io.StringIO(u"Cat1,Cat2,Cat3,Cat4\n"
                    ",i,x,\n"
                    "a,,y,\n"
                    "a,j,,\n"
                    "b,j,x,")

    df = pd.read_csv(f, dtype=dtype)

    X_true = np.array([
        ["a", "i", "x"],
        ["a", "j", "y"],
        ["a", "j", "x"],
        ["b", "j", "x"]
    ], dtype=object)

    imputer = SimpleImputer(strategy="most_frequent")
    X_trans = imputer.fit_transform(df)

    assert_array_equal(X_trans, X_true)


@pytest.mark.parametrize("X_data, missing_value", [(1, 0), (1., np.nan)])
def test_imputation_constant_error_invalid_type(X_data, missing_value):
    # Verify that exceptions are raised on invalid fill_value type
    X = np.full((3, 5), X_data)
    X[0, 0] = missing_value

    with pytest.raises(ValueError, match="imputing numerical"):
        imputer = SimpleImputer(missing_values=missing_value,
                                strategy="constant",
                                fill_value="x")
        imputer.fit_transform(X)


def test_imputation_constant_integer():
    # Test imputation using the constant strategy on integers
    X = np.array([
        [-1, 2, 3, -1],
        [4, -1, 5, -1],
        [6, 7, -1, -1],
        [8, 9, 0, -1]
    ])

    X_true = np.array([
        [0, 2, 3, 0],
        [4, 0, 5, 0],
        [6, 7, 0, 0],
        [8, 9, 0, 0]
    ])

    imputer = SimpleImputer(missing_values=-1, strategy="constant",
                            fill_value=0)
    X_trans = imputer.fit_transform(X)

    assert_array_equal(X_trans, X_true)


@pytest.mark.parametrize("array_constructor", [sparse.csr_matrix, np.asarray])
def test_imputation_constant_float(array_constructor):
    # Test imputation using the constant strategy on floats
    X = np.array([
        [np.nan, 1.1, 0, np.nan],
        [1.2, np.nan, 1.3, np.nan],
        [0, 0, np.nan, np.nan],
        [1.4, 1.5, 0, np.nan]
    ])

    X_true = np.array([
        [-1, 1.1, 0, -1],
        [1.2, -1, 1.3, -1],
        [0, 0, -1, -1],
        [1.4, 1.5, 0, -1]
    ])

    X = array_constructor(X)

    X_true = array_constructor(X_true)

    imputer = SimpleImputer(strategy="constant", fill_value=-1)
    X_trans = imputer.fit_transform(X)

    assert_allclose_dense_sparse(X_trans, X_true)


@pytest.mark.parametrize("marker", [None, np.nan, "NAN", "", 0])
def test_imputation_constant_object(marker):
    # Test imputation using the constant strategy on objects
    X = np.array([
        [marker, "a", "b", marker],
        ["c", marker, "d", marker],
        ["e", "f", marker, marker],
        ["g", "h", "i", marker]
    ], dtype=object)

    X_true = np.array([
        ["missing", "a", "b", "missing"],
        ["c", "missing", "d", "missing"],
        ["e", "f", "missing", "missing"],
        ["g", "h", "i", "missing"]
    ], dtype=object)

    imputer = SimpleImputer(missing_values=marker, strategy="constant",
                            fill_value="missing")
    X_trans = imputer.fit_transform(X)

    assert_array_equal(X_trans, X_true)


@pytest.mark.parametrize("dtype", [object, "category"])
def test_imputation_constant_pandas(dtype):
    # Test imputation using the constant strategy on pandas df
    pd = pytest.importorskip("pandas")

    f = io.StringIO(u"Cat1,Cat2,Cat3,Cat4\n"
                    ",i,x,\n"
                    "a,,y,\n"
                    "a,j,,\n"
                    "b,j,x,")

    df = pd.read_csv(f, dtype=dtype)

    X_true = np.array([
        ["missing_value", "i", "x", "missing_value"],
        ["a", "missing_value", "y", "missing_value"],
        ["a", "j", "missing_value", "missing_value"],
        ["b", "j", "x", "missing_value"]
    ], dtype=object)

    imputer = SimpleImputer(strategy="constant")
    X_trans = imputer.fit_transform(df)

    assert_array_equal(X_trans, X_true)


def test_imputation_pipeline_grid_search():
    # Test imputation within a pipeline + gridsearch.
    pipeline = Pipeline([('imputer', SimpleImputer(missing_values=0)),
                         ('tree', tree.DecisionTreeRegressor(random_state=0))])

    parameters = {
        'imputer__strategy': ["mean", "median", "most_frequent"]
    }

    X = sparse_random_matrix(100, 100, density=0.10)
    Y = sparse_random_matrix(100, 1, density=0.10).toarray()
    gs = GridSearchCV(pipeline, parameters)
    gs.fit(X, Y)


def test_imputation_copy():
    # Test imputation with copy
    X_orig = sparse_random_matrix(5, 5, density=0.75, random_state=0)

    # copy=True, dense => copy
    X = X_orig.copy().toarray()
    imputer = SimpleImputer(missing_values=0, strategy="mean", copy=True)
    Xt = imputer.fit(X).transform(X)
    Xt[0, 0] = -1
    assert_false(np.all(X == Xt))

    # copy=True, sparse csr => copy
    X = X_orig.copy()
    imputer = SimpleImputer(missing_values=X.data[0], strategy="mean",
                            copy=True)
    Xt = imputer.fit(X).transform(X)
    Xt.data[0] = -1
    assert_false(np.all(X.data == Xt.data))

    # copy=False, dense => no copy
    X = X_orig.copy().toarray()
    imputer = SimpleImputer(missing_values=0, strategy="mean", copy=False)
    Xt = imputer.fit(X).transform(X)
    Xt[0, 0] = -1
    assert_array_almost_equal(X, Xt)

    # copy=False, sparse csc => no copy
    X = X_orig.copy().tocsc()
    imputer = SimpleImputer(missing_values=X.data[0], strategy="mean",
                            copy=False)
    Xt = imputer.fit(X).transform(X)
    Xt.data[0] = -1
    assert_array_almost_equal(X.data, Xt.data)

    # copy=False, sparse csr => copy
    X = X_orig.copy()
    imputer = SimpleImputer(missing_values=X.data[0], strategy="mean",
                            copy=False)
    Xt = imputer.fit(X).transform(X)
    Xt.data[0] = -1
    assert_false(np.all(X.data == Xt.data))

    # Note: If X is sparse and if missing_values=0, then a (dense) copy of X is
    # made, even if copy=False.


def test_chained_imputer_rank_one():
    rng = np.random.RandomState(0)
    d = 100
    A = rng.rand(d, 1)
    B = rng.rand(1, d)
    X = np.dot(A, B)
    nan_mask = rng.rand(d, d) < 0.5
    X_missing = X.copy()
    X_missing[nan_mask] = np.nan

    imputer = ChainedImputer(n_imputations=5,
                             n_burn_in=5,
                             verbose=True,
                             random_state=rng)
    X_filled = imputer.fit_transform(X_missing)
    assert_allclose(X_filled, X, atol=0.001)


@pytest.mark.parametrize(
    "imputation_order",
    ['random', 'roman', 'ascending', 'descending', 'arabic']
)
def test_chained_imputer_imputation_order(imputation_order):
    rng = np.random.RandomState(0)
    n = 100
    d = 10
    X = sparse_random_matrix(n, d, density=0.10, random_state=rng).toarray()
    X[:, 0] = 1  # this column should not be discarded by ChainedImputer

    imputer = ChainedImputer(missing_values=0,
                             n_imputations=1,
                             n_burn_in=1,
                             n_nearest_features=5,
                             min_value=0,
                             max_value=1,
                             verbose=False,
                             imputation_order=imputation_order,
                             random_state=rng)
    imputer.fit_transform(X)
    ordered_idx = [i.feat_idx for i in imputer.imputation_sequence_]
    if imputation_order == 'roman':
        assert np.all(ordered_idx[:d-1] == np.arange(1, d))
    elif imputation_order == 'arabic':
        assert np.all(ordered_idx[:d-1] == np.arange(d-1, 0, -1))
    elif imputation_order == 'random':
        ordered_idx_round_1 = ordered_idx[:d-1]
        ordered_idx_round_2 = ordered_idx[d-1:]
        assert ordered_idx_round_1 != ordered_idx_round_2
    elif 'ending' in imputation_order:
        assert len(ordered_idx) == 2 * (d - 1)


@pytest.mark.parametrize(
    "predictor",
    [DummyRegressor(), BayesianRidge(), ARDRegression()]
)
def test_chained_imputer_predictors(predictor):
    rng = np.random.RandomState(0)

    n = 100
    d = 10
    X = sparse_random_matrix(n, d, density=0.10, random_state=rng).toarray()

    imputer = ChainedImputer(missing_values=0,
                             n_imputations=1,
                             n_burn_in=1,
                             predictor=predictor,
                             random_state=rng)
    imputer.fit_transform(X)

    # check that types are correct for predictors
    hashes = []
    for triplet in imputer.imputation_sequence_:
        assert triplet.predictor
        hashes.append(id(triplet.predictor))

    # check that each predictor is unique
    assert len(set(hashes)) == len(hashes)


def test_chained_imputer_clip():
    rng = np.random.RandomState(0)
    n = 100
    d = 10
    X = sparse_random_matrix(n, d, density=0.10,
                             random_state=rng).toarray()

    imputer = ChainedImputer(missing_values=0,
                             n_imputations=1,
                             n_burn_in=1,
                             min_value=0.1,
                             max_value=0.2,
                             random_state=rng)

    Xt = imputer.fit_transform(X)
    assert_allclose(np.min(Xt[X == 0]), 0.1)
    assert_allclose(np.max(Xt[X == 0]), 0.2)
    assert_allclose(Xt[X != 0], X[X != 0])


@pytest.mark.parametrize(
    "strategy",
    ["mean", "median", "most_frequent"]
)
def test_chained_imputer_missing_at_transform(strategy):
    rng = np.random.RandomState(0)
    n = 100
    d = 10
    X_train = rng.randint(low=0, high=3, size=(n, d))
    X_test = rng.randint(low=0, high=3, size=(n, d))

    X_train[:, 0] = 1  # definitely no missing values in 0th column
    X_test[0, 0] = 0  # definitely missing value in 0th column

    imputer = ChainedImputer(missing_values=0,
                             n_imputations=1,
                             n_burn_in=1,
                             initial_strategy=strategy,
                             random_state=rng).fit(X_train)
    initial_imputer = SimpleImputer(missing_values=0,
                                    strategy=strategy).fit(X_train)

    # if there were no missing values at time of fit, then imputer will
    # only use the initial imputer for that feature at transform
    assert np.all(imputer.transform(X_test)[:, 0] ==
                  initial_imputer.transform(X_test)[:, 0])


def test_chained_imputer_transform_stochasticity():
    rng = np.random.RandomState(0)
    n = 100
    d = 10
    X = sparse_random_matrix(n, d, density=0.10,
                             random_state=rng).toarray()

    imputer = ChainedImputer(missing_values=0,
                             n_imputations=1,
                             n_burn_in=1,
                             random_state=rng)
    imputer.fit(X)

    X_fitted_1 = imputer.transform(X)
    X_fitted_2 = imputer.transform(X)

    # sufficient to assert that the means are not the same
    assert np.mean(X_fitted_1) != pytest.approx(np.mean(X_fitted_2))


def test_chained_imputer_no_missing():
    rng = np.random.RandomState(0)
    X = rng.rand(100, 100)
    X[:, 0] = np.nan
    m1 = ChainedImputer(n_imputations=10, random_state=rng)
    m2 = ChainedImputer(n_imputations=10, random_state=rng)
    pred1 = m1.fit(X).transform(X)
    pred2 = m2.fit_transform(X)
    # should exclude the first column entirely
    assert_allclose(X[:, 1:], pred1)
    # fit and fit_transform should both be identical
    assert_allclose(pred1, pred2)


@pytest.mark.parametrize(
    "rank",
    [3, 5]
)
def test_chained_imputer_transform_recovery(rank):
    rng = np.random.RandomState(0)
    n = 100
    d = 100
    A = rng.rand(n, rank)
    B = rng.rand(rank, d)
    X_filled = np.dot(A, B)
    # half is randomly missing
    nan_mask = rng.rand(n, d) < 0.5
    X_missing = X_filled.copy()
    X_missing[nan_mask] = np.nan

    # split up data in half
    n = n // 2
    X_train = X_missing[:n]
    X_test_filled = X_filled[n:]
    X_test = X_missing[n:]

    imputer = ChainedImputer(n_imputations=10,
                             n_burn_in=10,
                             verbose=True,
                             random_state=rng).fit(X_train)
    X_test_est = imputer.transform(X_test)
    assert_allclose(X_test_filled, X_test_est, rtol=1e-5, atol=0.1)


def test_chained_imputer_additive_matrix():
    rng = np.random.RandomState(0)
    n = 100
    d = 10
    A = rng.randn(n, d)
    B = rng.randn(n, d)
    X_filled = np.zeros(A.shape)
    for i in range(d):
        for j in range(d):
            X_filled[:, (i+j) % d] += (A[:, i] + B[:, j]) / 2
    # a quarter is randomly missing
    nan_mask = rng.rand(n, d) < 0.25
    X_missing = X_filled.copy()
    X_missing[nan_mask] = np.nan

    # split up data
    n = n // 2
    X_train = X_missing[:n]
    X_test_filled = X_filled[n:]
    X_test = X_missing[n:]

    imputer = ChainedImputer(n_imputations=25,
                             n_burn_in=10,
                             verbose=True,
                             random_state=rng).fit(X_train)
    X_test_est = imputer.transform(X_test)
    assert_allclose(X_test_filled, X_test_est, atol=0.01)


<<<<<<< HEAD
@pytest.mark.parametrize(
    "X_fit, X_trans, params, msg_err",
    [(np.array([[-1, 1], [1, 2]]), np.array([[-1, 1], [1, -1]]),
      {'features': 'missing-only', 'sparse': 'auto'},
      'have missing values in transform but have no missing values in fit'),
     (np.array([[-1, 1], [1, 2]]), np.array([[-1, 1], [1, 2]]),
      {'features': 'random', 'sparse': 'auto'},
      "'features' has to be either 'missing-only' or 'all'"),
     (np.array([[-1, 1], [1, 2]]), np.array([[-1, 1], [1, 2]]),
      {'features': 'all', 'sparse': 'random'},
      "'sparse' has to be a boolean or 'auto'")]
)
def test_missing_indicator_error(X_fit, X_trans, params, msg_err):
    indicator = MissingIndicator(missing_values=-1)
    indicator.set_params(**params)
    with pytest.raises(ValueError, match=msg_err):
        indicator.fit(X_fit).transform(X_trans)


@pytest.mark.parametrize(
    "missing_values, dtype",
    [(np.nan, np.float64),
     (0, np.int32),
     (-1, np.int32)])
@pytest.mark.parametrize(
    "arr_type",
    [np.array, sparse.csc_matrix, sparse.csr_matrix, sparse.coo_matrix,
     sparse.lil_matrix, sparse.bsr_matrix])
@pytest.mark.parametrize(
    "param_features, n_features, features_indices",
    [('missing-only', 2, np.array([0, 1])),
     ('all', 3, np.array([0, 1, 2]))])
def test_missing_indicator_new(missing_values, arr_type, dtype, param_features,
                               n_features, features_indices):
    X_fit = np.array([[missing_values, missing_values, 1],
                      [4, missing_values, 2]])
    X_trans = np.array([[missing_values, missing_values, 1],
                        [4, 12, 10]])
    X_fit_expected = np.array([[1, 1, 0], [0, 1, 0]])
    X_trans_expected = np.array([[1, 1, 0], [0, 0, 0]])

    # convert the input to the right array format and right dtype
    X_fit = arr_type(X_fit).astype(dtype)
    X_trans = arr_type(X_trans).astype(dtype)
    X_fit_expected = X_fit_expected.astype(dtype)
    X_trans_expected = X_trans_expected.astype(dtype)

    indicator = MissingIndicator(missing_values=missing_values,
                                 features=param_features,
                                 sparse=False)
    X_fit_mask = indicator.fit_transform(X_fit)
    X_trans_mask = indicator.transform(X_trans)

    assert X_fit_mask.shape[1] == n_features
    assert X_trans_mask.shape[1] == n_features

    assert_array_equal(indicator.features_, features_indices)
    assert_allclose(X_fit_mask, X_fit_expected[:, features_indices])
    assert_allclose(X_trans_mask, X_trans_expected[:, features_indices])

    assert X_fit_mask.dtype == bool
    assert X_trans_mask.dtype == bool
    assert isinstance(X_fit_mask, np.ndarray)
    assert isinstance(X_trans_mask, np.ndarray)

    indicator.set_params(sparse=True)
    X_fit_mask_sparse = indicator.fit_transform(X_fit)
    X_trans_mask_sparse = indicator.transform(X_trans)

    assert X_fit_mask_sparse.dtype == bool
    assert X_trans_mask_sparse.dtype == bool
    assert X_fit_mask_sparse.format == 'csc'
    assert X_trans_mask_sparse.format == 'csc'
    assert_allclose(X_fit_mask_sparse.toarray(), X_fit_mask)
    assert_allclose(X_trans_mask_sparse.toarray(), X_trans_mask)


@pytest.mark.parametrize("param_sparse", [True, False, 'auto'])
@pytest.mark.parametrize("missing_values", [np.nan, 0])
@pytest.mark.parametrize(
    "arr_type",
    [np.array, sparse.csc_matrix, sparse.csr_matrix, sparse.coo_matrix])
def test_missing_indicator_sparse_param(arr_type, missing_values,
                                        param_sparse):
    # check the format of the output with different sparse parameter
    X_fit = np.array([[missing_values, missing_values, 1],
                      [4, missing_values, 2]])
    X_trans = np.array([[missing_values, missing_values, 1],
                        [4, 12, 10]])
    X_fit = arr_type(X_fit).astype(np.float64)
    X_trans = arr_type(X_trans).astype(np.float64)

    indicator = MissingIndicator(missing_values=missing_values,
                                 sparse=param_sparse)
    X_fit_mask = indicator.fit_transform(X_fit)
    X_trans_mask = indicator.transform(X_trans)

    if param_sparse is True:
        assert X_fit_mask.format == 'csc'
        assert X_trans_mask.format == 'csc'
    elif param_sparse == 'auto' and missing_values == 0:
        assert isinstance(X_fit_mask, np.ndarray)
        assert isinstance(X_trans_mask, np.ndarray)
    elif param_sparse is False:
        assert isinstance(X_fit_mask, np.ndarray)
        assert isinstance(X_trans_mask, np.ndarray)
    else:
        if sparse.issparse(X_fit):
            assert X_fit_mask.format == 'csc'
            assert X_trans_mask.format == 'csc'
        else:
            assert isinstance(X_fit_mask, np.ndarray)
            assert isinstance(X_trans_mask, np.ndarray)


@pytest.mark.parametrize("imputer_constructor",
                         [SimpleImputer, ChainedImputer, MissingIndicator])
@pytest.mark.parametrize(
    "missing_values, X_missing_value, err_msg",
    [("NaN", np.nan, "Input contains NaN"),
     ("-1", -1, "data type of 'missing_values' and 'X' are not compatible")])
def test_inconsistent_dtype_X_missing_values(imputer_constructor,
                                             missing_values, X_missing_value,
                                             err_msg):
    # regression test for issue #11390. Comparison between incoherent dtype
    # for X and missing_values was not raising a proper error.
    X = np.random.randn(10, 10)
    X[0, 0] = X_missing_value

    imputer = imputer_constructor(missing_values=missing_values)
=======
@pytest.mark.parametrize("imputer_constructor",
                         [SimpleImputer, ChainedImputer])
@pytest.mark.parametrize(
    "imputer_missing_values, missing_value, err_msg",
    [("NaN", np.nan, "Input contains NaN"),
     ("-1", -1, "types are expected to be both numerical.")])
def test_inconsistent_dtype_X_missing_values(imputer_constructor,
                                             imputer_missing_values,
                                             missing_value,
                                             err_msg):
    # regression test for issue #11390. Comparison between incoherent dtype
    # for X and missing_values was not raising a proper error.
    rng = np.random.RandomState(42)
    X = rng.randn(10, 10)
    X[0, 0] = missing_value

    imputer = imputer_constructor(missing_values=imputer_missing_values)
>>>>>>> beb2aa03

    with pytest.raises(ValueError, match=err_msg):
        imputer.fit_transform(X)<|MERGE_RESOLUTION|>--- conflicted
+++ resolved
@@ -708,7 +708,6 @@
     assert_allclose(X_test_filled, X_test_est, atol=0.01)
 
 
-<<<<<<< HEAD
 @pytest.mark.parametrize(
     "X_fit, X_trans, params, msg_err",
     [(np.array([[-1, 1], [1, 2]]), np.array([[-1, 1], [1, -1]]),
@@ -825,22 +824,6 @@
 
 
 @pytest.mark.parametrize("imputer_constructor",
-                         [SimpleImputer, ChainedImputer, MissingIndicator])
-@pytest.mark.parametrize(
-    "missing_values, X_missing_value, err_msg",
-    [("NaN", np.nan, "Input contains NaN"),
-     ("-1", -1, "data type of 'missing_values' and 'X' are not compatible")])
-def test_inconsistent_dtype_X_missing_values(imputer_constructor,
-                                             missing_values, X_missing_value,
-                                             err_msg):
-    # regression test for issue #11390. Comparison between incoherent dtype
-    # for X and missing_values was not raising a proper error.
-    X = np.random.randn(10, 10)
-    X[0, 0] = X_missing_value
-
-    imputer = imputer_constructor(missing_values=missing_values)
-=======
-@pytest.mark.parametrize("imputer_constructor",
                          [SimpleImputer, ChainedImputer])
 @pytest.mark.parametrize(
     "imputer_missing_values, missing_value, err_msg",
@@ -857,7 +840,6 @@
     X[0, 0] = missing_value
 
     imputer = imputer_constructor(missing_values=imputer_missing_values)
->>>>>>> beb2aa03
 
     with pytest.raises(ValueError, match=err_msg):
         imputer.fit_transform(X)