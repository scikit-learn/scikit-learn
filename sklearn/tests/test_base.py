--- conflicted
+++ resolved
@@ -1003,7 +1003,6 @@
     assert est._get_params_html().non_default == ("empty",)
 
 
-<<<<<<< HEAD
 def test_get_fitted_attr_html():
     """Check the behaviour of the `_get_fitted_attr_html` method."""
     est = MyEstimator()
@@ -1019,7 +1018,8 @@
     fitted_attr_html = pca._get_fitted_attr_html()
     assert len(fitted_attr_html) == 9
     assert fitted_attr_html["components_"] == "ndarray of shape (2, 2), dtype=float64"
-=======
+
+
 def make_estimator_with_param(default_value):
     class DynamicEstimator(BaseEstimator):
         def __init__(self, param=default_value):
@@ -1095,5 +1095,4 @@
     """
     estimator = make_estimator_with_param(default_value)(param=test_value)
     non_default = estimator._get_params_html().non_default
-    assert "param" not in non_default
->>>>>>> b39ab898
+    assert "param" not in non_default