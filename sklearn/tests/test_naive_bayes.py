--- conflicted
+++ resolved
@@ -444,20 +444,11 @@
     y_pred2 = clf2.predict(X)
     assert_array_equal(y_pred2, y2)
 
-<<<<<<< HEAD
     y_pred_proba2 = clf2.predict_proba(X)
     y_pred_log_proba2 = clf2.predict_log_proba(X)
     assert_array_almost_equal(np.log(y_pred_proba2), y_pred_log_proba2, 8)
     assert_array_almost_equal(y_pred_proba2, y_pred_proba)
     assert_array_almost_equal(y_pred_log_proba2, y_pred_log_proba)
-=======
-def test_feature_log_prob_bnb():
-    # Test for issue #4268.
-    # Tests that the feature log prob value computed by BernoulliNB when
-    # alpha=1.0 is equal to the expression given in Manning, Raghavan,
-    # and Schuetze's "Introduction to Information Retrieval" book:
-    # https://nlp.stanford.edu/IR-book/html/htmledition/the-bernoulli-model-1.html
->>>>>>> 951c4f1a
 
     # Partial fit on the whole data at once should be the same as fit too
     clf3 = MultinomialNB()
