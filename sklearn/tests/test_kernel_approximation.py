--- conflicted
+++ resolved
@@ -215,7 +215,6 @@
     assert np.mean(error) <= 0.05  # mean is fairly close
 
 
-<<<<<<< HEAD
 def test_rbf_sampler_fitted_attributes_dtype(global_dtype):
     """Check that the fitted attributes are stored accordingly to the
     data type of X."""
@@ -241,7 +240,8 @@
 
     assert_allclose(rbf32.random_offset_, rbf64.random_offset_)
     assert_allclose(rbf32.random_weights_, rbf64.random_weights_)
-=======
+
+
 def test_skewed_chi2_sampler_fitted_attributes_dtype(global_dtype):
     """Check that the fitted attributes are stored accordingly to the
     data type of X."""
@@ -271,7 +271,6 @@
     assert_allclose(
         skewed_chi2_sampler_32.random_weights_, skewed_chi2_sampler_64.random_weights_
     )
->>>>>>> ddfee308
 
 
 def test_input_validation():
