--- conflicted
+++ resolved
@@ -21,7 +21,6 @@
 Y /= Y.sum(axis=1)[:, np.newaxis]
 
 
-<<<<<<< HEAD
 def test_polynomial_sampler():
     # test that PolynomialSampler approximates polynomial
     # kernel on random data
@@ -68,10 +67,10 @@
     np.abs(error, out=error)
     assert np.max(error) <= 0.1  # nothing too far off
     assert np.mean(error) <= 0.05  # mean is fairly close
-=======
+
+
 def _linear_kernel(X, Y):
     return np.dot(X, Y.T)
->>>>>>> 21686b71
 
 
 def test_additive_chi2_sampler():
