--- conflicted
+++ resolved
@@ -102,11 +102,8 @@
     "sklearn.feature_extraction.img_to_graph",
     "sklearn.metrics.accuracy_score",
     "sklearn.metrics.auc",
-<<<<<<< HEAD
+    "sklearn.metrics.cohen_kappa_score",
     "sklearn.metrics.confusion_matrix",
-=======
-    "sklearn.metrics.cohen_kappa_score",
->>>>>>> 209c1327
     "sklearn.metrics.mean_absolute_error",
     "sklearn.metrics.r2_score",
     "sklearn.metrics.roc_curve",
