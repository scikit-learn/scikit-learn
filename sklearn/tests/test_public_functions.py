--- conflicted
+++ resolved
@@ -9,12 +9,8 @@
 
 
 PARAM_VALIDATION_FUNCTION_LIST = [
+    "sklearn.cluster.estimate_bandwidth",
     "sklearn.cluster.kmeans_plusplus",
-<<<<<<< HEAD
-    "sklearn.cluster.estimate_bandwidth",
-    "sklearn.svm.l1_min_c",
-=======
->>>>>>> 31909634
     "sklearn.metrics.accuracy_score",
     "sklearn.metrics.mean_absolute_error",
     "sklearn.metrics.zero_one_loss",
