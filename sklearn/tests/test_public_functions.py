--- conflicted
+++ resolved
@@ -143,11 +143,8 @@
     "sklearn.datasets.make_multilabel_classification",
     "sklearn.datasets.make_regression",
     "sklearn.datasets.make_sparse_coded_signal",
-<<<<<<< HEAD
+    "sklearn.datasets.make_sparse_uncorrelated",
     "sklearn.datasets.make_spd_matrix",
-=======
-    "sklearn.datasets.make_sparse_uncorrelated",
->>>>>>> e885c451
     "sklearn.decomposition.sparse_encode",
     "sklearn.feature_extraction.grid_to_graph",
     "sklearn.feature_extraction.img_to_graph",
