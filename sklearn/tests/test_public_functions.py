from importlib import import_module
from inspect import signature
from numbers import Integral, Real

import pytest

from sklearn.utils._param_validation import generate_invalid_param_val
from sklearn.utils._param_validation import generate_valid_param
from sklearn.utils._param_validation import make_constraint
from sklearn.utils._param_validation import InvalidParameterError
from sklearn.utils._param_validation import Interval


def _get_func_info(func_module):
    module_name, func_name = func_module.rsplit(".", 1)
    module = import_module(module_name)
    func = getattr(module, func_name)

    func_sig = signature(func)
    func_params = [
        p.name
        for p in func_sig.parameters.values()
        if p.kind not in (p.VAR_POSITIONAL, p.VAR_KEYWORD)
    ]

    # The parameters `*args` and `**kwargs` are ignored since we cannot generate
    # constraints.
    required_params = [
        p.name
        for p in func_sig.parameters.values()
        if p.default is p.empty and p.kind not in (p.VAR_POSITIONAL, p.VAR_KEYWORD)
    ]

    return func, func_name, func_params, required_params


def _check_function_param_validation(
    func, func_name, func_params, required_params, parameter_constraints
):
    """Check that an informative error is raised when the value of a parameter does not
    have an appropriate type or value.
    """
    # generate valid values for the required parameters
    valid_required_params = {}
    for param_name in required_params:
        if parameter_constraints[param_name] == "no_validation":
            valid_required_params[param_name] = 1
        else:
            valid_required_params[param_name] = generate_valid_param(
                make_constraint(parameter_constraints[param_name][0])
            )

    # check that there is a constraint for each parameter
    if func_params:
        validation_params = parameter_constraints.keys()
        unexpected_params = set(validation_params) - set(func_params)
        missing_params = set(func_params) - set(validation_params)
        err_msg = (
            "Mismatch between _parameter_constraints and the parameters of"
            f" {func_name}.\nConsider the unexpected parameters {unexpected_params} and"
            f" expected but missing parameters {missing_params}\n"
        )
        assert set(validation_params) == set(func_params), err_msg

    # this object does not have a valid type for sure for all params
    param_with_bad_type = type("BadType", (), {})()

    for param_name in func_params:
        constraints = parameter_constraints[param_name]

        if constraints == "no_validation":
            # This parameter is not validated
            continue

        # Mixing an interval of reals and an interval of integers must be avoided.
        if any(
            isinstance(constraint, Interval) and constraint.type == Integral
            for constraint in constraints
        ) and any(
            isinstance(constraint, Interval) and constraint.type == Real
            for constraint in constraints
        ):
            raise ValueError(
                f"The constraint for parameter {param_name} of {func_name} can't have a"
                " mix of intervals of Integral and Real types. Use the type"
                " RealNotInt instead of Real."
            )

        match = (
            rf"The '{param_name}' parameter of {func_name} must be .* Got .* instead."
        )

        # First, check that the error is raised if param doesn't match any valid type.
        with pytest.raises(InvalidParameterError, match=match):
            func(**{**valid_required_params, param_name: param_with_bad_type})

        # Then, for constraints that are more than a type constraint, check that the
        # error is raised if param does match a valid type but does not match any valid
        # value for this type.
        constraints = [make_constraint(constraint) for constraint in constraints]

        for constraint in constraints:
            try:
                bad_value = generate_invalid_param_val(constraint)
            except NotImplementedError:
                continue

            with pytest.raises(InvalidParameterError, match=match):
                func(**{**valid_required_params, param_name: bad_value})


PARAM_VALIDATION_FUNCTION_LIST = [
    "sklearn.cluster.cluster_optics_dbscan",
    "sklearn.cluster.compute_optics_graph",
    "sklearn.cluster.estimate_bandwidth",
    "sklearn.cluster.kmeans_plusplus",
    "sklearn.cluster.cluster_optics_xi",
    "sklearn.cluster.ward_tree",
    "sklearn.covariance.empirical_covariance",
    "sklearn.covariance.ledoit_wolf_shrinkage",
    "sklearn.covariance.shrunk_covariance",
    "sklearn.datasets.dump_svmlight_file",
    "sklearn.datasets.fetch_20newsgroups",
    "sklearn.datasets.fetch_20newsgroups_vectorized",
    "sklearn.datasets.fetch_california_housing",
    "sklearn.datasets.fetch_covtype",
    "sklearn.datasets.fetch_kddcup99",
    "sklearn.datasets.fetch_lfw_pairs",
    "sklearn.datasets.fetch_lfw_people",
    "sklearn.datasets.fetch_olivetti_faces",
    "sklearn.datasets.fetch_rcv1",
    "sklearn.datasets.fetch_species_distributions",
    "sklearn.datasets.load_breast_cancer",
    "sklearn.datasets.load_diabetes",
<<<<<<< HEAD
    "sklearn.datasets.load_files",
=======
    "sklearn.datasets.load_digits",
>>>>>>> b2c38814
    "sklearn.datasets.load_iris",
    "sklearn.datasets.load_linnerud",
    "sklearn.datasets.load_svmlight_file",
    "sklearn.datasets.load_svmlight_files",
    "sklearn.datasets.load_wine",
    "sklearn.datasets.make_biclusters",
    "sklearn.datasets.make_blobs",
    "sklearn.datasets.make_checkerboard",
    "sklearn.datasets.make_circles",
    "sklearn.datasets.make_classification",
    "sklearn.datasets.make_friedman1",
    "sklearn.datasets.make_friedman2",
    "sklearn.datasets.make_friedman3",
    "sklearn.datasets.make_gaussian_quantiles",
    "sklearn.datasets.make_hastie_10_2",
    "sklearn.datasets.make_low_rank_matrix",
    "sklearn.datasets.make_moons",
    "sklearn.datasets.make_multilabel_classification",
    "sklearn.datasets.make_regression",
    "sklearn.datasets.make_s_curve",
    "sklearn.datasets.make_sparse_coded_signal",
    "sklearn.datasets.make_sparse_spd_matrix",
    "sklearn.datasets.make_sparse_uncorrelated",
    "sklearn.datasets.make_spd_matrix",
    "sklearn.datasets.make_swiss_roll",
    "sklearn.decomposition.sparse_encode",
    "sklearn.feature_extraction.grid_to_graph",
    "sklearn.feature_extraction.img_to_graph",
    "sklearn.feature_extraction.image.extract_patches_2d",
    "sklearn.feature_extraction.image.reconstruct_from_patches_2d",
    "sklearn.feature_selection.chi2",
    "sklearn.feature_selection.f_classif",
    "sklearn.feature_selection.f_regression",
    "sklearn.feature_selection.mutual_info_classif",
    "sklearn.feature_selection.mutual_info_regression",
    "sklearn.feature_selection.r_regression",
    "sklearn.inspection.permutation_importance",
    "sklearn.linear_model.orthogonal_mp",
    "sklearn.metrics.accuracy_score",
    "sklearn.metrics.auc",
    "sklearn.metrics.average_precision_score",
    "sklearn.metrics.balanced_accuracy_score",
    "sklearn.metrics.brier_score_loss",
    "sklearn.metrics.calinski_harabasz_score",
    "sklearn.metrics.class_likelihood_ratios",
    "sklearn.metrics.classification_report",
    "sklearn.metrics.cluster.adjusted_mutual_info_score",
    "sklearn.metrics.cluster.contingency_matrix",
    "sklearn.metrics.cluster.entropy",
    "sklearn.metrics.cluster.fowlkes_mallows_score",
    "sklearn.metrics.cluster.homogeneity_completeness_v_measure",
    "sklearn.metrics.cluster.normalized_mutual_info_score",
    "sklearn.metrics.cluster.silhouette_samples",
    "sklearn.metrics.cluster.silhouette_score",
    "sklearn.metrics.cohen_kappa_score",
    "sklearn.metrics.confusion_matrix",
    "sklearn.metrics.coverage_error",
    "sklearn.metrics.d2_absolute_error_score",
    "sklearn.metrics.d2_pinball_score",
    "sklearn.metrics.d2_tweedie_score",
    "sklearn.metrics.davies_bouldin_score",
    "sklearn.metrics.dcg_score",
    "sklearn.metrics.det_curve",
    "sklearn.metrics.explained_variance_score",
    "sklearn.metrics.f1_score",
    "sklearn.metrics.fbeta_score",
    "sklearn.metrics.get_scorer",
    "sklearn.metrics.hamming_loss",
    "sklearn.metrics.hinge_loss",
    "sklearn.metrics.jaccard_score",
    "sklearn.metrics.label_ranking_average_precision_score",
    "sklearn.metrics.label_ranking_loss",
    "sklearn.metrics.log_loss",
    "sklearn.metrics.make_scorer",
    "sklearn.metrics.matthews_corrcoef",
    "sklearn.metrics.max_error",
    "sklearn.metrics.mean_absolute_error",
    "sklearn.metrics.mean_absolute_percentage_error",
    "sklearn.metrics.mean_gamma_deviance",
    "sklearn.metrics.mean_pinball_loss",
    "sklearn.metrics.mean_poisson_deviance",
    "sklearn.metrics.mean_squared_error",
    "sklearn.metrics.mean_squared_log_error",
    "sklearn.metrics.mean_tweedie_deviance",
    "sklearn.metrics.median_absolute_error",
    "sklearn.metrics.multilabel_confusion_matrix",
    "sklearn.metrics.mutual_info_score",
    "sklearn.metrics.ndcg_score",
    "sklearn.metrics.pair_confusion_matrix",
    "sklearn.metrics.adjusted_rand_score",
    "sklearn.metrics.pairwise.additive_chi2_kernel",
    "sklearn.metrics.pairwise.cosine_distances",
    "sklearn.metrics.pairwise.cosine_similarity",
    "sklearn.metrics.pairwise.haversine_distances",
    "sklearn.metrics.pairwise.laplacian_kernel",
    "sklearn.metrics.pairwise.linear_kernel",
    "sklearn.metrics.pairwise.nan_euclidean_distances",
    "sklearn.metrics.pairwise.paired_cosine_distances",
    "sklearn.metrics.pairwise.paired_euclidean_distances",
    "sklearn.metrics.pairwise.paired_manhattan_distances",
    "sklearn.metrics.pairwise.polynomial_kernel",
    "sklearn.metrics.pairwise.rbf_kernel",
    "sklearn.metrics.pairwise.sigmoid_kernel",
    "sklearn.metrics.precision_recall_curve",
    "sklearn.metrics.precision_recall_fscore_support",
    "sklearn.metrics.precision_score",
    "sklearn.metrics.r2_score",
    "sklearn.metrics.rand_score",
    "sklearn.metrics.recall_score",
    "sklearn.metrics.roc_auc_score",
    "sklearn.metrics.roc_curve",
    "sklearn.metrics.top_k_accuracy_score",
    "sklearn.metrics.zero_one_loss",
    "sklearn.model_selection.train_test_split",
    "sklearn.neighbors.sort_graph_by_row_values",
    "sklearn.preprocessing.add_dummy_feature",
    "sklearn.preprocessing.binarize",
    "sklearn.preprocessing.label_binarize",
    "sklearn.preprocessing.maxabs_scale",
    "sklearn.preprocessing.normalize",
    "sklearn.preprocessing.scale",
    "sklearn.random_projection.johnson_lindenstrauss_min_dim",
    "sklearn.svm.l1_min_c",
    "sklearn.tree.export_text",
    "sklearn.tree.plot_tree",
    "sklearn.utils.gen_batches",
    "sklearn.utils.resample",
]


@pytest.mark.parametrize("func_module", PARAM_VALIDATION_FUNCTION_LIST)
def test_function_param_validation(func_module):
    """Check param validation for public functions that are not wrappers around
    estimators.
    """
    func, func_name, func_params, required_params = _get_func_info(func_module)

    parameter_constraints = getattr(func, "_skl_parameter_constraints")

    _check_function_param_validation(
        func, func_name, func_params, required_params, parameter_constraints
    )


PARAM_VALIDATION_CLASS_WRAPPER_LIST = [
    ("sklearn.cluster.affinity_propagation", "sklearn.cluster.AffinityPropagation"),
    ("sklearn.cluster.mean_shift", "sklearn.cluster.MeanShift"),
    ("sklearn.cluster.spectral_clustering", "sklearn.cluster.SpectralClustering"),
    ("sklearn.covariance.graphical_lasso", "sklearn.covariance.GraphicalLasso"),
    ("sklearn.covariance.ledoit_wolf", "sklearn.covariance.LedoitWolf"),
    ("sklearn.covariance.oas", "sklearn.covariance.OAS"),
    ("sklearn.decomposition.dict_learning", "sklearn.decomposition.DictionaryLearning"),
    ("sklearn.decomposition.fastica", "sklearn.decomposition.FastICA"),
    ("sklearn.decomposition.non_negative_factorization", "sklearn.decomposition.NMF"),
    ("sklearn.preprocessing.minmax_scale", "sklearn.preprocessing.MinMaxScaler"),
    ("sklearn.preprocessing.power_transform", "sklearn.preprocessing.PowerTransformer"),
    (
        "sklearn.preprocessing.quantile_transform",
        "sklearn.preprocessing.QuantileTransformer",
    ),
    ("sklearn.preprocessing.robust_scale", "sklearn.preprocessing.RobustScaler"),
]


@pytest.mark.parametrize(
    "func_module, class_module", PARAM_VALIDATION_CLASS_WRAPPER_LIST
)
def test_class_wrapper_param_validation(func_module, class_module):
    """Check param validation for public functions that are wrappers around
    estimators.
    """
    func, func_name, func_params, required_params = _get_func_info(func_module)

    module_name, class_name = class_module.rsplit(".", 1)
    module = import_module(module_name)
    klass = getattr(module, class_name)

    parameter_constraints_func = getattr(func, "_skl_parameter_constraints")
    parameter_constraints_class = getattr(klass, "_parameter_constraints")
    parameter_constraints = {
        **parameter_constraints_class,
        **parameter_constraints_func,
    }
    parameter_constraints = {
        k: v for k, v in parameter_constraints.items() if k in func_params
    }

    _check_function_param_validation(
        func, func_name, func_params, required_params, parameter_constraints
    )<|MERGE_RESOLUTION|>--- conflicted
+++ resolved
@@ -132,11 +132,8 @@
     "sklearn.datasets.fetch_species_distributions",
     "sklearn.datasets.load_breast_cancer",
     "sklearn.datasets.load_diabetes",
-<<<<<<< HEAD
+    "sklearn.datasets.load_digits",
     "sklearn.datasets.load_files",
-=======
-    "sklearn.datasets.load_digits",
->>>>>>> b2c38814
     "sklearn.datasets.load_iris",
     "sklearn.datasets.load_linnerud",
     "sklearn.datasets.load_svmlight_file",
