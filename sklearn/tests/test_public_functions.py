from importlib import import_module
from inspect import signature

import pytest

from sklearn.utils._param_validation import generate_invalid_param_val
from sklearn.utils._param_validation import generate_valid_param
from sklearn.utils._param_validation import make_constraint


PARAM_VALIDATION_FUNCTION_LIST = [
    "sklearn.cluster.kmeans_plusplus",
<<<<<<< HEAD
    "sklearn.decomposition.fastica",
=======
    "sklearn.svm.l1_min_c",
>>>>>>> 9c9c8582
]


@pytest.mark.parametrize("func_module", PARAM_VALIDATION_FUNCTION_LIST)
def test_function_param_validation(func_module):
    """Check that an informative error is raised when the value of a parameter does not
    have an appropriate type or value.
    """
    module_name, func_name = func_module.rsplit(".", 1)
    module = import_module(module_name)
    func = getattr(module, func_name)

    func_sig = signature(func)
    func_params = [
        p.name
        for p in func_sig.parameters.values()
        if p.kind not in (p.VAR_POSITIONAL, p.VAR_KEYWORD)
    ]
    parameter_constraints = getattr(func, "_skl_parameter_constraints")

    # generate valid values for the required parameters
    required_params = [
        p.name for p in func_sig.parameters.values() if p.default is p.empty
    ]
    valid_required_params = {}
    for param_name in required_params:
        if parameter_constraints[param_name] == "no_validation":
            valid_required_params[param_name] = 1
        else:
            valid_required_params[param_name] = generate_valid_param(
                make_constraint(parameter_constraints[param_name][0])
            )

    # check that there is a constraint for each parameter
    if func_params:
        validation_params = parameter_constraints.keys()
        unexpected_params = set(validation_params) - set(func_params)
        missing_params = set(func_params) - set(validation_params)
        err_msg = (
            "Mismatch between _parameter_constraints and the parameters of"
            f" {func_name}.\nConsider the unexpected parameters {unexpected_params} and"
            f" expected but missing parameters {missing_params}\n"
        )
        assert set(validation_params) == set(func_params), err_msg

    # this object does not have a valid type for sure for all params
    param_with_bad_type = type("BadType", (), {})()

    for param_name in func_params:
        constraints = parameter_constraints[param_name]

        if constraints == "no_validation":
            # This parameter is not validated
            continue

        match = (
            rf"The '{param_name}' parameter of {func_name} must be .* Got .* instead."
        )

        # First, check that the error is raised if param doesn't match any valid type.
        with pytest.raises(ValueError, match=match):
            func(**{**valid_required_params, param_name: param_with_bad_type})

        # Then, for constraints that are more than a type constraint, check that the
        # error is raised if param does match a valid type but does not match any valid
        # value for this type.
        constraints = [make_constraint(constraint) for constraint in constraints]

        for constraint in constraints:
            try:
                bad_value = generate_invalid_param_val(constraint)
            except NotImplementedError:
                continue

            with pytest.raises(ValueError, match=match):
                func(**{**valid_required_params, param_name: bad_value})<|MERGE_RESOLUTION|>--- conflicted
+++ resolved
@@ -10,11 +10,8 @@
 
 PARAM_VALIDATION_FUNCTION_LIST = [
     "sklearn.cluster.kmeans_plusplus",
-<<<<<<< HEAD
     "sklearn.decomposition.fastica",
-=======
     "sklearn.svm.l1_min_c",
->>>>>>> 9c9c8582
 ]
 
 
