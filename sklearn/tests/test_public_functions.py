from importlib import import_module
from inspect import signature

import pytest

from sklearn.utils._param_validation import generate_invalid_param_val
from sklearn.utils._param_validation import generate_valid_param
from sklearn.utils._param_validation import make_constraint


PARAM_VALIDATION_FUNCTION_LIST = [
    "sklearn.cluster.estimate_bandwidth",
    "sklearn.cluster.kmeans_plusplus",
<<<<<<< HEAD
    "sklearn.covariance.ledoit_wolf",
=======
    "sklearn.feature_extraction.grid_to_graph",
    "sklearn.feature_extraction.img_to_graph",
    "sklearn.metrics.accuracy_score",
    "sklearn.metrics.auc",
    "sklearn.metrics.mean_absolute_error",
    "sklearn.metrics.zero_one_loss",
>>>>>>> f2f3b3ce
    "sklearn.svm.l1_min_c",
]


@pytest.mark.parametrize("func_module", PARAM_VALIDATION_FUNCTION_LIST)
def test_function_param_validation(func_module):
    """Check that an informative error is raised when the value of a parameter does not
    have an appropriate type or value.
    """
    module_name, func_name = func_module.rsplit(".", 1)
    module = import_module(module_name)
    func = getattr(module, func_name)

    func_sig = signature(func)
    func_params = [
        p.name
        for p in func_sig.parameters.values()
        if p.kind not in (p.VAR_POSITIONAL, p.VAR_KEYWORD)
    ]
    parameter_constraints = getattr(func, "_skl_parameter_constraints")

    # generate valid values for the required parameters
    required_params = [
        p.name for p in func_sig.parameters.values() if p.default is p.empty
    ]
    valid_required_params = {}
    for param_name in required_params:
        if parameter_constraints[param_name] == "no_validation":
            valid_required_params[param_name] = 1
        else:
            valid_required_params[param_name] = generate_valid_param(
                make_constraint(parameter_constraints[param_name][0])
            )

    # check that there is a constraint for each parameter
    if func_params:
        validation_params = parameter_constraints.keys()
        unexpected_params = set(validation_params) - set(func_params)
        missing_params = set(func_params) - set(validation_params)
        err_msg = (
            "Mismatch between _parameter_constraints and the parameters of"
            f" {func_name}.\nConsider the unexpected parameters {unexpected_params} and"
            f" expected but missing parameters {missing_params}\n"
        )
        assert set(validation_params) == set(func_params), err_msg

    # this object does not have a valid type for sure for all params
    param_with_bad_type = type("BadType", (), {})()

    for param_name in func_params:
        constraints = parameter_constraints[param_name]

        if constraints == "no_validation":
            # This parameter is not validated
            continue

        match = (
            rf"The '{param_name}' parameter of {func_name} must be .* Got .* instead."
        )

        # First, check that the error is raised if param doesn't match any valid type.
        with pytest.raises(ValueError, match=match):
            func(**{**valid_required_params, param_name: param_with_bad_type})

        # Then, for constraints that are more than a type constraint, check that the
        # error is raised if param does match a valid type but does not match any valid
        # value for this type.
        constraints = [make_constraint(constraint) for constraint in constraints]

        for constraint in constraints:
            try:
                bad_value = generate_invalid_param_val(constraint)
            except NotImplementedError:
                continue

            with pytest.raises(ValueError, match=match):
                func(**{**valid_required_params, param_name: bad_value})<|MERGE_RESOLUTION|>--- conflicted
+++ resolved
@@ -11,16 +11,13 @@
 PARAM_VALIDATION_FUNCTION_LIST = [
     "sklearn.cluster.estimate_bandwidth",
     "sklearn.cluster.kmeans_plusplus",
-<<<<<<< HEAD
     "sklearn.covariance.ledoit_wolf",
-=======
     "sklearn.feature_extraction.grid_to_graph",
     "sklearn.feature_extraction.img_to_graph",
     "sklearn.metrics.accuracy_score",
     "sklearn.metrics.auc",
     "sklearn.metrics.mean_absolute_error",
     "sklearn.metrics.zero_one_loss",
->>>>>>> f2f3b3ce
     "sklearn.svm.l1_min_c",
 ]
 
