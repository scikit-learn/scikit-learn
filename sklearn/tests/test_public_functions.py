from importlib import import_module
from inspect import signature
from numbers import Integral, Real

import pytest

from sklearn.utils._param_validation import (
    Interval,
    InvalidParameterError,
    generate_invalid_param_val,
    generate_valid_param,
    make_constraint,
)


def _get_func_info(func_module):
    module_name, func_name = func_module.rsplit(".", 1)
    module = import_module(module_name)
    func = getattr(module, func_name)

    func_sig = signature(func)
    func_params = [
        p.name
        for p in func_sig.parameters.values()
        if p.kind not in (p.VAR_POSITIONAL, p.VAR_KEYWORD)
    ]

    # The parameters `*args` and `**kwargs` are ignored since we cannot generate
    # constraints.
    required_params = [
        p.name
        for p in func_sig.parameters.values()
        if p.default is p.empty and p.kind not in (p.VAR_POSITIONAL, p.VAR_KEYWORD)
    ]

    return func, func_name, func_params, required_params


def _check_function_param_validation(
    func, func_name, func_params, required_params, parameter_constraints
):
    """Check that an informative error is raised when the value of a parameter does not
    have an appropriate type or value.
    """
    # generate valid values for the required parameters
    valid_required_params = {}
    for param_name in required_params:
        if parameter_constraints[param_name] == "no_validation":
            valid_required_params[param_name] = 1
        else:
            valid_required_params[param_name] = generate_valid_param(
                make_constraint(parameter_constraints[param_name][0])
            )

    # check that there is a constraint for each parameter
    if func_params:
        validation_params = parameter_constraints.keys()
        unexpected_params = set(validation_params) - set(func_params)
        missing_params = set(func_params) - set(validation_params)
        err_msg = (
            "Mismatch between _parameter_constraints and the parameters of"
            f" {func_name}.\nConsider the unexpected parameters {unexpected_params} and"
            f" expected but missing parameters {missing_params}\n"
        )
        assert set(validation_params) == set(func_params), err_msg

    # this object does not have a valid type for sure for all params
    param_with_bad_type = type("BadType", (), {})()

    for param_name in func_params:
        constraints = parameter_constraints[param_name]

        if constraints == "no_validation":
            # This parameter is not validated
            continue

        # Mixing an interval of reals and an interval of integers must be avoided.
        if any(
            isinstance(constraint, Interval) and constraint.type == Integral
            for constraint in constraints
        ) and any(
            isinstance(constraint, Interval) and constraint.type == Real
            for constraint in constraints
        ):
            raise ValueError(
                f"The constraint for parameter {param_name} of {func_name} can't have a"
                " mix of intervals of Integral and Real types. Use the type"
                " RealNotInt instead of Real."
            )

        match = (
            rf"The '{param_name}' parameter of {func_name} must be .* Got .* instead."
        )

        err_msg = (
            f"{func_name} does not raise an informative error message when the "
            f"parameter {param_name} does not have a valid type. If any Python type "
            "is valid, the constraint should be 'no_validation'."
        )

        # First, check that the error is raised if param doesn't match any valid type.
        with pytest.raises(InvalidParameterError, match=match):
            func(**{**valid_required_params, param_name: param_with_bad_type})
            pytest.fail(err_msg)

        # Then, for constraints that are more than a type constraint, check that the
        # error is raised if param does match a valid type but does not match any valid
        # value for this type.
        constraints = [make_constraint(constraint) for constraint in constraints]

        for constraint in constraints:
            try:
                bad_value = generate_invalid_param_val(constraint)
            except NotImplementedError:
                continue

            err_msg = (
                f"{func_name} does not raise an informative error message when the "
                f"parameter {param_name} does not have a valid value.\n"
                "Constraints should be disjoint. For instance "
                "[StrOptions({'a_string'}), str] is not a acceptable set of "
                "constraint because generating an invalid string for the first "
                "constraint will always produce a valid string for the second "
                "constraint."
            )

            with pytest.raises(InvalidParameterError, match=match):
                func(**{**valid_required_params, param_name: bad_value})
                pytest.fail(err_msg)


PARAM_VALIDATION_FUNCTION_LIST = [
    "sklearn.calibration.calibration_curve",
    "sklearn.cluster.cluster_optics_dbscan",
    "sklearn.cluster.compute_optics_graph",
    "sklearn.cluster.estimate_bandwidth",
    "sklearn.cluster.kmeans_plusplus",
    "sklearn.cluster.cluster_optics_xi",
    "sklearn.cluster.ward_tree",
    "sklearn.covariance.empirical_covariance",
    "sklearn.covariance.ledoit_wolf_shrinkage",
    "sklearn.covariance.log_likelihood",
    "sklearn.covariance.shrunk_covariance",
    "sklearn.datasets.clear_data_home",
    "sklearn.datasets.dump_svmlight_file",
    "sklearn.datasets.fetch_20newsgroups",
    "sklearn.datasets.fetch_20newsgroups_vectorized",
    "sklearn.datasets.fetch_california_housing",
    "sklearn.datasets.fetch_covtype",
    "sklearn.datasets.fetch_kddcup99",
    "sklearn.datasets.fetch_lfw_pairs",
    "sklearn.datasets.fetch_lfw_people",
    "sklearn.datasets.fetch_olivetti_faces",
    "sklearn.datasets.fetch_rcv1",
    "sklearn.datasets.fetch_species_distributions",
    "sklearn.datasets.get_data_home",
    "sklearn.datasets.load_breast_cancer",
    "sklearn.datasets.load_diabetes",
    "sklearn.datasets.load_digits",
    "sklearn.datasets.load_files",
    "sklearn.datasets.load_iris",
    "sklearn.datasets.load_linnerud",
    "sklearn.datasets.load_sample_image",
    "sklearn.datasets.load_svmlight_file",
    "sklearn.datasets.load_svmlight_files",
    "sklearn.datasets.load_wine",
    "sklearn.datasets.make_biclusters",
    "sklearn.datasets.make_blobs",
    "sklearn.datasets.make_checkerboard",
    "sklearn.datasets.make_circles",
    "sklearn.datasets.make_classification",
    "sklearn.datasets.make_friedman1",
    "sklearn.datasets.make_friedman2",
    "sklearn.datasets.make_friedman3",
    "sklearn.datasets.make_gaussian_quantiles",
    "sklearn.datasets.make_hastie_10_2",
    "sklearn.datasets.make_low_rank_matrix",
    "sklearn.datasets.make_moons",
    "sklearn.datasets.make_multilabel_classification",
    "sklearn.datasets.make_regression",
    "sklearn.datasets.make_s_curve",
    "sklearn.datasets.make_sparse_coded_signal",
    "sklearn.datasets.make_sparse_spd_matrix",
    "sklearn.datasets.make_sparse_uncorrelated",
    "sklearn.datasets.make_spd_matrix",
    "sklearn.datasets.make_swiss_roll",
    "sklearn.decomposition.sparse_encode",
    "sklearn.feature_extraction.grid_to_graph",
    "sklearn.feature_extraction.img_to_graph",
    "sklearn.feature_extraction.image.extract_patches_2d",
    "sklearn.feature_extraction.image.reconstruct_from_patches_2d",
    "sklearn.feature_selection.chi2",
    "sklearn.feature_selection.f_classif",
    "sklearn.feature_selection.f_regression",
    "sklearn.feature_selection.mutual_info_classif",
    "sklearn.feature_selection.mutual_info_regression",
    "sklearn.feature_selection.r_regression",
    "sklearn.inspection.partial_dependence",
    "sklearn.inspection.permutation_importance",
    "sklearn.isotonic.isotonic_regression",
    "sklearn.linear_model.orthogonal_mp",
<<<<<<< HEAD
    "sklearn.linear_model.orthogonal_mp_gram",
=======
    "sklearn.linear_model.ridge_regression",
>>>>>>> 315a04ca
    "sklearn.metrics.accuracy_score",
    "sklearn.metrics.auc",
    "sklearn.metrics.average_precision_score",
    "sklearn.metrics.balanced_accuracy_score",
    "sklearn.metrics.brier_score_loss",
    "sklearn.metrics.calinski_harabasz_score",
    "sklearn.metrics.check_scoring",
    "sklearn.metrics.completeness_score",
    "sklearn.metrics.class_likelihood_ratios",
    "sklearn.metrics.classification_report",
    "sklearn.metrics.cluster.adjusted_mutual_info_score",
    "sklearn.metrics.cluster.contingency_matrix",
    "sklearn.metrics.cluster.entropy",
    "sklearn.metrics.cluster.fowlkes_mallows_score",
    "sklearn.metrics.cluster.homogeneity_completeness_v_measure",
    "sklearn.metrics.cluster.normalized_mutual_info_score",
    "sklearn.metrics.cluster.silhouette_samples",
    "sklearn.metrics.cluster.silhouette_score",
    "sklearn.metrics.cohen_kappa_score",
    "sklearn.metrics.confusion_matrix",
    "sklearn.metrics.consensus_score",
    "sklearn.metrics.coverage_error",
    "sklearn.metrics.d2_absolute_error_score",
    "sklearn.metrics.d2_pinball_score",
    "sklearn.metrics.d2_tweedie_score",
    "sklearn.metrics.davies_bouldin_score",
    "sklearn.metrics.dcg_score",
    "sklearn.metrics.det_curve",
    "sklearn.metrics.explained_variance_score",
    "sklearn.metrics.f1_score",
    "sklearn.metrics.fbeta_score",
    "sklearn.metrics.get_scorer",
    "sklearn.metrics.hamming_loss",
    "sklearn.metrics.hinge_loss",
    "sklearn.metrics.homogeneity_score",
    "sklearn.metrics.jaccard_score",
    "sklearn.metrics.label_ranking_average_precision_score",
    "sklearn.metrics.label_ranking_loss",
    "sklearn.metrics.log_loss",
    "sklearn.metrics.make_scorer",
    "sklearn.metrics.matthews_corrcoef",
    "sklearn.metrics.max_error",
    "sklearn.metrics.mean_absolute_error",
    "sklearn.metrics.mean_absolute_percentage_error",
    "sklearn.metrics.mean_gamma_deviance",
    "sklearn.metrics.mean_pinball_loss",
    "sklearn.metrics.mean_poisson_deviance",
    "sklearn.metrics.mean_squared_error",
    "sklearn.metrics.mean_squared_log_error",
    "sklearn.metrics.mean_tweedie_deviance",
    "sklearn.metrics.median_absolute_error",
    "sklearn.metrics.multilabel_confusion_matrix",
    "sklearn.metrics.mutual_info_score",
    "sklearn.metrics.ndcg_score",
    "sklearn.metrics.pair_confusion_matrix",
    "sklearn.metrics.adjusted_rand_score",
    "sklearn.metrics.pairwise.additive_chi2_kernel",
    "sklearn.metrics.pairwise.chi2_kernel",
    "sklearn.metrics.pairwise.cosine_distances",
    "sklearn.metrics.pairwise.cosine_similarity",
    "sklearn.metrics.pairwise.euclidean_distances",
    "sklearn.metrics.pairwise.haversine_distances",
    "sklearn.metrics.pairwise.laplacian_kernel",
    "sklearn.metrics.pairwise.linear_kernel",
    "sklearn.metrics.pairwise.manhattan_distances",
    "sklearn.metrics.pairwise.nan_euclidean_distances",
    "sklearn.metrics.pairwise.paired_cosine_distances",
    "sklearn.metrics.pairwise.paired_distances",
    "sklearn.metrics.pairwise.paired_euclidean_distances",
    "sklearn.metrics.pairwise.paired_manhattan_distances",
    "sklearn.metrics.pairwise.pairwise_distances_argmin_min",
    "sklearn.metrics.pairwise.pairwise_kernels",
    "sklearn.metrics.pairwise.polynomial_kernel",
    "sklearn.metrics.pairwise.rbf_kernel",
    "sklearn.metrics.pairwise.sigmoid_kernel",
    "sklearn.metrics.pairwise_distances",
    "sklearn.metrics.pairwise_distances_argmin",
    "sklearn.metrics.pairwise_distances_chunked",
    "sklearn.metrics.precision_recall_curve",
    "sklearn.metrics.precision_recall_fscore_support",
    "sklearn.metrics.precision_score",
    "sklearn.metrics.r2_score",
    "sklearn.metrics.rand_score",
    "sklearn.metrics.recall_score",
    "sklearn.metrics.roc_auc_score",
    "sklearn.metrics.roc_curve",
    "sklearn.metrics.top_k_accuracy_score",
    "sklearn.metrics.v_measure_score",
    "sklearn.metrics.zero_one_loss",
    "sklearn.model_selection.cross_val_predict",
    "sklearn.model_selection.cross_val_score",
    "sklearn.model_selection.cross_validate",
    "sklearn.model_selection.learning_curve",
    "sklearn.model_selection.permutation_test_score",
    "sklearn.model_selection.train_test_split",
    "sklearn.model_selection.validation_curve",
    "sklearn.neighbors.sort_graph_by_row_values",
    "sklearn.preprocessing.add_dummy_feature",
    "sklearn.preprocessing.binarize",
    "sklearn.preprocessing.label_binarize",
    "sklearn.preprocessing.normalize",
    "sklearn.preprocessing.scale",
    "sklearn.random_projection.johnson_lindenstrauss_min_dim",
    "sklearn.svm.l1_min_c",
    "sklearn.tree.export_graphviz",
    "sklearn.tree.export_text",
    "sklearn.tree.plot_tree",
    "sklearn.utils.gen_batches",
    "sklearn.utils.gen_even_slices",
    "sklearn.utils.resample",
    "sklearn.utils.safe_mask",
    "sklearn.utils.extmath.randomized_svd",
    "sklearn.utils.class_weight.compute_class_weight",
    "sklearn.utils.class_weight.compute_sample_weight",
    "sklearn.utils.graph.single_source_shortest_path_length",
]


@pytest.mark.parametrize("func_module", PARAM_VALIDATION_FUNCTION_LIST)
def test_function_param_validation(func_module):
    """Check param validation for public functions that are not wrappers around
    estimators.
    """
    func, func_name, func_params, required_params = _get_func_info(func_module)

    parameter_constraints = getattr(func, "_skl_parameter_constraints")

    _check_function_param_validation(
        func, func_name, func_params, required_params, parameter_constraints
    )


PARAM_VALIDATION_CLASS_WRAPPER_LIST = [
    ("sklearn.cluster.affinity_propagation", "sklearn.cluster.AffinityPropagation"),
    ("sklearn.cluster.k_means", "sklearn.cluster.KMeans"),
    ("sklearn.cluster.mean_shift", "sklearn.cluster.MeanShift"),
    ("sklearn.cluster.spectral_clustering", "sklearn.cluster.SpectralClustering"),
    ("sklearn.covariance.graphical_lasso", "sklearn.covariance.GraphicalLasso"),
    ("sklearn.covariance.ledoit_wolf", "sklearn.covariance.LedoitWolf"),
    ("sklearn.covariance.oas", "sklearn.covariance.OAS"),
    ("sklearn.decomposition.dict_learning", "sklearn.decomposition.DictionaryLearning"),
    ("sklearn.decomposition.fastica", "sklearn.decomposition.FastICA"),
    ("sklearn.decomposition.non_negative_factorization", "sklearn.decomposition.NMF"),
    ("sklearn.preprocessing.maxabs_scale", "sklearn.preprocessing.MaxAbsScaler"),
    ("sklearn.preprocessing.minmax_scale", "sklearn.preprocessing.MinMaxScaler"),
    ("sklearn.preprocessing.power_transform", "sklearn.preprocessing.PowerTransformer"),
    (
        "sklearn.preprocessing.quantile_transform",
        "sklearn.preprocessing.QuantileTransformer",
    ),
    ("sklearn.preprocessing.robust_scale", "sklearn.preprocessing.RobustScaler"),
]


@pytest.mark.parametrize(
    "func_module, class_module", PARAM_VALIDATION_CLASS_WRAPPER_LIST
)
def test_class_wrapper_param_validation(func_module, class_module):
    """Check param validation for public functions that are wrappers around
    estimators.
    """
    func, func_name, func_params, required_params = _get_func_info(func_module)

    module_name, class_name = class_module.rsplit(".", 1)
    module = import_module(module_name)
    klass = getattr(module, class_name)

    parameter_constraints_func = getattr(func, "_skl_parameter_constraints")
    parameter_constraints_class = getattr(klass, "_parameter_constraints")
    parameter_constraints = {
        **parameter_constraints_class,
        **parameter_constraints_func,
    }
    parameter_constraints = {
        k: v for k, v in parameter_constraints.items() if k in func_params
    }

    _check_function_param_validation(
        func, func_name, func_params, required_params, parameter_constraints
    )<|MERGE_RESOLUTION|>--- conflicted
+++ resolved
@@ -199,11 +199,8 @@
     "sklearn.inspection.permutation_importance",
     "sklearn.isotonic.isotonic_regression",
     "sklearn.linear_model.orthogonal_mp",
-<<<<<<< HEAD
     "sklearn.linear_model.orthogonal_mp_gram",
-=======
     "sklearn.linear_model.ridge_regression",
->>>>>>> 315a04ca
     "sklearn.metrics.accuracy_score",
     "sklearn.metrics.auc",
     "sklearn.metrics.average_precision_score",
