--- conflicted
+++ resolved
@@ -11,13 +11,10 @@
 PARAM_VALIDATION_FUNCTION_LIST = [
     "sklearn.cluster.kmeans_plusplus",
     "sklearn.metrics.accuracy_score",
-<<<<<<< HEAD
     "sklearn.metrics.auc",
-=======
     "sklearn.metrics.mean_absolute_error",
     "sklearn.metrics.zero_one_loss",
     "sklearn.svm.l1_min_c",
->>>>>>> 31909634
 ]
 
 
