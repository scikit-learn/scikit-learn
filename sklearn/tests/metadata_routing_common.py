from functools import partial

import numpy as np
from numpy.testing import assert_array_equal

from sklearn.base import (
    BaseEstimator,
    ClassifierMixin,
    MetaEstimatorMixin,
    RegressorMixin,
    TransformerMixin,
    clone,
)
from sklearn.metrics._scorer import _Scorer, mean_squared_error
from sklearn.model_selection import BaseCrossValidator
from sklearn.model_selection._split import GroupsConsumerMixin
from sklearn.utils._metadata_requests import (
    SIMPLE_METHODS,
)
from sklearn.utils.metadata_routing import (
    MetadataRouter,
    MethodMapping,
    process_routing,
)
from sklearn.utils.multiclass import _check_partial_fit_first_call


def record_metadata(obj, method, record_default=True, **kwargs):
    """Utility function to store passed metadata to a method.

    If record_default is False, kwargs whose values are "default" are skipped.
    This is so that checks on keyword arguments whose default was not changed
    are skipped.

    """
    if not hasattr(obj, "_records"):
        obj._records = {}
    if not record_default:
        kwargs = {
            key: val
            for key, val in kwargs.items()
            if not isinstance(val, str) or (val != "default")
        }
    obj._records[method] = kwargs


def check_recorded_metadata(obj, method, split_params=tuple(), **kwargs):
    """Check whether the expected metadata is passed to the object's method.

    Parameters
    ----------
    obj : estimator object
        sub-estimator to check routed params for
    method : str
        sub-estimator's method where metadata is routed to
    split_params : tuple, default=empty
        specifies any parameters which are to be checked as being a subset
        of the original values
    **kwargs : dict
        passed metadata
    """
    records = getattr(obj, "_records", dict()).get(method, dict())
    assert set(kwargs.keys()) == set(
        records.keys()
    ), f"Expected {kwargs.keys()} vs {records.keys()}"
    for key, value in kwargs.items():
        recorded_value = records[key]
        # The following condition is used to check for any specified parameters
        # being a subset of the original values
        if key in split_params and recorded_value is not None:
            assert np.isin(recorded_value, value).all()
        else:
            if isinstance(recorded_value, np.ndarray):
                assert_array_equal(recorded_value, value)
            else:
                assert recorded_value is value, f"Expected {recorded_value} vs {value}"


record_metadata_not_default = partial(record_metadata, record_default=False)


def assert_request_is_empty(metadata_request, exclude=None):
    """Check if a metadata request dict is empty.

    One can exclude a method or a list of methods from the check using the
    ``exclude`` parameter. If metadata_request is a MetadataRouter, then
    ``exclude`` can be of the form ``{"object" : [method, ...]}``.
    """
    if isinstance(metadata_request, MetadataRouter):
        for name, route_mapping in metadata_request:
            if exclude is not None and name in exclude:
                _exclude = exclude[name]
            else:
                _exclude = None
            assert_request_is_empty(route_mapping.router, exclude=_exclude)
        return

    exclude = [] if exclude is None else exclude
    for method in SIMPLE_METHODS:
        if method in exclude:
            continue
        mmr = getattr(metadata_request, method)
        props = [
            prop
            for prop, alias in mmr.requests.items()
            if isinstance(alias, str) or alias is not None
        ]
        assert not props


def assert_request_equal(request, dictionary):
    for method, requests in dictionary.items():
        mmr = getattr(request, method)
        assert mmr.requests == requests

    empty_methods = [method for method in SIMPLE_METHODS if method not in dictionary]
    for method in empty_methods:
        assert not len(getattr(request, method).requests)


class _Registry(list):
    # This list is used to get a reference to the sub-estimators, which are not
    # necessarily stored on the metaestimator. We need to override __deepcopy__
    # because the sub-estimators are probably cloned, which would result in a
    # new copy of the list, but we need copy and deep copy both to return the
    # same instance.
    def __deepcopy__(self, memo):
        return self

    def __copy__(self):
        return self


class ConsumingRegressor(RegressorMixin, BaseEstimator):
    """A regressor consuming metadata.

    Parameters
    ----------
    registry : list, default=None
        If a list, the estimator will append itself to the list in order to have
        a reference to the estimator later on. Since that reference is not
        required in all tests, registration can be skipped by leaving this value
        as None.
    """

    def __init__(self, registry=None):
        self.registry = registry

    def partial_fit(self, X, y, sample_weight="default", metadata="default"):
        if self.registry is not None:
            self.registry.append(self)

        record_metadata_not_default(
            self, "partial_fit", sample_weight=sample_weight, metadata=metadata
        )
        return self

    def fit(self, X, y, sample_weight="default", metadata="default"):
        if self.registry is not None:
            self.registry.append(self)

        record_metadata_not_default(
            self, "fit", sample_weight=sample_weight, metadata=metadata
        )
        return self

    def predict(self, X, y=None, sample_weight="default", metadata="default"):
        record_metadata_not_default(
            self, "predict", sample_weight=sample_weight, metadata=metadata
        )
        return np.zeros(shape=(len(X),))

    def score(self, X, y, sample_weight="default", metadata="default"):
        record_metadata_not_default(
            self, "score", sample_weight=sample_weight, metadata=metadata
        )
        return 1


class NonConsumingClassifier(ClassifierMixin, BaseEstimator):
    """A classifier which accepts no metadata on any method."""

    def __init__(self, alpha=0.0):
        self.alpha = alpha

    def fit(self, X, y):
        self.classes_ = np.unique(y)
        return self

    def partial_fit(self, X, y, classes=None):
        return self

    def decision_function(self, X):
        return self.predict(X)

    def predict(self, X):
        y_pred = np.empty(shape=(len(X),))
        y_pred[: len(X) // 2] = 0
        y_pred[len(X) // 2 :] = 1
        return y_pred


class NonConsumingRegressor(RegressorMixin, BaseEstimator):
    """A classifier which accepts no metadata on any method."""

    def fit(self, X, y):
        return self

    def partial_fit(self, X, y):
        return self

    def predict(self, X):
        return np.ones(len(X))  # pragma: no cover


class ConsumingClassifier(ClassifierMixin, BaseEstimator):
    """A classifier consuming metadata.

    Parameters
    ----------
    registry : list, default=None
        If a list, the estimator will append itself to the list in order to have
        a reference to the estimator later on. Since that reference is not
        required in all tests, registration can be skipped by leaving this value
        as None.

    alpha : float, default=0
        This parameter is only used to test the ``*SearchCV`` objects, and
        doesn't do anything.
    """

    def __init__(self, registry=None, alpha=0.0):
        self.alpha = alpha
        self.registry = registry

    def partial_fit(
        self, X, y, classes=None, sample_weight="default", metadata="default"
    ):
        if self.registry is not None:
            self.registry.append(self)

        record_metadata_not_default(
            self, "partial_fit", sample_weight=sample_weight, metadata=metadata
        )
        _check_partial_fit_first_call(self, classes)
        return self

    def fit(self, X, y, sample_weight="default", metadata="default"):
        if self.registry is not None:
            self.registry.append(self)

        record_metadata_not_default(
            self, "fit", sample_weight=sample_weight, metadata=metadata
        )

        self.classes_ = np.unique(y)
        return self

    def predict(self, X, sample_weight="default", metadata="default"):
        record_metadata_not_default(
            self, "predict", sample_weight=sample_weight, metadata=metadata
        )
        y_score = np.empty(shape=(len(X),), dtype="int8")
        y_score[len(X) // 2 :] = 0
        y_score[: len(X) // 2] = 1
        return y_score

    def predict_proba(self, X, sample_weight="default", metadata="default"):
        record_metadata_not_default(
            self, "predict_proba", sample_weight=sample_weight, metadata=metadata
        )
        y_proba = np.empty(shape=(len(X), 2))
        y_proba[: len(X) // 2, :] = np.asarray([1.0, 0.0])
        y_proba[len(X) // 2 :, :] = np.asarray([0.0, 1.0])
        return y_proba

    def predict_log_proba(self, X, sample_weight="default", metadata="default"):
        pass  # pragma: no cover

        # uncomment when needed
        # record_metadata_not_default(
        #     self, "predict_log_proba", sample_weight=sample_weight, metadata=metadata
        # )
        # return np.zeros(shape=(len(X), 2))

    def decision_function(self, X, sample_weight="default", metadata="default"):
        record_metadata_not_default(
            self, "predict_proba", sample_weight=sample_weight, metadata=metadata
        )
        y_score = np.empty(shape=(len(X),))
        y_score[len(X) // 2 :] = 0
        y_score[: len(X) // 2] = 1
        return y_score

    # uncomment when needed
    # def score(self, X, y, sample_weight="default", metadata="default"):
    # record_metadata_not_default(
    #    self, "score", sample_weight=sample_weight, metadata=metadata
    # )
    # return 1


class ConsumingTransformer(TransformerMixin, BaseEstimator):
    """A transformer which accepts metadata on fit and transform.

    Parameters
    ----------
    registry : list, default=None
        If a list, the estimator will append itself to the list in order to have
        a reference to the estimator later on. Since that reference is not
        required in all tests, registration can be skipped by leaving this value
        as None.
    """

    def __init__(self, registry=None):
        self.registry = registry

    def fit(self, X, y=None, sample_weight=None, metadata=None):
        if self.registry is not None:
            self.registry.append(self)

        record_metadata_not_default(
            self, "fit", sample_weight=sample_weight, metadata=metadata
        )
        return self

    def transform(self, X, sample_weight=None, metadata=None):
        record_metadata(
            self, "transform", sample_weight=sample_weight, metadata=metadata
        )
        return X

    def fit_transform(self, X, y, sample_weight=None, metadata=None):
        # implementing ``fit_transform`` is necessary since
        # ``TransformerMixin.fit_transform`` doesn't route any metadata to
        # ``transform``, while here we want ``transform`` to receive
        # ``sample_weight`` and ``metadata``.
        record_metadata(
            self, "fit_transform", sample_weight=sample_weight, metadata=metadata
        )
        return self.fit(X, y, sample_weight=sample_weight, metadata=metadata).transform(
            X, sample_weight=sample_weight, metadata=metadata
        )

    def inverse_transform(self, X, sample_weight=None, metadata=None):
        record_metadata(
            self, "inverse_transform", sample_weight=sample_weight, metadata=metadata
        )
        return X


class ConsumingNoFitTransformTransformer(BaseEstimator):
    """A metadata consuming transformer that doesn't inherit from
    TransformerMixin, and thus doesn't implement `fit_transform`. Note that
    TransformerMixin's `fit_transform` doesn't route metadata to `transform`."""

    def __init__(self, registry=None):
        self.registry = registry

    def fit(self, X, y=None, sample_weight=None, metadata=None):
        if self.registry is not None:
            self.registry.append(self)

        record_metadata(self, "fit", sample_weight=sample_weight, metadata=metadata)

        return self

    def transform(self, X, sample_weight=None, metadata=None):
        record_metadata(
            self, "transform", sample_weight=sample_weight, metadata=metadata
        )
        return X


class ConsumingScorer(_Scorer):
    def __init__(self, registry=None):
        super().__init__(
            score_func=mean_squared_error, sign=1, kwargs={}, response_method="predict"
        )
        self.registry = registry

    def _score(self, method_caller, clf, X, y, **kwargs):
        if self.registry is not None:
            self.registry.append(self)

        record_metadata_not_default(self, "score", **kwargs)

        sample_weight = kwargs.get("sample_weight", None)
        return super()._score(method_caller, clf, X, y, sample_weight=sample_weight)


class ConsumingSplitter(GroupsConsumerMixin, BaseCrossValidator):
    def __init__(self, registry=None):
        self.registry = registry

    def split(self, X, y=None, groups="default", metadata="default"):
        if self.registry is not None:
            self.registry.append(self)

        record_metadata_not_default(self, "split", groups=groups, metadata=metadata)

        split_index = len(X) // 2
        train_indices = list(range(0, split_index))
        test_indices = list(range(split_index, len(X)))
        yield test_indices, train_indices
        yield train_indices, test_indices

    def get_n_splits(self, X=None, y=None, groups=None, metadata=None):
        return 2

    def _iter_test_indices(self, X=None, y=None, groups=None):
        split_index = len(X) // 2
        train_indices = list(range(0, split_index))
        test_indices = list(range(split_index, len(X)))
        yield test_indices
        yield train_indices


class MetaRegressor(MetaEstimatorMixin, RegressorMixin, BaseEstimator):
    """A meta-regressor which is only a router."""

    def __init__(self, estimator):
        self.estimator = estimator

    def fit(self, X, y, **fit_params):
        params = process_routing(self, "fit", **fit_params)
        self.estimator_ = clone(self.estimator).fit(X, y, **params.estimator.fit)

    def get_metadata_routing(self):
        router = MetadataRouter(owner=self.__class__.__name__).add(
            estimator=self.estimator,
            method_mapping=MethodMapping().add(caller="fit", callee="fit"),
        )
        return router


class WeightedMetaRegressor(MetaEstimatorMixin, RegressorMixin, BaseEstimator):
    """A meta-regressor which is also a consumer."""

    def __init__(self, estimator, registry=None):
        self.estimator = estimator
        self.registry = registry

    def fit(self, X, y, sample_weight=None, **fit_params):
        if self.registry is not None:
            self.registry.append(self)

        record_metadata(self, "fit", sample_weight=sample_weight)
        params = process_routing(self, "fit", sample_weight=sample_weight, **fit_params)
        self.estimator_ = clone(self.estimator).fit(X, y, **params.estimator.fit)
        return self

    def predict(self, X, **predict_params):
        params = process_routing(self, "predict", **predict_params)
        return self.estimator_.predict(X, **params.estimator.predict)

    def get_metadata_routing(self):
        router = (
            MetadataRouter(owner=self.__class__.__name__)
            .add_self_request(self)
            .add(
                estimator=self.estimator,
                method_mapping=MethodMapping()
                .add(caller="fit", callee="fit")
                .add(caller="predict", callee="predict"),
            )
        )
        return router


class WeightedMetaClassifier(MetaEstimatorMixin, ClassifierMixin, BaseEstimator):
    """A meta-estimator which also consumes sample_weight itself in ``fit``."""

    def __init__(self, estimator, registry=None):
        self.estimator = estimator
        self.registry = registry

    def fit(self, X, y, sample_weight=None, **kwargs):
        if self.registry is not None:
            self.registry.append(self)

        record_metadata(self, "fit", sample_weight=sample_weight)
        params = process_routing(self, "fit", sample_weight=sample_weight, **kwargs)
        self.estimator_ = clone(self.estimator).fit(X, y, **params.estimator.fit)
        return self

    def get_metadata_routing(self):
        router = (
            MetadataRouter(owner=self.__class__.__name__)
            .add_self_request(self)
            .add(
                estimator=self.estimator,
                method_mapping=MethodMapping().add(caller="fit", callee="fit"),
            )
        )
        return router


class MetaTransformer(MetaEstimatorMixin, TransformerMixin, BaseEstimator):
    """A simple meta-transformer."""

    def __init__(self, transformer):
        self.transformer = transformer

    def fit(self, X, y=None, **fit_params):
        params = process_routing(self, "fit", **fit_params)
        self.transformer_ = clone(self.transformer).fit(X, y, **params.transformer.fit)
        return self

    def transform(self, X, y=None, **transform_params):
        params = process_routing(self, "transform", **transform_params)
        return self.transformer_.transform(X, **params.transformer.transform)

    def get_metadata_routing(self):
        return MetadataRouter(owner=self.__class__.__name__).add(
<<<<<<< HEAD
            transformer=self.transformer, method_mapping="one-to-one"
        )


class SimpleEstimator(BaseEstimator):
    # This class is used in this section for testing routing in pipeline,
    # and self-learning estimator.
    # This class should have every set_{method}_request
    def fit(self, X, y, sample_weight=None, prop=None):
        assert sample_weight is not None, sample_weight
        assert prop is not None, prop
        return self

    def fit_transform(self, X, y, sample_weight=None, prop=None):
        assert sample_weight is not None
        assert prop is not None

    def fit_predict(self, X, y, sample_weight=None, prop=None):
        assert sample_weight is not None
        assert prop is not None

    def predict(self, X, sample_weight=None, prop=None):
        assert sample_weight is not None
        assert prop is not None

    def predict_proba(self, X, sample_weight=None, prop=None):
        assert sample_weight is not None
        assert prop is not None

    def predict_log_proba(self, X, sample_weight=None, prop=None):
        assert sample_weight is not None
        assert prop is not None

    def decision_function(self, X, sample_weight=None, prop=None):
        assert sample_weight is not None
        assert prop is not None

    def score(self, X, y, sample_weight=None, prop=None):
        assert sample_weight is not None
        assert prop is not None

    def transform(self, X, sample_weight=None, prop=None):
        assert sample_weight is not None
        assert prop is not None

    def inverse_transform(self, X, sample_weight=None, prop=None):
        assert sample_weight is not None
        assert prop is not None
=======
            transformer=self.transformer,
            method_mapping=MethodMapping()
            .add(caller="fit", callee="fit")
            .add(caller="transform", callee="transform"),
        )
>>>>>>> 5e25db71
<|MERGE_RESOLUTION|>--- conflicted
+++ resolved
@@ -513,8 +513,10 @@
 
     def get_metadata_routing(self):
         return MetadataRouter(owner=self.__class__.__name__).add(
-<<<<<<< HEAD
-            transformer=self.transformer, method_mapping="one-to-one"
+            transformer=self.transformer,
+            method_mapping=MethodMapping()
+            .add(caller="fit", callee="fit")
+            .add(caller="transform", callee="transform"),
         )
 
 
@@ -561,11 +563,4 @@
 
     def inverse_transform(self, X, sample_weight=None, prop=None):
         assert sample_weight is not None
-        assert prop is not None
-=======
-            transformer=self.transformer,
-            method_mapping=MethodMapping()
-            .add(caller="fit", callee="fit")
-            .add(caller="transform", callee="transform"),
-        )
->>>>>>> 5e25db71
+        assert prop is not None