# Authors: Alexandre Gramfort <alexandre.gramfort@telecom-paristech.fr>
# License: BSD 3 clause

import pytest
import numpy as np
from numpy.testing import assert_allclose
from scipy import sparse

from sklearn.base import BaseEstimator
from sklearn.dummy import DummyClassifier
from sklearn.model_selection import LeaveOneOut, train_test_split

from sklearn.utils._testing import (
    assert_array_almost_equal,
    assert_almost_equal,
    assert_array_equal,
    ignore_warnings,
)
from sklearn.utils.extmath import softmax
from sklearn.exceptions import NotFittedError
from sklearn.datasets import make_classification, make_blobs, load_iris
from sklearn.preprocessing import LabelEncoder
from sklearn.model_selection import KFold, cross_val_predict
from sklearn.naive_bayes import MultinomialNB
from sklearn.ensemble import (
    RandomForestClassifier,
    RandomForestRegressor,
    VotingClassifier,
)
from sklearn.linear_model import LogisticRegression, LinearRegression
from sklearn.tree import DecisionTreeClassifier
from sklearn.svm import LinearSVC
from sklearn.pipeline import Pipeline, make_pipeline
from sklearn.preprocessing import StandardScaler
from sklearn.isotonic import IsotonicRegression
from sklearn.feature_extraction import DictVectorizer
from sklearn.impute import SimpleImputer
from sklearn.metrics import brier_score_loss
from sklearn.calibration import CalibratedClassifierCV, _CalibratedClassifier
from sklearn.calibration import _sigmoid_calibration, _SigmoidCalibration
from sklearn.calibration import calibration_curve, CalibrationDisplay


@pytest.fixture(scope="module")
def data():
    X, y = make_classification(n_samples=200, n_features=6, random_state=42)
    return X, y


@pytest.mark.parametrize("method", ["sigmoid", "isotonic"])
@pytest.mark.parametrize("ensemble", [True, False])
def test_calibration(data, method, ensemble):
    # Test calibration objects with isotonic and sigmoid
    n_samples = 100
    X, y = data
    sample_weight = np.random.RandomState(seed=42).uniform(size=y.size)

    X -= X.min()  # MultinomialNB only allows positive X

    # split train and test
    X_train, y_train, sw_train = X[:n_samples], y[:n_samples], sample_weight[:n_samples]
    X_test, y_test = X[n_samples:], y[n_samples:]

    # Naive-Bayes
    clf = MultinomialNB().fit(X_train, y_train, sample_weight=sw_train)
    prob_pos_clf = clf.predict_proba(X_test)[:, 1]

    cal_clf = CalibratedClassifierCV(clf, cv=y.size + 1, ensemble=ensemble)
    with pytest.raises(ValueError):
        cal_clf.fit(X, y)

    # Naive Bayes with calibration
    for this_X_train, this_X_test in [
        (X_train, X_test),
        (sparse.csr_matrix(X_train), sparse.csr_matrix(X_test)),
    ]:
        cal_clf = CalibratedClassifierCV(clf, method=method, cv=5, ensemble=ensemble)
        # Note that this fit overwrites the fit on the entire training
        # set
        cal_clf.fit(this_X_train, y_train, sample_weight=sw_train)
        prob_pos_cal_clf = cal_clf.predict_proba(this_X_test)[:, 1]

        # Check that brier score has improved after calibration
        assert brier_score_loss(y_test, prob_pos_clf) > brier_score_loss(
            y_test, prob_pos_cal_clf
        )

        # Check invariance against relabeling [0, 1] -> [1, 2]
        cal_clf.fit(this_X_train, y_train + 1, sample_weight=sw_train)
        prob_pos_cal_clf_relabeled = cal_clf.predict_proba(this_X_test)[:, 1]
        assert_array_almost_equal(prob_pos_cal_clf, prob_pos_cal_clf_relabeled)

        # Check invariance against relabeling [0, 1] -> [-1, 1]
        cal_clf.fit(this_X_train, 2 * y_train - 1, sample_weight=sw_train)
        prob_pos_cal_clf_relabeled = cal_clf.predict_proba(this_X_test)[:, 1]
        assert_array_almost_equal(prob_pos_cal_clf, prob_pos_cal_clf_relabeled)

        # Check invariance against relabeling [0, 1] -> [1, 0]
        cal_clf.fit(this_X_train, (y_train + 1) % 2, sample_weight=sw_train)
        prob_pos_cal_clf_relabeled = cal_clf.predict_proba(this_X_test)[:, 1]
        if method == "sigmoid":
            assert_array_almost_equal(prob_pos_cal_clf, 1 - prob_pos_cal_clf_relabeled)
        else:
            # Isotonic calibration is not invariant against relabeling
            # but should improve in both cases
            assert brier_score_loss(y_test, prob_pos_clf) > brier_score_loss(
                (y_test + 1) % 2, prob_pos_cal_clf_relabeled
            )


@pytest.mark.parametrize("ensemble", [True, False])
def test_calibration_bad_method(data, ensemble):
    # Check only "isotonic" and "sigmoid" are accepted as methods
    X, y = data
    clf = LinearSVC()
    clf_invalid_method = CalibratedClassifierCV(clf, method="foo", ensemble=ensemble)
    with pytest.raises(ValueError):
        clf_invalid_method.fit(X, y)


@pytest.mark.parametrize("ensemble", [True, False])
def test_calibration_regressor(data, ensemble):
    # `base-estimator` should provide either decision_function or
    # predict_proba (most regressors, for instance, should fail)
    X, y = data
    clf_base_regressor = CalibratedClassifierCV(
        RandomForestRegressor(), ensemble=ensemble
    )
    with pytest.raises(RuntimeError):
        clf_base_regressor.fit(X, y)


def test_calibration_default_estimator(data):
    # Check base_estimator default is LinearSVC
    X, y = data
    calib_clf = CalibratedClassifierCV(cv=2)
    calib_clf.fit(X, y)

    base_est = calib_clf.calibrated_classifiers_[0].base_estimator
    assert isinstance(base_est, LinearSVC)


@pytest.mark.parametrize("ensemble", [True, False])
def test_calibration_cv_splitter(data, ensemble):
    # Check when `cv` is a CV splitter
    X, y = data

    splits = 5
    kfold = KFold(n_splits=splits)
    calib_clf = CalibratedClassifierCV(cv=kfold, ensemble=ensemble)
    assert isinstance(calib_clf.cv, KFold)
    assert calib_clf.cv.n_splits == splits

    calib_clf.fit(X, y)
    expected_n_clf = splits if ensemble else 1
    assert len(calib_clf.calibrated_classifiers_) == expected_n_clf


@pytest.mark.parametrize("method", ["sigmoid", "isotonic"])
@pytest.mark.parametrize("ensemble", [True, False])
def test_sample_weight(data, method, ensemble):
    n_samples = 100
    X, y = data

    sample_weight = np.random.RandomState(seed=42).uniform(size=len(y))
    X_train, y_train, sw_train = X[:n_samples], y[:n_samples], sample_weight[:n_samples]
    X_test = X[n_samples:]

    base_estimator = LinearSVC(random_state=42)
    calibrated_clf = CalibratedClassifierCV(
        base_estimator, method=method, ensemble=ensemble
    )
    calibrated_clf.fit(X_train, y_train, sample_weight=sw_train)
    probs_with_sw = calibrated_clf.predict_proba(X_test)

    # As the weights are used for the calibration, they should still yield
    # different predictions
    calibrated_clf.fit(X_train, y_train)
    probs_without_sw = calibrated_clf.predict_proba(X_test)

    diff = np.linalg.norm(probs_with_sw - probs_without_sw)
    assert diff > 0.1


@pytest.mark.parametrize("method", ["sigmoid", "isotonic"])
@pytest.mark.parametrize("ensemble", [True, False])
def test_parallel_execution(data, method, ensemble):
    """Test parallel calibration"""
    X, y = data
    X_train, X_test, y_train, y_test = train_test_split(X, y, random_state=42)

    base_estimator = LinearSVC(random_state=42)

    cal_clf_parallel = CalibratedClassifierCV(
        base_estimator, method=method, n_jobs=2, ensemble=ensemble
    )
    cal_clf_parallel.fit(X_train, y_train)
    probs_parallel = cal_clf_parallel.predict_proba(X_test)

    cal_clf_sequential = CalibratedClassifierCV(
        base_estimator, method=method, n_jobs=1, ensemble=ensemble
    )
    cal_clf_sequential.fit(X_train, y_train)
    probs_sequential = cal_clf_sequential.predict_proba(X_test)

    assert_allclose(probs_parallel, probs_sequential)


@pytest.mark.parametrize("method", ["sigmoid", "isotonic"])
@pytest.mark.parametrize("ensemble", [True, False])
# increase the number of RNG seeds to assess the statistical stability of this
# test:
@pytest.mark.parametrize("seed", range(2))
def test_calibration_multiclass(method, ensemble, seed):
    def multiclass_brier(y_true, proba_pred, n_classes):
        Y_onehot = np.eye(n_classes)[y_true]
        return np.sum((Y_onehot - proba_pred) ** 2) / Y_onehot.shape[0]

    # Test calibration for multiclass with classifier that implements
    # only decision function.
    clf = LinearSVC(random_state=7)
    X, y = make_blobs(
        n_samples=500, n_features=100, random_state=seed, centers=10, cluster_std=15.0
    )

    # Use an unbalanced dataset by collapsing 8 clusters into one class
    # to make the naive calibration based on a softmax more unlikely
    # to work.
    y[y > 2] = 2
    n_classes = np.unique(y).shape[0]
    X_train, y_train = X[::2], y[::2]
    X_test, y_test = X[1::2], y[1::2]

    clf.fit(X_train, y_train)

    cal_clf = CalibratedClassifierCV(clf, method=method, cv=5, ensemble=ensemble)
    cal_clf.fit(X_train, y_train)
    probas = cal_clf.predict_proba(X_test)
    # Check probabilities sum to 1
    assert_allclose(np.sum(probas, axis=1), np.ones(len(X_test)))

    # Check that the dataset is not too trivial, otherwise it's hard
    # to get interesting calibration data during the internal
    # cross-validation loop.
    assert 0.65 < clf.score(X_test, y_test) < 0.95

    # Check that the accuracy of the calibrated model is never degraded
    # too much compared to the original classifier.
    assert cal_clf.score(X_test, y_test) > 0.95 * clf.score(X_test, y_test)

    # Check that Brier loss of calibrated classifier is smaller than
    # loss obtained by naively turning OvR decision function to
    # probabilities via a softmax
    uncalibrated_brier = multiclass_brier(
        y_test, softmax(clf.decision_function(X_test)), n_classes=n_classes
    )
    calibrated_brier = multiclass_brier(y_test, probas, n_classes=n_classes)

    assert calibrated_brier < 1.1 * uncalibrated_brier

    # Test that calibration of a multiclass classifier decreases log-loss
    # for RandomForestClassifier
    clf = RandomForestClassifier(n_estimators=30, random_state=42)
    clf.fit(X_train, y_train)
    clf_probs = clf.predict_proba(X_test)
    uncalibrated_brier = multiclass_brier(y_test, clf_probs, n_classes=n_classes)

    cal_clf = CalibratedClassifierCV(clf, method=method, cv=5, ensemble=ensemble)
    cal_clf.fit(X_train, y_train)
    cal_clf_probs = cal_clf.predict_proba(X_test)
    calibrated_brier = multiclass_brier(y_test, cal_clf_probs, n_classes=n_classes)
    assert calibrated_brier < 1.1 * uncalibrated_brier


def test_calibration_zero_probability():
    # Test an edge case where _CalibratedClassifier avoids numerical errors
    # in the multiclass normalization step if all the calibrators output
    # are zero all at once for a given sample and instead fallback to uniform
    # probabilities.
    class ZeroCalibrator:
        # This function is called from _CalibratedClassifier.predict_proba.
        def predict(self, X):
            return np.zeros(X.shape[0])

    X, y = make_blobs(
        n_samples=50, n_features=10, random_state=7, centers=10, cluster_std=15.0
    )
    clf = DummyClassifier().fit(X, y)
    calibrator = ZeroCalibrator()
    cal_clf = _CalibratedClassifier(
        base_estimator=clf, calibrators=[calibrator], classes=clf.classes_
    )

    probas = cal_clf.predict_proba(X)

    # Check that all probabilities are uniformly 1. / clf.n_classes_
    assert_allclose(probas, 1.0 / clf.n_classes_)


def test_calibration_prefit():
    """Test calibration for prefitted classifiers"""
    n_samples = 50
    X, y = make_classification(n_samples=3 * n_samples, n_features=6, random_state=42)
    sample_weight = np.random.RandomState(seed=42).uniform(size=y.size)

    X -= X.min()  # MultinomialNB only allows positive X

    # split train and test
    X_train, y_train, sw_train = X[:n_samples], y[:n_samples], sample_weight[:n_samples]
    X_calib, y_calib, sw_calib = (
        X[n_samples : 2 * n_samples],
        y[n_samples : 2 * n_samples],
        sample_weight[n_samples : 2 * n_samples],
    )
    X_test, y_test = X[2 * n_samples :], y[2 * n_samples :]

    # Naive-Bayes
    clf = MultinomialNB()
    # Check error if clf not prefit
    unfit_clf = CalibratedClassifierCV(clf, cv="prefit")
    with pytest.raises(NotFittedError):
        unfit_clf.fit(X_calib, y_calib)

    clf.fit(X_train, y_train, sw_train)
    prob_pos_clf = clf.predict_proba(X_test)[:, 1]

    # Naive Bayes with calibration
    for this_X_calib, this_X_test in [
        (X_calib, X_test),
        (sparse.csr_matrix(X_calib), sparse.csr_matrix(X_test)),
    ]:
        for method in ["isotonic", "sigmoid"]:
            cal_clf = CalibratedClassifierCV(clf, method=method, cv="prefit")

            for sw in [sw_calib, None]:
                cal_clf.fit(this_X_calib, y_calib, sample_weight=sw)
                y_prob = cal_clf.predict_proba(this_X_test)
                y_pred = cal_clf.predict(this_X_test)
                prob_pos_cal_clf = y_prob[:, 1]
                assert_array_equal(y_pred, np.array([0, 1])[np.argmax(y_prob, axis=1)])

                assert brier_score_loss(y_test, prob_pos_clf) > brier_score_loss(
                    y_test, prob_pos_cal_clf
                )


@pytest.mark.parametrize("method", ["sigmoid", "isotonic"])
def test_calibration_ensemble_false(data, method):
    # Test that `ensemble=False` is the same as using predictions from
    # `cross_val_predict` to train calibrator.
    X, y = data
    clf = LinearSVC(random_state=7)

    cal_clf = CalibratedClassifierCV(clf, method=method, cv=3, ensemble=False)
    cal_clf.fit(X, y)
    cal_probas = cal_clf.predict_proba(X)

    # Get probas manually
    unbiased_preds = cross_val_predict(clf, X, y, cv=3, method="decision_function")
    if method == "isotonic":
        calibrator = IsotonicRegression(out_of_bounds="clip")
    else:
        calibrator = _SigmoidCalibration()
    calibrator.fit(unbiased_preds, y)
    # Use `clf` fit on all data
    clf.fit(X, y)
    clf_df = clf.decision_function(X)
    manual_probas = calibrator.predict(clf_df)
    assert_allclose(cal_probas[:, 1], manual_probas)


def test_sigmoid_calibration():
    """Test calibration values with Platt sigmoid model"""
    exF = np.array([5, -4, 1.0])
    exY = np.array([1, -1, -1])
    # computed from my python port of the C++ code in LibSVM
    AB_lin_libsvm = np.array([-0.20261354391187855, 0.65236314980010512])
    assert_array_almost_equal(AB_lin_libsvm, _sigmoid_calibration(exF, exY), 3)
    lin_prob = 1.0 / (1.0 + np.exp(AB_lin_libsvm[0] * exF + AB_lin_libsvm[1]))
    sk_prob = _SigmoidCalibration().fit(exF, exY).predict(exF)
    assert_array_almost_equal(lin_prob, sk_prob, 6)

    # check that _SigmoidCalibration().fit only accepts 1d array or 2d column
    # arrays
    with pytest.raises(ValueError):
        _SigmoidCalibration().fit(np.vstack((exF, exF)), exY)


def test_calibration_curve():
    """Check calibration_curve function"""
    y_true = np.array([0, 0, 0, 1, 1, 1])
    y_pred = np.array([0.0, 0.1, 0.2, 0.8, 0.9, 1.0])
    prob_true, prob_pred = calibration_curve(y_true, y_pred, n_bins=2)
    prob_true_unnormalized, prob_pred_unnormalized = calibration_curve(
        y_true, y_pred * 2, n_bins=2, normalize=True
    )
    assert len(prob_true) == len(prob_pred)
    assert len(prob_true) == 2
    assert_almost_equal(prob_true, [0, 1])
    assert_almost_equal(prob_pred, [0.1, 0.9])
    assert_almost_equal(prob_true, prob_true_unnormalized)
    assert_almost_equal(prob_pred, prob_pred_unnormalized)

    # probabilities outside [0, 1] should not be accepted when normalize
    # is set to False
    with pytest.raises(ValueError):
        calibration_curve([1.1], [-0.1], normalize=False)

    # test that quantiles work as expected
    y_true2 = np.array([0, 0, 0, 0, 1, 1])
    y_pred2 = np.array([0.0, 0.1, 0.2, 0.5, 0.9, 1.0])
    prob_true_quantile, prob_pred_quantile = calibration_curve(
        y_true2, y_pred2, n_bins=2, strategy="quantile"
    )

    assert len(prob_true_quantile) == len(prob_pred_quantile)
    assert len(prob_true_quantile) == 2
    assert_almost_equal(prob_true_quantile, [0, 2 / 3])
    assert_almost_equal(prob_pred_quantile, [0.1, 0.8])

    # Check that error is raised when invalid strategy is selected
    with pytest.raises(ValueError):
        calibration_curve(y_true2, y_pred2, strategy="percentile")


@pytest.mark.parametrize("ensemble", [True, False])
def test_calibration_nan_imputer(ensemble):
    """Test that calibration can accept nan"""
    X, y = make_classification(
        n_samples=10, n_features=2, n_informative=2, n_redundant=0, random_state=42
    )
    X[0, 0] = np.nan
    clf = Pipeline(
        [("imputer", SimpleImputer()), ("rf", RandomForestClassifier(n_estimators=1))]
    )
    clf_c = CalibratedClassifierCV(clf, cv=2, method="isotonic", ensemble=ensemble)
    clf_c.fit(X, y)
    clf_c.predict(X)


@pytest.mark.parametrize("ensemble", [True, False])
def test_calibration_prob_sum(ensemble):
    # Test that sum of probabilities is 1. A non-regression test for
    # issue #7796
    num_classes = 2
    X, y = make_classification(n_samples=10, n_features=5, n_classes=num_classes)
    clf = LinearSVC(C=1.0, random_state=7)
    clf_prob = CalibratedClassifierCV(
        clf, method="sigmoid", cv=LeaveOneOut(), ensemble=ensemble
    )
    clf_prob.fit(X, y)

    probs = clf_prob.predict_proba(X)
    assert_array_almost_equal(probs.sum(axis=1), np.ones(probs.shape[0]))


@pytest.mark.parametrize("ensemble", [True, False])
def test_calibration_less_classes(ensemble):
    # Test to check calibration works fine when train set in a test-train
    # split does not contain all classes
    # Since this test uses LOO, at each iteration train set will not contain a
    # class label
    X = np.random.randn(10, 5)
    y = np.arange(10)
    clf = LinearSVC(C=1.0, random_state=7)
    cal_clf = CalibratedClassifierCV(
        clf, method="sigmoid", cv=LeaveOneOut(), ensemble=ensemble
    )
    cal_clf.fit(X, y)

    for i, calibrated_classifier in enumerate(cal_clf.calibrated_classifiers_):
        proba = calibrated_classifier.predict_proba(X)
        if ensemble:
            # Check that the unobserved class has proba=0
            assert_array_equal(proba[:, i], np.zeros(len(y)))
            # Check for all other classes proba>0
            assert np.all(proba[:, :i] > 0)
            assert np.all(proba[:, i + 1 :] > 0)
        else:
            # Check `proba` are all 1/n_classes
            assert np.allclose(proba, 1 / proba.shape[0])


@ignore_warnings(category=FutureWarning)
@pytest.mark.parametrize(
    "X",
    [
        np.random.RandomState(42).randn(15, 5, 2),
        np.random.RandomState(42).randn(15, 5, 2, 6),
    ],
)
def test_calibration_accepts_ndarray(X):
    """Test that calibration accepts n-dimensional arrays as input"""
    y = [1, 0, 0, 1, 1, 0, 1, 1, 0, 0, 1, 0, 0, 1, 0]

    class MockTensorClassifier(BaseEstimator):
        """A toy estimator that accepts tensor inputs"""

        def fit(self, X, y):
            self.classes_ = np.unique(y)
            return self

        def decision_function(self, X):
            # toy decision function that just needs to have the right shape:
            return X.reshape(X.shape[0], -1).sum(axis=1)

    calibrated_clf = CalibratedClassifierCV(MockTensorClassifier())
    # we should be able to fit this classifier with no error
    calibrated_clf.fit(X, y)


@pytest.fixture
def dict_data():
    dict_data = [
        {"state": "NY", "age": "adult"},
        {"state": "TX", "age": "adult"},
        {"state": "VT", "age": "child"},
    ]
    text_labels = [1, 0, 1]
    return dict_data, text_labels


@pytest.fixture
def dict_data_pipeline(dict_data):
    X, y = dict_data
    pipeline_prefit = Pipeline(
        [("vectorizer", DictVectorizer()), ("clf", RandomForestClassifier())]
    )
    return pipeline_prefit.fit(X, y)


def test_calibration_dict_pipeline(dict_data, dict_data_pipeline):
    """Test that calibration works in prefit pipeline with transformer

    `X` is not array-like, sparse matrix or dataframe at the start.
    See https://github.com/scikit-learn/scikit-learn/issues/8710

    Also test it can predict without running into validation errors.
    See https://github.com/scikit-learn/scikit-learn/issues/19637
    """
    X, y = dict_data
    clf = dict_data_pipeline
    calib_clf = CalibratedClassifierCV(clf, cv="prefit")
    calib_clf.fit(X, y)
    # Check attributes are obtained from fitted estimator
    assert_array_equal(calib_clf.classes_, clf.classes_)

    # Neither the pipeline nor the calibration meta-estimator
    # expose the n_features_in_ check on this kind of data.
    assert not hasattr(clf, "n_features_in_")
    assert not hasattr(calib_clf, "n_features_in_")

    # Ensure that no error is thrown with predict and predict_proba
    calib_clf.predict(X)
    calib_clf.predict_proba(X)


@pytest.mark.parametrize(
    "clf, cv",
    [
        pytest.param(LinearSVC(C=1), 2),
        pytest.param(LinearSVC(C=1), "prefit"),
    ],
)
def test_calibration_attributes(clf, cv):
    # Check that `n_features_in_` and `classes_` attributes created properly
    X, y = make_classification(n_samples=10, n_features=5, n_classes=2, random_state=7)
    if cv == "prefit":
        clf = clf.fit(X, y)
    calib_clf = CalibratedClassifierCV(clf, cv=cv)
    calib_clf.fit(X, y)

    if cv == "prefit":
        assert_array_equal(calib_clf.classes_, clf.classes_)
        assert calib_clf.n_features_in_ == clf.n_features_in_
    else:
        classes = LabelEncoder().fit(y).classes_
        assert_array_equal(calib_clf.classes_, classes)
        assert calib_clf.n_features_in_ == X.shape[1]


def test_calibration_inconsistent_prefit_n_features_in():
    # Check that `n_features_in_` from prefit base estimator
    # is consistent with training set
    X, y = make_classification(n_samples=10, n_features=5, n_classes=2, random_state=7)
    clf = LinearSVC(C=1).fit(X, y)
    calib_clf = CalibratedClassifierCV(clf, cv="prefit")

    msg = "X has 3 features, but LinearSVC is expecting 5 features as input."
    with pytest.raises(ValueError, match=msg):
        calib_clf.fit(X[:, :3], y)


# FIXME: remove in 1.1
def test_calibrated_classifier_cv_deprecation(data):
    # Check that we raise the proper deprecation warning if accessing
    # `calibrators_` from the `_CalibratedClassifier`.
    X, y = data
    calib_clf = CalibratedClassifierCV(cv=2).fit(X, y)

    with pytest.warns(FutureWarning):
        calibrators = calib_clf.calibrated_classifiers_[0].calibrators_

    for clf1, clf2 in zip(
        calibrators, calib_clf.calibrated_classifiers_[0].calibrators
    ):
        assert clf1 is clf2


def test_calibration_votingclassifier():
    # Check that `CalibratedClassifier` works with `VotingClassifier`.
    # The method `predict_proba` from `VotingClassifier` is dynamically
    # defined via a property that only works when voting="soft".
    X, y = make_classification(n_samples=10, n_features=5, n_classes=2, random_state=7)
    vote = VotingClassifier(
        estimators=[("lr" + str(i), LogisticRegression()) for i in range(3)],
        voting="soft",
    )
    vote.fit(X, y)

    calib_clf = CalibratedClassifierCV(base_estimator=vote, cv="prefit")
    # smoke test: should not raise an error
    calib_clf.fit(X, y)


@pytest.fixture(scope="module")
def iris_data():
    return load_iris(return_X_y=True)


@pytest.fixture(scope="module")
def iris_data_binary(iris_data):
    X, y = iris_data
    return X[y < 2], y[y < 2]


def test_calibration_display_validation(pyplot, iris_data, iris_data_binary):
    X, y = iris_data
    X_binary, y_binary = iris_data_binary

    reg = LinearRegression().fit(X, y)
    msg = "'estimator' should be a fitted classifier"
    with pytest.raises(ValueError, match=msg):
        CalibrationDisplay.from_estimator(reg, X, y)

    clf = LinearSVC().fit(X, y)
    msg = "response method predict_proba is not defined in"
    with pytest.raises(ValueError, match=msg):
        CalibrationDisplay.from_estimator(clf, X, y)

    clf = LogisticRegression()
    with pytest.raises(NotFittedError):
        CalibrationDisplay.from_estimator(clf, X, y)


@pytest.mark.parametrize("constructor_name", ["from_estimator", "from_predictions"])
def test_calibration_display_non_binary(pyplot, iris_data, constructor_name):
    X, y = iris_data
    clf = DecisionTreeClassifier()
    clf.fit(X, y)
    y_prob = clf.predict_proba(X)

    if constructor_name == "from_estimator":
        msg = "to be a binary classifier, but got"
        with pytest.raises(ValueError, match=msg):
            CalibrationDisplay.from_estimator(clf, X, y)
    else:
        msg = "y should be a 1d array, got an array of shape"
        with pytest.raises(ValueError, match=msg):
            CalibrationDisplay.from_predictions(y, y_prob)


@pytest.mark.parametrize("n_bins", [5, 10])
@pytest.mark.parametrize("strategy", ["uniform", "quantile"])
def test_calibration_display_compute(pyplot, iris_data_binary, n_bins, strategy):
    # Ensure `CalibrationDisplay.from_predictions` and `calibration_curve`
    # compute the same results. Also checks attributes of the
    # CalibrationDisplay object.
    X, y = iris_data_binary

    lr = LogisticRegression().fit(X, y)

    viz = CalibrationDisplay.from_estimator(
        lr, X, y, n_bins=n_bins, strategy=strategy, alpha=0.8
    )

    y_prob = lr.predict_proba(X)[:, 1]
    prob_true, prob_pred = calibration_curve(
        y, y_prob, n_bins=n_bins, strategy=strategy
    )

    assert_allclose(viz.prob_true, prob_true)
    assert_allclose(viz.prob_pred, prob_pred)
    assert_allclose(viz.y_prob, y_prob)

    assert viz.estimator_name == "LogisticRegression"

    # cannot fail thanks to pyplot fixture
    import matplotlib as mpl  # noqa

    assert isinstance(viz.line_, mpl.lines.Line2D)
    assert viz.line_.get_alpha() == 0.8
    assert isinstance(viz.ax_, mpl.axes.Axes)
    assert isinstance(viz.figure_, mpl.figure.Figure)

    assert viz.ax_.get_xlabel() == "Mean predicted probability (Positive label: 1)"
    assert viz.ax_.get_ylabel() == "Fraction of positives (Positive label: 1)"
    assert viz.line_.get_label() == "LogisticRegression"


def test_plot_calibration_curve_pipeline(pyplot, iris_data_binary):
    # Ensure pipelines are supported by CalibrationDisplay.from_estimator
    X, y = iris_data_binary
    clf = make_pipeline(StandardScaler(), LogisticRegression())
    clf.fit(X, y)
    viz = CalibrationDisplay.from_estimator(clf, X, y)
    assert clf.__class__.__name__ in viz.line_.get_label()
    assert viz.estimator_name == clf.__class__.__name__


@pytest.mark.parametrize(
    "name, expected_label", [(None, "_line1"), ("my_est", "my_est")]
)
def test_calibration_display_default_labels(pyplot, name, expected_label):
    prob_true = np.array([0, 1, 1, 0])
    prob_pred = np.array([0.2, 0.8, 0.8, 0.4])
    y_prob = np.array([])

    viz = CalibrationDisplay(prob_true, prob_pred, y_prob, estimator_name=name)
    viz.plot()
    assert viz.line_.get_label() == expected_label


def test_calibration_display_label_class_plot(pyplot):
    # Checks that when instantiating `CalibrationDisplay` class then calling
    # `plot`, `self.estimator_name` is the one given in `plot`
    prob_true = np.array([0, 1, 1, 0])
    prob_pred = np.array([0.2, 0.8, 0.8, 0.4])
    y_prob = np.array([])

    name = "name one"
    viz = CalibrationDisplay(prob_true, prob_pred, y_prob, estimator_name=name)
    assert viz.estimator_name == name
    name = "name two"
    viz.plot(name=name)
    assert viz.line_.get_label() == name


@pytest.mark.parametrize("constructor_name", ["from_estimator", "from_predictions"])
def test_calibration_display_name_multiple_calls(
    constructor_name, pyplot, iris_data_binary
):
    # Check that the `name` used when calling
    # `CalibrationDisplay.from_predictions` or
    # `CalibrationDisplay.from_estimator` is used when multiple
    # `CalibrationDisplay.viz.plot()` calls are made.
    X, y = iris_data_binary
    clf_name = "my hand-crafted name"
    clf = LogisticRegression().fit(X, y)
    y_prob = clf.predict_proba(X)[:, 1]

    constructor = getattr(CalibrationDisplay, constructor_name)
    params = (clf, X, y) if constructor_name == "from_estimator" else (y, y_prob)

    viz = constructor(*params, name=clf_name)
    assert viz.estimator_name == clf_name
    pyplot.close("all")
    viz.plot()
    assert clf_name == viz.line_.get_label()
    pyplot.close("all")
    clf_name = "another_name"
    viz.plot(name=clf_name)
    assert clf_name == viz.line_.get_label()


def test_calibration_display_ref_line(pyplot, iris_data_binary):
    # Check that `ref_line` only appears once
    X, y = iris_data_binary
    lr = LogisticRegression().fit(X, y)
    dt = DecisionTreeClassifier().fit(X, y)

    viz = CalibrationDisplay.from_estimator(lr, X, y)
    viz2 = CalibrationDisplay.from_estimator(dt, X, y, ax=viz.ax_)

    labels = viz2.ax_.get_legend_handles_labels()[1]
    assert labels.count("Perfectly calibrated") == 1


@pytest.mark.parametrize("dtype_y_str", [str, object])
def test_calibration_curve_pos_label_error_str(dtype_y_str):
    """Check error message when a `pos_label` is not specified with `str` targets."""
    rng = np.random.RandomState(42)
    y1 = np.array(["spam"] * 3 + ["eggs"] * 2, dtype=dtype_y_str)
    y2 = rng.randint(0, 2, size=y1.size)

    err_msg = (
        "y_true takes value in {'eggs', 'spam'} and pos_label is not "
        "specified: either make y_true take value in {0, 1} or {-1, 1} or "
<<<<<<< HEAD
        "pass pos_label explicit"
=======
        "pass pos_label explicitly"
>>>>>>> 9f4ab8db
    )
    with pytest.raises(ValueError, match=err_msg):
        calibration_curve(y1, y2)


@pytest.mark.parametrize("dtype_y_str", [str, object])
def test_calibration_curve_pos_label(dtype_y_str):
    """Check the behaviour when passing explicitly `pos_label`."""
    y_true = np.array([0, 0, 0, 1, 1, 1, 1, 1, 1])
    classes = np.array(["spam", "egg"], dtype=dtype_y_str)
    y_true_str = classes[y_true]
    y_pred = np.array([0.1, 0.2, 0.3, 0.4, 0.65, 0.7, 0.8, 0.9, 1.0])

    # default case
    prob_true, _ = calibration_curve(y_true, y_pred, n_bins=4)
    assert_allclose(prob_true, [0, 0.5, 1, 1])
    # if `y_true` contains `str`, then `pos_label` is required
    prob_true, _ = calibration_curve(y_true_str, y_pred, n_bins=4, pos_label="egg")
    assert_allclose(prob_true, [0, 0.5, 1, 1])

    prob_true, _ = calibration_curve(y_true, 1 - y_pred, n_bins=4, pos_label=0)
    assert_allclose(prob_true, [0, 0, 0.5, 1])
    prob_true, _ = calibration_curve(y_true_str, 1 - y_pred, n_bins=4, pos_label="spam")
<<<<<<< HEAD
    assert_allclose(prob_true, [0, 0, 0.5, 1])


def test_calibration_display_pos_label(pyplot, iris_data_binary):
    """Check the behaviour of `pos_label` in the `CalibrationDisplay`."""
    X, y = iris_data_binary

    lr = LogisticRegression().fit(X, y)

    pos_label = 0
    viz = CalibrationDisplay.from_estimator(lr, X, y, pos_label=pos_label)

    y_prob = lr.predict_proba(X)[:, pos_label]
    prob_true, prob_pred = calibration_curve(y, y_prob, pos_label=pos_label)

    assert_allclose(viz.prob_true, prob_true)
    assert_allclose(viz.prob_pred, prob_pred)
    assert_allclose(viz.y_prob, y_prob)

    assert (
        viz.ax_.get_xlabel()
        == f"Mean predicted probability (Positive label: {pos_label})"
    )
    assert (
        viz.ax_.get_ylabel() == f"Fraction of positives (Positive label: {pos_label})"
    )
    assert viz.line_.get_label() == "LogisticRegression"
=======
    assert_allclose(prob_true, [0, 0, 0.5, 1])
>>>>>>> 9f4ab8db
<|MERGE_RESOLUTION|>--- conflicted
+++ resolved
@@ -796,11 +796,7 @@
     err_msg = (
         "y_true takes value in {'eggs', 'spam'} and pos_label is not "
         "specified: either make y_true take value in {0, 1} or {-1, 1} or "
-<<<<<<< HEAD
-        "pass pos_label explicit"
-=======
         "pass pos_label explicitly"
->>>>>>> 9f4ab8db
     )
     with pytest.raises(ValueError, match=err_msg):
         calibration_curve(y1, y2)
@@ -824,7 +820,6 @@
     prob_true, _ = calibration_curve(y_true, 1 - y_pred, n_bins=4, pos_label=0)
     assert_allclose(prob_true, [0, 0, 0.5, 1])
     prob_true, _ = calibration_curve(y_true_str, 1 - y_pred, n_bins=4, pos_label="spam")
-<<<<<<< HEAD
     assert_allclose(prob_true, [0, 0, 0.5, 1])
 
 
@@ -851,7 +846,4 @@
     assert (
         viz.ax_.get_ylabel() == f"Fraction of positives (Positive label: {pos_label})"
     )
-    assert viz.line_.get_label() == "LogisticRegression"
-=======
-    assert_allclose(prob_true, [0, 0, 0.5, 1])
->>>>>>> 9f4ab8db
+    assert viz.line_.get_label() == "LogisticRegression"