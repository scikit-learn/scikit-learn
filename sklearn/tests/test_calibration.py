--- conflicted
+++ resolved
@@ -546,18 +546,30 @@
         assert calib_clf.n_features_in_ == X.shape[1]
 
 
-<<<<<<< HEAD
+# FIXME: remove in 1.1
+def test_calibrated_classifier_cv_deprecation(data):
+    # Check that we raise the proper deprecation warning if accessing
+    # `calibrators_` from the `_CalibratedClassifier`.
+    X, y = data
+    calib_clf = CalibratedClassifierCV(cv=2).fit(X, y)
+
+    with pytest.warns(FutureWarning):
+        calibrators = calib_clf.calibrated_classifiers_[0].calibrators_
+
+    for clf1, clf2 in zip(
+        calibrators, calib_clf.calibrated_classifiers_[0].calibrators
+    ):
+        assert clf1 is clf2
+
+
 @pytest.mark.parametrize('fit_params_type', ['list', 'array'])
-def test_calibration_with_fit_params(fit_params_type):
+def test_calibration_with_fit_params(fit_params_type, data):
     """Tests that fit_params are passed to the underlying base estimator.
 
     Related issue:
     https://github.com/scikit-learn/scikit-learn/issues/12384
     """
-    n_samples = 100
-    X, y = make_classification(n_samples=n_samples, n_features=6,
-                               random_state=42)
-
+    X, y = data
     fit_params = {
         "a": _convert_container(y, fit_params_type),
         "b": _convert_container(y, fit_params_type),
@@ -573,30 +585,25 @@
     [1.0] * 100,
     np.ones(100),
 ])
-def test_calibration_with_sample_weight_base_estimator(sample_weight):
+def test_calibration_with_sample_weight_base_estimator(sample_weight, data):
     """Tests that sample_weight is passed to the underlying base
     estimator.
     """
-    n_samples = 100
-    X, y = make_classification(n_samples=n_samples, n_features=6,
-                               random_state=42)
-
+    X, y = data
     clf = CheckingClassifier(expected_sample_weight=True)
     pc_clf = CalibratedClassifierCV(clf)
 
     pc_clf.fit(X, y, sample_weight=sample_weight)
 
 
-def test_calibration_without_sample_weight_base_estimator():
+def test_calibration_without_sample_weight_base_estimator(data):
     """Check that even if the base_estimator doesn't support
     sample_weight, fitting with sample_weight still works.
 
     There should be a warning, since the sample_weight is not passed
     on to the base_estimator.
     """
-    n_samples = 100
-    X, y = make_classification(n_samples=n_samples, n_features=6,
-                               random_state=42)
+    X, y = data
     sample_weight = np.ones_like(y)
 
     class ClfWithoutSampleWeight(CheckingClassifier):
@@ -611,14 +618,11 @@
         pc_clf.fit(X, y, sample_weight=sample_weight)
 
 
-def test_calibration_with_fit_params_inconsistent_length():
+def test_calibration_with_fit_params_inconsistent_length(data):
     """fit_params having different length than data should raise the
     correct error message.
     """
-    n_samples = 100
-    X, y = make_classification(n_samples=2 * n_samples, n_features=6,
-                               random_state=42)
-
+    X, y = data
     fit_params = {'a': y[:5]}
     clf = CheckingClassifier(expected_fit_params=fit_params)
     pc_clf = CalibratedClassifierCV(clf)
@@ -628,20 +632,4 @@
         r"samples: \[200, 5\]"
     )
     with pytest.raises(ValueError, match=msg):
-        pc_clf.fit(X, y, **fit_params)
-=======
-# FIXME: remove in 1.1
-def test_calibrated_classifier_cv_deprecation(data):
-    # Check that we raise the proper deprecation warning if accessing
-    # `calibrators_` from the `_CalibratedClassifier`.
-    X, y = data
-    calib_clf = CalibratedClassifierCV(cv=2).fit(X, y)
-
-    with pytest.warns(FutureWarning):
-        calibrators = calib_clf.calibrated_classifiers_[0].calibrators_
-
-    for clf1, clf2 in zip(
-        calibrators, calib_clf.calibrated_classifiers_[0].calibrators
-    ):
-        assert clf1 is clf2
->>>>>>> 6b4f8243
+        pc_clf.fit(X, y, **fit_params)