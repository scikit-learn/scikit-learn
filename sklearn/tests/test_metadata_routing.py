"""
Metadata Routing Utility Tests
"""

# Author: Adrin Jalali <adrin.jalali@gmail.com>
# License: BSD 3 clause

import re

import numpy as np
import pytest

from sklearn import config_context
from sklearn.base import (
    BaseEstimator,
    ClassifierMixin,
    MetaEstimatorMixin,
    RegressorMixin,
    TransformerMixin,
    clone,
)
from sklearn.linear_model import LinearRegression
from sklearn.utils import metadata_routing
<<<<<<< HEAD
from sklearn.utils._metadata_requests import (
    METHODS,
    MethodMetadataRequest,
    _MetadataRequester,
    request_is_alias,
    request_is_valid,
)
from sklearn.utils.metadata_routing import (
    MetadataRequest,
    MetadataRouter,
    MethodMapping,
    get_routing_for_object,
    process_routing,
)
from sklearn.utils.validation import check_is_fitted
=======
from sklearn.utils.metadata_routing import MetadataRequest
from sklearn.utils.metadata_routing import get_routing_for_object
from sklearn.utils.metadata_routing import MetadataRouter
from sklearn.utils.metadata_routing import MethodMapping
from sklearn.utils.metadata_routing import process_routing
from sklearn.utils._metadata_requests import MethodPair
from sklearn.utils._metadata_requests import MethodMetadataRequest
from sklearn.utils._metadata_requests import _MetadataRequester
from sklearn.utils._metadata_requests import METHODS, SIMPLE_METHODS, COMPOSITE_METHODS
from sklearn.utils._metadata_requests import request_is_alias
from sklearn.utils._metadata_requests import request_is_valid
>>>>>>> 4163b32c

rng = np.random.RandomState(42)
N, M = 100, 4
X = rng.rand(N, M)
y = rng.randint(0, 2, size=N)
my_groups = rng.randint(0, 10, size=N)
my_weights = rng.rand(N)
my_other_weights = rng.rand(N)


@pytest.fixture(autouse=True)
def enable_slep006():
    """Enable SLEP006 for all tests."""
    with config_context(enable_metadata_routing=True):
        yield


def assert_request_is_empty(metadata_request, exclude=None):
    """Check if a metadata request dict is empty.

    One can exclude a method or a list of methods from the check using the
    ``exclude`` parameter.
    """
    if isinstance(metadata_request, MetadataRouter):
        for _, route_mapping in metadata_request:
            assert_request_is_empty(route_mapping.router)
        return

    exclude = [] if exclude is None else exclude
    for method in SIMPLE_METHODS:
        if method in exclude:
            continue
        mmr = getattr(metadata_request, method)
        props = [
            prop
            for prop, alias in mmr.requests.items()
            if isinstance(alias, str) or alias is not None
        ]
        assert not len(props)


def assert_request_equal(request, dictionary):
    for method, requests in dictionary.items():
        mmr = getattr(request, method)
        assert mmr.requests == requests

    empty_methods = [method for method in SIMPLE_METHODS if method not in dictionary]
    for method in empty_methods:
        assert not len(getattr(request, method).requests)


def record_metadata(obj, method, record_default=True, **kwargs):
    """Utility function to store passed metadata to a method.

    If record_default is False, kwargs whose values are "default" are skipped.
    This is so that checks on keyword arguments whose default was not changed
    are skipped.

    """
    if not hasattr(obj, "_records"):
        obj._records = {}
    if not record_default:
        kwargs = {
            key: val
            for key, val in kwargs.items()
            if not isinstance(val, str) or (val != "default")
        }
    obj._records[method] = kwargs


def check_recorded_metadata(obj, method, **kwargs):
    """Check whether the expected metadata is passed to the object's method."""
    records = getattr(obj, "_records", dict()).get(method, dict())
    assert set(kwargs.keys()) == set(records.keys())
    for key, value in kwargs.items():
        assert records[key] is value


class MetaRegressor(MetaEstimatorMixin, RegressorMixin, BaseEstimator):
    """A meta-regressor which is only a router."""

    def __init__(self, estimator):
        self.estimator = estimator

    def fit(self, X, y, **fit_params):
        params = process_routing(self, "fit", fit_params)
        self.estimator_ = clone(self.estimator).fit(X, y, **params.estimator.fit)

    def get_metadata_routing(self):
        router = MetadataRouter(owner=self.__class__.__name__).add(
            estimator=self.estimator, method_mapping="one-to-one"
        )
        return router


class RegressorMetadata(RegressorMixin, BaseEstimator):
    """A regressor consuming a metadata."""

    def fit(self, X, y, sample_weight=None):
        record_metadata(self, "fit", sample_weight=sample_weight)
        return self

    def predict(self, X):
        return np.zeros(shape=(len(X)))


class WeightedMetaRegressor(MetaEstimatorMixin, RegressorMixin, BaseEstimator):
    """A meta-regressor which is also a consumer."""

    def __init__(self, estimator):
        self.estimator = estimator

    def fit(self, X, y, sample_weight=None, **fit_params):
        record_metadata(self, "fit", sample_weight=sample_weight)
        params = process_routing(self, "fit", fit_params, sample_weight=sample_weight)
        self.estimator_ = clone(self.estimator).fit(X, y, **params.estimator.fit)
        return self

    def predict(self, X, **predict_params):
        params = process_routing(self, "predict", predict_params)
        return self.estimator_.predict(X, **params.estimator.predict)

    def get_metadata_routing(self):
        router = (
            MetadataRouter(owner=self.__class__.__name__)
            .add_self_request(self)
            .add(estimator=self.estimator, method_mapping="one-to-one")
        )
        return router


class ClassifierNoMetadata(ClassifierMixin, BaseEstimator):
    """An estimator which accepts no metadata on any method."""

    def fit(self, X, y):
        return self

    def predict(self, X):
        return np.ones(len(X))  # pragma: no cover


class ClassifierFitMetadata(ClassifierMixin, BaseEstimator):
    """An estimator accepting two metadata in its ``fit`` method."""

    def fit(self, X, y, sample_weight=None, brand=None):
        record_metadata(self, "fit", sample_weight=sample_weight, brand=brand)
        return self

    def predict(self, X):
        return np.ones(len(X))  # pragma: no cover


class SimpleMetaClassifier(MetaEstimatorMixin, ClassifierMixin, BaseEstimator):
    """A meta-estimator which also consumes sample_weight itself in ``fit``."""

    def __init__(self, estimator):
        self.estimator = estimator

    def fit(self, X, y, sample_weight=None, **kwargs):
        record_metadata(self, "fit", sample_weight=sample_weight)
        params = process_routing(self, "fit", kwargs, sample_weight=sample_weight)
        self.estimator_ = clone(self.estimator).fit(X, y, **params.estimator.fit)
        return self

    def get_metadata_routing(self):
        router = (
            MetadataRouter(owner=self.__class__.__name__)
            .add_self_request(self)
            .add(estimator=self.estimator, method_mapping="fit")
        )
        return router


class TransformerMetadata(TransformerMixin, BaseEstimator):
    """A transformer which accepts metadata on fit and transform."""

    def fit(self, X, y=None, brand=None, sample_weight=None):
        record_metadata(self, "fit", brand=brand, sample_weight=sample_weight)
        return self

    def transform(self, X, sample_weight=None):
        record_metadata(self, "transform", sample_weight=sample_weight)
        return X


class MetaTransformer(MetaEstimatorMixin, TransformerMixin, BaseEstimator):
    """A simple meta-transformer."""

    def __init__(self, transformer):
        self.transformer = transformer

    def fit(self, X, y=None, **fit_params):
        params = process_routing(self, "fit", fit_params)
        self.transformer_ = clone(self.transformer).fit(X, y, **params.transformer.fit)
        return self

    def transform(self, X, y=None, **transform_params):
        params = process_routing(self, "transform", transform_params)
        return self.transformer_.transform(X, **params.transformer.transform)

    def get_metadata_routing(self):
        return MetadataRouter(owner=self.__class__.__name__).add(
            transformer=self.transformer, method_mapping="one-to-one"
        )


class SimplePipeline(BaseEstimator):
    """A very simple pipeline, assuming the last step is always a predictor."""

    def __init__(self, steps):
        self.steps = steps

    def fit(self, X, y, **fit_params):
        self.steps_ = []
        params = process_routing(self, "fit", fit_params)
        X_transformed = X
        for i, step in enumerate(self.steps[:-1]):
            transformer = clone(step).fit(
                X_transformed, y, **params.get(f"step_{i}").fit
            )
            self.steps_.append(transformer)
            X_transformed = transformer.transform(
                X_transformed, **params.get(f"step_{i}").transform
            )

        self.steps_.append(
            clone(self.steps[-1]).fit(X_transformed, y, **params.predictor.fit)
        )
        return self

    def predict(self, X, **predict_params):
        check_is_fitted(self)
        X_transformed = X
        params = process_routing(self, "predict", predict_params)
        for i, step in enumerate(self.steps_[:-1]):
            X_transformed = step.transform(X, **params.get(f"step_{i}").transform)

        return self.steps_[-1].predict(X_transformed, **params.predictor.predict)

    def get_metadata_routing(self):
        router = MetadataRouter(owner=self.__class__.__name__)
        for i, step in enumerate(self.steps[:-1]):
            router.add(
                **{f"step_{i}": step},
                method_mapping=MethodMapping()
                .add(callee="fit", caller="fit")
                .add(callee="transform", caller="fit")
                .add(callee="transform", caller="predict"),
            )
        router.add(predictor=self.steps[-1], method_mapping="one-to-one")
        return router


def test_assert_request_is_empty():
    requests = MetadataRequest(owner="test")
    assert_request_is_empty(requests)

    requests.fit.add_request(param="foo", alias=None)
    # this should still work, since None is the default value
    assert_request_is_empty(requests)

    requests.fit.add_request(param="bar", alias="value")
    with pytest.raises(AssertionError):
        # now requests is no more empty
        assert_request_is_empty(requests)

    # but one can exclude a method
    assert_request_is_empty(requests, exclude="fit")

    requests.score.add_request(param="carrot", alias=True)
    with pytest.raises(AssertionError):
        # excluding `fit` is not enough
        assert_request_is_empty(requests, exclude="fit")

    # and excluding both fit and score would avoid an exception
    assert_request_is_empty(requests, exclude=["fit", "score"])

    # test if a router is empty
    assert_request_is_empty(
        MetadataRouter(owner="test")
        .add_self_request(WeightedMetaRegressor(estimator=None))
        .add(method_mapping="fit", estimator=RegressorMetadata())
    )


@pytest.mark.parametrize(
    "val, res",
    [
        (False, False),
        (True, False),
        (None, False),
        ("$UNUSED$", False),
        ("$WARN$", False),
        ("invalid-input", False),
        ("valid_arg", True),
    ],
)
def test_request_type_is_alias(val, res):
    # Test request_is_alias
    assert request_is_alias(val) == res


@pytest.mark.parametrize(
    "val, res",
    [
        (False, True),
        (True, True),
        (None, True),
        ("$UNUSED$", True),
        ("$WARN$", True),
        ("invalid-input", False),
        ("alias_arg", False),
    ],
)
def test_request_type_is_valid(val, res):
    # Test request_is_valid
    assert request_is_valid(val) == res


def test_default_requests():
    class OddEstimator(BaseEstimator):
        __metadata_request__fit = {
            # set a different default request
            "sample_weight": True
        }  # type: ignore

    odd_request = get_routing_for_object(OddEstimator())
    assert odd_request.fit.requests == {"sample_weight": True}

    # check other test estimators
    assert not len(get_routing_for_object(ClassifierNoMetadata()).fit.requests)
    assert_request_is_empty(ClassifierNoMetadata().get_metadata_routing())

    trs_request = get_routing_for_object(TransformerMetadata())
    assert trs_request.fit.requests == {
        "sample_weight": None,
        "brand": None,
    }
    assert trs_request.transform.requests == {
        "sample_weight": None,
    }
    assert_request_is_empty(trs_request)

    est_request = get_routing_for_object(ClassifierFitMetadata())
    assert est_request.fit.requests == {
        "sample_weight": None,
        "brand": None,
    }
    assert_request_is_empty(est_request)


def test_process_routing_invalid_method():
    with pytest.raises(TypeError, match="Can only route and process input"):
        process_routing(ClassifierFitMetadata(), "invalid_method", {})


def test_process_routing_invalid_object():
    class InvalidObject:
        pass

    with pytest.raises(AttributeError, match="has not implemented the routing"):
        process_routing(InvalidObject(), "fit", {})


def test_simple_metadata_routing():
    # Tests that metadata is properly routed

    # The underlying estimator doesn't accept or request metadata
    clf = SimpleMetaClassifier(estimator=ClassifierNoMetadata())
    clf.fit(X, y)

    # Meta-estimator consumes sample_weight, but doesn't forward it to the underlying
    # estimator
    clf = SimpleMetaClassifier(estimator=ClassifierNoMetadata())
    clf.fit(X, y, sample_weight=my_weights)

    # If the estimator accepts the metadata but doesn't explicitly say it doesn't
    # need it, there's an error
    clf = SimpleMetaClassifier(estimator=ClassifierFitMetadata())
    err_message = (
        "[sample_weight] are passed but are not explicitly set as requested or"
        " not for ClassifierFitMetadata.fit"
    )
    with pytest.raises(ValueError, match=re.escape(err_message)):
        clf.fit(X, y, sample_weight=my_weights)

    # Explicitly saying the estimator doesn't need it, makes the error go away,
    # because in this case `SimpleMetaClassifier` consumes `sample_weight`. If
    # there was no consumer of sample_weight, passing it would result in an
    # error.
    clf = SimpleMetaClassifier(
        estimator=ClassifierFitMetadata().set_fit_request(sample_weight=False)
    )
    # this doesn't raise since SimpleMetaClassifier itself is a consumer,
    # and passing metadata to the consumer directly is fine regardless of its
    # metadata_request values.
    clf.fit(X, y, sample_weight=my_weights)
    check_recorded_metadata(clf.estimator_, "fit", sample_weight=None, brand=None)

    # Requesting a metadata will make the meta-estimator forward it correctly
    clf = SimpleMetaClassifier(
        estimator=ClassifierFitMetadata().set_fit_request(sample_weight=True)
    )
    clf.fit(X, y, sample_weight=my_weights)
    check_recorded_metadata(clf.estimator_, "fit", sample_weight=my_weights, brand=None)

    # And requesting it with an alias
    clf = SimpleMetaClassifier(
        estimator=ClassifierFitMetadata().set_fit_request(
            sample_weight="alternative_weight"
        )
    )
    clf.fit(X, y, alternative_weight=my_weights)
    check_recorded_metadata(clf.estimator_, "fit", sample_weight=my_weights, brand=None)


def test_nested_routing():
    # check if metadata is routed in a nested routing situation.
    pipeline = SimplePipeline(
        [
            MetaTransformer(
                transformer=TransformerMetadata()
                .set_fit_request(brand=True, sample_weight=False)
                .set_transform_request(sample_weight=True)
            ),
            WeightedMetaRegressor(
                estimator=RegressorMetadata().set_fit_request(
                    sample_weight="inner_weights"
                )
            ).set_fit_request(sample_weight="outer_weights"),
        ]
    )
    w1, w2, w3 = [1], [2], [3]
    pipeline.fit(
        X, y, brand=my_groups, sample_weight=w1, outer_weights=w2, inner_weights=w3
    )
    check_recorded_metadata(
        pipeline.steps_[0].transformer_, "fit", brand=my_groups, sample_weight=None
    )
    check_recorded_metadata(
        pipeline.steps_[0].transformer_, "transform", sample_weight=w1
    )
    check_recorded_metadata(pipeline.steps_[1], "fit", sample_weight=w2)
    check_recorded_metadata(pipeline.steps_[1].estimator_, "fit", sample_weight=w3)

    pipeline.predict(X, sample_weight=w3)
    check_recorded_metadata(
        pipeline.steps_[0].transformer_, "transform", sample_weight=w3
    )


def test_nested_routing_conflict():
    # check if an error is raised if there's a conflict between keys
    pipeline = SimplePipeline(
        [
            MetaTransformer(
                transformer=TransformerMetadata()
                .set_fit_request(brand=True, sample_weight=False)
                .set_transform_request(sample_weight=True)
            ),
            WeightedMetaRegressor(
                estimator=RegressorMetadata().set_fit_request(sample_weight=True)
            ).set_fit_request(sample_weight="outer_weights"),
        ]
    )
    w1, w2 = [1], [2]
    with pytest.raises(
        ValueError,
        match=(
            re.escape(
                "In WeightedMetaRegressor, there is a conflict on sample_weight between"
                " what is requested for this estimator and what is requested by its"
                " children. You can resolve this conflict by using an alias for the"
                " child estimator(s) requested metadata."
            )
        ),
    ):
        pipeline.fit(X, y, brand=my_groups, sample_weight=w1, outer_weights=w2)


def test_invalid_metadata():
    # check that passing wrong metadata raises an error
    trs = MetaTransformer(
        transformer=TransformerMetadata().set_transform_request(sample_weight=True)
    )
    with pytest.raises(
        TypeError,
        match=(re.escape("transform got unexpected argument(s) {'other_param'}")),
    ):
        trs.fit(X, y).transform(X, other_param=my_weights)

    # passing a metadata which is not requested by any estimator should also raise
    trs = MetaTransformer(
        transformer=TransformerMetadata().set_transform_request(sample_weight=False)
    )
    with pytest.raises(
        TypeError,
        match=(re.escape("transform got unexpected argument(s) {'sample_weight'}")),
    ):
        trs.fit(X, y).transform(X, sample_weight=my_weights)


def test_get_metadata_routing():
    class TestDefaultsBadMethodName(_MetadataRequester):
        __metadata_request__fit = {
            "sample_weight": None,
            "my_param": None,
        }
        __metadata_request__score = {
            "sample_weight": None,
            "my_param": True,
            "my_other_param": None,
        }
        # this will raise an error since we don't understand "other_method" as a method
        __metadata_request__other_method = {"my_param": True}

    class TestDefaults(_MetadataRequester):
        __metadata_request__fit = {
            "sample_weight": None,
            "my_other_param": None,
        }
        __metadata_request__score = {
            "sample_weight": None,
            "my_param": True,
            "my_other_param": None,
        }
        __metadata_request__predict = {"my_param": True}

    with pytest.raises(
        AttributeError, match="'MetadataRequest' object has no attribute 'other_method'"
    ):
        TestDefaultsBadMethodName().get_metadata_routing()

    expected = {
        "score": {
            "my_param": True,
            "my_other_param": None,
            "sample_weight": None,
        },
        "fit": {
            "my_other_param": None,
            "sample_weight": None,
        },
        "predict": {"my_param": True},
    }
    assert_request_equal(TestDefaults().get_metadata_routing(), expected)

    est = TestDefaults().set_score_request(my_param="other_param")
    expected = {
        "score": {
            "my_param": "other_param",
            "my_other_param": None,
            "sample_weight": None,
        },
        "fit": {
            "my_other_param": None,
            "sample_weight": None,
        },
        "predict": {"my_param": True},
    }
    assert_request_equal(est.get_metadata_routing(), expected)

    est = TestDefaults().set_fit_request(sample_weight=True)
    expected = {
        "score": {
            "my_param": True,
            "my_other_param": None,
            "sample_weight": None,
        },
        "fit": {
            "my_other_param": None,
            "sample_weight": True,
        },
        "predict": {"my_param": True},
    }
    assert_request_equal(est.get_metadata_routing(), expected)


def test_setting_default_requests():
    # Test _get_default_requests method
    test_cases = dict()

    class ExplicitRequest(BaseEstimator):
        # `fit` doesn't accept `props` explicitly, but we want to request it
        __metadata_request__fit = {"prop": None}

        def fit(self, X, y, **kwargs):
            return self

    test_cases[ExplicitRequest] = {"prop": None}

    class ExplicitRequestOverwrite(BaseEstimator):
        # `fit` explicitly accepts `props`, but we want to change the default
        # request value from None to True
        __metadata_request__fit = {"prop": True}

        def fit(self, X, y, prop=None, **kwargs):
            return self

    test_cases[ExplicitRequestOverwrite] = {"prop": True}

    class ImplicitRequest(BaseEstimator):
        # `fit` requests `prop` and the default None should be used
        def fit(self, X, y, prop=None, **kwargs):
            return self

    test_cases[ImplicitRequest] = {"prop": None}

    class ImplicitRequestRemoval(BaseEstimator):
        # `fit` (in this class or a parent) requests `prop`, but we don't want
        # it requested at all.
        __metadata_request__fit = {"prop": metadata_routing.UNUSED}

        def fit(self, X, y, prop=None, **kwargs):
            return self

    test_cases[ImplicitRequestRemoval] = {}

    for Klass, requests in test_cases.items():
        assert get_routing_for_object(Klass()).fit.requests == requests
        assert_request_is_empty(Klass().get_metadata_routing(), exclude="fit")
        Klass().fit(None, None)  # for coverage


def test_removing_non_existing_param_raises():
    """Test that removing a metadata using UNUSED which doesn't exist raises."""

    class InvalidRequestRemoval(BaseEstimator):
        # `fit` (in this class or a parent) requests `prop`, but we don't want
        # it requested at all.
        __metadata_request__fit = {"prop": metadata_routing.UNUSED}

        def fit(self, X, y, **kwargs):
            return self

    with pytest.raises(ValueError, match="Trying to remove parameter"):
        InvalidRequestRemoval().get_metadata_routing()


def test_method_metadata_request():
    mmr = MethodMetadataRequest(owner="test", method="fit")

    with pytest.raises(
        ValueError, match="alias should be either a valid identifier or"
    ):
        mmr.add_request(param="foo", alias=1.4)

    mmr.add_request(param="foo", alias=None)
    assert mmr.requests == {"foo": None}
    mmr.add_request(param="foo", alias=False)
    assert mmr.requests == {"foo": False}
    mmr.add_request(param="foo", alias=True)
    assert mmr.requests == {"foo": True}
    mmr.add_request(param="foo", alias="foo")
    assert mmr.requests == {"foo": True}
    mmr.add_request(param="foo", alias="bar")
    assert mmr.requests == {"foo": "bar"}
    assert mmr._get_param_names(return_alias=False) == {"foo"}
    assert mmr._get_param_names(return_alias=True) == {"bar"}


def test_get_routing_for_object():
    class Consumer(BaseEstimator):
        __metadata_request__fit = {"prop": None}

    assert_request_is_empty(get_routing_for_object(None))
    assert_request_is_empty(get_routing_for_object(object()))

    mr = MetadataRequest(owner="test")
    mr.fit.add_request(param="foo", alias="bar")
    mr_factory = get_routing_for_object(mr)
    assert_request_is_empty(mr_factory, exclude="fit")
    assert mr_factory.fit.requests == {"foo": "bar"}

    mr = get_routing_for_object(Consumer())
    assert_request_is_empty(mr, exclude="fit")
    assert mr.fit.requests == {"prop": None}


def test_metaestimator_warnings():
    class WeightedMetaRegressorWarn(WeightedMetaRegressor):
        __metadata_request__fit = {"sample_weight": metadata_routing.WARN}

    with pytest.warns(
        UserWarning, match="Support for .* has recently been added to this class"
    ):
        WeightedMetaRegressorWarn(
            estimator=LinearRegression().set_fit_request(sample_weight=False)
        ).fit(X, y, sample_weight=my_weights)


def test_estimator_warnings():
    class RegressorMetadataWarn(RegressorMetadata):
        __metadata_request__fit = {"sample_weight": metadata_routing.WARN}

    with pytest.warns(
        UserWarning, match="Support for .* has recently been added to this class"
    ):
        MetaRegressor(estimator=RegressorMetadataWarn()).fit(
            X, y, sample_weight=my_weights
        )


@pytest.mark.parametrize(
    "obj, string",
    [
        (
            MethodMetadataRequest(owner="test", method="fit").add_request(
                param="foo", alias="bar"
            ),
            "{'foo': 'bar'}",
        ),
        (
            MetadataRequest(owner="test"),
            "{}",
        ),
        (MethodMapping.from_str("score"), "[{'callee': 'score', 'caller': 'score'}]"),
        (
            MetadataRouter(owner="test").add(
                method_mapping="predict", estimator=RegressorMetadata()
            ),
            (
                "{'estimator': {'mapping': [{'callee': 'predict', 'caller': "
                "'predict'}], 'router': {'fit': {'sample_weight': None}, "
                "'score': {'sample_weight': None}}}}"
            ),
        ),
    ],
)
def test_string_representations(obj, string):
    assert str(obj) == string


@pytest.mark.parametrize(
    "obj, method, inputs, err_cls, err_msg",
    [
        (
            MethodMapping(),
            "add",
            {"callee": "invalid", "caller": "fit"},
            ValueError,
            "Given callee",
        ),
        (
            MethodMapping(),
            "add",
            {"callee": "fit", "caller": "invalid"},
            ValueError,
            "Given caller",
        ),
        (
            MethodMapping,
            "from_str",
            {"route": "invalid"},
            ValueError,
            "route should be 'one-to-one' or a single method!",
        ),
        (
            MetadataRouter(owner="test"),
            "add_self_request",
            {"obj": MetadataRouter(owner="test")},
            ValueError,
            "Given `obj` is neither a `MetadataRequest` nor does it implement",
        ),
        (
            ClassifierFitMetadata(),
            "set_fit_request",
            {"invalid": True},
            TypeError,
            "Unexpected args",
        ),
    ],
)
def test_validations(obj, method, inputs, err_cls, err_msg):
    with pytest.raises(err_cls, match=err_msg):
        getattr(obj, method)(**inputs)


def test_methodmapping():
    mm = (
        MethodMapping()
        .add(caller="fit", callee="transform")
        .add(caller="fit", callee="fit")
    )

    mm_list = list(mm)
    assert mm_list[0] == ("transform", "fit")
    assert mm_list[1] == ("fit", "fit")

    mm = MethodMapping.from_str("one-to-one")
    for method in METHODS:
        assert MethodPair(method, method) in mm._routes
    assert len(mm._routes) == len(METHODS)

    mm = MethodMapping.from_str("score")
    assert repr(mm) == "[{'callee': 'score', 'caller': 'score'}]"


def test_metadatarouter_add_self_request():
    # adding a MetadataRequest as `self` adds a copy
    request = MetadataRequest(owner="nested")
    request.fit.add_request(param="param", alias=True)
    router = MetadataRouter(owner="test").add_self_request(request)
    assert str(router._self_request) == str(request)
    # should be a copy, not the same object
    assert router._self_request is not request

    # one can add an estimator as self
    est = RegressorMetadata().set_fit_request(sample_weight="my_weights")
    router = MetadataRouter(owner="test").add_self_request(obj=est)
    assert str(router._self_request) == str(est.get_metadata_routing())
    assert router._self_request is not est.get_metadata_routing()

    # adding a consumer+router as self should only add the consumer part
    est = WeightedMetaRegressor(
        estimator=RegressorMetadata().set_fit_request(sample_weight="nested_weights")
    )
    router = MetadataRouter(owner="test").add_self_request(obj=est)
    # _get_metadata_request() returns the consumer part of the requests
    assert str(router._self_request) == str(est._get_metadata_request())
    # get_metadata_routing() returns the complete request set, consumer and
    # router included.
    assert str(router._self_request) != str(est.get_metadata_routing())
    # it should be a copy, not the same object
    assert router._self_request is not est._get_metadata_request()


def test_metadata_routing_add():
    # adding one with a string `method_mapping`
    router = MetadataRouter(owner="test").add(
        method_mapping="fit",
        est=RegressorMetadata().set_fit_request(sample_weight="weights"),
    )
    assert (
        str(router)
        == "{'est': {'mapping': [{'callee': 'fit', 'caller': 'fit'}], "
        "'router': {'fit': {'sample_weight': 'weights'}, 'score': "
        "{'sample_weight': None}}}}"
    )

    # adding one with an instance of MethodMapping
    router = MetadataRouter(owner="test").add(
        method_mapping=MethodMapping().add(callee="score", caller="fit"),
        est=RegressorMetadata().set_score_request(sample_weight=True),
    )
    assert (
        str(router)
        == "{'est': {'mapping': [{'callee': 'score', 'caller': 'fit'}], "
        "'router': {'fit': {'sample_weight': None}, 'score': "
        "{'sample_weight': True}}}}"
    )


def test_metadata_routing_get_param_names():
    router = (
        MetadataRouter(owner="test")
        .add_self_request(
            WeightedMetaRegressor(estimator=RegressorMetadata()).set_fit_request(
                sample_weight="self_weights"
            )
        )
        .add(
            method_mapping="fit",
            trs=TransformerMetadata().set_fit_request(
                sample_weight="transform_weights"
            ),
        )
    )

    assert (
        str(router)
        == "{'$self_request': {'fit': {'sample_weight': 'self_weights'}, 'score': "
        "{'sample_weight': None}}, 'trs': {'mapping': [{'callee': 'fit', "
        "'caller': 'fit'}], 'router': {'fit': {'brand': None, "
        "'sample_weight': 'transform_weights'}, 'transform': "
        "{'sample_weight': None}}}}"
    )

    assert router._get_param_names(
        method="fit", return_alias=True, ignore_self_request=False
    ) == {"transform_weights", "brand", "self_weights"}
    # return_alias=False will return original names for "self"
    assert router._get_param_names(
        method="fit", return_alias=False, ignore_self_request=False
    ) == {"sample_weight", "brand", "transform_weights"}
    # ignoring self would remove "sample_weight"
    assert router._get_param_names(
        method="fit", return_alias=False, ignore_self_request=True
    ) == {"brand", "transform_weights"}
    # return_alias is ignored when ignore_self_request=True
    assert router._get_param_names(
        method="fit", return_alias=True, ignore_self_request=True
    ) == router._get_param_names(
        method="fit", return_alias=False, ignore_self_request=True
    )


def test_method_generation():
    # Test if all required request methods are generated.

    # TODO: these test classes can be moved to sklearn.utils._testing once we
    # have a better idea of what the commonly used classes are.
    class SimpleEstimator(BaseEstimator):
        # This class should have no set_{method}_request
        def fit(self, X, y):
            pass  # pragma: no cover

        def fit_transform(self, X, y):
            pass  # pragma: no cover

        def fit_predict(self, X, y):
            pass  # pragma: no cover

        def partial_fit(self, X, y):
            pass  # pragma: no cover

        def predict(self, X):
            pass  # pragma: no cover

        def predict_proba(self, X):
            pass  # pragma: no cover

        def predict_log_proba(self, X):
            pass  # pragma: no cover

        def decision_function(self, X):
            pass  # pragma: no cover

        def score(self, X, y):
            pass  # pragma: no cover

        def split(self, X, y=None):
            pass  # pragma: no cover

        def transform(self, X):
            pass  # pragma: no cover

        def inverse_transform(self, X):
            pass  # pragma: no cover

    for method in METHODS:
        assert not hasattr(SimpleEstimator(), f"set_{method}_request")

    class SimpleEstimator(BaseEstimator):
        # This class should have every set_{method}_request
        def fit(self, X, y, sample_weight=None):
            pass  # pragma: no cover

        def fit_transform(self, X, y, sample_weight=None):
            pass  # pragma: no cover

        def fit_predict(self, X, y, sample_weight=None):
            pass  # pragma: no cover

        def partial_fit(self, X, y, sample_weight=None):
            pass  # pragma: no cover

        def predict(self, X, sample_weight=None):
            pass  # pragma: no cover

        def predict_proba(self, X, sample_weight=None):
            pass  # pragma: no cover

        def predict_log_proba(self, X, sample_weight=None):
            pass  # pragma: no cover

        def decision_function(self, X, sample_weight=None):
            pass  # pragma: no cover

        def score(self, X, y, sample_weight=None):
            pass  # pragma: no cover

        def split(self, X, y=None, sample_weight=None):
            pass  # pragma: no cover

        def transform(self, X, sample_weight=None):
            pass  # pragma: no cover

        def inverse_transform(self, X, sample_weight=None):
            pass  # pragma: no cover

    # composite methods shouldn't have a corresponding set method.
    for method in COMPOSITE_METHODS:
        assert not hasattr(SimpleEstimator(), f"set_{method}_request")

    # simple methods should have a corresponding set method.
    for method in SIMPLE_METHODS:
        assert hasattr(SimpleEstimator(), f"set_{method}_request")


def test_composite_methods():
    # Test the behavior and the values of methods (composite methods) whose
    # request values are a union of requests by other methods (simple methods).
    # fit_transform and fit_predict are the only composite methods we have in
    # scikit-learn.
    class SimpleEstimator(BaseEstimator):
        # This class should have every set_{method}_request
        def fit(self, X, y, foo=None, bar=None):
            pass  # pragma: no cover

        def predict(self, X, foo=None, bar=None):
            pass  # pragma: no cover

        def transform(self, X, other_param=None):
            pass  # pragma: no cover

    est = SimpleEstimator()
    # Since no request is set for fit or predict or transform, the request for
    # fit_transform and fit_predict should also be empty.
    assert est.get_metadata_routing().fit_transform.requests == {
        "bar": None,
        "foo": None,
        "other_param": None,
    }
    assert est.get_metadata_routing().fit_predict.requests == {"bar": None, "foo": None}

    # setting the request on only one of them should raise an error
    est.set_fit_request(foo=True, bar="test")
    with pytest.raises(ValueError, match="Conflicting metadata requests for"):
        est.get_metadata_routing().fit_predict

    # setting the request on the other one should fail if not the same as the
    # first method
    est.set_predict_request(bar=True)
    with pytest.raises(ValueError, match="Conflicting metadata requests for"):
        est.get_metadata_routing().fit_predict

    # now the requests are consistent and getting the requests for fit_predict
    # shouldn't raise.
    est.set_predict_request(foo=True, bar="test")
    est.get_metadata_routing().fit_predict

    # setting the request for a none-overlapping parameter would merge them
    # together.
    est.set_transform_request(other_param=True)
    assert est.get_metadata_routing().fit_transform.requests == {
        "bar": "test",
        "foo": True,
        "other_param": True,
    }


def test_no_feature_flag_raises_error():
    """Test that when feature flag disabled, set_{method}_requests raises."""
    with config_context(enable_metadata_routing=False):
        with pytest.raises(RuntimeError, match="This method is only available"):
            ClassifierFitMetadata().set_fit_request(sample_weight=True)


def test_none_metadata_passed():
    """Test that passing None as metadata when not requested doesn't raise"""
    MetaRegressor(estimator=RegressorMetadata()).fit(X, y, sample_weight=None)<|MERGE_RESOLUTION|>--- conflicted
+++ resolved
@@ -21,10 +21,12 @@
 )
 from sklearn.linear_model import LinearRegression
 from sklearn.utils import metadata_routing
-<<<<<<< HEAD
 from sklearn.utils._metadata_requests import (
+    COMPOSITE_METHODS,
     METHODS,
+    SIMPLE_METHODS,
     MethodMetadataRequest,
+    MethodPair,
     _MetadataRequester,
     request_is_alias,
     request_is_valid,
@@ -37,19 +39,6 @@
     process_routing,
 )
 from sklearn.utils.validation import check_is_fitted
-=======
-from sklearn.utils.metadata_routing import MetadataRequest
-from sklearn.utils.metadata_routing import get_routing_for_object
-from sklearn.utils.metadata_routing import MetadataRouter
-from sklearn.utils.metadata_routing import MethodMapping
-from sklearn.utils.metadata_routing import process_routing
-from sklearn.utils._metadata_requests import MethodPair
-from sklearn.utils._metadata_requests import MethodMetadataRequest
-from sklearn.utils._metadata_requests import _MetadataRequester
-from sklearn.utils._metadata_requests import METHODS, SIMPLE_METHODS, COMPOSITE_METHODS
-from sklearn.utils._metadata_requests import request_is_alias
-from sklearn.utils._metadata_requests import request_is_valid
->>>>>>> 4163b32c
 
 rng = np.random.RandomState(42)
 N, M = 100, 4
