--- conflicted
+++ resolved
@@ -217,16 +217,11 @@
             "sample_weight": True
         }  # type: ignore[var-annotated]
 
-<<<<<<< HEAD
+        def fit(self, X, y=None):
+            return self  # pragma: no cover
+
     request = get_routing_for_object(StubEstimator())
     assert request.fit.requests == {"sample_weight": True}
-=======
-        def fit(self, X, y=None):
-            return self  # pragma: no cover
-
-    odd_request = get_routing_for_object(OddEstimator())
-    assert odd_request.fit.requests == {"sample_weight": True}
->>>>>>> 60d81530
 
     # check other test estimators
     assert not len(get_routing_for_object(NonConsumingClassifier()).fit.requests)
@@ -473,24 +468,7 @@
 
 
 @config_context(enable_metadata_routing=True)
-<<<<<<< HEAD
 def test__get_metadata_request():
-    class TestDefaultsBadMethodName(_MetadataRequester):
-        __metadata_request__fit = {
-            "sample_weight": None,
-            "my_param": None,
-        }
-        __metadata_request__score = {
-            "sample_weight": None,
-            "my_param": True,
-            "my_other_param": None,
-        }
-        # this will raise an error since we don't understand "other_method" as a method
-        __metadata_request__other_method = {"my_param": True}
-
-=======
-def test_get_metadata_routing():
->>>>>>> 60d81530
     class TestDefaults(_MetadataRequester):
         __metadata_request__fit = {
             "sample_weight": None,
@@ -503,12 +481,6 @@
         }
         __metadata_request__predict = {"my_param": True}
 
-<<<<<<< HEAD
-    with pytest.raises(
-        AttributeError, match="'MetadataRequest' object has no attribute 'other_method'"
-    ):
-        TestDefaultsBadMethodName()._get_metadata_request()
-=======
         def fit(self, X, y=None):
             return self  # pragma: no cover
 
@@ -517,7 +489,6 @@
 
         def predict(self, X):
             pass  # pragma: no cover
->>>>>>> 60d81530
 
     expected = {
         "score": {
