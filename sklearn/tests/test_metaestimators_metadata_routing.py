--- conflicted
+++ resolved
@@ -9,18 +9,15 @@
 from sklearn.exceptions import UnsetMetadataPassedError
 from sklearn.experimental import enable_halving_search_cv  # noqa
 from sklearn.linear_model import LogisticRegressionCV
-<<<<<<< HEAD
 from sklearn.multiclass import (
     OneVsOneClassifier,
     OneVsRestClassifier,
     OutputCodeClassifier,
-=======
 from sklearn.model_selection import (
     GridSearchCV,
     HalvingGridSearchCV,
     HalvingRandomSearchCV,
     RandomizedSearchCV,
->>>>>>> 3ccb9eb6
 )
 from sklearn.multioutput import (
     ClassifierChain,
