--- conflicted
+++ resolved
@@ -135,11 +135,7 @@
     },
     {
         "metaestimator": LogisticRegressionCV,
-<<<<<<< HEAD
-        "init_args": {"l1_ratios": (0,)},  # TODO(1.10): remove l1_ratios
-=======
         "init_args": {"use_legacy_attributes": False},
->>>>>>> cef41a27
         "X": X,
         "y": y,
         "scorer_name": "scoring",
