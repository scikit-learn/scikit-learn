import copy
import re

import numpy as np
import pytest

from sklearn import config_context
from sklearn.base import is_classifier
from sklearn.calibration import CalibratedClassifierCV
from sklearn.compose import TransformedTargetRegressor
from sklearn.covariance import GraphicalLassoCV
from sklearn.ensemble import (
    AdaBoostClassifier,
    AdaBoostRegressor,
    BaggingClassifier,
    BaggingRegressor,
    StackingClassifier,
    StackingRegressor,
    VotingClassifier,
    VotingRegressor,
)
from sklearn.exceptions import UnsetMetadataPassedError
from sklearn.experimental import (
    enable_halving_search_cv,  # noqa
    enable_iterative_imputer,  # noqa
)
from sklearn.feature_selection import (
    RFE,
    RFECV,
    SelectFromModel,
    SequentialFeatureSelector,
)
from sklearn.impute import IterativeImputer
from sklearn.linear_model import (
    ElasticNetCV,
    LarsCV,
    LassoCV,
    LassoLarsCV,
    LogisticRegressionCV,
    MultiTaskElasticNetCV,
    MultiTaskLassoCV,
    OrthogonalMatchingPursuitCV,
    RANSACRegressor,
    RidgeClassifierCV,
    RidgeCV,
)
from sklearn.model_selection import (
    GridSearchCV,
    HalvingGridSearchCV,
    HalvingRandomSearchCV,
    RandomizedSearchCV,
)
from sklearn.multiclass import (
    OneVsOneClassifier,
    OneVsRestClassifier,
    OutputCodeClassifier,
)
from sklearn.multioutput import (
    ClassifierChain,
    MultiOutputClassifier,
    MultiOutputRegressor,
    RegressorChain,
)
from sklearn.pipeline import FeatureUnion
from sklearn.semi_supervised import SelfTrainingClassifier
from sklearn.tests.metadata_routing_common import (
    ConsumingClassifier,
    ConsumingRegressor,
    ConsumingScorer,
    ConsumingSplitter,
    _Registry,
    assert_request_is_empty,
    check_recorded_metadata,
)
from sklearn.utils.metadata_routing import MetadataRouter

rng = np.random.RandomState(42)
N, M = 100, 4
X = rng.rand(N, M)
y = rng.randint(0, 3, size=N)
classes = np.unique(y)
y_multi = rng.randint(0, 3, size=(N, 3))
classes_multi = [np.unique(y_multi[:, i]) for i in range(y_multi.shape[1])]
metadata = rng.randint(0, 10, size=N)
sample_weight = rng.rand(N)
groups = np.array([0, 1] * (len(y) // 2))


@pytest.fixture(autouse=True)
def enable_slep006():
    """Enable SLEP006 for all tests."""
    with config_context(enable_metadata_routing=True):
        yield


METAESTIMATORS: list = [
    {
        "metaestimator": MultiOutputRegressor,
        "estimator_name": "estimator",
        "estimator": ConsumingRegressor,
        "X": X,
        "y": y_multi,
        "estimator_routing_methods": ["fit", "partial_fit"],
    },
    {
        "metaestimator": MultiOutputClassifier,
        "estimator_name": "estimator",
        "estimator": ConsumingClassifier,
        "X": X,
        "y": y_multi,
        "estimator_routing_methods": ["fit", "partial_fit"],
        "method_args": {"partial_fit": {"classes": classes_multi}},
    },
    {
        "metaestimator": CalibratedClassifierCV,
        "estimator_name": "estimator",
        "estimator": ConsumingClassifier,
        "X": X,
        "y": y,
        "estimator_routing_methods": ["fit"],
        "preserves_metadata": False,
    },
    {
        "metaestimator": ClassifierChain,
        "estimator_name": "base_estimator",
        "estimator": ConsumingClassifier,
        "X": X,
        "y": y_multi,
        "estimator_routing_methods": ["fit"],
    },
    {
        "metaestimator": RegressorChain,
        "estimator_name": "base_estimator",
        "estimator": ConsumingRegressor,
        "X": X,
        "y": y_multi,
        "estimator_routing_methods": ["fit"],
    },
    {
        "metaestimator": LogisticRegressionCV,
        "X": X,
        "y": y,
        "scorer_name": "scoring",
        "scorer_routing_methods": ["fit", "score"],
        "cv_name": "cv",
        "cv_routing_methods": ["fit"],
    },
    {
        "metaestimator": GridSearchCV,
        "estimator_name": "estimator",
        "estimator": ConsumingClassifier,
        "init_args": {"param_grid": {"alpha": [0.1, 0.2]}},
        "X": X,
        "y": y,
        "estimator_routing_methods": ["fit"],
        "preserves_metadata": "subset",
        "scorer_name": "scoring",
        "scorer_routing_methods": ["fit", "score"],
        "cv_name": "cv",
        "cv_routing_methods": ["fit"],
    },
    {
        "metaestimator": RandomizedSearchCV,
        "estimator_name": "estimator",
        "estimator": ConsumingClassifier,
        "init_args": {"param_distributions": {"alpha": [0.1, 0.2]}},
        "X": X,
        "y": y,
        "estimator_routing_methods": ["fit"],
        "preserves_metadata": "subset",
        "scorer_name": "scoring",
        "scorer_routing_methods": ["fit", "score"],
        "cv_name": "cv",
        "cv_routing_methods": ["fit"],
    },
    {
        "metaestimator": HalvingGridSearchCV,
        "estimator_name": "estimator",
        "estimator": ConsumingClassifier,
        "init_args": {"param_grid": {"alpha": [0.1, 0.2]}},
        "X": X,
        "y": y,
        "estimator_routing_methods": ["fit"],
        "preserves_metadata": "subset",
        "scorer_name": "scoring",
        "scorer_routing_methods": ["fit", "score"],
        "cv_name": "cv",
        "cv_routing_methods": ["fit"],
    },
    {
        "metaestimator": HalvingRandomSearchCV,
        "estimator_name": "estimator",
        "estimator": ConsumingClassifier,
        "init_args": {"param_distributions": {"alpha": [0.1, 0.2]}},
        "X": X,
        "y": y,
        "estimator_routing_methods": ["fit"],
        "preserves_metadata": "subset",
        "scorer_name": "scoring",
        "scorer_routing_methods": ["fit", "score"],
        "cv_name": "cv",
        "cv_routing_methods": ["fit"],
    },
    {
        "metaestimator": OneVsRestClassifier,
        "estimator_name": "estimator",
        "estimator": ConsumingClassifier,
        "X": X,
        "y": y,
        "estimator_routing_methods": ["fit", "partial_fit"],
        "method_args": {"partial_fit": {"classes": classes}},
    },
    {
        "metaestimator": OneVsOneClassifier,
        "estimator_name": "estimator",
        "estimator": ConsumingClassifier,
        "X": X,
        "y": y,
        "estimator_routing_methods": ["fit", "partial_fit"],
        "preserves_metadata": "subset",
        "method_args": {"partial_fit": {"classes": classes}},
    },
    {
        "metaestimator": OutputCodeClassifier,
        "estimator_name": "estimator",
        "estimator": ConsumingClassifier,
        "init_args": {"random_state": 42},
        "X": X,
        "y": y,
        "estimator_routing_methods": ["fit"],
    },
    {
        "metaestimator": SelectFromModel,
        "estimator_name": "estimator",
        "estimator": ConsumingClassifier,
        "X": X,
        "y": y,
        "estimator_routing_methods": ["fit", "partial_fit"],
        "method_args": {"partial_fit": {"classes": classes}},
    },
    {
        "metaestimator": OrthogonalMatchingPursuitCV,
        "X": X,
        "y": y,
        "cv_name": "cv",
        "cv_routing_methods": ["fit"],
    },
    {
        "metaestimator": ElasticNetCV,
        "X": X,
        "y": y,
        "cv_name": "cv",
        "cv_routing_methods": ["fit"],
    },
    {
        "metaestimator": LassoCV,
        "X": X,
        "y": y,
        "cv_name": "cv",
        "cv_routing_methods": ["fit"],
    },
    {
        "metaestimator": MultiTaskElasticNetCV,
        "X": X,
        "y": y_multi,
        "cv_name": "cv",
        "cv_routing_methods": ["fit"],
    },
    {
        "metaestimator": MultiTaskLassoCV,
        "X": X,
        "y": y_multi,
        "cv_name": "cv",
        "cv_routing_methods": ["fit"],
    },
    {
        "metaestimator": LarsCV,
        "X": X,
        "y": y,
        "cv_name": "cv",
        "cv_routing_methods": ["fit"],
    },
    {
        "metaestimator": LassoLarsCV,
        "X": X,
        "y": y,
        "cv_name": "cv",
        "cv_routing_methods": ["fit"],
    },
    {
        "metaestimator": RidgeCV,
        "X": X,
        "y": y,
        "scorer_name": "scoring",
        "scorer_routing_methods": ["fit"],
    },
    {
        "metaestimator": RidgeClassifierCV,
        "X": X,
        "y": y,
        "scorer_name": "scoring",
        "scorer_routing_methods": ["fit"],
    },
    {
        "metaestimator": RidgeCV,
        "X": X,
        "y": y,
        "scorer_name": "scoring",
        "scorer_routing_methods": ["fit"],
        "cv_name": "cv",
        "cv_routing_methods": ["fit"],
    },
    {
        "metaestimator": RidgeClassifierCV,
        "X": X,
        "y": y,
        "scorer_name": "scoring",
        "scorer_routing_methods": ["fit"],
        "cv_name": "cv",
        "cv_routing_methods": ["fit"],
    },
]
"""List containing all metaestimators to be tested and their settings

The keys are as follows:

- metaestimator: The metaestmator to be tested
- estimator_name: The name of the argument for the sub-estimator
- estimator: The sub-estimator
- init_args: The arguments to be passed to the metaestimator's constructor
- X: X-data to fit and predict
- y: y-data to fit
- estimator_routing_methods: list of all methods to check for routing metadata
  to the sub-estimator
- preserves_metadata:
    - True (default): the metaestimator passes the metadata to the
      sub-estimator without modification. We check that the values recorded by
      the sub-estimator are identical to what we've passed to the
      metaestimator.
    - False: no check is performed regarding values, we only check that a
      metadata with the expected names/keys are passed.
    - "subset": we check that the recorded metadata by the sub-estimator is a
      subset of what is passed to the metaestimator.
- scorer_name: The name of the argument for the scorer
- scorer_routing_methods: list of all methods to check for routing metadata
  to the scorer
- cv_name: The name of the argument for the CV splitter
- cv_routing_methods: list of all methods to check for routing metadata
  to the splitter
- method_args: a dict of dicts, defining extra arguments needed to be passed to
  methods, such as passing `classes` to `partial_fit`.
"""

# IDs used by pytest to get meaningful verbose messages when running the tests
METAESTIMATOR_IDS = [str(row["metaestimator"].__name__) for row in METAESTIMATORS]

UNSUPPORTED_ESTIMATORS = [
    AdaBoostClassifier(),
    AdaBoostRegressor(),
    BaggingClassifier(),
    BaggingRegressor(),
    FeatureUnion([]),
    GraphicalLassoCV(),
    IterativeImputer(),
    RANSACRegressor(),
    RFE(ConsumingClassifier()),
    RFECV(ConsumingClassifier()),
<<<<<<< HEAD
    SelectFromModel(ConsumingClassifier()),
=======
    RidgeCV(),
    RidgeClassifierCV(),
>>>>>>> 38d499b5
    SelfTrainingClassifier(ConsumingClassifier()),
    SequentialFeatureSelector(ConsumingClassifier()),
    StackingClassifier(ConsumingClassifier()),
    StackingRegressor(ConsumingRegressor()),
    TransformedTargetRegressor(),
    VotingClassifier(ConsumingClassifier()),
    VotingRegressor(ConsumingRegressor()),
]


def get_init_args(metaestimator_info):
    """Get the init args for a metaestimator

    This is a helper function to get the init args for a metaestimator from
    the METAESTIMATORS list. It returns an empty dict if no init args are
    required.

    Returns
    -------
    kwargs : dict
        The init args for the metaestimator.

    (estimator, estimator_registry) : (estimator, registry)
        The sub-estimator and the corresponding registry.

    (scorer, scorer_registry) : (scorer, registry)
        The scorer and the corresponding registry.

    (cv, cv_registry) : (CV splitter, registry)
        The CV splitter and the corresponding registry.
    """
    kwargs = metaestimator_info.get("init_args", {})
    estimator, estimator_registry = None, None
    scorer, scorer_registry = None, None
    cv, cv_registry = None, None
    if "estimator" in metaestimator_info:
        estimator_name = metaestimator_info["estimator_name"]
        estimator_registry = _Registry()
        estimator = metaestimator_info["estimator"](estimator_registry)
        kwargs[estimator_name] = estimator
    if "scorer_name" in metaestimator_info:
        scorer_name = metaestimator_info["scorer_name"]
        scorer_registry = _Registry()
        scorer = ConsumingScorer(registry=scorer_registry)
        kwargs[scorer_name] = scorer
    if "cv_name" in metaestimator_info:
        cv_name = metaestimator_info["cv_name"]
        cv_registry = _Registry()
        cv = ConsumingSplitter(registry=cv_registry)
        kwargs[cv_name] = cv

    return (
        kwargs,
        (estimator, estimator_registry),
        (scorer, scorer_registry),
        (cv, cv_registry),
    )


@pytest.mark.parametrize("estimator", UNSUPPORTED_ESTIMATORS)
def test_unsupported_estimators_get_metadata_routing(estimator):
    """Test that get_metadata_routing is not implemented on meta-estimators for
    which we haven't implemented routing yet."""
    with pytest.raises(NotImplementedError):
        estimator.get_metadata_routing()


@pytest.mark.parametrize("estimator", UNSUPPORTED_ESTIMATORS)
def test_unsupported_estimators_fit_with_metadata(estimator):
    """Test that fit raises NotImplementedError when metadata routing is
    enabled and a metadata is passed on meta-estimators for which we haven't
    implemented routing yet."""
    with pytest.raises(NotImplementedError):
        try:
            estimator.fit([[1]], [1], sample_weight=[1])
        except TypeError:
            # not all meta-estimators in the list support sample_weight,
            # and for those we skip this test.
            raise NotImplementedError


def test_registry_copy():
    # test that _Registry is not copied into a new instance.
    a = _Registry()
    b = _Registry()
    assert a is not b
    assert a is copy.copy(a)
    assert a is copy.deepcopy(a)


@pytest.mark.parametrize("metaestimator", METAESTIMATORS, ids=METAESTIMATOR_IDS)
def test_default_request(metaestimator):
    # Check that by default request is empty and the right type
    cls = metaestimator["metaestimator"]
    kwargs, *_ = get_init_args(metaestimator)
    instance = cls(**kwargs)
    if "cv_name" in metaestimator:
        # Our GroupCV splitters request groups by default, which we should
        # ignore in this test.
        exclude = {"splitter": ["split"]}
    else:
        exclude = None
    assert_request_is_empty(instance.get_metadata_routing(), exclude=exclude)
    assert isinstance(instance.get_metadata_routing(), MetadataRouter)


@pytest.mark.parametrize("metaestimator", METAESTIMATORS, ids=METAESTIMATOR_IDS)
def test_error_on_missing_requests_for_sub_estimator(metaestimator):
    # Test that a UnsetMetadataPassedError is raised when the sub-estimator's
    # requests are not set
    if "estimator" not in metaestimator:
        # This test only makes sense for metaestimators which have a
        # sub-estimator, e.g. MyMetaEstimator(estimator=MySubEstimator())
        return

    cls = metaestimator["metaestimator"]
    X = metaestimator["X"]
    y = metaestimator["y"]
    routing_methods = metaestimator["estimator_routing_methods"]

    for method_name in routing_methods:
        for key in ["sample_weight", "metadata"]:
            kwargs, (estimator, _), (scorer, _), *_ = get_init_args(metaestimator)
            if scorer:
                scorer.set_score_request(**{key: True})
            val = {"sample_weight": sample_weight, "metadata": metadata}[key]
            method_kwargs = {key: val}
            msg = (
                f"[{key}] are passed but are not explicitly set as requested or not"
                f" for {estimator.__class__.__name__}.{method_name}"
            )

            instance = cls(**kwargs)
            with pytest.raises(UnsetMetadataPassedError, match=re.escape(msg)):
                method = getattr(instance, method_name)
                method(X, y, **method_kwargs)


@pytest.mark.parametrize("metaestimator", METAESTIMATORS, ids=METAESTIMATOR_IDS)
def test_setting_request_on_sub_estimator_removes_error(metaestimator):
    # When the metadata is explicitly requested on the sub-estimator, there
    # should be no errors.
    if "estimator" not in metaestimator:
        # This test only makes sense for metaestimators which have a
        # sub-estimator, e.g. MyMetaEstimator(estimator=MySubEstimator())
        return

    def set_request(estimator, method_name):
        # e.g. call set_fit_request on estimator
        set_request_for_method = getattr(estimator, f"set_{method_name}_request")
        set_request_for_method(sample_weight=True, metadata=True)
        if is_classifier(estimator) and method_name == "partial_fit":
            set_request_for_method(classes=True)

    cls = metaestimator["metaestimator"]
    X = metaestimator["X"]
    y = metaestimator["y"]
    routing_methods = metaestimator["estimator_routing_methods"]
    preserves_metadata = metaestimator.get("preserves_metadata", True)

    for method_name in routing_methods:
        for key in ["sample_weight", "metadata"]:
            val = {"sample_weight": sample_weight, "metadata": metadata}[key]
            method_kwargs = {key: val}

            kwargs, (estimator, registry), (scorer, _), (cv, _) = get_init_args(
                metaestimator
            )
            if scorer:
                set_request(scorer, "score")
            if cv:
                cv.set_split_request(groups=True, metadata=True)
            set_request(estimator, method_name)
            instance = cls(**kwargs)
            method = getattr(instance, method_name)
            extra_method_args = metaestimator.get("method_args", {}).get(
                method_name, {}
            )
            method(X, y, **method_kwargs, **extra_method_args)
            # sanity check that registry is not empty, or else the test passes
            # trivially
            assert registry
            if preserves_metadata is True:
                for estimator in registry:
                    check_recorded_metadata(estimator, method_name, **method_kwargs)
            elif preserves_metadata == "subset":
                for estimator in registry:
                    check_recorded_metadata(
                        estimator,
                        method_name,
                        split_params=method_kwargs.keys(),
                        **method_kwargs,
                    )


@pytest.mark.parametrize("metaestimator", METAESTIMATORS, ids=METAESTIMATOR_IDS)
def test_metadata_is_routed_correctly_to_scorer(metaestimator):
    """Test that any requested metadata is correctly routed to the underlying
    scorers in CV estimators.
    """
    if "scorer_name" not in metaestimator:
        # This test only makes sense for CV estimators
        return

    cls = metaestimator["metaestimator"]
    routing_methods = metaestimator["scorer_routing_methods"]

    for method_name in routing_methods:
        kwargs, (estimator, _), (scorer, registry), (cv, _) = get_init_args(
            metaestimator
        )
        if estimator:
            estimator.set_fit_request(sample_weight=True, metadata=True)
        scorer.set_score_request(sample_weight=True)
        if cv:
            cv.set_split_request(groups=True, metadata=True)
        instance = cls(**kwargs)
        method = getattr(instance, method_name)
        method_kwargs = {"sample_weight": sample_weight}
        if "fit" not in method_name:
            instance.fit(X, y)
        method(X, y, **method_kwargs)

        assert registry
        for _scorer in registry:
            check_recorded_metadata(
                obj=_scorer,
                method="score",
                split_params=("sample_weight",),
                **method_kwargs,
            )


@pytest.mark.parametrize("metaestimator", METAESTIMATORS, ids=METAESTIMATOR_IDS)
def test_metadata_is_routed_correctly_to_splitter(metaestimator):
    """Test that any requested metadata is correctly routed to the underlying
    splitters in CV estimators.
    """
    if "cv_routing_methods" not in metaestimator:
        # This test is only for metaestimators accepting a CV splitter
        return

    cls = metaestimator["metaestimator"]
    routing_methods = metaestimator["cv_routing_methods"]
    X_ = metaestimator["X"]
    y_ = metaestimator["y"]

    for method_name in routing_methods:
        kwargs, (estimator, _), (scorer, _), (cv, registry) = get_init_args(
            metaestimator
        )
        if estimator:
            estimator.set_fit_request(sample_weight=False, metadata=False)
        if scorer:
            scorer.set_score_request(sample_weight=False, metadata=False)
        cv.set_split_request(groups=True, metadata=True)
        instance = cls(**kwargs)
        method_kwargs = {"groups": groups, "metadata": metadata}
        method = getattr(instance, method_name)
        method(X_, y_, **method_kwargs)
        assert registry
        for _splitter in registry:
            check_recorded_metadata(obj=_splitter, method="split", **method_kwargs)<|MERGE_RESOLUTION|>--- conflicted
+++ resolved
@@ -365,12 +365,6 @@
     RANSACRegressor(),
     RFE(ConsumingClassifier()),
     RFECV(ConsumingClassifier()),
-<<<<<<< HEAD
-    SelectFromModel(ConsumingClassifier()),
-=======
-    RidgeCV(),
-    RidgeClassifierCV(),
->>>>>>> 38d499b5
     SelfTrainingClassifier(ConsumingClassifier()),
     SequentialFeatureSelector(ConsumingClassifier()),
     StackingClassifier(ConsumingClassifier()),
