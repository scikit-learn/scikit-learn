import copy
import re

import numpy as np
import pytest

from sklearn import config_context
from sklearn.base import is_classifier
from sklearn.calibration import CalibratedClassifierCV
from sklearn.compose import TransformedTargetRegressor
from sklearn.covariance import GraphicalLassoCV
from sklearn.ensemble import (
    AdaBoostClassifier,
    AdaBoostRegressor,
    BaggingClassifier,
    BaggingRegressor,
)
from sklearn.exceptions import UnsetMetadataPassedError
from sklearn.experimental import (
    enable_halving_search_cv,  # noqa
    enable_iterative_imputer,  # noqa
)
from sklearn.feature_selection import (
    RFE,
    RFECV,
    SelectFromModel,
)
from sklearn.impute import IterativeImputer
from sklearn.linear_model import (
    ElasticNetCV,
    LarsCV,
    LassoCV,
    LassoLarsCV,
    LogisticRegressionCV,
    MultiTaskElasticNetCV,
    MultiTaskLassoCV,
    OrthogonalMatchingPursuitCV,
    RANSACRegressor,
    RidgeClassifierCV,
    RidgeCV,
)
from sklearn.model_selection import (
    FixedThresholdClassifier,
    GridSearchCV,
    HalvingGridSearchCV,
    HalvingRandomSearchCV,
    RandomizedSearchCV,
    TunedThresholdClassifierCV,
)
from sklearn.multiclass import (
    OneVsOneClassifier,
    OneVsRestClassifier,
    OutputCodeClassifier,
)
from sklearn.multioutput import (
    ClassifierChain,
    MultiOutputClassifier,
    MultiOutputRegressor,
    RegressorChain,
)
from sklearn.semi_supervised import SelfTrainingClassifier
from sklearn.tests.metadata_routing_common import (
    ConsumingClassifier,
    ConsumingRegressor,
    ConsumingScorer,
    ConsumingSplitter,
    NonConsumingClassifier,
    NonConsumingRegressor,
    _Registry,
    assert_request_is_empty,
    check_recorded_metadata,
)
from sklearn.utils.metadata_routing import MetadataRouter

rng = np.random.RandomState(42)
N, M = 100, 4
X = rng.rand(N, M)
y = rng.randint(0, 3, size=N)
y_binary = (y >= 1).astype(int)
classes = np.unique(y)
y_multi = rng.randint(0, 3, size=(N, 3))
classes_multi = [np.unique(y_multi[:, i]) for i in range(y_multi.shape[1])]
metadata = rng.randint(0, 10, size=N)
sample_weight = rng.rand(N)
groups = np.array([0, 1] * (len(y) // 2))


@pytest.fixture(autouse=True)
def enable_slep006():
    """Enable SLEP006 for all tests."""
    with config_context(enable_metadata_routing=True):
        yield


METAESTIMATORS: list = [
    {
        "metaestimator": MultiOutputRegressor,
        "estimator_name": "estimator",
        "estimator": "regressor",
        "X": X,
        "y": y_multi,
        "estimator_routing_methods": ["fit", "partial_fit"],
    },
    {
        "metaestimator": MultiOutputClassifier,
        "estimator_name": "estimator",
        "estimator": "classifier",
        "X": X,
        "y": y_multi,
        "estimator_routing_methods": ["fit", "partial_fit"],
        "method_args": {"partial_fit": {"classes": classes_multi}},
    },
    {
        "metaestimator": CalibratedClassifierCV,
        "estimator_name": "estimator",
        "estimator": "classifier",
        "X": X,
        "y": y,
        "estimator_routing_methods": ["fit"],
        "preserves_metadata": "subset",
    },
    {
        "metaestimator": ClassifierChain,
        "estimator_name": "base_estimator",
        "estimator": "classifier",
        "X": X,
        "y": y_multi,
        "estimator_routing_methods": ["fit"],
    },
    {
        "metaestimator": RegressorChain,
        "estimator_name": "base_estimator",
        "estimator": "regressor",
        "X": X,
        "y": y_multi,
        "estimator_routing_methods": ["fit"],
    },
    {
        "metaestimator": LogisticRegressionCV,
        "X": X,
        "y": y,
        "scorer_name": "scoring",
        "scorer_routing_methods": ["fit", "score"],
        "cv_name": "cv",
        "cv_routing_methods": ["fit"],
    },
    {
        "metaestimator": GridSearchCV,
        "estimator_name": "estimator",
        "estimator": "classifier",
        "init_args": {"param_grid": {"alpha": [0.1, 0.2]}},
        "X": X,
        "y": y,
        "estimator_routing_methods": ["fit"],
        "preserves_metadata": "subset",
        "scorer_name": "scoring",
        "scorer_routing_methods": ["fit", "score"],
        "cv_name": "cv",
        "cv_routing_methods": ["fit"],
    },
    {
        "metaestimator": RandomizedSearchCV,
        "estimator_name": "estimator",
        "estimator": "classifier",
        "init_args": {"param_distributions": {"alpha": [0.1, 0.2]}},
        "X": X,
        "y": y,
        "estimator_routing_methods": ["fit"],
        "preserves_metadata": "subset",
        "scorer_name": "scoring",
        "scorer_routing_methods": ["fit", "score"],
        "cv_name": "cv",
        "cv_routing_methods": ["fit"],
    },
    {
        "metaestimator": HalvingGridSearchCV,
        "estimator_name": "estimator",
        "estimator": "classifier",
        "init_args": {"param_grid": {"alpha": [0.1, 0.2]}},
        "X": X,
        "y": y,
        "estimator_routing_methods": ["fit"],
        "preserves_metadata": "subset",
        "scorer_name": "scoring",
        "scorer_routing_methods": ["fit", "score"],
        "cv_name": "cv",
        "cv_routing_methods": ["fit"],
    },
    {
        "metaestimator": HalvingRandomSearchCV,
        "estimator_name": "estimator",
        "estimator": "classifier",
        "init_args": {"param_distributions": {"alpha": [0.1, 0.2]}},
        "X": X,
        "y": y,
        "estimator_routing_methods": ["fit"],
        "preserves_metadata": "subset",
        "scorer_name": "scoring",
        "scorer_routing_methods": ["fit", "score"],
        "cv_name": "cv",
        "cv_routing_methods": ["fit"],
    },
    {
        "metaestimator": FixedThresholdClassifier,
        "estimator_name": "estimator",
        "estimator": "classifier",
        "X": X,
        "y": y_binary,
        "estimator_routing_methods": ["fit"],
        "preserves_metadata": "subset",
    },
    {
        "metaestimator": TunedThresholdClassifierCV,
        "estimator_name": "estimator",
        "estimator": "classifier",
        "X": X,
        "y": y_binary,
        "estimator_routing_methods": ["fit"],
        "preserves_metadata": "subset",
    },
    {
        "metaestimator": OneVsRestClassifier,
        "estimator_name": "estimator",
        "estimator": "classifier",
        "X": X,
        "y": y,
        "estimator_routing_methods": ["fit", "partial_fit"],
        "method_args": {"partial_fit": {"classes": classes}},
    },
    {
        "metaestimator": OneVsOneClassifier,
        "estimator_name": "estimator",
        "estimator": "classifier",
        "X": X,
        "y": y,
        "estimator_routing_methods": ["fit", "partial_fit"],
        "preserves_metadata": "subset",
        "method_args": {"partial_fit": {"classes": classes}},
    },
    {
        "metaestimator": OutputCodeClassifier,
        "estimator_name": "estimator",
        "estimator": "classifier",
        "init_args": {"random_state": 42},
        "X": X,
        "y": y,
        "estimator_routing_methods": ["fit"],
    },
    {
        "metaestimator": SelectFromModel,
        "estimator_name": "estimator",
        "estimator": "classifier",
        "X": X,
        "y": y,
        "estimator_routing_methods": ["fit", "partial_fit"],
        "method_args": {"partial_fit": {"classes": classes}},
    },
    {
        "metaestimator": OrthogonalMatchingPursuitCV,
        "X": X,
        "y": y,
        "cv_name": "cv",
        "cv_routing_methods": ["fit"],
    },
    {
        "metaestimator": ElasticNetCV,
        "X": X,
        "y": y,
        "cv_name": "cv",
        "cv_routing_methods": ["fit"],
    },
    {
        "metaestimator": LassoCV,
        "X": X,
        "y": y,
        "cv_name": "cv",
        "cv_routing_methods": ["fit"],
    },
    {
        "metaestimator": MultiTaskElasticNetCV,
        "X": X,
        "y": y_multi,
        "cv_name": "cv",
        "cv_routing_methods": ["fit"],
    },
    {
        "metaestimator": MultiTaskLassoCV,
        "X": X,
        "y": y_multi,
        "cv_name": "cv",
        "cv_routing_methods": ["fit"],
    },
    {
        "metaestimator": LarsCV,
        "X": X,
        "y": y,
        "cv_name": "cv",
        "cv_routing_methods": ["fit"],
    },
    {
        "metaestimator": LassoLarsCV,
        "X": X,
        "y": y,
        "cv_name": "cv",
        "cv_routing_methods": ["fit"],
    },
    {
        "metaestimator": RANSACRegressor,
        "estimator_name": "estimator",
        "estimator": "regressor",
        "init_args": {"min_samples": 0.5},
        "X": X,
        "y": y,
        "preserves_metadata": "subset",
        "estimator_routing_methods": ["fit", "predict", "score"],
        "method_mapping": {"fit": ["fit", "score"]},
    },
    {
        "metaestimator": IterativeImputer,
        "estimator_name": "estimator",
        "estimator": "regressor",
        "init_args": {"skip_complete": False},
        "X": X,
        "y": y,
        "estimator_routing_methods": ["fit"],
    },
    {
        "metaestimator": BaggingClassifier,
        "estimator_name": "estimator",
        "estimator": "classifier",
        "X": X,
        "y": y,
        "preserves_metadata": False,
        "estimator_routing_methods": ["fit"],
    },
    {
        "metaestimator": BaggingRegressor,
        "estimator_name": "estimator",
        "estimator": "regressor",
        "X": X,
        "y": y,
        "preserves_metadata": False,
        "estimator_routing_methods": ["fit"],
    },
    {
        "metaestimator": RidgeCV,
        "X": X,
        "y": y,
        "scorer_name": "scoring",
        "scorer_routing_methods": ["fit"],
    },
    {
        "metaestimator": RidgeClassifierCV,
        "X": X,
        "y": y,
        "scorer_name": "scoring",
        "scorer_routing_methods": ["fit"],
    },
    {
        "metaestimator": RidgeCV,
        "X": X,
        "y": y,
        "scorer_name": "scoring",
        "scorer_routing_methods": ["fit"],
        "cv_name": "cv",
        "cv_routing_methods": ["fit"],
    },
    {
        "metaestimator": RidgeClassifierCV,
        "X": X,
        "y": y,
        "scorer_name": "scoring",
        "scorer_routing_methods": ["fit"],
        "cv_name": "cv",
        "cv_routing_methods": ["fit"],
    },
    {
        "metaestimator": GraphicalLassoCV,
        "X": X,
        "y": y,
        "cv_name": "cv",
        "cv_routing_methods": ["fit"],
    },
    {
        "metaestimator": TransformedTargetRegressor,
        "estimator": "regressor",
        "estimator_name": "regressor",
        "X": X,
        "y": y,
        "estimator_routing_methods": ["fit", "predict"],
    },
    {
        "metaestimator": SelfTrainingClassifier,
        "estimator_name": "estimator",
        "estimator": "classifier",
        "X": X,
        "y": y,
        "preserves_metadata": True,
        "estimator_routing_methods": [
            "fit",
            "predict",
            "predict_proba",
            "predict_log_proba",
            "decision_function",
            "score",
        ],
        "method_mapping": {"fit": ["fit", "score"]},
    },
]
"""List containing all metaestimators to be tested and their settings

The keys are as follows:

- metaestimator: The metaestimator to be tested
- estimator_name: The name of the argument for the sub-estimator
- estimator: The sub-estimator type, either "regressor" or "classifier"
- init_args: The arguments to be passed to the metaestimator's constructor
- X: X-data to fit and predict
- y: y-data to fit
- estimator_routing_methods: list of all methods to check for routing metadata
  to the sub-estimator
- preserves_metadata:
    - True (default): the metaestimator passes the metadata to the
      sub-estimator without modification. We check that the values recorded by
      the sub-estimator are identical to what we've passed to the
      metaestimator.
    - False: no check is performed regarding values, we only check that a
      metadata with the expected names/keys are passed.
    - "subset": we check that the recorded metadata by the sub-estimator is a
      subset of what is passed to the metaestimator.
- scorer_name: The name of the argument for the scorer
- scorer_routing_methods: list of all methods to check for routing metadata
  to the scorer
- cv_name: The name of the argument for the CV splitter
- cv_routing_methods: list of all methods to check for routing metadata
  to the splitter
- method_args: a dict of dicts, defining extra arguments needed to be passed to
  methods, such as passing `classes` to `partial_fit`.
- method_mapping: a dict of the form `{caller: [callee1, ...]}` which signals
  which `.set_{method}_request` methods should be called to set request values.
  If not present, a one-to-one mapping is assumed.
"""

# IDs used by pytest to get meaningful verbose messages when running the tests
METAESTIMATOR_IDS = [str(row["metaestimator"].__name__) for row in METAESTIMATORS]

UNSUPPORTED_ESTIMATORS = [
    AdaBoostClassifier(),
    AdaBoostRegressor(),
    RFE(ConsumingClassifier()),
    RFECV(ConsumingClassifier()),
<<<<<<< HEAD
    SelfTrainingClassifier(ConsumingClassifier()),
=======
    SequentialFeatureSelector(ConsumingClassifier()),
>>>>>>> 156ef1b7
]


def get_init_args(metaestimator_info, sub_estimator_consumes):
    """Get the init args for a metaestimator

    This is a helper function to get the init args for a metaestimator from
    the METAESTIMATORS list. It returns an empty dict if no init args are
    required.

    Parameters
    ----------
    metaestimator_info : dict
        The metaestimator info from METAESTIMATORS

    sub_estimator_consumes : bool
        Whether the sub-estimator consumes metadata or not.

    Returns
    -------
    kwargs : dict
        The init args for the metaestimator.

    (estimator, estimator_registry) : (estimator, registry)
        The sub-estimator and the corresponding registry.

    (scorer, scorer_registry) : (scorer, registry)
        The scorer and the corresponding registry.

    (cv, cv_registry) : (CV splitter, registry)
        The CV splitter and the corresponding registry.
    """
    kwargs = metaestimator_info.get("init_args", {})
    estimator, estimator_registry = None, None
    scorer, scorer_registry = None, None
    cv, cv_registry = None, None
    if "estimator" in metaestimator_info:
        estimator_name = metaestimator_info["estimator_name"]
        estimator_registry = _Registry()
        sub_estimator_type = metaestimator_info["estimator"]
        if sub_estimator_consumes:
            if sub_estimator_type == "regressor":
                estimator = ConsumingRegressor(estimator_registry)
            elif sub_estimator_type == "classifier":
                estimator = ConsumingClassifier(estimator_registry)
            else:
                raise ValueError("Unpermitted `sub_estimator_type`.")  # pragma: nocover
        else:
            if sub_estimator_type == "regressor":
                estimator = NonConsumingRegressor()
            elif sub_estimator_type == "classifier":
                estimator = NonConsumingClassifier()
            else:
                raise ValueError("Unpermitted `sub_estimator_type`.")  # pragma: nocover
        kwargs[estimator_name] = estimator
    if "scorer_name" in metaestimator_info:
        scorer_name = metaestimator_info["scorer_name"]
        scorer_registry = _Registry()
        scorer = ConsumingScorer(registry=scorer_registry)
        kwargs[scorer_name] = scorer
    if "cv_name" in metaestimator_info:
        cv_name = metaestimator_info["cv_name"]
        cv_registry = _Registry()
        cv = ConsumingSplitter(registry=cv_registry)
        kwargs[cv_name] = cv

    return (
        kwargs,
        (estimator, estimator_registry),
        (scorer, scorer_registry),
        (cv, cv_registry),
    )


def set_requests(estimator, *, method_mapping, methods, metadata_name, value=True):
    """Call `set_{method}_request` on a list of methods from the sub-estimator.

    Parameters
    ----------
    estimator : BaseEstimator
        The estimator for which `set_{method}_request` methods are called.

    method_mapping : dict
        The method mapping in the form of `{caller: [callee, ...]}`.
        If a "caller" is not present in the method mapping, a one-to-one mapping is
        assumed.

    methods : list of str
        The list of methods as "caller"s for which the request for the child should
        be set.

    metadata_name : str
        The name of the metadata to be routed, usually either `"metadata"` or
        `"sample_weight"` in our tests.

    value : None, bool, or str
        The request value to be set, by default it's `True`
    """
    for caller in methods:
        for callee in method_mapping.get(caller, [caller]):
            set_request_for_method = getattr(estimator, f"set_{callee}_request")
            set_request_for_method(**{metadata_name: value})
            if is_classifier(estimator) and callee == "partial_fit":
                set_request_for_method(classes=True)


@pytest.mark.parametrize("estimator", UNSUPPORTED_ESTIMATORS)
def test_unsupported_estimators_get_metadata_routing(estimator):
    """Test that get_metadata_routing is not implemented on meta-estimators for
    which we haven't implemented routing yet."""
    with pytest.raises(NotImplementedError):
        estimator.get_metadata_routing()


@pytest.mark.parametrize("estimator", UNSUPPORTED_ESTIMATORS)
def test_unsupported_estimators_fit_with_metadata(estimator):
    """Test that fit raises NotImplementedError when metadata routing is
    enabled and a metadata is passed on meta-estimators for which we haven't
    implemented routing yet."""
    with pytest.raises(NotImplementedError):
        try:
            estimator.fit([[1]], [1], sample_weight=[1])
        except TypeError:
            # not all meta-estimators in the list support sample_weight,
            # and for those we skip this test.
            raise NotImplementedError


def test_registry_copy():
    # test that _Registry is not copied into a new instance.
    a = _Registry()
    b = _Registry()
    assert a is not b
    assert a is copy.copy(a)
    assert a is copy.deepcopy(a)


@pytest.mark.parametrize("metaestimator", METAESTIMATORS, ids=METAESTIMATOR_IDS)
def test_default_request(metaestimator):
    # Check that by default request is empty and the right type
    cls = metaestimator["metaestimator"]
    kwargs, *_ = get_init_args(metaestimator, sub_estimator_consumes=True)
    instance = cls(**kwargs)
    if "cv_name" in metaestimator:
        # Our GroupCV splitters request groups by default, which we should
        # ignore in this test.
        exclude = {"splitter": ["split"]}
    else:
        exclude = None
    assert_request_is_empty(instance.get_metadata_routing(), exclude=exclude)
    assert isinstance(instance.get_metadata_routing(), MetadataRouter)


@pytest.mark.parametrize("metaestimator", METAESTIMATORS, ids=METAESTIMATOR_IDS)
def test_error_on_missing_requests_for_sub_estimator(metaestimator):
    # Test that a UnsetMetadataPassedError is raised when the sub-estimator's
    # requests are not set
    if "estimator" not in metaestimator:
        # This test only makes sense for metaestimators which have a
        # sub-estimator, e.g. MyMetaEstimator(estimator=MySubEstimator())
        return

    cls = metaestimator["metaestimator"]
    X = metaestimator["X"]
    y = metaestimator["y"]
    routing_methods = metaestimator["estimator_routing_methods"]

    for method_name in routing_methods:
        for key in ["sample_weight", "metadata"]:
            kwargs, (estimator, _), (scorer, _), *_ = get_init_args(
                metaestimator, sub_estimator_consumes=True
            )
            if scorer:
                scorer.set_score_request(**{key: True})
            val = {"sample_weight": sample_weight, "metadata": metadata}[key]
            method_kwargs = {key: val}
            instance = cls(**kwargs)
            msg = (
                f"[{key}] are passed but are not explicitly set as requested or not"
                f" requested for {estimator.__class__.__name__}.{method_name}"
            )
            with pytest.raises(UnsetMetadataPassedError, match=re.escape(msg)):
                method = getattr(instance, method_name)
                if "fit" not in method_name:
                    # set request on fit
                    set_requests(
                        estimator,
                        method_mapping=metaestimator.get("method_mapping", {}),
                        methods=["fit"],
                        metadata_name=key,
                    )
                    instance.fit(X, y, **method_kwargs)
                # making sure the requests are unset, in case they were set as a
                # side effect of setting them for fit. For instance, if method
                # mapping for fit is: `"fit": ["fit", "score"]`, that would mean
                # calling `.score` here would not raise, because we have already
                # set request value for child estimator's `score`.
                set_requests(
                    estimator,
                    method_mapping=metaestimator.get("method_mapping", {}),
                    methods=["fit"],
                    metadata_name=key,
                    value=None,
                )
                try:
                    # `fit`, `partial_fit`, 'score' accept y, others don't.
                    method(X, y, **method_kwargs)
                except TypeError:
                    method(X, **method_kwargs)


@pytest.mark.parametrize("metaestimator", METAESTIMATORS, ids=METAESTIMATOR_IDS)
def test_setting_request_on_sub_estimator_removes_error(metaestimator):
    # When the metadata is explicitly requested on the sub-estimator, there
    # should be no errors.
    if "estimator" not in metaestimator:
        # This test only makes sense for metaestimators which have a
        # sub-estimator, e.g. MyMetaEstimator(estimator=MySubEstimator())
        return

    cls = metaestimator["metaestimator"]
    X = metaestimator["X"]
    y = metaestimator["y"]
    routing_methods = metaestimator["estimator_routing_methods"]
    method_mapping = metaestimator.get("method_mapping", {})
    preserves_metadata = metaestimator.get("preserves_metadata", True)

    for method_name in routing_methods:
        for key in ["sample_weight", "metadata"]:
            val = {"sample_weight": sample_weight, "metadata": metadata}[key]
            method_kwargs = {key: val}

            kwargs, (estimator, registry), (scorer, _), (cv, _) = get_init_args(
                metaestimator, sub_estimator_consumes=True
            )
            if scorer:
                set_requests(
                    scorer, method_mapping={}, methods=["score"], metadata_name=key
                )
            if cv:
                cv.set_split_request(groups=True, metadata=True)

            # `set_{method}_request({metadata}==True)` on the underlying objects
            set_requests(
                estimator,
                method_mapping=method_mapping,
                methods=[method_name],
                metadata_name=key,
            )

            instance = cls(**kwargs)
            method = getattr(instance, method_name)
            extra_method_args = metaestimator.get("method_args", {}).get(
                method_name, {}
            )
            if "fit" not in method_name:
                # fit before calling method
                instance.fit(X, y)
            try:
                # `fit` and `partial_fit` accept y, others don't.
                method(X, y, **method_kwargs, **extra_method_args)
            except TypeError:
                method(X, **method_kwargs, **extra_method_args)

            # sanity check that registry is not empty, or else the test passes
            # trivially
            assert registry
            split_params = (
                method_kwargs.keys() if preserves_metadata == "subset" else ()
            )
            for estimator in registry:
                check_recorded_metadata(
                    estimator,
                    method=method_name,
                    parent=method_name,
                    split_params=split_params,
                    **method_kwargs,
                )


@pytest.mark.parametrize("metaestimator", METAESTIMATORS, ids=METAESTIMATOR_IDS)
def test_non_consuming_estimator_works(metaestimator):
    # Test that when a non-consuming estimator is given, the meta-estimator
    # works w/o setting any requests.
    # Regression test for https://github.com/scikit-learn/scikit-learn/issues/28239
    if "estimator" not in metaestimator:
        # This test only makes sense for metaestimators which have a
        # sub-estimator, e.g. MyMetaEstimator(estimator=MySubEstimator())
        return

    def set_request(estimator, method_name):
        # e.g. call set_fit_request on estimator
        if is_classifier(estimator) and method_name == "partial_fit":
            estimator.set_partial_fit_request(classes=True)

    cls = metaestimator["metaestimator"]
    X = metaestimator["X"]
    y = metaestimator["y"]
    routing_methods = metaestimator["estimator_routing_methods"]

    for method_name in routing_methods:
        kwargs, (estimator, _), (_, _), (_, _) = get_init_args(
            metaestimator, sub_estimator_consumes=False
        )
        instance = cls(**kwargs)
        set_request(estimator, method_name)
        method = getattr(instance, method_name)
        extra_method_args = metaestimator.get("method_args", {}).get(method_name, {})
        if "fit" not in method_name:
            instance.fit(X, y, **extra_method_args)
        # The following should pass w/o raising a routing error.
        try:
            # `fit` and `partial_fit` accept y, others don't.
            method(X, y, **extra_method_args)
        except TypeError:
            method(X, **extra_method_args)


@pytest.mark.parametrize("metaestimator", METAESTIMATORS, ids=METAESTIMATOR_IDS)
def test_metadata_is_routed_correctly_to_scorer(metaestimator):
    """Test that any requested metadata is correctly routed to the underlying
    scorers in CV estimators.
    """
    if "scorer_name" not in metaestimator:
        # This test only makes sense for CV estimators
        return

    cls = metaestimator["metaestimator"]
    routing_methods = metaestimator["scorer_routing_methods"]
    method_mapping = metaestimator.get("method_mapping", {})

    for method_name in routing_methods:
        kwargs, (estimator, _), (scorer, registry), (cv, _) = get_init_args(
            metaestimator, sub_estimator_consumes=True
        )
        scorer.set_score_request(sample_weight=True)
        if cv:
            cv.set_split_request(groups=True, metadata=True)
        if estimator is not None:
            set_requests(
                estimator,
                method_mapping=method_mapping,
                methods=[method_name],
                metadata_name="sample_weight",
            )
        instance = cls(**kwargs)
        method = getattr(instance, method_name)
        method_kwargs = {"sample_weight": sample_weight}
        if "fit" not in method_name:
            instance.fit(X, y)
        method(X, y, **method_kwargs)

        assert registry
        for _scorer in registry:
            check_recorded_metadata(
                obj=_scorer,
                method="score",
                parent=method_name,
                split_params=("sample_weight",),
                **method_kwargs,
            )


@pytest.mark.parametrize("metaestimator", METAESTIMATORS, ids=METAESTIMATOR_IDS)
def test_metadata_is_routed_correctly_to_splitter(metaestimator):
    """Test that any requested metadata is correctly routed to the underlying
    splitters in CV estimators.
    """
    if "cv_routing_methods" not in metaestimator:
        # This test is only for metaestimators accepting a CV splitter
        return

    cls = metaestimator["metaestimator"]
    routing_methods = metaestimator["cv_routing_methods"]
    X_ = metaestimator["X"]
    y_ = metaestimator["y"]

    for method_name in routing_methods:
        kwargs, (estimator, _), (scorer, _), (cv, registry) = get_init_args(
            metaestimator, sub_estimator_consumes=True
        )
        if estimator:
            estimator.set_fit_request(sample_weight=False, metadata=False)
        if scorer:
            scorer.set_score_request(sample_weight=False, metadata=False)
        cv.set_split_request(groups=True, metadata=True)
        instance = cls(**kwargs)
        method_kwargs = {"groups": groups, "metadata": metadata}
        method = getattr(instance, method_name)
        method(X_, y_, **method_kwargs)
        assert registry
        for _splitter in registry:
            check_recorded_metadata(
                obj=_splitter, method="split", parent=method_name, **method_kwargs
            )<|MERGE_RESOLUTION|>--- conflicted
+++ resolved
@@ -449,11 +449,6 @@
     AdaBoostRegressor(),
     RFE(ConsumingClassifier()),
     RFECV(ConsumingClassifier()),
-<<<<<<< HEAD
-    SelfTrainingClassifier(ConsumingClassifier()),
-=======
-    SequentialFeatureSelector(ConsumingClassifier()),
->>>>>>> 156ef1b7
 ]
 
 
