import builtins
import time
from concurrent.futures import ThreadPoolExecutor

import pytest

<<<<<<< HEAD
from sklearn import get_config, set_config, config_context
import sklearn
from sklearn.utils.parallel import delayed, Parallel
=======
import sklearn
from sklearn import config_context, get_config, set_config
from sklearn.utils.parallel import Parallel, delayed
>>>>>>> 2ab1d81e


def test_config_context():
    assert get_config() == {
        "assume_finite": False,
        "working_memory": 1024,
        "print_changed_only": True,
        "display": "diagram",
        "array_api_dispatch": False,
        "pairwise_dist_chunk_size": 256,
        "enable_cython_pairwise_dist": True,
        "transform_output": "default",
        "enable_metadata_routing": False,
        "skip_parameter_validation": False,
    }

    # Not using as a context manager affects nothing
    config_context(assume_finite=True)
    assert get_config()["assume_finite"] is False

    with config_context(assume_finite=True):
        assert get_config() == {
            "assume_finite": True,
            "working_memory": 1024,
            "print_changed_only": True,
            "display": "diagram",
            "array_api_dispatch": False,
            "pairwise_dist_chunk_size": 256,
            "enable_cython_pairwise_dist": True,
            "transform_output": "default",
            "enable_metadata_routing": False,
            "skip_parameter_validation": False,
        }
    assert get_config()["assume_finite"] is False

    with config_context(assume_finite=True):
        with config_context(assume_finite=None):
            assert get_config()["assume_finite"] is True

        assert get_config()["assume_finite"] is True

        with config_context(assume_finite=False):
            assert get_config()["assume_finite"] is False

            with config_context(assume_finite=None):
                assert get_config()["assume_finite"] is False

                # global setting will not be retained outside of context that
                # did not modify this setting
                set_config(assume_finite=True)
                assert get_config()["assume_finite"] is True

            assert get_config()["assume_finite"] is False

        assert get_config()["assume_finite"] is True

    assert get_config() == {
        "assume_finite": False,
        "working_memory": 1024,
        "print_changed_only": True,
        "display": "diagram",
        "array_api_dispatch": False,
        "pairwise_dist_chunk_size": 256,
        "enable_cython_pairwise_dist": True,
        "transform_output": "default",
        "enable_metadata_routing": False,
        "skip_parameter_validation": False,
    }

    # No positional arguments
    with pytest.raises(TypeError):
        config_context(True)

    # No unknown arguments
    with pytest.raises(TypeError):
        config_context(do_something_else=True).__enter__()


def test_config_context_exception():
    assert get_config()["assume_finite"] is False
    try:
        with config_context(assume_finite=True):
            assert get_config()["assume_finite"] is True
            raise ValueError()
    except ValueError:
        pass
    assert get_config()["assume_finite"] is False


def test_set_config():
    assert get_config()["assume_finite"] is False
    set_config(assume_finite=None)
    assert get_config()["assume_finite"] is False
    set_config(assume_finite=True)
    assert get_config()["assume_finite"] is True
    set_config(assume_finite=None)
    assert get_config()["assume_finite"] is True
    set_config(assume_finite=False)
    assert get_config()["assume_finite"] is False

    # No unknown arguments
    with pytest.raises(TypeError):
        set_config(do_something_else=True)


def set_assume_finite(assume_finite, sleep_duration):
    """Return the value of assume_finite after waiting `sleep_duration`."""
    with config_context(assume_finite=assume_finite):
        time.sleep(sleep_duration)
        return get_config()["assume_finite"]


@pytest.mark.parametrize("backend", ["loky", "multiprocessing", "threading"])
def test_config_threadsafe_joblib(backend):
    """Test that the global config is threadsafe with all joblib backends.
    Two jobs are spawned and sets assume_finite to two different values.
    When the job with a duration 0.1s completes, the assume_finite value
    should be the same as the value passed to the function. In other words,
    it is not influenced by the other job setting assume_finite to True.
    """
    assume_finites = [False, True, False, True]
    sleep_durations = [0.1, 0.2, 0.1, 0.2]

    items = Parallel(backend=backend, n_jobs=2)(
        delayed(set_assume_finite)(assume_finite, sleep_dur)
        for assume_finite, sleep_dur in zip(assume_finites, sleep_durations)
    )

    assert items == [False, True, False, True]


def test_config_threadsafe():
    """Uses threads directly to test that the global config does not change
    between threads. Same test as `test_config_threadsafe_joblib` but with
    `ThreadPoolExecutor`."""

    assume_finites = [False, True, False, True]
    sleep_durations = [0.1, 0.2, 0.1, 0.2]

    with ThreadPoolExecutor(max_workers=2) as e:
        items = [
            output
            for output in e.map(set_assume_finite, assume_finites, sleep_durations)
        ]

    assert items == [False, True, False, True]


def test_config_array_api_dispatch_error(monkeypatch):
    """Check error is raised when array_api_compat is not installed."""

    # Hide array_api_compat import
    orig_import = builtins.__import__

    def mocked_import(name, *args, **kwargs):
        if name == "array_api_compat":
            raise ImportError
        return orig_import(name, *args, **kwargs)

    monkeypatch.setattr(builtins, "__import__", mocked_import)

    with pytest.raises(ImportError, match="array_api_compat is required"):
        with config_context(array_api_dispatch=True):
            pass

    with pytest.raises(ImportError, match="array_api_compat is required"):
        set_config(array_api_dispatch=True)


def test_config_array_api_dispatch_error_numpy(monkeypatch):
    """Check error when NumPy is too old"""
    # Pretend that array_api_compat is installed.
    orig_import = builtins.__import__

    def mocked_import(name, *args, **kwargs):
        if name == "array_api_compat":
            return object()
        return orig_import(name, *args, **kwargs)

    monkeypatch.setattr(builtins, "__import__", mocked_import)
    monkeypatch.setattr(sklearn.utils._array_api.numpy, "__version__", "1.20")

    with pytest.raises(ImportError, match="NumPy must be 1.21 or newer"):
        with config_context(array_api_dispatch=True):
            pass

    with pytest.raises(ImportError, match="NumPy must be 1.21 or newer"):
        set_config(array_api_dispatch=True)<|MERGE_RESOLUTION|>--- conflicted
+++ resolved
@@ -4,15 +4,9 @@
 
 import pytest
 
-<<<<<<< HEAD
-from sklearn import get_config, set_config, config_context
-import sklearn
-from sklearn.utils.parallel import delayed, Parallel
-=======
 import sklearn
 from sklearn import config_context, get_config, set_config
 from sklearn.utils.parallel import Parallel, delayed
->>>>>>> 2ab1d81e
 
 
 def test_config_context():
