# Authors: The scikit-learn developers
# SPDX-License-Identifier: BSD-3-Clause

# See _criterion.pyx for implementation details.
<<<<<<< HEAD
from ..utils._typedefs cimport float64_t, int8_t, intp_t
from ._utils cimport WeightedHeap
=======
from sklearn.utils._typedefs cimport float64_t, int8_t, intp_t
>>>>>>> 9d978968


cdef class Criterion:
    # The criterion computes the impurity of a node and the reduction of
    # impurity of a split on that node. It also computes the output statistics
    # such as the mean in regression and class probabilities in classification.

    # Internal structures
    cdef const float64_t[:, ::1] y         # Values of y
    cdef const float64_t[:] sample_weight  # Sample weights

    cdef const intp_t[:] sample_indices    # Sample indices in X, y
    cdef intp_t start                      # samples[start:pos] are the samples in the left node
    cdef intp_t pos                        # samples[pos:end] are the samples in the right node
    cdef intp_t end
    cdef intp_t n_missing                  # Number of missing values for the feature being evaluated
    cdef bint missing_go_to_left           # Whether missing values go to the left node

    cdef intp_t n_outputs                  # Number of outputs
    cdef intp_t n_samples                  # Number of samples
    cdef intp_t n_node_samples             # Number of samples in the node (end-start)
    cdef float64_t weighted_n_samples         # Weighted number of samples (in total)
    cdef float64_t weighted_n_node_samples    # Weighted number of samples in the node
    cdef float64_t weighted_n_left            # Weighted number of samples in the left node
    cdef float64_t weighted_n_right           # Weighted number of samples in the right node
    cdef float64_t weighted_n_missing         # Weighted number of samples that are missing

    # The criterion object is maintained such that left and right collected
    # statistics correspond to samples[start:pos] and samples[pos:end].

    # Methods
    cdef int init(
        self,
        const float64_t[:, ::1] y,
        const float64_t[:] sample_weight,
        float64_t weighted_n_samples,
        const intp_t[:] sample_indices,
        intp_t start,
        intp_t end
    ) except -1 nogil
    cdef void init_sum_missing(self)
    cdef void init_missing(self, intp_t n_missing) noexcept nogil
    cdef int reset(self) except -1 nogil
    cdef int reverse_reset(self) except -1 nogil
    cdef int update(self, intp_t new_pos) except -1 nogil
    cdef float64_t node_impurity(self) noexcept nogil
    cdef void children_impurity(
        self,
        float64_t* impurity_left,
        float64_t* impurity_right
    ) noexcept nogil
    cdef void node_value(
        self,
        float64_t* dest
    ) noexcept nogil
    cdef void clip_node_value(
        self,
        float64_t* dest,
        float64_t lower_bound,
        float64_t upper_bound
    ) noexcept nogil
    cdef float64_t middle_value(self) noexcept nogil
    cdef float64_t impurity_improvement(
        self,
        float64_t impurity_parent,
        float64_t impurity_left,
        float64_t impurity_right
    ) noexcept nogil
    cdef float64_t proxy_impurity_improvement(self) noexcept nogil
    cdef bint check_monotonicity(
            self,
            int8_t monotonic_cst,
            float64_t lower_bound,
            float64_t upper_bound,
    ) noexcept nogil
    cdef inline bint _check_monotonicity(
            self,
            int8_t monotonic_cst,
            float64_t lower_bound,
            float64_t upper_bound,
            float64_t sum_left,
            float64_t sum_right,
    ) noexcept nogil

cdef class ClassificationCriterion(Criterion):
    """Abstract criterion for classification."""

    cdef intp_t[::1] n_classes
    cdef intp_t max_n_classes

    cdef float64_t[:, ::1] sum_total    # The sum of the weighted count of each label.
    cdef float64_t[:, ::1] sum_left     # Same as above, but for the left side of the split
    cdef float64_t[:, ::1] sum_right    # Same as above, but for the right side of the split
    cdef float64_t[:, ::1] sum_missing  # Same as above, but for missing values in X

cdef class RegressionCriterion(Criterion):
    """Abstract regression criterion."""

    cdef float64_t sq_sum_total

    cdef float64_t[::1] sum_total    # The sum of w*y.
    cdef float64_t[::1] sum_left     # Same as above, but for the left side of the split
    cdef float64_t[::1] sum_right    # Same as above, but for the right side of the split
    cdef float64_t[::1] sum_missing  # Same as above, but for missing values in X<|MERGE_RESOLUTION|>--- conflicted
+++ resolved
@@ -2,12 +2,8 @@
 # SPDX-License-Identifier: BSD-3-Clause
 
 # See _criterion.pyx for implementation details.
-<<<<<<< HEAD
-from ..utils._typedefs cimport float64_t, int8_t, intp_t
-from ._utils cimport WeightedHeap
-=======
 from sklearn.utils._typedefs cimport float64_t, int8_t, intp_t
->>>>>>> 9d978968
+from sklearn.tree._utils cimport WeightedHeap
 
 
 cdef class Criterion:
