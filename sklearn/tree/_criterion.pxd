--- conflicted
+++ resolved
@@ -34,25 +34,8 @@
     cdef double weighted_n_node_samples  # Weighted number of samples in the node
     cdef double weighted_n_left          # Weighted number of samples in the left node
     cdef double weighted_n_right         # Weighted number of samples in the right node
-<<<<<<< HEAD
-    
+
     # Core methods that criterion class _must_ implement.
-=======
-
-    # The criterion object is maintained such that left and right collected
-    # statistics correspond to samples[start:pos] and samples[pos:end].
-
-    # Methods
-    cdef int init(
-        self,
-        const DOUBLE_t[:, ::1] y,
-        const DOUBLE_t[:] sample_weight,
-        double weighted_n_samples,
-        const SIZE_t[:] sample_indices,
-        SIZE_t start,
-        SIZE_t end
-    ) nogil except -1
->>>>>>> 2b34dfde
     cdef int reset(self) nogil except -1
     cdef int reverse_reset(self) nogil except -1
     cdef int update(self, SIZE_t new_pos) nogil except -1
@@ -84,7 +67,7 @@
         const DOUBLE_t[:, ::1] y,
         const DOUBLE_t[:] sample_weight,
         double weighted_n_samples,
-        SIZE_t* samples,
+        const SIZE_t[:] sample_indices,
         SIZE_t start,
         SIZE_t end
     ) nogil except -1
