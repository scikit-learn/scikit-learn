--- conflicted
+++ resolved
@@ -61,7 +61,6 @@
     return color_list
 
 
-<<<<<<< HEAD
 def get_graphviz_source(decision_tree, max_depth=None,
                         feature_names=None, class_names=None, label='all',
                         filled=False, leaves_parallel=False, impurity=True,
@@ -127,15 +126,7 @@
     -------
         String containing decision tree source in Graphviz format.
     """
-=======
->>>>>>> 61008f81
-
-def get_graphviz_source(decision_tree, max_depth=None, special_characters=False,
-                        feature_names=None, class_names=None, label='all',
-                        filled=False, leaves_parallel=False, impurity=True,
-                        node_ids=False, proportion=False, rotate=False,
-                        rounded=False):
-    """Returns decision tree source in GraphViz format."""
+
     def get_color(value):
         # Find the appropriate color & intensity for a node
         if colors['bounds'] is None:
@@ -395,7 +386,6 @@
                           "; ".join(r for r in ranks[rank]) + "} ;\n")
     source.append("}")
     return ''.join(source)
-<<<<<<< HEAD
 
 
 def export_graphviz(decision_tree, out_file="tree.dot", max_depth=None,
@@ -498,26 +488,4 @@
             out_file.write(tree_source)
     finally:
         if own_file:
-            out_file.close()
-=======
-
-
-def export_graphviz(decision_tree, out_file="tree.dot", max_depth=None,
-                    feature_names=None, class_names=None, label='all',
-                    filled=False, leaves_parallel=False, impurity=True,
-                    node_ids=False, proportion=False, rotate=False,
-                    rounded=False, special_characters=False):
-    """Export a decision tree in DOT format."""
-    tree_source = get_graphviz_source(
-        tree, max_depth, feature_names, class_names, label, filled,
-        leaves_parallel, impurity, node_ids,proportion, rotate, rounded,
-        special_characters)
-    try:
-        if six.PY3:
-            source_file = open(out_file, "w", encoding="utf-8")
-        else:
-            source_file = open(out_file, "wb")
-        source_file.write(tree_source)
-    finally:
-        source_file.close()
->>>>>>> 61008f81
+            out_file.close()