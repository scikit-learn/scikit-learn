# Authors: The scikit-learn developers
# SPDX-License-Identifier: BSD-3-Clause

# See _utils.pyx for details.

cimport numpy as cnp
from sklearn.tree._tree cimport Node
from sklearn.neighbors._quad_tree cimport Cell
from sklearn.utils._typedefs cimport float32_t, float64_t, intp_t, uint8_t, int32_t, uint32_t


cdef enum:
    # Max value for our rand_r replacement (near the bottom).
    # We don't use RAND_MAX because it's different across platforms and
    # particularly tiny on Windows/MSVC.
    # It corresponds to the maximum representable value for
    # 32-bit signed integers (i.e. 2^31 - 1).
    RAND_R_MAX = 2147483647


# safe_realloc(&p, n) resizes the allocation of p to n * sizeof(*p) bytes or
# raises a MemoryError. It never calls free, since that's __dealloc__'s job.
#   cdef float32_t *p = NULL
#   safe_realloc(&p, n)
# is equivalent to p = malloc(n * sizeof(*p)) with error checking.
ctypedef fused realloc_ptr:
    # Add pointer types here as needed.
    (float32_t*)
    (intp_t*)
    (uint8_t*)
    (float64_t*)
    (float64_t**)
    (Node*)
    (Cell*)
    (Node**)

cdef int safe_realloc(realloc_ptr* p, size_t nelems) except -1 nogil


cdef cnp.ndarray sizet_ptr_to_ndarray(intp_t* data, intp_t size)


cdef intp_t rand_int(intp_t low, intp_t high,
                     uint32_t* random_state) noexcept nogil


cdef float64_t rand_uniform(float64_t low, float64_t high,
                            uint32_t* random_state) noexcept nogil

<<<<<<< HEAD
cdef class WeightedHeap:
    cdef intp_t capacity
    cdef intp_t size
    cdef float64_t* heap
    cdef float64_t* weights
    cdef float64_t total_weight
    cdef float64_t weighted_sum
    cdef bint min_heap

    cdef void reset(self) noexcept nogil
    cdef bint is_empty(self) noexcept nogil
    cdef void push(self, float64_t value, float64_t weight) noexcept nogil
    cdef void pop(self, float64_t* value, float64_t* weight) noexcept nogil
    cdef float64_t top_weight(self) noexcept nogil
    cdef float64_t top(self) noexcept nogil
    cdef void _swap(self, intp_t, intp_t) noexcept nogil
    cdef void _heapify_up(self, intp_t) noexcept nogil
    cdef void _heapify_down(self, intp_t) noexcept nogil

cdef float64_t log(float64_t x) noexcept nogil
=======

cdef float64_t log(float64_t x) noexcept nogil


cdef class WeightedFenwickTree:
    cdef intp_t size         # number of leaves (ranks)
    cdef float64_t* tree_w   # BIT for weights
    cdef float64_t* tree_wy  # BIT for weighted targets
    cdef intp_t max_pow2     # highest power of two <= n
    cdef float64_t total_w   # running total weight
    cdef float64_t total_wy  # running total weighted target

    cdef void reset(self, intp_t size) noexcept nogil
    cdef void add(self, intp_t idx, float64_t y, float64_t w) noexcept nogil
    cdef intp_t search(
        self,
        float64_t t,
        float64_t* cw_out,
        float64_t* cwy_out,
        intp_t* prev_idx_out,
    ) noexcept nogil
>>>>>>> e4610c6e
<|MERGE_RESOLUTION|>--- conflicted
+++ resolved
@@ -47,28 +47,6 @@
 cdef float64_t rand_uniform(float64_t low, float64_t high,
                             uint32_t* random_state) noexcept nogil
 
-<<<<<<< HEAD
-cdef class WeightedHeap:
-    cdef intp_t capacity
-    cdef intp_t size
-    cdef float64_t* heap
-    cdef float64_t* weights
-    cdef float64_t total_weight
-    cdef float64_t weighted_sum
-    cdef bint min_heap
-
-    cdef void reset(self) noexcept nogil
-    cdef bint is_empty(self) noexcept nogil
-    cdef void push(self, float64_t value, float64_t weight) noexcept nogil
-    cdef void pop(self, float64_t* value, float64_t* weight) noexcept nogil
-    cdef float64_t top_weight(self) noexcept nogil
-    cdef float64_t top(self) noexcept nogil
-    cdef void _swap(self, intp_t, intp_t) noexcept nogil
-    cdef void _heapify_up(self, intp_t) noexcept nogil
-    cdef void _heapify_down(self, intp_t) noexcept nogil
-
-cdef float64_t log(float64_t x) noexcept nogil
-=======
 
 cdef float64_t log(float64_t x) noexcept nogil
 
@@ -89,5 +67,4 @@
         float64_t* cw_out,
         float64_t* cwy_out,
         intp_t* prev_idx_out,
-    ) noexcept nogil
->>>>>>> e4610c6e
+    ) noexcept nogil