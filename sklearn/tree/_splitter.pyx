--- conflicted
+++ resolved
@@ -351,7 +351,6 @@
         # f_j in the interval [n_known_constants, f_i - n_found_constants[
         f_j += n_found_constants
         # f_j in the interval [n_total_constants, f_i[
-<<<<<<< HEAD
         current.feature = features[f_j]
         partitioner.sort_samples_and_feature_values(current.feature)
         n_missing = partitioner.n_missing
@@ -359,14 +358,8 @@
 
         if (
             end_non_missing == start or  # all values are missing
-            Xf[end_non_missing - 1] <= Xf[start] + FEATURE_THRESHOLD
+            feature_values[end_non_missing - 1] <= feature_values[start] + FEATURE_THRESHOLD
         ):
-=======
-        current_split.feature = features[f_j]
-        partitioner.sort_samples_and_feature_values(current_split.feature)
-
-        if feature_values[end - 1] <= feature_values[start] + FEATURE_THRESHOLD:
->>>>>>> 7b595569
             features[f_j], features[n_total_constants] = features[n_total_constants], features[f_j]
 
             n_found_constants += 1
@@ -377,7 +370,6 @@
         features[f_i], features[f_j] = features[f_j], features[f_i]
 
         # Evaluate all splits
-<<<<<<< HEAD
         criterion.init_missing(n_missing)
         has_missing = n_missing != 0
 
@@ -390,6 +382,8 @@
         for i in range(n_searches):
             missing_go_to_left = i == 1
             criterion.missing_go_to_left = missing_go_to_left
+            # At this point, the criterion has a view into the samples that was sorted
+            # by the partitioner. The criterion will use that ordering when evaluating the splits.
             criterion.reset()
 
             p = start
@@ -458,59 +452,6 @@
         criterion.init_missing(best.n_missing)
         criterion.missing_go_to_left = best.missing_go_to_left
 
-=======
-        # At this point, the criterion has a view into the samples that was sorted
-        # by the partitioner. The criterion will use that ordering when evaluating the splits.
-        criterion.reset()
-        p = start
-
-        while p < end:
-            partitioner.next_p(&p_prev, &p)
-
-            if p >= end:
-                continue
-
-            current_split.pos = p
-
-            # Reject if min_samples_leaf is not guaranteed
-            if (((current_split.pos - start) < min_samples_leaf) or
-                    ((end - current_split.pos) < min_samples_leaf)):
-                continue
-
-            criterion.update(current_split.pos)
-
-            # Reject if min_weight_leaf is not satisfied
-            if ((criterion.weighted_n_left < min_weight_leaf) or
-                    (criterion.weighted_n_right < min_weight_leaf)):
-                continue
-
-            current_proxy_improvement = criterion.proxy_impurity_improvement()
-
-            if current_proxy_improvement > best_proxy_improvement:
-                best_proxy_improvement = current_proxy_improvement
-                # sum of halves is used to avoid infinite value
-                current_split.threshold = (
-                    feature_values[p_prev] / 2.0 + feature_values[p] / 2.0
-                )
-
-                if (
-                    current_split.threshold == feature_values[p] or
-                    current_split.threshold == INFINITY or
-                    current_split.threshold == -INFINITY
-                ):
-                    current_split.threshold = feature_values[p_prev]
-
-                # This creates a SplitRecord copy
-                best_split = current_split
-
-    # Reorganize into samples[start:best_split.pos] + samples[best_split.pos:end]
-    if best_split.pos < end:
-        partitioner.partition_samples_final(
-            best_split.pos,
-            best_split.threshold,
-            best_split.feature
-        )
->>>>>>> 7b595569
         criterion.reset()
         criterion.update(best_split.pos)
         criterion.children_impurity(
@@ -793,20 +734,12 @@
             best_proxy_improvement = current_proxy_improvement
             best_split = current_split  # copy
 
-<<<<<<< HEAD
     # Reorganize into samples[start:best.pos] + samples[best.pos:end]
-    if best.pos < end:
-        if current.feature != best.feature:
+    if best_split.pos < end:
+        if current_split.feature != best_split.feature:
             # TODO: Pass in best.n_missing when random splitter supports missing values.
             partitioner.partition_samples_final(
-                best.pos, best.threshold, best.feature, 0
-=======
-    # Reorganize into samples[start:best_split.pos] + samples[best_split.pos:end]
-    if best_split.pos < end:
-        if current_split.feature != best_split.feature:
-            partitioner.partition_samples_final(
-                best_split.pos, best_split.threshold, best_split.feature
->>>>>>> 7b595569
+                best_split.pos, best_split.threshold, best_split.feature, 0
             )
 
         criterion.reset()
@@ -886,22 +819,14 @@
 
     cdef inline void sort_samples_and_feature_values(
         self, SIZE_t current_feature
-<<<<<<< HEAD
-    ) nogil:
+    ) noexcept nogil:
         """Simultaneously sort based on the feature_values.
 
         Returns the number of missing values in feature_values.
         """
         cdef:
-            SIZE_t i, current_end
-            DTYPE_t[::1] Xf = self.feature_values
-=======
-    ) noexcept nogil:
-        """Simultaneously sort based on the feature_values."""
-        cdef:
             SIZE_t i
             DTYPE_t[::1] feature_values = self.feature_values
->>>>>>> 7b595569
             const DTYPE_t[:, :] X = self.X
             SIZE_t[::1] samples = self.samples
             SIZE_t n_missing = 0
@@ -911,7 +836,6 @@
         # copying the values into an array and
         # sorting the array in a manner which utilizes the cache more
         # effectively.
-<<<<<<< HEAD
         if has_missings[current_feature]:
             i, current_end = self.start, self.end - 1
             # Missing values are placed at the end and do not participate in the sorting.
@@ -928,20 +852,15 @@
                     n_missing += 1
                     current_end -= 1
 
-                Xf[i] = X[samples[i], current_feature]
+                feature_values[i] = X[samples[i], current_feature]
                 i += 1
         else:
             # When there are no missing values, then we reduce the number of operations
             for i in range(self.start, self.end):
-                Xf[i] = X[samples[i], current_feature]
-
-        sort(&Xf[self.start], &samples[self.start], self.end - self.start - n_missing)
+                feature_values[i] = X[samples[i], current_feature]
+
+        sort(&feature_values[self.start], &samples[self.start], self.end - self.start - n_missing)
         self.n_missing = n_missing
-=======
-        for i in range(self.start, self.end):
-            feature_values[i] = X[samples[i], current_feature]
-        sort(&feature_values[self.start], &samples[self.start], self.end - self.start)
->>>>>>> 7b595569
 
     cdef inline void find_min_max(
         self,
@@ -975,21 +894,13 @@
 
     cdef inline void next_p(self, SIZE_t* p_prev, SIZE_t* p) noexcept nogil:
         """Compute the next p_prev and p for iteratiing over feature values."""
-<<<<<<< HEAD
         cdef:
-            DTYPE_t[::1] Xf = self.feature_values
+            DTYPE_t[::1] feature_values = self.feature_values
             SIZE_t end_non_missing = self.end - self.n_missing
 
         while (
             p[0] + 1 < end_non_missing and
-            Xf[p[0] + 1] <= Xf[p[0]] + FEATURE_THRESHOLD
-=======
-        cdef DTYPE_t[::1] feature_values = self.feature_values
-
-        while (
-            p[0] + 1 < self.end and
             feature_values[p[0] + 1] <= feature_values[p[0]] + FEATURE_THRESHOLD
->>>>>>> 7b595569
         ):
             p[0] += 1
 
@@ -1025,12 +936,8 @@
         SIZE_t best_pos,
         double best_threshold,
         SIZE_t best_feature,
-<<<<<<< HEAD
         SIZE_t best_n_missing,
-    ) nogil:
-=======
     ) noexcept nogil:
->>>>>>> 7b595569
         """Partition samples for X at the best_threshold and best_feature."""
         cdef:
             SIZE_t start = self.start
@@ -1123,14 +1030,10 @@
         for p in range(n_samples):
             self.index_to_samples[samples[p]] = p
 
-<<<<<<< HEAD
         # TODO: Missing values does not support sparse yet
         self.has_missings = np.zeros(X.shape[1], dtype=np.bool_)
 
-    cdef inline void init_node_split(self, SIZE_t start, SIZE_t end) nogil:
-=======
     cdef inline void init_node_split(self, SIZE_t start, SIZE_t end) noexcept nogil:
->>>>>>> 7b595569
         """Initialize splitter at the beginning of node_split."""
         self.start = start
         self.end = end
@@ -1246,12 +1149,8 @@
         SIZE_t best_pos,
         double best_threshold,
         SIZE_t best_feature,
-<<<<<<< HEAD
         SIZE_t n_missing,
-    ) nogil:
-=======
     ) noexcept nogil:
->>>>>>> 7b595569
         """Partition samples for X at the best_threshold and best_feature."""
         self.extract_nnz(best_feature)
         self._partition(best_threshold, best_pos)
