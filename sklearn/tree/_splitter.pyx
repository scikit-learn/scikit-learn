# Authors: Gilles Louppe <g.louppe@gmail.com>
#          Peter Prettenhofer <peter.prettenhofer@gmail.com>
#          Brian Holt <bdholt1@gmail.com>
#          Noel Dawe <noel@dawe.me>
#          Satrajit Gosh <satrajit.ghosh@gmail.com>
#          Lars Buitinck
#          Arnaud Joly <arnaud.v.joly@gmail.com>
#          Joel Nothman <joel.nothman@gmail.com>
#          Fares Hedayati <fares.hedayati@gmail.com>
#          Jacob Schreiber <jmschreiber91@gmail.com>
#
# License: BSD 3 clause

cimport numpy as cnp

from ._criterion cimport Criterion

from libc.stdlib cimport qsort
from libc.string cimport memcpy
from libc.math cimport isnan
from cython cimport final

import numpy as np

from scipy.sparse import issparse

from ._utils cimport log
from ._utils cimport rand_int
from ._utils cimport rand_uniform
from ._utils cimport RAND_R_MAX

cnp.import_array()

cdef float64_t INFINITY = np.inf

# Allow for 32 bit float comparisons
cdef float32_t INFINITY_32t = np.inf

# Mitigate precision differences between 32 bit and 64 bit
cdef float32_t FEATURE_THRESHOLD = 1e-7

# Constant to switch between algorithm non zero value extract algorithm
# in SparsePartitioner
cdef float32_t EXTRACT_NNZ_SWITCH = 0.1

cdef inline void _init_split(SplitRecord* self, intp_t start_pos) noexcept nogil:
    self.impurity_left = INFINITY
    self.impurity_right = INFINITY
    self.pos = start_pos
    self.feature = 0
    self.threshold = 0.
    self.improvement = -INFINITY
    self.missing_go_to_left = False
    self.n_missing = 0

cdef class Splitter:
    """Abstract splitter class.

    Splitters are called by tree builders to find the best splits on both
    sparse and dense data, one split at a time.
    """

    def __cinit__(
        self,
        Criterion criterion,
        intp_t max_features,
        intp_t min_samples_leaf,
        float64_t min_weight_leaf,
        object random_state,
        const cnp.int8_t[:] monotonic_cst,
    ):
        """
        Parameters
        ----------
        criterion : Criterion
            The criterion to measure the quality of a split.

        max_features : intp_t
            The maximal number of randomly selected features which can be
            considered for a split.

        min_samples_leaf : intp_t
            The minimal number of samples each leaf can have, where splits
            which would result in having less samples in a leaf are not
            considered.

        min_weight_leaf : float64_t
            The minimal weight each leaf can have, where the weight is the sum
            of the weights of each sample in it.

        random_state : object
            The user inputted random state to be used for pseudo-randomness

        monotonic_cst : const cnp.int8_t[:]
            Monotonicity constraints

        """

        self.criterion = criterion

        self.n_samples = 0
        self.n_features = 0

        self.max_features = max_features
        self.min_samples_leaf = min_samples_leaf
        self.min_weight_leaf = min_weight_leaf
        self.random_state = random_state
        self.monotonic_cst = monotonic_cst
        self.with_monotonic_cst = monotonic_cst is not None

    def __getstate__(self):
        return {}

    def __setstate__(self, d):
        pass

    def __reduce__(self):
        return (type(self), (self.criterion,
                             self.max_features,
                             self.min_samples_leaf,
                             self.min_weight_leaf,
                             self.random_state,
                             self.monotonic_cst), self.__getstate__())

    cdef int init(
        self,
        object X,
        const float64_t[:, ::1] y,
        const float64_t[:] sample_weight,
        const unsigned char[::1] missing_values_in_feature_mask,
    ) except -1:
        """Initialize the splitter.

        Take in the input data X, the target Y, and optional sample weights.

        Returns -1 in case of failure to allocate memory (and raise MemoryError)
        or 0 otherwise.

        Parameters
        ----------
        X : object
            This contains the inputs. Usually it is a 2d numpy array.

        y : ndarray, dtype=float64_t
            This is the vector of targets, or true labels, for the samples represented
            as a Cython memoryview.

        sample_weight : ndarray, dtype=float64_t
            The weights of the samples, where higher weighted samples are fit
            closer than lower weight samples. If not provided, all samples
            are assumed to have uniform weight. This is represented
            as a Cython memoryview.

        has_missing : bool
            At least one missing values is in X.
        """

        self.rand_r_state = self.random_state.randint(0, RAND_R_MAX)
        cdef intp_t n_samples = X.shape[0]

        # Create a new array which will be used to store nonzero
        # samples from the feature of interest
        self.samples = np.empty(n_samples, dtype=np.intp)
        cdef intp_t[::1] samples = self.samples

        cdef intp_t i, j
        cdef float64_t weighted_n_samples = 0.0
        j = 0

        for i in range(n_samples):
            # Only work with positively weighted samples
            if sample_weight is None or sample_weight[i] != 0.0:
                samples[j] = i
                j += 1

            if sample_weight is not None:
                weighted_n_samples += sample_weight[i]
            else:
                weighted_n_samples += 1.0

        # Number of samples is number of positively weighted samples
        self.n_samples = j
        self.weighted_n_samples = weighted_n_samples

        cdef intp_t n_features = X.shape[1]
        self.features = np.arange(n_features, dtype=np.intp)
        self.n_features = n_features

        self.feature_values = np.empty(n_samples, dtype=np.float32)
        self.constant_features = np.empty(n_features, dtype=np.intp)

        self.y = y

        self.sample_weight = sample_weight
        if missing_values_in_feature_mask is not None:
            self.criterion.init_sum_missing()
        return 0

    cdef int node_reset(
        self,
        intp_t start,
        intp_t end,
        float64_t* weighted_n_node_samples
    ) except -1 nogil:
        """Reset splitter on node samples[start:end].

        Returns -1 in case of failure to allocate memory (and raise MemoryError)
        or 0 otherwise.

        Parameters
        ----------
        start : intp_t
            The index of the first sample to consider
        end : intp_t
            The index of the last sample to consider
        weighted_n_node_samples : ndarray, dtype=float64_t pointer
            The total weight of those samples
        """

        self.start = start
        self.end = end

        self.criterion.init(
            self.y,
            self.sample_weight,
            self.weighted_n_samples,
            self.samples,
            start,
            end
        )

        weighted_n_node_samples[0] = self.criterion.weighted_n_node_samples
        return 0

    cdef int node_split(
        self,
        float64_t impurity,
        SplitRecord* split,
        intp_t* n_constant_features,
        float64_t lower_bound,
        float64_t upper_bound,
    ) except -1 nogil:

        """Find the best split on node samples[start:end].

        This is a placeholder method. The majority of computation will be done
        here.

        It should return -1 upon errors.
        """

        pass

    cdef void node_value(self, float64_t* dest) noexcept nogil:
        """Copy the value of node samples[start:end] into dest."""

        self.criterion.node_value(dest)

    cdef inline void clip_node_value(self, float64_t* dest, float64_t lower_bound, float64_t upper_bound) noexcept nogil:
        """Clip the value in dest between lower_bound and upper_bound for monotonic constraints."""

        self.criterion.clip_node_value(dest, lower_bound, upper_bound)

    cdef float64_t node_impurity(self) noexcept nogil:
        """Return the impurity of the current node."""

        return self.criterion.node_impurity()

cdef inline void shift_missing_values_to_left_if_required(
    SplitRecord* best,
    intp_t[::1] samples,
    intp_t end,
) noexcept nogil:
    cdef intp_t i, p, current_end
    # The partitioner partitions the data such that the missing values are in
    # samples[-n_missing:] for the criterion to consume. If the missing values
    # are going to the right node, then the missing values are already in the
    # correct position. If the missing values go left, then we move the missing
    # values to samples[best.pos:best.pos+n_missing] and update `best.pos`.
    if best.n_missing > 0 and best.missing_go_to_left:
        for p in range(best.n_missing):
            i = best.pos + p
            current_end = end - 1 - p
            samples[i], samples[current_end] = samples[current_end], samples[i]
        best.pos += best.n_missing

# Introduce a fused-class to make it possible to share the split implementation
# between the dense and sparse cases in the node_split_best and node_split_random
# functions. The alternative would have been to use inheritance-based polymorphism
# but it would have resulted in a ~10% overall tree fitting performance
# degradation caused by the overhead frequent virtual method lookups.
ctypedef fused Partitioner:
    DensePartitioner
    SparsePartitioner

cdef inline int node_split_best(
    Splitter splitter,
    Partitioner partitioner,
    Criterion criterion,
    float64_t impurity,
    SplitRecord* split,
    intp_t* n_constant_features,
    bint with_monotonic_cst,
    const cnp.int8_t[:] monotonic_cst,
    float64_t lower_bound,
    float64_t upper_bound,
) except -1 nogil:
    """Find the best split on node samples[start:end]

    Returns -1 in case of failure to allocate memory (and raise MemoryError)
    or 0 otherwise.
    """
    # Find the best split
    cdef intp_t start = splitter.start
    cdef intp_t end = splitter.end
    cdef intp_t end_non_missing
    cdef intp_t n_missing = 0
    cdef bint has_missing = 0
    cdef intp_t n_searches
    cdef intp_t n_left, n_right
    cdef bint missing_go_to_left

    cdef intp_t[::1] samples = splitter.samples
    cdef intp_t[::1] features = splitter.features
    cdef intp_t[::1] constant_features = splitter.constant_features
    cdef intp_t n_features = splitter.n_features

    cdef float32_t[::1] feature_values = splitter.feature_values
    cdef intp_t max_features = splitter.max_features
    cdef intp_t min_samples_leaf = splitter.min_samples_leaf
    cdef float64_t min_weight_leaf = splitter.min_weight_leaf
    cdef uint32_t* random_state = &splitter.rand_r_state

    cdef SplitRecord best_split, current_split
    cdef float64_t current_proxy_improvement = -INFINITY
    cdef float64_t best_proxy_improvement = -INFINITY

    cdef intp_t f_i = n_features
    cdef intp_t f_j
    cdef intp_t p
    cdef intp_t p_prev

    cdef intp_t n_visited_features = 0
    # Number of features discovered to be constant during the split search
    cdef intp_t n_found_constants = 0
    # Number of features known to be constant and drawn without replacement
    cdef intp_t n_drawn_constants = 0
    cdef intp_t n_known_constants = n_constant_features[0]
    # n_total_constants = n_known_constants + n_found_constants
    cdef intp_t n_total_constants = n_known_constants

    _init_split(&best_split, end)

    partitioner.init_node_split(start, end)

    # Sample up to max_features without replacement using a
    # Fisher-Yates-based algorithm (using the local variables `f_i` and
    # `f_j` to compute a permutation of the `features` array).
    #
    # Skip the CPU intensive evaluation of the impurity criterion for
    # features that were already detected as constant (hence not suitable
    # for good splitting) by ancestor nodes and save the information on
    # newly discovered constant features to spare computation on descendant
    # nodes.
    while (f_i > n_total_constants and  # Stop early if remaining features
                                        # are constant
            (n_visited_features < max_features or
             # At least one drawn features must be non constant
             n_visited_features <= n_found_constants + n_drawn_constants)):

        n_visited_features += 1

        # Loop invariant: elements of features in
        # - [:n_drawn_constant[ holds drawn and known constant features;
        # - [n_drawn_constant:n_known_constant[ holds known constant
        #   features that haven't been drawn yet;
        # - [n_known_constant:n_total_constant[ holds newly found constant
        #   features;
        # - [n_total_constant:f_i[ holds features that haven't been drawn
        #   yet and aren't constant apriori.
        # - [f_i:n_features[ holds features that have been drawn
        #   and aren't constant.

        # Draw a feature at random
        f_j = rand_int(n_drawn_constants, f_i - n_found_constants,
                       random_state)

        if f_j < n_known_constants:
            # f_j in the interval [n_drawn_constants, n_known_constants[
            features[n_drawn_constants], features[f_j] = features[f_j], features[n_drawn_constants]

            n_drawn_constants += 1
            continue

        # f_j in the interval [n_known_constants, f_i - n_found_constants[
        f_j += n_found_constants
        # f_j in the interval [n_total_constants, f_i[
        current_split.feature = features[f_j]
        partitioner.sort_samples_and_feature_values(current_split.feature)
        n_missing = partitioner.n_missing
        end_non_missing = end - n_missing

        if (
            # All values for this feature are missing, or
            end_non_missing == start or
            # This feature is considered constant (max - min <= FEATURE_THRESHOLD)
            feature_values[end_non_missing - 1] <= feature_values[start] + FEATURE_THRESHOLD
        ):
            # We consider this feature constant in this case.
            # Since finding a split among constant feature is not valuable,
            # we do not consider this feature for splitting.
            features[f_j], features[n_total_constants] = features[n_total_constants], features[f_j]

            n_found_constants += 1
            n_total_constants += 1
            continue

        f_i -= 1
        features[f_i], features[f_j] = features[f_j], features[f_i]
        has_missing = n_missing != 0
        if has_missing:
            criterion.init_missing(n_missing)
        # Evaluate all splits

        # If there are missing values, then we search twice for the most optimal split.
        # The first search will have all the missing values going to the right node.
        # The second search will have all the missing values going to the left node.
        # If there are no missing values, then we search only once for the most
        # optimal split.
        n_searches = 2 if has_missing else 1

        for i in range(n_searches):
            missing_go_to_left = i == 1
            criterion.missing_go_to_left = missing_go_to_left
            criterion.reset()

            p = start

            while p < end_non_missing:
                partitioner.next_p(&p_prev, &p)

                if p >= end_non_missing:
                    continue

                if missing_go_to_left:
                    n_left = p - start + n_missing
                    n_right = end_non_missing - p
                else:
                    n_left = p - start
                    n_right = end_non_missing - p + n_missing

                # Reject if min_samples_leaf is not guaranteed
                if n_left < min_samples_leaf or n_right < min_samples_leaf:
                    continue

                current_split.pos = p
                criterion.update(current_split.pos)

                # Reject if monotonicity constraints are not satisfied
                if (
                    with_monotonic_cst and
                    monotonic_cst[current_split.feature] != 0 and
                    not criterion.check_monotonicity(
                        monotonic_cst[current_split.feature],
                        lower_bound,
                        upper_bound,
                    )
                ):
                    continue

                # Reject if min_weight_leaf is not satisfied
                if ((criterion.weighted_n_left < min_weight_leaf) or
                        (criterion.weighted_n_right < min_weight_leaf)):
                    continue

                current_proxy_improvement = criterion.proxy_impurity_improvement()

                if current_proxy_improvement > best_proxy_improvement:
                    best_proxy_improvement = current_proxy_improvement
                    # sum of halves is used to avoid infinite value
                    current_split.threshold = (
                        feature_values[p_prev] / 2.0 + feature_values[p] / 2.0
                    )

                    if (
                        current_split.threshold == feature_values[p] or
                        current_split.threshold == INFINITY or
                        current_split.threshold == -INFINITY
                    ):
                        current_split.threshold = feature_values[p_prev]

                    current_split.n_missing = n_missing
                    if n_missing == 0:
                        current_split.missing_go_to_left = n_left > n_right
                    else:
                        current_split.missing_go_to_left = missing_go_to_left

                    best_split = current_split  # copy

        # Evaluate when there are missing values and all missing values goes
        # to the right node and non-missing values goes to the left node.
        if has_missing:
            n_left, n_right = end - start - n_missing, n_missing
            p = end - n_missing
            missing_go_to_left = 0

            if not (n_left < min_samples_leaf or n_right < min_samples_leaf):
                criterion.missing_go_to_left = missing_go_to_left
                criterion.update(p)

                if not ((criterion.weighted_n_left < min_weight_leaf) or
                        (criterion.weighted_n_right < min_weight_leaf)):
                    current_proxy_improvement = criterion.proxy_impurity_improvement()

                    if current_proxy_improvement > best_proxy_improvement:
                        best_proxy_improvement = current_proxy_improvement
                        current_split.threshold = INFINITY
                        current_split.missing_go_to_left = missing_go_to_left
                        current_split.n_missing = n_missing
                        current_split.pos = p
                        best_split = current_split

    # Reorganize into samples[start:best_split.pos] + samples[best_split.pos:end]
    if best_split.pos < end:
        partitioner.partition_samples_final(
            best_split.pos,
            best_split.threshold,
            best_split.feature,
            best_split.n_missing
        )
        if best_split.n_missing != 0:
            criterion.init_missing(best_split.n_missing)
        criterion.missing_go_to_left = best_split.missing_go_to_left

        criterion.reset()
        criterion.update(best_split.pos)
        criterion.children_impurity(
            &best_split.impurity_left, &best_split.impurity_right
        )
        best_split.improvement = criterion.impurity_improvement(
            impurity,
            best_split.impurity_left,
            best_split.impurity_right
        )

        shift_missing_values_to_left_if_required(&best_split, samples, end)

    # Respect invariant for constant features: the original order of
    # element in features[:n_known_constants] must be preserved for sibling
    # and child nodes
    memcpy(&features[0], &constant_features[0], sizeof(intp_t) * n_known_constants)

    # Copy newly found constant features
    memcpy(&constant_features[n_known_constants],
           &features[n_known_constants],
           sizeof(intp_t) * n_found_constants)

    # Return values
    split[0] = best_split
    n_constant_features[0] = n_total_constants
    return 0


# Sort n-element arrays pointed to by feature_values and samples, simultaneously,
# by the values in feature_values. Algorithm: Introsort (Musser, SP&E, 1997).
cdef inline void sort(float32_t* feature_values, intp_t* samples, intp_t n) noexcept nogil:
    if n == 0:
        return
    cdef intp_t maxd = 2 * <intp_t>log(n)
    introsort(feature_values, samples, n, maxd)


cdef inline void swap(float32_t* feature_values, intp_t* samples,
                      intp_t i, intp_t j) noexcept nogil:
    # Helper for sort
    feature_values[i], feature_values[j] = feature_values[j], feature_values[i]
    samples[i], samples[j] = samples[j], samples[i]


cdef inline float32_t median3(float32_t* feature_values, intp_t n) noexcept nogil:
    # Median of three pivot selection, after Bentley and McIlroy (1993).
    # Engineering a sort function. SP&E. Requires 8/3 comparisons on average.
    cdef float32_t a = feature_values[0], b = feature_values[n / 2], c = feature_values[n - 1]
    if a < b:
        if b < c:
            return b
        elif a < c:
            return c
        else:
            return a
    elif b < c:
        if a < c:
            return a
        else:
            return c
    else:
        return b


# Introsort with median of 3 pivot selection and 3-way partition function
# (robust to repeated elements, e.g. lots of zero features).
cdef void introsort(float32_t* feature_values, intp_t *samples,
                    intp_t n, intp_t maxd) noexcept nogil:
    cdef float32_t pivot
    cdef intp_t i, l, r

    while n > 1:
        if maxd <= 0:   # max depth limit exceeded ("gone quadratic")
            heapsort(feature_values, samples, n)
            return
        maxd -= 1

        pivot = median3(feature_values, n)

        # Three-way partition.
        i = l = 0
        r = n
        while i < r:
            if feature_values[i] < pivot:
                swap(feature_values, samples, i, l)
                i += 1
                l += 1
            elif feature_values[i] > pivot:
                r -= 1
                swap(feature_values, samples, i, r)
            else:
                i += 1

        introsort(feature_values, samples, l, maxd)
        feature_values += r
        samples += r
        n -= r


cdef inline void sift_down(float32_t* feature_values, intp_t* samples,
                           intp_t start, intp_t end) noexcept nogil:
    # Restore heap order in feature_values[start:end] by moving the max element to start.
    cdef intp_t child, maxind, root

    root = start
    while True:
        child = root * 2 + 1

        # find max of root, left child, right child
        maxind = root
        if child < end and feature_values[maxind] < feature_values[child]:
            maxind = child
        if child + 1 < end and feature_values[maxind] < feature_values[child + 1]:
            maxind = child + 1

        if maxind == root:
            break
        else:
            swap(feature_values, samples, root, maxind)
            root = maxind


cdef void heapsort(float32_t* feature_values, intp_t* samples, intp_t n) noexcept nogil:
    cdef intp_t start, end

    # heapify
    start = (n - 2) / 2
    end = n
    while True:
        sift_down(feature_values, samples, start, end)
        if start == 0:
            break
        start -= 1

    # sort by shrinking the heap, putting the max element immediately after it
    end = n - 1
    while end > 0:
        swap(feature_values, samples, 0, end)
        sift_down(feature_values, samples, 0, end)
        end = end - 1

cdef inline int node_split_random(
    Splitter splitter,
    Partitioner partitioner,
    Criterion criterion,
    float64_t impurity,
    SplitRecord* split,
    intp_t* n_constant_features,
    bint with_monotonic_cst,
    const cnp.int8_t[:] monotonic_cst,
    float64_t lower_bound,
    float64_t upper_bound,
) except -1 nogil:
    """Find the best random split on node samples[start:end]

    Returns -1 in case of failure to allocate memory (and raise MemoryError)
    or 0 otherwise.
    """
    # Draw random splits and pick the best
    cdef intp_t start = splitter.start
    cdef intp_t end = splitter.end
    cdef intp_t end_non_missing
    cdef intp_t n_missing = 0
    cdef bint has_missing = 0
    cdef intp_t n_left, n_right
    cdef bint missing_go_to_left
    cdef bint separate_nan_and_non_nans = 0
    cdef intp_t p

    cdef intp_t[::1] samples = splitter.samples
    cdef intp_t[::1] features = splitter.features
    cdef intp_t[::1] constant_features = splitter.constant_features
    cdef intp_t n_features = splitter.n_features

    cdef intp_t max_features = splitter.max_features
    cdef intp_t min_samples_leaf = splitter.min_samples_leaf
    cdef float64_t min_weight_leaf = splitter.min_weight_leaf
    cdef uint32_t* random_state = &splitter.rand_r_state

    cdef SplitRecord best_split, current_split
    cdef float64_t current_proxy_improvement = - INFINITY
    cdef float64_t best_proxy_improvement = - INFINITY

    cdef intp_t f_i = n_features
    cdef intp_t f_j
    # Number of features discovered to be constant during the split search
    cdef intp_t n_found_constants = 0
    # Number of features known to be constant and drawn without replacement
    cdef intp_t n_drawn_constants = 0
    cdef intp_t n_known_constants = n_constant_features[0]
    # n_total_constants = n_known_constants + n_found_constants
    cdef intp_t n_total_constants = n_known_constants
    cdef intp_t n_visited_features = 0
    cdef float32_t min_feature_value
    cdef float32_t max_feature_value

    _init_split(&best_split, end)

    partitioner.init_node_split(start, end)

    # Sample up to max_features without replacement using a
    # Fisher-Yates-based algorithm (using the local variables `f_i` and
    # `f_j` to compute a permutation of the `features` array).
    #
    # Skip the CPU intensive evaluation of the impurity criterion for
    # features that were already detected as constant (hence not suitable
    # for good splitting) by ancestor nodes and save the information on
    # newly discovered constant features to spare computation on descendant
    # nodes.
    while (f_i > n_total_constants and  # Stop early if remaining features
                                        # are constant
            (n_visited_features < max_features or
             # At least one drawn features must be non constant
             n_visited_features <= n_found_constants + n_drawn_constants)):
        n_visited_features += 1

        # Loop invariant: elements of features in
        # - [:n_drawn_constant[ holds drawn and known constant features;
        # - [n_drawn_constant:n_known_constant[ holds known constant
        #   features that haven't been drawn yet;
        # - [n_known_constant:n_total_constant[ holds newly found constant
        #   features;
        # - [n_total_constant:f_i[ holds features that haven't been drawn
        #   yet and aren't constant apriori.
        # - [f_i:n_features[ holds features that have been drawn
        #   and aren't constant.

        # Draw a feature at random
        f_j = rand_int(n_drawn_constants, f_i - n_found_constants,
                       random_state)

        if f_j < n_known_constants:
            # f_j in the interval [n_drawn_constants, n_known_constants[
            features[n_drawn_constants], features[f_j] = features[f_j], features[n_drawn_constants]
            n_drawn_constants += 1
            continue

        # f_j in the interval [n_known_constants, f_i - n_found_constants[
        f_j += n_found_constants
        # f_j in the interval [n_total_constants, f_i[

        current_split.feature = features[f_j]

        # Find min, max as we will randomly select a threshold between them
        partitioner.find_min_max(
            current_split.feature, &min_feature_value, &max_feature_value
        )
        n_missing = partitioner.n_missing
        end_non_missing = end - n_missing

        if (
            # All values for this feature are missing, or
            end_non_missing == start or
            # This feature is considered constant (max - min <= FEATURE_THRESHOLD)
            max_feature_value <= min_feature_value + FEATURE_THRESHOLD
        ):
            # We consider this feature constant in this case.
            # Since finding a split among constant feature is not valuable,
            # we do not consider this feature for splitting.
            features[f_j], features[n_total_constants] = features[n_total_constants], current_split.feature

            n_found_constants += 1
            n_total_constants += 1
            continue

        f_i -= 1
        features[f_i], features[f_j] = features[f_j], features[f_i]
        has_missing = n_missing != 0
        if has_missing:
            criterion.init_missing(n_missing)

        # In addition, we either randomly split the non-missing values
        # or we split entirely by separating the non-missing
        # and missing-values
        separate_nan_and_non_nans = has_missing and (rand_int(0, 2, random_state) == 1)
<<<<<<< HEAD

        # TODO: refactor to allow the following 4 options to occur uniformly
        # missing-to-right with-threshold
        # missing-to-left with-threshold
        # missing-to-left
        # missing-to-right

        if separate_nan_and_non_nans:
            missing_go_to_left = 0
            p = end - n_missing
            n_left, n_right = end - start - n_missing, n_missing

            if (n_left < min_samples_leaf or n_right < min_samples_leaf):
                continue

            criterion.reset()
            criterion.missing_go_to_left = missing_go_to_left
            criterion.update(p)

            if ((criterion.weighted_n_left < min_weight_leaf) or
                    (criterion.weighted_n_right < min_weight_leaf)):
                continue

            current_proxy_improvement = criterion.proxy_impurity_improvement()
            if current_proxy_improvement > best_proxy_improvement:
                best_proxy_improvement = current_proxy_improvement
                current_split.threshold = INFINITY
                current_split.missing_go_to_left = missing_go_to_left
                current_split.n_missing = n_missing
                current_split.pos = p
                best_split = current_split
        else:
            # Draw a random threshold
            current_split.threshold = rand_uniform(
                min_feature_value,
                max_feature_value,
                random_state,
            )

            if has_missing:
                # If there are missing values, then we randomly make all missing
                # values go to the right, or left
                missing_go_to_left = rand_int(0, 2, random_state)
            else:
                missing_go_to_left = 0
            criterion.missing_go_to_left = missing_go_to_left

            if current_split.threshold == max_feature_value:
                current_split.threshold = min_feature_value

            # Partition
            current_split.pos = partitioner.partition_samples(
                current_split.threshold
            )

=======

        if separate_nan_and_non_nans:
            missing_go_to_left = 0
            p = end - n_missing
            n_left, n_right = end - start - n_missing, n_missing

            if (n_left < min_samples_leaf or n_right < min_samples_leaf):
                continue

            criterion.reset()
            criterion.missing_go_to_left = missing_go_to_left
            criterion.update(p)

            if ((criterion.weighted_n_left < min_weight_leaf) or
                    (criterion.weighted_n_right < min_weight_leaf)):
                continue

            current_proxy_improvement = criterion.proxy_impurity_improvement()
            if current_proxy_improvement > best_proxy_improvement:
                best_proxy_improvement = current_proxy_improvement
                current_split.threshold = INFINITY
                current_split.missing_go_to_left = missing_go_to_left
                current_split.n_missing = n_missing
                current_split.pos = p
                best_split = current_split
        else:
            # Draw a random threshold
            current_split.threshold = rand_uniform(
                min_feature_value,
                max_feature_value,
                random_state,
            )

            if has_missing:
                # If there are missing values, then we randomly make all missing
                # values go to the right, or left
                missing_go_to_left = rand_int(0, 2, random_state)
            else:
                missing_go_to_left = 0
            criterion.missing_go_to_left = missing_go_to_left

            if current_split.threshold == max_feature_value:
                current_split.threshold = min_feature_value

            # Partition
            current_split.pos = partitioner.partition_samples(
                current_split.threshold
            )

>>>>>>> 79f24f4f
            if missing_go_to_left:
                n_left = current_split.pos - start + n_missing
                n_right = end_non_missing - current_split.pos
            else:
                n_left = current_split.pos - start
                n_right = end_non_missing - current_split.pos + n_missing

            # Reject if min_samples_leaf is not guaranteed
            if n_left < min_samples_leaf or n_right < min_samples_leaf:
                continue
<<<<<<< HEAD

            # Evaluate split
            # At this point, the criterion has a view into the samples that was partitioned
            # by the partitioner. The criterion will use the partition to evaluating the split.
            criterion.reset()
            criterion.update(current_split.pos)

            # Reject if min_weight_leaf is not satisfied
            if ((criterion.weighted_n_left < min_weight_leaf) or
                    (criterion.weighted_n_right < min_weight_leaf)):
                continue

            # Reject if monotonicity constraints are not satisfied
            if (
                    with_monotonic_cst and
                    monotonic_cst[current_split.feature] != 0 and
                    not criterion.check_monotonicity(
                        monotonic_cst[current_split.feature],
                        lower_bound,
                        upper_bound,
                    )
            ):
                continue

            current_proxy_improvement = criterion.proxy_impurity_improvement()

            if current_proxy_improvement > best_proxy_improvement:
                current_split.n_missing = n_missing

=======

            # Evaluate split
            # At this point, the criterion has a view into the samples that was partitioned
            # by the partitioner. The criterion will use the partition to evaluating the split.
            criterion.reset()
            criterion.update(current_split.pos)

            # Reject if min_weight_leaf is not satisfied
            if ((criterion.weighted_n_left < min_weight_leaf) or
                    (criterion.weighted_n_right < min_weight_leaf)):
                continue

            # Reject if monotonicity constraints are not satisfied
            if (
                    with_monotonic_cst and
                    monotonic_cst[current_split.feature] != 0 and
                    not criterion.check_monotonicity(
                        monotonic_cst[current_split.feature],
                        lower_bound,
                        upper_bound,
                    )
            ):
                continue

            current_proxy_improvement = criterion.proxy_impurity_improvement()

            if current_proxy_improvement > best_proxy_improvement:
                current_split.n_missing = n_missing

>>>>>>> 79f24f4f
                if n_missing == 0:
                    current_split.missing_go_to_left = n_left > n_right
                else:
                    current_split.missing_go_to_left = missing_go_to_left

                best_proxy_improvement = current_proxy_improvement
                best_split = current_split  # copy

    # Reorganize into samples[start:best.pos] + samples[best.pos:end]
    if best_split.pos < end:
        if current_split.feature != best_split.feature:
            partitioner.partition_samples_final(
                best_split.pos,
                best_split.threshold,
                best_split.feature,
                best_split.n_missing
            )
        if best_split.n_missing != 0:
            criterion.init_missing(best_split.n_missing)
        criterion.missing_go_to_left = best_split.missing_go_to_left

        criterion.reset()
        criterion.update(best_split.pos)
        criterion.children_impurity(
            &best_split.impurity_left, &best_split.impurity_right
        )
        best_split.improvement = criterion.impurity_improvement(
            impurity,
            best_split.impurity_left,
            best_split.impurity_right
        )

        shift_missing_values_to_left_if_required(&best_split, samples, end)

    # Respect invariant for constant features: the original order of
    # element in features[:n_known_constants] must be preserved for sibling
    # and child nodes
    memcpy(&features[0], &constant_features[0], sizeof(intp_t) * n_known_constants)

    # Copy newly found constant features
    memcpy(&constant_features[n_known_constants],
           &features[n_known_constants],
           sizeof(intp_t) * n_found_constants)

    # Return values
    split[0] = best_split
    n_constant_features[0] = n_total_constants
    return 0


@final
cdef class DensePartitioner:
    """Partitioner specialized for dense data.

    Note that this partitioner is agnostic to the splitting strategy (best vs. random).
    """
    cdef:
        const float32_t[:, :] X
        cdef intp_t[::1] samples
        cdef float32_t[::1] feature_values
        cdef intp_t start
        cdef intp_t end
        cdef intp_t n_missing
        cdef const unsigned char[::1] missing_values_in_feature_mask

    def __init__(
        self,
        const float32_t[:, :] X,
        intp_t[::1] samples,
        float32_t[::1] feature_values,
        const unsigned char[::1] missing_values_in_feature_mask,
    ):
        self.X = X
        self.samples = samples
        self.feature_values = feature_values
        self.missing_values_in_feature_mask = missing_values_in_feature_mask

    cdef inline void init_node_split(self, intp_t start, intp_t end) noexcept nogil:
        """Initialize splitter at the beginning of node_split."""
        self.start = start
        self.end = end
        self.n_missing = 0

    cdef inline void sort_samples_and_feature_values(
        self, intp_t current_feature
    ) noexcept nogil:
        """Simultaneously sort based on the feature_values.

        Missing values are stored at the end of feature_values.
        The number of missing values observed in feature_values is stored
        in self.n_missing.
        """
        cdef:
            intp_t i, current_end
            float32_t[::1] feature_values = self.feature_values
            const float32_t[:, :] X = self.X
            intp_t[::1] samples = self.samples
            intp_t n_missing = 0
            const unsigned char[::1] missing_values_in_feature_mask = self.missing_values_in_feature_mask

        # Sort samples along that feature; by
        # copying the values into an array and
        # sorting the array in a manner which utilizes the cache more
        # effectively.
        if missing_values_in_feature_mask is not None and missing_values_in_feature_mask[current_feature]:
            i, current_end = self.start, self.end - 1
            # Missing values are placed at the end and do not participate in the sorting.
            while i <= current_end:
                # Finds the right-most value that is not missing so that
                # it can be swapped with missing values at its left.
                if isnan(X[samples[current_end], current_feature]):
                    n_missing += 1
                    current_end -= 1
                    continue

                # X[samples[current_end], current_feature] is a non-missing value
                if isnan(X[samples[i], current_feature]):
                    samples[i], samples[current_end] = samples[current_end], samples[i]
                    n_missing += 1
                    current_end -= 1

                feature_values[i] = X[samples[i], current_feature]
                i += 1
        else:
            # When there are no missing values, we only need to copy the data into
            # feature_values
            for i in range(self.start, self.end):
                feature_values[i] = X[samples[i], current_feature]

        sort(&feature_values[self.start], &samples[self.start], self.end - self.start - n_missing)
        self.n_missing = n_missing

    cdef inline void find_min_max(
        self,
        intp_t current_feature,
        float32_t* min_feature_value_out,
        float32_t* max_feature_value_out,
    ) noexcept nogil:
        """Find the minimum and maximum value for current_feature.

        Missing values are stored at the end of feature_values.
        The number of missing values observed in feature_values is stored
        in self.n_missing.
        """
        cdef:
            intp_t p, current_end
            float32_t current_feature_value
            const float32_t[:, :] X = self.X
            intp_t[::1] samples = self.samples
            float32_t min_feature_value = INFINITY_32t
            float32_t max_feature_value = -INFINITY_32t
            float32_t[::1] feature_values = self.feature_values
            intp_t n_missing = 0
            const unsigned char[::1] missing_values_in_feature_mask = self.missing_values_in_feature_mask

        # We are copying the values into an array and
        # finding min/max of the array in a manner which utilizes the cache more
        # effectively. We need to also count the number of missing-values there are
        if missing_values_in_feature_mask is not None and missing_values_in_feature_mask[current_feature]:
            p, current_end = self.start, self.end - 1
            # Missing values are placed at the end and do not participate in the min/max
            while p <= current_end:
                # Finds the right-most value that is not missing so that
                # it can be swapped with missing values at its left.
                if isnan(X[samples[current_end], current_feature]):
                    n_missing += 1
                    current_end -= 1
                    continue

                # X[samples[current_end], current_feature] is a non-missing value
                if isnan(X[samples[p], current_feature]):
                    samples[p], samples[current_end] = samples[current_end], samples[p]
                    n_missing += 1
                    current_end -= 1

                current_feature_value = X[samples[p], current_feature]
                feature_values[p] = current_feature_value
                if current_feature_value < min_feature_value:
                    min_feature_value = current_feature_value
                elif current_feature_value > max_feature_value:
                    max_feature_value = current_feature_value
                p += 1
        else:
            min_feature_value = X[samples[self.start], current_feature]
            max_feature_value = min_feature_value

            feature_values[self.start] = min_feature_value
            for p in range(self.start + 1, self.end):
                current_feature_value = X[samples[p], current_feature]
                feature_values[p] = current_feature_value

                if current_feature_value < min_feature_value:
                    min_feature_value = current_feature_value
                elif current_feature_value > max_feature_value:
                    max_feature_value = current_feature_value

        min_feature_value_out[0] = min_feature_value
        max_feature_value_out[0] = max_feature_value
        self.n_missing = n_missing

    cdef inline void next_p(self, intp_t* p_prev, intp_t* p) noexcept nogil:
        """Compute the next p_prev and p for iteratiing over feature values.

        The missing values are not included when iterating through the feature values.
        """
        cdef:
            float32_t[::1] feature_values = self.feature_values
            intp_t end_non_missing = self.end - self.n_missing

        while (
            p[0] + 1 < end_non_missing and
            feature_values[p[0] + 1] <= feature_values[p[0]] + FEATURE_THRESHOLD
        ):
            p[0] += 1

        p_prev[0] = p[0]

        # By adding 1, we have
        # (feature_values[p] >= end) or (feature_values[p] > feature_values[p - 1])
        p[0] += 1

    cdef inline intp_t partition_samples(
        self,
        float64_t current_threshold
    ) noexcept nogil:
        """Partition samples for feature_values at the current_threshold."""
        cdef:
            intp_t p = self.start
            intp_t partition_end = self.end
            intp_t[::1] samples = self.samples
            float32_t[::1] feature_values = self.feature_values

        while p < partition_end:
            if feature_values[p] <= current_threshold:
                p += 1
            else:
                partition_end -= 1

                feature_values[p], feature_values[partition_end] = (
                    feature_values[partition_end], feature_values[p]
                )
                samples[p], samples[partition_end] = samples[partition_end], samples[p]

        return partition_end

    cdef inline void partition_samples_final(
        self,
        intp_t best_pos,
        float64_t best_threshold,
        intp_t best_feature,
        intp_t best_n_missing,
    ) noexcept nogil:
        """Partition samples for X at the best_threshold and best_feature.

        If missing values are present, this method partitions `samples`
        so that the `best_n_missing` missing values' indices are in the
        right-most end of `samples`, that is `samples[end_non_missing:end]`.
        """
        cdef:
            # Local invariance: start <= p <= partition_end <= end
            intp_t start = self.start
            intp_t p = start
            intp_t end = self.end - 1
            intp_t partition_end = end - best_n_missing
            intp_t[::1] samples = self.samples
            const float32_t[:, :] X = self.X
            float32_t current_value

        if best_n_missing != 0:
            # Move samples with missing values to the end while partitioning the
            # non-missing samples
            while p < partition_end:
                # Keep samples with missing values at the end
                if isnan(X[samples[end], best_feature]):
                    end -= 1
                    continue

                # Swap sample with missing values with the sample at the end
                current_value = X[samples[p], best_feature]
                if isnan(current_value):
                    samples[p], samples[end] = samples[end], samples[p]
                    end -= 1

                    # The swapped sample at the end is always a non-missing value, so
                    # we can continue the algorithm without checking for missingness.
                    current_value = X[samples[p], best_feature]

                # Partition the non-missing samples
                if current_value <= best_threshold:
                    p += 1
                else:
                    samples[p], samples[partition_end] = samples[partition_end], samples[p]
                    partition_end -= 1
        else:
            # Partitioning routine when there are no missing values
            while p < partition_end:
                if X[samples[p], best_feature] <= best_threshold:
                    p += 1
                else:
                    samples[p], samples[partition_end] = samples[partition_end], samples[p]
                    partition_end -= 1


@final
cdef class SparsePartitioner:
    """Partitioner specialized for sparse CSC data.

    Note that this partitioner is agnostic to the splitting strategy (best vs. random).
    """
    cdef intp_t[::1] samples
    cdef float32_t[::1] feature_values
    cdef intp_t start
    cdef intp_t end
    cdef intp_t n_missing
    cdef const unsigned char[::1] missing_values_in_feature_mask

    cdef const float32_t[::1] X_data
    cdef const int32_t[::1] X_indices
    cdef const int32_t[::1] X_indptr

    cdef intp_t n_total_samples

    cdef intp_t[::1] index_to_samples
    cdef intp_t[::1] sorted_samples

    cdef intp_t start_positive
    cdef intp_t end_negative
    cdef bint is_samples_sorted

    def __init__(
        self,
        object X,
        intp_t[::1] samples,
        intp_t n_samples,
        float32_t[::1] feature_values,
        const unsigned char[::1] missing_values_in_feature_mask,
    ):
        if not (issparse(X) and X.format == "csc"):
            raise ValueError("X should be in csc format")

        self.samples = samples
        self.feature_values = feature_values

        # Initialize X
        cdef intp_t n_total_samples = X.shape[0]

        self.X_data = X.data
        self.X_indices = X.indices
        self.X_indptr = X.indptr
        self.n_total_samples = n_total_samples

        # Initialize auxiliary array used to perform split
        self.index_to_samples = np.full(n_total_samples, fill_value=-1, dtype=np.intp)
        self.sorted_samples = np.empty(n_samples, dtype=np.intp)

        cdef intp_t p
        for p in range(n_samples):
            self.index_to_samples[samples[p]] = p

        self.missing_values_in_feature_mask = missing_values_in_feature_mask

    cdef inline void init_node_split(self, intp_t start, intp_t end) noexcept nogil:
        """Initialize splitter at the beginning of node_split."""
        self.start = start
        self.end = end
        self.is_samples_sorted = 0
        self.n_missing = 0

    cdef inline void sort_samples_and_feature_values(
        self, intp_t current_feature
    ) noexcept nogil:
        """Simultaneously sort based on the feature_values."""
        cdef:
            float32_t[::1] feature_values = self.feature_values
            intp_t[::1] index_to_samples = self.index_to_samples
            intp_t[::1] samples = self.samples

        self.extract_nnz(current_feature)
        # Sort the positive and negative parts of `feature_values`
        sort(&feature_values[self.start], &samples[self.start], self.end_negative - self.start)
        if self.start_positive < self.end:
            sort(
                &feature_values[self.start_positive],
                &samples[self.start_positive],
                self.end - self.start_positive
            )

        # Update index_to_samples to take into account the sort
        for p in range(self.start, self.end_negative):
            index_to_samples[samples[p]] = p
        for p in range(self.start_positive, self.end):
            index_to_samples[samples[p]] = p

        # Add one or two zeros in feature_values, if there is any
        if self.end_negative < self.start_positive:
            self.start_positive -= 1
            feature_values[self.start_positive] = 0.

            if self.end_negative != self.start_positive:
                feature_values[self.end_negative] = 0.
                self.end_negative += 1

        # XXX: When sparse supports missing values, this should be set to the
        # number of missing values for current_feature
        self.n_missing = 0

    cdef inline void find_min_max(
        self,
        intp_t current_feature,
        float32_t* min_feature_value_out,
        float32_t* max_feature_value_out,
    ) noexcept nogil:
        """Find the minimum and maximum value for current_feature."""
        cdef:
            intp_t p
            float32_t current_feature_value, min_feature_value, max_feature_value
            float32_t[::1] feature_values = self.feature_values

        self.extract_nnz(current_feature)

        if self.end_negative != self.start_positive:
            # There is a zero
            min_feature_value = 0
            max_feature_value = 0
        else:
            min_feature_value = feature_values[self.start]
            max_feature_value = min_feature_value

        # Find min, max in feature_values[start:end_negative]
        for p in range(self.start, self.end_negative):
            current_feature_value = feature_values[p]

            if current_feature_value < min_feature_value:
                min_feature_value = current_feature_value
            elif current_feature_value > max_feature_value:
                max_feature_value = current_feature_value

        # Update min, max given feature_values[start_positive:end]
        for p in range(self.start_positive, self.end):
            current_feature_value = feature_values[p]

            if current_feature_value < min_feature_value:
                min_feature_value = current_feature_value
            elif current_feature_value > max_feature_value:
                max_feature_value = current_feature_value

        min_feature_value_out[0] = min_feature_value
        max_feature_value_out[0] = max_feature_value

    cdef inline void next_p(self, intp_t* p_prev, intp_t* p) noexcept nogil:
        """Compute the next p_prev and p for iteratiing over feature values."""
        cdef:
            intp_t p_next
            float32_t[::1] feature_values = self.feature_values

        if p[0] + 1 != self.end_negative:
            p_next = p[0] + 1
        else:
            p_next = self.start_positive

        while (p_next < self.end and
                feature_values[p_next] <= feature_values[p[0]] + FEATURE_THRESHOLD):
            p[0] = p_next
            if p[0] + 1 != self.end_negative:
                p_next = p[0] + 1
            else:
                p_next = self.start_positive

        p_prev[0] = p[0]
        p[0] = p_next

    cdef inline intp_t partition_samples(
        self,
        float64_t current_threshold
    ) noexcept nogil:
        """Partition samples for feature_values at the current_threshold."""
        return self._partition(current_threshold, self.start_positive)

    cdef inline void partition_samples_final(
        self,
        intp_t best_pos,
        float64_t best_threshold,
        intp_t best_feature,
        intp_t n_missing,
    ) noexcept nogil:
        """Partition samples for X at the best_threshold and best_feature."""
        self.extract_nnz(best_feature)
        self._partition(best_threshold, best_pos)

    cdef inline intp_t _partition(self, float64_t threshold, intp_t zero_pos) noexcept nogil:
        """Partition samples[start:end] based on threshold."""
        cdef:
            intp_t p, partition_end
            intp_t[::1] index_to_samples = self.index_to_samples
            float32_t[::1] feature_values = self.feature_values
            intp_t[::1] samples = self.samples

        if threshold < 0.:
            p = self.start
            partition_end = self.end_negative
        elif threshold > 0.:
            p = self.start_positive
            partition_end = self.end
        else:
            # Data are already split
            return zero_pos

        while p < partition_end:
            if feature_values[p] <= threshold:
                p += 1

            else:
                partition_end -= 1

                feature_values[p], feature_values[partition_end] = (
                    feature_values[partition_end], feature_values[p]
                )
                sparse_swap(index_to_samples, samples, p, partition_end)

        return partition_end

    cdef inline void extract_nnz(self, intp_t feature) noexcept nogil:
        """Extract and partition values for a given feature.

        The extracted values are partitioned between negative values
        feature_values[start:end_negative[0]] and positive values
        feature_values[start_positive[0]:end].
        The samples and index_to_samples are modified according to this
        partition.

        The extraction corresponds to the intersection between the arrays
        X_indices[indptr_start:indptr_end] and samples[start:end].
        This is done efficiently using either an index_to_samples based approach
        or binary search based approach.

        Parameters
        ----------
        feature : intp_t,
            Index of the feature we want to extract non zero value.
        """
        cdef intp_t[::1] samples = self.samples
        cdef float32_t[::1] feature_values = self.feature_values
        cdef intp_t indptr_start = self.X_indptr[feature],
        cdef intp_t indptr_end = self.X_indptr[feature + 1]
        cdef intp_t n_indices = <intp_t>(indptr_end - indptr_start)
        cdef intp_t n_samples = self.end - self.start
        cdef intp_t[::1] index_to_samples = self.index_to_samples
        cdef intp_t[::1] sorted_samples = self.sorted_samples
        cdef const int32_t[::1] X_indices = self.X_indices
        cdef const float32_t[::1] X_data = self.X_data

        # Use binary search if n_samples * log(n_indices) <
        # n_indices and index_to_samples approach otherwise.
        # O(n_samples * log(n_indices)) is the running time of binary
        # search and O(n_indices) is the running time of index_to_samples
        # approach.
        if ((1 - self.is_samples_sorted) * n_samples * log(n_samples) +
                n_samples * log(n_indices) < EXTRACT_NNZ_SWITCH * n_indices):
            extract_nnz_binary_search(X_indices, X_data,
                                      indptr_start, indptr_end,
                                      samples, self.start, self.end,
                                      index_to_samples,
                                      feature_values,
                                      &self.end_negative, &self.start_positive,
                                      sorted_samples, &self.is_samples_sorted)

        # Using an index to samples  technique to extract non zero values
        # index_to_samples is a mapping from X_indices to samples
        else:
            extract_nnz_index_to_samples(X_indices, X_data,
                                         indptr_start, indptr_end,
                                         samples, self.start, self.end,
                                         index_to_samples,
                                         feature_values,
                                         &self.end_negative, &self.start_positive)


cdef int compare_SIZE_t(const void* a, const void* b) noexcept nogil:
    """Comparison function for sort.

    This must return an `int` as it is used by stdlib's qsort, which expects
    an `int` return value.
    """
    return <int>((<intp_t*>a)[0] - (<intp_t*>b)[0])


cdef inline void binary_search(const int32_t[::1] sorted_array,
                               int32_t start, int32_t end,
                               intp_t value, intp_t* index,
                               int32_t* new_start) noexcept nogil:
    """Return the index of value in the sorted array.

    If not found, return -1. new_start is the last pivot + 1
    """
    cdef int32_t pivot
    index[0] = -1
    while start < end:
        pivot = start + (end - start) / 2

        if sorted_array[pivot] == value:
            index[0] = pivot
            start = pivot + 1
            break

        if sorted_array[pivot] < value:
            start = pivot + 1
        else:
            end = pivot
    new_start[0] = start


cdef inline void extract_nnz_index_to_samples(const int32_t[::1] X_indices,
                                              const float32_t[::1] X_data,
                                              int32_t indptr_start,
                                              int32_t indptr_end,
                                              intp_t[::1] samples,
                                              intp_t start,
                                              intp_t end,
                                              intp_t[::1] index_to_samples,
                                              float32_t[::1] feature_values,
                                              intp_t* end_negative,
                                              intp_t* start_positive) noexcept nogil:
    """Extract and partition values for a feature using index_to_samples.

    Complexity is O(indptr_end - indptr_start).
    """
    cdef int32_t k
    cdef intp_t index
    cdef intp_t end_negative_ = start
    cdef intp_t start_positive_ = end

    for k in range(indptr_start, indptr_end):
        if start <= index_to_samples[X_indices[k]] < end:
            if X_data[k] > 0:
                start_positive_ -= 1
                feature_values[start_positive_] = X_data[k]
                index = index_to_samples[X_indices[k]]
                sparse_swap(index_to_samples, samples, index, start_positive_)

            elif X_data[k] < 0:
                feature_values[end_negative_] = X_data[k]
                index = index_to_samples[X_indices[k]]
                sparse_swap(index_to_samples, samples, index, end_negative_)
                end_negative_ += 1

    # Returned values
    end_negative[0] = end_negative_
    start_positive[0] = start_positive_


cdef inline void extract_nnz_binary_search(const int32_t[::1] X_indices,
                                           const float32_t[::1] X_data,
                                           int32_t indptr_start,
                                           int32_t indptr_end,
                                           intp_t[::1] samples,
                                           intp_t start,
                                           intp_t end,
                                           intp_t[::1] index_to_samples,
                                           float32_t[::1] feature_values,
                                           intp_t* end_negative,
                                           intp_t* start_positive,
                                           intp_t[::1] sorted_samples,
                                           bint* is_samples_sorted) noexcept nogil:
    """Extract and partition values for a given feature using binary search.

    If n_samples = end - start and n_indices = indptr_end - indptr_start,
    the complexity is

        O((1 - is_samples_sorted[0]) * n_samples * log(n_samples) +
          n_samples * log(n_indices)).
    """
    cdef intp_t n_samples

    if not is_samples_sorted[0]:
        n_samples = end - start
        memcpy(&sorted_samples[start], &samples[start],
               n_samples * sizeof(intp_t))
        qsort(&sorted_samples[start], n_samples, sizeof(intp_t),
              compare_SIZE_t)
        is_samples_sorted[0] = 1

    while (indptr_start < indptr_end and
           sorted_samples[start] > X_indices[indptr_start]):
        indptr_start += 1

    while (indptr_start < indptr_end and
           sorted_samples[end - 1] < X_indices[indptr_end - 1]):
        indptr_end -= 1

    cdef intp_t p = start
    cdef intp_t index
    cdef intp_t k
    cdef intp_t end_negative_ = start
    cdef intp_t start_positive_ = end

    while (p < end and indptr_start < indptr_end):
        # Find index of sorted_samples[p] in X_indices
        binary_search(X_indices, indptr_start, indptr_end,
                      sorted_samples[p], &k, &indptr_start)

        if k != -1:
            # If k != -1, we have found a non zero value

            if X_data[k] > 0:
                start_positive_ -= 1
                feature_values[start_positive_] = X_data[k]
                index = index_to_samples[X_indices[k]]
                sparse_swap(index_to_samples, samples, index, start_positive_)

            elif X_data[k] < 0:
                feature_values[end_negative_] = X_data[k]
                index = index_to_samples[X_indices[k]]
                sparse_swap(index_to_samples, samples, index, end_negative_)
                end_negative_ += 1
        p += 1

    # Returned values
    end_negative[0] = end_negative_
    start_positive[0] = start_positive_


cdef inline void sparse_swap(intp_t[::1] index_to_samples, intp_t[::1] samples,
                             intp_t pos_1, intp_t pos_2) noexcept nogil:
    """Swap sample pos_1 and pos_2 preserving sparse invariant."""
    samples[pos_1], samples[pos_2] = samples[pos_2], samples[pos_1]
    index_to_samples[samples[pos_1]] = pos_1
    index_to_samples[samples[pos_2]] = pos_2


cdef class BestSplitter(Splitter):
    """Splitter for finding the best split on dense data."""
    cdef DensePartitioner partitioner
    cdef int init(
        self,
        object X,
        const float64_t[:, ::1] y,
        const float64_t[:] sample_weight,
        const unsigned char[::1] missing_values_in_feature_mask,
    ) except -1:
        Splitter.init(self, X, y, sample_weight, missing_values_in_feature_mask)
        self.partitioner = DensePartitioner(
            X, self.samples, self.feature_values, missing_values_in_feature_mask
        )

    cdef int node_split(
            self,
            float64_t impurity,
            SplitRecord* split,
            intp_t* n_constant_features,
            float64_t lower_bound,
            float64_t upper_bound
    ) except -1 nogil:
        return node_split_best(
            self,
            self.partitioner,
            self.criterion,
            impurity,
            split,
            n_constant_features,
            self.with_monotonic_cst,
            self.monotonic_cst,
            lower_bound,
            upper_bound
        )

cdef class BestSparseSplitter(Splitter):
    """Splitter for finding the best split, using the sparse data."""
    cdef SparsePartitioner partitioner
    cdef int init(
        self,
        object X,
        const float64_t[:, ::1] y,
        const float64_t[:] sample_weight,
        const unsigned char[::1] missing_values_in_feature_mask,
    ) except -1:
        Splitter.init(self, X, y, sample_weight, missing_values_in_feature_mask)
        self.partitioner = SparsePartitioner(
            X, self.samples, self.n_samples, self.feature_values, missing_values_in_feature_mask
        )

    cdef int node_split(
            self,
            float64_t impurity,
            SplitRecord* split,
            intp_t* n_constant_features,
            float64_t lower_bound,
            float64_t upper_bound
    ) except -1 nogil:
        return node_split_best(
            self,
            self.partitioner,
            self.criterion,
            impurity,
            split,
            n_constant_features,
            self.with_monotonic_cst,
            self.monotonic_cst,
            lower_bound,
            upper_bound
        )

cdef class RandomSplitter(Splitter):
    """Splitter for finding the best random split on dense data."""
    cdef DensePartitioner partitioner
    cdef int init(
        self,
        object X,
        const float64_t[:, ::1] y,
        const float64_t[:] sample_weight,
        const unsigned char[::1] missing_values_in_feature_mask,
    ) except -1:
        Splitter.init(self, X, y, sample_weight, missing_values_in_feature_mask)
        self.partitioner = DensePartitioner(
            X, self.samples, self.feature_values, missing_values_in_feature_mask
        )

    cdef int node_split(
            self,
            float64_t impurity,
            SplitRecord* split,
            intp_t* n_constant_features,
            float64_t lower_bound,
            float64_t upper_bound
    ) except -1 nogil:
        return node_split_random(
            self,
            self.partitioner,
            self.criterion,
            impurity,
            split,
            n_constant_features,
            self.with_monotonic_cst,
            self.monotonic_cst,
            lower_bound,
            upper_bound
        )

cdef class RandomSparseSplitter(Splitter):
    """Splitter for finding the best random split, using the sparse data."""
    cdef SparsePartitioner partitioner
    cdef int init(
        self,
        object X,
        const float64_t[:, ::1] y,
        const float64_t[:] sample_weight,
        const unsigned char[::1] missing_values_in_feature_mask,
    ) except -1:
        Splitter.init(self, X, y, sample_weight, missing_values_in_feature_mask)
        self.partitioner = SparsePartitioner(
            X, self.samples, self.n_samples, self.feature_values, missing_values_in_feature_mask
        )
    cdef int node_split(
            self,
            float64_t impurity,
            SplitRecord* split,
            intp_t* n_constant_features,
            float64_t lower_bound,
            float64_t upper_bound
    ) except -1 nogil:
        return node_split_random(
            self,
            self.partitioner,
            self.criterion,
            impurity,
            split,
            n_constant_features,
            self.with_monotonic_cst,
            self.monotonic_cst,
            lower_bound,
            upper_bound
        )<|MERGE_RESOLUTION|>--- conflicted
+++ resolved
@@ -808,7 +808,6 @@
         # or we split entirely by separating the non-missing
         # and missing-values
         separate_nan_and_non_nans = has_missing and (rand_int(0, 2, random_state) == 1)
-<<<<<<< HEAD
 
         # TODO: refactor to allow the following 4 options to occur uniformly
         # missing-to-right with-threshold
@@ -864,57 +863,6 @@
                 current_split.threshold
             )
 
-=======
-
-        if separate_nan_and_non_nans:
-            missing_go_to_left = 0
-            p = end - n_missing
-            n_left, n_right = end - start - n_missing, n_missing
-
-            if (n_left < min_samples_leaf or n_right < min_samples_leaf):
-                continue
-
-            criterion.reset()
-            criterion.missing_go_to_left = missing_go_to_left
-            criterion.update(p)
-
-            if ((criterion.weighted_n_left < min_weight_leaf) or
-                    (criterion.weighted_n_right < min_weight_leaf)):
-                continue
-
-            current_proxy_improvement = criterion.proxy_impurity_improvement()
-            if current_proxy_improvement > best_proxy_improvement:
-                best_proxy_improvement = current_proxy_improvement
-                current_split.threshold = INFINITY
-                current_split.missing_go_to_left = missing_go_to_left
-                current_split.n_missing = n_missing
-                current_split.pos = p
-                best_split = current_split
-        else:
-            # Draw a random threshold
-            current_split.threshold = rand_uniform(
-                min_feature_value,
-                max_feature_value,
-                random_state,
-            )
-
-            if has_missing:
-                # If there are missing values, then we randomly make all missing
-                # values go to the right, or left
-                missing_go_to_left = rand_int(0, 2, random_state)
-            else:
-                missing_go_to_left = 0
-            criterion.missing_go_to_left = missing_go_to_left
-
-            if current_split.threshold == max_feature_value:
-                current_split.threshold = min_feature_value
-
-            # Partition
-            current_split.pos = partitioner.partition_samples(
-                current_split.threshold
-            )
-
->>>>>>> 79f24f4f
             if missing_go_to_left:
                 n_left = current_split.pos - start + n_missing
                 n_right = end_non_missing - current_split.pos
@@ -925,7 +873,6 @@
             # Reject if min_samples_leaf is not guaranteed
             if n_left < min_samples_leaf or n_right < min_samples_leaf:
                 continue
-<<<<<<< HEAD
 
             # Evaluate split
             # At this point, the criterion has a view into the samples that was partitioned
@@ -955,37 +902,6 @@
             if current_proxy_improvement > best_proxy_improvement:
                 current_split.n_missing = n_missing
 
-=======
-
-            # Evaluate split
-            # At this point, the criterion has a view into the samples that was partitioned
-            # by the partitioner. The criterion will use the partition to evaluating the split.
-            criterion.reset()
-            criterion.update(current_split.pos)
-
-            # Reject if min_weight_leaf is not satisfied
-            if ((criterion.weighted_n_left < min_weight_leaf) or
-                    (criterion.weighted_n_right < min_weight_leaf)):
-                continue
-
-            # Reject if monotonicity constraints are not satisfied
-            if (
-                    with_monotonic_cst and
-                    monotonic_cst[current_split.feature] != 0 and
-                    not criterion.check_monotonicity(
-                        monotonic_cst[current_split.feature],
-                        lower_bound,
-                        upper_bound,
-                    )
-            ):
-                continue
-
-            current_proxy_improvement = criterion.proxy_impurity_improvement()
-
-            if current_proxy_improvement > best_proxy_improvement:
-                current_split.n_missing = n_missing
-
->>>>>>> 79f24f4f
                 if n_missing == 0:
                     current_split.missing_go_to_left = n_left > n_right
                 else:
