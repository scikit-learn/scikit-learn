# Authors: Gilles Louppe <g.louppe@gmail.com>
#          Peter Prettenhofer <peter.prettenhofer@gmail.com>
#          Brian Holt <bdholt1@gmail.com>
#          Noel Dawe <noel@dawe.me>
#          Satrajit Gosh <satrajit.ghosh@gmail.com>
#          Lars Buitinck
#          Arnaud Joly <arnaud.v.joly@gmail.com>
#          Joel Nothman <joel.nothman@gmail.com>
#          Fares Hedayati <fares.hedayati@gmail.com>
#          Jacob Schreiber <jmschreiber91@gmail.com>
#
# License: BSD 3 clause

from ._criterion cimport Criterion

from libc.stdlib cimport free
from libc.stdlib cimport qsort
from libc.string cimport memcpy
from libc.string cimport memset

import numpy as np
cimport numpy as np
np.import_array()

from scipy.sparse import csc_matrix

from ._utils cimport log
from ._utils cimport rand_int
from ._utils cimport rand_uniform
from ._utils cimport RAND_R_MAX
from ._utils cimport safe_realloc
from ..utils._sorting cimport simultaneous_sort

cdef double INFINITY = np.inf

# Mitigate precision differences between 32 bit and 64 bit
cdef DTYPE_t FEATURE_THRESHOLD = 1e-7

# Constant to switch between algorithm non zero value extract algorithm
# in SparseSplitter
cdef DTYPE_t EXTRACT_NNZ_SWITCH = 0.1

cdef inline void _init_split(SplitRecord* self, SIZE_t start_pos) nogil:
    self.impurity_left = INFINITY
    self.impurity_right = INFINITY
    self.pos = start_pos
    self.feature = 0
    self.threshold = 0.
    self.improvement = -INFINITY

cdef class Splitter:
    """Abstract splitter class.

    Splitters are called by tree builders to find the best splits on both
    sparse and dense data, one split at a time.
    """

    def __cinit__(self, Criterion criterion, SIZE_t max_features,
                  SIZE_t min_samples_leaf, double min_weight_leaf,
                  object random_state):
        """
        Parameters
        ----------
        criterion : Criterion
            The criterion to measure the quality of a split.

        max_features : SIZE_t
            The maximal number of randomly selected features which can be
            considered for a split.

        min_samples_leaf : SIZE_t
            The minimal number of samples each leaf can have, where splits
            which would result in having less samples in a leaf are not
            considered.

        min_weight_leaf : double
            The minimal weight each leaf can have, where the weight is the sum
            of the weights of each sample in it.

        random_state : object
            The user inputted random state to be used for pseudo-randomness
        """

        self.criterion = criterion

        self.samples = NULL
        self.n_samples = 0
        self.features = NULL
        self.n_features = 0
        self.feature_values = NULL

        self.sample_weight = NULL

        self.max_features = max_features
        self.min_samples_leaf = min_samples_leaf
        self.min_weight_leaf = min_weight_leaf
        self.random_state = random_state

    def __dealloc__(self):
        """Destructor."""

        free(self.samples)
        free(self.features)
        free(self.constant_features)
        free(self.feature_values)

    def __getstate__(self):
        return {}

    def __setstate__(self, d):
        pass

    cdef int init(self,
                   object X,
                   const DOUBLE_t[:, ::1] y,
                   DOUBLE_t* sample_weight) except -1:
        """Initialize the splitter.

        Take in the input data X, the target Y, and optional sample weights.

        Returns -1 in case of failure to allocate memory (and raise MemoryError)
        or 0 otherwise.

        Parameters
        ----------
        X : object
            This contains the inputs. Usually it is a 2d numpy array.

        y : ndarray, dtype=DOUBLE_t
            This is the vector of targets, or true labels, for the samples

        sample_weight : DOUBLE_t*
            The weights of the samples, where higher weighted samples are fit
            closer than lower weight samples. If not provided, all samples
            are assumed to have uniform weight.
        """

        self.rand_r_state = self.random_state.randint(0, RAND_R_MAX)
        cdef SIZE_t n_samples = X.shape[0]

        # Create a new array which will be used to store nonzero
        # samples from the feature of interest
        cdef SIZE_t* samples = safe_realloc(&self.samples, n_samples)

        cdef SIZE_t i, j
        cdef double weighted_n_samples = 0.0
        j = 0

        for i in range(n_samples):
            # Only work with positively weighted samples
            if sample_weight == NULL or sample_weight[i] != 0.0:
                samples[j] = i
                j += 1

            if sample_weight != NULL:
                weighted_n_samples += sample_weight[i]
            else:
                weighted_n_samples += 1.0

        # Number of samples is number of positively weighted samples
        self.n_samples = j
        self.weighted_n_samples = weighted_n_samples

        cdef SIZE_t n_features = X.shape[1]
        cdef SIZE_t* features = safe_realloc(&self.features, n_features)

        for i in range(n_features):
            features[i] = i

        self.n_features = n_features

        safe_realloc(&self.feature_values, n_samples)
        safe_realloc(&self.constant_features, n_features)

        self.y = y

        self.sample_weight = sample_weight
        return 0

    cdef int node_reset(self, SIZE_t start, SIZE_t end,
                        double* weighted_n_node_samples) nogil except -1:
        """Reset splitter on node samples[start:end].

        Returns -1 in case of failure to allocate memory (and raise MemoryError)
        or 0 otherwise.

        Parameters
        ----------
        start : SIZE_t
            The index of the first sample to consider
        end : SIZE_t
            The index of the last sample to consider
        weighted_n_node_samples : ndarray, dtype=double pointer
            The total weight of those samples
        """

        self.start = start
        self.end = end

        self.criterion.init(self.y,
                            self.sample_weight,
                            self.weighted_n_samples,
                            self.samples,
                            start,
                            end)

        weighted_n_node_samples[0] = self.criterion.weighted_n_node_samples
        return 0

    cdef int node_split(self, double impurity, SplitRecord* split,
                        SIZE_t* n_constant_features) nogil except -1:
        """Find the best split on node samples[start:end].

        This is a placeholder method. The majority of computation will be done
        here.

        It should return -1 upon errors.
        """

        pass

    cdef void node_value(self, double* dest) nogil:
        """Copy the value of node samples[start:end] into dest."""

        self.criterion.node_value(dest)

    cdef double node_impurity(self) nogil:
        """Return the impurity of the current node."""

        return self.criterion.node_impurity()


cdef class BaseDenseSplitter(Splitter):
    cdef const DTYPE_t[:, :] X

    cdef SIZE_t n_total_samples

    cdef int init(self,
                  object X,
                  const DOUBLE_t[:, ::1] y,
                  DOUBLE_t* sample_weight) except -1:
        """Initialize the splitter

        Returns -1 in case of failure to allocate memory (and raise MemoryError)
        or 0 otherwise.
        """

        # Call parent init
        Splitter.init(self, X, y, sample_weight)

        self.X = X
        return 0


cdef class BestSplitter(BaseDenseSplitter):
    """Splitter for finding the best split."""
    def __reduce__(self):
        return (BestSplitter, (self.criterion,
                               self.max_features,
                               self.min_samples_leaf,
                               self.min_weight_leaf,
                               self.random_state), self.__getstate__())

    cdef int node_split(self, double impurity, SplitRecord* split,
                        SIZE_t* n_constant_features) nogil except -1:
        """Find the best split on node samples[start:end]

        Returns -1 in case of failure to allocate memory (and raise MemoryError)
        or 0 otherwise.
        """
        # Find the best split
        cdef SIZE_t* samples = self.samples
        cdef SIZE_t start = self.start
        cdef SIZE_t end = self.end

        cdef SIZE_t* features = self.features
        cdef SIZE_t* constant_features = self.constant_features
        cdef SIZE_t n_features = self.n_features

        cdef DTYPE_t* Xf = self.feature_values
        cdef SIZE_t max_features = self.max_features
        cdef SIZE_t min_samples_leaf = self.min_samples_leaf
        cdef double min_weight_leaf = self.min_weight_leaf
        cdef UINT32_t* random_state = &self.rand_r_state

        cdef SplitRecord best, current
        cdef double current_proxy_improvement = -INFINITY
        cdef double best_proxy_improvement = -INFINITY

        cdef SIZE_t f_i = n_features
        cdef SIZE_t f_j
        cdef SIZE_t p
        cdef SIZE_t feature_idx_offset
        cdef SIZE_t feature_offset
        cdef SIZE_t i
        cdef SIZE_t j

        cdef SIZE_t n_visited_features = 0
        # Number of features discovered to be constant during the split search
        cdef SIZE_t n_found_constants = 0
        # Number of features known to be constant and drawn without replacement
        cdef SIZE_t n_drawn_constants = 0
        cdef SIZE_t n_known_constants = n_constant_features[0]
        # n_total_constants = n_known_constants + n_found_constants
        cdef SIZE_t n_total_constants = n_known_constants
        cdef DTYPE_t current_feature_value
        cdef SIZE_t partition_end

        _init_split(&best, end)

        # Sample up to max_features without replacement using a
        # Fisher-Yates-based algorithm (using the local variables `f_i` and
        # `f_j` to compute a permutation of the `features` array).
        #
        # Skip the CPU intensive evaluation of the impurity criterion for
        # features that were already detected as constant (hence not suitable
        # for good splitting) by ancestor nodes and save the information on
        # newly discovered constant features to spare computation on descendant
        # nodes.
        while (f_i > n_total_constants and  # Stop early if remaining features
                                            # are constant
                (n_visited_features < max_features or
                 # At least one drawn features must be non constant
                 n_visited_features <= n_found_constants + n_drawn_constants)):

            n_visited_features += 1

            # Loop invariant: elements of features in
            # - [:n_drawn_constant[ holds drawn and known constant features;
            # - [n_drawn_constant:n_known_constant[ holds known constant
            #   features that haven't been drawn yet;
            # - [n_known_constant:n_total_constant[ holds newly found constant
            #   features;
            # - [n_total_constant:f_i[ holds features that haven't been drawn
            #   yet and aren't constant apriori.
            # - [f_i:n_features[ holds features that have been drawn
            #   and aren't constant.

            # Draw a feature at random
            f_j = rand_int(n_drawn_constants, f_i - n_found_constants,
                           random_state)

            if f_j < n_known_constants:
                # f_j in the interval [n_drawn_constants, n_known_constants[
                features[n_drawn_constants], features[f_j] = features[f_j], features[n_drawn_constants]

                n_drawn_constants += 1
                continue

            # f_j in the interval [n_known_constants, f_i - n_found_constants[
            f_j += n_found_constants
            # f_j in the interval [n_total_constants, f_i[
            current.feature = features[f_j]

            # Sort samples along that feature; by
            # copying the values into an array and
            # sorting the array in a manner which utilizes the cache more
            # effectively.
            for i in range(start, end):
                Xf[i] = self.X[samples[i], current.feature]

            simultaneous_sort(Xf + start, samples + start, end - start)

            if Xf[end - 1] <= Xf[start] + FEATURE_THRESHOLD:
                features[f_j], features[n_total_constants] = features[n_total_constants], features[f_j]

                n_found_constants += 1
                n_total_constants += 1
                continue

            f_i -= 1
            features[f_i], features[f_j] = features[f_j], features[f_i]

            # Evaluate all splits
            self.criterion.reset()
            p = start

            while p < end:
                while p + 1 < end and Xf[p + 1] <= Xf[p] + FEATURE_THRESHOLD:
                    p += 1

                # (p + 1 >= end) or (X[samples[p + 1], current.feature] >
                #                    X[samples[p], current.feature])
                p += 1
                # (p >= end) or (X[samples[p], current.feature] >
                #                X[samples[p - 1], current.feature])

                if p >= end:
                    continue

                current.pos = p

                # Reject if min_samples_leaf is not guaranteed
                if (((current.pos - start) < min_samples_leaf) or
                        ((end - current.pos) < min_samples_leaf)):
                    continue

                self.criterion.update(current.pos)

                # Reject if min_weight_leaf is not satisfied
                if ((self.criterion.weighted_n_left < min_weight_leaf) or
                        (self.criterion.weighted_n_right < min_weight_leaf)):
                    continue

<<<<<<< HEAD
                            if (current_proxy_improvement > best_proxy_improvement or
                                # Breaking ties on the feature with lowest index
                                (current_proxy_improvement == best_proxy_improvement and
                                 current.feature < best.feature)):
                                best_proxy_improvement = current_proxy_improvement
                                # sum of halves is used to avoid infinite value
                                current.threshold = Xf[p - 1] / 2.0 + Xf[p] / 2.0
=======
                current_proxy_improvement = self.criterion.proxy_impurity_improvement()
>>>>>>> 58ea25f9

                if current_proxy_improvement > best_proxy_improvement:
                    best_proxy_improvement = current_proxy_improvement
                    # sum of halves is used to avoid infinite value
                    current.threshold = Xf[p - 1] / 2.0 + Xf[p] / 2.0

                    if (
                        current.threshold == Xf[p] or
                        current.threshold == INFINITY or
                        current.threshold == -INFINITY
                    ):
                        current.threshold = Xf[p - 1]

                    best = current  # copy

        # Reorganize into samples[start:best.pos] + samples[best.pos:end]
        if best.pos < end:
            partition_end = end
            p = start

            while p < partition_end:
                if self.X[samples[p], best.feature] <= best.threshold:
                    p += 1

                else:
                    partition_end -= 1

                    samples[p], samples[partition_end] = samples[partition_end], samples[p]

            self.criterion.reset()
            self.criterion.update(best.pos)
            self.criterion.children_impurity(&best.impurity_left,
                                             &best.impurity_right)
            best.improvement = self.criterion.impurity_improvement(
                impurity, best.impurity_left, best.impurity_right)

        # Respect invariant for constant features: the original order of
        # element in features[:n_known_constants] must be preserved for sibling
        # and child nodes
        memcpy(features, constant_features, sizeof(SIZE_t) * n_known_constants)

        # Copy newly found constant features
        memcpy(constant_features + n_known_constants,
               features + n_known_constants,
               sizeof(SIZE_t) * n_found_constants)

        # Return values
        split[0] = best
        n_constant_features[0] = n_total_constants
        return 0


cdef class RandomSplitter(BaseDenseSplitter):
    """Splitter for finding the best random split."""
    def __reduce__(self):
        return (RandomSplitter, (self.criterion,
                                 self.max_features,
                                 self.min_samples_leaf,
                                 self.min_weight_leaf,
                                 self.random_state), self.__getstate__())

    cdef int node_split(self, double impurity, SplitRecord* split,
                        SIZE_t* n_constant_features) nogil except -1:
        """Find the best random split on node samples[start:end]

        Returns -1 in case of failure to allocate memory (and raise MemoryError)
        or 0 otherwise.
        """
        # Draw random splits and pick the best
        cdef SIZE_t* samples = self.samples
        cdef SIZE_t start = self.start
        cdef SIZE_t end = self.end

        cdef SIZE_t* features = self.features
        cdef SIZE_t* constant_features = self.constant_features
        cdef SIZE_t n_features = self.n_features

        cdef DTYPE_t* Xf = self.feature_values
        cdef SIZE_t max_features = self.max_features
        cdef SIZE_t min_samples_leaf = self.min_samples_leaf
        cdef double min_weight_leaf = self.min_weight_leaf
        cdef UINT32_t* random_state = &self.rand_r_state

        cdef SplitRecord best, current
        cdef double current_proxy_improvement = - INFINITY
        cdef double best_proxy_improvement = - INFINITY

        cdef SIZE_t f_i = n_features
        cdef SIZE_t f_j
        cdef SIZE_t p
        cdef SIZE_t partition_end
        cdef SIZE_t feature_stride
        # Number of features discovered to be constant during the split search
        cdef SIZE_t n_found_constants = 0
        # Number of features known to be constant and drawn without replacement
        cdef SIZE_t n_drawn_constants = 0
        cdef SIZE_t n_known_constants = n_constant_features[0]
        # n_total_constants = n_known_constants + n_found_constants
        cdef SIZE_t n_total_constants = n_known_constants
        cdef SIZE_t n_visited_features = 0
        cdef DTYPE_t min_feature_value
        cdef DTYPE_t max_feature_value
        cdef DTYPE_t current_feature_value

        _init_split(&best, end)

        # Sample up to max_features without replacement using a
        # Fisher-Yates-based algorithm (using the local variables `f_i` and
        # `f_j` to compute a permutation of the `features` array).
        #
        # Skip the CPU intensive evaluation of the impurity criterion for
        # features that were already detected as constant (hence not suitable
        # for good splitting) by ancestor nodes and save the information on
        # newly discovered constant features to spare computation on descendant
        # nodes.
        while (f_i > n_total_constants and  # Stop early if remaining features
                                            # are constant
                (n_visited_features < max_features or
                 # At least one drawn features must be non constant
                 n_visited_features <= n_found_constants + n_drawn_constants)):
            n_visited_features += 1

            # Loop invariant: elements of features in
            # - [:n_drawn_constant[ holds drawn and known constant features;
            # - [n_drawn_constant:n_known_constant[ holds known constant
            #   features that haven't been drawn yet;
            # - [n_known_constant:n_total_constant[ holds newly found constant
            #   features;
            # - [n_total_constant:f_i[ holds features that haven't been drawn
            #   yet and aren't constant apriori.
            # - [f_i:n_features[ holds features that have been drawn
            #   and aren't constant.

            # Draw a feature at random
            f_j = rand_int(n_drawn_constants, f_i - n_found_constants,
                           random_state)

            if f_j < n_known_constants:
                # f_j in the interval [n_drawn_constants, n_known_constants[
                features[n_drawn_constants], features[f_j] = features[f_j], features[n_drawn_constants]
                n_drawn_constants += 1
                continue

            # f_j in the interval [n_known_constants, f_i - n_found_constants[
            f_j += n_found_constants
            # f_j in the interval [n_total_constants, f_i[

            current.feature = features[f_j]

            # Find min, max
            min_feature_value = self.X[samples[start], current.feature]
            max_feature_value = min_feature_value
            Xf[start] = min_feature_value

            for p in range(start + 1, end):
                current_feature_value = self.X[samples[p], current.feature]
                Xf[p] = current_feature_value

                if current_feature_value < min_feature_value:
                    min_feature_value = current_feature_value
                elif current_feature_value > max_feature_value:
                    max_feature_value = current_feature_value

            if max_feature_value <= min_feature_value + FEATURE_THRESHOLD:
                features[f_j], features[n_total_constants] = features[n_total_constants], current.feature

                n_found_constants += 1
                n_total_constants += 1
                continue

            f_i -= 1
            features[f_i], features[f_j] = features[f_j], features[f_i]

            # Draw a random threshold
            current.threshold = rand_uniform(min_feature_value,
                                             max_feature_value,
                                             random_state)

            if current.threshold == max_feature_value:
                current.threshold = min_feature_value

            # Partition
            p, partition_end = start, end
            while p < partition_end:
                if Xf[p] <= current.threshold:
                    p += 1
                else:
                    partition_end -= 1

                    Xf[p], Xf[partition_end] = Xf[partition_end], Xf[p]
                    samples[p], samples[partition_end] = samples[partition_end], samples[p]

            current.pos = partition_end

            # Reject if min_samples_leaf is not guaranteed
            if (((current.pos - start) < min_samples_leaf) or
                    ((end - current.pos) < min_samples_leaf)):
                continue

            # Evaluate split
            self.criterion.reset()
            self.criterion.update(current.pos)

            # Reject if min_weight_leaf is not satisfied
            if ((self.criterion.weighted_n_left < min_weight_leaf) or
                    (self.criterion.weighted_n_right < min_weight_leaf)):
                continue

            current_proxy_improvement = self.criterion.proxy_impurity_improvement()

            if current_proxy_improvement > best_proxy_improvement:
                best_proxy_improvement = current_proxy_improvement
                best = current  # copy

        # Reorganize into samples[start:best.pos] + samples[best.pos:end]
        if best.pos < end:
            if current.feature != best.feature:
                p, partition_end = start, end

                while p < partition_end:
                    if self.X[samples[p], best.feature] <= best.threshold:
                        p += 1
                    else:
                        partition_end -= 1

                        samples[p], samples[partition_end] = samples[partition_end], samples[p]

            self.criterion.reset()
            self.criterion.update(best.pos)
            self.criterion.children_impurity(&best.impurity_left,
                                             &best.impurity_right)
            best.improvement = self.criterion.impurity_improvement(
                impurity, best.impurity_left, best.impurity_right)

        # Respect invariant for constant features: the original order of
        # element in features[:n_known_constants] must be preserved for sibling
        # and child nodes
        memcpy(features, constant_features, sizeof(SIZE_t) * n_known_constants)

        # Copy newly found constant features
        memcpy(constant_features + n_known_constants,
               features + n_known_constants,
               sizeof(SIZE_t) * n_found_constants)

        # Return values
        split[0] = best
        n_constant_features[0] = n_total_constants
        return 0


cdef class BaseSparseSplitter(Splitter):
    # The sparse splitter works only with csc sparse matrix format
    cdef DTYPE_t* X_data
    cdef INT32_t* X_indices
    cdef INT32_t* X_indptr

    cdef SIZE_t n_total_samples

    cdef SIZE_t* index_to_samples
    cdef SIZE_t* sorted_samples

    def __cinit__(self, Criterion criterion, SIZE_t max_features,
                  SIZE_t min_samples_leaf, double min_weight_leaf,
                  object random_state):
        # Parent __cinit__ is automatically called

        self.X_data = NULL
        self.X_indices = NULL
        self.X_indptr = NULL

        self.n_total_samples = 0

        self.index_to_samples = NULL
        self.sorted_samples = NULL

    def __dealloc__(self):
        """Deallocate memory."""
        free(self.index_to_samples)
        free(self.sorted_samples)

    cdef int init(self,
                  object X,
                  const DOUBLE_t[:, ::1] y,
                  DOUBLE_t* sample_weight) except -1:
        """Initialize the splitter

        Returns -1 in case of failure to allocate memory (and raise MemoryError)
        or 0 otherwise.
        """
        # Call parent init
        Splitter.init(self, X, y, sample_weight)

        if not isinstance(X, csc_matrix):
            raise ValueError("X should be in csc format")

        cdef SIZE_t* samples = self.samples
        cdef SIZE_t n_samples = self.n_samples

        # Initialize X
        cdef np.ndarray[dtype=DTYPE_t, ndim=1] data = X.data
        cdef np.ndarray[dtype=INT32_t, ndim=1] indices = X.indices
        cdef np.ndarray[dtype=INT32_t, ndim=1] indptr = X.indptr
        cdef SIZE_t n_total_samples = X.shape[0]

        self.X_data = <DTYPE_t*> data.data
        self.X_indices = <INT32_t*> indices.data
        self.X_indptr = <INT32_t*> indptr.data
        self.n_total_samples = n_total_samples

        # Initialize auxiliary array used to perform split
        safe_realloc(&self.index_to_samples, n_total_samples)
        safe_realloc(&self.sorted_samples, n_samples)

        cdef SIZE_t* index_to_samples = self.index_to_samples
        cdef SIZE_t p
        for p in range(n_total_samples):
            index_to_samples[p] = -1

        for p in range(n_samples):
            index_to_samples[samples[p]] = p
        return 0

    cdef inline SIZE_t _partition(self, double threshold,
                                  SIZE_t end_negative, SIZE_t start_positive,
                                  SIZE_t zero_pos) nogil:
        """Partition samples[start:end] based on threshold."""

        cdef SIZE_t p
        cdef SIZE_t partition_end

        cdef DTYPE_t* Xf = self.feature_values
        cdef SIZE_t* samples = self.samples
        cdef SIZE_t* index_to_samples = self.index_to_samples

        if threshold < 0.:
            p = self.start
            partition_end = end_negative
        elif threshold > 0.:
            p = start_positive
            partition_end = self.end
        else:
            # Data are already split
            return zero_pos

        while p < partition_end:
            if Xf[p] <= threshold:
                p += 1

            else:
                partition_end -= 1

                Xf[p], Xf[partition_end] = Xf[partition_end], Xf[p]
                sparse_swap(index_to_samples, samples, p, partition_end)

        return partition_end

    cdef inline void extract_nnz(self, SIZE_t feature,
                                 SIZE_t* end_negative, SIZE_t* start_positive,
                                 bint* is_samples_sorted) nogil:
        """Extract and partition values for a given feature.

        The extracted values are partitioned between negative values
        Xf[start:end_negative[0]] and positive values Xf[start_positive[0]:end].
        The samples and index_to_samples are modified according to this
        partition.

        The extraction corresponds to the intersection between the arrays
        X_indices[indptr_start:indptr_end] and samples[start:end].
        This is done efficiently using either an index_to_samples based approach
        or binary search based approach.

        Parameters
        ----------
        feature : SIZE_t,
            Index of the feature we want to extract non zero value.


        end_negative, start_positive : SIZE_t*, SIZE_t*,
            Return extracted non zero values in self.samples[start:end] where
            negative values are in self.feature_values[start:end_negative[0]]
            and positive values are in
            self.feature_values[start_positive[0]:end].

        is_samples_sorted : bint*,
            If is_samples_sorted, then self.sorted_samples[start:end] will be
            the sorted version of self.samples[start:end].

        """
        cdef SIZE_t indptr_start = self.X_indptr[feature],
        cdef SIZE_t indptr_end = self.X_indptr[feature + 1]
        cdef SIZE_t n_indices = <SIZE_t>(indptr_end - indptr_start)
        cdef SIZE_t n_samples = self.end - self.start

        # Use binary search if n_samples * log(n_indices) <
        # n_indices and index_to_samples approach otherwise.
        # O(n_samples * log(n_indices)) is the running time of binary
        # search and O(n_indices) is the running time of index_to_samples
        # approach.
        if ((1 - is_samples_sorted[0]) * n_samples * log(n_samples) +
                n_samples * log(n_indices) < EXTRACT_NNZ_SWITCH * n_indices):
            extract_nnz_binary_search(self.X_indices, self.X_data,
                                      indptr_start, indptr_end,
                                      self.samples, self.start, self.end,
                                      self.index_to_samples,
                                      self.feature_values,
                                      end_negative, start_positive,
                                      self.sorted_samples, is_samples_sorted)

        # Using an index to samples  technique to extract non zero values
        # index_to_samples is a mapping from X_indices to samples
        else:
            extract_nnz_index_to_samples(self.X_indices, self.X_data,
                                         indptr_start, indptr_end,
                                         self.samples, self.start, self.end,
                                         self.index_to_samples,
                                         self.feature_values,
                                         end_negative, start_positive)


cdef int compare_SIZE_t(const void* a, const void* b) nogil:
    """Comparison function for sort."""
    return <int>((<SIZE_t*>a)[0] - (<SIZE_t*>b)[0])


cdef inline void binary_search(INT32_t* sorted_array,
                               INT32_t start, INT32_t end,
                               SIZE_t value, SIZE_t* index,
                               INT32_t* new_start) nogil:
    """Return the index of value in the sorted array.

    If not found, return -1. new_start is the last pivot + 1
    """
    cdef INT32_t pivot
    index[0] = -1
    while start < end:
        pivot = start + (end - start) / 2

        if sorted_array[pivot] == value:
            index[0] = pivot
            start = pivot + 1
            break

        if sorted_array[pivot] < value:
            start = pivot + 1
        else:
            end = pivot
    new_start[0] = start


cdef inline void extract_nnz_index_to_samples(INT32_t* X_indices,
                                              DTYPE_t* X_data,
                                              INT32_t indptr_start,
                                              INT32_t indptr_end,
                                              SIZE_t* samples,
                                              SIZE_t start,
                                              SIZE_t end,
                                              SIZE_t* index_to_samples,
                                              DTYPE_t* Xf,
                                              SIZE_t* end_negative,
                                              SIZE_t* start_positive) nogil:
    """Extract and partition values for a feature using index_to_samples.

    Complexity is O(indptr_end - indptr_start).
    """
    cdef INT32_t k
    cdef SIZE_t index
    cdef SIZE_t end_negative_ = start
    cdef SIZE_t start_positive_ = end

    for k in range(indptr_start, indptr_end):
        if start <= index_to_samples[X_indices[k]] < end:
            if X_data[k] > 0:
                start_positive_ -= 1
                Xf[start_positive_] = X_data[k]
                index = index_to_samples[X_indices[k]]
                sparse_swap(index_to_samples, samples, index, start_positive_)


            elif X_data[k] < 0:
                Xf[end_negative_] = X_data[k]
                index = index_to_samples[X_indices[k]]
                sparse_swap(index_to_samples, samples, index, end_negative_)
                end_negative_ += 1

    # Returned values
    end_negative[0] = end_negative_
    start_positive[0] = start_positive_


cdef inline void extract_nnz_binary_search(INT32_t* X_indices,
                                           DTYPE_t* X_data,
                                           INT32_t indptr_start,
                                           INT32_t indptr_end,
                                           SIZE_t* samples,
                                           SIZE_t start,
                                           SIZE_t end,
                                           SIZE_t* index_to_samples,
                                           DTYPE_t* Xf,
                                           SIZE_t* end_negative,
                                           SIZE_t* start_positive,
                                           SIZE_t* sorted_samples,
                                           bint* is_samples_sorted) nogil:
    """Extract and partition values for a given feature using binary search.

    If n_samples = end - start and n_indices = indptr_end - indptr_start,
    the complexity is

        O((1 - is_samples_sorted[0]) * n_samples * log(n_samples) +
          n_samples * log(n_indices)).
    """
    cdef SIZE_t n_samples

    if not is_samples_sorted[0]:
        n_samples = end - start
        memcpy(sorted_samples + start, samples + start,
               n_samples * sizeof(SIZE_t))
        qsort(sorted_samples + start, n_samples, sizeof(SIZE_t),
              compare_SIZE_t)
        is_samples_sorted[0] = 1

    while (indptr_start < indptr_end and
           sorted_samples[start] > X_indices[indptr_start]):
        indptr_start += 1

    while (indptr_start < indptr_end and
           sorted_samples[end - 1] < X_indices[indptr_end - 1]):
        indptr_end -= 1

    cdef SIZE_t p = start
    cdef SIZE_t index
    cdef SIZE_t k
    cdef SIZE_t end_negative_ = start
    cdef SIZE_t start_positive_ = end

    while (p < end and indptr_start < indptr_end):
        # Find index of sorted_samples[p] in X_indices
        binary_search(X_indices, indptr_start, indptr_end,
                      sorted_samples[p], &k, &indptr_start)

        if k != -1:
             # If k != -1, we have found a non zero value

            if X_data[k] > 0:
                start_positive_ -= 1
                Xf[start_positive_] = X_data[k]
                index = index_to_samples[X_indices[k]]
                sparse_swap(index_to_samples, samples, index, start_positive_)


            elif X_data[k] < 0:
                Xf[end_negative_] = X_data[k]
                index = index_to_samples[X_indices[k]]
                sparse_swap(index_to_samples, samples, index, end_negative_)
                end_negative_ += 1
        p += 1

    # Returned values
    end_negative[0] = end_negative_
    start_positive[0] = start_positive_


cdef inline void sparse_swap(SIZE_t* index_to_samples, SIZE_t* samples,
                             SIZE_t pos_1, SIZE_t pos_2) nogil:
    """Swap sample pos_1 and pos_2 preserving sparse invariant."""
    samples[pos_1], samples[pos_2] =  samples[pos_2], samples[pos_1]
    index_to_samples[samples[pos_1]] = pos_1
    index_to_samples[samples[pos_2]] = pos_2


cdef class BestSparseSplitter(BaseSparseSplitter):
    """Splitter for finding the best split, using the sparse data."""

    def __reduce__(self):
        return (BestSparseSplitter, (self.criterion,
                                     self.max_features,
                                     self.min_samples_leaf,
                                     self.min_weight_leaf,
                                     self.random_state), self.__getstate__())

    cdef int node_split(self, double impurity, SplitRecord* split,
                        SIZE_t* n_constant_features) nogil except -1:
        """Find the best split on node samples[start:end], using sparse features

        Returns -1 in case of failure to allocate memory (and raise MemoryError)
        or 0 otherwise.
        """
        # Find the best split
        cdef SIZE_t* samples = self.samples
        cdef SIZE_t start = self.start
        cdef SIZE_t end = self.end

        cdef INT32_t* X_indices = self.X_indices
        cdef INT32_t* X_indptr = self.X_indptr
        cdef DTYPE_t* X_data = self.X_data

        cdef SIZE_t* features = self.features
        cdef SIZE_t* constant_features = self.constant_features
        cdef SIZE_t n_features = self.n_features

        cdef DTYPE_t* Xf = self.feature_values
        cdef SIZE_t* sorted_samples = self.sorted_samples
        cdef SIZE_t* index_to_samples = self.index_to_samples
        cdef SIZE_t max_features = self.max_features
        cdef SIZE_t min_samples_leaf = self.min_samples_leaf
        cdef double min_weight_leaf = self.min_weight_leaf
        cdef UINT32_t* random_state = &self.rand_r_state

        cdef SplitRecord best, current
        _init_split(&best, end)
        cdef double current_proxy_improvement = - INFINITY
        cdef double best_proxy_improvement = - INFINITY

        cdef SIZE_t f_i = n_features
        cdef SIZE_t f_j, p
        cdef SIZE_t n_visited_features = 0
        # Number of features discovered to be constant during the split search
        cdef SIZE_t n_found_constants = 0
        # Number of features known to be constant and drawn without replacement
        cdef SIZE_t n_drawn_constants = 0
        cdef SIZE_t n_known_constants = n_constant_features[0]
        # n_total_constants = n_known_constants + n_found_constants
        cdef SIZE_t n_total_constants = n_known_constants
        cdef DTYPE_t current_feature_value

        cdef SIZE_t p_next
        cdef SIZE_t p_prev
        cdef bint is_samples_sorted = 0  # indicate is sorted_samples is
                                         # inititialized

        # We assume implicitly that end_positive = end and
        # start_negative = start
        cdef SIZE_t start_positive
        cdef SIZE_t end_negative

        # Sample up to max_features without replacement using a
        # Fisher-Yates-based algorithm (using the local variables `f_i` and
        # `f_j` to compute a permutation of the `features` array).
        #
        # Skip the CPU intensive evaluation of the impurity criterion for
        # features that were already detected as constant (hence not suitable
        # for good splitting) by ancestor nodes and save the information on
        # newly discovered constant features to spare computation on descendant
        # nodes.
        while (f_i > n_total_constants and  # Stop early if remaining features
                                            # are constant
                (n_visited_features < max_features or
                 # At least one drawn features must be non constant
                 n_visited_features <= n_found_constants + n_drawn_constants)):

            n_visited_features += 1

            # Loop invariant: elements of features in
            # - [:n_drawn_constant[ holds drawn and known constant features;
            # - [n_drawn_constant:n_known_constant[ holds known constant
            #   features that haven't been drawn yet;
            # - [n_known_constant:n_total_constant[ holds newly found constant
            #   features;
            # - [n_total_constant:f_i[ holds features that haven't been drawn
            #   yet and aren't constant apriori.
            # - [f_i:n_features[ holds features that have been drawn
            #   and aren't constant.

            # Draw a feature at random
            f_j = rand_int(n_drawn_constants, f_i - n_found_constants,
                           random_state)

            if f_j < n_known_constants:
                # f_j in the interval [n_drawn_constants, n_known_constants[
                features[f_j], features[n_drawn_constants] = features[n_drawn_constants], features[f_j]

                n_drawn_constants += 1
                continue

            # f_j in the interval [n_known_constants, f_i - n_found_constants[
            f_j += n_found_constants
            # f_j in the interval [n_total_constants, f_i[

            current.feature = features[f_j]
            self.extract_nnz(current.feature, &end_negative, &start_positive,
                             &is_samples_sorted)

            # Sort the positive and negative parts of `Xf`
            simultaneous_sort(Xf + start, samples + start, end_negative - start)
            simultaneous_sort(Xf + start_positive, samples + start_positive, end - start_positive)

            # Update index_to_samples to take into account the sort
            for p in range(start, end_negative):
                index_to_samples[samples[p]] = p
            for p in range(start_positive, end):
                index_to_samples[samples[p]] = p

            # Add one or two zeros in Xf, if there is any
            if end_negative < start_positive:
                start_positive -= 1
                Xf[start_positive] = 0.

                if end_negative != start_positive:
                    Xf[end_negative] = 0.
                    end_negative += 1

            if Xf[end - 1] <= Xf[start] + FEATURE_THRESHOLD:
                features[f_j], features[n_total_constants] = features[n_total_constants], features[f_j]

                n_found_constants += 1
                n_total_constants += 1
                continue

            f_i -= 1
            features[f_i], features[f_j] = features[f_j], features[f_i]

            # Evaluate all splits
            self.criterion.reset()
            p = start

            while p < end:
                if p + 1 != end_negative:
                    p_next = p + 1
                else:
                    p_next = start_positive

                while (p_next < end and
                        Xf[p_next] <= Xf[p] + FEATURE_THRESHOLD):
                    p = p_next
                    if p + 1 != end_negative:
                        p_next = p + 1
                    else:
                        p_next = start_positive


                # (p_next >= end) or (X[samples[p_next], current.feature] >
                #                     X[samples[p], current.feature])
                p_prev = p
                p = p_next
                # (p >= end) or (X[samples[p], current.feature] >
                #                X[samples[p_prev], current.feature])

                if p >= end:
                    continue

                current.pos = p

                # Reject if min_samples_leaf is not guaranteed
                if (((current.pos - start) < min_samples_leaf) or
                        ((end - current.pos) < min_samples_leaf)):
                    continue

                self.criterion.update(current.pos)

                # Reject if min_weight_leaf is not satisfied
                if ((self.criterion.weighted_n_left < min_weight_leaf) or
                        (self.criterion.weighted_n_right < min_weight_leaf)):
                    continue

                current_proxy_improvement = self.criterion.proxy_impurity_improvement()

<<<<<<< HEAD
                            if (current_proxy_improvement > best_proxy_improvement or
                                # Breaking ties on the feature with lowest index
                                (current_proxy_improvement == best_proxy_improvement and
                                 current.feature < best.feature)):
                                best_proxy_improvement = current_proxy_improvement
                                # sum of halves used to avoid infinite values
                                current.threshold = Xf[p_prev] / 2.0 + Xf[p] / 2.0
=======
                if current_proxy_improvement > best_proxy_improvement:
                    best_proxy_improvement = current_proxy_improvement
                    # sum of halves used to avoid infinite values
                    current.threshold = Xf[p_prev] / 2.0 + Xf[p] / 2.0
>>>>>>> 58ea25f9

                    if (
                        current.threshold == Xf[p] or
                        current.threshold == INFINITY or
                        current.threshold == -INFINITY
                    ):
                        current.threshold = Xf[p_prev]

                    best = current

        # Reorganize into samples[start:best.pos] + samples[best.pos:end]
        if best.pos < end:
            self.extract_nnz(best.feature, &end_negative, &start_positive,
                             &is_samples_sorted)

            self._partition(best.threshold, end_negative, start_positive,
                            best.pos)

            self.criterion.reset()
            self.criterion.update(best.pos)
            self.criterion.children_impurity(&best.impurity_left,
                                             &best.impurity_right)
            best.improvement = self.criterion.impurity_improvement(
                impurity, best.impurity_left, best.impurity_right)

        # Respect invariant for constant features: the original order of
        # element in features[:n_known_constants] must be preserved for sibling
        # and child nodes
        memcpy(features, constant_features, sizeof(SIZE_t) * n_known_constants)

        # Copy newly found constant features
        memcpy(constant_features + n_known_constants,
               features + n_known_constants,
               sizeof(SIZE_t) * n_found_constants)

        # Return values
        split[0] = best
        n_constant_features[0] = n_total_constants
        return 0


cdef class RandomSparseSplitter(BaseSparseSplitter):
    """Splitter for finding a random split, using the sparse data."""

    def __reduce__(self):
        return (RandomSparseSplitter, (self.criterion,
                                       self.max_features,
                                       self.min_samples_leaf,
                                       self.min_weight_leaf,
                                       self.random_state), self.__getstate__())

    cdef int node_split(self, double impurity, SplitRecord* split,
                        SIZE_t* n_constant_features) nogil except -1:
        """Find a random split on node samples[start:end], using sparse features

        Returns -1 in case of failure to allocate memory (and raise MemoryError)
        or 0 otherwise.
        """
        # Find the best split
        cdef SIZE_t* samples = self.samples
        cdef SIZE_t start = self.start
        cdef SIZE_t end = self.end

        cdef INT32_t* X_indices = self.X_indices
        cdef INT32_t* X_indptr = self.X_indptr
        cdef DTYPE_t* X_data = self.X_data

        cdef SIZE_t* features = self.features
        cdef SIZE_t* constant_features = self.constant_features
        cdef SIZE_t n_features = self.n_features

        cdef DTYPE_t* Xf = self.feature_values
        cdef SIZE_t* sorted_samples = self.sorted_samples
        cdef SIZE_t* index_to_samples = self.index_to_samples
        cdef SIZE_t max_features = self.max_features
        cdef SIZE_t min_samples_leaf = self.min_samples_leaf
        cdef double min_weight_leaf = self.min_weight_leaf
        cdef UINT32_t* random_state = &self.rand_r_state

        cdef SplitRecord best, current
        _init_split(&best, end)
        cdef double current_proxy_improvement = - INFINITY
        cdef double best_proxy_improvement = - INFINITY

        cdef DTYPE_t current_feature_value

        cdef SIZE_t f_i = n_features
        cdef SIZE_t f_j, p
        cdef SIZE_t n_visited_features = 0
        # Number of features discovered to be constant during the split search
        cdef SIZE_t n_found_constants = 0
        # Number of features known to be constant and drawn without replacement
        cdef SIZE_t n_drawn_constants = 0
        cdef SIZE_t n_known_constants = n_constant_features[0]
        # n_total_constants = n_known_constants + n_found_constants
        cdef SIZE_t n_total_constants = n_known_constants
        cdef SIZE_t partition_end

        cdef DTYPE_t min_feature_value
        cdef DTYPE_t max_feature_value

        cdef bint is_samples_sorted = 0  # indicate that sorted_samples is
                                         # inititialized

        # We assume implicitly that end_positive = end and
        # start_negative = start
        cdef SIZE_t start_positive
        cdef SIZE_t end_negative

        # Sample up to max_features without replacement using a
        # Fisher-Yates-based algorithm (using the local variables `f_i` and
        # `f_j` to compute a permutation of the `features` array).
        #
        # Skip the CPU intensive evaluation of the impurity criterion for
        # features that were already detected as constant (hence not suitable
        # for good splitting) by ancestor nodes and save the information on
        # newly discovered constant features to spare computation on descendant
        # nodes.
        while (f_i > n_total_constants and  # Stop early if remaining features
                                            # are constant
                (n_visited_features < max_features or
                 # At least one drawn features must be non constant
                 n_visited_features <= n_found_constants + n_drawn_constants)):

            n_visited_features += 1

            # Loop invariant: elements of features in
            # - [:n_drawn_constant[ holds drawn and known constant features;
            # - [n_drawn_constant:n_known_constant[ holds known constant
            #   features that haven't been drawn yet;
            # - [n_known_constant:n_total_constant[ holds newly found constant
            #   features;
            # - [n_total_constant:f_i[ holds features that haven't been drawn
            #   yet and aren't constant apriori.
            # - [f_i:n_features[ holds features that have been drawn
            #   and aren't constant.

            # Draw a feature at random
            f_j = rand_int(n_drawn_constants, f_i - n_found_constants,
                           random_state)

            if f_j < n_known_constants:
                # f_j in the interval [n_drawn_constants, n_known_constants[
                features[f_j], features[n_drawn_constants] = features[n_drawn_constants], features[f_j]

                n_drawn_constants += 1
                continue

            # f_j in the interval [n_known_constants, f_i - n_found_constants[
            f_j += n_found_constants
            # f_j in the interval [n_total_constants, f_i[

            current.feature = features[f_j]

            self.extract_nnz(current.feature,
                             &end_negative, &start_positive,
                             &is_samples_sorted)

            # Add one or two zeros in Xf, if there is any
            if end_negative < start_positive:
                start_positive -= 1
                Xf[start_positive] = 0.

                if end_negative != start_positive:
                    Xf[end_negative] = 0.
                    end_negative += 1

            # Find min, max in Xf[start:end_negative]
            min_feature_value = Xf[start]
            max_feature_value = min_feature_value

            for p in range(start, end_negative):
                current_feature_value = Xf[p]

                if current_feature_value < min_feature_value:
                    min_feature_value = current_feature_value
                elif current_feature_value > max_feature_value:
                    max_feature_value = current_feature_value

            # Update min, max given Xf[start_positive:end]
            for p in range(start_positive, end):
                current_feature_value = Xf[p]

                if current_feature_value < min_feature_value:
                    min_feature_value = current_feature_value
                elif current_feature_value > max_feature_value:
                    max_feature_value = current_feature_value

            if max_feature_value <= min_feature_value + FEATURE_THRESHOLD:
                features[f_j] = features[n_total_constants]
                features[n_total_constants] = current.feature

                n_found_constants += 1
                n_total_constants += 1
                continue

            f_i -= 1
            features[f_i], features[f_j] = features[f_j], features[f_i]

            # Draw a random threshold
            current.threshold = rand_uniform(min_feature_value,
                                             max_feature_value,
                                             random_state)

            if current.threshold == max_feature_value:
                current.threshold = min_feature_value

            # Partition
            current.pos = self._partition(current.threshold,
                                          end_negative,
                                          start_positive,
                                          start_positive +
                                          (Xf[start_positive] == 0.))

            # Reject if min_samples_leaf is not guaranteed
            if (((current.pos - start) < min_samples_leaf) or
                    ((end - current.pos) < min_samples_leaf)):
                continue

            # Evaluate split
            self.criterion.reset()
            self.criterion.update(current.pos)

            # Reject if min_weight_leaf is not satisfied
            if ((self.criterion.weighted_n_left < min_weight_leaf) or
                    (self.criterion.weighted_n_right < min_weight_leaf)):
                continue

            current_proxy_improvement = self.criterion.proxy_impurity_improvement()

            if current_proxy_improvement > best_proxy_improvement:
                best_proxy_improvement = current_proxy_improvement
                self.criterion.children_impurity(&current.impurity_left,
                                                 &current.impurity_right)
                current.improvement = self.criterion.impurity_improvement(
                    impurity, current.impurity_left, current.impurity_right)
                best = current

        # Reorganize into samples[start:best.pos] + samples[best.pos:end]
        if best.pos < end:
            if current.feature != best.feature:
                self.extract_nnz(best.feature, &end_negative, &start_positive,
                                 &is_samples_sorted)

                self._partition(best.threshold, end_negative, start_positive,
                                best.pos)

            self.criterion.reset()
            self.criterion.update(best.pos)
            self.criterion.children_impurity(&best.impurity_left,
                                             &best.impurity_right)
            best.improvement = self.criterion.impurity_improvement(
                impurity, best.impurity_left, best.impurity_right)

        # Respect invariant for constant features: the original order of
        # element in features[:n_known_constants] must be preserved for sibling
        # and child nodes
        memcpy(features, constant_features, sizeof(SIZE_t) * n_known_constants)

        # Copy newly found constant features
        memcpy(constant_features + n_known_constants,
               features + n_known_constants,
               sizeof(SIZE_t) * n_found_constants)

        # Return values
        split[0] = best
        n_constant_features[0] = n_total_constants
        return 0<|MERGE_RESOLUTION|>--- conflicted
+++ resolved
@@ -402,19 +402,12 @@
                         (self.criterion.weighted_n_right < min_weight_leaf)):
                     continue
 
-<<<<<<< HEAD
-                            if (current_proxy_improvement > best_proxy_improvement or
-                                # Breaking ties on the feature with lowest index
-                                (current_proxy_improvement == best_proxy_improvement and
-                                 current.feature < best.feature)):
-                                best_proxy_improvement = current_proxy_improvement
-                                # sum of halves is used to avoid infinite value
-                                current.threshold = Xf[p - 1] / 2.0 + Xf[p] / 2.0
-=======
                 current_proxy_improvement = self.criterion.proxy_impurity_improvement()
->>>>>>> 58ea25f9
-
-                if current_proxy_improvement > best_proxy_improvement:
+
+                if (current_proxy_improvement > best_proxy_improvement or
+                    # Breaking ties on the feature with lowest index
+                    (current_proxy_improvement == best_proxy_improvement and
+                     current.feature < best.feature)):
                     best_proxy_improvement = current_proxy_improvement
                     # sum of halves is used to avoid infinite value
                     current.threshold = Xf[p - 1] / 2.0 + Xf[p] / 2.0
@@ -1168,20 +1161,13 @@
 
                 current_proxy_improvement = self.criterion.proxy_impurity_improvement()
 
-<<<<<<< HEAD
-                            if (current_proxy_improvement > best_proxy_improvement or
-                                # Breaking ties on the feature with lowest index
-                                (current_proxy_improvement == best_proxy_improvement and
-                                 current.feature < best.feature)):
-                                best_proxy_improvement = current_proxy_improvement
-                                # sum of halves used to avoid infinite values
-                                current.threshold = Xf[p_prev] / 2.0 + Xf[p] / 2.0
-=======
-                if current_proxy_improvement > best_proxy_improvement:
+                if (current_proxy_improvement > best_proxy_improvement or
+                    # Breaking ties on the feature with lowest index
+                    (current_proxy_improvement == best_proxy_improvement and
+                     current.feature < best.feature)):
                     best_proxy_improvement = current_proxy_improvement
                     # sum of halves used to avoid infinite values
                     current.threshold = Xf[p_prev] / 2.0 + Xf[p] / 2.0
->>>>>>> 58ea25f9
 
                     if (
                         current.threshold == Xf[p] or
