--- conflicted
+++ resolved
@@ -28,12 +28,10 @@
 
 from ..base import BaseEstimator
 from ..base import ClassifierMixin
-<<<<<<< HEAD
 from ..base import RegressorMixin
 from ..base import is_classifier
-=======
-from ..base import RegressorMixin, MultiOutputMixin
->>>>>>> e053cce6
+from ..base import RegressorMixin
+from ..base import MultiOutputMixin
 from ..externals import six
 from ..utils import check_array
 from ..utils import check_random_state
