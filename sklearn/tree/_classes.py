"""
This module gathers tree-based methods, including decision, regression and
randomized trees. Single and multi-output problems are both handled.
"""

# Authors: Gilles Louppe <g.louppe@gmail.com>
#          Peter Prettenhofer <peter.prettenhofer@gmail.com>
#          Brian Holt <bdholt1@gmail.com>
#          Noel Dawe <noel@dawe.me>
#          Satrajit Gosh <satrajit.ghosh@gmail.com>
#          Joly Arnaud <arnaud.v.joly@gmail.com>
#          Fares Hedayati <fares.hedayati@gmail.com>
#          Nelson Liu <nelson@nelsonliu.me>
#
# License: BSD 3 clause

import numbers
import warnings
import copy
from abc import ABCMeta
from abc import abstractmethod
from math import ceil

import numpy as np
from scipy.sparse import issparse

from ..base import BaseEstimator
from ..base import ClassifierMixin
from ..base import clone
from ..base import RegressorMixin
from ..base import is_classifier
from ..base import MultiOutputMixin
from ..utils import Bunch
from ..utils import check_random_state
from ..utils.validation import _check_sample_weight
from ..utils import compute_sample_weight
from ..utils.multiclass import check_classification_targets
from ..utils.validation import check_is_fitted
from ..utils.validation import _deprecate_positional_args

from ._criterion import Criterion
from ._splitter import Splitter
from ._tree import DepthFirstTreeBuilder
from ._tree import BestFirstTreeBuilder
from ._tree import Tree
from ._tree import _build_pruned_tree_ccp
from ._tree import ccp_pruning_path
from . import _tree, _splitter, _criterion

__all__ = ["DecisionTreeClassifier",
           "DecisionTreeRegressor",
           "ExtraTreeClassifier",
           "ExtraTreeRegressor"]


# =============================================================================
# Types and constants
# =============================================================================

DTYPE = _tree.DTYPE
DOUBLE = _tree.DOUBLE

CRITERIA_CLF = {"gini": _criterion.Gini,
                "entropy": _criterion.Entropy}
# TODO: Remove "mse" in version 1.2.
CRITERIA_REG = {"squared_error": _criterion.MSE,
                "mse": _criterion.MSE,
                "friedman_mse": _criterion.FriedmanMSE,
                "mae": _criterion.MAE,
                "poisson": _criterion.Poisson}

DENSE_SPLITTERS = {"best": _splitter.BestSplitter,
                   "random": _splitter.RandomSplitter}

SPARSE_SPLITTERS = {"best": _splitter.BestSparseSplitter,
                    "random": _splitter.RandomSparseSplitter}

# =============================================================================
# Base decision tree
# =============================================================================


class BaseDecisionTree(MultiOutputMixin, BaseEstimator, metaclass=ABCMeta):
    """Base class for decision trees.

    Warning: This class should not be used directly.
    Use derived classes instead.
    """

    @abstractmethod
    @_deprecate_positional_args
    def __init__(self, *,
                 criterion,
                 splitter,
                 max_depth,
                 min_samples_split,
                 min_samples_leaf,
                 min_weight_fraction_leaf,
                 max_features,
                 max_leaf_nodes,
                 random_state,
                 min_impurity_decrease,
                 min_impurity_split,
                 class_weight=None,
                 ccp_alpha=0.0):
        self.criterion = criterion
        self.splitter = splitter
        self.max_depth = max_depth
        self.min_samples_split = min_samples_split
        self.min_samples_leaf = min_samples_leaf
        self.min_weight_fraction_leaf = min_weight_fraction_leaf
        self.max_features = max_features
        self.max_leaf_nodes = max_leaf_nodes
        self.random_state = random_state
        self.min_impurity_decrease = min_impurity_decrease
        self.min_impurity_split = min_impurity_split
        self.class_weight = class_weight
        self.ccp_alpha = ccp_alpha

    def get_depth(self):
        """Return the depth of the decision tree.

        The depth of a tree is the maximum distance between the root
        and any leaf.

        Returns
        -------
        self.tree_.max_depth : int
            The maximum depth of the tree.
        """
        check_is_fitted(self)
        return self.tree_.max_depth

    def get_n_leaves(self):
        """Return the number of leaves of the decision tree.

        Returns
        -------
        self.tree_.n_leaves : int
            Number of leaves.
        """
        check_is_fitted(self)
        return self.tree_.n_leaves

    def fit(self, X, y, sample_weight=None, check_input=True,
            X_idx_sorted="deprecated"):

        random_state = check_random_state(self.random_state)

        if self.ccp_alpha < 0.0:
            raise ValueError("ccp_alpha must be greater than or equal to 0")

        if check_input:
            # Need to validate separately here.
            # We can't pass multi_ouput=True because that would allow y to be
            # csr.
            check_X_params = dict(dtype=DTYPE, accept_sparse="csc")
            check_y_params = dict(ensure_2d=False, dtype=None)
            X, y = self._validate_data(X, y,
                                       validate_separately=(check_X_params,
                                                            check_y_params))
            if issparse(X):
                X.sort_indices()

                if X.indices.dtype != np.intc or X.indptr.dtype != np.intc:
                    raise ValueError("No support for np.int64 index based "
                                     "sparse matrices")

            if self.criterion == "poisson":
                if np.any(y < 0):
                    raise ValueError("Some value(s) of y are negative which is"
                                     " not allowed for Poisson regression.")
                if np.sum(y) <= 0:
                    raise ValueError("Sum of y is not positive which is "
                                     "necessary for Poisson regression.")

        # Determine output settings
        n_samples, self.n_features_ = X.shape
        self.n_features_in_ = self.n_features_
        is_classification = is_classifier(self)

        y = np.atleast_1d(y)
        expanded_class_weight = None

        if y.ndim == 1:
            # reshape is necessary to preserve the data contiguity against vs
            # [:, np.newaxis] that does not.
            y = np.reshape(y, (-1, 1))

        self.n_outputs_ = y.shape[1]

        if is_classification:
            check_classification_targets(y)
            y = np.copy(y)

            self.classes_ = []
            self.n_classes_ = []

            if self.class_weight is not None:
                y_original = np.copy(y)

            y_encoded = np.zeros(y.shape, dtype=int)
            for k in range(self.n_outputs_):
                classes_k, y_encoded[:, k] = np.unique(y[:, k],
                                                       return_inverse=True)
                self.classes_.append(classes_k)
                self.n_classes_.append(classes_k.shape[0])
            y = y_encoded

            if self.class_weight is not None:
                expanded_class_weight = compute_sample_weight(
                    self.class_weight, y_original)

            self.n_classes_ = np.array(self.n_classes_, dtype=np.intp)

        if getattr(y, "dtype", None) != DOUBLE or not y.flags.contiguous:
            y = np.ascontiguousarray(y, dtype=DOUBLE)

        # Check parameters
        max_depth = (np.iinfo(np.int32).max if self.max_depth is None
                     else self.max_depth)
        max_leaf_nodes = (-1 if self.max_leaf_nodes is None
                          else self.max_leaf_nodes)

        if isinstance(self.min_samples_leaf, numbers.Integral):
            if not 1 <= self.min_samples_leaf:
                raise ValueError("min_samples_leaf must be at least 1 "
                                 "or in (0, 0.5], got %s"
                                 % self.min_samples_leaf)
            min_samples_leaf = self.min_samples_leaf
        else:  # float
            if not 0. < self.min_samples_leaf <= 0.5:
                raise ValueError("min_samples_leaf must be at least 1 "
                                 "or in (0, 0.5], got %s"
                                 % self.min_samples_leaf)
            min_samples_leaf = int(ceil(self.min_samples_leaf * n_samples))

        if isinstance(self.min_samples_split, numbers.Integral):
            if not 2 <= self.min_samples_split:
                raise ValueError("min_samples_split must be an integer "
                                 "greater than 1 or a float in (0.0, 1.0]; "
                                 "got the integer %s"
                                 % self.min_samples_split)
            min_samples_split = self.min_samples_split
        else:  # float
            if not 0. < self.min_samples_split <= 1.:
                raise ValueError("min_samples_split must be an integer "
                                 "greater than 1 or a float in (0.0, 1.0]; "
                                 "got the float %s"
                                 % self.min_samples_split)
            min_samples_split = int(ceil(self.min_samples_split * n_samples))
            min_samples_split = max(2, min_samples_split)

        min_samples_split = max(min_samples_split, 2 * min_samples_leaf)

        if isinstance(self.max_features, str):
            if self.max_features == "auto":
                if is_classification:
                    max_features = max(1, int(np.sqrt(self.n_features_)))
                else:
                    max_features = self.n_features_
            elif self.max_features == "sqrt":
                max_features = max(1, int(np.sqrt(self.n_features_)))
            elif self.max_features == "log2":
                max_features = max(1, int(np.log2(self.n_features_)))
            else:
                raise ValueError("Invalid value for max_features. "
                                 "Allowed string values are 'auto', "
                                 "'sqrt' or 'log2'.")
        elif self.max_features is None:
            max_features = self.n_features_
        elif isinstance(self.max_features, numbers.Integral):
            max_features = self.max_features
        else:  # float
            if self.max_features > 0.0:
                max_features = max(1,
                                   int(self.max_features * self.n_features_))
            else:
                max_features = 0

        self.max_features_ = max_features

        if len(y) != n_samples:
            raise ValueError("Number of labels=%d does not match "
                             "number of samples=%d" % (len(y), n_samples))
        if not 0 <= self.min_weight_fraction_leaf <= 0.5:
            raise ValueError("min_weight_fraction_leaf must in [0, 0.5]")
        if max_depth <= 0:
            raise ValueError("max_depth must be greater than zero. ")
        if not (0 < max_features <= self.n_features_):
            raise ValueError("max_features must be in (0, n_features]")
        if not isinstance(max_leaf_nodes, numbers.Integral):
            raise ValueError("max_leaf_nodes must be integral number but was "
                             "%r" % max_leaf_nodes)
        if -1 < max_leaf_nodes < 2:
            raise ValueError(("max_leaf_nodes {0} must be either None "
                              "or larger than 1").format(max_leaf_nodes))

        if sample_weight is not None:
            sample_weight = _check_sample_weight(sample_weight, X, DOUBLE)

        if expanded_class_weight is not None:
            if sample_weight is not None:
                sample_weight = sample_weight * expanded_class_weight
            else:
                sample_weight = expanded_class_weight

        # Set min_weight_leaf from min_weight_fraction_leaf
        if sample_weight is None:
            min_weight_leaf = (self.min_weight_fraction_leaf *
                               n_samples)
        else:
            min_weight_leaf = (self.min_weight_fraction_leaf *
                               np.sum(sample_weight))

        min_impurity_split = self.min_impurity_split
        if min_impurity_split is not None:
            warnings.warn(
                "The min_impurity_split parameter is deprecated. Its default "
                "value has changed from 1e-7 to 0 in version 0.23, and it "
                "will be removed in 1.0 (renaming of 0.25). Use the "
                "min_impurity_decrease parameter instead.",
                FutureWarning
            )

            if min_impurity_split < 0.:
                raise ValueError("min_impurity_split must be greater than "
                                 "or equal to 0")
        else:
            min_impurity_split = 0

        if self.min_impurity_decrease < 0.:
            raise ValueError("min_impurity_decrease must be greater than "
                             "or equal to 0")

        # TODO: Remove in 1.1
        if X_idx_sorted != "deprecated":
            warnings.warn(
                "The parameter 'X_idx_sorted' is deprecated and has no "
                "effect. It will be removed in 1.1 (renaming of 0.26). You "
                "can suppress this warning by not passing any value to the "
                "'X_idx_sorted' parameter.",
                FutureWarning
            )

        # Build tree
        criterion = self.criterion
        if not isinstance(criterion, Criterion):
            if is_classification:
                criterion = CRITERIA_CLF[self.criterion](self.n_outputs_,
                                                         self.n_classes_)
            else:
                criterion = CRITERIA_REG[self.criterion](self.n_outputs_,
                                                         n_samples)
<<<<<<< HEAD
            # TODO: Remove in v1.2
            if self.criterion == "mse":
                warnings.warn(
                    "Criterion 'mse' was deprecated in v1.0 and will be "
                    "removed in version 1.2. Use `criterion='squared_error'` "
                    "which is equivalent.",
                    FutureWarning
                )
=======
        else:
            # Make a deepcopy in case the criterion has mutable attributes that
            # might be shared and modified concurrently during parallel fitting
            criterion = copy.deepcopy(criterion)
>>>>>>> 28ee486b

        SPLITTERS = SPARSE_SPLITTERS if issparse(X) else DENSE_SPLITTERS

        splitter = self.splitter
        if not isinstance(self.splitter, Splitter):
            splitter = SPLITTERS[self.splitter](criterion,
                                                self.max_features_,
                                                min_samples_leaf,
                                                min_weight_leaf,
                                                random_state)

        if is_classifier(self):
            self.tree_ = Tree(self.n_features_,
                              self.n_classes_, self.n_outputs_)
        else:
            self.tree_ = Tree(self.n_features_,
                              # TODO: tree should't need this in this case
                              np.array([1] * self.n_outputs_, dtype=np.intp),
                              self.n_outputs_)

        # Use BestFirst if max_leaf_nodes given; use DepthFirst otherwise
        if max_leaf_nodes < 0:
            builder = DepthFirstTreeBuilder(splitter, min_samples_split,
                                            min_samples_leaf,
                                            min_weight_leaf,
                                            max_depth,
                                            self.min_impurity_decrease,
                                            min_impurity_split)
        else:
            builder = BestFirstTreeBuilder(splitter, min_samples_split,
                                           min_samples_leaf,
                                           min_weight_leaf,
                                           max_depth,
                                           max_leaf_nodes,
                                           self.min_impurity_decrease,
                                           min_impurity_split)

        builder.build(self.tree_, X, y, sample_weight)

        if self.n_outputs_ == 1 and is_classifier(self):
            self.n_classes_ = self.n_classes_[0]
            self.classes_ = self.classes_[0]

        self._prune_tree()

        return self

    def _validate_X_predict(self, X, check_input):
        """Validate the training data on predict (probabilities)."""
        if check_input:
            X = self._validate_data(X, dtype=DTYPE, accept_sparse="csr",
                                    reset=False)
            if issparse(X) and (X.indices.dtype != np.intc or
                                X.indptr.dtype != np.intc):
                raise ValueError("No support for np.int64 index based "
                                 "sparse matrices")
        else:
            # The number of features is checked regardless of `check_input`
            self._check_n_features(X, reset=False)
        return X

    def predict(self, X, check_input=True):
        """Predict class or regression value for X.

        For a classification model, the predicted class for each sample in X is
        returned. For a regression model, the predicted value based on X is
        returned.

        Parameters
        ----------
        X : {array-like, sparse matrix} of shape (n_samples, n_features)
            The input samples. Internally, it will be converted to
            ``dtype=np.float32`` and if a sparse matrix is provided
            to a sparse ``csr_matrix``.

        check_input : bool, default=True
            Allow to bypass several input checking.
            Don't use this parameter unless you know what you do.

        Returns
        -------
        y : array-like of shape (n_samples,) or (n_samples, n_outputs)
            The predicted classes, or the predict values.
        """
        check_is_fitted(self)
        X = self._validate_X_predict(X, check_input)
        proba = self.tree_.predict(X)
        n_samples = X.shape[0]

        # Classification
        if is_classifier(self):
            if self.n_outputs_ == 1:
                return self.classes_.take(np.argmax(proba, axis=1), axis=0)

            else:
                class_type = self.classes_[0].dtype
                predictions = np.zeros((n_samples, self.n_outputs_),
                                       dtype=class_type)
                for k in range(self.n_outputs_):
                    predictions[:, k] = self.classes_[k].take(
                        np.argmax(proba[:, k], axis=1),
                        axis=0)

                return predictions

        # Regression
        else:
            if self.n_outputs_ == 1:
                return proba[:, 0]

            else:
                return proba[:, :, 0]

    def apply(self, X, check_input=True):
        """Return the index of the leaf that each sample is predicted as.

        .. versionadded:: 0.17

        Parameters
        ----------
        X : {array-like, sparse matrix} of shape (n_samples, n_features)
            The input samples. Internally, it will be converted to
            ``dtype=np.float32`` and if a sparse matrix is provided
            to a sparse ``csr_matrix``.

        check_input : bool, default=True
            Allow to bypass several input checking.
            Don't use this parameter unless you know what you do.

        Returns
        -------
        X_leaves : array-like of shape (n_samples,)
            For each datapoint x in X, return the index of the leaf x
            ends up in. Leaves are numbered within
            ``[0; self.tree_.node_count)``, possibly with gaps in the
            numbering.
        """
        check_is_fitted(self)
        X = self._validate_X_predict(X, check_input)
        return self.tree_.apply(X)

    def decision_path(self, X, check_input=True):
        """Return the decision path in the tree.

        .. versionadded:: 0.18

        Parameters
        ----------
        X : {array-like, sparse matrix} of shape (n_samples, n_features)
            The input samples. Internally, it will be converted to
            ``dtype=np.float32`` and if a sparse matrix is provided
            to a sparse ``csr_matrix``.

        check_input : bool, default=True
            Allow to bypass several input checking.
            Don't use this parameter unless you know what you do.

        Returns
        -------
        indicator : sparse matrix of shape (n_samples, n_nodes)
            Return a node indicator CSR matrix where non zero elements
            indicates that the samples goes through the nodes.
        """
        X = self._validate_X_predict(X, check_input)
        return self.tree_.decision_path(X)

    def _prune_tree(self):
        """Prune tree using Minimal Cost-Complexity Pruning."""
        check_is_fitted(self)

        if self.ccp_alpha < 0.0:
            raise ValueError("ccp_alpha must be greater than or equal to 0")

        if self.ccp_alpha == 0.0:
            return

        # build pruned tree
        if is_classifier(self):
            n_classes = np.atleast_1d(self.n_classes_)
            pruned_tree = Tree(self.n_features_, n_classes, self.n_outputs_)
        else:
            pruned_tree = Tree(self.n_features_,
                               # TODO: the tree shouldn't need this param
                               np.array([1] * self.n_outputs_, dtype=np.intp),
                               self.n_outputs_)
        _build_pruned_tree_ccp(pruned_tree, self.tree_, self.ccp_alpha)

        self.tree_ = pruned_tree

    def cost_complexity_pruning_path(self, X, y, sample_weight=None):
        """Compute the pruning path during Minimal Cost-Complexity Pruning.

        See :ref:`minimal_cost_complexity_pruning` for details on the pruning
        process.

        Parameters
        ----------
        X : {array-like, sparse matrix} of shape (n_samples, n_features)
            The training input samples. Internally, it will be converted to
            ``dtype=np.float32`` and if a sparse matrix is provided
            to a sparse ``csc_matrix``.

        y : array-like of shape (n_samples,) or (n_samples, n_outputs)
            The target values (class labels) as integers or strings.

        sample_weight : array-like of shape (n_samples,), default=None
            Sample weights. If None, then samples are equally weighted. Splits
            that would create child nodes with net zero or negative weight are
            ignored while searching for a split in each node. Splits are also
            ignored if they would result in any single class carrying a
            negative weight in either child node.

        Returns
        -------
        ccp_path : :class:`~sklearn.utils.Bunch`
            Dictionary-like object, with the following attributes.

            ccp_alphas : ndarray
                Effective alphas of subtree during pruning.

            impurities : ndarray
                Sum of the impurities of the subtree leaves for the
                corresponding alpha value in ``ccp_alphas``.
        """
        est = clone(self).set_params(ccp_alpha=0.0)
        est.fit(X, y, sample_weight=sample_weight)
        return Bunch(**ccp_pruning_path(est.tree_))

    @property
    def feature_importances_(self):
        """Return the feature importances.

        The importance of a feature is computed as the (normalized) total
        reduction of the criterion brought by that feature.
        It is also known as the Gini importance.

        Warning: impurity-based feature importances can be misleading for
        high cardinality features (many unique values). See
        :func:`sklearn.inspection.permutation_importance` as an alternative.

        Returns
        -------
        feature_importances_ : ndarray of shape (n_features,)
            Normalized total reduction of criteria by feature
            (Gini importance).
        """
        check_is_fitted(self)

        return self.tree_.compute_feature_importances()


# =============================================================================
# Public estimators
# =============================================================================

class DecisionTreeClassifier(ClassifierMixin, BaseDecisionTree):
    """A decision tree classifier.

    Read more in the :ref:`User Guide <tree>`.

    Parameters
    ----------
    criterion : {"gini", "entropy"}, default="gini"
        The function to measure the quality of a split. Supported criteria are
        "gini" for the Gini impurity and "entropy" for the information gain.

    splitter : {"best", "random"}, default="best"
        The strategy used to choose the split at each node. Supported
        strategies are "best" to choose the best split and "random" to choose
        the best random split.

    max_depth : int, default=None
        The maximum depth of the tree. If None, then nodes are expanded until
        all leaves are pure or until all leaves contain less than
        min_samples_split samples.

    min_samples_split : int or float, default=2
        The minimum number of samples required to split an internal node:

        - If int, then consider `min_samples_split` as the minimum number.
        - If float, then `min_samples_split` is a fraction and
          `ceil(min_samples_split * n_samples)` are the minimum
          number of samples for each split.

        .. versionchanged:: 0.18
           Added float values for fractions.

    min_samples_leaf : int or float, default=1
        The minimum number of samples required to be at a leaf node.
        A split point at any depth will only be considered if it leaves at
        least ``min_samples_leaf`` training samples in each of the left and
        right branches.  This may have the effect of smoothing the model,
        especially in regression.

        - If int, then consider `min_samples_leaf` as the minimum number.
        - If float, then `min_samples_leaf` is a fraction and
          `ceil(min_samples_leaf * n_samples)` are the minimum
          number of samples for each node.

        .. versionchanged:: 0.18
           Added float values for fractions.

    min_weight_fraction_leaf : float, default=0.0
        The minimum weighted fraction of the sum total of weights (of all
        the input samples) required to be at a leaf node. Samples have
        equal weight when sample_weight is not provided.

    max_features : int, float or {"auto", "sqrt", "log2"}, default=None
        The number of features to consider when looking for the best split:

            - If int, then consider `max_features` features at each split.
            - If float, then `max_features` is a fraction and
              `int(max_features * n_features)` features are considered at each
              split.
            - If "auto", then `max_features=sqrt(n_features)`.
            - If "sqrt", then `max_features=sqrt(n_features)`.
            - If "log2", then `max_features=log2(n_features)`.
            - If None, then `max_features=n_features`.

        Note: the search for a split does not stop until at least one
        valid partition of the node samples is found, even if it requires to
        effectively inspect more than ``max_features`` features.

    random_state : int, RandomState instance or None, default=None
        Controls the randomness of the estimator. The features are always
        randomly permuted at each split, even if ``splitter`` is set to
        ``"best"``. When ``max_features < n_features``, the algorithm will
        select ``max_features`` at random at each split before finding the best
        split among them. But the best found split may vary across different
        runs, even if ``max_features=n_features``. That is the case, if the
        improvement of the criterion is identical for several splits and one
        split has to be selected at random. To obtain a deterministic behaviour
        during fitting, ``random_state`` has to be fixed to an integer.
        See :term:`Glossary <random_state>` for details.

    max_leaf_nodes : int, default=None
        Grow a tree with ``max_leaf_nodes`` in best-first fashion.
        Best nodes are defined as relative reduction in impurity.
        If None then unlimited number of leaf nodes.

    min_impurity_decrease : float, default=0.0
        A node will be split if this split induces a decrease of the impurity
        greater than or equal to this value.

        The weighted impurity decrease equation is the following::

            N_t / N * (impurity - N_t_R / N_t * right_impurity
                                - N_t_L / N_t * left_impurity)

        where ``N`` is the total number of samples, ``N_t`` is the number of
        samples at the current node, ``N_t_L`` is the number of samples in the
        left child, and ``N_t_R`` is the number of samples in the right child.

        ``N``, ``N_t``, ``N_t_R`` and ``N_t_L`` all refer to the weighted sum,
        if ``sample_weight`` is passed.

        .. versionadded:: 0.19

    min_impurity_split : float, default=0
        Threshold for early stopping in tree growth. A node will split
        if its impurity is above the threshold, otherwise it is a leaf.

        .. deprecated:: 0.19
           ``min_impurity_split`` has been deprecated in favor of
           ``min_impurity_decrease`` in 0.19. The default value of
           ``min_impurity_split`` has changed from 1e-7 to 0 in 0.23 and it
           will be removed in 1.0 (renaming of 0.25).
           Use ``min_impurity_decrease`` instead.

    class_weight : dict, list of dict or "balanced", default=None
        Weights associated with classes in the form ``{class_label: weight}``.
        If None, all classes are supposed to have weight one. For
        multi-output problems, a list of dicts can be provided in the same
        order as the columns of y.

        Note that for multioutput (including multilabel) weights should be
        defined for each class of every column in its own dict. For example,
        for four-class multilabel classification weights should be
        [{0: 1, 1: 1}, {0: 1, 1: 5}, {0: 1, 1: 1}, {0: 1, 1: 1}] instead of
        [{1:1}, {2:5}, {3:1}, {4:1}].

        The "balanced" mode uses the values of y to automatically adjust
        weights inversely proportional to class frequencies in the input data
        as ``n_samples / (n_classes * np.bincount(y))``

        For multi-output, the weights of each column of y will be multiplied.

        Note that these weights will be multiplied with sample_weight (passed
        through the fit method) if sample_weight is specified.

    ccp_alpha : non-negative float, default=0.0
        Complexity parameter used for Minimal Cost-Complexity Pruning. The
        subtree with the largest cost complexity that is smaller than
        ``ccp_alpha`` will be chosen. By default, no pruning is performed. See
        :ref:`minimal_cost_complexity_pruning` for details.

        .. versionadded:: 0.22

    Attributes
    ----------
    classes_ : ndarray of shape (n_classes,) or list of ndarray
        The classes labels (single output problem),
        or a list of arrays of class labels (multi-output problem).

    feature_importances_ : ndarray of shape (n_features,)
        The impurity-based feature importances.
        The higher, the more important the feature.
        The importance of a feature is computed as the (normalized)
        total reduction of the criterion brought by that feature.  It is also
        known as the Gini importance [4]_.

        Warning: impurity-based feature importances can be misleading for
        high cardinality features (many unique values). See
        :func:`sklearn.inspection.permutation_importance` as an alternative.

    max_features_ : int
        The inferred value of max_features.

    n_classes_ : int or list of int
        The number of classes (for single output problems),
        or a list containing the number of classes for each
        output (for multi-output problems).

    n_features_ : int
        The number of features when ``fit`` is performed.

    n_outputs_ : int
        The number of outputs when ``fit`` is performed.

    tree_ : Tree instance
        The underlying Tree object. Please refer to
        ``help(sklearn.tree._tree.Tree)`` for attributes of Tree object and
        :ref:`sphx_glr_auto_examples_tree_plot_unveil_tree_structure.py`
        for basic usage of these attributes.

    See Also
    --------
    DecisionTreeRegressor : A decision tree regressor.

    Notes
    -----
    The default values for the parameters controlling the size of the trees
    (e.g. ``max_depth``, ``min_samples_leaf``, etc.) lead to fully grown and
    unpruned trees which can potentially be very large on some data sets. To
    reduce memory consumption, the complexity and size of the trees should be
    controlled by setting those parameter values.

    The :meth:`predict` method operates using the :func:`numpy.argmax`
    function on the outputs of :meth:`predict_proba`. This means that in
    case the highest predicted probabilities are tied, the classifier will
    predict the tied class with the lowest index in :term:`classes_`.

    References
    ----------

    .. [1] https://en.wikipedia.org/wiki/Decision_tree_learning

    .. [2] L. Breiman, J. Friedman, R. Olshen, and C. Stone, "Classification
           and Regression Trees", Wadsworth, Belmont, CA, 1984.

    .. [3] T. Hastie, R. Tibshirani and J. Friedman. "Elements of Statistical
           Learning", Springer, 2009.

    .. [4] L. Breiman, and A. Cutler, "Random Forests",
           https://www.stat.berkeley.edu/~breiman/RandomForests/cc_home.htm

    Examples
    --------
    >>> from sklearn.datasets import load_iris
    >>> from sklearn.model_selection import cross_val_score
    >>> from sklearn.tree import DecisionTreeClassifier
    >>> clf = DecisionTreeClassifier(random_state=0)
    >>> iris = load_iris()
    >>> cross_val_score(clf, iris.data, iris.target, cv=10)
    ...                             # doctest: +SKIP
    ...
    array([ 1.     ,  0.93...,  0.86...,  0.93...,  0.93...,
            0.93...,  0.93...,  1.     ,  0.93...,  1.      ])
    """
    @_deprecate_positional_args
    def __init__(self, *,
                 criterion="gini",
                 splitter="best",
                 max_depth=None,
                 min_samples_split=2,
                 min_samples_leaf=1,
                 min_weight_fraction_leaf=0.,
                 max_features=None,
                 random_state=None,
                 max_leaf_nodes=None,
                 min_impurity_decrease=0.,
                 min_impurity_split=None,
                 class_weight=None,
                 ccp_alpha=0.0):
        super().__init__(
            criterion=criterion,
            splitter=splitter,
            max_depth=max_depth,
            min_samples_split=min_samples_split,
            min_samples_leaf=min_samples_leaf,
            min_weight_fraction_leaf=min_weight_fraction_leaf,
            max_features=max_features,
            max_leaf_nodes=max_leaf_nodes,
            class_weight=class_weight,
            random_state=random_state,
            min_impurity_decrease=min_impurity_decrease,
            min_impurity_split=min_impurity_split,
            ccp_alpha=ccp_alpha)

    def fit(self, X, y, sample_weight=None, check_input=True,
            X_idx_sorted="deprecated"):
        """Build a decision tree classifier from the training set (X, y).

        Parameters
        ----------
        X : {array-like, sparse matrix} of shape (n_samples, n_features)
            The training input samples. Internally, it will be converted to
            ``dtype=np.float32`` and if a sparse matrix is provided
            to a sparse ``csc_matrix``.

        y : array-like of shape (n_samples,) or (n_samples, n_outputs)
            The target values (class labels) as integers or strings.

        sample_weight : array-like of shape (n_samples,), default=None
            Sample weights. If None, then samples are equally weighted. Splits
            that would create child nodes with net zero or negative weight are
            ignored while searching for a split in each node. Splits are also
            ignored if they would result in any single class carrying a
            negative weight in either child node.

        check_input : bool, default=True
            Allow to bypass several input checking.
            Don't use this parameter unless you know what you do.

        X_idx_sorted : deprecated, default="deprecated"
            This parameter is deprecated and has no effect.
            It will be removed in 1.1 (renaming of 0.26).

            .. deprecated :: 0.24

        Returns
        -------
        self : DecisionTreeClassifier
            Fitted estimator.
        """

        super().fit(
            X, y,
            sample_weight=sample_weight,
            check_input=check_input,
            X_idx_sorted=X_idx_sorted)
        return self

    def predict_proba(self, X, check_input=True):
        """Predict class probabilities of the input samples X.

        The predicted class probability is the fraction of samples of the same
        class in a leaf.

        Parameters
        ----------
        X : {array-like, sparse matrix} of shape (n_samples, n_features)
            The input samples. Internally, it will be converted to
            ``dtype=np.float32`` and if a sparse matrix is provided
            to a sparse ``csr_matrix``.

        check_input : bool, default=True
            Allow to bypass several input checking.
            Don't use this parameter unless you know what you do.

        Returns
        -------
        proba : ndarray of shape (n_samples, n_classes) or list of n_outputs \
            such arrays if n_outputs > 1
            The class probabilities of the input samples. The order of the
            classes corresponds to that in the attribute :term:`classes_`.
        """
        check_is_fitted(self)
        X = self._validate_X_predict(X, check_input)
        proba = self.tree_.predict(X)

        if self.n_outputs_ == 1:
            proba = proba[:, :self.n_classes_]
            normalizer = proba.sum(axis=1)[:, np.newaxis]
            normalizer[normalizer == 0.0] = 1.0
            proba /= normalizer

            return proba

        else:
            all_proba = []

            for k in range(self.n_outputs_):
                proba_k = proba[:, k, :self.n_classes_[k]]
                normalizer = proba_k.sum(axis=1)[:, np.newaxis]
                normalizer[normalizer == 0.0] = 1.0
                proba_k /= normalizer
                all_proba.append(proba_k)

            return all_proba

    def predict_log_proba(self, X):
        """Predict class log-probabilities of the input samples X.

        Parameters
        ----------
        X : {array-like, sparse matrix} of shape (n_samples, n_features)
            The input samples. Internally, it will be converted to
            ``dtype=np.float32`` and if a sparse matrix is provided
            to a sparse ``csr_matrix``.

        Returns
        -------
        proba : ndarray of shape (n_samples, n_classes) or list of n_outputs \
            such arrays if n_outputs > 1
            The class log-probabilities of the input samples. The order of the
            classes corresponds to that in the attribute :term:`classes_`.
        """
        proba = self.predict_proba(X)

        if self.n_outputs_ == 1:
            return np.log(proba)

        else:
            for k in range(self.n_outputs_):
                proba[k] = np.log(proba[k])

            return proba


class DecisionTreeRegressor(RegressorMixin, BaseDecisionTree):
    """A decision tree regressor.

    Read more in the :ref:`User Guide <tree>`.

    Parameters
    ----------
    criterion : {"squared_error", "mse", "friedman_mse", "mae", "poisson"}, \
            default="squared_error"
        The function to measure the quality of a split. Supported criteria
        are "squared_error" for the mean squared error, which is equal to
        variance reduction as feature selection criterion and minimizes the L2
        loss using the mean of each terminal node, "friedman_mse", which uses
        mean squared error with Friedman's improvement score for potential
        splits, "mae" for the mean absolute error, which minimizes the L1 loss
        using the median of each terminal node, and "poisson" which uses
        reduction in Poisson deviance to find splits.

        .. versionadded:: 0.18
           Mean Absolute Error (MAE) criterion.

        .. versionadded:: 0.24
            Poisson deviance criterion.

        .. deprecated:: 1.0
            Criterion "mse" was deprecated in v1.0 and will be removed in
            version 1.2. Use `criterion="squared_error"` which is equivalent.

    splitter : {"best", "random"}, default="best"
        The strategy used to choose the split at each node. Supported
        strategies are "best" to choose the best split and "random" to choose
        the best random split.

    max_depth : int, default=None
        The maximum depth of the tree. If None, then nodes are expanded until
        all leaves are pure or until all leaves contain less than
        min_samples_split samples.

    min_samples_split : int or float, default=2
        The minimum number of samples required to split an internal node:

        - If int, then consider `min_samples_split` as the minimum number.
        - If float, then `min_samples_split` is a fraction and
          `ceil(min_samples_split * n_samples)` are the minimum
          number of samples for each split.

        .. versionchanged:: 0.18
           Added float values for fractions.

    min_samples_leaf : int or float, default=1
        The minimum number of samples required to be at a leaf node.
        A split point at any depth will only be considered if it leaves at
        least ``min_samples_leaf`` training samples in each of the left and
        right branches.  This may have the effect of smoothing the model,
        especially in regression.

        - If int, then consider `min_samples_leaf` as the minimum number.
        - If float, then `min_samples_leaf` is a fraction and
          `ceil(min_samples_leaf * n_samples)` are the minimum
          number of samples for each node.

        .. versionchanged:: 0.18
           Added float values for fractions.

    min_weight_fraction_leaf : float, default=0.0
        The minimum weighted fraction of the sum total of weights (of all
        the input samples) required to be at a leaf node. Samples have
        equal weight when sample_weight is not provided.

    max_features : int, float or {"auto", "sqrt", "log2"}, default=None
        The number of features to consider when looking for the best split:

        - If int, then consider `max_features` features at each split.
        - If float, then `max_features` is a fraction and
          `int(max_features * n_features)` features are considered at each
          split.
        - If "auto", then `max_features=n_features`.
        - If "sqrt", then `max_features=sqrt(n_features)`.
        - If "log2", then `max_features=log2(n_features)`.
        - If None, then `max_features=n_features`.

        Note: the search for a split does not stop until at least one
        valid partition of the node samples is found, even if it requires to
        effectively inspect more than ``max_features`` features.

    random_state : int, RandomState instance or None, default=None
        Controls the randomness of the estimator. The features are always
        randomly permuted at each split, even if ``splitter`` is set to
        ``"best"``. When ``max_features < n_features``, the algorithm will
        select ``max_features`` at random at each split before finding the best
        split among them. But the best found split may vary across different
        runs, even if ``max_features=n_features``. That is the case, if the
        improvement of the criterion is identical for several splits and one
        split has to be selected at random. To obtain a deterministic behaviour
        during fitting, ``random_state`` has to be fixed to an integer.
        See :term:`Glossary <random_state>` for details.

    max_leaf_nodes : int, default=None
        Grow a tree with ``max_leaf_nodes`` in best-first fashion.
        Best nodes are defined as relative reduction in impurity.
        If None then unlimited number of leaf nodes.

    min_impurity_decrease : float, default=0.0
        A node will be split if this split induces a decrease of the impurity
        greater than or equal to this value.

        The weighted impurity decrease equation is the following::

            N_t / N * (impurity - N_t_R / N_t * right_impurity
                                - N_t_L / N_t * left_impurity)

        where ``N`` is the total number of samples, ``N_t`` is the number of
        samples at the current node, ``N_t_L`` is the number of samples in the
        left child, and ``N_t_R`` is the number of samples in the right child.

        ``N``, ``N_t``, ``N_t_R`` and ``N_t_L`` all refer to the weighted sum,
        if ``sample_weight`` is passed.

        .. versionadded:: 0.19

    min_impurity_split : float, default=0
        Threshold for early stopping in tree growth. A node will split
        if its impurity is above the threshold, otherwise it is a leaf.

        .. deprecated:: 0.19
           ``min_impurity_split`` has been deprecated in favor of
           ``min_impurity_decrease`` in 0.19. The default value of
           ``min_impurity_split`` has changed from 1e-7 to 0 in 0.23 and it
           will be removed in 1.0 (renaming of 0.25).
           Use ``min_impurity_decrease`` instead.

    ccp_alpha : non-negative float, default=0.0
        Complexity parameter used for Minimal Cost-Complexity Pruning. The
        subtree with the largest cost complexity that is smaller than
        ``ccp_alpha`` will be chosen. By default, no pruning is performed. See
        :ref:`minimal_cost_complexity_pruning` for details.

        .. versionadded:: 0.22

    Attributes
    ----------
    feature_importances_ : ndarray of shape (n_features,)
        The feature importances.
        The higher, the more important the feature.
        The importance of a feature is computed as the
        (normalized) total reduction of the criterion brought
        by that feature. It is also known as the Gini importance [4]_.

        Warning: impurity-based feature importances can be misleading for
        high cardinality features (many unique values). See
        :func:`sklearn.inspection.permutation_importance` as an alternative.

    max_features_ : int
        The inferred value of max_features.

    n_features_ : int
        The number of features when ``fit`` is performed.

    n_outputs_ : int
        The number of outputs when ``fit`` is performed.

    tree_ : Tree instance
        The underlying Tree object. Please refer to
        ``help(sklearn.tree._tree.Tree)`` for attributes of Tree object and
        :ref:`sphx_glr_auto_examples_tree_plot_unveil_tree_structure.py`
        for basic usage of these attributes.

    See Also
    --------
    DecisionTreeClassifier : A decision tree classifier.

    Notes
    -----
    The default values for the parameters controlling the size of the trees
    (e.g. ``max_depth``, ``min_samples_leaf``, etc.) lead to fully grown and
    unpruned trees which can potentially be very large on some data sets. To
    reduce memory consumption, the complexity and size of the trees should be
    controlled by setting those parameter values.

    References
    ----------

    .. [1] https://en.wikipedia.org/wiki/Decision_tree_learning

    .. [2] L. Breiman, J. Friedman, R. Olshen, and C. Stone, "Classification
           and Regression Trees", Wadsworth, Belmont, CA, 1984.

    .. [3] T. Hastie, R. Tibshirani and J. Friedman. "Elements of Statistical
           Learning", Springer, 2009.

    .. [4] L. Breiman, and A. Cutler, "Random Forests",
           https://www.stat.berkeley.edu/~breiman/RandomForests/cc_home.htm

    Examples
    --------
    >>> from sklearn.datasets import load_diabetes
    >>> from sklearn.model_selection import cross_val_score
    >>> from sklearn.tree import DecisionTreeRegressor
    >>> X, y = load_diabetes(return_X_y=True)
    >>> regressor = DecisionTreeRegressor(random_state=0)
    >>> cross_val_score(regressor, X, y, cv=10)
    ...                    # doctest: +SKIP
    ...
    array([-0.39..., -0.46...,  0.02...,  0.06..., -0.50...,
           0.16...,  0.11..., -0.73..., -0.30..., -0.00...])
    """
    @_deprecate_positional_args
    def __init__(self, *,
                 criterion="squared_error",
                 splitter="best",
                 max_depth=None,
                 min_samples_split=2,
                 min_samples_leaf=1,
                 min_weight_fraction_leaf=0.,
                 max_features=None,
                 random_state=None,
                 max_leaf_nodes=None,
                 min_impurity_decrease=0.,
                 min_impurity_split=None,
                 ccp_alpha=0.0):
        super().__init__(
            criterion=criterion,
            splitter=splitter,
            max_depth=max_depth,
            min_samples_split=min_samples_split,
            min_samples_leaf=min_samples_leaf,
            min_weight_fraction_leaf=min_weight_fraction_leaf,
            max_features=max_features,
            max_leaf_nodes=max_leaf_nodes,
            random_state=random_state,
            min_impurity_decrease=min_impurity_decrease,
            min_impurity_split=min_impurity_split,
            ccp_alpha=ccp_alpha)

    def fit(self, X, y, sample_weight=None, check_input=True,
            X_idx_sorted="deprecated"):
        """Build a decision tree regressor from the training set (X, y).

        Parameters
        ----------
        X : {array-like, sparse matrix} of shape (n_samples, n_features)
            The training input samples. Internally, it will be converted to
            ``dtype=np.float32`` and if a sparse matrix is provided
            to a sparse ``csc_matrix``.

        y : array-like of shape (n_samples,) or (n_samples, n_outputs)
            The target values (real numbers). Use ``dtype=np.float64`` and
            ``order='C'`` for maximum efficiency.

        sample_weight : array-like of shape (n_samples,), default=None
            Sample weights. If None, then samples are equally weighted. Splits
            that would create child nodes with net zero or negative weight are
            ignored while searching for a split in each node.

        check_input : bool, default=True
            Allow to bypass several input checking.
            Don't use this parameter unless you know what you do.

        X_idx_sorted : deprecated, default="deprecated"
            This parameter is deprecated and has no effect.
            It will be removed in 1.1 (renaming of 0.26).

            .. deprecated :: 0.24

        Returns
        -------
        self : DecisionTreeRegressor
            Fitted estimator.
        """

        super().fit(
            X, y,
            sample_weight=sample_weight,
            check_input=check_input,
            X_idx_sorted=X_idx_sorted)
        return self

    def _compute_partial_dependence_recursion(self, grid, target_features):
        """Fast partial dependence computation.

        Parameters
        ----------
        grid : ndarray of shape (n_samples, n_target_features)
            The grid points on which the partial dependence should be
            evaluated.
        target_features : ndarray of shape (n_target_features)
            The set of target features for which the partial dependence
            should be evaluated.

        Returns
        -------
        averaged_predictions : ndarray of shape (n_samples,)
            The value of the partial dependence function on each grid point.
        """
        grid = np.asarray(grid, dtype=DTYPE, order='C')
        averaged_predictions = np.zeros(shape=grid.shape[0],
                                        dtype=np.float64, order='C')

        self.tree_.compute_partial_dependence(
            grid, target_features, averaged_predictions)
        return averaged_predictions


class ExtraTreeClassifier(DecisionTreeClassifier):
    """An extremely randomized tree classifier.

    Extra-trees differ from classic decision trees in the way they are built.
    When looking for the best split to separate the samples of a node into two
    groups, random splits are drawn for each of the `max_features` randomly
    selected features and the best split among those is chosen. When
    `max_features` is set 1, this amounts to building a totally random
    decision tree.

    Warning: Extra-trees should only be used within ensemble methods.

    Read more in the :ref:`User Guide <tree>`.

    Parameters
    ----------
    criterion : {"gini", "entropy"}, default="gini"
        The function to measure the quality of a split. Supported criteria are
        "gini" for the Gini impurity and "entropy" for the information gain.

    splitter : {"random", "best"}, default="random"
        The strategy used to choose the split at each node. Supported
        strategies are "best" to choose the best split and "random" to choose
        the best random split.

    max_depth : int, default=None
        The maximum depth of the tree. If None, then nodes are expanded until
        all leaves are pure or until all leaves contain less than
        min_samples_split samples.

    min_samples_split : int or float, default=2
        The minimum number of samples required to split an internal node:

        - If int, then consider `min_samples_split` as the minimum number.
        - If float, then `min_samples_split` is a fraction and
          `ceil(min_samples_split * n_samples)` are the minimum
          number of samples for each split.

        .. versionchanged:: 0.18
           Added float values for fractions.

    min_samples_leaf : int or float, default=1
        The minimum number of samples required to be at a leaf node.
        A split point at any depth will only be considered if it leaves at
        least ``min_samples_leaf`` training samples in each of the left and
        right branches.  This may have the effect of smoothing the model,
        especially in regression.

        - If int, then consider `min_samples_leaf` as the minimum number.
        - If float, then `min_samples_leaf` is a fraction and
          `ceil(min_samples_leaf * n_samples)` are the minimum
          number of samples for each node.

        .. versionchanged:: 0.18
           Added float values for fractions.

    min_weight_fraction_leaf : float, default=0.0
        The minimum weighted fraction of the sum total of weights (of all
        the input samples) required to be at a leaf node. Samples have
        equal weight when sample_weight is not provided.

    max_features : int, float, {"auto", "sqrt", "log2"} or None, default="auto"
        The number of features to consider when looking for the best split:

            - If int, then consider `max_features` features at each split.
            - If float, then `max_features` is a fraction and
              `int(max_features * n_features)` features are considered at each
              split.
            - If "auto", then `max_features=sqrt(n_features)`.
            - If "sqrt", then `max_features=sqrt(n_features)`.
            - If "log2", then `max_features=log2(n_features)`.
            - If None, then `max_features=n_features`.

        Note: the search for a split does not stop until at least one
        valid partition of the node samples is found, even if it requires to
        effectively inspect more than ``max_features`` features.

    random_state : int, RandomState instance or None, default=None
        Used to pick randomly the `max_features` used at each split.
        See :term:`Glossary <random_state>` for details.

    max_leaf_nodes : int, default=None
        Grow a tree with ``max_leaf_nodes`` in best-first fashion.
        Best nodes are defined as relative reduction in impurity.
        If None then unlimited number of leaf nodes.

    min_impurity_decrease : float, default=0.0
        A node will be split if this split induces a decrease of the impurity
        greater than or equal to this value.

        The weighted impurity decrease equation is the following::

            N_t / N * (impurity - N_t_R / N_t * right_impurity
                                - N_t_L / N_t * left_impurity)

        where ``N`` is the total number of samples, ``N_t`` is the number of
        samples at the current node, ``N_t_L`` is the number of samples in the
        left child, and ``N_t_R`` is the number of samples in the right child.

        ``N``, ``N_t``, ``N_t_R`` and ``N_t_L`` all refer to the weighted sum,
        if ``sample_weight`` is passed.

        .. versionadded:: 0.19

    min_impurity_split : float, default=None
        Threshold for early stopping in tree growth. A node will split
        if its impurity is above the threshold, otherwise it is a leaf.

        .. deprecated:: 0.19
           ``min_impurity_split`` has been deprecated in favor of
           ``min_impurity_decrease`` in 0.19. The default value of
           ``min_impurity_split`` has changed from 1e-7 to 0 in 0.23 and it
           will be removed in 1.0 (renaming of 0.25).
           Use ``min_impurity_decrease`` instead.

    class_weight : dict, list of dict or "balanced", default=None
        Weights associated with classes in the form ``{class_label: weight}``.
        If None, all classes are supposed to have weight one. For
        multi-output problems, a list of dicts can be provided in the same
        order as the columns of y.

        Note that for multioutput (including multilabel) weights should be
        defined for each class of every column in its own dict. For example,
        for four-class multilabel classification weights should be
        [{0: 1, 1: 1}, {0: 1, 1: 5}, {0: 1, 1: 1}, {0: 1, 1: 1}] instead of
        [{1:1}, {2:5}, {3:1}, {4:1}].

        The "balanced" mode uses the values of y to automatically adjust
        weights inversely proportional to class frequencies in the input data
        as ``n_samples / (n_classes * np.bincount(y))``

        For multi-output, the weights of each column of y will be multiplied.

        Note that these weights will be multiplied with sample_weight (passed
        through the fit method) if sample_weight is specified.

    ccp_alpha : non-negative float, default=0.0
        Complexity parameter used for Minimal Cost-Complexity Pruning. The
        subtree with the largest cost complexity that is smaller than
        ``ccp_alpha`` will be chosen. By default, no pruning is performed. See
        :ref:`minimal_cost_complexity_pruning` for details.

        .. versionadded:: 0.22

    Attributes
    ----------
    classes_ : ndarray of shape (n_classes,) or list of ndarray
        The classes labels (single output problem),
        or a list of arrays of class labels (multi-output problem).

    max_features_ : int
        The inferred value of max_features.

    n_classes_ : int or list of int
        The number of classes (for single output problems),
        or a list containing the number of classes for each
        output (for multi-output problems).

    feature_importances_ : ndarray of shape (n_features,)
        The impurity-based feature importances.
        The higher, the more important the feature.
        The importance of a feature is computed as the (normalized)
        total reduction of the criterion brought by that feature.  It is also
        known as the Gini importance.

        Warning: impurity-based feature importances can be misleading for
        high cardinality features (many unique values). See
        :func:`sklearn.inspection.permutation_importance` as an alternative.

    n_features_ : int
        The number of features when ``fit`` is performed.

    n_outputs_ : int
        The number of outputs when ``fit`` is performed.

    tree_ : Tree instance
        The underlying Tree object. Please refer to
        ``help(sklearn.tree._tree.Tree)`` for attributes of Tree object and
        :ref:`sphx_glr_auto_examples_tree_plot_unveil_tree_structure.py`
        for basic usage of these attributes.

    See Also
    --------
    ExtraTreeRegressor : An extremely randomized tree regressor.
    sklearn.ensemble.ExtraTreesClassifier : An extra-trees classifier.
    sklearn.ensemble.ExtraTreesRegressor : An extra-trees regressor.

    Notes
    -----
    The default values for the parameters controlling the size of the trees
    (e.g. ``max_depth``, ``min_samples_leaf``, etc.) lead to fully grown and
    unpruned trees which can potentially be very large on some data sets. To
    reduce memory consumption, the complexity and size of the trees should be
    controlled by setting those parameter values.

    References
    ----------

    .. [1] P. Geurts, D. Ernst., and L. Wehenkel, "Extremely randomized trees",
           Machine Learning, 63(1), 3-42, 2006.

    Examples
    --------
    >>> from sklearn.datasets import load_iris
    >>> from sklearn.model_selection import train_test_split
    >>> from sklearn.ensemble import BaggingClassifier
    >>> from sklearn.tree import ExtraTreeClassifier
    >>> X, y = load_iris(return_X_y=True)
    >>> X_train, X_test, y_train, y_test = train_test_split(
    ...    X, y, random_state=0)
    >>> extra_tree = ExtraTreeClassifier(random_state=0)
    >>> cls = BaggingClassifier(extra_tree, random_state=0).fit(
    ...    X_train, y_train)
    >>> cls.score(X_test, y_test)
    0.8947...
    """
    @_deprecate_positional_args
    def __init__(self, *,
                 criterion="gini",
                 splitter="random",
                 max_depth=None,
                 min_samples_split=2,
                 min_samples_leaf=1,
                 min_weight_fraction_leaf=0.,
                 max_features="auto",
                 random_state=None,
                 max_leaf_nodes=None,
                 min_impurity_decrease=0.,
                 min_impurity_split=None,
                 class_weight=None,
                 ccp_alpha=0.0):
        super().__init__(
            criterion=criterion,
            splitter=splitter,
            max_depth=max_depth,
            min_samples_split=min_samples_split,
            min_samples_leaf=min_samples_leaf,
            min_weight_fraction_leaf=min_weight_fraction_leaf,
            max_features=max_features,
            max_leaf_nodes=max_leaf_nodes,
            class_weight=class_weight,
            min_impurity_decrease=min_impurity_decrease,
            min_impurity_split=min_impurity_split,
            random_state=random_state,
            ccp_alpha=ccp_alpha)


class ExtraTreeRegressor(DecisionTreeRegressor):
    """An extremely randomized tree regressor.

    Extra-trees differ from classic decision trees in the way they are built.
    When looking for the best split to separate the samples of a node into two
    groups, random splits are drawn for each of the `max_features` randomly
    selected features and the best split among those is chosen. When
    `max_features` is set 1, this amounts to building a totally random
    decision tree.

    Warning: Extra-trees should only be used within ensemble methods.

    Read more in the :ref:`User Guide <tree>`.

    Parameters
    ----------
    criterion : {"squared_error", "mse", "friedman_mse", "mae"}, \
            default="squared_error"
        The function to measure the quality of a split. Supported criteria
        are "squared_error" for the mean squared error, which is equal to
        variance reduction as feature selection criterion and "mae" for the
        mean absolute error.

        .. versionadded:: 0.18
           Mean Absolute Error (MAE) criterion.

        .. versionadded:: 0.24
            Poisson deviance criterion.

        .. deprecated:: 1.0
            Criterion "mse" was deprecated in v1.0 and will be removed in
            version 1.2. Use `criterion="squared_error"` which is equivalent.

    splitter : {"random", "best"}, default="random"
        The strategy used to choose the split at each node. Supported
        strategies are "best" to choose the best split and "random" to choose
        the best random split.

    max_depth : int, default=None
        The maximum depth of the tree. If None, then nodes are expanded until
        all leaves are pure or until all leaves contain less than
        min_samples_split samples.

    min_samples_split : int or float, default=2
        The minimum number of samples required to split an internal node:

        - If int, then consider `min_samples_split` as the minimum number.
        - If float, then `min_samples_split` is a fraction and
          `ceil(min_samples_split * n_samples)` are the minimum
          number of samples for each split.

        .. versionchanged:: 0.18
           Added float values for fractions.

    min_samples_leaf : int or float, default=1
        The minimum number of samples required to be at a leaf node.
        A split point at any depth will only be considered if it leaves at
        least ``min_samples_leaf`` training samples in each of the left and
        right branches.  This may have the effect of smoothing the model,
        especially in regression.

        - If int, then consider `min_samples_leaf` as the minimum number.
        - If float, then `min_samples_leaf` is a fraction and
          `ceil(min_samples_leaf * n_samples)` are the minimum
          number of samples for each node.

        .. versionchanged:: 0.18
           Added float values for fractions.

    min_weight_fraction_leaf : float, default=0.0
        The minimum weighted fraction of the sum total of weights (of all
        the input samples) required to be at a leaf node. Samples have
        equal weight when sample_weight is not provided.

    max_features : int, float, {"auto", "sqrt", "log2"} or None, default="auto"
        The number of features to consider when looking for the best split:

        - If int, then consider `max_features` features at each split.
        - If float, then `max_features` is a fraction and
          `int(max_features * n_features)` features are considered at each
          split.
        - If "auto", then `max_features=n_features`.
        - If "sqrt", then `max_features=sqrt(n_features)`.
        - If "log2", then `max_features=log2(n_features)`.
        - If None, then `max_features=n_features`.

        Note: the search for a split does not stop until at least one
        valid partition of the node samples is found, even if it requires to
        effectively inspect more than ``max_features`` features.

    random_state : int, RandomState instance or None, default=None
        Used to pick randomly the `max_features` used at each split.
        See :term:`Glossary <random_state>` for details.

    min_impurity_decrease : float, default=0.0
        A node will be split if this split induces a decrease of the impurity
        greater than or equal to this value.

        The weighted impurity decrease equation is the following::

            N_t / N * (impurity - N_t_R / N_t * right_impurity
                                - N_t_L / N_t * left_impurity)

        where ``N`` is the total number of samples, ``N_t`` is the number of
        samples at the current node, ``N_t_L`` is the number of samples in the
        left child, and ``N_t_R`` is the number of samples in the right child.

        ``N``, ``N_t``, ``N_t_R`` and ``N_t_L`` all refer to the weighted sum,
        if ``sample_weight`` is passed.

        .. versionadded:: 0.19

    min_impurity_split : float, default=None
        Threshold for early stopping in tree growth. A node will split
        if its impurity is above the threshold, otherwise it is a leaf.

        .. deprecated:: 0.19
           ``min_impurity_split`` has been deprecated in favor of
           ``min_impurity_decrease`` in 0.19. The default value of
           ``min_impurity_split`` has changed from 1e-7 to 0 in 0.23 and it
           will be removed in 1.0 (renaming of 0.25).
           Use ``min_impurity_decrease`` instead.

    max_leaf_nodes : int, default=None
        Grow a tree with ``max_leaf_nodes`` in best-first fashion.
        Best nodes are defined as relative reduction in impurity.
        If None then unlimited number of leaf nodes.

    ccp_alpha : non-negative float, default=0.0
        Complexity parameter used for Minimal Cost-Complexity Pruning. The
        subtree with the largest cost complexity that is smaller than
        ``ccp_alpha`` will be chosen. By default, no pruning is performed. See
        :ref:`minimal_cost_complexity_pruning` for details.

        .. versionadded:: 0.22

    Attributes
    ----------
    max_features_ : int
        The inferred value of max_features.

    n_features_ : int
        The number of features when ``fit`` is performed.

    feature_importances_ : ndarray of shape (n_features,)
        Return impurity-based feature importances (the higher, the more
        important the feature).

        Warning: impurity-based feature importances can be misleading for
        high cardinality features (many unique values). See
        :func:`sklearn.inspection.permutation_importance` as an alternative.

    n_outputs_ : int
        The number of outputs when ``fit`` is performed.

    tree_ : Tree instance
        The underlying Tree object. Please refer to
        ``help(sklearn.tree._tree.Tree)`` for attributes of Tree object and
        :ref:`sphx_glr_auto_examples_tree_plot_unveil_tree_structure.py`
        for basic usage of these attributes.

    See Also
    --------
    ExtraTreeClassifier : An extremely randomized tree classifier.
    sklearn.ensemble.ExtraTreesClassifier : An extra-trees classifier.
    sklearn.ensemble.ExtraTreesRegressor : An extra-trees regressor.

    Notes
    -----
    The default values for the parameters controlling the size of the trees
    (e.g. ``max_depth``, ``min_samples_leaf``, etc.) lead to fully grown and
    unpruned trees which can potentially be very large on some data sets. To
    reduce memory consumption, the complexity and size of the trees should be
    controlled by setting those parameter values.

    References
    ----------

    .. [1] P. Geurts, D. Ernst., and L. Wehenkel, "Extremely randomized trees",
           Machine Learning, 63(1), 3-42, 2006.

    Examples
    --------
    >>> from sklearn.datasets import load_diabetes
    >>> from sklearn.model_selection import train_test_split
    >>> from sklearn.ensemble import BaggingRegressor
    >>> from sklearn.tree import ExtraTreeRegressor
    >>> X, y = load_diabetes(return_X_y=True)
    >>> X_train, X_test, y_train, y_test = train_test_split(
    ...     X, y, random_state=0)
    >>> extra_tree = ExtraTreeRegressor(random_state=0)
    >>> reg = BaggingRegressor(extra_tree, random_state=0).fit(
    ...     X_train, y_train)
    >>> reg.score(X_test, y_test)
    0.33...
    """
    @_deprecate_positional_args
    def __init__(self, *,
                 criterion="squared_error",
                 splitter="random",
                 max_depth=None,
                 min_samples_split=2,
                 min_samples_leaf=1,
                 min_weight_fraction_leaf=0.,
                 max_features="auto",
                 random_state=None,
                 min_impurity_decrease=0.,
                 min_impurity_split=None,
                 max_leaf_nodes=None,
                 ccp_alpha=0.0):
        super().__init__(
            criterion=criterion,
            splitter=splitter,
            max_depth=max_depth,
            min_samples_split=min_samples_split,
            min_samples_leaf=min_samples_leaf,
            min_weight_fraction_leaf=min_weight_fraction_leaf,
            max_features=max_features,
            max_leaf_nodes=max_leaf_nodes,
            min_impurity_decrease=min_impurity_decrease,
            min_impurity_split=min_impurity_split,
            random_state=random_state,
            ccp_alpha=ccp_alpha)<|MERGE_RESOLUTION|>--- conflicted
+++ resolved
@@ -352,7 +352,6 @@
             else:
                 criterion = CRITERIA_REG[self.criterion](self.n_outputs_,
                                                          n_samples)
-<<<<<<< HEAD
             # TODO: Remove in v1.2
             if self.criterion == "mse":
                 warnings.warn(
@@ -361,12 +360,10 @@
                     "which is equivalent.",
                     FutureWarning
                 )
-=======
         else:
             # Make a deepcopy in case the criterion has mutable attributes that
             # might be shared and modified concurrently during parallel fitting
             criterion = copy.deepcopy(criterion)
->>>>>>> 28ee486b
 
         SPLITTERS = SPARSE_SPLITTERS if issparse(X) else DENSE_SPLITTERS
 
