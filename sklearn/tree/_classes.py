"""
This module gathers tree-based methods, including decision, regression and
randomized trees. Single and multi-output problems are both handled.
"""

# Authors: Gilles Louppe <g.louppe@gmail.com>
#          Peter Prettenhofer <peter.prettenhofer@gmail.com>
#          Brian Holt <bdholt1@gmail.com>
#          Noel Dawe <noel@dawe.me>
#          Satrajit Gosh <satrajit.ghosh@gmail.com>
#          Joly Arnaud <arnaud.v.joly@gmail.com>
#          Fares Hedayati <fares.hedayati@gmail.com>
#          Nelson Liu <nelson@nelsonliu.me>
#
# License: BSD 3 clause

import copy
import numbers
from abc import ABCMeta, abstractmethod
from math import ceil
from numbers import Integral, Real

import numpy as np
from scipy.sparse import issparse

from ..base import (
    BaseEstimator,
    ClassifierMixin,
    MultiOutputMixin,
    RegressorMixin,
    _fit_context,
    clone,
    is_classifier,
)
from ..utils import Bunch, check_random_state, compute_sample_weight
from ..utils._param_validation import Hidden, Interval, RealNotInt, StrOptions
from ..utils.multiclass import check_classification_targets
from ..utils.validation import (
    _assert_all_finite_element_wise,
    _check_sample_weight,
    assert_all_finite,
    check_is_fitted,
)
from . import _criterion, _splitter, _tree
from ._criterion import Criterion
from ._splitter import Splitter
from ._tree import (
    BestFirstTreeBuilder,
    DepthFirstTreeBuilder,
    Tree,
    _build_pruned_tree_ccp,
    ccp_pruning_path,
)
from ._utils import _any_isnan_axis0

__all__ = [
    "DecisionTreeClassifier",
    "DecisionTreeRegressor",
    "ExtraTreeClassifier",
    "ExtraTreeRegressor",
]


# =============================================================================
# Types and constants
# =============================================================================

DTYPE = _tree.DTYPE
DOUBLE = _tree.DOUBLE

CRITERIA_CLF = {
    "gini": _criterion.Gini,
    "log_loss": _criterion.Entropy,
    "entropy": _criterion.Entropy,
}
CRITERIA_REG = {
    "squared_error": _criterion.MSE,
    "friedman_mse": _criterion.FriedmanMSE,
    "absolute_error": _criterion.MAE,
    "poisson": _criterion.Poisson,
}

DENSE_SPLITTERS = {"best": _splitter.BestSplitter, "random": _splitter.RandomSplitter}

SPARSE_SPLITTERS = {
    "best": _splitter.BestSparseSplitter,
    "random": _splitter.RandomSparseSplitter,
}

# =============================================================================
# Base decision tree
# =============================================================================


class BaseDecisionTree(MultiOutputMixin, BaseEstimator, metaclass=ABCMeta):
    """Base class for decision trees.

    Warning: This class should not be used directly.
    Use derived classes instead.
    """

    _parameter_constraints: dict = {
        "splitter": [StrOptions({"best", "random"})],
        "max_depth": [Interval(Integral, 1, None, closed="left"), None],
        "min_samples_split": [
            Interval(Integral, 2, None, closed="left"),
            Interval(RealNotInt, 0.0, 1.0, closed="right"),
        ],
        "min_samples_leaf": [
            Interval(Integral, 1, None, closed="left"),
            Interval(RealNotInt, 0.0, 1.0, closed="neither"),
        ],
        "min_weight_fraction_leaf": [Interval(Real, 0.0, 0.5, closed="both")],
        "max_features": [
            Interval(Integral, 1, None, closed="left"),
            Interval(RealNotInt, 0.0, 1.0, closed="right"),
            StrOptions({"sqrt", "log2"}),
            None,
        ],
        "random_state": ["random_state"],
        "max_leaf_nodes": [Interval(Integral, 2, None, closed="left"), None],
        "min_impurity_decrease": [Interval(Real, 0.0, None, closed="left")],
        "ccp_alpha": [Interval(Real, 0.0, None, closed="left")],
        "monotonic_cst": ["array-like", None],
    }

    @abstractmethod
    def __init__(
        self,
        *,
        criterion,
        splitter,
        max_depth,
        min_samples_split,
        min_samples_leaf,
        min_weight_fraction_leaf,
        max_features,
        max_leaf_nodes,
        random_state,
        min_impurity_decrease,
        class_weight=None,
        ccp_alpha=0.0,
        monotonic_cst=None,
    ):
        self.criterion = criterion
        self.splitter = splitter
        self.max_depth = max_depth
        self.min_samples_split = min_samples_split
        self.min_samples_leaf = min_samples_leaf
        self.min_weight_fraction_leaf = min_weight_fraction_leaf
        self.max_features = max_features
        self.max_leaf_nodes = max_leaf_nodes
        self.random_state = random_state
        self.min_impurity_decrease = min_impurity_decrease
        self.class_weight = class_weight
        self.ccp_alpha = ccp_alpha
        self.monotonic_cst = monotonic_cst

    def get_depth(self):
        """Return the depth of the decision tree.

        The depth of a tree is the maximum distance between the root
        and any leaf.

        Returns
        -------
        self.tree_.max_depth : int
            The maximum depth of the tree.
        """
        check_is_fitted(self)
        return self.tree_.max_depth

    def get_n_leaves(self):
        """Return the number of leaves of the decision tree.

        Returns
        -------
        self.tree_.n_leaves : int
            Number of leaves.
        """
        check_is_fitted(self)
        return self.tree_.n_leaves

    def _support_missing_values(self, X):
        return (
            not issparse(X)
            and self._get_tags()["allow_nan"]
            and self.monotonic_cst is None
        )

    def _compute_missing_values_in_feature_mask(self, X, estimator_name=None):
        """Return boolean mask denoting if there are missing values for each feature.

        This method also ensures that X is finite.

        Parameter
        ---------
        X : array-like of shape (n_samples, n_features), dtype=DOUBLE
            Input data.

        estimator_name : str or None, default=None
            Name to use when raising an error. Defaults to the class name.

        Returns
        -------
        missing_values_in_feature_mask : ndarray of shape (n_features,), or None
            Missing value mask. If missing values are not supported or there
            are no missing values, return None.
        """
        estimator_name = estimator_name or self.__class__.__name__
        common_kwargs = dict(estimator_name=estimator_name, input_name="X")

        if not self._support_missing_values(X):
            assert_all_finite(X, **common_kwargs)
            return None

        with np.errstate(over="ignore"):
            overall_sum = np.sum(X)

        if not np.isfinite(overall_sum):
            # Raise a ValueError in case of the presence of an infinite element.
            _assert_all_finite_element_wise(X, xp=np, allow_nan=True, **common_kwargs)

        # If the sum is not nan, then there are no missing values
        if not np.isnan(overall_sum):
            return None

        missing_values_in_feature_mask = _any_isnan_axis0(X)
        return missing_values_in_feature_mask

    def _fit(
        self,
        X,
        y,
        sample_weight=None,
        check_input=True,
        missing_values_in_feature_mask=None,
    ):
        random_state = check_random_state(self.random_state)

        if check_input:
            # Need to validate separately here.
            # We can't pass multi_output=True because that would allow y to be
            # csr.

            # _compute_missing_values_in_feature_mask will check for finite values and
            # compute the missing mask if the tree supports missing values
            check_X_params = dict(
                dtype=DTYPE, accept_sparse="csc", force_all_finite=False
            )
            check_y_params = dict(ensure_2d=False, dtype=None)
            X, y = self._validate_data(
                X, y, validate_separately=(check_X_params, check_y_params)
            )

            missing_values_in_feature_mask = (
                self._compute_missing_values_in_feature_mask(X)
            )
            if issparse(X):
                X.sort_indices()

                if X.indices.dtype != np.intc or X.indptr.dtype != np.intc:
                    raise ValueError(
                        "No support for np.int64 index based sparse matrices"
                    )

            if self.criterion == "poisson":
                if np.any(y < 0):
                    raise ValueError(
                        "Some value(s) of y are negative which is"
                        " not allowed for Poisson regression."
                    )
                if np.sum(y) <= 0:
                    raise ValueError(
                        "Sum of y is not positive which is "
                        "necessary for Poisson regression."
                    )

        # Determine output settings
        n_samples, self.n_features_in_ = X.shape
        is_classification = is_classifier(self)

        y = np.atleast_1d(y)
        expanded_class_weight = None

        if y.ndim == 1:
            # reshape is necessary to preserve the data contiguity against vs
            # [:, np.newaxis] that does not.
            y = np.reshape(y, (-1, 1))

        self.n_outputs_ = y.shape[1]

        if is_classification:
            check_classification_targets(y)
            y = np.copy(y)

            self.classes_ = []
            self.n_classes_ = []

            if self.class_weight is not None:
                y_original = np.copy(y)

            y_encoded = np.zeros(y.shape, dtype=int)
            for k in range(self.n_outputs_):
                classes_k, y_encoded[:, k] = np.unique(y[:, k], return_inverse=True)
                self.classes_.append(classes_k)
                self.n_classes_.append(classes_k.shape[0])
            y = y_encoded

            if self.class_weight is not None:
                expanded_class_weight = compute_sample_weight(
                    self.class_weight, y_original
                )

            self.n_classes_ = np.array(self.n_classes_, dtype=np.intp)

        if getattr(y, "dtype", None) != DOUBLE or not y.flags.contiguous:
            y = np.ascontiguousarray(y, dtype=DOUBLE)

        max_depth = np.iinfo(np.int32).max if self.max_depth is None else self.max_depth

        if isinstance(self.min_samples_leaf, numbers.Integral):
            min_samples_leaf = self.min_samples_leaf
        else:  # float
            min_samples_leaf = int(ceil(self.min_samples_leaf * n_samples))

        if isinstance(self.min_samples_split, numbers.Integral):
            min_samples_split = self.min_samples_split
        else:  # float
            min_samples_split = int(ceil(self.min_samples_split * n_samples))
            min_samples_split = max(2, min_samples_split)

        min_samples_split = max(min_samples_split, 2 * min_samples_leaf)

        if isinstance(self.max_features, str):
            if self.max_features == "sqrt":
                max_features = max(1, int(np.sqrt(self.n_features_in_)))
            elif self.max_features == "log2":
                max_features = max(1, int(np.log2(self.n_features_in_)))
        elif self.max_features is None:
            max_features = self.n_features_in_
        elif isinstance(self.max_features, numbers.Integral):
            max_features = self.max_features
        else:  # float
            if self.max_features > 0.0:
                max_features = max(1, int(self.max_features * self.n_features_in_))
            else:
                max_features = 0

        self.max_features_ = max_features

        max_leaf_nodes = -1 if self.max_leaf_nodes is None else self.max_leaf_nodes

        if len(y) != n_samples:
            raise ValueError(
                "Number of labels=%d does not match number of samples=%d"
                % (len(y), n_samples)
            )

        if sample_weight is not None:
            sample_weight = _check_sample_weight(sample_weight, X, DOUBLE)

        if expanded_class_weight is not None:
            if sample_weight is not None:
                sample_weight = sample_weight * expanded_class_weight
            else:
                sample_weight = expanded_class_weight

        # Set min_weight_leaf from min_weight_fraction_leaf
        if sample_weight is None:
            min_weight_leaf = self.min_weight_fraction_leaf * n_samples
        else:
            min_weight_leaf = self.min_weight_fraction_leaf * np.sum(sample_weight)

        # Build tree
        criterion = self.criterion
        if not isinstance(criterion, Criterion):
            if is_classification:
                criterion = CRITERIA_CLF[self.criterion](
                    self.n_outputs_, self.n_classes_
                )
            else:
                criterion = CRITERIA_REG[self.criterion](self.n_outputs_, n_samples)
        else:
            # Make a deepcopy in case the criterion has mutable attributes that
            # might be shared and modified concurrently during parallel fitting
            criterion = copy.deepcopy(criterion)

        SPLITTERS = SPARSE_SPLITTERS if issparse(X) else DENSE_SPLITTERS

        splitter = self.splitter
        if self.monotonic_cst is None:
            monotonic_cst = None
        else:
            if self.n_outputs_ > 1:
                raise ValueError(
                    "Monotonicity constraints are not supported with multiple outputs."
                )
            # Check to correct monotonicity constraint' specification,
            # by applying element-wise logical conjunction
            # Note: we do not cast `np.asarray(self.monotonic_cst, dtype=np.int8)`
            # straight away here so as to generate error messages for invalid
            # values using the original values prior to any dtype related conversion.
            monotonic_cst = np.asarray(self.monotonic_cst)
            if monotonic_cst.shape[0] != X.shape[1]:
                raise ValueError(
                    "monotonic_cst has shape {} but the input data "
                    "X has {} features.".format(monotonic_cst.shape[0], X.shape[1])
                )
            valid_constraints = np.isin(monotonic_cst, (-1, 0, 1))
            if not np.all(valid_constraints):
                unique_constaints_value = np.unique(monotonic_cst)
                raise ValueError(
                    "monotonic_cst must be None or an array-like of -1, 0 or 1, but"
                    f" got {unique_constaints_value}"
                )
            monotonic_cst = np.asarray(monotonic_cst, dtype=np.int8)
            if is_classifier(self):
                if self.n_classes_[0] > 2:
                    raise ValueError(
                        "Monotonicity constraints are not supported with multiclass "
                        "classification"
                    )
                # Binary classification trees are built by constraining probabilities
                # of the *negative class* in order to make the implementation similar
                # to regression trees.
                # Since self.monotonic_cst encodes constraints on probabilities of the
                # *positive class*, all signs must be flipped.
                monotonic_cst *= -1

        if not isinstance(self.splitter, Splitter):
            splitter = SPLITTERS[self.splitter](
                criterion,
                self.max_features_,
                min_samples_leaf,
                min_weight_leaf,
                random_state,
                monotonic_cst,
            )

        if is_classifier(self):
            self.tree_ = Tree(self.n_features_in_, self.n_classes_, self.n_outputs_)
        else:
            self.tree_ = Tree(
                self.n_features_in_,
                # TODO: tree shouldn't need this in this case
                np.array([1] * self.n_outputs_, dtype=np.intp),
                self.n_outputs_,
            )

        # Use BestFirst if max_leaf_nodes given; use DepthFirst otherwise
        if max_leaf_nodes < 0:
            builder = DepthFirstTreeBuilder(
                splitter,
                min_samples_split,
                min_samples_leaf,
                min_weight_leaf,
                max_depth,
                self.min_impurity_decrease,
            )
        else:
            builder = BestFirstTreeBuilder(
                splitter,
                min_samples_split,
                min_samples_leaf,
                min_weight_leaf,
                max_depth,
                max_leaf_nodes,
                self.min_impurity_decrease,
            )

        builder.build(self.tree_, X, y, sample_weight, missing_values_in_feature_mask)

        if self.n_outputs_ == 1 and is_classifier(self):
            self.n_classes_ = self.n_classes_[0]
            self.classes_ = self.classes_[0]

        self._prune_tree()

        return self

    def _validate_X_predict(self, X, check_input):
        """Validate the training data on predict (probabilities)."""
        if check_input:
            if self._support_missing_values(X):
                force_all_finite = "allow-nan"
            else:
                force_all_finite = True
            X = self._validate_data(
                X,
                dtype=DTYPE,
                accept_sparse="csr",
                reset=False,
                force_all_finite=force_all_finite,
            )
            if issparse(X) and (
                X.indices.dtype != np.intc or X.indptr.dtype != np.intc
            ):
                raise ValueError("No support for np.int64 index based sparse matrices")
        else:
            # The number of features is checked regardless of `check_input`
            self._check_n_features(X, reset=False)
        return X

    def predict(self, X, check_input=True):
        """Predict class or regression value for X.

        For a classification model, the predicted class for each sample in X is
        returned. For a regression model, the predicted value based on X is
        returned.

        Parameters
        ----------
        X : {array-like, sparse matrix} of shape (n_samples, n_features)
            The input samples. Internally, it will be converted to
            ``dtype=np.float32`` and if a sparse matrix is provided
            to a sparse ``csr_matrix``.

        check_input : bool, default=True
            Allow to bypass several input checking.
            Don't use this parameter unless you know what you're doing.

        Returns
        -------
        y : array-like of shape (n_samples,) or (n_samples, n_outputs)
            The predicted classes, or the predict values.
        """
        check_is_fitted(self)
        X = self._validate_X_predict(X, check_input)
        proba = self.tree_.predict(X)
        n_samples = X.shape[0]

        # Classification
        if is_classifier(self):
            if self.n_outputs_ == 1:
                return self.classes_.take(np.argmax(proba, axis=1), axis=0)

            else:
                class_type = self.classes_[0].dtype
                predictions = np.zeros((n_samples, self.n_outputs_), dtype=class_type)
                for k in range(self.n_outputs_):
                    predictions[:, k] = self.classes_[k].take(
                        np.argmax(proba[:, k], axis=1), axis=0
                    )

                return predictions

        # Regression
        else:
            if self.n_outputs_ == 1:
                return proba[:, 0]

            else:
                return proba[:, :, 0]

    def apply(self, X, check_input=True):
        """Return the index of the leaf that each sample is predicted as.

        .. versionadded:: 0.17

        Parameters
        ----------
        X : {array-like, sparse matrix} of shape (n_samples, n_features)
            The input samples. Internally, it will be converted to
            ``dtype=np.float32`` and if a sparse matrix is provided
            to a sparse ``csr_matrix``.

        check_input : bool, default=True
            Allow to bypass several input checking.
            Don't use this parameter unless you know what you're doing.

        Returns
        -------
        X_leaves : array-like of shape (n_samples,)
            For each datapoint x in X, return the index of the leaf x
            ends up in. Leaves are numbered within
            ``[0; self.tree_.node_count)``, possibly with gaps in the
            numbering.
        """
        check_is_fitted(self)
        X = self._validate_X_predict(X, check_input)
        return self.tree_.apply(X)

    def decision_path(self, X, check_input=True):
        """Return the decision path in the tree.

        .. versionadded:: 0.18

        Parameters
        ----------
        X : {array-like, sparse matrix} of shape (n_samples, n_features)
            The input samples. Internally, it will be converted to
            ``dtype=np.float32`` and if a sparse matrix is provided
            to a sparse ``csr_matrix``.

        check_input : bool, default=True
            Allow to bypass several input checking.
            Don't use this parameter unless you know what you're doing.

        Returns
        -------
        indicator : sparse matrix of shape (n_samples, n_nodes)
            Return a node indicator CSR matrix where non zero elements
            indicates that the samples goes through the nodes.
        """
        X = self._validate_X_predict(X, check_input)
        return self.tree_.decision_path(X)

    def _prune_tree(self):
        """Prune tree using Minimal Cost-Complexity Pruning."""
        check_is_fitted(self)

        if self.ccp_alpha == 0.0:
            return

        # build pruned tree
        if is_classifier(self):
            n_classes = np.atleast_1d(self.n_classes_)
            pruned_tree = Tree(self.n_features_in_, n_classes, self.n_outputs_)
        else:
            pruned_tree = Tree(
                self.n_features_in_,
                # TODO: the tree shouldn't need this param
                np.array([1] * self.n_outputs_, dtype=np.intp),
                self.n_outputs_,
            )
        _build_pruned_tree_ccp(pruned_tree, self.tree_, self.ccp_alpha)

        self.tree_ = pruned_tree

    def cost_complexity_pruning_path(self, X, y, sample_weight=None):
        """Compute the pruning path during Minimal Cost-Complexity Pruning.

        See :ref:`minimal_cost_complexity_pruning` for details on the pruning
        process.

        Parameters
        ----------
        X : {array-like, sparse matrix} of shape (n_samples, n_features)
            The training input samples. Internally, it will be converted to
            ``dtype=np.float32`` and if a sparse matrix is provided
            to a sparse ``csc_matrix``.

        y : array-like of shape (n_samples,) or (n_samples, n_outputs)
            The target values (class labels) as integers or strings.

        sample_weight : array-like of shape (n_samples,), default=None
            Sample weights. If None, then samples are equally weighted. Splits
            that would create child nodes with net zero or negative weight are
            ignored while searching for a split in each node. Splits are also
            ignored if they would result in any single class carrying a
            negative weight in either child node.

        Returns
        -------
        ccp_path : :class:`~sklearn.utils.Bunch`
            Dictionary-like object, with the following attributes.

            ccp_alphas : ndarray
                Effective alphas of subtree during pruning.

            impurities : ndarray
                Sum of the impurities of the subtree leaves for the
                corresponding alpha value in ``ccp_alphas``.
        """
        est = clone(self).set_params(ccp_alpha=0.0)
        est.fit(X, y, sample_weight=sample_weight)
        return Bunch(**ccp_pruning_path(est.tree_))

    @property
    def feature_importances_(self):
        """Return the feature importances.

        The importance of a feature is computed as the (normalized) total
        reduction of the criterion brought by that feature.
        It is also known as the Gini importance.

        Warning: impurity-based feature importances can be misleading for
        high cardinality features (many unique values). See
        :func:`sklearn.inspection.permutation_importance` as an alternative.

        Returns
        -------
        feature_importances_ : ndarray of shape (n_features,)
            Normalized total reduction of criteria by feature
            (Gini importance).
        """
        check_is_fitted(self)

        return self.tree_.compute_feature_importances()


# =============================================================================
# Public estimators
# =============================================================================


class DecisionTreeClassifier(ClassifierMixin, BaseDecisionTree):
    """A decision tree classifier.

    Read more in the :ref:`User Guide <tree>`.

    Parameters
    ----------
    criterion : {"gini", "entropy", "log_loss"}, default="gini"
        The function to measure the quality of a split. Supported criteria are
        "gini" for the Gini impurity and "log_loss" and "entropy" both for the
        Shannon information gain, see :ref:`tree_mathematical_formulation`.

    splitter : {"best", "random"}, default="best"
        The strategy used to choose the split at each node. Supported
        strategies are "best" to choose the best split and "random" to choose
        the best random split.

    max_depth : int, default=None
        The maximum depth of the tree. If None, then nodes are expanded until
        all leaves are pure or until all leaves contain less than
        min_samples_split samples.

    min_samples_split : int or float, default=2
        The minimum number of samples required to split an internal node:

        - If int, then consider `min_samples_split` as the minimum number.
        - If float, then `min_samples_split` is a fraction and
          `ceil(min_samples_split * n_samples)` are the minimum
          number of samples for each split.

        .. versionchanged:: 0.18
           Added float values for fractions.

    min_samples_leaf : int or float, default=1
        The minimum number of samples required to be at a leaf node.
        A split point at any depth will only be considered if it leaves at
        least ``min_samples_leaf`` training samples in each of the left and
        right branches.  This may have the effect of smoothing the model,
        especially in regression.

        - If int, then consider `min_samples_leaf` as the minimum number.
        - If float, then `min_samples_leaf` is a fraction and
          `ceil(min_samples_leaf * n_samples)` are the minimum
          number of samples for each node.

        .. versionchanged:: 0.18
           Added float values for fractions.

    min_weight_fraction_leaf : float, default=0.0
        The minimum weighted fraction of the sum total of weights (of all
        the input samples) required to be at a leaf node. Samples have
        equal weight when sample_weight is not provided.

    max_features : int, float or {"sqrt", "log2"}, default=None
        The number of features to consider when looking for the best split:

            - If int, then consider `max_features` features at each split.
            - If float, then `max_features` is a fraction and
              `max(1, int(max_features * n_features_in_))` features are considered at
              each split.
            - If "sqrt", then `max_features=sqrt(n_features)`.
            - If "log2", then `max_features=log2(n_features)`.
            - If None, then `max_features=n_features`.

        Note: the search for a split does not stop until at least one
        valid partition of the node samples is found, even if it requires to
        effectively inspect more than ``max_features`` features.

    random_state : int, RandomState instance or None, default=None
        Controls the randomness of the estimator. The features are always
        randomly permuted at each split, even if ``splitter`` is set to
        ``"best"``. When ``max_features < n_features``, the algorithm will
        select ``max_features`` at random at each split before finding the best
        split among them. But the best found split may vary across different
        runs, even if ``max_features=n_features``. That is the case, if the
        improvement of the criterion is identical for several splits and one
        split has to be selected at random. To obtain a deterministic behaviour
        during fitting, ``random_state`` has to be fixed to an integer.
        See :term:`Glossary <random_state>` for details.

    max_leaf_nodes : int, default=None
        Grow a tree with ``max_leaf_nodes`` in best-first fashion.
        Best nodes are defined as relative reduction in impurity.
        If None then unlimited number of leaf nodes.

    min_impurity_decrease : float, default=0.0
        A node will be split if this split induces a decrease of the impurity
        greater than or equal to this value.

        The weighted impurity decrease equation is the following::

            N_t / N * (impurity - N_t_R / N_t * right_impurity
                                - N_t_L / N_t * left_impurity)

        where ``N`` is the total number of samples, ``N_t`` is the number of
        samples at the current node, ``N_t_L`` is the number of samples in the
        left child, and ``N_t_R`` is the number of samples in the right child.

        ``N``, ``N_t``, ``N_t_R`` and ``N_t_L`` all refer to the weighted sum,
        if ``sample_weight`` is passed.

        .. versionadded:: 0.19

    class_weight : dict, list of dict or "balanced", default=None
        Weights associated with classes in the form ``{class_label: weight}``.
        If None, all classes are supposed to have weight one. For
        multi-output problems, a list of dicts can be provided in the same
        order as the columns of y.

        Note that for multioutput (including multilabel) weights should be
        defined for each class of every column in its own dict. For example,
        for four-class multilabel classification weights should be
        [{0: 1, 1: 1}, {0: 1, 1: 5}, {0: 1, 1: 1}, {0: 1, 1: 1}] instead of
        [{1:1}, {2:5}, {3:1}, {4:1}].

        The "balanced" mode uses the values of y to automatically adjust
        weights inversely proportional to class frequencies in the input data
        as ``n_samples / (n_classes * np.bincount(y))``

        For multi-output, the weights of each column of y will be multiplied.

        Note that these weights will be multiplied with sample_weight (passed
        through the fit method) if sample_weight is specified.

    ccp_alpha : non-negative float, default=0.0
        Complexity parameter used for Minimal Cost-Complexity Pruning. The
        subtree with the largest cost complexity that is smaller than
        ``ccp_alpha`` will be chosen. By default, no pruning is performed. See
        :ref:`minimal_cost_complexity_pruning` for details.

        .. versionadded:: 0.22

    monotonic_cst : array-like of int of shape (n_features), default=None
        Indicates the monotonicity constraint to enforce on each feature.
          - 1: monotonic increase
          - 0: no constraint
          - -1: monotonic decrease

        If monotonic_cst is None, no constraints are applied.

        Monotonicity constraints are not supported for:
          - multiclass classifications (i.e. when `n_classes > 2`),
          - multioutput classifications (i.e. when `n_outputs_ > 1`),
          - classifications trained on data with missing values.

        The constraints hold over the probability of the positive class.

        Read more in the :ref:`User Guide <monotonic_cst_gbdt>`.

        .. versionadded:: 1.4

    Attributes
    ----------
    classes_ : ndarray of shape (n_classes,) or list of ndarray
        The classes labels (single output problem),
        or a list of arrays of class labels (multi-output problem).

    feature_importances_ : ndarray of shape (n_features,)
        The impurity-based feature importances.
        The higher, the more important the feature.
        The importance of a feature is computed as the (normalized)
        total reduction of the criterion brought by that feature.  It is also
        known as the Gini importance [4]_.

        Warning: impurity-based feature importances can be misleading for
        high cardinality features (many unique values). See
        :func:`sklearn.inspection.permutation_importance` as an alternative.

    max_features_ : int
        The inferred value of max_features.

    n_classes_ : int or list of int
        The number of classes (for single output problems),
        or a list containing the number of classes for each
        output (for multi-output problems).

    n_features_in_ : int
        Number of features seen during :term:`fit`.

        .. versionadded:: 0.24

    feature_names_in_ : ndarray of shape (`n_features_in_`,)
        Names of features seen during :term:`fit`. Defined only when `X`
        has feature names that are all strings.

        .. versionadded:: 1.0

    n_outputs_ : int
        The number of outputs when ``fit`` is performed.

    tree_ : Tree instance
        The underlying Tree object. Please refer to
        ``help(sklearn.tree._tree.Tree)`` for attributes of Tree object and
        :ref:`sphx_glr_auto_examples_tree_plot_unveil_tree_structure.py`
        for basic usage of these attributes.

    See Also
    --------
    DecisionTreeRegressor : A decision tree regressor.

    Notes
    -----
    The default values for the parameters controlling the size of the trees
    (e.g. ``max_depth``, ``min_samples_leaf``, etc.) lead to fully grown and
    unpruned trees which can potentially be very large on some data sets. To
    reduce memory consumption, the complexity and size of the trees should be
    controlled by setting those parameter values.

    The :meth:`predict` method operates using the :func:`numpy.argmax`
    function on the outputs of :meth:`predict_proba`. This means that in
    case the highest predicted probabilities are tied, the classifier will
    predict the tied class with the lowest index in :term:`classes_`.

    References
    ----------

    .. [1] https://en.wikipedia.org/wiki/Decision_tree_learning

    .. [2] L. Breiman, J. Friedman, R. Olshen, and C. Stone, "Classification
           and Regression Trees", Wadsworth, Belmont, CA, 1984.

    .. [3] T. Hastie, R. Tibshirani and J. Friedman. "Elements of Statistical
           Learning", Springer, 2009.

    .. [4] L. Breiman, and A. Cutler, "Random Forests",
           https://www.stat.berkeley.edu/~breiman/RandomForests/cc_home.htm

    Examples
    --------
    >>> from sklearn.datasets import load_iris
    >>> from sklearn.model_selection import cross_val_score
    >>> from sklearn.tree import DecisionTreeClassifier
    >>> clf = DecisionTreeClassifier(random_state=0)
    >>> iris = load_iris()
    >>> cross_val_score(clf, iris.data, iris.target, cv=10)
    ...                             # doctest: +SKIP
    ...
    array([ 1.     ,  0.93...,  0.86...,  0.93...,  0.93...,
            0.93...,  0.93...,  1.     ,  0.93...,  1.      ])
    """

    _parameter_constraints: dict = {
        **BaseDecisionTree._parameter_constraints,
        "criterion": [StrOptions({"gini", "entropy", "log_loss"}), Hidden(Criterion)],
        "class_weight": [dict, list, StrOptions({"balanced"}), None],
    }

    def __init__(
        self,
        *,
        criterion="gini",
        splitter="best",
        max_depth=None,
        min_samples_split=2,
        min_samples_leaf=1,
        min_weight_fraction_leaf=0.0,
        max_features=None,
        random_state=None,
        max_leaf_nodes=None,
        min_impurity_decrease=0.0,
        class_weight=None,
        ccp_alpha=0.0,
        monotonic_cst=None,
    ):
        super().__init__(
            criterion=criterion,
            splitter=splitter,
            max_depth=max_depth,
            min_samples_split=min_samples_split,
            min_samples_leaf=min_samples_leaf,
            min_weight_fraction_leaf=min_weight_fraction_leaf,
            max_features=max_features,
            max_leaf_nodes=max_leaf_nodes,
            class_weight=class_weight,
            random_state=random_state,
            min_impurity_decrease=min_impurity_decrease,
            monotonic_cst=monotonic_cst,
            ccp_alpha=ccp_alpha,
        )

    @_fit_context(prefer_skip_nested_validation=True)
    def fit(self, X, y, sample_weight=None, check_input=True):
        """Build a decision tree classifier from the training set (X, y).

        Parameters
        ----------
        X : {array-like, sparse matrix} of shape (n_samples, n_features)
            The training input samples. Internally, it will be converted to
            ``dtype=np.float32`` and if a sparse matrix is provided
            to a sparse ``csc_matrix``.

        y : array-like of shape (n_samples,) or (n_samples, n_outputs)
            The target values (class labels) as integers or strings.

        sample_weight : array-like of shape (n_samples,), default=None
            Sample weights. If None, then samples are equally weighted. Splits
            that would create child nodes with net zero or negative weight are
            ignored while searching for a split in each node. Splits are also
            ignored if they would result in any single class carrying a
            negative weight in either child node.

        check_input : bool, default=True
            Allow to bypass several input checking.
            Don't use this parameter unless you know what you're doing.

        Returns
        -------
        self : DecisionTreeClassifier
            Fitted estimator.
        """

        super()._fit(
            X,
            y,
            sample_weight=sample_weight,
            check_input=check_input,
        )
        return self

    def predict_proba(self, X, check_input=True):
        """Predict class probabilities of the input samples X.

        The predicted class probability is the fraction of samples of the same
        class in a leaf.

        Parameters
        ----------
        X : {array-like, sparse matrix} of shape (n_samples, n_features)
            The input samples. Internally, it will be converted to
            ``dtype=np.float32`` and if a sparse matrix is provided
            to a sparse ``csr_matrix``.

        check_input : bool, default=True
            Allow to bypass several input checking.
            Don't use this parameter unless you know what you're doing.

        Returns
        -------
        proba : ndarray of shape (n_samples, n_classes) or list of n_outputs \
            such arrays if n_outputs > 1
            The class probabilities of the input samples. The order of the
            classes corresponds to that in the attribute :term:`classes_`.
        """
        check_is_fitted(self)
        X = self._validate_X_predict(X, check_input)
        proba = self.tree_.predict(X)

        if self.n_outputs_ == 1:
            return proba[:, : self.n_classes_]
        else:
            all_proba = []
            for k in range(self.n_outputs_):
                proba_k = proba[:, k, : self.n_classes_[k]]
                all_proba.append(proba_k)
            return all_proba

    def predict_log_proba(self, X):
        """Predict class log-probabilities of the input samples X.

        Parameters
        ----------
        X : {array-like, sparse matrix} of shape (n_samples, n_features)
            The input samples. Internally, it will be converted to
            ``dtype=np.float32`` and if a sparse matrix is provided
            to a sparse ``csr_matrix``.

        Returns
        -------
        proba : ndarray of shape (n_samples, n_classes) or list of n_outputs \
            such arrays if n_outputs > 1
            The class log-probabilities of the input samples. The order of the
            classes corresponds to that in the attribute :term:`classes_`.
        """
        proba = self.predict_proba(X)

        if self.n_outputs_ == 1:
            return np.log(proba)

        else:
            for k in range(self.n_outputs_):
                proba[k] = np.log(proba[k])

            return proba

<<<<<<< HEAD
    @deprecated(  # type: ignore
        "The attribute `n_features_` is deprecated in 1.0 and will be removed "
        "in 1.2. Use `n_features_in_` instead."
    )
    @property
    def n_features_(self):
        return self.n_features_in_

    def __sklearn_tags__(self):
        more_tags = {"multilabel": True}
        return {**super().__sklearn_tags__(), **more_tags}
=======
    def _more_tags(self):
        # XXX: nan is only support for dense arrays, but we set this for common test to
        # pass, specifically: check_estimators_nan_inf
        allow_nan = self.splitter == "best" and self.criterion in {
            "gini",
            "log_loss",
            "entropy",
        }
        return {"multilabel": True, "allow_nan": allow_nan}
>>>>>>> a5e95606


class DecisionTreeRegressor(RegressorMixin, BaseDecisionTree):
    """A decision tree regressor.

    Read more in the :ref:`User Guide <tree>`.

    Parameters
    ----------
    criterion : {"squared_error", "friedman_mse", "absolute_error", \
            "poisson"}, default="squared_error"
        The function to measure the quality of a split. Supported criteria
        are "squared_error" for the mean squared error, which is equal to
        variance reduction as feature selection criterion and minimizes the L2
        loss using the mean of each terminal node, "friedman_mse", which uses
        mean squared error with Friedman's improvement score for potential
        splits, "absolute_error" for the mean absolute error, which minimizes
        the L1 loss using the median of each terminal node, and "poisson" which
        uses reduction in Poisson deviance to find splits.

        .. versionadded:: 0.18
           Mean Absolute Error (MAE) criterion.

        .. versionadded:: 0.24
            Poisson deviance criterion.

    splitter : {"best", "random"}, default="best"
        The strategy used to choose the split at each node. Supported
        strategies are "best" to choose the best split and "random" to choose
        the best random split.

    max_depth : int, default=None
        The maximum depth of the tree. If None, then nodes are expanded until
        all leaves are pure or until all leaves contain less than
        min_samples_split samples.

    min_samples_split : int or float, default=2
        The minimum number of samples required to split an internal node:

        - If int, then consider `min_samples_split` as the minimum number.
        - If float, then `min_samples_split` is a fraction and
          `ceil(min_samples_split * n_samples)` are the minimum
          number of samples for each split.

        .. versionchanged:: 0.18
           Added float values for fractions.

    min_samples_leaf : int or float, default=1
        The minimum number of samples required to be at a leaf node.
        A split point at any depth will only be considered if it leaves at
        least ``min_samples_leaf`` training samples in each of the left and
        right branches.  This may have the effect of smoothing the model,
        especially in regression.

        - If int, then consider `min_samples_leaf` as the minimum number.
        - If float, then `min_samples_leaf` is a fraction and
          `ceil(min_samples_leaf * n_samples)` are the minimum
          number of samples for each node.

        .. versionchanged:: 0.18
           Added float values for fractions.

    min_weight_fraction_leaf : float, default=0.0
        The minimum weighted fraction of the sum total of weights (of all
        the input samples) required to be at a leaf node. Samples have
        equal weight when sample_weight is not provided.

    max_features : int, float or {"sqrt", "log2"}, default=None
        The number of features to consider when looking for the best split:

        - If int, then consider `max_features` features at each split.
        - If float, then `max_features` is a fraction and
          `max(1, int(max_features * n_features_in_))` features are considered at each
          split.
        - If "sqrt", then `max_features=sqrt(n_features)`.
        - If "log2", then `max_features=log2(n_features)`.
        - If None, then `max_features=n_features`.

        Note: the search for a split does not stop until at least one
        valid partition of the node samples is found, even if it requires to
        effectively inspect more than ``max_features`` features.

    random_state : int, RandomState instance or None, default=None
        Controls the randomness of the estimator. The features are always
        randomly permuted at each split, even if ``splitter`` is set to
        ``"best"``. When ``max_features < n_features``, the algorithm will
        select ``max_features`` at random at each split before finding the best
        split among them. But the best found split may vary across different
        runs, even if ``max_features=n_features``. That is the case, if the
        improvement of the criterion is identical for several splits and one
        split has to be selected at random. To obtain a deterministic behaviour
        during fitting, ``random_state`` has to be fixed to an integer.
        See :term:`Glossary <random_state>` for details.

    max_leaf_nodes : int, default=None
        Grow a tree with ``max_leaf_nodes`` in best-first fashion.
        Best nodes are defined as relative reduction in impurity.
        If None then unlimited number of leaf nodes.

    min_impurity_decrease : float, default=0.0
        A node will be split if this split induces a decrease of the impurity
        greater than or equal to this value.

        The weighted impurity decrease equation is the following::

            N_t / N * (impurity - N_t_R / N_t * right_impurity
                                - N_t_L / N_t * left_impurity)

        where ``N`` is the total number of samples, ``N_t`` is the number of
        samples at the current node, ``N_t_L`` is the number of samples in the
        left child, and ``N_t_R`` is the number of samples in the right child.

        ``N``, ``N_t``, ``N_t_R`` and ``N_t_L`` all refer to the weighted sum,
        if ``sample_weight`` is passed.

        .. versionadded:: 0.19

    ccp_alpha : non-negative float, default=0.0
        Complexity parameter used for Minimal Cost-Complexity Pruning. The
        subtree with the largest cost complexity that is smaller than
        ``ccp_alpha`` will be chosen. By default, no pruning is performed. See
        :ref:`minimal_cost_complexity_pruning` for details.

        .. versionadded:: 0.22

    monotonic_cst : array-like of int of shape (n_features), default=None
        Indicates the monotonicity constraint to enforce on each feature.
          - 1: monotonic increase
          - 0: no constraint
          - -1: monotonic decrease

        If monotonic_cst is None, no constraints are applied.

        Monotonicity constraints are not supported for:
          - multioutput regressions (i.e. when `n_outputs_ > 1`),
          - regressions trained on data with missing values.

        Read more in the :ref:`User Guide <monotonic_cst_gbdt>`.

        .. versionadded:: 1.4

    Attributes
    ----------
    feature_importances_ : ndarray of shape (n_features,)
        The feature importances.
        The higher, the more important the feature.
        The importance of a feature is computed as the
        (normalized) total reduction of the criterion brought
        by that feature. It is also known as the Gini importance [4]_.

        Warning: impurity-based feature importances can be misleading for
        high cardinality features (many unique values). See
        :func:`sklearn.inspection.permutation_importance` as an alternative.

    max_features_ : int
        The inferred value of max_features.

    n_features_in_ : int
        Number of features seen during :term:`fit`.

        .. versionadded:: 0.24

    feature_names_in_ : ndarray of shape (`n_features_in_`,)
        Names of features seen during :term:`fit`. Defined only when `X`
        has feature names that are all strings.

        .. versionadded:: 1.0

    n_outputs_ : int
        The number of outputs when ``fit`` is performed.

    tree_ : Tree instance
        The underlying Tree object. Please refer to
        ``help(sklearn.tree._tree.Tree)`` for attributes of Tree object and
        :ref:`sphx_glr_auto_examples_tree_plot_unveil_tree_structure.py`
        for basic usage of these attributes.

    See Also
    --------
    DecisionTreeClassifier : A decision tree classifier.

    Notes
    -----
    The default values for the parameters controlling the size of the trees
    (e.g. ``max_depth``, ``min_samples_leaf``, etc.) lead to fully grown and
    unpruned trees which can potentially be very large on some data sets. To
    reduce memory consumption, the complexity and size of the trees should be
    controlled by setting those parameter values.

    References
    ----------

    .. [1] https://en.wikipedia.org/wiki/Decision_tree_learning

    .. [2] L. Breiman, J. Friedman, R. Olshen, and C. Stone, "Classification
           and Regression Trees", Wadsworth, Belmont, CA, 1984.

    .. [3] T. Hastie, R. Tibshirani and J. Friedman. "Elements of Statistical
           Learning", Springer, 2009.

    .. [4] L. Breiman, and A. Cutler, "Random Forests",
           https://www.stat.berkeley.edu/~breiman/RandomForests/cc_home.htm

    Examples
    --------
    >>> from sklearn.datasets import load_diabetes
    >>> from sklearn.model_selection import cross_val_score
    >>> from sklearn.tree import DecisionTreeRegressor
    >>> X, y = load_diabetes(return_X_y=True)
    >>> regressor = DecisionTreeRegressor(random_state=0)
    >>> cross_val_score(regressor, X, y, cv=10)
    ...                    # doctest: +SKIP
    ...
    array([-0.39..., -0.46...,  0.02...,  0.06..., -0.50...,
           0.16...,  0.11..., -0.73..., -0.30..., -0.00...])
    """

    _parameter_constraints: dict = {
        **BaseDecisionTree._parameter_constraints,
        "criterion": [
            StrOptions({"squared_error", "friedman_mse", "absolute_error", "poisson"}),
            Hidden(Criterion),
        ],
    }

    def __init__(
        self,
        *,
        criterion="squared_error",
        splitter="best",
        max_depth=None,
        min_samples_split=2,
        min_samples_leaf=1,
        min_weight_fraction_leaf=0.0,
        max_features=None,
        random_state=None,
        max_leaf_nodes=None,
        min_impurity_decrease=0.0,
        ccp_alpha=0.0,
        monotonic_cst=None,
    ):
        super().__init__(
            criterion=criterion,
            splitter=splitter,
            max_depth=max_depth,
            min_samples_split=min_samples_split,
            min_samples_leaf=min_samples_leaf,
            min_weight_fraction_leaf=min_weight_fraction_leaf,
            max_features=max_features,
            max_leaf_nodes=max_leaf_nodes,
            random_state=random_state,
            min_impurity_decrease=min_impurity_decrease,
            ccp_alpha=ccp_alpha,
            monotonic_cst=monotonic_cst,
        )

    @_fit_context(prefer_skip_nested_validation=True)
    def fit(self, X, y, sample_weight=None, check_input=True):
        """Build a decision tree regressor from the training set (X, y).

        Parameters
        ----------
        X : {array-like, sparse matrix} of shape (n_samples, n_features)
            The training input samples. Internally, it will be converted to
            ``dtype=np.float32`` and if a sparse matrix is provided
            to a sparse ``csc_matrix``.

        y : array-like of shape (n_samples,) or (n_samples, n_outputs)
            The target values (real numbers). Use ``dtype=np.float64`` and
            ``order='C'`` for maximum efficiency.

        sample_weight : array-like of shape (n_samples,), default=None
            Sample weights. If None, then samples are equally weighted. Splits
            that would create child nodes with net zero or negative weight are
            ignored while searching for a split in each node.

        check_input : bool, default=True
            Allow to bypass several input checking.
            Don't use this parameter unless you know what you're doing.

        Returns
        -------
        self : DecisionTreeRegressor
            Fitted estimator.
        """

        super()._fit(
            X,
            y,
            sample_weight=sample_weight,
            check_input=check_input,
        )
        return self

    def _compute_partial_dependence_recursion(self, grid, target_features):
        """Fast partial dependence computation.

        Parameters
        ----------
        grid : ndarray of shape (n_samples, n_target_features)
            The grid points on which the partial dependence should be
            evaluated.
        target_features : ndarray of shape (n_target_features)
            The set of target features for which the partial dependence
            should be evaluated.

        Returns
        -------
        averaged_predictions : ndarray of shape (n_samples,)
            The value of the partial dependence function on each grid point.
        """
        grid = np.asarray(grid, dtype=DTYPE, order="C")
        averaged_predictions = np.zeros(
            shape=grid.shape[0], dtype=np.float64, order="C"
        )

        self.tree_.compute_partial_dependence(
            grid, target_features, averaged_predictions
        )
        return averaged_predictions

    def _more_tags(self):
        # XXX: nan is only support for dense arrays, but we set this for common test to
        # pass, specifically: check_estimators_nan_inf
        allow_nan = self.splitter == "best" and self.criterion in {
            "squared_error",
            "friedman_mse",
            "poisson",
        }
        return {"allow_nan": allow_nan}


class ExtraTreeClassifier(DecisionTreeClassifier):
    """An extremely randomized tree classifier.

    Extra-trees differ from classic decision trees in the way they are built.
    When looking for the best split to separate the samples of a node into two
    groups, random splits are drawn for each of the `max_features` randomly
    selected features and the best split among those is chosen. When
    `max_features` is set 1, this amounts to building a totally random
    decision tree.

    Warning: Extra-trees should only be used within ensemble methods.

    Read more in the :ref:`User Guide <tree>`.

    Parameters
    ----------
    criterion : {"gini", "entropy", "log_loss"}, default="gini"
        The function to measure the quality of a split. Supported criteria are
        "gini" for the Gini impurity and "log_loss" and "entropy" both for the
        Shannon information gain, see :ref:`tree_mathematical_formulation`.

    splitter : {"random", "best"}, default="random"
        The strategy used to choose the split at each node. Supported
        strategies are "best" to choose the best split and "random" to choose
        the best random split.

    max_depth : int, default=None
        The maximum depth of the tree. If None, then nodes are expanded until
        all leaves are pure or until all leaves contain less than
        min_samples_split samples.

    min_samples_split : int or float, default=2
        The minimum number of samples required to split an internal node:

        - If int, then consider `min_samples_split` as the minimum number.
        - If float, then `min_samples_split` is a fraction and
          `ceil(min_samples_split * n_samples)` are the minimum
          number of samples for each split.

        .. versionchanged:: 0.18
           Added float values for fractions.

    min_samples_leaf : int or float, default=1
        The minimum number of samples required to be at a leaf node.
        A split point at any depth will only be considered if it leaves at
        least ``min_samples_leaf`` training samples in each of the left and
        right branches.  This may have the effect of smoothing the model,
        especially in regression.

        - If int, then consider `min_samples_leaf` as the minimum number.
        - If float, then `min_samples_leaf` is a fraction and
          `ceil(min_samples_leaf * n_samples)` are the minimum
          number of samples for each node.

        .. versionchanged:: 0.18
           Added float values for fractions.

    min_weight_fraction_leaf : float, default=0.0
        The minimum weighted fraction of the sum total of weights (of all
        the input samples) required to be at a leaf node. Samples have
        equal weight when sample_weight is not provided.

    max_features : int, float, {"sqrt", "log2"} or None, default="sqrt"
        The number of features to consider when looking for the best split:

        - If int, then consider `max_features` features at each split.
        - If float, then `max_features` is a fraction and
          `max(1, int(max_features * n_features_in_))` features are considered at
          each split.
        - If "sqrt", then `max_features=sqrt(n_features)`.
        - If "log2", then `max_features=log2(n_features)`.
        - If None, then `max_features=n_features`.

        .. versionchanged:: 1.1
            The default of `max_features` changed from `"auto"` to `"sqrt"`.

        Note: the search for a split does not stop until at least one
        valid partition of the node samples is found, even if it requires to
        effectively inspect more than ``max_features`` features.

    random_state : int, RandomState instance or None, default=None
        Used to pick randomly the `max_features` used at each split.
        See :term:`Glossary <random_state>` for details.

    max_leaf_nodes : int, default=None
        Grow a tree with ``max_leaf_nodes`` in best-first fashion.
        Best nodes are defined as relative reduction in impurity.
        If None then unlimited number of leaf nodes.

    min_impurity_decrease : float, default=0.0
        A node will be split if this split induces a decrease of the impurity
        greater than or equal to this value.

        The weighted impurity decrease equation is the following::

            N_t / N * (impurity - N_t_R / N_t * right_impurity
                                - N_t_L / N_t * left_impurity)

        where ``N`` is the total number of samples, ``N_t`` is the number of
        samples at the current node, ``N_t_L`` is the number of samples in the
        left child, and ``N_t_R`` is the number of samples in the right child.

        ``N``, ``N_t``, ``N_t_R`` and ``N_t_L`` all refer to the weighted sum,
        if ``sample_weight`` is passed.

        .. versionadded:: 0.19

    class_weight : dict, list of dict or "balanced", default=None
        Weights associated with classes in the form ``{class_label: weight}``.
        If None, all classes are supposed to have weight one. For
        multi-output problems, a list of dicts can be provided in the same
        order as the columns of y.

        Note that for multioutput (including multilabel) weights should be
        defined for each class of every column in its own dict. For example,
        for four-class multilabel classification weights should be
        [{0: 1, 1: 1}, {0: 1, 1: 5}, {0: 1, 1: 1}, {0: 1, 1: 1}] instead of
        [{1:1}, {2:5}, {3:1}, {4:1}].

        The "balanced" mode uses the values of y to automatically adjust
        weights inversely proportional to class frequencies in the input data
        as ``n_samples / (n_classes * np.bincount(y))``

        For multi-output, the weights of each column of y will be multiplied.

        Note that these weights will be multiplied with sample_weight (passed
        through the fit method) if sample_weight is specified.

    ccp_alpha : non-negative float, default=0.0
        Complexity parameter used for Minimal Cost-Complexity Pruning. The
        subtree with the largest cost complexity that is smaller than
        ``ccp_alpha`` will be chosen. By default, no pruning is performed. See
        :ref:`minimal_cost_complexity_pruning` for details.

        .. versionadded:: 0.22

    monotonic_cst : array-like of int of shape (n_features), default=None
        Indicates the monotonicity constraint to enforce on each feature.
          - 1: monotonic increase
          - 0: no constraint
          - -1: monotonic decrease

        If monotonic_cst is None, no constraints are applied.

        Monotonicity constraints are not supported for:
          - multiclass classifications (i.e. when `n_classes > 2`),
          - multioutput classifications (i.e. when `n_outputs_ > 1`),
          - classifications trained on data with missing values.

        The constraints hold over the probability of the positive class.

        Read more in the :ref:`User Guide <monotonic_cst_gbdt>`.

        .. versionadded:: 1.4

    Attributes
    ----------
    classes_ : ndarray of shape (n_classes,) or list of ndarray
        The classes labels (single output problem),
        or a list of arrays of class labels (multi-output problem).

    max_features_ : int
        The inferred value of max_features.

    n_classes_ : int or list of int
        The number of classes (for single output problems),
        or a list containing the number of classes for each
        output (for multi-output problems).

    feature_importances_ : ndarray of shape (n_features,)
        The impurity-based feature importances.
        The higher, the more important the feature.
        The importance of a feature is computed as the (normalized)
        total reduction of the criterion brought by that feature.  It is also
        known as the Gini importance.

        Warning: impurity-based feature importances can be misleading for
        high cardinality features (many unique values). See
        :func:`sklearn.inspection.permutation_importance` as an alternative.

    n_features_in_ : int
        Number of features seen during :term:`fit`.

        .. versionadded:: 0.24

    feature_names_in_ : ndarray of shape (`n_features_in_`,)
        Names of features seen during :term:`fit`. Defined only when `X`
        has feature names that are all strings.

        .. versionadded:: 1.0

    n_outputs_ : int
        The number of outputs when ``fit`` is performed.

    tree_ : Tree instance
        The underlying Tree object. Please refer to
        ``help(sklearn.tree._tree.Tree)`` for attributes of Tree object and
        :ref:`sphx_glr_auto_examples_tree_plot_unveil_tree_structure.py`
        for basic usage of these attributes.

    See Also
    --------
    ExtraTreeRegressor : An extremely randomized tree regressor.
    sklearn.ensemble.ExtraTreesClassifier : An extra-trees classifier.
    sklearn.ensemble.ExtraTreesRegressor : An extra-trees regressor.
    sklearn.ensemble.RandomForestClassifier : A random forest classifier.
    sklearn.ensemble.RandomForestRegressor : A random forest regressor.
    sklearn.ensemble.RandomTreesEmbedding : An ensemble of
        totally random trees.

    Notes
    -----
    The default values for the parameters controlling the size of the trees
    (e.g. ``max_depth``, ``min_samples_leaf``, etc.) lead to fully grown and
    unpruned trees which can potentially be very large on some data sets. To
    reduce memory consumption, the complexity and size of the trees should be
    controlled by setting those parameter values.

    References
    ----------

    .. [1] P. Geurts, D. Ernst., and L. Wehenkel, "Extremely randomized trees",
           Machine Learning, 63(1), 3-42, 2006.

    Examples
    --------
    >>> from sklearn.datasets import load_iris
    >>> from sklearn.model_selection import train_test_split
    >>> from sklearn.ensemble import BaggingClassifier
    >>> from sklearn.tree import ExtraTreeClassifier
    >>> X, y = load_iris(return_X_y=True)
    >>> X_train, X_test, y_train, y_test = train_test_split(
    ...    X, y, random_state=0)
    >>> extra_tree = ExtraTreeClassifier(random_state=0)
    >>> cls = BaggingClassifier(extra_tree, random_state=0).fit(
    ...    X_train, y_train)
    >>> cls.score(X_test, y_test)
    0.8947...
    """

    def __init__(
        self,
        *,
        criterion="gini",
        splitter="random",
        max_depth=None,
        min_samples_split=2,
        min_samples_leaf=1,
        min_weight_fraction_leaf=0.0,
        max_features="sqrt",
        random_state=None,
        max_leaf_nodes=None,
        min_impurity_decrease=0.0,
        class_weight=None,
        ccp_alpha=0.0,
        monotonic_cst=None,
    ):
        super().__init__(
            criterion=criterion,
            splitter=splitter,
            max_depth=max_depth,
            min_samples_split=min_samples_split,
            min_samples_leaf=min_samples_leaf,
            min_weight_fraction_leaf=min_weight_fraction_leaf,
            max_features=max_features,
            max_leaf_nodes=max_leaf_nodes,
            class_weight=class_weight,
            min_impurity_decrease=min_impurity_decrease,
            random_state=random_state,
            ccp_alpha=ccp_alpha,
            monotonic_cst=monotonic_cst,
        )


class ExtraTreeRegressor(DecisionTreeRegressor):
    """An extremely randomized tree regressor.

    Extra-trees differ from classic decision trees in the way they are built.
    When looking for the best split to separate the samples of a node into two
    groups, random splits are drawn for each of the `max_features` randomly
    selected features and the best split among those is chosen. When
    `max_features` is set 1, this amounts to building a totally random
    decision tree.

    Warning: Extra-trees should only be used within ensemble methods.

    Read more in the :ref:`User Guide <tree>`.

    Parameters
    ----------
    criterion : {"squared_error", "friedman_mse", "absolute_error", "poisson"}, \
            default="squared_error"
        The function to measure the quality of a split. Supported criteria
        are "squared_error" for the mean squared error, which is equal to
        variance reduction as feature selection criterion and minimizes the L2
        loss using the mean of each terminal node, "friedman_mse", which uses
        mean squared error with Friedman's improvement score for potential
        splits, "absolute_error" for the mean absolute error, which minimizes
        the L1 loss using the median of each terminal node, and "poisson" which
        uses reduction in Poisson deviance to find splits.

        .. versionadded:: 0.18
           Mean Absolute Error (MAE) criterion.

        .. versionadded:: 0.24
            Poisson deviance criterion.

    splitter : {"random", "best"}, default="random"
        The strategy used to choose the split at each node. Supported
        strategies are "best" to choose the best split and "random" to choose
        the best random split.

    max_depth : int, default=None
        The maximum depth of the tree. If None, then nodes are expanded until
        all leaves are pure or until all leaves contain less than
        min_samples_split samples.

    min_samples_split : int or float, default=2
        The minimum number of samples required to split an internal node:

        - If int, then consider `min_samples_split` as the minimum number.
        - If float, then `min_samples_split` is a fraction and
          `ceil(min_samples_split * n_samples)` are the minimum
          number of samples for each split.

        .. versionchanged:: 0.18
           Added float values for fractions.

    min_samples_leaf : int or float, default=1
        The minimum number of samples required to be at a leaf node.
        A split point at any depth will only be considered if it leaves at
        least ``min_samples_leaf`` training samples in each of the left and
        right branches.  This may have the effect of smoothing the model,
        especially in regression.

        - If int, then consider `min_samples_leaf` as the minimum number.
        - If float, then `min_samples_leaf` is a fraction and
          `ceil(min_samples_leaf * n_samples)` are the minimum
          number of samples for each node.

        .. versionchanged:: 0.18
           Added float values for fractions.

    min_weight_fraction_leaf : float, default=0.0
        The minimum weighted fraction of the sum total of weights (of all
        the input samples) required to be at a leaf node. Samples have
        equal weight when sample_weight is not provided.

    max_features : int, float, {"sqrt", "log2"} or None, default=1.0
        The number of features to consider when looking for the best split:

        - If int, then consider `max_features` features at each split.
        - If float, then `max_features` is a fraction and
          `max(1, int(max_features * n_features_in_))` features are considered at each
          split.
        - If "sqrt", then `max_features=sqrt(n_features)`.
        - If "log2", then `max_features=log2(n_features)`.
        - If None, then `max_features=n_features`.

        .. versionchanged:: 1.1
            The default of `max_features` changed from `"auto"` to `1.0`.

        Note: the search for a split does not stop until at least one
        valid partition of the node samples is found, even if it requires to
        effectively inspect more than ``max_features`` features.

    random_state : int, RandomState instance or None, default=None
        Used to pick randomly the `max_features` used at each split.
        See :term:`Glossary <random_state>` for details.

    min_impurity_decrease : float, default=0.0
        A node will be split if this split induces a decrease of the impurity
        greater than or equal to this value.

        The weighted impurity decrease equation is the following::

            N_t / N * (impurity - N_t_R / N_t * right_impurity
                                - N_t_L / N_t * left_impurity)

        where ``N`` is the total number of samples, ``N_t`` is the number of
        samples at the current node, ``N_t_L`` is the number of samples in the
        left child, and ``N_t_R`` is the number of samples in the right child.

        ``N``, ``N_t``, ``N_t_R`` and ``N_t_L`` all refer to the weighted sum,
        if ``sample_weight`` is passed.

        .. versionadded:: 0.19

    max_leaf_nodes : int, default=None
        Grow a tree with ``max_leaf_nodes`` in best-first fashion.
        Best nodes are defined as relative reduction in impurity.
        If None then unlimited number of leaf nodes.

    ccp_alpha : non-negative float, default=0.0
        Complexity parameter used for Minimal Cost-Complexity Pruning. The
        subtree with the largest cost complexity that is smaller than
        ``ccp_alpha`` will be chosen. By default, no pruning is performed. See
        :ref:`minimal_cost_complexity_pruning` for details.

        .. versionadded:: 0.22

    monotonic_cst : array-like of int of shape (n_features), default=None
        Indicates the monotonicity constraint to enforce on each feature.
          - 1: monotonic increase
          - 0: no constraint
          - -1: monotonic decrease

        If monotonic_cst is None, no constraints are applied.

        Monotonicity constraints are not supported for:
          - multioutput regressions (i.e. when `n_outputs_ > 1`),
          - regressions trained on data with missing values.

        Read more in the :ref:`User Guide <monotonic_cst_gbdt>`.

        .. versionadded:: 1.4

    Attributes
    ----------
    max_features_ : int
        The inferred value of max_features.

    n_features_in_ : int
        Number of features seen during :term:`fit`.

        .. versionadded:: 0.24

    feature_names_in_ : ndarray of shape (`n_features_in_`,)
        Names of features seen during :term:`fit`. Defined only when `X`
        has feature names that are all strings.

        .. versionadded:: 1.0

    feature_importances_ : ndarray of shape (n_features,)
        Return impurity-based feature importances (the higher, the more
        important the feature).

        Warning: impurity-based feature importances can be misleading for
        high cardinality features (many unique values). See
        :func:`sklearn.inspection.permutation_importance` as an alternative.

    n_outputs_ : int
        The number of outputs when ``fit`` is performed.

    tree_ : Tree instance
        The underlying Tree object. Please refer to
        ``help(sklearn.tree._tree.Tree)`` for attributes of Tree object and
        :ref:`sphx_glr_auto_examples_tree_plot_unveil_tree_structure.py`
        for basic usage of these attributes.

    See Also
    --------
    ExtraTreeClassifier : An extremely randomized tree classifier.
    sklearn.ensemble.ExtraTreesClassifier : An extra-trees classifier.
    sklearn.ensemble.ExtraTreesRegressor : An extra-trees regressor.

    Notes
    -----
    The default values for the parameters controlling the size of the trees
    (e.g. ``max_depth``, ``min_samples_leaf``, etc.) lead to fully grown and
    unpruned trees which can potentially be very large on some data sets. To
    reduce memory consumption, the complexity and size of the trees should be
    controlled by setting those parameter values.

    References
    ----------

    .. [1] P. Geurts, D. Ernst., and L. Wehenkel, "Extremely randomized trees",
           Machine Learning, 63(1), 3-42, 2006.

    Examples
    --------
    >>> from sklearn.datasets import load_diabetes
    >>> from sklearn.model_selection import train_test_split
    >>> from sklearn.ensemble import BaggingRegressor
    >>> from sklearn.tree import ExtraTreeRegressor
    >>> X, y = load_diabetes(return_X_y=True)
    >>> X_train, X_test, y_train, y_test = train_test_split(
    ...     X, y, random_state=0)
    >>> extra_tree = ExtraTreeRegressor(random_state=0)
    >>> reg = BaggingRegressor(extra_tree, random_state=0).fit(
    ...     X_train, y_train)
    >>> reg.score(X_test, y_test)
    0.33...
    """

    def __init__(
        self,
        *,
        criterion="squared_error",
        splitter="random",
        max_depth=None,
        min_samples_split=2,
        min_samples_leaf=1,
        min_weight_fraction_leaf=0.0,
        max_features=1.0,
        random_state=None,
        min_impurity_decrease=0.0,
        max_leaf_nodes=None,
        ccp_alpha=0.0,
        monotonic_cst=None,
    ):
        super().__init__(
            criterion=criterion,
            splitter=splitter,
            max_depth=max_depth,
            min_samples_split=min_samples_split,
            min_samples_leaf=min_samples_leaf,
            min_weight_fraction_leaf=min_weight_fraction_leaf,
            max_features=max_features,
            max_leaf_nodes=max_leaf_nodes,
            min_impurity_decrease=min_impurity_decrease,
            random_state=random_state,
            ccp_alpha=ccp_alpha,
            monotonic_cst=monotonic_cst,
        )<|MERGE_RESOLUTION|>--- conflicted
+++ resolved
@@ -1079,20 +1079,7 @@
 
             return proba
 
-<<<<<<< HEAD
-    @deprecated(  # type: ignore
-        "The attribute `n_features_` is deprecated in 1.0 and will be removed "
-        "in 1.2. Use `n_features_in_` instead."
-    )
-    @property
-    def n_features_(self):
-        return self.n_features_in_
-
     def __sklearn_tags__(self):
-        more_tags = {"multilabel": True}
-        return {**super().__sklearn_tags__(), **more_tags}
-=======
-    def _more_tags(self):
         # XXX: nan is only support for dense arrays, but we set this for common test to
         # pass, specifically: check_estimators_nan_inf
         allow_nan = self.splitter == "best" and self.criterion in {
@@ -1100,8 +1087,8 @@
             "log_loss",
             "entropy",
         }
-        return {"multilabel": True, "allow_nan": allow_nan}
->>>>>>> a5e95606
+        more_tags = {"multilabel": True, "allow_nan": allow_nan}
+        return {**super().__sklearn_tags__(), **more_tags}
 
 
 class DecisionTreeRegressor(RegressorMixin, BaseDecisionTree):
