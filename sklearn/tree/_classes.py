--- conflicted
+++ resolved
@@ -62,19 +62,8 @@
 DTYPE = _tree.DTYPE
 DOUBLE = _tree.DOUBLE
 
-<<<<<<< HEAD
 CRITERIA_CLF = {"gini": _criterion.Gini, "entropy": _criterion.Entropy,
                 "hellinger": _criterion.HellingerDistance}
-CRITERIA_REG = {"mse": _criterion.MSE, "friedman_mse": _criterion.FriedmanMSE,
-                "mae": _criterion.MAE}
-
-DENSE_SPLITTERS = {"best": _splitter.BestSplitter,
-                   "random": _splitter.RandomSplitter}
-
-SPARSE_SPLITTERS = {"best": _splitter.BestSparseSplitter,
-                    "random": _splitter.RandomSparseSplitter}
-=======
-CRITERIA_CLF = {"gini": _criterion.Gini, "entropy": _criterion.Entropy}
 # TODO: Remove "mse" and "mae" in version 1.2.
 CRITERIA_REG = {
     "squared_error": _criterion.MSE,
@@ -91,7 +80,6 @@
     "best": _splitter.BestSparseSplitter,
     "random": _splitter.RandomSparseSplitter,
 }
->>>>>>> d4d5f8c7
 
 # =============================================================================
 # Base decision tree
