"""
Testing for the tree module (sklearn.tree).
"""

import copy
import copyreg
import io
import pickle
import re
import struct
from itertools import chain, pairwise, product

import joblib
import numpy as np
import pytest
from joblib.numpy_pickle import NumpyPickler
from numpy.testing import assert_allclose

from sklearn import clone, datasets, tree
from sklearn.dummy import DummyRegressor
from sklearn.exceptions import NotFittedError
from sklearn.impute import SimpleImputer
from sklearn.metrics import (
    accuracy_score,
    mean_absolute_error,
    mean_poisson_deviance,
    mean_squared_error,
)
from sklearn.model_selection import cross_val_score, train_test_split
from sklearn.pipeline import make_pipeline
from sklearn.random_projection import _sparse_random_matrix
from sklearn.tree import (
    DecisionTreeClassifier,
    DecisionTreeRegressor,
    ExtraTreeClassifier,
    ExtraTreeRegressor,
)
from sklearn.tree._classes import (
    CRITERIA_CLF,
    CRITERIA_REG,
    DENSE_SPLITTERS,
    SPARSE_SPLITTERS,
)
from sklearn.tree._criterion import _py_precompute_absolute_errors
from sklearn.tree._partitioner import _py_sort
from sklearn.tree._tree import (
    NODE_DTYPE,
    TREE_LEAF,
    TREE_UNDEFINED,
    _build_pruned_tree_py,
    _check_n_classes,
    _check_node_ndarray,
    _check_value_ndarray,
)
from sklearn.tree._tree import Tree as CythonTree
from sklearn.utils import compute_sample_weight
from sklearn.utils._array_api import xpx
from sklearn.utils._testing import (
    assert_almost_equal,
    assert_array_almost_equal,
    assert_array_equal,
    create_memmap_backed_data,
    ignore_warnings,
)
from sklearn.utils.fixes import (
    _IS_32BIT,
    COO_CONTAINERS,
    CSC_CONTAINERS,
    CSR_CONTAINERS,
)
from sklearn.utils.stats import _weighted_percentile
from sklearn.utils.validation import check_random_state

CLF_CRITERIONS = ("gini", "log_loss")
REG_CRITERIONS = ("squared_error", "absolute_error", "friedman_mse", "poisson")

CLF_TREES = {
    "DecisionTreeClassifier": DecisionTreeClassifier,
    "ExtraTreeClassifier": ExtraTreeClassifier,
}

REG_TREES = {
    "DecisionTreeRegressor": DecisionTreeRegressor,
    "ExtraTreeRegressor": ExtraTreeRegressor,
}

ALL_TREES: dict = dict()
ALL_TREES.update(CLF_TREES)
ALL_TREES.update(REG_TREES)

SPARSE_TREES = [
    "DecisionTreeClassifier",
    "DecisionTreeRegressor",
    "ExtraTreeClassifier",
    "ExtraTreeRegressor",
]


X_small = np.array(
    [
        [0, 0, 4, 0, 0, 0, 1, -14, 0, -4, 0, 0, 0, 0],
        [0, 0, 5, 3, 0, -4, 0, 0, 1, -5, 0.2, 0, 4, 1],
        [-1, -1, 0, 0, -4.5, 0, 0, 2.1, 1, 0, 0, -4.5, 0, 1],
        [-1, -1, 0, -1.2, 0, 0, 0, 0, 0, 0, 0.2, 0, 0, 1],
        [-1, -1, 0, 0, 0, 0, 0, 3, 0, 0, 0, 0, 0, 1],
        [-1, -2, 0, 4, -3, 10, 4, 0, -3.2, 0, 4, 3, -4, 1],
        [2.11, 0, -6, -0.5, 0, 11, 0, 0, -3.2, 6, 0.5, 0, -3, 1],
        [2.11, 0, -6, -0.5, 0, 11, 0, 0, -3.2, 6, 0, 0, -2, 1],
        [2.11, 8, -6, -0.5, 0, 11, 0, 0, -3.2, 6, 0, 0, -2, 1],
        [2.11, 8, -6, -0.5, 0, 11, 0, 0, -3.2, 6, 0.5, 0, -1, 0],
        [2, 8, 5, 1, 0.5, -4, 10, 0, 1, -5, 3, 0, 2, 0],
        [2, 0, 1, 1, 1, -1, 1, 0, 0, -2, 3, 0, 1, 0],
        [2, 0, 1, 2, 3, -1, 10, 2, 0, -1, 1, 2, 2, 0],
        [1, 1, 0, 2, 2, -1, 1, 2, 0, -5, 1, 2, 3, 0],
        [3, 1, 0, 3, 0, -4, 10, 0, 1, -5, 3, 0, 3, 1],
        [2.11, 8, -6, -0.5, 0, 1, 0, 0, -3.2, 6, 0.5, 0, -3, 1],
        [2.11, 8, -6, -0.5, 0, 1, 0, 0, -3.2, 6, 1.5, 1, -1, -1],
        [2.11, 8, -6, -0.5, 0, 10, 0, 0, -3.2, 6, 0.5, 0, -1, -1],
        [2, 0, 5, 1, 0.5, -2, 10, 0, 1, -5, 3, 1, 0, -1],
        [2, 0, 1, 1, 1, -2, 1, 0, 0, -2, 0, 0, 0, 1],
        [2, 1, 1, 1, 2, -1, 10, 2, 0, -1, 0, 2, 1, 1],
        [1, 1, 0, 0, 1, -3, 1, 2, 0, -5, 1, 2, 1, 1],
        [3, 1, 0, 1, 0, -4, 1, 0, 1, -2, 0, 0, 1, 0],
    ]
)

y_small = [1, 1, 0, 0, 0, 0, 1, 1, 1, 1, 1, 1, 0, 0, 0, 1, 0, 0, 1, 0, 0, 0, 0]
y_small_reg = [
    1.0,
    2.1,
    1.2,
    0.05,
    10,
    2.4,
    3.1,
    1.01,
    0.01,
    2.98,
    3.1,
    1.1,
    0.0,
    1.2,
    2,
    11,
    0,
    0,
    4.5,
    0.201,
    1.06,
    0.9,
    0,
]

# toy sample
X = [[-2, -1], [-1, -1], [-1, -2], [1, 1], [1, 2], [2, 1]]
y = [-1, -1, -1, 1, 1, 1]
T = [[-1, -1], [2, 2], [3, 2]]
true_result = [-1, 1, 1]

# also load the iris dataset
# and randomly permute it
iris = datasets.load_iris()
rng = np.random.RandomState(1)
perm = rng.permutation(iris.target.size)
iris.data = iris.data[perm]
iris.target = iris.target[perm]

# also load the diabetes dataset
# and randomly permute it
diabetes = datasets.load_diabetes()
perm = rng.permutation(diabetes.target.size)
diabetes.data = diabetes.data[perm]
diabetes.target = diabetes.target[perm]

digits = datasets.load_digits()
perm = rng.permutation(digits.target.size)
digits.data = digits.data[perm]
digits.target = digits.target[perm]

random_state = check_random_state(0)
X_multilabel, y_multilabel = datasets.make_multilabel_classification(
    random_state=0, n_samples=30, n_features=10
)

# NB: despite their names X_sparse_* are numpy arrays (and not sparse matrices)
X_sparse_pos = random_state.uniform(size=(20, 5))
X_sparse_pos[X_sparse_pos <= 0.8] = 0.0
y_random = random_state.randint(0, 4, size=(20,))
X_sparse_mix = _sparse_random_matrix(20, 10, density=0.25, random_state=0).toarray()


DATASETS = {
    "iris": {"X": iris.data, "y": iris.target},
    "diabetes": {"X": diabetes.data, "y": diabetes.target},
    "digits": {"X": digits.data, "y": digits.target},
    "toy": {"X": X, "y": y},
    "clf_small": {"X": X_small, "y": y_small},
    "reg_small": {"X": X_small, "y": y_small_reg},
    "multilabel": {"X": X_multilabel, "y": y_multilabel},
    "sparse-pos": {"X": X_sparse_pos, "y": y_random},
    "sparse-neg": {"X": -X_sparse_pos, "y": y_random},
    "sparse-mix": {"X": X_sparse_mix, "y": y_random},
    "zeros": {"X": np.zeros((20, 3)), "y": y_random},
}


def assert_tree_equal(d, s, message):
    assert s.node_count == d.node_count, (
        "{0}: inequal number of node ({1} != {2})".format(
            message, s.node_count, d.node_count
        )
    )

    assert_array_equal(
        d.children_right, s.children_right, message + ": inequal children_right"
    )
    assert_array_equal(
        d.children_left, s.children_left, message + ": inequal children_left"
    )

    external = d.children_right == TREE_LEAF
    internal = np.logical_not(external)

    assert_array_equal(
        d.feature[internal], s.feature[internal], message + ": inequal features"
    )
    assert_array_equal(
        d.threshold[internal], s.threshold[internal], message + ": inequal threshold"
    )
    assert_array_equal(
        d.n_node_samples.sum(),
        s.n_node_samples.sum(),
        message + ": inequal sum(n_node_samples)",
    )
    assert_array_equal(
        d.n_node_samples, s.n_node_samples, message + ": inequal n_node_samples"
    )

    assert_almost_equal(d.impurity, s.impurity, err_msg=message + ": inequal impurity")

    assert_array_almost_equal(
        d.value[external], s.value[external], err_msg=message + ": inequal value"
    )


def test_classification_toy():
    # Check classification on a toy dataset.
    for name, Tree in CLF_TREES.items():
        clf = Tree(random_state=0)
        clf.fit(X, y)
        assert_array_equal(clf.predict(T), true_result, "Failed with {0}".format(name))

        clf = Tree(max_features=1, random_state=1)
        clf.fit(X, y)
        assert_array_equal(clf.predict(T), true_result, "Failed with {0}".format(name))


def test_weighted_classification_toy():
    # Check classification on a weighted toy dataset.
    for name, Tree in CLF_TREES.items():
        clf = Tree(random_state=0)

        clf.fit(X, y, sample_weight=np.ones(len(X)))
        assert_array_equal(clf.predict(T), true_result, "Failed with {0}".format(name))

        clf.fit(X, y, sample_weight=np.full(len(X), 0.5))
        assert_array_equal(clf.predict(T), true_result, "Failed with {0}".format(name))


@pytest.mark.parametrize("Tree", REG_TREES.values())
@pytest.mark.parametrize("criterion", REG_CRITERIONS)
def test_regression_toy(Tree, criterion):
    # Check regression on a toy dataset.
    if criterion == "poisson":
        # make target positive while not touching the original y and
        # true_result
        a = np.abs(np.min(y)) + 1
        y_train = np.array(y) + a
        y_test = np.array(true_result) + a
    else:
        y_train = y
        y_test = true_result

    reg = Tree(criterion=criterion, random_state=1)
    reg.fit(X, y_train)
    assert_allclose(reg.predict(T), y_test)

    clf = Tree(criterion=criterion, max_features=1, random_state=1)
    clf.fit(X, y_train)
    assert_allclose(reg.predict(T), y_test)


def test_xor():
    # Check on a XOR problem
    y = np.zeros((10, 10))
    y[:5, :5] = 1
    y[5:, 5:] = 1

    gridx, gridy = np.indices(y.shape)

    X = np.vstack([gridx.ravel(), gridy.ravel()]).T
    y = y.ravel()

    for name, Tree in CLF_TREES.items():
        clf = Tree(random_state=0)
        clf.fit(X, y)
        assert clf.score(X, y) == 1.0, "Failed with {0}".format(name)

        clf = Tree(random_state=0, max_features=1)
        clf.fit(X, y)
        assert clf.score(X, y) == 1.0, "Failed with {0}".format(name)


def test_iris():
    # Check consistency on dataset iris.
    for (name, Tree), criterion in product(CLF_TREES.items(), CLF_CRITERIONS):
        clf = Tree(criterion=criterion, random_state=0)
        clf.fit(iris.data, iris.target)
        score = accuracy_score(clf.predict(iris.data), iris.target)
        assert score > 0.9, "Failed with {0}, criterion = {1} and score = {2}".format(
            name, criterion, score
        )

        clf = Tree(criterion=criterion, max_features=2, random_state=0)
        clf.fit(iris.data, iris.target)
        score = accuracy_score(clf.predict(iris.data), iris.target)
        assert score > 0.5, "Failed with {0}, criterion = {1} and score = {2}".format(
            name, criterion, score
        )


@pytest.mark.parametrize("name, Tree", REG_TREES.items())
@pytest.mark.parametrize("criterion", REG_CRITERIONS)
def test_diabetes_overfit(name, Tree, criterion):
    # check consistency of overfitted trees on the diabetes dataset
    # since the trees will overfit, we expect an MSE of 0
    reg = Tree(criterion=criterion, random_state=0)
    reg.fit(diabetes.data, diabetes.target)
    score = mean_squared_error(diabetes.target, reg.predict(diabetes.data))
    assert score == pytest.approx(0), (
        f"Failed with {name}, criterion = {criterion} and score = {score}"
    )


@pytest.mark.parametrize("Tree", REG_TREES.values())
@pytest.mark.parametrize(
    "criterion, metric",
    [
        ("squared_error", mean_squared_error),
        ("absolute_error", mean_absolute_error),
        ("friedman_mse", mean_squared_error),
        ("poisson", mean_poisson_deviance),
    ],
)
def test_diabetes_underfit(Tree, criterion, metric, global_random_seed):
    # check consistency of trees when the depth and the number of features are
    # limited
    kwargs = dict(criterion=criterion, max_features=6, random_state=global_random_seed)
    X, y = diabetes.data, diabetes.target
    loss1 = metric(y, Tree(**kwargs, max_depth=1).fit(X, y).predict(X))
    loss4 = metric(y, Tree(**kwargs, max_depth=4).fit(X, y).predict(X))
    loss7 = metric(y, Tree(**kwargs, max_depth=7).fit(X, y).predict(X))
    # less depth => higher error
    # diabetes.data.shape[0] > 2^7 so it can't overfit to get a 0 error
    assert 0 < loss7 < loss4 < loss1, (loss7, loss4, loss1)


def test_probability():
    # Predict probabilities using DecisionTreeClassifier.

    for name, Tree in CLF_TREES.items():
        clf = Tree(max_depth=1, max_features=1, random_state=42)
        clf.fit(iris.data, iris.target)

        prob_predict = clf.predict_proba(iris.data)
        assert_array_almost_equal(
            np.sum(prob_predict, 1),
            np.ones(iris.data.shape[0]),
            err_msg="Failed with {0}".format(name),
        )
        assert_array_equal(
            np.argmax(prob_predict, 1),
            clf.predict(iris.data),
            err_msg="Failed with {0}".format(name),
        )
        assert_almost_equal(
            clf.predict_proba(iris.data),
            np.exp(clf.predict_log_proba(iris.data)),
            8,
            err_msg="Failed with {0}".format(name),
        )


def test_arrayrepr():
    # Check the array representation.
    # Check resize
    X = np.arange(10000)[:, np.newaxis]
    y = np.arange(10000)

    for name, Tree in REG_TREES.items():
        reg = Tree(max_depth=None, random_state=0)
        reg.fit(X, y)


def test_pure_set():
    # Check when y is pure.
    X = [[-2, -1], [-1, -1], [-1, -2], [1, 1], [1, 2], [2, 1]]
    y = [1, 1, 1, 1, 1, 1]

    for name, TreeClassifier in CLF_TREES.items():
        clf = TreeClassifier(random_state=0)
        clf.fit(X, y)
        assert_array_equal(clf.predict(X), y, err_msg="Failed with {0}".format(name))

    for name, TreeRegressor in REG_TREES.items():
        reg = TreeRegressor(random_state=0)
        reg.fit(X, y)
        assert_almost_equal(reg.predict(X), y, err_msg="Failed with {0}".format(name))


def test_numerical_stability():
    # Check numerical stability.
    X = np.array(
        [
            [152.08097839, 140.40744019, 129.75102234, 159.90493774],
            [142.50700378, 135.81935120, 117.82884979, 162.75781250],
            [127.28772736, 140.40744019, 129.75102234, 159.90493774],
            [132.37025452, 143.71923828, 138.35694885, 157.84558105],
            [103.10237122, 143.71928406, 138.35696411, 157.84559631],
            [127.71276855, 143.71923828, 138.35694885, 157.84558105],
            [120.91514587, 140.40744019, 129.75102234, 159.90493774],
        ]
    )

    y = np.array([1.0, 0.70209277, 0.53896582, 0.0, 0.90914464, 0.48026916, 0.49622521])

    with np.errstate(all="raise"):
        for name, Tree in REG_TREES.items():
            reg = Tree(random_state=0)
            reg.fit(X, y)
            reg.fit(X, -y)
            reg.fit(-X, y)
            reg.fit(-X, -y)


def test_importances():
    # Check variable importances.
    X, y = datasets.make_classification(
        n_samples=5000,
        n_features=10,
        n_informative=3,
        n_redundant=0,
        n_repeated=0,
        shuffle=False,
        random_state=0,
    )

    for name, Tree in CLF_TREES.items():
        clf = Tree(random_state=0)

        clf.fit(X, y)
        importances = clf.feature_importances_
        n_important = np.sum(importances > 0.1)

        assert importances.shape[0] == 10, "Failed with {0}".format(name)
        assert n_important == 3, "Failed with {0}".format(name)

    # Check on iris that importances are the same for all builders
    clf = DecisionTreeClassifier(random_state=0)
    clf.fit(iris.data, iris.target)
    clf2 = DecisionTreeClassifier(random_state=0, max_leaf_nodes=len(iris.data))
    clf2.fit(iris.data, iris.target)

    assert_array_equal(clf.feature_importances_, clf2.feature_importances_)


def test_importances_raises():
    # Check if variable importance before fit raises ValueError.
    clf = DecisionTreeClassifier()
    with pytest.raises(ValueError):
        getattr(clf, "feature_importances_")


def test_importances_gini_equal_squared_error():
    # Check that gini is equivalent to squared_error for binary output variable

    X, y = datasets.make_classification(
        n_samples=2000,
        n_features=10,
        n_informative=3,
        n_redundant=0,
        n_repeated=0,
        shuffle=False,
        random_state=0,
    )

    # The gini index and the mean square error (variance) might differ due
    # to numerical instability. Since those instabilities mainly occurs at
    # high tree depth, we restrict this maximal depth.
    clf = DecisionTreeClassifier(criterion="gini", max_depth=5, random_state=0).fit(
        X, y
    )
    reg = DecisionTreeRegressor(
        criterion="squared_error", max_depth=5, random_state=0
    ).fit(X, y)

    assert_almost_equal(clf.feature_importances_, reg.feature_importances_)
    assert_array_equal(clf.tree_.feature, reg.tree_.feature)
    assert_array_equal(clf.tree_.children_left, reg.tree_.children_left)
    assert_array_equal(clf.tree_.children_right, reg.tree_.children_right)
    assert_array_equal(clf.tree_.n_node_samples, reg.tree_.n_node_samples)


def test_max_features():
    # Check max_features.
    for name, TreeEstimator in ALL_TREES.items():
        est = TreeEstimator(max_features="sqrt")
        est.fit(iris.data, iris.target)
        assert est.max_features_ == int(np.sqrt(iris.data.shape[1]))

        est = TreeEstimator(max_features="log2")
        est.fit(iris.data, iris.target)
        assert est.max_features_ == int(np.log2(iris.data.shape[1]))

        est = TreeEstimator(max_features=1)
        est.fit(iris.data, iris.target)
        assert est.max_features_ == 1

        est = TreeEstimator(max_features=3)
        est.fit(iris.data, iris.target)
        assert est.max_features_ == 3

        est = TreeEstimator(max_features=0.01)
        est.fit(iris.data, iris.target)
        assert est.max_features_ == 1

        est = TreeEstimator(max_features=0.5)
        est.fit(iris.data, iris.target)
        assert est.max_features_ == int(0.5 * iris.data.shape[1])

        est = TreeEstimator(max_features=1.0)
        est.fit(iris.data, iris.target)
        assert est.max_features_ == iris.data.shape[1]

        est = TreeEstimator(max_features=None)
        est.fit(iris.data, iris.target)
        assert est.max_features_ == iris.data.shape[1]


def test_error():
    # Test that it gives proper exception on deficient input.
    for name, TreeEstimator in CLF_TREES.items():
        # predict before fit
        est = TreeEstimator()
        with pytest.raises(NotFittedError):
            est.predict_proba(X)

        est.fit(X, y)
        X2 = [[-2, -1, 1]]  # wrong feature shape for sample
        with pytest.raises(ValueError):
            est.predict_proba(X2)

        # Wrong dimensions
        est = TreeEstimator()
        y2 = y[:-1]
        with pytest.raises(ValueError):
            est.fit(X, y2)

        # Test with arrays that are non-contiguous.
        Xf = np.asfortranarray(X)
        est = TreeEstimator()
        est.fit(Xf, y)
        assert_almost_equal(est.predict(T), true_result)

        # predict before fitting
        est = TreeEstimator()
        with pytest.raises(NotFittedError):
            est.predict(T)

        # predict on vector with different dims
        est.fit(X, y)
        t = np.asarray(T)
        with pytest.raises(ValueError):
            est.predict(t[:, 1:])

        # wrong sample shape
        Xt = np.array(X).T

        est = TreeEstimator()
        est.fit(np.dot(X, Xt), y)
        with pytest.raises(ValueError):
            est.predict(X)
        with pytest.raises(ValueError):
            est.apply(X)

        clf = TreeEstimator()
        clf.fit(X, y)
        with pytest.raises(ValueError):
            clf.predict(Xt)
        with pytest.raises(ValueError):
            clf.apply(Xt)

        # apply before fitting
        est = TreeEstimator()
        with pytest.raises(NotFittedError):
            est.apply(T)

    # non positive target for Poisson splitting Criterion
    est = DecisionTreeRegressor(criterion="poisson")
    with pytest.raises(ValueError, match="y is not positive.*Poisson"):
        est.fit([[0, 1, 2]], [0, 0, 0])
    with pytest.raises(ValueError, match="Some.*y are negative.*Poisson"):
        est.fit([[0, 1, 2]], [5, -0.1, 2])


def test_min_samples_split():
    """Test min_samples_split parameter"""
    X = np.asfortranarray(iris.data, dtype=tree._tree.DTYPE)
    y = iris.target

    # test both DepthFirstTreeBuilder and BestFirstTreeBuilder
    # by setting max_leaf_nodes
    for max_leaf_nodes, name in product((None, 1000), ALL_TREES.keys()):
        TreeEstimator = ALL_TREES[name]

        # test for integer parameter
        est = TreeEstimator(
            min_samples_split=10, max_leaf_nodes=max_leaf_nodes, random_state=0
        )
        est.fit(X, y)
        # count samples on nodes, -1 means it is a leaf
        node_samples = est.tree_.n_node_samples[est.tree_.children_left != -1]

        assert np.min(node_samples) > 9, "Failed with {0}".format(name)

        # test for float parameter
        est = TreeEstimator(
            min_samples_split=0.2, max_leaf_nodes=max_leaf_nodes, random_state=0
        )
        est.fit(X, y)
        # count samples on nodes, -1 means it is a leaf
        node_samples = est.tree_.n_node_samples[est.tree_.children_left != -1]

        assert np.min(node_samples) > 9, "Failed with {0}".format(name)


def test_min_samples_leaf():
    # Test if leaves contain more than leaf_count training examples
    X = np.asfortranarray(iris.data, dtype=tree._tree.DTYPE)
    y = iris.target

    # test both DepthFirstTreeBuilder and BestFirstTreeBuilder
    # by setting max_leaf_nodes
    for max_leaf_nodes, name in product((None, 1000), ALL_TREES.keys()):
        TreeEstimator = ALL_TREES[name]

        # test integer parameter
        est = TreeEstimator(
            min_samples_leaf=5, max_leaf_nodes=max_leaf_nodes, random_state=0
        )
        est.fit(X, y)
        out = est.tree_.apply(X)
        node_counts = np.bincount(out)
        # drop inner nodes
        leaf_count = node_counts[node_counts != 0]
        assert np.min(leaf_count) > 4, "Failed with {0}".format(name)

        # test float parameter
        est = TreeEstimator(
            min_samples_leaf=0.1, max_leaf_nodes=max_leaf_nodes, random_state=0
        )
        est.fit(X, y)
        out = est.tree_.apply(X)
        node_counts = np.bincount(out)
        # drop inner nodes
        leaf_count = node_counts[node_counts != 0]
        assert np.min(leaf_count) > 4, "Failed with {0}".format(name)


def check_min_weight_fraction_leaf(name, datasets, sparse_container=None):
    """Test if leaves contain at least min_weight_fraction_leaf of the
    training set"""
    X = DATASETS[datasets]["X"].astype(np.float32)
    if sparse_container is not None:
        X = sparse_container(X)
    y = DATASETS[datasets]["y"]

    weights = rng.rand(X.shape[0])
    total_weight = np.sum(weights)

    TreeEstimator = ALL_TREES[name]

    # test both DepthFirstTreeBuilder and BestFirstTreeBuilder
    # by setting max_leaf_nodes
    for max_leaf_nodes, frac in product((None, 1000), np.linspace(0, 0.5, 6)):
        est = TreeEstimator(
            min_weight_fraction_leaf=frac, max_leaf_nodes=max_leaf_nodes, random_state=0
        )
        est.fit(X, y, sample_weight=weights)

        if sparse_container is not None:
            out = est.tree_.apply(X.tocsr())
        else:
            out = est.tree_.apply(X)

        node_weights = np.bincount(out, weights=weights)
        # drop inner nodes
        leaf_weights = node_weights[node_weights != 0]
        assert np.min(leaf_weights) >= total_weight * est.min_weight_fraction_leaf, (
            "Failed with {0} min_weight_fraction_leaf={1}".format(
                name, est.min_weight_fraction_leaf
            )
        )

    # test case with no weights passed in
    total_weight = X.shape[0]

    for max_leaf_nodes, frac in product((None, 1000), np.linspace(0, 0.5, 6)):
        est = TreeEstimator(
            min_weight_fraction_leaf=frac, max_leaf_nodes=max_leaf_nodes, random_state=0
        )
        est.fit(X, y)

        if sparse_container is not None:
            out = est.tree_.apply(X.tocsr())
        else:
            out = est.tree_.apply(X)

        node_weights = np.bincount(out)
        # drop inner nodes
        leaf_weights = node_weights[node_weights != 0]
        assert np.min(leaf_weights) >= total_weight * est.min_weight_fraction_leaf, (
            "Failed with {0} min_weight_fraction_leaf={1}".format(
                name, est.min_weight_fraction_leaf
            )
        )


@pytest.mark.parametrize("name", ALL_TREES)
def test_min_weight_fraction_leaf_on_dense_input(name):
    check_min_weight_fraction_leaf(name, "iris")


@pytest.mark.parametrize("name", SPARSE_TREES)
@pytest.mark.parametrize("csc_container", CSC_CONTAINERS)
def test_min_weight_fraction_leaf_on_sparse_input(name, csc_container):
    check_min_weight_fraction_leaf(name, "multilabel", sparse_container=csc_container)


def check_min_weight_fraction_leaf_with_min_samples_leaf(
    name, datasets, sparse_container=None
):
    """Test the interaction between min_weight_fraction_leaf and
    min_samples_leaf when sample_weights is not provided in fit."""
    X = DATASETS[datasets]["X"].astype(np.float32)
    if sparse_container is not None:
        X = sparse_container(X)
    y = DATASETS[datasets]["y"]

    total_weight = X.shape[0]
    TreeEstimator = ALL_TREES[name]
    for max_leaf_nodes, frac in product((None, 1000), np.linspace(0, 0.5, 3)):
        # test integer min_samples_leaf
        est = TreeEstimator(
            min_weight_fraction_leaf=frac,
            max_leaf_nodes=max_leaf_nodes,
            min_samples_leaf=5,
            random_state=0,
        )
        est.fit(X, y)

        if sparse_container is not None:
            out = est.tree_.apply(X.tocsr())
        else:
            out = est.tree_.apply(X)

        node_weights = np.bincount(out)
        # drop inner nodes
        leaf_weights = node_weights[node_weights != 0]
        assert np.min(leaf_weights) >= max(
            (total_weight * est.min_weight_fraction_leaf), 5
        ), "Failed with {0} min_weight_fraction_leaf={1}, min_samples_leaf={2}".format(
            name, est.min_weight_fraction_leaf, est.min_samples_leaf
        )
    for max_leaf_nodes, frac in product((None, 1000), np.linspace(0, 0.5, 3)):
        # test float min_samples_leaf
        est = TreeEstimator(
            min_weight_fraction_leaf=frac,
            max_leaf_nodes=max_leaf_nodes,
            min_samples_leaf=0.1,
            random_state=0,
        )
        est.fit(X, y)

        if sparse_container is not None:
            out = est.tree_.apply(X.tocsr())
        else:
            out = est.tree_.apply(X)

        node_weights = np.bincount(out)
        # drop inner nodes
        leaf_weights = node_weights[node_weights != 0]
        assert np.min(leaf_weights) >= max(
            (total_weight * est.min_weight_fraction_leaf),
            (total_weight * est.min_samples_leaf),
        ), "Failed with {0} min_weight_fraction_leaf={1}, min_samples_leaf={2}".format(
            name, est.min_weight_fraction_leaf, est.min_samples_leaf
        )


@pytest.mark.parametrize("name", ALL_TREES)
def test_min_weight_fraction_leaf_with_min_samples_leaf_on_dense_input(name):
    check_min_weight_fraction_leaf_with_min_samples_leaf(name, "iris")


@pytest.mark.parametrize("name", SPARSE_TREES)
@pytest.mark.parametrize("csc_container", CSC_CONTAINERS)
def test_min_weight_fraction_leaf_with_min_samples_leaf_on_sparse_input(
    name, csc_container
):
    check_min_weight_fraction_leaf_with_min_samples_leaf(
        name, "multilabel", sparse_container=csc_container
    )


def test_min_impurity_decrease(global_random_seed):
    # test if min_impurity_decrease ensure that a split is made only if
    # if the impurity decrease is at least that value
    X, y = datasets.make_classification(n_samples=100, random_state=global_random_seed)

    # test both DepthFirstTreeBuilder and BestFirstTreeBuilder
    # by setting max_leaf_nodes
    for max_leaf_nodes, name in product((None, 1000), ALL_TREES.keys()):
        TreeEstimator = ALL_TREES[name]

        # Check default value of min_impurity_decrease, 1e-7
        est1 = TreeEstimator(max_leaf_nodes=max_leaf_nodes, random_state=0)
        # Check with explicit value of 0.05
        est2 = TreeEstimator(
            max_leaf_nodes=max_leaf_nodes, min_impurity_decrease=0.05, random_state=0
        )
        # Check with a much lower value of 0.0001
        est3 = TreeEstimator(
            max_leaf_nodes=max_leaf_nodes, min_impurity_decrease=0.0001, random_state=0
        )
        # Check with a much lower value of 0.1
        est4 = TreeEstimator(
            max_leaf_nodes=max_leaf_nodes, min_impurity_decrease=0.1, random_state=0
        )

        for est, expected_decrease in (
            (est1, 1e-7),
            (est2, 0.05),
            (est3, 0.0001),
            (est4, 0.1),
        ):
            assert est.min_impurity_decrease <= expected_decrease, (
                "Failed, min_impurity_decrease = {0} > {1}".format(
                    est.min_impurity_decrease, expected_decrease
                )
            )
            est.fit(X, y)
            for node in range(est.tree_.node_count):
                # If current node is a not leaf node, check if the split was
                # justified w.r.t the min_impurity_decrease
                if est.tree_.children_left[node] != TREE_LEAF:
                    imp_parent = est.tree_.impurity[node]
                    wtd_n_node = est.tree_.weighted_n_node_samples[node]

                    left = est.tree_.children_left[node]
                    wtd_n_left = est.tree_.weighted_n_node_samples[left]
                    imp_left = est.tree_.impurity[left]
                    wtd_imp_left = wtd_n_left * imp_left

                    right = est.tree_.children_right[node]
                    wtd_n_right = est.tree_.weighted_n_node_samples[right]
                    imp_right = est.tree_.impurity[right]
                    wtd_imp_right = wtd_n_right * imp_right

                    wtd_avg_left_right_imp = wtd_imp_right + wtd_imp_left
                    wtd_avg_left_right_imp /= wtd_n_node

                    fractional_node_weight = (
                        est.tree_.weighted_n_node_samples[node] / X.shape[0]
                    )

                    actual_decrease = fractional_node_weight * (
                        imp_parent - wtd_avg_left_right_imp
                    )

                    assert actual_decrease >= expected_decrease, (
                        "Failed with {0} expected min_impurity_decrease={1}".format(
                            actual_decrease, expected_decrease
                        )
                    )


def test_pickle():
    """Test pickling preserves Tree properties and performance."""
    for name, TreeEstimator in ALL_TREES.items():
        if "Classifier" in name:
            X, y = iris.data, iris.target
        else:
            X, y = diabetes.data, diabetes.target

        est = TreeEstimator(random_state=0)
        est.fit(X, y)
        score = est.score(X, y)

        # test that all class properties are maintained
        attributes = [
            "max_depth",
            "node_count",
            "capacity",
            "n_classes",
            "children_left",
            "children_right",
            "n_leaves",
            "feature",
            "threshold",
            "impurity",
            "n_node_samples",
            "weighted_n_node_samples",
            "value",
        ]
        fitted_attribute = {
            attribute: getattr(est.tree_, attribute) for attribute in attributes
        }

        serialized_object = pickle.dumps(est)
        est2 = pickle.loads(serialized_object)
        assert type(est2) == est.__class__

        score2 = est2.score(X, y)
        assert score == score2, (
            "Failed to generate same score  after pickling with {0}".format(name)
        )
        for attribute in fitted_attribute:
            assert_array_equal(
                getattr(est2.tree_, attribute),
                fitted_attribute[attribute],
                err_msg=(
                    f"Failed to generate same attribute {attribute} after pickling with"
                    f" {name}"
                ),
            )


@pytest.mark.parametrize(
    "Tree, criterion",
    [
        *product(REG_TREES.values(), REG_CRITERIONS),
        *product(CLF_TREES.values(), CLF_CRITERIONS),
    ],
)
def test_multioutput(Tree, criterion):
    # Check estimators on multi-output problems.
    X = [
        [-2, -1],
        [-1, -1],
        [-1, -2],
        [1, 1],
        [1, 2],
        [2, 1],
        [-2, 1],
        [-1, 1],
        [-1, 2],
        [2, -1],
        [1, -1],
        [1, -2],
    ]

    y = np.array(
        [
            [-1, 0],
            [-1, 0],
            [-1, 0],
            [1, 1],
            [1, 1],
            [1, 1],
            [-1, 2],
            [-1, 2],
            [-1, 2],
            [1, 3],
            [1, 3],
            [1, 3],
        ]
    )

    T = [[-1, -1], [1, 1], [-1, 1], [1, -1]]
    y_true = np.array([[-1, 0], [1, 1], [-1, 2], [1, 3]])

    is_clf = criterion in CLF_CRITERIONS
    if criterion == "poisson":
        # poisson doesn't support negative y, and ignores null y.
        y[y <= 0] += 4
        y_true[y_true <= 0] += 4

    if is_clf:
        # toy classification problem
        clf = Tree(random_state=0, criterion=criterion)
        y_hat = clf.fit(X, y).predict(T)
        assert_array_equal(y_hat, y_true)
        assert y_hat.shape == (4, 2)

        proba = clf.predict_proba(T)
        assert len(proba) == 2
        assert proba[0].shape == (4, 2)
        assert proba[1].shape == (4, 4)

        log_proba = clf.predict_log_proba(T)
        assert len(log_proba) == 2
        assert log_proba[0].shape == (4, 2)
        assert log_proba[1].shape == (4, 4)
    else:
        # toy regression problem
        reg = Tree(random_state=0, criterion=criterion)
        y_hat = reg.fit(X, y).predict(T)
        assert_almost_equal(y_hat, y_true)
        assert y_hat.shape == (4, 2)


def test_classes_shape():
    # Test that n_classes_ and classes_ have proper shape.
    for name, TreeClassifier in CLF_TREES.items():
        # Classification, single output
        clf = TreeClassifier(random_state=0)
        clf.fit(X, y)

        assert clf.n_classes_ == 2
        assert_array_equal(clf.classes_, [-1, 1])

        # Classification, multi-output
        _y = np.vstack((y, np.array(y) * 2)).T
        clf = TreeClassifier(random_state=0)
        clf.fit(X, _y)
        assert len(clf.n_classes_) == 2
        assert len(clf.classes_) == 2
        assert_array_equal(clf.n_classes_, [2, 2])
        assert_array_equal(clf.classes_, [[-1, 1], [-2, 2]])


def test_unbalanced_iris():
    # Check class rebalancing.
    unbalanced_X = iris.data[:125]
    unbalanced_y = iris.target[:125]
    sample_weight = compute_sample_weight("balanced", unbalanced_y)

    for name, TreeClassifier in CLF_TREES.items():
        clf = TreeClassifier(random_state=0)
        clf.fit(unbalanced_X, unbalanced_y, sample_weight=sample_weight)
        assert_almost_equal(clf.predict(unbalanced_X), unbalanced_y)


def test_memory_layout():
    # Check that it works no matter the memory layout
    for (name, TreeEstimator), dtype in product(
        ALL_TREES.items(), [np.float64, np.float32]
    ):
        est = TreeEstimator(random_state=0)

        # Nothing
        X = np.asarray(iris.data, dtype=dtype)
        y = iris.target
        assert_array_equal(est.fit(X, y).predict(X), y)

        # C-order
        X = np.asarray(iris.data, order="C", dtype=dtype)
        y = iris.target
        assert_array_equal(est.fit(X, y).predict(X), y)

        # F-order
        X = np.asarray(iris.data, order="F", dtype=dtype)
        y = iris.target
        assert_array_equal(est.fit(X, y).predict(X), y)

        # Contiguous
        X = np.ascontiguousarray(iris.data, dtype=dtype)
        y = iris.target
        assert_array_equal(est.fit(X, y).predict(X), y)

        # csr
        for csr_container in CSR_CONTAINERS:
            X = csr_container(iris.data, dtype=dtype)
            y = iris.target
            assert_array_equal(est.fit(X, y).predict(X), y)

        # csc
        for csc_container in CSC_CONTAINERS:
            X = csc_container(iris.data, dtype=dtype)
            y = iris.target
            assert_array_equal(est.fit(X, y).predict(X), y)

        # Strided
        X = np.asarray(iris.data[::3], dtype=dtype)
        y = iris.target[::3]
        assert_array_equal(est.fit(X, y).predict(X), y)


def test_sample_weight():
    # Check sample weighting.
    # Test that zero-weighted samples are not taken into account
    X = np.arange(100)[:, np.newaxis]
    y = np.ones(100)
    y[:50] = 0.0

    sample_weight = np.ones(100)
    sample_weight[y == 0] = 0.0

    clf = DecisionTreeClassifier(random_state=0)
    clf.fit(X, y, sample_weight=sample_weight)
    assert_array_equal(clf.predict(X), np.ones(100))

    # Test that low weighted samples are not taken into account at low depth
    X = np.arange(200)[:, np.newaxis]
    y = np.zeros(200)
    y[50:100] = 1
    y[100:200] = 2
    X[100:200, 0] = 200

    sample_weight = np.ones(200)

    sample_weight[y == 2] = 0.51  # Samples of class '2' are still weightier
    clf = DecisionTreeClassifier(max_depth=1, random_state=0)
    clf.fit(X, y, sample_weight=sample_weight)
    assert clf.tree_.threshold[0] == 149.5

    sample_weight[y == 2] = 0.5  # Samples of class '2' are no longer weightier
    clf = DecisionTreeClassifier(max_depth=1, random_state=0)
    clf.fit(X, y, sample_weight=sample_weight)
    assert clf.tree_.threshold[0] == 49.5  # Threshold should have moved

    # Test that sample weighting is the same as having duplicates
    X = iris.data
    y = iris.target

    duplicates = rng.randint(0, X.shape[0], 100)

    clf = DecisionTreeClassifier(random_state=1)
    clf.fit(X[duplicates], y[duplicates])

    sample_weight = np.bincount(duplicates, minlength=X.shape[0])
    clf2 = DecisionTreeClassifier(random_state=1)
    clf2.fit(X, y, sample_weight=sample_weight)

    internal = clf.tree_.children_left != tree._tree.TREE_LEAF
    assert_array_almost_equal(
        clf.tree_.threshold[internal], clf2.tree_.threshold[internal]
    )


def test_sample_weight_invalid():
    # Check sample weighting raises errors.
    X = np.arange(100)[:, np.newaxis]
    y = np.ones(100)
    y[:50] = 0.0

    clf = DecisionTreeClassifier(random_state=0)

    sample_weight = np.random.rand(100, 1)
    with pytest.raises(ValueError):
        clf.fit(X, y, sample_weight=sample_weight)

    sample_weight = np.array(0)

    expected_err = re.escape(
        (
            "Input should have at least 1 dimension i.e. satisfy "
            "`len(x.shape) > 0`, got scalar `array(0.)` instead."
        )
    )
    with pytest.raises(TypeError, match=expected_err):
        clf.fit(X, y, sample_weight=sample_weight)


@pytest.mark.parametrize("name", CLF_TREES)
def test_class_weights(name):
    # Test that class_weights resemble sample_weights behavior.
    TreeClassifier = CLF_TREES[name]

    # Iris is balanced, so no effect expected for using 'balanced' weights
    clf1 = TreeClassifier(random_state=0)
    clf1.fit(iris.data, iris.target)
    clf2 = TreeClassifier(class_weight="balanced", random_state=0)
    clf2.fit(iris.data, iris.target)
    assert_almost_equal(clf1.feature_importances_, clf2.feature_importances_)

    # Make a multi-output problem with three copies of Iris
    iris_multi = np.vstack((iris.target, iris.target, iris.target)).T
    # Create user-defined weights that should balance over the outputs
    clf3 = TreeClassifier(
        class_weight=[
            {0: 2.0, 1: 2.0, 2: 1.0},
            {0: 2.0, 1: 1.0, 2: 2.0},
            {0: 1.0, 1: 2.0, 2: 2.0},
        ],
        random_state=0,
    )
    clf3.fit(iris.data, iris_multi)
    assert_almost_equal(clf2.feature_importances_, clf3.feature_importances_)
    # Check against multi-output "auto" which should also have no effect
    clf4 = TreeClassifier(class_weight="balanced", random_state=0)
    clf4.fit(iris.data, iris_multi)
    assert_almost_equal(clf3.feature_importances_, clf4.feature_importances_)

    # Inflate importance of class 1, check against user-defined weights
    sample_weight = np.ones(iris.target.shape)
    sample_weight[iris.target == 1] *= 100
    class_weight = {0: 1.0, 1: 100.0, 2: 1.0}
    clf1 = TreeClassifier(random_state=0)
    clf1.fit(iris.data, iris.target, sample_weight)
    clf2 = TreeClassifier(class_weight=class_weight, random_state=0)
    clf2.fit(iris.data, iris.target)
    assert_almost_equal(clf1.feature_importances_, clf2.feature_importances_)

    # Check that sample_weight and class_weight are multiplicative
    clf1 = TreeClassifier(random_state=0)
    clf1.fit(iris.data, iris.target, sample_weight**2)
    clf2 = TreeClassifier(class_weight=class_weight, random_state=0)
    clf2.fit(iris.data, iris.target, sample_weight)
    assert_almost_equal(clf1.feature_importances_, clf2.feature_importances_)


@pytest.mark.parametrize("name", CLF_TREES)
def test_class_weight_errors(name):
    # Test if class_weight raises errors and warnings when expected.
    TreeClassifier = CLF_TREES[name]
    _y = np.vstack((y, np.array(y) * 2)).T

    # Incorrect length list for multi-output
    clf = TreeClassifier(class_weight=[{-1: 0.5, 1: 1.0}], random_state=0)
    err_msg = "number of elements in class_weight should match number of outputs."
    with pytest.raises(ValueError, match=err_msg):
        clf.fit(X, _y)


def test_max_leaf_nodes():
    # Test greedy trees with max_depth + 1 leafs.
    X, y = datasets.make_hastie_10_2(n_samples=100, random_state=1)
    k = 4
    for name, TreeEstimator in ALL_TREES.items():
        est = TreeEstimator(max_depth=None, max_leaf_nodes=k + 1).fit(X, y)
        assert est.get_n_leaves() == k + 1


def test_max_leaf_nodes_max_depth():
    # Test precedence of max_leaf_nodes over max_depth.
    X, y = datasets.make_hastie_10_2(n_samples=100, random_state=1)
    k = 4
    for name, TreeEstimator in ALL_TREES.items():
        est = TreeEstimator(max_depth=1, max_leaf_nodes=k).fit(X, y)
        assert est.get_depth() == 1


def test_arrays_persist():
    # Ensure property arrays' memory stays alive when tree disappears
    # non-regression for #2726
    for attr in [
        "n_classes",
        "value",
        "children_left",
        "children_right",
        "threshold",
        "impurity",
        "feature",
        "n_node_samples",
    ]:
        value = getattr(DecisionTreeClassifier().fit([[0], [1]], [0, 1]).tree_, attr)
        # if pointing to freed memory, contents may be arbitrary
        assert -3 <= value.flat[0] < 3, "Array points to arbitrary memory"


def test_only_constant_features():
    random_state = check_random_state(0)
    X = np.zeros((10, 20))
    y = random_state.randint(0, 2, (10,))
    for name, TreeEstimator in ALL_TREES.items():
        est = TreeEstimator(random_state=0)
        est.fit(X, y)
        assert est.tree_.max_depth == 0


@pytest.mark.parametrize("tree_cls", ALL_TREES.values())
def test_almost_constant_feature(tree_cls):
    # Non regression test for
    # https://github.com/scikit-learn/scikit-learn/pull/32259
    # Make sure that almost constant features are discarded.
    random_state = check_random_state(0)
    X = random_state.rand(10, 2)
    # FEATURE_TRESHOLD=1e-7 is defined in sklearn/tree/_partitioner.pxd but not
    # accessible from Python
    feature_threshold = 1e-7
    X[:, 0] *= feature_threshold  # almost constant feature
    y = random_state.randint(0, 2, (10,))

    est = tree_cls(random_state=0)
    est.fit(X, y)
    # the almost constant feature should not be used
    assert est.feature_importances_[0] == 0
    # other feature should be used
    assert est.feature_importances_[1] > 0


def test_behaviour_constant_feature_after_splits():
    X = np.transpose(
        np.vstack(([[0, 0, 0, 0, 0, 1, 2, 4, 5, 6, 7]], np.zeros((4, 11))))
    )
    y = [0, 0, 0, 1, 1, 2, 2, 2, 3, 3, 3]
    for name, TreeEstimator in ALL_TREES.items():
        # do not check extra random trees
        if "ExtraTree" not in name:
            est = TreeEstimator(random_state=0, max_features=1)
            est.fit(X, y)
            assert est.tree_.max_depth == 2
            assert est.tree_.node_count == 5


def test_with_only_one_non_constant_features():
    X = np.hstack([np.array([[1.0], [1.0], [0.0], [0.0]]), np.zeros((4, 1000))])

    y = np.array([0.0, 1.0, 0.0, 1.0])
    for name, TreeEstimator in CLF_TREES.items():
        est = TreeEstimator(random_state=0, max_features=1)
        est.fit(X, y)
        assert est.tree_.max_depth == 1
        assert_array_equal(est.predict_proba(X), np.full((4, 2), 0.5))

    for name, TreeEstimator in REG_TREES.items():
        est = TreeEstimator(random_state=0, max_features=1)
        est.fit(X, y)
        assert est.tree_.max_depth == 1
        assert_array_equal(est.predict(X), np.full((4,), 0.5))


def test_big_input():
    # Test if the warning for too large inputs is appropriate.
    X = np.repeat(10**40.0, 4).astype(np.float64).reshape(-1, 1)
    clf = DecisionTreeClassifier()
    with pytest.raises(ValueError, match="float32"):
        clf.fit(X, [0, 1, 0, 1])


def test_realloc():
    from sklearn.tree._utils import _realloc_test

    with pytest.raises(MemoryError):
        _realloc_test()


def test_huge_allocations():
    n_bits = 8 * struct.calcsize("P")

    X = np.random.randn(10, 2)
    y = np.random.randint(0, 2, 10)

    # Sanity check: we cannot request more memory than the size of the address
    # space. Currently raises OverflowError.
    huge = 2 ** (n_bits + 1)
    clf = DecisionTreeClassifier(splitter="best", max_leaf_nodes=huge)
    with pytest.raises(Exception):
        clf.fit(X, y)

    # Non-regression test: MemoryError used to be dropped by Cython
    # because of missing "except *".
    huge = 2 ** (n_bits - 1) - 1
    clf = DecisionTreeClassifier(splitter="best", max_leaf_nodes=huge)
    with pytest.raises(MemoryError):
        clf.fit(X, y)


def check_sparse_input(tree, dataset, max_depth=None):
    TreeEstimator = ALL_TREES[tree]
    X = DATASETS[dataset]["X"]
    y = DATASETS[dataset]["y"]

    # Gain testing time
    if dataset in ["digits", "diabetes"]:
        n_samples = X.shape[0] // 5
        X = X[:n_samples]
        y = y[:n_samples]

    for sparse_container in COO_CONTAINERS + CSC_CONTAINERS + CSR_CONTAINERS:
        X_sparse = sparse_container(X)

        # Check the default (depth first search)
        d = TreeEstimator(random_state=0, max_depth=max_depth).fit(X, y)
        s = TreeEstimator(random_state=0, max_depth=max_depth).fit(X_sparse, y)

        assert_tree_equal(
            d.tree_,
            s.tree_,
            "{0} with dense and sparse format gave different trees".format(tree),
        )

        y_pred = d.predict(X)
        if tree in CLF_TREES:
            y_proba = d.predict_proba(X)
            y_log_proba = d.predict_log_proba(X)

        for sparse_container_test in COO_CONTAINERS + CSR_CONTAINERS + CSC_CONTAINERS:
            X_sparse_test = sparse_container_test(X_sparse, dtype=np.float32)

            assert_array_almost_equal(s.predict(X_sparse_test), y_pred)

            if tree in CLF_TREES:
                assert_array_almost_equal(s.predict_proba(X_sparse_test), y_proba)
                assert_array_almost_equal(
                    s.predict_log_proba(X_sparse_test), y_log_proba
                )


@pytest.mark.parametrize("tree_type", SPARSE_TREES)
@pytest.mark.parametrize(
    "dataset",
    (
        "clf_small",
        "toy",
        "digits",
        "multilabel",
        "sparse-pos",
        "sparse-neg",
        "sparse-mix",
        "zeros",
    ),
)
def test_sparse_input(tree_type, dataset):
    max_depth = 3 if dataset == "digits" else None
    check_sparse_input(tree_type, dataset, max_depth)


@pytest.mark.parametrize("tree_type", sorted(set(SPARSE_TREES).intersection(REG_TREES)))
@pytest.mark.parametrize("dataset", ["diabetes", "reg_small"])
def test_sparse_input_reg_trees(tree_type, dataset):
    # Due to numerical instability of MSE and too strict test, we limit the
    # maximal depth
    check_sparse_input(tree_type, dataset, 2)


@pytest.mark.parametrize("tree_type", SPARSE_TREES)
@pytest.mark.parametrize("dataset", ["sparse-pos", "sparse-neg", "sparse-mix", "zeros"])
@pytest.mark.parametrize("csc_container", CSC_CONTAINERS)
def test_sparse_parameters(tree_type, dataset, csc_container):
    TreeEstimator = ALL_TREES[tree_type]
    X = DATASETS[dataset]["X"]
    X_sparse = csc_container(X)
    y = DATASETS[dataset]["y"]

    # Check max_features
    d = TreeEstimator(random_state=0, max_features=1, max_depth=2).fit(X, y)
    s = TreeEstimator(random_state=0, max_features=1, max_depth=2).fit(X_sparse, y)
    assert_tree_equal(
        d.tree_,
        s.tree_,
        "{0} with dense and sparse format gave different trees".format(tree_type),
    )
    assert_array_almost_equal(s.predict(X), d.predict(X))

    # Check min_samples_split
    d = TreeEstimator(random_state=0, max_features=1, min_samples_split=10).fit(X, y)
    s = TreeEstimator(random_state=0, max_features=1, min_samples_split=10).fit(
        X_sparse, y
    )
    assert_tree_equal(
        d.tree_,
        s.tree_,
        "{0} with dense and sparse format gave different trees".format(tree_type),
    )
    assert_array_almost_equal(s.predict(X), d.predict(X))

    # Check min_samples_leaf
    d = TreeEstimator(random_state=0, min_samples_leaf=X_sparse.shape[0] // 2).fit(X, y)
    s = TreeEstimator(random_state=0, min_samples_leaf=X_sparse.shape[0] // 2).fit(
        X_sparse, y
    )
    assert_tree_equal(
        d.tree_,
        s.tree_,
        "{0} with dense and sparse format gave different trees".format(tree_type),
    )
    assert_array_almost_equal(s.predict(X), d.predict(X))

    # Check best-first search
    d = TreeEstimator(random_state=0, max_leaf_nodes=3).fit(X, y)
    s = TreeEstimator(random_state=0, max_leaf_nodes=3).fit(X_sparse, y)
    assert_tree_equal(
        d.tree_,
        s.tree_,
        "{0} with dense and sparse format gave different trees".format(tree_type),
    )
    assert_array_almost_equal(s.predict(X), d.predict(X))


@pytest.mark.parametrize(
    "tree_type, criterion",
    list(product([tree for tree in SPARSE_TREES if tree in REG_TREES], REG_CRITERIONS))
    + list(
        product([tree for tree in SPARSE_TREES if tree in CLF_TREES], CLF_CRITERIONS)
    ),
)
@pytest.mark.parametrize("dataset", ["sparse-pos", "sparse-neg", "sparse-mix", "zeros"])
@pytest.mark.parametrize("csc_container", CSC_CONTAINERS)
def test_sparse_criteria(tree_type, dataset, csc_container, criterion):
    TreeEstimator = ALL_TREES[tree_type]
    X = DATASETS[dataset]["X"]
    X_sparse = csc_container(X)
    y = DATASETS[dataset]["y"]

    d = TreeEstimator(random_state=0, max_depth=3, criterion=criterion).fit(X, y)
    s = TreeEstimator(random_state=0, max_depth=3, criterion=criterion).fit(X_sparse, y)

    assert_tree_equal(
        d.tree_,
        s.tree_,
        "{0} with dense and sparse format gave different trees".format(tree_type),
    )
    assert_array_almost_equal(s.predict(X), d.predict(X))


@pytest.mark.parametrize("tree_type", SPARSE_TREES)
@pytest.mark.parametrize(
    "csc_container,csr_container", zip(CSC_CONTAINERS, CSR_CONTAINERS)
)
def test_explicit_sparse_zeros(tree_type, csc_container, csr_container):
    TreeEstimator = ALL_TREES[tree_type]
    max_depth = 3
    n_features = 10

    # n_samples set n_feature to ease construction of a simultaneous
    # construction of a csr and csc matrix
    n_samples = n_features
    samples = np.arange(n_samples)

    # Generate X, y
    random_state = check_random_state(0)
    indices = []
    data = []
    offset = 0
    indptr = [offset]
    for i in range(n_features):
        n_nonzero_i = random_state.binomial(n_samples, 0.5)
        indices_i = random_state.permutation(samples)[:n_nonzero_i]
        indices.append(indices_i)
        data_i = random_state.binomial(3, 0.5, size=(n_nonzero_i,)) - 1
        data.append(data_i)
        offset += n_nonzero_i
        indptr.append(offset)

    indices = np.concatenate(indices).astype(np.int32)
    indptr = np.array(indptr, dtype=np.int32)
    data = np.array(np.concatenate(data), dtype=np.float32)
    X_sparse = csc_container((data, indices, indptr), shape=(n_samples, n_features))
    X = X_sparse.toarray()
    X_sparse_test = csr_container(
        (data, indices, indptr), shape=(n_samples, n_features)
    )
    X_test = X_sparse_test.toarray()
    y = random_state.randint(0, 3, size=(n_samples,))

    # Ensure that X_sparse_test owns its data, indices and indptr array
    X_sparse_test = X_sparse_test.copy()

    # Ensure that we have explicit zeros
    assert (X_sparse.data == 0.0).sum() > 0
    assert (X_sparse_test.data == 0.0).sum() > 0

    # Perform the comparison
    d = TreeEstimator(random_state=0, max_depth=max_depth).fit(X, y)
    s = TreeEstimator(random_state=0, max_depth=max_depth).fit(X_sparse, y)

    assert_tree_equal(
        d.tree_,
        s.tree_,
        "{0} with dense and sparse format gave different trees".format(tree),
    )

    Xs = (X_test, X_sparse_test)
    for X1, X2 in product(Xs, Xs):
        assert_array_almost_equal(s.tree_.apply(X1), d.tree_.apply(X2))
        assert_array_almost_equal(s.apply(X1), d.apply(X2))
        assert_array_almost_equal(s.apply(X1), s.tree_.apply(X1))

        assert_array_almost_equal(
            s.tree_.decision_path(X1).toarray(), d.tree_.decision_path(X2).toarray()
        )
        assert_array_almost_equal(
            s.decision_path(X1).toarray(), d.decision_path(X2).toarray()
        )
        assert_array_almost_equal(
            s.decision_path(X1).toarray(), s.tree_.decision_path(X1).toarray()
        )

        assert_array_almost_equal(s.predict(X1), d.predict(X2))

        if tree in CLF_TREES:
            assert_array_almost_equal(s.predict_proba(X1), d.predict_proba(X2))


def check_raise_error_on_1d_input(name):
    TreeEstimator = ALL_TREES[name]

    X = iris.data[:, 0].ravel()
    X_2d = iris.data[:, 0].reshape((-1, 1))
    y = iris.target

    with pytest.raises(ValueError):
        TreeEstimator(random_state=0).fit(X, y)

    est = TreeEstimator(random_state=0)
    est.fit(X_2d, y)
    with pytest.raises(ValueError):
        est.predict([X])


@pytest.mark.parametrize("name", ALL_TREES)
def test_1d_input(name):
    with ignore_warnings():
        check_raise_error_on_1d_input(name)


@pytest.mark.parametrize("name", ALL_TREES)
@pytest.mark.parametrize("sparse_container", [None] + CSC_CONTAINERS)
def test_min_weight_leaf_split_level(name, sparse_container):
    TreeEstimator = ALL_TREES[name]

    X = np.array([[0], [0], [0], [0], [1]])
    y = [0, 0, 0, 0, 1]
    sample_weight = [0.2, 0.2, 0.2, 0.2, 0.2]
    if sparse_container is not None:
        X = sparse_container(X)

    est = TreeEstimator(random_state=0)
    est.fit(X, y, sample_weight=sample_weight)
    assert est.tree_.max_depth == 1

    est = TreeEstimator(random_state=0, min_weight_fraction_leaf=0.4)
    est.fit(X, y, sample_weight=sample_weight)
    assert est.tree_.max_depth == 0


@pytest.mark.parametrize("name", ALL_TREES)
def test_public_apply_all_trees(name):
    X_small32 = X_small.astype(tree._tree.DTYPE, copy=False)

    est = ALL_TREES[name]()
    est.fit(X_small, y_small)
    assert_array_equal(est.apply(X_small), est.tree_.apply(X_small32))


@pytest.mark.parametrize("name", SPARSE_TREES)
@pytest.mark.parametrize("csr_container", CSR_CONTAINERS)
def test_public_apply_sparse_trees(name, csr_container):
    X_small32 = csr_container(X_small.astype(tree._tree.DTYPE, copy=False))

    est = ALL_TREES[name]()
    est.fit(X_small, y_small)
    assert_array_equal(est.apply(X_small), est.tree_.apply(X_small32))


def test_decision_path_hardcoded():
    # 1st example
    X = iris.data
    y = iris.target
    est = DecisionTreeClassifier(random_state=0, max_depth=1).fit(X, y)
    node_indicator = est.decision_path(X[:2]).toarray()
    assert_array_equal(node_indicator, [[1, 1, 0], [1, 0, 1]])

    # 2nd example (toy dataset)
    # was failing before the fix in PR
    # https://github.com/scikit-learn/scikit-learn/pull/32280
    X = [0, np.nan, np.nan, 2, 3]
    y = [0, 0, 0, 1, 1]
    X = np.array(X).reshape(-1, 1)
    tree = DecisionTreeRegressor(random_state=0).fit(X, y)
    n_node_samples = tree.decision_path(X).toarray().sum(axis=0)
    assert_array_equal(n_node_samples, tree.tree_.n_node_samples)


@pytest.mark.parametrize("name", ALL_TREES)
def test_decision_path(name):
    X = iris.data
    y = iris.target
    n_samples = X.shape[0]

    TreeEstimator = ALL_TREES[name]
    est = TreeEstimator(random_state=0, max_depth=2)
    est.fit(X, y)

    node_indicator_csr = est.decision_path(X)
    node_indicator = node_indicator_csr.toarray()
    assert node_indicator.shape == (n_samples, est.tree_.node_count)

    # Assert that leaves index are correct
    leaves = est.apply(X)
    leave_indicator = [node_indicator[i, j] for i, j in enumerate(leaves)]
    assert_array_almost_equal(leave_indicator, np.ones(shape=n_samples))

    # Ensure only one leave node per sample
    all_leaves = est.tree_.children_left == TREE_LEAF
    assert_array_almost_equal(
        np.dot(node_indicator, all_leaves), np.ones(shape=n_samples)
    )

    # Ensure max depth is consistent with sum of indicator
    max_depth = node_indicator.sum(axis=1).max()
    assert est.tree_.max_depth <= max_depth


@pytest.mark.parametrize("name", ALL_TREES)
@pytest.mark.parametrize("csr_container", CSR_CONTAINERS)
def test_no_sparse_y_support(name, csr_container):
    # Currently we don't support sparse y
    X, y = X_multilabel, csr_container(y_multilabel)
    TreeEstimator = ALL_TREES[name]
    with pytest.raises(TypeError):
        TreeEstimator(random_state=0).fit(X, y)


def test_mae():
    """Check MAE criterion produces correct results on small toy datasets:

    ## First toy dataset
    ------------------
    | X | y | weight |
    ------------------
    | 3 | 3 |  0.1   |
    | 5 | 3 |  0.3   |
    | 8 | 4 |  1.0   |
    | 3 | 6 |  0.6   |
    | 5 | 7 |  0.3   |
    ------------------
    |sum wt:|  2.3   |
    ------------------

    Because we are dealing with sample weights, we cannot find the median by
    simply choosing/averaging the centre value(s), instead we consider the
    median where 50% of the cumulative weight is found (in a y sorted data set)
    . Therefore with regards to this test data, the cumulative weight is >= 50%
    when y = 4.  Therefore:
    Median = 4

    For all the samples, we can get the total error by summing:
    Absolute(Median - y) * weight

    I.e., total error = (Absolute(4 - 3) * 0.1)
                      + (Absolute(4 - 3) * 0.3)
                      + (Absolute(4 - 4) * 1.0)
                      + (Absolute(4 - 6) * 0.6)
                      + (Absolute(4 - 7) * 0.3)
                      = 2.5

    Impurity = Total error / total weight
             = 2.5 / 2.3
             = 1.08695652173913
             ------------------

    From this root node, the next best split is between X values of 3 and 5.
    Thus, we have left and right child nodes:

    LEFT                    RIGHT
    ------------------      ------------------
    | X | y | weight |      | X | y | weight |
    ------------------      ------------------
    | 3 | 3 |  0.1   |      | 5 | 3 |  0.3   |
    | 3 | 6 |  0.6   |      | 8 | 4 |  1.0   |
    ------------------      | 5 | 7 |  0.3   |
    |sum wt:|  0.7   |      ------------------
    ------------------      |sum wt:|  1.6   |
                            ------------------

    Impurity is found in the same way:
    Left node Median = 6
    Total error = (Absolute(6 - 3) * 0.1)
                + (Absolute(6 - 6) * 0.6)
                = 0.3

    Left Impurity = Total error / total weight
            = 0.3 / 0.7
            = 0.428571428571429
            -------------------

    Likewise for Right node:
    Right node Median = 4
    Total error = (Absolute(4 - 3) * 0.3)
                + (Absolute(4 - 4) * 1.0)
                + (Absolute(4 - 7) * 0.3)
                = 1.2

    Right Impurity = Total error / total weight
            = 1.2 / 1.6
            = 0.75
            ------

    ## Second toy dataset:
    ------------------
    | X | y | weight |
    ------------------
    | 1 | 1 |   3    |
    | 2 | 1 |   3    |
    | 3 | 3 |   2    |
    | 4 | 1 |   1    |
    | 5 | 2 |   2    |
    ------------------
    |sum wt:|   11   |
    ------------------

    The weighted median is 1
    Total error = Absolute(1 - 3) * 2 + Absolute(1 - 2) * 2 = 6

    The best split is between X values of 2 and 3, with:
    - left node being the first 2 data points, both with y=1
      => AE and impurity is 0
    - right node being the last 3 data points, weighted median is 2.
      Total error = (Absolute(2 - 3) * 2)
                  + (Absolute(2 - 1) * 1)
                  + (Absolute(2 - 2) * 2)
                  = 3
    """
    dt_mae = DecisionTreeRegressor(
        random_state=0, criterion="absolute_error", max_leaf_nodes=2
    )

    # Test MAE where sample weights are non-uniform (as illustrated above):
    dt_mae.fit(
        X=[[3], [5], [3], [8], [5]],
        y=[6, 7, 3, 4, 3],
        sample_weight=[0.6, 0.3, 0.1, 1.0, 0.3],
    )
    assert_allclose(dt_mae.tree_.impurity, [2.5 / 2.3, 0.3 / 0.7, 1.2 / 1.6])
    assert_array_equal(dt_mae.tree_.value.flat, [4.0, 6.0, 4.0])

    # Test MAE where all sample weights are uniform:
    dt_mae.fit(X=[[3], [5], [3], [8], [5]], y=[6, 7, 3, 4, 3], sample_weight=np.ones(5))
    assert_array_equal(dt_mae.tree_.impurity, [1.4, 1.5, 4.0 / 3.0])
    assert_array_equal(dt_mae.tree_.value.flat, [4, 4.5, 4.0])

    # Test MAE where a `sample_weight` is not explicitly provided.
    # This is equivalent to providing uniform sample weights, though
    # the internal logic is different:
    dt_mae.fit(X=[[3], [5], [3], [8], [5]], y=[6, 7, 3, 4, 3])
    assert_array_equal(dt_mae.tree_.impurity, [1.4, 1.5, 4.0 / 3.0])
    assert_array_equal(dt_mae.tree_.value.flat, [4, 4.5, 4.0])

    dt_mae = DecisionTreeRegressor(
        random_state=0,
        criterion="absolute_error",
        max_depth=1,  # stop after one split
    )
    X = [[1], [2], [3], [4], [5]]
    dt_mae.fit(
        X=X,
        y=[1, 1, 3, 1, 2],
        sample_weight=[3, 3, 2, 1, 2],
    )
    assert_allclose(dt_mae.predict(X), [1, 1, 2, 2, 2])
    assert_allclose(dt_mae.tree_.impurity, [6 / 11, 0, 3 / 5])
    assert_array_equal(dt_mae.tree_.value.flat, [1, 1, 2])


def test_criterion_copy():
    # Let's check whether copy of our criterion has the same type
    # and properties as original
    n_outputs = 3
    n_classes = np.arange(3, dtype=np.intp)
    n_samples = 100

    def _pickle_copy(obj):
        return pickle.loads(pickle.dumps(obj))

    for copy_func in [copy.copy, copy.deepcopy, _pickle_copy]:
        for _, typename in CRITERIA_CLF.items():
            criteria = typename(n_outputs, n_classes)
            result = copy_func(criteria).__reduce__()
            typename_, (n_outputs_, n_classes_), _ = result
            assert typename == typename_
            assert n_outputs == n_outputs_
            assert_array_equal(n_classes, n_classes_)

        for _, typename in CRITERIA_REG.items():
            criteria = typename(n_outputs, n_samples)
            result = copy_func(criteria).__reduce__()
            typename_, (n_outputs_, n_samples_), _ = result
            assert typename == typename_
            assert n_outputs == n_outputs_
            assert n_samples == n_samples_


@pytest.mark.parametrize("sparse_container", [None] + CSC_CONTAINERS)
def test_empty_leaf_infinite_threshold(sparse_container):
    # try to make empty leaf by using near infinite value.
    data = np.random.RandomState(0).randn(100, 11) * 2e38
    data = xpx.nan_to_num(data.astype("float32"))
    X = data[:, :-1]
    if sparse_container is not None:
        X = sparse_container(X)
    y = data[:, -1]

    tree = DecisionTreeRegressor(random_state=0).fit(X, y)
    terminal_regions = tree.apply(X)
    left_leaf = set(np.where(tree.tree_.children_left == TREE_LEAF)[0])
    empty_leaf = left_leaf.difference(terminal_regions)
    infinite_threshold = np.where(~np.isfinite(tree.tree_.threshold))[0]
    assert len(infinite_threshold) == 0
    assert len(empty_leaf) == 0


@pytest.mark.parametrize(
    "dataset", sorted(set(DATASETS.keys()) - {"reg_small", "diabetes"})
)
@pytest.mark.parametrize("tree_cls", [DecisionTreeClassifier, ExtraTreeClassifier])
def test_prune_tree_classifier_are_subtrees(dataset, tree_cls):
    dataset = DATASETS[dataset]
    X, y = dataset["X"], dataset["y"]
    est = tree_cls(max_leaf_nodes=20, random_state=0)
    info = est.cost_complexity_pruning_path(X, y)

    pruning_path = info.ccp_alphas
    impurities = info.impurities
    assert np.all(np.diff(pruning_path) >= 0)
    assert np.all(np.diff(impurities) >= 0)

    assert_pruning_creates_subtree(tree_cls, X, y, pruning_path)


@pytest.mark.parametrize("dataset", DATASETS.keys())
@pytest.mark.parametrize("tree_cls", [DecisionTreeRegressor, ExtraTreeRegressor])
def test_prune_tree_regression_are_subtrees(dataset, tree_cls):
    dataset = DATASETS[dataset]
    X, y = dataset["X"], dataset["y"]

    est = tree_cls(max_leaf_nodes=20, random_state=0)
    info = est.cost_complexity_pruning_path(X, y)

    pruning_path = info.ccp_alphas
    impurities = info.impurities
    assert np.all(np.diff(pruning_path) >= 0)
    assert np.all(np.diff(impurities) >= 0)

    assert_pruning_creates_subtree(tree_cls, X, y, pruning_path)


def test_prune_single_node_tree():
    # single node tree
    clf1 = DecisionTreeClassifier(random_state=0)
    clf1.fit([[0], [1]], [0, 0])

    # pruned single node tree
    clf2 = DecisionTreeClassifier(random_state=0, ccp_alpha=10)
    clf2.fit([[0], [1]], [0, 0])

    assert_is_subtree(clf1.tree_, clf2.tree_)


def assert_pruning_creates_subtree(estimator_cls, X, y, pruning_path):
    # generate trees with increasing alphas
    estimators = []
    for ccp_alpha in pruning_path:
        est = estimator_cls(max_leaf_nodes=20, ccp_alpha=ccp_alpha, random_state=0).fit(
            X, y
        )
        estimators.append(est)

    # A pruned tree must be a subtree of the previous tree (which had a
    # smaller ccp_alpha)
    for prev_est, next_est in pairwise(estimators):
        assert_is_subtree(prev_est.tree_, next_est.tree_)


def assert_is_subtree(tree, subtree):
    assert tree.node_count >= subtree.node_count
    assert tree.max_depth >= subtree.max_depth

    tree_c_left = tree.children_left
    tree_c_right = tree.children_right
    subtree_c_left = subtree.children_left
    subtree_c_right = subtree.children_right

    stack = [(0, 0)]
    while stack:
        tree_node_idx, subtree_node_idx = stack.pop()
        assert_array_almost_equal(
            tree.value[tree_node_idx], subtree.value[subtree_node_idx]
        )
        assert_almost_equal(
            tree.impurity[tree_node_idx], subtree.impurity[subtree_node_idx]
        )
        assert_almost_equal(
            tree.n_node_samples[tree_node_idx], subtree.n_node_samples[subtree_node_idx]
        )
        assert_almost_equal(
            tree.weighted_n_node_samples[tree_node_idx],
            subtree.weighted_n_node_samples[subtree_node_idx],
        )

        if subtree_c_left[subtree_node_idx] == subtree_c_right[subtree_node_idx]:
            # is a leaf
            assert_almost_equal(TREE_UNDEFINED, subtree.threshold[subtree_node_idx])
        else:
            # not a leaf
            assert_almost_equal(
                tree.threshold[tree_node_idx], subtree.threshold[subtree_node_idx]
            )
            stack.append((tree_c_left[tree_node_idx], subtree_c_left[subtree_node_idx]))
            stack.append(
                (tree_c_right[tree_node_idx], subtree_c_right[subtree_node_idx])
            )


@pytest.mark.parametrize("name", ALL_TREES)
@pytest.mark.parametrize("splitter", ["best", "random"])
@pytest.mark.parametrize("sparse_container", [None] + CSC_CONTAINERS + CSR_CONTAINERS)
def test_apply_path_readonly_all_trees(name, splitter, sparse_container):
    dataset = DATASETS["clf_small"]
    X_small = dataset["X"].astype(tree._tree.DTYPE, copy=False)
    if sparse_container is None:
        X_readonly = create_memmap_backed_data(X_small)
    else:
        X_readonly = sparse_container(dataset["X"])

        X_readonly.data = np.array(X_readonly.data, dtype=tree._tree.DTYPE)
        (
            X_readonly.data,
            X_readonly.indices,
            X_readonly.indptr,
        ) = create_memmap_backed_data(
            (X_readonly.data, X_readonly.indices, X_readonly.indptr)
        )

    y_readonly = create_memmap_backed_data(np.array(y_small, dtype=tree._tree.DTYPE))
    est = ALL_TREES[name](splitter=splitter)
    est.fit(X_readonly, y_readonly)
    assert_array_equal(est.predict(X_readonly), est.predict(X_small))
    assert_array_equal(
        est.decision_path(X_readonly).todense(), est.decision_path(X_small).todense()
    )


@pytest.mark.parametrize("criterion", ["squared_error", "friedman_mse", "poisson"])
@pytest.mark.parametrize("Tree", REG_TREES.values())
def test_balance_property(criterion, Tree):
    # Test that sum(y_pred)=sum(y_true) on training set.
    # This works if the mean is predicted (should even be true for each leaf).
    # MAE predicts the median and is therefore excluded from this test.

    # Choose a training set with non-negative targets (for poisson)
    X, y = diabetes.data, diabetes.target
    reg = Tree(criterion=criterion)
    reg.fit(X, y)
    assert np.sum(reg.predict(X)) == pytest.approx(np.sum(y))


@pytest.mark.parametrize("seed", range(3))
def test_poisson_zero_nodes(seed):
    # Test that sum(y)=0 and therefore y_pred=0 is forbidden on nodes.
    X = [[0, 0], [0, 1], [0, 2], [0, 3], [1, 0], [1, 2], [1, 2], [1, 3]]
    y = [0, 0, 0, 0, 1, 2, 3, 4]
    # Note that X[:, 0] == 0 is a 100% indicator for y == 0. The tree can
    # easily learn that:
    reg = DecisionTreeRegressor(criterion="squared_error", random_state=seed)
    reg.fit(X, y)
    assert np.amin(reg.predict(X)) == 0
    # whereas Poisson must predict strictly positive numbers
    reg = DecisionTreeRegressor(criterion="poisson", random_state=seed)
    reg.fit(X, y)
    assert np.all(reg.predict(X) > 0)

    # Test additional dataset where something could go wrong.
    n_features = 10
    X, y = datasets.make_regression(
        effective_rank=n_features * 2 // 3,
        tail_strength=0.6,
        n_samples=1_000,
        n_features=n_features,
        n_informative=n_features * 2 // 3,
        random_state=seed,
    )
    # some excess zeros
    y[(-1 < y) & (y < 0)] = 0
    # make sure the target is positive
    y = np.abs(y)
    reg = DecisionTreeRegressor(criterion="poisson", random_state=seed)
    reg.fit(X, y)
    assert np.all(reg.predict(X) > 0)


def test_poisson_vs_mse():
    # For a Poisson distributed target, Poisson loss should give better results
    # than squared error measured in Poisson deviance as metric.
    # We have a similar test, test_poisson(), in
    # sklearn/ensemble/_hist_gradient_boosting/tests/test_gradient_boosting.py
    rng = np.random.RandomState(42)
    n_train, n_test, n_features = 500, 500, 10
    X = datasets.make_low_rank_matrix(
        n_samples=n_train + n_test, n_features=n_features, random_state=rng
    )
    # We create a log-linear Poisson model and downscale coef as it will get
    # exponentiated.
    coef = rng.uniform(low=-2, high=2, size=n_features) / np.max(X, axis=0)
    y = rng.poisson(lam=np.exp(X @ coef))
    X_train, X_test, y_train, y_test = train_test_split(
        X, y, test_size=n_test, random_state=rng
    )
    # We prevent some overfitting by setting min_samples_split=10.
    tree_poi = DecisionTreeRegressor(
        criterion="poisson", min_samples_split=10, random_state=rng
    )
    tree_mse = DecisionTreeRegressor(
        criterion="squared_error", min_samples_split=10, random_state=rng
    )

    tree_poi.fit(X_train, y_train)
    tree_mse.fit(X_train, y_train)
    dummy = DummyRegressor(strategy="mean").fit(X_train, y_train)

    for X, y, val in [(X_train, y_train, "train"), (X_test, y_test, "test")]:
        metric_poi = mean_poisson_deviance(y, tree_poi.predict(X))
        # squared_error might produce non-positive predictions => clip
        metric_mse = mean_poisson_deviance(y, np.clip(tree_mse.predict(X), 1e-15, None))
        metric_dummy = mean_poisson_deviance(y, dummy.predict(X))
        # As squared_error might correctly predict 0 in train set, its train
        # score can be better than Poisson. This is no longer the case for the
        # test set.
        if val == "test":
            assert metric_poi < 0.5 * metric_mse
        assert metric_poi < 0.75 * metric_dummy


@pytest.mark.parametrize("Tree", [DecisionTreeClassifier, ExtraTreeClassifier])
@pytest.mark.parametrize("n_classes", [2, 4])
def test_criterion_entropy_same_as_log_loss(Tree, n_classes):
    """Test that criterion=entropy gives same as log_loss."""
    n_samples, n_features = 50, 5
    X, y = datasets.make_classification(
        n_classes=n_classes,
        n_samples=n_samples,
        n_features=n_features,
        n_informative=n_features,
        n_redundant=0,
        random_state=42,
    )
    tree_log_loss = Tree(criterion="log_loss", random_state=43).fit(X, y)
    tree_entropy = Tree(criterion="entropy", random_state=43).fit(X, y)

    assert_tree_equal(
        tree_log_loss.tree_,
        tree_entropy.tree_,
        f"{Tree!r} with criterion 'entropy' and 'log_loss' gave different trees.",
    )
    assert_allclose(tree_log_loss.predict(X), tree_entropy.predict(X))


def test_different_endianness_pickle():
    X, y = datasets.make_classification(random_state=0)

    clf = DecisionTreeClassifier(random_state=0, max_depth=3)
    clf.fit(X, y)
    score = clf.score(X, y)

    def reduce_ndarray(arr):
        return arr.byteswap().view(arr.dtype.newbyteorder()).__reduce__()

    def get_pickle_non_native_endianness():
        f = io.BytesIO()
        p = pickle.Pickler(f)
        p.dispatch_table = copyreg.dispatch_table.copy()
        p.dispatch_table[np.ndarray] = reduce_ndarray

        p.dump(clf)
        f.seek(0)
        return f

    new_clf = pickle.load(get_pickle_non_native_endianness())
    new_score = new_clf.score(X, y)
    assert np.isclose(score, new_score)


def test_different_endianness_joblib_pickle():
    X, y = datasets.make_classification(random_state=0)

    clf = DecisionTreeClassifier(random_state=0, max_depth=3)
    clf.fit(X, y)
    score = clf.score(X, y)

    class NonNativeEndiannessNumpyPickler(NumpyPickler):
        def save(self, obj):
            if isinstance(obj, np.ndarray):
                obj = obj.byteswap().view(obj.dtype.newbyteorder())
            super().save(obj)

    def get_joblib_pickle_non_native_endianness():
        f = io.BytesIO()
        p = NonNativeEndiannessNumpyPickler(f)

        p.dump(clf)
        f.seek(0)
        return f

    new_clf = joblib.load(get_joblib_pickle_non_native_endianness())
    new_score = new_clf.score(X, y)
    assert np.isclose(score, new_score)


def get_different_bitness_node_ndarray(node_ndarray):
    new_dtype_for_indexing_fields = np.int64 if _IS_32BIT else np.int32

    # field names in Node struct with SIZE_t types (see sklearn/tree/_tree.pxd)
    indexing_field_names = ["left_child", "right_child", "feature", "n_node_samples"]

    new_dtype_dict = {
        name: dtype for name, (dtype, _) in node_ndarray.dtype.fields.items()
    }
    for name in indexing_field_names:
        new_dtype_dict[name] = new_dtype_for_indexing_fields

    new_dtype = np.dtype(
        {"names": list(new_dtype_dict.keys()), "formats": list(new_dtype_dict.values())}
    )
    return node_ndarray.astype(new_dtype, casting="same_kind")


def get_different_alignment_node_ndarray(node_ndarray):
    new_dtype_dict = {
        name: dtype for name, (dtype, _) in node_ndarray.dtype.fields.items()
    }
    offsets = [offset for dtype, offset in node_ndarray.dtype.fields.values()]
    shifted_offsets = [8 + offset for offset in offsets]

    new_dtype = np.dtype(
        {
            "names": list(new_dtype_dict.keys()),
            "formats": list(new_dtype_dict.values()),
            "offsets": shifted_offsets,
        }
    )
    return node_ndarray.astype(new_dtype, casting="same_kind")


def reduce_tree_with_different_bitness(tree):
    new_dtype = np.int64 if _IS_32BIT else np.int32
    tree_cls, (n_features, n_classes, n_outputs), state = tree.__reduce__()
    new_n_classes = n_classes.astype(new_dtype, casting="same_kind")

    new_state = state.copy()
    new_state["nodes"] = get_different_bitness_node_ndarray(new_state["nodes"])

    return (tree_cls, (n_features, new_n_classes, n_outputs), new_state)


def test_different_bitness_pickle():
    X, y = datasets.make_classification(random_state=0)

    clf = DecisionTreeClassifier(random_state=0, max_depth=3)
    clf.fit(X, y)
    score = clf.score(X, y)

    def pickle_dump_with_different_bitness():
        f = io.BytesIO()
        p = pickle.Pickler(f)
        p.dispatch_table = copyreg.dispatch_table.copy()
        p.dispatch_table[CythonTree] = reduce_tree_with_different_bitness

        p.dump(clf)
        f.seek(0)
        return f

    new_clf = pickle.load(pickle_dump_with_different_bitness())
    new_score = new_clf.score(X, y)
    assert score == pytest.approx(new_score)


def test_different_bitness_joblib_pickle():
    # Make sure that a platform specific pickle generated on a 64 bit
    # platform can be converted at pickle load time into an estimator
    # with Cython code that works with the host's native integer precision
    # to index nodes in the tree data structure when the host is a 32 bit
    # platform (and vice versa).
    X, y = datasets.make_classification(random_state=0)

    clf = DecisionTreeClassifier(random_state=0, max_depth=3)
    clf.fit(X, y)
    score = clf.score(X, y)

    def joblib_dump_with_different_bitness():
        f = io.BytesIO()
        p = NumpyPickler(f)
        p.dispatch_table = copyreg.dispatch_table.copy()
        p.dispatch_table[CythonTree] = reduce_tree_with_different_bitness

        p.dump(clf)
        f.seek(0)
        return f

    new_clf = joblib.load(joblib_dump_with_different_bitness())
    new_score = new_clf.score(X, y)
    assert score == pytest.approx(new_score)


def test_check_n_classes():
    expected_dtype = np.dtype(np.int32) if _IS_32BIT else np.dtype(np.int64)
    allowed_dtypes = [np.dtype(np.int32), np.dtype(np.int64)]
    allowed_dtypes += [dt.newbyteorder() for dt in allowed_dtypes]

    n_classes = np.array([0, 1], dtype=expected_dtype)
    for dt in allowed_dtypes:
        _check_n_classes(n_classes.astype(dt), expected_dtype)

    with pytest.raises(ValueError, match="Wrong dimensions.+n_classes"):
        wrong_dim_n_classes = np.array([[0, 1]], dtype=expected_dtype)
        _check_n_classes(wrong_dim_n_classes, expected_dtype)

    with pytest.raises(ValueError, match="n_classes.+incompatible dtype"):
        wrong_dtype_n_classes = n_classes.astype(np.float64)
        _check_n_classes(wrong_dtype_n_classes, expected_dtype)


def test_check_value_ndarray():
    expected_dtype = np.dtype(np.float64)
    expected_shape = (5, 1, 2)
    value_ndarray = np.zeros(expected_shape, dtype=expected_dtype)

    allowed_dtypes = [expected_dtype, expected_dtype.newbyteorder()]

    for dt in allowed_dtypes:
        _check_value_ndarray(
            value_ndarray, expected_dtype=dt, expected_shape=expected_shape
        )

    with pytest.raises(ValueError, match="Wrong shape.+value array"):
        _check_value_ndarray(
            value_ndarray, expected_dtype=expected_dtype, expected_shape=(1, 2)
        )

    for problematic_arr in [value_ndarray[:, :, :1], np.asfortranarray(value_ndarray)]:
        with pytest.raises(ValueError, match="value array.+C-contiguous"):
            _check_value_ndarray(
                problematic_arr,
                expected_dtype=expected_dtype,
                expected_shape=problematic_arr.shape,
            )

    with pytest.raises(ValueError, match="value array.+incompatible dtype"):
        _check_value_ndarray(
            value_ndarray.astype(np.float32),
            expected_dtype=expected_dtype,
            expected_shape=expected_shape,
        )


def test_check_node_ndarray():
    expected_dtype = NODE_DTYPE

    node_ndarray = np.zeros((5,), dtype=expected_dtype)

    valid_node_ndarrays = [
        node_ndarray,
        get_different_bitness_node_ndarray(node_ndarray),
        get_different_alignment_node_ndarray(node_ndarray),
    ]
    valid_node_ndarrays += [
        arr.astype(arr.dtype.newbyteorder()) for arr in valid_node_ndarrays
    ]

    for arr in valid_node_ndarrays:
        _check_node_ndarray(node_ndarray, expected_dtype=expected_dtype)

    with pytest.raises(ValueError, match="Wrong dimensions.+node array"):
        problematic_node_ndarray = np.zeros((5, 2), dtype=expected_dtype)
        _check_node_ndarray(problematic_node_ndarray, expected_dtype=expected_dtype)

    with pytest.raises(ValueError, match="node array.+C-contiguous"):
        problematic_node_ndarray = node_ndarray[::2]
        _check_node_ndarray(problematic_node_ndarray, expected_dtype=expected_dtype)

    dtype_dict = {name: dtype for name, (dtype, _) in node_ndarray.dtype.fields.items()}

    # array with wrong 'threshold' field dtype (int64 rather than float64)
    new_dtype_dict = dtype_dict.copy()
    new_dtype_dict["threshold"] = np.int64

    new_dtype = np.dtype(
        {"names": list(new_dtype_dict.keys()), "formats": list(new_dtype_dict.values())}
    )
    problematic_node_ndarray = node_ndarray.astype(new_dtype)

    with pytest.raises(ValueError, match="node array.+incompatible dtype"):
        _check_node_ndarray(problematic_node_ndarray, expected_dtype=expected_dtype)

    # array with wrong 'left_child' field dtype (float64 rather than int64 or int32)
    new_dtype_dict = dtype_dict.copy()
    new_dtype_dict["left_child"] = np.float64
    new_dtype = np.dtype(
        {"names": list(new_dtype_dict.keys()), "formats": list(new_dtype_dict.values())}
    )

    problematic_node_ndarray = node_ndarray.astype(new_dtype)

    with pytest.raises(ValueError, match="node array.+incompatible dtype"):
        _check_node_ndarray(problematic_node_ndarray, expected_dtype=expected_dtype)


@pytest.mark.parametrize(
    "Splitter", chain(DENSE_SPLITTERS.values(), SPARSE_SPLITTERS.values())
)
def test_splitter_serializable(Splitter):
    """Check that splitters are serializable."""
    rng = np.random.RandomState(42)
    max_features = 10
    n_outputs, n_classes = 2, np.array([3, 2], dtype=np.intp)

    criterion = CRITERIA_CLF["gini"](n_outputs, n_classes)
    splitter = Splitter(criterion, max_features, 5, 0.5, rng, monotonic_cst=None)
    splitter_serialize = pickle.dumps(splitter)

    splitter_back = pickle.loads(splitter_serialize)
    assert splitter_back.max_features == max_features
    assert isinstance(splitter_back, Splitter)


def test_tree_deserialization_from_read_only_buffer(tmpdir):
    """Check that Trees can be deserialized with read only buffers.

    Non-regression test for gh-25584.
    """
    pickle_path = str(tmpdir.join("clf.joblib"))
    clf = DecisionTreeClassifier(random_state=0)
    clf.fit(X_small, y_small)

    joblib.dump(clf, pickle_path)
    loaded_clf = joblib.load(pickle_path, mmap_mode="r")

    assert_tree_equal(
        loaded_clf.tree_,
        clf.tree_,
        "The trees of the original and loaded classifiers are not equal.",
    )


@pytest.mark.parametrize("Tree", ALL_TREES.values())
def test_min_sample_split_1_error(Tree):
    """Check that an error is raised when min_sample_split=1.

    non-regression test for issue gh-25481.
    """
    X = np.array([[0, 0], [1, 1]])
    y = np.array([0, 1])

    # min_samples_split=1.0 is valid
    Tree(min_samples_split=1.0).fit(X, y)

    # min_samples_split=1 is invalid
    tree = Tree(min_samples_split=1)
    msg = (
        r"'min_samples_split' .* must be an int in the range \[2, inf\) "
        r"or a float in the range \(0.0, 1.0\]"
    )
    with pytest.raises(ValueError, match=msg):
        tree.fit(X, y)


@pytest.mark.parametrize("criterion", ["squared_error", "friedman_mse"])
def test_missing_values_best_splitter_on_equal_nodes_no_missing(criterion):
    """Check missing values goes to correct node during predictions."""
    X = np.array([[0, 1, 2, 3, 8, 9, 11, 12, 15]]).T
    y = np.array([0.1, 0.2, 0.3, 0.2, 1.4, 1.4, 1.5, 1.6, 2.6])

    dtc = DecisionTreeRegressor(random_state=42, max_depth=1, criterion=criterion)
    dtc.fit(X, y)

    # Goes to right node because it has the most data points
    y_pred = dtc.predict([[np.nan]])
    assert_allclose(y_pred, [np.mean(y[-5:])])

    # equal number of elements in both nodes
    X_equal = X[:-1]
    y_equal = y[:-1]

    dtc = DecisionTreeRegressor(random_state=42, max_depth=1, criterion=criterion)
    dtc.fit(X_equal, y_equal)

    # Goes to right node because the implementation sets:
    # missing_go_to_left = n_left > n_right, which is False
    y_pred = dtc.predict([[np.nan]])
    assert_allclose(y_pred, [np.mean(y_equal[-4:])])


@pytest.mark.parametrize("seed", range(3))
@pytest.mark.parametrize("criterion", ["squared_error", "friedman_mse"])
def test_missing_values_random_splitter_on_equal_nodes_no_missing(criterion, seed):
    """Check missing values go to the correct node during predictions for ExtraTree.

    Since ETC use random splits, we use different seeds to verify that the
    left/right node is chosen correctly when the splits occur.
    """
    X = np.array([[0, 1, 2, 3, 8, 9, 11, 12, 15]]).T
    y = np.array([0.1, 0.2, 0.3, 0.2, 1.4, 1.4, 1.5, 1.6, 2.6])

    etr = ExtraTreeRegressor(random_state=seed, max_depth=1, criterion=criterion)
    etr.fit(X, y)

    # Get the left and right children of the root node
    left_child = etr.tree_.children_left[0]
    right_child = etr.tree_.children_right[0]

    # Get the number of samples for the left and right children
    left_samples = etr.tree_.weighted_n_node_samples[left_child]
    right_samples = etr.tree_.weighted_n_node_samples[right_child]
    went_left = left_samples > right_samples

    # predictions
    y_pred_left = etr.tree_.value[left_child][0]
    y_pred_right = etr.tree_.value[right_child][0]

    # Goes to node with the most data points
    y_pred = etr.predict([[np.nan]])
    if went_left:
        assert_allclose(y_pred_left, y_pred)
    else:
        assert_allclose(y_pred_right, y_pred)


@pytest.mark.parametrize("criterion", ["entropy", "gini"])
def test_missing_values_best_splitter_three_classes(criterion):
    """Test when missing values are uniquely present in a class among 3 classes."""
    missing_values_class = 0
    X = np.array([[np.nan] * 4 + [0, 1, 2, 3, 8, 9, 11, 12]]).T
    y = np.array([missing_values_class] * 4 + [1] * 4 + [2] * 4)
    dtc = DecisionTreeClassifier(random_state=42, max_depth=2, criterion=criterion)
    dtc.fit(X, y)

    X_test = np.array([[np.nan, 3, 12]]).T
    y_nan_pred = dtc.predict(X_test)
    # Missing values necessarily are associated to the observed class.
    assert_array_equal(y_nan_pred, [missing_values_class, 1, 2])


@pytest.mark.parametrize("criterion", ["entropy", "gini"])
def test_missing_values_best_splitter_to_left(criterion):
    """Missing values spanning only one class at fit-time must make missing
    values at predict-time be classified has belonging to this class."""
    X = np.array([[np.nan] * 4 + [0, 1, 2, 3, 4, 5]]).T
    y = np.array([0] * 4 + [1] * 6)

    dtc = DecisionTreeClassifier(random_state=42, max_depth=2, criterion=criterion)
    dtc.fit(X, y)

    X_test = np.array([[np.nan, 5, np.nan]]).T
    y_pred = dtc.predict(X_test)

    assert_array_equal(y_pred, [0, 1, 0])


@pytest.mark.parametrize("criterion", ["entropy", "gini"])
def test_missing_values_best_splitter_to_right(criterion):
    """Missing values and non-missing values sharing one class at fit-time
    must make missing values at predict-time be classified has belonging
    to this class."""
    X = np.array([[np.nan] * 4 + [0, 1, 2, 3, 4, 5]]).T
    y = np.array([1] * 4 + [0] * 4 + [1] * 2)

    dtc = DecisionTreeClassifier(random_state=42, max_depth=2, criterion=criterion)
    dtc.fit(X, y)

    X_test = np.array([[np.nan, 1.2, 4.8]]).T
    y_pred = dtc.predict(X_test)

    assert_array_equal(y_pred, [1, 0, 1])


@pytest.mark.parametrize("criterion", ["entropy", "gini"])
def test_missing_values_best_splitter_missing_both_classes_has_nan(criterion):
    """Check behavior of missing value when there is one missing value in each class."""
    X = np.array([[1, 2, 3, 5, np.nan, 10, 20, 30, 60, np.nan]]).T
    y = np.array([0] * 5 + [1] * 5)

    dtc = DecisionTreeClassifier(random_state=42, max_depth=1, criterion=criterion)
    dtc.fit(X, y)
    X_test = np.array([[np.nan, 2.3, 34.2]]).T
    y_pred = dtc.predict(X_test)

    # Missing value goes to the class at the right (here 1) because the implementation
    # searches right first.
    assert_array_equal(y_pred, [1, 0, 1])


@pytest.mark.parametrize("sparse_container", [None] + CSR_CONTAINERS)
@pytest.mark.parametrize(
    "tree",
    [
        DecisionTreeRegressor(criterion="absolute_error"),
        ExtraTreeRegressor(criterion="absolute_error"),
    ],
)
def test_missing_value_errors(sparse_container, tree):
    """Check unsupported configurations for missing values."""

    X = np.array([[1, 2, 3, 5, np.nan, 10, 20, 30, 60, np.nan]]).T
    y = np.array([0] * 5 + [1] * 5)

    if sparse_container is not None:
        X = sparse_container(X)

    with pytest.raises(ValueError, match="Input X contains NaN"):
        tree.fit(X, y)


@pytest.mark.parametrize("Tree", REG_TREES.values())
def test_missing_values_poisson(Tree):
    """Smoke test for poisson regression and missing values."""
    X, y = diabetes.data.copy(), diabetes.target

    # Set some values missing
    X[::5, 0] = np.nan
    X[::6, -1] = np.nan

    reg = Tree(criterion="poisson", random_state=42)
    reg.fit(X, y)

    y_pred = reg.predict(X)
    assert (y_pred >= 0.0).all()


def make_friedman1_classification(*args, **kwargs):
    X, y = datasets.make_friedman1(*args, **kwargs)
    y = y > 14
    return X, y


@pytest.mark.parametrize(
    "make_data, Tree, tolerance",
    [
        # Due to the sine link between X and y, we expect the native handling of
        # missing values to always be better than the naive mean imputation in the
        # regression case.
        #
        # Due to randomness in ExtraTree, we expect the native handling of missing
        # values to be sometimes better than the naive mean imputation, but not always
        (datasets.make_friedman1, DecisionTreeRegressor, 0),
        (datasets.make_friedman1, ExtraTreeRegressor, 0.07),
        (make_friedman1_classification, DecisionTreeClassifier, 0.03),
        (make_friedman1_classification, ExtraTreeClassifier, 0.12),
    ],
)
@pytest.mark.parametrize("sample_weight_train", [None, "ones"])
def test_missing_values_is_resilience(
    make_data, Tree, sample_weight_train, global_random_seed, tolerance
):
    """Check that trees can deal with missing values have decent performance."""
    n_samples, n_features = 5_000, 10
    X, y = make_data(
        n_samples=n_samples,
        n_features=n_features,
        noise=1.0,
        random_state=global_random_seed,
    )

    X_missing = X.copy()
    rng = np.random.RandomState(global_random_seed)
    X_missing[rng.choice([False, True], size=X.shape, p=[0.9, 0.1])] = np.nan
    X_missing_train, X_missing_test, y_train, y_test = train_test_split(
        X_missing, y, random_state=global_random_seed
    )
    if sample_weight_train == "ones":
        sample_weight = np.ones(X_missing_train.shape[0])
    else:
        sample_weight = None

    # max_depth is used to avoid overfitting and also improve the runtime
    # of the test.
    max_depth = 10
    native_tree = Tree(max_depth=max_depth, random_state=global_random_seed)
    native_tree.fit(X_missing_train, y_train, sample_weight=sample_weight)
    score_native_tree = native_tree.score(X_missing_test, y_test)

    tree_with_imputer = make_pipeline(
        SimpleImputer(), Tree(max_depth=max_depth, random_state=global_random_seed)
    )
    tree_with_imputer.fit(X_missing_train, y_train)
    score_tree_with_imputer = tree_with_imputer.score(X_missing_test, y_test)

    assert score_native_tree + tolerance > score_tree_with_imputer, (
        f"{score_native_tree=} + {tolerance} should be strictly greater than"
        f" {score_tree_with_imputer}"
    )


# A single ExtraTree will randomly send missing values down the left, or right child,
# and therefore will not necessarily have the same performance as the greedy
# handling of missing values.
@pytest.mark.parametrize("Tree, expected_score", zip(CLF_TREES.values(), [0.85, 0.53]))
def test_missing_value_is_predictive(Tree, expected_score, global_random_seed):
    """Check the tree learns when only the missing value is predictive."""
    rng = np.random.RandomState(0)
    n_samples = 500

    X = rng.standard_normal(size=(n_samples, 20))
    y = np.concatenate([np.zeros(n_samples // 2), np.ones(n_samples // 2)])
    # y = rng.randint(0, high=2, size=n_samples)

    # Create a predictive feature using `y` and with some noise
    X_random_mask = rng.choice([False, True], size=n_samples, p=[0.95, 0.05])
    y_mask = y.copy().astype(bool)
    y_mask[X_random_mask] = ~y_mask[X_random_mask]

    X_predictive = rng.standard_normal(size=n_samples)
    X_predictive[y_mask] = np.nan

    X[:, 5] = X_predictive

    tree = Tree(random_state=global_random_seed)

    # Check that the tree can learn the predictive feature
    # over an average of cross-validation fits.
    tree_cv_score = cross_val_score(tree, X, y, cv=5).mean()
    assert tree_cv_score >= expected_score, (
        f"Expected CV score: {expected_score} but got {tree_cv_score}"
    )


@pytest.mark.parametrize(
    "make_data, Tree",
    [
        (datasets.make_regression, DecisionTreeRegressor),
        (datasets.make_classification, DecisionTreeClassifier),
    ],
)
def test_sample_weight_non_uniform(make_data, Tree):
    """Check sample weight is correctly handled with missing values."""
    rng = np.random.RandomState(0)
    n_samples, n_features = 1000, 10
    X, y = make_data(n_samples=n_samples, n_features=n_features, random_state=rng)

    # Create dataset with missing values
    X[rng.choice([False, True], size=X.shape, p=[0.9, 0.1])] = np.nan

    # Zero sample weight is the same as removing the sample
    sample_weight = np.ones(X.shape[0])
    sample_weight[::2] = 0.0

    tree_with_sw = Tree(random_state=0)
    tree_with_sw.fit(X, y, sample_weight=sample_weight)

    tree_samples_removed = Tree(random_state=0)
    tree_samples_removed.fit(X[1::2, :], y[1::2])

    assert_allclose(tree_samples_removed.predict(X), tree_with_sw.predict(X))


def test_deterministic_pickle():
    # Non-regression test for:
    # https://github.com/scikit-learn/scikit-learn/issues/27268
    # Uninitialised memory would lead to the two pickle strings being different.
    tree1 = DecisionTreeClassifier(random_state=0).fit(iris.data, iris.target)
    tree2 = DecisionTreeClassifier(random_state=0).fit(iris.data, iris.target)

    pickle1 = pickle.dumps(tree1)
    pickle2 = pickle.dumps(tree2)

    assert pickle1 == pickle2


@pytest.mark.parametrize("Tree", [DecisionTreeRegressor, ExtraTreeRegressor])
@pytest.mark.parametrize(
    "X",
    [
        # missing values will go left for greedy splits
        np.array([np.nan, 2, np.nan, 4, 5, 6]),
        np.array([np.nan, np.nan, 3, 4, 5, 6]),
        # missing values will go right for greedy splits
        np.array([1, 2, 3, 4, np.nan, np.nan]),
        np.array([1, 2, 3, np.nan, 6, np.nan]),
    ],
)
@pytest.mark.parametrize("criterion", ["squared_error", "friedman_mse"])
def test_regression_tree_missing_values_toy(Tree, X, criterion, global_random_seed):
    """Check that we properly handle missing values in regression trees using a toy
    dataset.

    The regression targeted by this test was that we were not reinitializing the
    criterion when it comes to the number of missing values. Therefore, the value
    of the critetion (i.e. MSE) was completely wrong.

    This test check that the MSE is null when there is a single sample in the leaf.

    Non-regression test for:
    https://github.com/scikit-learn/scikit-learn/issues/28254
    https://github.com/scikit-learn/scikit-learn/issues/28316
    """
    X = X.reshape(-1, 1)
    y = np.arange(6)

    tree = Tree(criterion=criterion, random_state=global_random_seed).fit(X, y)
    tree_ref = clone(tree).fit(y.reshape(-1, 1), y)

    impurity = tree.tree_.impurity
    assert all(impurity >= 0), impurity.min()  # MSE should always be positive

    # Note: the impurity matches after the first split only on greedy trees
    # see https://github.com/scikit-learn/scikit-learn/issues/32125
    if Tree is DecisionTreeRegressor:
        # Check the impurity match after the first split
        assert_allclose(tree.tree_.impurity[:2], tree_ref.tree_.impurity[:2])

    # Find the leaves with a single sample where the MSE should be 0
    leaves_idx = np.flatnonzero(
        (tree.tree_.children_left == -1) & (tree.tree_.n_node_samples == 1)
    )
    assert_allclose(tree.tree_.impurity[leaves_idx], 0.0)


def test_regression_extra_tree_missing_values_toy(global_random_seed):
    rng = np.random.RandomState(global_random_seed)
    n_samples = 100
    X = np.arange(n_samples, dtype=np.float64).reshape(-1, 1)
    X[-20:, :] = np.nan
    rng.shuffle(X)
    y = np.arange(n_samples)

    tree = ExtraTreeRegressor(random_state=global_random_seed, max_depth=5).fit(X, y)

    impurity = tree.tree_.impurity
    assert all(impurity >= 0), impurity  # MSE should always be positive


def test_classification_tree_missing_values_toy():
    """Check that we properly handle missing values in classification trees using a toy
    dataset.

    The test is more involved because we use a case where we detected a regression
    in a random forest. We therefore define the seed and bootstrap indices to detect
    one of the non-frequent regression.

    Here, we check that the impurity is null or positive in the leaves.

    Non-regression test for:
    https://github.com/scikit-learn/scikit-learn/issues/28254
    """
    X, y = datasets.load_iris(return_X_y=True)

    rng = np.random.RandomState(42)
    X_missing = X.copy()
    mask = rng.binomial(
        n=np.ones(shape=(1, 4), dtype=np.int32), p=X[:, [2]] / 8
    ).astype(bool)
    X_missing[mask] = np.nan
    X_train, _, y_train, _ = train_test_split(X_missing, y, random_state=13)

    # fmt: off
    # no black reformatting for this specific array
    indices = np.array([
        2, 81, 39, 97, 91, 38, 46, 31, 101, 13, 89, 82, 100, 42, 69, 27, 81, 16, 73, 74,
        51, 47, 107, 17, 75, 110, 20, 15, 104, 57, 26, 15, 75, 79, 35, 77, 90, 51, 46,
        13, 94, 91, 23, 8, 93, 93, 73, 77, 12, 13, 74, 109, 110, 24, 10, 23, 104, 27,
        92, 52, 20, 109, 8, 8, 28, 27, 35, 12, 12, 7, 43, 0, 30, 31, 78, 12, 24, 105,
        50, 0, 73, 12, 102, 105, 13, 31, 1, 69, 11, 32, 75, 90, 106, 94, 60, 56, 35, 17,
        62, 85, 81, 39, 80, 16, 63, 6, 80, 84, 3, 3, 76, 78
    ], dtype=np.int32)
    # fmt: on

    tree = DecisionTreeClassifier(
        max_depth=3, max_features="sqrt", random_state=1857819720
    )
    tree.fit(X_train[indices], y_train[indices])
    assert all(tree.tree_.impurity >= 0)

    leaves_idx = np.flatnonzero(
        (tree.tree_.children_left == -1) & (tree.tree_.n_node_samples == 1)
    )
    assert_allclose(tree.tree_.impurity[leaves_idx], 0.0)


def test_build_pruned_tree_py():
    """Test pruning a tree with the Python caller of the Cythonized prune tree."""
    tree = DecisionTreeClassifier(random_state=0, max_depth=1)
    tree.fit(iris.data, iris.target)

    n_classes = np.atleast_1d(tree.n_classes_)
    pruned_tree = CythonTree(tree.n_features_in_, n_classes, tree.n_outputs_)

    # only keep the root note
    leave_in_subtree = np.zeros(tree.tree_.node_count, dtype=np.uint8)
    leave_in_subtree[0] = 1
    _build_pruned_tree_py(pruned_tree, tree.tree_, leave_in_subtree)

    assert tree.tree_.node_count == 3
    assert pruned_tree.node_count == 1
    with pytest.raises(AssertionError):
        assert_array_equal(tree.tree_.value, pruned_tree.value)
    assert_array_equal(tree.tree_.value[0], pruned_tree.value[0])

    # now keep all the leaves
    pruned_tree = CythonTree(tree.n_features_in_, n_classes, tree.n_outputs_)
    leave_in_subtree = np.zeros(tree.tree_.node_count, dtype=np.uint8)
    leave_in_subtree[1:] = 1

    # Prune the tree
    _build_pruned_tree_py(pruned_tree, tree.tree_, leave_in_subtree)
    assert tree.tree_.node_count == 3
    assert pruned_tree.node_count == 3, pruned_tree.node_count
    assert_array_equal(tree.tree_.value, pruned_tree.value)


def test_build_pruned_tree_infinite_loop():
    """Test pruning a tree does not result in an infinite loop."""

    # Create a tree with root and two children
    tree = DecisionTreeClassifier(random_state=0, max_depth=1)
    tree.fit(iris.data, iris.target)
    n_classes = np.atleast_1d(tree.n_classes_)
    pruned_tree = CythonTree(tree.n_features_in_, n_classes, tree.n_outputs_)

    # only keeping one child as a leaf results in an improper tree
    leave_in_subtree = np.zeros(tree.tree_.node_count, dtype=np.uint8)
    leave_in_subtree[1] = 1
    with pytest.raises(
        ValueError, match="Node has reached a leaf in the original tree"
    ):
        _build_pruned_tree_py(pruned_tree, tree.tree_, leave_in_subtree)


def test_sort_log2_build():
    """Non-regression test for gh-30554.

    Using log2 and log in sort correctly sorts feature_values, but the tie breaking is
    different which can results in placing samples in a different order.
    """
    rng = np.random.default_rng(75)
    some = rng.normal(loc=0.0, scale=10.0, size=10).astype(np.float32)
    feature_values = np.concatenate([some] * 5)
    samples = np.arange(50, dtype=np.intp)
    _py_sort(feature_values, samples, 50)
    # fmt: off
    # no black reformatting for this specific array
    expected_samples = [
        0, 40, 30, 20, 10, 29, 39, 19, 49,  9, 45, 15, 35,  5, 25, 11, 31,
        41,  1, 21, 22, 12,  2, 42, 32, 23, 13, 43,  3, 33,  6, 36, 46, 16,
        26,  4, 14, 24, 34, 44, 27, 47,  7, 37, 17,  8, 38, 48, 28, 18
    ]
    # fmt: on
    assert_array_equal(samples, expected_samples)


<<<<<<< HEAD
def test_absolute_errors_precomputation_function(global_random_seed):
    """
    Test the main bit of logic of the MAE(RegressionCriterion) class
    (used by DecisionTreeRegressor(criterion="absolute_error")).

    The implementation of the criterion relies on an efficient precomputation
    of left/right children absolute error for each split. This test verifies this
    part of the computation, in case of major refactor of the MAE class,
    it can be safely removed.
    """

    def compute_prefix_abs_errors_naive(y, w):
        y = y.ravel().copy()
        medians = [
            _weighted_percentile(y[:i], w[:i], 50, average=True)
            for i in range(1, y.size + 1)
        ]
        errors = [
            (np.abs(y[:i] - m) * w[:i]).sum()
            for i, m in zip(range(1, y.size + 1), medians)
        ]
        return np.array(errors), np.array(medians)

    def assert_same_results(y, w, indices, reverse=False):
        n = y.shape[0]
        args = (n - 1, -1) if reverse else (0, n)
        abs_errors, medians = _py_precompute_absolute_errors(y, w, indices, *args, n)
        y_sorted = y[indices]
        w_sorted = w[indices]
        if reverse:
            y_sorted = y_sorted[::-1]
            w_sorted = w_sorted[::-1]
        abs_errors_, medians_ = compute_prefix_abs_errors_naive(y_sorted, w_sorted)
        if reverse:
            abs_errors_ = abs_errors_[::-1]
            medians_ = medians_[::-1]
        assert_allclose(abs_errors, abs_errors_, atol=1e-12)
        assert_allclose(medians, medians_, atol=1e-12)

    rng = np.random.default_rng(global_random_seed)

    for n in [3, 5, 10, 20, 50, 100]:
        y = rng.uniform(size=(n, 1))
        w = rng.random(n)
        w *= 10.0 ** rng.uniform(-5, 5)
        indices = np.arange(n)
        assert_same_results(y, w, indices)
        assert_same_results(y, np.ones(n), indices)
        assert_same_results(y, w.round() + 1, indices)
        assert_same_results(y, w, indices, reverse=True)
        indices = rng.permutation(n)
        assert_same_results(y, w, indices)
        assert_same_results(y, w, indices, reverse=True)


def test_absolute_error_accurately_predicts_weighted_median(global_random_seed):
    """
    Test that the weighted-median computed under-the-hood when
    building a tree with criterion="absolute_error" is correct.
    """
    rng = np.random.default_rng(global_random_seed)
    n = int(1e5)
    data = rng.lognormal(size=n)
    # Large number of zeros and otherwise continuous weights:
    weights = rng.integers(0, 3, size=n) * rng.uniform(0, 1, size=n)

    tree_leaf_weighted_median = (
        DecisionTreeRegressor(criterion="absolute_error", max_depth=1)
        .fit(np.ones(shape=(data.shape[0], 1)), data, sample_weight=weights)
        .tree_.value.ravel()[0]
    )
    weighted_median = _weighted_percentile(data, weights, 50, average=True)

    assert_allclose(tree_leaf_weighted_median, weighted_median)
=======
def test_splitting_with_missing_values():
    # Non regression test for https://github.com/scikit-learn/scikit-learn/issues/32178
    X = (
        np.vstack([[0, 0, 0, 0, 1, 2, 3, 4], [1, 2, 1, 2, 1, 2, 1, 2]])
        .swapaxes(0, 1)
        .astype(float)
    )
    y = [0, 0, 0, 0, 1, 1, 1, 1]
    X[X == 0] = np.nan

    # The important thing here is that we try several trees, where each one tries
    # one of the two features first. The resulting tree should be the same in all
    # cases. The way to control which feature is tried first is `random_state`.
    # Twenty trees is a good guess for how many we need to try to make sure we get
    # both orders of features at least once.
    for i in range(20):
        tree = DecisionTreeRegressor(max_depth=1, random_state=i).fit(X, y)
        assert_array_equal(tree.tree_.impurity, np.array([0.25, 0.0, 0.0]))
>>>>>>> 4e4acc5c
<|MERGE_RESOLUTION|>--- conflicted
+++ resolved
@@ -2938,7 +2938,6 @@
     assert_array_equal(samples, expected_samples)
 
 
-<<<<<<< HEAD
 def test_absolute_errors_precomputation_function(global_random_seed):
     """
     Test the main bit of logic of the MAE(RegressionCriterion) class
@@ -3013,7 +3012,8 @@
     weighted_median = _weighted_percentile(data, weights, 50, average=True)
 
     assert_allclose(tree_leaf_weighted_median, weighted_median)
-=======
+
+
 def test_splitting_with_missing_values():
     # Non regression test for https://github.com/scikit-learn/scikit-learn/issues/32178
     X = (
@@ -3031,5 +3031,4 @@
     # both orders of features at least once.
     for i in range(20):
         tree = DecisionTreeRegressor(max_depth=1, random_state=i).fit(X, y)
-        assert_array_equal(tree.tree_.impurity, np.array([0.25, 0.0, 0.0]))
->>>>>>> 4e4acc5c
+        assert_array_equal(tree.tree_.impurity, np.array([0.25, 0.0, 0.0]))