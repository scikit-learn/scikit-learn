"""
Testing for the tree module (sklearn.tree).
"""

import copy
import copyreg
import io
import pickle
import struct
from itertools import chain, product

import joblib
import numpy as np
import pytest
from joblib.numpy_pickle import NumpyPickler
from numpy.testing import assert_allclose

from sklearn import clone, datasets, tree
from sklearn.dummy import DummyRegressor
from sklearn.exceptions import NotFittedError
from sklearn.impute import SimpleImputer
from sklearn.metrics import accuracy_score, mean_poisson_deviance, mean_squared_error
from sklearn.model_selection import cross_val_score, train_test_split
from sklearn.pipeline import make_pipeline
from sklearn.random_projection import _sparse_random_matrix
from sklearn.tree import (
    DecisionTreeClassifier,
    DecisionTreeRegressor,
    ExtraTreeClassifier,
    ExtraTreeRegressor,
)
from sklearn.tree._classes import (
    CRITERIA_CLF,
    CRITERIA_REG,
    DENSE_SPLITTERS,
    SPARSE_SPLITTERS,
)
from sklearn.tree._tree import (
    NODE_DTYPE,
    TREE_LEAF,
    TREE_UNDEFINED,
    _build_pruned_tree_py,
    _check_n_classes,
    _check_node_ndarray,
    _check_value_ndarray,
)
from sklearn.tree._tree import Tree as CythonTree
from sklearn.utils import compute_sample_weight
from sklearn.utils._testing import (
    assert_almost_equal,
    assert_array_almost_equal,
    assert_array_equal,
    create_memmap_backed_data,
    ignore_warnings,
    skip_if_32bit,
)
from sklearn.utils.estimator_checks import check_sample_weights_invariance
from sklearn.utils.fixes import (
    _IS_32BIT,
    COO_CONTAINERS,
    CSC_CONTAINERS,
    CSR_CONTAINERS,
)
from sklearn.utils.validation import check_random_state

CLF_CRITERIONS = ("gini", "log_loss")
REG_CRITERIONS = ("squared_error", "absolute_error", "friedman_mse", "poisson")

CLF_TREES = {
    "DecisionTreeClassifier": DecisionTreeClassifier,
    "ExtraTreeClassifier": ExtraTreeClassifier,
}

REG_TREES = {
    "DecisionTreeRegressor": DecisionTreeRegressor,
    "ExtraTreeRegressor": ExtraTreeRegressor,
}

ALL_TREES: dict = dict()
ALL_TREES.update(CLF_TREES)
ALL_TREES.update(REG_TREES)

SPARSE_TREES = [
    "DecisionTreeClassifier",
    "DecisionTreeRegressor",
    "ExtraTreeClassifier",
    "ExtraTreeRegressor",
]


X_small = np.array(
    [
        [0, 0, 4, 0, 0, 0, 1, -14, 0, -4, 0, 0, 0, 0],
        [0, 0, 5, 3, 0, -4, 0, 0, 1, -5, 0.2, 0, 4, 1],
        [-1, -1, 0, 0, -4.5, 0, 0, 2.1, 1, 0, 0, -4.5, 0, 1],
        [-1, -1, 0, -1.2, 0, 0, 0, 0, 0, 0, 0.2, 0, 0, 1],
        [-1, -1, 0, 0, 0, 0, 0, 3, 0, 0, 0, 0, 0, 1],
        [-1, -2, 0, 4, -3, 10, 4, 0, -3.2, 0, 4, 3, -4, 1],
        [2.11, 0, -6, -0.5, 0, 11, 0, 0, -3.2, 6, 0.5, 0, -3, 1],
        [2.11, 0, -6, -0.5, 0, 11, 0, 0, -3.2, 6, 0, 0, -2, 1],
        [2.11, 8, -6, -0.5, 0, 11, 0, 0, -3.2, 6, 0, 0, -2, 1],
        [2.11, 8, -6, -0.5, 0, 11, 0, 0, -3.2, 6, 0.5, 0, -1, 0],
        [2, 8, 5, 1, 0.5, -4, 10, 0, 1, -5, 3, 0, 2, 0],
        [2, 0, 1, 1, 1, -1, 1, 0, 0, -2, 3, 0, 1, 0],
        [2, 0, 1, 2, 3, -1, 10, 2, 0, -1, 1, 2, 2, 0],
        [1, 1, 0, 2, 2, -1, 1, 2, 0, -5, 1, 2, 3, 0],
        [3, 1, 0, 3, 0, -4, 10, 0, 1, -5, 3, 0, 3, 1],
        [2.11, 8, -6, -0.5, 0, 1, 0, 0, -3.2, 6, 0.5, 0, -3, 1],
        [2.11, 8, -6, -0.5, 0, 1, 0, 0, -3.2, 6, 1.5, 1, -1, -1],
        [2.11, 8, -6, -0.5, 0, 10, 0, 0, -3.2, 6, 0.5, 0, -1, -1],
        [2, 0, 5, 1, 0.5, -2, 10, 0, 1, -5, 3, 1, 0, -1],
        [2, 0, 1, 1, 1, -2, 1, 0, 0, -2, 0, 0, 0, 1],
        [2, 1, 1, 1, 2, -1, 10, 2, 0, -1, 0, 2, 1, 1],
        [1, 1, 0, 0, 1, -3, 1, 2, 0, -5, 1, 2, 1, 1],
        [3, 1, 0, 1, 0, -4, 1, 0, 1, -2, 0, 0, 1, 0],
    ]
)

y_small = [1, 1, 0, 0, 0, 0, 1, 1, 1, 1, 1, 1, 0, 0, 0, 1, 0, 0, 1, 0, 0, 0, 0]
y_small_reg = [
    1.0,
    2.1,
    1.2,
    0.05,
    10,
    2.4,
    3.1,
    1.01,
    0.01,
    2.98,
    3.1,
    1.1,
    0.0,
    1.2,
    2,
    11,
    0,
    0,
    4.5,
    0.201,
    1.06,
    0.9,
    0,
]

# toy sample
X = [[-2, -1], [-1, -1], [-1, -2], [1, 1], [1, 2], [2, 1]]
y = [-1, -1, -1, 1, 1, 1]
T = [[-1, -1], [2, 2], [3, 2]]
true_result = [-1, 1, 1]

# also load the iris dataset
# and randomly permute it
iris = datasets.load_iris()
rng = np.random.RandomState(1)
perm = rng.permutation(iris.target.size)
iris.data = iris.data[perm]
iris.target = iris.target[perm]

# also load the diabetes dataset
# and randomly permute it
diabetes = datasets.load_diabetes()
perm = rng.permutation(diabetes.target.size)
diabetes.data = diabetes.data[perm]
diabetes.target = diabetes.target[perm]

digits = datasets.load_digits()
perm = rng.permutation(digits.target.size)
digits.data = digits.data[perm]
digits.target = digits.target[perm]

random_state = check_random_state(0)
X_multilabel, y_multilabel = datasets.make_multilabel_classification(
    random_state=0, n_samples=30, n_features=10
)

# NB: despite their names X_sparse_* are numpy arrays (and not sparse matrices)
X_sparse_pos = random_state.uniform(size=(20, 5))
X_sparse_pos[X_sparse_pos <= 0.8] = 0.0
y_random = random_state.randint(0, 4, size=(20,))
X_sparse_mix = _sparse_random_matrix(20, 10, density=0.25, random_state=0).toarray()


DATASETS = {
    "iris": {"X": iris.data, "y": iris.target},
    "diabetes": {"X": diabetes.data, "y": diabetes.target},
    "digits": {"X": digits.data, "y": digits.target},
    "toy": {"X": X, "y": y},
    "clf_small": {"X": X_small, "y": y_small},
    "reg_small": {"X": X_small, "y": y_small_reg},
    "multilabel": {"X": X_multilabel, "y": y_multilabel},
    "sparse-pos": {"X": X_sparse_pos, "y": y_random},
    "sparse-neg": {"X": -X_sparse_pos, "y": y_random},
    "sparse-mix": {"X": X_sparse_mix, "y": y_random},
    "zeros": {"X": np.zeros((20, 3)), "y": y_random},
}


def _make_categorical(
    n_rows: int,
    n_numerical: int,
    n_categorical: int,
    cat_size: int,
    n_num_meaningful: int,
    n_cat_meaningful: int,
    regression: bool,
    return_tuple: bool,
    random_state: int,
):

    from sklearn.preprocessing import OneHotEncoder

    np.random.seed(random_state)
    numeric = np.random.standard_normal((n_rows, n_numerical))
    categorical = np.random.randint(0, cat_size, (n_rows, n_categorical))
    categorical_ohe = OneHotEncoder(categories="auto").fit_transform(
        categorical[:, :n_cat_meaningful]
    )

    data_meaningful = np.hstack(
        (numeric[:, :n_num_meaningful], categorical_ohe.todense())
    )
    _, cols = data_meaningful.shape
    coefs = np.random.standard_normal(cols)
    y = np.dot(data_meaningful, coefs)
    y = np.asarray(y).reshape(-1)
    X = np.hstack((numeric, categorical))

    if not regression:
        y = (y < y.mean()).astype(int)

    meaningful_features = np.r_[
        np.arange(n_num_meaningful), np.arange(n_cat_meaningful) + n_numerical
    ]

    if return_tuple:
        return X, y, meaningful_features
    else:
        return {"X": X, "y": y, "meaningful_features": meaningful_features}


def assert_tree_equal(d, s, message):
    assert (
        s.node_count == d.node_count
    ), "{0}: inequal number of node ({1} != {2})".format(
        message, s.node_count, d.node_count
    )

    assert_array_equal(
        d.children_right, s.children_right, message + ": inequal children_right"
    )
    assert_array_equal(
        d.children_left, s.children_left, message + ": inequal children_left"
    )

    external = d.children_right == TREE_LEAF
    internal = np.logical_not(external)

    assert_array_equal(
        d.feature[internal], s.feature[internal], message + ": inequal features"
    )
    assert_array_equal(
        d.threshold[internal], s.threshold[internal], message + ": inequal threshold"
    )
    assert_array_equal(
        d.n_node_samples.sum(),
        s.n_node_samples.sum(),
        message + ": inequal sum(n_node_samples)",
    )
    assert_array_equal(
        d.n_node_samples, s.n_node_samples, message + ": inequal n_node_samples"
    )

    assert_almost_equal(d.impurity, s.impurity, err_msg=message + ": inequal impurity")

    assert_array_almost_equal(
        d.value[external], s.value[external], err_msg=message + ": inequal value"
    )


def test_classification_toy():
    # Check classification on a toy dataset.
    for name, Tree in CLF_TREES.items():
        clf = Tree(random_state=0)
        clf.fit(X, y)
        assert_array_equal(clf.predict(T), true_result, "Failed with {0}".format(name))

        clf = Tree(max_features=1, random_state=1)
        clf.fit(X, y)
        assert_array_equal(clf.predict(T), true_result, "Failed with {0}".format(name))


def test_weighted_classification_toy():
    # Check classification on a weighted toy dataset.
    for name, Tree in CLF_TREES.items():
        clf = Tree(random_state=0)

        clf.fit(X, y, sample_weight=np.ones(len(X)))
        assert_array_equal(clf.predict(T), true_result, "Failed with {0}".format(name))

        clf.fit(X, y, sample_weight=np.full(len(X), 0.5))
        assert_array_equal(clf.predict(T), true_result, "Failed with {0}".format(name))


@pytest.mark.parametrize("Tree", REG_TREES.values())
@pytest.mark.parametrize("criterion", REG_CRITERIONS)
def test_regression_toy(Tree, criterion):
    # Check regression on a toy dataset.
    if criterion == "poisson":
        # make target positive while not touching the original y and
        # true_result
        a = np.abs(np.min(y)) + 1
        y_train = np.array(y) + a
        y_test = np.array(true_result) + a
    else:
        y_train = y
        y_test = true_result

    reg = Tree(criterion=criterion, random_state=1)
    reg.fit(X, y_train)
    assert_allclose(reg.predict(T), y_test)

    clf = Tree(criterion=criterion, max_features=1, random_state=1)
    clf.fit(X, y_train)
    assert_allclose(reg.predict(T), y_test)


def test_xor():
    # Check on a XOR problem
    y = np.zeros((10, 10))
    y[:5, :5] = 1
    y[5:, 5:] = 1

    gridx, gridy = np.indices(y.shape)

    X = np.vstack([gridx.ravel(), gridy.ravel()]).T
    y = y.ravel()

    for name, Tree in CLF_TREES.items():
        clf = Tree(random_state=0)
        clf.fit(X, y)
        assert clf.score(X, y) == 1.0, "Failed with {0}".format(name)

        clf = Tree(random_state=0, max_features=1)
        clf.fit(X, y)
        assert clf.score(X, y) == 1.0, "Failed with {0}".format(name)


def test_iris():
    # Check consistency on dataset iris.
    for (name, Tree), criterion in product(CLF_TREES.items(), CLF_CRITERIONS):
        clf = Tree(criterion=criterion, random_state=0)
        clf.fit(iris.data, iris.target)
        score = accuracy_score(clf.predict(iris.data), iris.target)
        assert score > 0.9, "Failed with {0}, criterion = {1} and score = {2}".format(
            name, criterion, score
        )

        clf = Tree(criterion=criterion, max_features=2, random_state=0)
        clf.fit(iris.data, iris.target)
        score = accuracy_score(clf.predict(iris.data), iris.target)
        assert score > 0.5, "Failed with {0}, criterion = {1} and score = {2}".format(
            name, criterion, score
        )


@pytest.mark.parametrize("name, Tree", REG_TREES.items())
@pytest.mark.parametrize("criterion", REG_CRITERIONS)
def test_diabetes_overfit(name, Tree, criterion):
    # check consistency of overfitted trees on the diabetes dataset
    # since the trees will overfit, we expect an MSE of 0
    reg = Tree(criterion=criterion, random_state=0)
    reg.fit(diabetes.data, diabetes.target)
    score = mean_squared_error(diabetes.target, reg.predict(diabetes.data))
    assert score == pytest.approx(
        0
    ), f"Failed with {name}, criterion = {criterion} and score = {score}"


@skip_if_32bit
@pytest.mark.parametrize("name, Tree", REG_TREES.items())
@pytest.mark.parametrize(
    "criterion, max_depth, metric, max_loss",
    [
        ("squared_error", 15, mean_squared_error, 60),
        ("absolute_error", 20, mean_squared_error, 60),
        ("friedman_mse", 15, mean_squared_error, 60),
        ("poisson", 15, mean_poisson_deviance, 30),
    ],
)
def test_diabetes_underfit(name, Tree, criterion, max_depth, metric, max_loss):
    # check consistency of trees when the depth and the number of features are
    # limited

    reg = Tree(criterion=criterion, max_depth=max_depth, max_features=6, random_state=0)
    reg.fit(diabetes.data, diabetes.target)
    loss = metric(diabetes.target, reg.predict(diabetes.data))
    assert 0 < loss < max_loss


def test_probability():
    # Predict probabilities using DecisionTreeClassifier.

    for name, Tree in CLF_TREES.items():
        clf = Tree(max_depth=1, max_features=1, random_state=42)
        clf.fit(iris.data, iris.target)

        prob_predict = clf.predict_proba(iris.data)
        assert_array_almost_equal(
            np.sum(prob_predict, 1),
            np.ones(iris.data.shape[0]),
            err_msg="Failed with {0}".format(name),
        )
        assert_array_equal(
            np.argmax(prob_predict, 1),
            clf.predict(iris.data),
            err_msg="Failed with {0}".format(name),
        )
        assert_almost_equal(
            clf.predict_proba(iris.data),
            np.exp(clf.predict_log_proba(iris.data)),
            8,
            err_msg="Failed with {0}".format(name),
        )


def test_arrayrepr():
    # Check the array representation.
    # Check resize
    X = np.arange(10000)[:, np.newaxis]
    y = np.arange(10000)

    for name, Tree in REG_TREES.items():
        reg = Tree(max_depth=None, random_state=0)
        reg.fit(X, y)


def test_pure_set():
    # Check when y is pure.
    X = [[-2, -1], [-1, -1], [-1, -2], [1, 1], [1, 2], [2, 1]]
    y = [1, 1, 1, 1, 1, 1]

    for name, TreeClassifier in CLF_TREES.items():
        clf = TreeClassifier(random_state=0)
        clf.fit(X, y)
        assert_array_equal(clf.predict(X), y, err_msg="Failed with {0}".format(name))

    for name, TreeRegressor in REG_TREES.items():
        reg = TreeRegressor(random_state=0)
        reg.fit(X, y)
        assert_almost_equal(reg.predict(X), y, err_msg="Failed with {0}".format(name))


def test_numerical_stability():
    # Check numerical stability.
    X = np.array(
        [
            [152.08097839, 140.40744019, 129.75102234, 159.90493774],
            [142.50700378, 135.81935120, 117.82884979, 162.75781250],
            [127.28772736, 140.40744019, 129.75102234, 159.90493774],
            [132.37025452, 143.71923828, 138.35694885, 157.84558105],
            [103.10237122, 143.71928406, 138.35696411, 157.84559631],
            [127.71276855, 143.71923828, 138.35694885, 157.84558105],
            [120.91514587, 140.40744019, 129.75102234, 159.90493774],
        ]
    )

    y = np.array([1.0, 0.70209277, 0.53896582, 0.0, 0.90914464, 0.48026916, 0.49622521])

    with np.errstate(all="raise"):
        for name, Tree in REG_TREES.items():
            reg = Tree(random_state=0)
            reg.fit(X, y)
            reg.fit(X, -y)
            reg.fit(-X, y)
            reg.fit(-X, -y)


def test_importances():
    # Check variable importances.
    X, y = datasets.make_classification(
        n_samples=5000,
        n_features=10,
        n_informative=3,
        n_redundant=0,
        n_repeated=0,
        shuffle=False,
        random_state=0,
    )

    for name, Tree in CLF_TREES.items():
        clf = Tree(random_state=0)

        clf.fit(X, y)
        importances = clf.feature_importances_
        n_important = np.sum(importances > 0.1)

        assert importances.shape[0] == 10, "Failed with {0}".format(name)
        assert n_important == 3, "Failed with {0}".format(name)

    # Check on iris that importances are the same for all builders
    clf = DecisionTreeClassifier(random_state=0)
    clf.fit(iris.data, iris.target)
    clf2 = DecisionTreeClassifier(random_state=0, max_leaf_nodes=len(iris.data))
    clf2.fit(iris.data, iris.target)

    assert_array_equal(clf.feature_importances_, clf2.feature_importances_)


def test_importances_raises():
    # Check if variable importance before fit raises ValueError.
    clf = DecisionTreeClassifier()
    with pytest.raises(ValueError):
        getattr(clf, "feature_importances_")


def test_importances_gini_equal_squared_error():
    # Check that gini is equivalent to squared_error for binary output variable

    X, y = datasets.make_classification(
        n_samples=2000,
        n_features=10,
        n_informative=3,
        n_redundant=0,
        n_repeated=0,
        shuffle=False,
        random_state=0,
    )

    # The gini index and the mean square error (variance) might differ due
    # to numerical instability. Since those instabilities mainly occurs at
    # high tree depth, we restrict this maximal depth.
    clf = DecisionTreeClassifier(criterion="gini", max_depth=5, random_state=0).fit(
        X, y
    )
    reg = DecisionTreeRegressor(
        criterion="squared_error", max_depth=5, random_state=0
    ).fit(X, y)

    assert_almost_equal(clf.feature_importances_, reg.feature_importances_)
    assert_array_equal(clf.tree_.feature, reg.tree_.feature)
    assert_array_equal(clf.tree_.children_left, reg.tree_.children_left)
    assert_array_equal(clf.tree_.children_right, reg.tree_.children_right)
    assert_array_equal(clf.tree_.n_node_samples, reg.tree_.n_node_samples)


def test_max_features():
    # Check max_features.
    for name, TreeEstimator in ALL_TREES.items():
        est = TreeEstimator(max_features="sqrt")
        est.fit(iris.data, iris.target)
        assert est.max_features_ == int(np.sqrt(iris.data.shape[1]))

        est = TreeEstimator(max_features="log2")
        est.fit(iris.data, iris.target)
        assert est.max_features_ == int(np.log2(iris.data.shape[1]))

        est = TreeEstimator(max_features=1)
        est.fit(iris.data, iris.target)
        assert est.max_features_ == 1

        est = TreeEstimator(max_features=3)
        est.fit(iris.data, iris.target)
        assert est.max_features_ == 3

        est = TreeEstimator(max_features=0.01)
        est.fit(iris.data, iris.target)
        assert est.max_features_ == 1

        est = TreeEstimator(max_features=0.5)
        est.fit(iris.data, iris.target)
        assert est.max_features_ == int(0.5 * iris.data.shape[1])

        est = TreeEstimator(max_features=1.0)
        est.fit(iris.data, iris.target)
        assert est.max_features_ == iris.data.shape[1]

        est = TreeEstimator(max_features=None)
        est.fit(iris.data, iris.target)
        assert est.max_features_ == iris.data.shape[1]


def test_error():
    # Test that it gives proper exception on deficient input.
    for name, TreeEstimator in CLF_TREES.items():
        # predict before fit
        est = TreeEstimator()
        with pytest.raises(NotFittedError):
            est.predict_proba(X)

        est.fit(X, y)
        X2 = [[-2, -1, 1]]  # wrong feature shape for sample
        with pytest.raises(ValueError):
            est.predict_proba(X2)

        # Wrong dimensions
        est = TreeEstimator()
        y2 = y[:-1]
        with pytest.raises(ValueError):
            est.fit(X, y2)

        # Test with arrays that are non-contiguous.
        Xf = np.asfortranarray(X)
        est = TreeEstimator()
        est.fit(Xf, y)
        assert_almost_equal(est.predict(T), true_result)

        # predict before fitting
        est = TreeEstimator()
        with pytest.raises(NotFittedError):
            est.predict(T)

        # predict on vector with different dims
        est.fit(X, y)
        t = np.asarray(T)
        with pytest.raises(ValueError):
            est.predict(t[:, 1:])

        # wrong sample shape
        Xt = np.array(X).T

        est = TreeEstimator()
        est.fit(np.dot(X, Xt), y)
        with pytest.raises(ValueError):
            est.predict(X)
        with pytest.raises(ValueError):
            est.apply(X)

        clf = TreeEstimator()
        clf.fit(X, y)
        with pytest.raises(ValueError):
            clf.predict(Xt)
        with pytest.raises(ValueError):
            clf.apply(Xt)

        # apply before fitting
        est = TreeEstimator()
        with pytest.raises(NotFittedError):
            est.apply(T)

    # non positive target for Poisson splitting Criterion
    est = DecisionTreeRegressor(criterion="poisson")
    with pytest.raises(ValueError, match="y is not positive.*Poisson"):
        est.fit([[0, 1, 2]], [0, 0, 0])
    with pytest.raises(ValueError, match="Some.*y are negative.*Poisson"):
        est.fit([[0, 1, 2]], [5, -0.1, 2])


def test_min_samples_split():
    """Test min_samples_split parameter"""
    X = np.asfortranarray(iris.data, dtype=tree._tree.DTYPE)
    y = iris.target

    # test both DepthFirstTreeBuilder and BestFirstTreeBuilder
    # by setting max_leaf_nodes
    for max_leaf_nodes, name in product((None, 1000), ALL_TREES.keys()):
        TreeEstimator = ALL_TREES[name]

        # test for integer parameter
        est = TreeEstimator(
            min_samples_split=10, max_leaf_nodes=max_leaf_nodes, random_state=0
        )
        est.fit(X, y)
        # count samples on nodes, -1 means it is a leaf
        node_samples = est.tree_.n_node_samples[est.tree_.children_left != -1]

        assert np.min(node_samples) > 9, "Failed with {0}".format(name)

        # test for float parameter
        est = TreeEstimator(
            min_samples_split=0.2, max_leaf_nodes=max_leaf_nodes, random_state=0
        )
        est.fit(X, y)
        # count samples on nodes, -1 means it is a leaf
        node_samples = est.tree_.n_node_samples[est.tree_.children_left != -1]

        assert np.min(node_samples) > 9, "Failed with {0}".format(name)


def test_min_samples_leaf():
    # Test if leaves contain more than leaf_count training examples
    X = np.asfortranarray(iris.data, dtype=tree._tree.DTYPE)
    y = iris.target

    # test both DepthFirstTreeBuilder and BestFirstTreeBuilder
    # by setting max_leaf_nodes
    for max_leaf_nodes, name in product((None, 1000), ALL_TREES.keys()):
        TreeEstimator = ALL_TREES[name]

        # test integer parameter
        est = TreeEstimator(
            min_samples_leaf=5, max_leaf_nodes=max_leaf_nodes, random_state=0
        )
        est.fit(X, y)
        out = est.tree_.apply(X)
        node_counts = np.bincount(out)
        # drop inner nodes
        leaf_count = node_counts[node_counts != 0]
        assert np.min(leaf_count) > 4, "Failed with {0}".format(name)

        # test float parameter
        est = TreeEstimator(
            min_samples_leaf=0.1, max_leaf_nodes=max_leaf_nodes, random_state=0
        )
        est.fit(X, y)
        out = est.tree_.apply(X)
        node_counts = np.bincount(out)
        # drop inner nodes
        leaf_count = node_counts[node_counts != 0]
        assert np.min(leaf_count) > 4, "Failed with {0}".format(name)


def check_min_weight_fraction_leaf(name, datasets, sparse_container=None):
    """Test if leaves contain at least min_weight_fraction_leaf of the
    training set"""
    X = DATASETS[datasets]["X"].astype(np.float32)
    if sparse_container is not None:
        X = sparse_container(X)
    y = DATASETS[datasets]["y"]

    weights = rng.rand(X.shape[0])
    total_weight = np.sum(weights)

    TreeEstimator = ALL_TREES[name]

    # test both DepthFirstTreeBuilder and BestFirstTreeBuilder
    # by setting max_leaf_nodes
    for max_leaf_nodes, frac in product((None, 1000), np.linspace(0, 0.5, 6)):
        est = TreeEstimator(
            min_weight_fraction_leaf=frac, max_leaf_nodes=max_leaf_nodes, random_state=0
        )
        est.fit(X, y, sample_weight=weights)

        if sparse_container is not None:
            out = est.tree_.apply(X.tocsr())
        else:
            out = est.tree_.apply(X)

        node_weights = np.bincount(out, weights=weights)
        # drop inner nodes
        leaf_weights = node_weights[node_weights != 0]
        assert (
            np.min(leaf_weights) >= total_weight * est.min_weight_fraction_leaf
        ), "Failed with {0} min_weight_fraction_leaf={1}".format(
            name, est.min_weight_fraction_leaf
        )

    # test case with no weights passed in
    total_weight = X.shape[0]

    for max_leaf_nodes, frac in product((None, 1000), np.linspace(0, 0.5, 6)):
        est = TreeEstimator(
            min_weight_fraction_leaf=frac, max_leaf_nodes=max_leaf_nodes, random_state=0
        )
        est.fit(X, y)

        if sparse_container is not None:
            out = est.tree_.apply(X.tocsr())
        else:
            out = est.tree_.apply(X)

        node_weights = np.bincount(out)
        # drop inner nodes
        leaf_weights = node_weights[node_weights != 0]
        assert (
            np.min(leaf_weights) >= total_weight * est.min_weight_fraction_leaf
        ), "Failed with {0} min_weight_fraction_leaf={1}".format(
            name, est.min_weight_fraction_leaf
        )


@pytest.mark.parametrize("name", ALL_TREES)
def test_min_weight_fraction_leaf_on_dense_input(name):
    check_min_weight_fraction_leaf(name, "iris")


@pytest.mark.parametrize("name", SPARSE_TREES)
@pytest.mark.parametrize("csc_container", CSC_CONTAINERS)
def test_min_weight_fraction_leaf_on_sparse_input(name, csc_container):
    check_min_weight_fraction_leaf(name, "multilabel", sparse_container=csc_container)


def check_min_weight_fraction_leaf_with_min_samples_leaf(
    name, datasets, sparse_container=None
):
    """Test the interaction between min_weight_fraction_leaf and
    min_samples_leaf when sample_weights is not provided in fit."""
    X = DATASETS[datasets]["X"].astype(np.float32)
    if sparse_container is not None:
        X = sparse_container(X)
    y = DATASETS[datasets]["y"]

    total_weight = X.shape[0]
    TreeEstimator = ALL_TREES[name]
    for max_leaf_nodes, frac in product((None, 1000), np.linspace(0, 0.5, 3)):
        # test integer min_samples_leaf
        est = TreeEstimator(
            min_weight_fraction_leaf=frac,
            max_leaf_nodes=max_leaf_nodes,
            min_samples_leaf=5,
            random_state=0,
        )
        est.fit(X, y)

        if sparse_container is not None:
            out = est.tree_.apply(X.tocsr())
        else:
            out = est.tree_.apply(X)

        node_weights = np.bincount(out)
        # drop inner nodes
        leaf_weights = node_weights[node_weights != 0]
        assert np.min(leaf_weights) >= max(
            (total_weight * est.min_weight_fraction_leaf), 5
        ), "Failed with {0} min_weight_fraction_leaf={1}, min_samples_leaf={2}".format(
            name, est.min_weight_fraction_leaf, est.min_samples_leaf
        )
    for max_leaf_nodes, frac in product((None, 1000), np.linspace(0, 0.5, 3)):
        # test float min_samples_leaf
        est = TreeEstimator(
            min_weight_fraction_leaf=frac,
            max_leaf_nodes=max_leaf_nodes,
            min_samples_leaf=0.1,
            random_state=0,
        )
        est.fit(X, y)

        if sparse_container is not None:
            out = est.tree_.apply(X.tocsr())
        else:
            out = est.tree_.apply(X)

        node_weights = np.bincount(out)
        # drop inner nodes
        leaf_weights = node_weights[node_weights != 0]
        assert np.min(leaf_weights) >= max(
            (total_weight * est.min_weight_fraction_leaf),
            (total_weight * est.min_samples_leaf),
        ), "Failed with {0} min_weight_fraction_leaf={1}, min_samples_leaf={2}".format(
            name, est.min_weight_fraction_leaf, est.min_samples_leaf
        )


@pytest.mark.parametrize("name", ALL_TREES)
def test_min_weight_fraction_leaf_with_min_samples_leaf_on_dense_input(name):
    check_min_weight_fraction_leaf_with_min_samples_leaf(name, "iris")


@pytest.mark.parametrize("name", SPARSE_TREES)
@pytest.mark.parametrize("csc_container", CSC_CONTAINERS)
def test_min_weight_fraction_leaf_with_min_samples_leaf_on_sparse_input(
    name, csc_container
):
    check_min_weight_fraction_leaf_with_min_samples_leaf(
        name, "multilabel", sparse_container=csc_container
    )


def test_min_impurity_decrease(global_random_seed):
    # test if min_impurity_decrease ensure that a split is made only if
    # if the impurity decrease is at least that value
    X, y = datasets.make_classification(n_samples=100, random_state=global_random_seed)

    # test both DepthFirstTreeBuilder and BestFirstTreeBuilder
    # by setting max_leaf_nodes
    for max_leaf_nodes, name in product((None, 1000), ALL_TREES.keys()):
        TreeEstimator = ALL_TREES[name]

        # Check default value of min_impurity_decrease, 1e-7
        est1 = TreeEstimator(max_leaf_nodes=max_leaf_nodes, random_state=0)
        # Check with explicit value of 0.05
        est2 = TreeEstimator(
            max_leaf_nodes=max_leaf_nodes, min_impurity_decrease=0.05, random_state=0
        )
        # Check with a much lower value of 0.0001
        est3 = TreeEstimator(
            max_leaf_nodes=max_leaf_nodes, min_impurity_decrease=0.0001, random_state=0
        )
        # Check with a much lower value of 0.1
        est4 = TreeEstimator(
            max_leaf_nodes=max_leaf_nodes, min_impurity_decrease=0.1, random_state=0
        )

        for est, expected_decrease in (
            (est1, 1e-7),
            (est2, 0.05),
            (est3, 0.0001),
            (est4, 0.1),
        ):
            assert (
                est.min_impurity_decrease <= expected_decrease
            ), "Failed, min_impurity_decrease = {0} > {1}".format(
                est.min_impurity_decrease, expected_decrease
            )
            est.fit(X, y)
            for node in range(est.tree_.node_count):
                # If current node is a not leaf node, check if the split was
                # justified w.r.t the min_impurity_decrease
                if est.tree_.children_left[node] != TREE_LEAF:
                    imp_parent = est.tree_.impurity[node]
                    wtd_n_node = est.tree_.weighted_n_node_samples[node]

                    left = est.tree_.children_left[node]
                    wtd_n_left = est.tree_.weighted_n_node_samples[left]
                    imp_left = est.tree_.impurity[left]
                    wtd_imp_left = wtd_n_left * imp_left

                    right = est.tree_.children_right[node]
                    wtd_n_right = est.tree_.weighted_n_node_samples[right]
                    imp_right = est.tree_.impurity[right]
                    wtd_imp_right = wtd_n_right * imp_right

                    wtd_avg_left_right_imp = wtd_imp_right + wtd_imp_left
                    wtd_avg_left_right_imp /= wtd_n_node

                    fractional_node_weight = (
                        est.tree_.weighted_n_node_samples[node] / X.shape[0]
                    )

                    actual_decrease = fractional_node_weight * (
                        imp_parent - wtd_avg_left_right_imp
                    )

                    assert (
                        actual_decrease >= expected_decrease
                    ), "Failed with {0} expected min_impurity_decrease={1}".format(
                        actual_decrease, expected_decrease
                    )


def test_pickle():
    """Test pickling preserves Tree properties and performance."""
    for name, TreeEstimator in ALL_TREES.items():
        if "Classifier" in name:
            X, y = iris.data, iris.target
        else:
            X, y = diabetes.data, diabetes.target

        est = TreeEstimator(random_state=0)
        est.fit(X, y)
        score = est.score(X, y)

        # test that all class properties are maintained
        attributes = [
            "max_depth",
            "node_count",
            "capacity",
            "n_classes",
            "children_left",
            "children_right",
            "n_leaves",
            "feature",
            "threshold",
            "impurity",
            "n_node_samples",
            "weighted_n_node_samples",
            "value",
        ]
        fitted_attribute = {
            attribute: getattr(est.tree_, attribute) for attribute in attributes
        }

        serialized_object = pickle.dumps(est)
        est2 = pickle.loads(serialized_object)
        assert type(est2) == est.__class__

        score2 = est2.score(X, y)
        assert (
            score == score2
        ), "Failed to generate same score  after pickling with {0}".format(name)
        for attribute in fitted_attribute:
            assert_array_equal(
                getattr(est2.tree_, attribute),
                fitted_attribute[attribute],
                err_msg=(
                    f"Failed to generate same attribute {attribute} after pickling with"
                    f" {name}"
                ),
            )


def test_multioutput():
    # Check estimators on multi-output problems.
    X = [
        [-2, -1],
        [-1, -1],
        [-1, -2],
        [1, 1],
        [1, 2],
        [2, 1],
        [-2, 1],
        [-1, 1],
        [-1, 2],
        [2, -1],
        [1, -1],
        [1, -2],
    ]

    y = [
        [-1, 0],
        [-1, 0],
        [-1, 0],
        [1, 1],
        [1, 1],
        [1, 1],
        [-1, 2],
        [-1, 2],
        [-1, 2],
        [1, 3],
        [1, 3],
        [1, 3],
    ]

    T = [[-1, -1], [1, 1], [-1, 1], [1, -1]]
    y_true = [[-1, 0], [1, 1], [-1, 2], [1, 3]]

    # toy classification problem
    for name, TreeClassifier in CLF_TREES.items():
        clf = TreeClassifier(random_state=0)
        y_hat = clf.fit(X, y).predict(T)
        assert_array_equal(y_hat, y_true)
        assert y_hat.shape == (4, 2)

        proba = clf.predict_proba(T)
        assert len(proba) == 2
        assert proba[0].shape == (4, 2)
        assert proba[1].shape == (4, 4)

        log_proba = clf.predict_log_proba(T)
        assert len(log_proba) == 2
        assert log_proba[0].shape == (4, 2)
        assert log_proba[1].shape == (4, 4)

    # toy regression problem
    for name, TreeRegressor in REG_TREES.items():
        reg = TreeRegressor(random_state=0)
        y_hat = reg.fit(X, y).predict(T)
        assert_almost_equal(y_hat, y_true)
        assert y_hat.shape == (4, 2)


def test_classes_shape():
    # Test that n_classes_ and classes_ have proper shape.
    for name, TreeClassifier in CLF_TREES.items():
        # Classification, single output
        clf = TreeClassifier(random_state=0)
        clf.fit(X, y)

        assert clf.n_classes_ == 2
        assert_array_equal(clf.classes_, [-1, 1])

        # Classification, multi-output
        _y = np.vstack((y, np.array(y) * 2)).T
        clf = TreeClassifier(random_state=0)
        clf.fit(X, _y)
        assert len(clf.n_classes_) == 2
        assert len(clf.classes_) == 2
        assert_array_equal(clf.n_classes_, [2, 2])
        assert_array_equal(clf.classes_, [[-1, 1], [-2, 2]])


def test_unbalanced_iris():
    # Check class rebalancing.
    unbalanced_X = iris.data[:125]
    unbalanced_y = iris.target[:125]
    sample_weight = compute_sample_weight("balanced", unbalanced_y)

    for name, TreeClassifier in CLF_TREES.items():
        clf = TreeClassifier(random_state=0)
        clf.fit(unbalanced_X, unbalanced_y, sample_weight=sample_weight)
        assert_almost_equal(clf.predict(unbalanced_X), unbalanced_y)


def test_memory_layout():
    # Check that it works no matter the memory layout
    for (name, TreeEstimator), dtype in product(
        ALL_TREES.items(), [np.float64, np.float32]
    ):
        est = TreeEstimator(random_state=0)

        # Nothing
        X = np.asarray(iris.data, dtype=dtype)
        y = iris.target
        assert_array_equal(est.fit(X, y).predict(X), y)

        # C-order
        X = np.asarray(iris.data, order="C", dtype=dtype)
        y = iris.target
        assert_array_equal(est.fit(X, y).predict(X), y)

        # F-order
        X = np.asarray(iris.data, order="F", dtype=dtype)
        y = iris.target
        assert_array_equal(est.fit(X, y).predict(X), y)

        # Contiguous
        X = np.ascontiguousarray(iris.data, dtype=dtype)
        y = iris.target
        assert_array_equal(est.fit(X, y).predict(X), y)

        # csr
        for csr_container in CSR_CONTAINERS:
            X = csr_container(iris.data, dtype=dtype)
            y = iris.target
            assert_array_equal(est.fit(X, y).predict(X), y)

        # csc
        for csc_container in CSC_CONTAINERS:
            X = csc_container(iris.data, dtype=dtype)
            y = iris.target
            assert_array_equal(est.fit(X, y).predict(X), y)

        # Strided
        X = np.asarray(iris.data[::3], dtype=dtype)
        y = iris.target[::3]
        assert_array_equal(est.fit(X, y).predict(X), y)


def test_sample_weight():
    # Check sample weighting.
    # Test that zero-weighted samples are not taken into account
    X = np.arange(100)[:, np.newaxis]
    y = np.ones(100)
    y[:50] = 0.0

    sample_weight = np.ones(100)
    sample_weight[y == 0] = 0.0

    clf = DecisionTreeClassifier(random_state=0)
    clf.fit(X, y, sample_weight=sample_weight)
    assert_array_equal(clf.predict(X), np.ones(100))

    # Test that low weighted samples are not taken into account at low depth
    X = np.arange(200)[:, np.newaxis]
    y = np.zeros(200)
    y[50:100] = 1
    y[100:200] = 2
    X[100:200, 0] = 200

    sample_weight = np.ones(200)

    sample_weight[y == 2] = 0.51  # Samples of class '2' are still weightier
    clf = DecisionTreeClassifier(max_depth=1, random_state=0)
    clf.fit(X, y, sample_weight=sample_weight)
    assert clf.tree_.threshold[0] == 149.5

    sample_weight[y == 2] = 0.5  # Samples of class '2' are no longer weightier
    clf = DecisionTreeClassifier(max_depth=1, random_state=0)
    clf.fit(X, y, sample_weight=sample_weight)
    assert clf.tree_.threshold[0] == 49.5  # Threshold should have moved

    # Test that sample weighting is the same as having duplicates
    X = iris.data
    y = iris.target

    duplicates = rng.randint(0, X.shape[0], 100)

    clf = DecisionTreeClassifier(random_state=1)
    clf.fit(X[duplicates], y[duplicates])

    sample_weight = np.bincount(duplicates, minlength=X.shape[0])
    clf2 = DecisionTreeClassifier(random_state=1)
    clf2.fit(X, y, sample_weight=sample_weight)

    internal = clf.tree_.children_left != tree._tree.TREE_LEAF
    assert_array_almost_equal(
        clf.tree_.threshold[internal], clf2.tree_.threshold[internal]
    )


def test_sample_weight_invalid():
    # Check sample weighting raises errors.
    X = np.arange(100)[:, np.newaxis]
    y = np.ones(100)
    y[:50] = 0.0

    clf = DecisionTreeClassifier(random_state=0)

    sample_weight = np.random.rand(100, 1)
    with pytest.raises(ValueError):
        clf.fit(X, y, sample_weight=sample_weight)

    sample_weight = np.array(0)
    expected_err = r"Singleton.* cannot be considered a valid collection"
    with pytest.raises(TypeError, match=expected_err):
        clf.fit(X, y, sample_weight=sample_weight)


@pytest.mark.parametrize("name", CLF_TREES)
def test_class_weights(name):
    # Test that class_weights resemble sample_weights behavior.
    TreeClassifier = CLF_TREES[name]

    # Iris is balanced, so no effect expected for using 'balanced' weights
    clf1 = TreeClassifier(random_state=0)
    clf1.fit(iris.data, iris.target)
    clf2 = TreeClassifier(class_weight="balanced", random_state=0)
    clf2.fit(iris.data, iris.target)
    assert_almost_equal(clf1.feature_importances_, clf2.feature_importances_)

    # Make a multi-output problem with three copies of Iris
    iris_multi = np.vstack((iris.target, iris.target, iris.target)).T
    # Create user-defined weights that should balance over the outputs
    clf3 = TreeClassifier(
        class_weight=[
            {0: 2.0, 1: 2.0, 2: 1.0},
            {0: 2.0, 1: 1.0, 2: 2.0},
            {0: 1.0, 1: 2.0, 2: 2.0},
        ],
        random_state=0,
    )
    clf3.fit(iris.data, iris_multi)
    assert_almost_equal(clf2.feature_importances_, clf3.feature_importances_)
    # Check against multi-output "auto" which should also have no effect
    clf4 = TreeClassifier(class_weight="balanced", random_state=0)
    clf4.fit(iris.data, iris_multi)
    assert_almost_equal(clf3.feature_importances_, clf4.feature_importances_)

    # Inflate importance of class 1, check against user-defined weights
    sample_weight = np.ones(iris.target.shape)
    sample_weight[iris.target == 1] *= 100
    class_weight = {0: 1.0, 1: 100.0, 2: 1.0}
    clf1 = TreeClassifier(random_state=0)
    clf1.fit(iris.data, iris.target, sample_weight)
    clf2 = TreeClassifier(class_weight=class_weight, random_state=0)
    clf2.fit(iris.data, iris.target)
    assert_almost_equal(clf1.feature_importances_, clf2.feature_importances_)

    # Check that sample_weight and class_weight are multiplicative
    clf1 = TreeClassifier(random_state=0)
    clf1.fit(iris.data, iris.target, sample_weight**2)
    clf2 = TreeClassifier(class_weight=class_weight, random_state=0)
    clf2.fit(iris.data, iris.target, sample_weight)
    assert_almost_equal(clf1.feature_importances_, clf2.feature_importances_)


@pytest.mark.parametrize("name", CLF_TREES)
def test_class_weight_errors(name):
    # Test if class_weight raises errors and warnings when expected.
    TreeClassifier = CLF_TREES[name]
    _y = np.vstack((y, np.array(y) * 2)).T

    # Incorrect length list for multi-output
    clf = TreeClassifier(class_weight=[{-1: 0.5, 1: 1.0}], random_state=0)
    err_msg = "number of elements in class_weight should match number of outputs."
    with pytest.raises(ValueError, match=err_msg):
        clf.fit(X, _y)


def test_max_leaf_nodes():
    # Test greedy trees with max_depth + 1 leafs.
    X, y = datasets.make_hastie_10_2(n_samples=100, random_state=1)
    k = 4
    for name, TreeEstimator in ALL_TREES.items():
        est = TreeEstimator(max_depth=None, max_leaf_nodes=k + 1).fit(X, y)
        assert est.get_n_leaves() == k + 1


def test_max_leaf_nodes_max_depth():
    # Test precedence of max_leaf_nodes over max_depth.
    X, y = datasets.make_hastie_10_2(n_samples=100, random_state=1)
    k = 4
    for name, TreeEstimator in ALL_TREES.items():
        est = TreeEstimator(max_depth=1, max_leaf_nodes=k).fit(X, y)
        assert est.get_depth() == 1


def test_arrays_persist():
    # Ensure property arrays' memory stays alive when tree disappears
    # non-regression for #2726
    for attr in [
        "n_classes",
        "value",
        "children_left",
        "children_right",
        "threshold",
        "impurity",
        "feature",
        "n_node_samples",
    ]:
        value = getattr(DecisionTreeClassifier().fit([[0], [1]], [0, 1]).tree_, attr)
        # if pointing to freed memory, contents may be arbitrary
        assert -3 <= value.flat[0] < 3, "Array points to arbitrary memory"


def test_only_constant_features():
    random_state = check_random_state(0)
    X = np.zeros((10, 20))
    y = random_state.randint(0, 2, (10,))
    for name, TreeEstimator in ALL_TREES.items():
        est = TreeEstimator(random_state=0)
        est.fit(X, y)
        assert est.tree_.max_depth == 0


def test_behaviour_constant_feature_after_splits():
    X = np.transpose(
        np.vstack(([[0, 0, 0, 0, 0, 1, 2, 4, 5, 6, 7]], np.zeros((4, 11))))
    )
    y = [0, 0, 0, 1, 1, 2, 2, 2, 3, 3, 3]
    for name, TreeEstimator in ALL_TREES.items():
        # do not check extra random trees
        if "ExtraTree" not in name:
            est = TreeEstimator(random_state=0, max_features=1)
            est.fit(X, y)
            assert est.tree_.max_depth == 2
            assert est.tree_.node_count == 5


def test_with_only_one_non_constant_features():
    X = np.hstack([np.array([[1.0], [1.0], [0.0], [0.0]]), np.zeros((4, 1000))])

    y = np.array([0.0, 1.0, 0.0, 1.0])
    for name, TreeEstimator in CLF_TREES.items():
        est = TreeEstimator(random_state=0, max_features=1)
        est.fit(X, y)
        assert est.tree_.max_depth == 1
        assert_array_equal(est.predict_proba(X), np.full((4, 2), 0.5))

    for name, TreeEstimator in REG_TREES.items():
        est = TreeEstimator(random_state=0, max_features=1)
        est.fit(X, y)
        assert est.tree_.max_depth == 1
        assert_array_equal(est.predict(X), np.full((4,), 0.5))


def test_big_input():
    # Test if the warning for too large inputs is appropriate.
    X = np.repeat(10**40.0, 4).astype(np.float64).reshape(-1, 1)
    clf = DecisionTreeClassifier()
    with pytest.raises(ValueError, match="float32"):
        clf.fit(X, [0, 1, 0, 1])


def test_realloc():
    from sklearn.tree._utils import _realloc_test

    with pytest.raises(MemoryError):
        _realloc_test()


def test_huge_allocations():
    n_bits = 8 * struct.calcsize("P")

    X = np.random.randn(10, 2)
    y = np.random.randint(0, 2, 10)

    # Sanity check: we cannot request more memory than the size of the address
    # space. Currently raises OverflowError.
    huge = 2 ** (n_bits + 1)
    clf = DecisionTreeClassifier(splitter="best", max_leaf_nodes=huge)
    with pytest.raises(Exception):
        clf.fit(X, y)

    # Non-regression test: MemoryError used to be dropped by Cython
    # because of missing "except *".
    huge = 2 ** (n_bits - 1) - 1
    clf = DecisionTreeClassifier(splitter="best", max_leaf_nodes=huge)
    with pytest.raises(MemoryError):
        clf.fit(X, y)


def check_sparse_input(tree, dataset, max_depth=None):
    TreeEstimator = ALL_TREES[tree]
    X = DATASETS[dataset]["X"]
    y = DATASETS[dataset]["y"]

    # Gain testing time
    if dataset in ["digits", "diabetes"]:
        n_samples = X.shape[0] // 5
        X = X[:n_samples]
        y = y[:n_samples]

    for sparse_container in COO_CONTAINERS + CSC_CONTAINERS + CSR_CONTAINERS:
        X_sparse = sparse_container(X)

        # Check the default (depth first search)
        d = TreeEstimator(random_state=0, max_depth=max_depth).fit(X, y)
        s = TreeEstimator(random_state=0, max_depth=max_depth).fit(X_sparse, y)

        assert_tree_equal(
            d.tree_,
            s.tree_,
            "{0} with dense and sparse format gave different trees".format(tree),
        )

        y_pred = d.predict(X)
        if tree in CLF_TREES:
            y_proba = d.predict_proba(X)
            y_log_proba = d.predict_log_proba(X)

        for sparse_container_test in COO_CONTAINERS + CSR_CONTAINERS + CSC_CONTAINERS:
            X_sparse_test = sparse_container_test(X_sparse, dtype=np.float32)

            assert_array_almost_equal(s.predict(X_sparse_test), y_pred)

            if tree in CLF_TREES:
                assert_array_almost_equal(s.predict_proba(X_sparse_test), y_proba)
                assert_array_almost_equal(
                    s.predict_log_proba(X_sparse_test), y_log_proba
                )


@pytest.mark.parametrize("tree_type", SPARSE_TREES)
@pytest.mark.parametrize(
    "dataset",
    (
        "clf_small",
        "toy",
        "digits",
        "multilabel",
        "sparse-pos",
        "sparse-neg",
        "sparse-mix",
        "zeros",
    ),
)
def test_sparse_input(tree_type, dataset):
    max_depth = 3 if dataset == "digits" else None
    check_sparse_input(tree_type, dataset, max_depth)


@pytest.mark.parametrize("tree_type", sorted(set(SPARSE_TREES).intersection(REG_TREES)))
@pytest.mark.parametrize("dataset", ["diabetes", "reg_small"])
def test_sparse_input_reg_trees(tree_type, dataset):
    # Due to numerical instability of MSE and too strict test, we limit the
    # maximal depth
    check_sparse_input(tree_type, dataset, 2)


@pytest.mark.parametrize("tree_type", SPARSE_TREES)
@pytest.mark.parametrize("dataset", ["sparse-pos", "sparse-neg", "sparse-mix", "zeros"])
@pytest.mark.parametrize("csc_container", CSC_CONTAINERS)
def test_sparse_parameters(tree_type, dataset, csc_container):
    TreeEstimator = ALL_TREES[tree_type]
    X = DATASETS[dataset]["X"]
    X_sparse = csc_container(X)
    y = DATASETS[dataset]["y"]

    # Check max_features
    d = TreeEstimator(random_state=0, max_features=1, max_depth=2).fit(X, y)
    s = TreeEstimator(random_state=0, max_features=1, max_depth=2).fit(X_sparse, y)
    assert_tree_equal(
        d.tree_,
        s.tree_,
        "{0} with dense and sparse format gave different trees".format(tree_type),
    )
    assert_array_almost_equal(s.predict(X), d.predict(X))

    # Check min_samples_split
    d = TreeEstimator(random_state=0, max_features=1, min_samples_split=10).fit(X, y)
    s = TreeEstimator(random_state=0, max_features=1, min_samples_split=10).fit(
        X_sparse, y
    )
    assert_tree_equal(
        d.tree_,
        s.tree_,
        "{0} with dense and sparse format gave different trees".format(tree_type),
    )
    assert_array_almost_equal(s.predict(X), d.predict(X))

    # Check min_samples_leaf
    d = TreeEstimator(random_state=0, min_samples_leaf=X_sparse.shape[0] // 2).fit(X, y)
    s = TreeEstimator(random_state=0, min_samples_leaf=X_sparse.shape[0] // 2).fit(
        X_sparse, y
    )
    assert_tree_equal(
        d.tree_,
        s.tree_,
        "{0} with dense and sparse format gave different trees".format(tree_type),
    )
    assert_array_almost_equal(s.predict(X), d.predict(X))

    # Check best-first search
    d = TreeEstimator(random_state=0, max_leaf_nodes=3).fit(X, y)
    s = TreeEstimator(random_state=0, max_leaf_nodes=3).fit(X_sparse, y)
    assert_tree_equal(
        d.tree_,
        s.tree_,
        "{0} with dense and sparse format gave different trees".format(tree_type),
    )
    assert_array_almost_equal(s.predict(X), d.predict(X))


@pytest.mark.parametrize(
    "tree_type, criterion",
    list(product([tree for tree in SPARSE_TREES if tree in REG_TREES], REG_CRITERIONS))
    + list(
        product([tree for tree in SPARSE_TREES if tree in CLF_TREES], CLF_CRITERIONS)
    ),
)
@pytest.mark.parametrize("dataset", ["sparse-pos", "sparse-neg", "sparse-mix", "zeros"])
@pytest.mark.parametrize("csc_container", CSC_CONTAINERS)
def test_sparse_criteria(tree_type, dataset, csc_container, criterion):
    TreeEstimator = ALL_TREES[tree_type]
    X = DATASETS[dataset]["X"]
    X_sparse = csc_container(X)
    y = DATASETS[dataset]["y"]

    d = TreeEstimator(random_state=0, max_depth=3, criterion=criterion).fit(X, y)
    s = TreeEstimator(random_state=0, max_depth=3, criterion=criterion).fit(X_sparse, y)

    assert_tree_equal(
        d.tree_,
        s.tree_,
        "{0} with dense and sparse format gave different trees".format(tree_type),
    )
    assert_array_almost_equal(s.predict(X), d.predict(X))


@pytest.mark.parametrize("tree_type", SPARSE_TREES)
@pytest.mark.parametrize(
    "csc_container,csr_container", zip(CSC_CONTAINERS, CSR_CONTAINERS)
)
def test_explicit_sparse_zeros(tree_type, csc_container, csr_container):
    TreeEstimator = ALL_TREES[tree_type]
    max_depth = 3
    n_features = 10

    # n_samples set n_feature to ease construction of a simultaneous
    # construction of a csr and csc matrix
    n_samples = n_features
    samples = np.arange(n_samples)

    # Generate X, y
    random_state = check_random_state(0)
    indices = []
    data = []
    offset = 0
    indptr = [offset]
    for i in range(n_features):
        n_nonzero_i = random_state.binomial(n_samples, 0.5)
        indices_i = random_state.permutation(samples)[:n_nonzero_i]
        indices.append(indices_i)
        data_i = random_state.binomial(3, 0.5, size=(n_nonzero_i,)) - 1
        data.append(data_i)
        offset += n_nonzero_i
        indptr.append(offset)

    indices = np.concatenate(indices).astype(np.int32)
    indptr = np.array(indptr, dtype=np.int32)
    data = np.array(np.concatenate(data), dtype=np.float32)
    X_sparse = csc_container((data, indices, indptr), shape=(n_samples, n_features))
    X = X_sparse.toarray()
    X_sparse_test = csr_container(
        (data, indices, indptr), shape=(n_samples, n_features)
    )
    X_test = X_sparse_test.toarray()
    y = random_state.randint(0, 3, size=(n_samples,))

    # Ensure that X_sparse_test owns its data, indices and indptr array
    X_sparse_test = X_sparse_test.copy()

    # Ensure that we have explicit zeros
    assert (X_sparse.data == 0.0).sum() > 0
    assert (X_sparse_test.data == 0.0).sum() > 0

    # Perform the comparison
    d = TreeEstimator(random_state=0, max_depth=max_depth).fit(X, y)
    s = TreeEstimator(random_state=0, max_depth=max_depth).fit(X_sparse, y)

    assert_tree_equal(
        d.tree_,
        s.tree_,
        "{0} with dense and sparse format gave different trees".format(tree),
    )

    Xs = (X_test, X_sparse_test)
    for X1, X2 in product(Xs, Xs):
        assert_array_almost_equal(s.tree_.apply(X1), d.tree_.apply(X2))
        assert_array_almost_equal(s.apply(X1), d.apply(X2))
        assert_array_almost_equal(s.apply(X1), s.tree_.apply(X1))

        assert_array_almost_equal(
            s.tree_.decision_path(X1).toarray(), d.tree_.decision_path(X2).toarray()
        )
        assert_array_almost_equal(
            s.decision_path(X1).toarray(), d.decision_path(X2).toarray()
        )
        assert_array_almost_equal(
            s.decision_path(X1).toarray(), s.tree_.decision_path(X1).toarray()
        )

        assert_array_almost_equal(s.predict(X1), d.predict(X2))

        if tree in CLF_TREES:
            assert_array_almost_equal(s.predict_proba(X1), d.predict_proba(X2))


def check_raise_error_on_1d_input(name):
    TreeEstimator = ALL_TREES[name]

    X = iris.data[:, 0].ravel()
    X_2d = iris.data[:, 0].reshape((-1, 1))
    y = iris.target

    with pytest.raises(ValueError):
        TreeEstimator(random_state=0).fit(X, y)

    est = TreeEstimator(random_state=0)
    est.fit(X_2d, y)
    with pytest.raises(ValueError):
        est.predict([X])


@pytest.mark.parametrize("name", ALL_TREES)
def test_1d_input(name):
    with ignore_warnings():
        check_raise_error_on_1d_input(name)


@pytest.mark.parametrize("name", ALL_TREES)
@pytest.mark.parametrize("sparse_container", [None] + CSC_CONTAINERS)
def test_min_weight_leaf_split_level(name, sparse_container):
    TreeEstimator = ALL_TREES[name]

    X = np.array([[0], [0], [0], [0], [1]])
    y = [0, 0, 0, 0, 1]
    sample_weight = [0.2, 0.2, 0.2, 0.2, 0.2]
    if sparse_container is not None:
        X = sparse_container(X)

    est = TreeEstimator(random_state=0)
    est.fit(X, y, sample_weight=sample_weight)
    assert est.tree_.max_depth == 1

    est = TreeEstimator(random_state=0, min_weight_fraction_leaf=0.4)
    est.fit(X, y, sample_weight=sample_weight)
    assert est.tree_.max_depth == 0


@pytest.mark.parametrize("name", ALL_TREES)
def test_public_apply_all_trees(name):
    X_small32 = X_small.astype(tree._tree.DTYPE, copy=False)

    est = ALL_TREES[name]()
    est.fit(X_small, y_small)
    assert_array_equal(est.apply(X_small), est.tree_.apply(X_small32))


@pytest.mark.parametrize("name", SPARSE_TREES)
@pytest.mark.parametrize("csr_container", CSR_CONTAINERS)
def test_public_apply_sparse_trees(name, csr_container):
    X_small32 = csr_container(X_small.astype(tree._tree.DTYPE, copy=False))

    est = ALL_TREES[name]()
    est.fit(X_small, y_small)
    assert_array_equal(est.apply(X_small), est.tree_.apply(X_small32))


def test_decision_path_hardcoded():
    X = iris.data
    y = iris.target
    est = DecisionTreeClassifier(random_state=0, max_depth=1).fit(X, y)
    node_indicator = est.decision_path(X[:2]).toarray()
    assert_array_equal(node_indicator, [[1, 1, 0], [1, 0, 1]])


@pytest.mark.parametrize("name", ALL_TREES)
def test_decision_path(name):
    X = iris.data
    y = iris.target
    n_samples = X.shape[0]

    TreeEstimator = ALL_TREES[name]
    est = TreeEstimator(random_state=0, max_depth=2)
    est.fit(X, y)

    node_indicator_csr = est.decision_path(X)
    node_indicator = node_indicator_csr.toarray()
    assert node_indicator.shape == (n_samples, est.tree_.node_count)

    # Assert that leaves index are correct
    leaves = est.apply(X)
    leave_indicator = [node_indicator[i, j] for i, j in enumerate(leaves)]
    assert_array_almost_equal(leave_indicator, np.ones(shape=n_samples))

    # Ensure only one leave node per sample
    all_leaves = est.tree_.children_left == TREE_LEAF
    assert_array_almost_equal(
        np.dot(node_indicator, all_leaves), np.ones(shape=n_samples)
    )

    # Ensure max depth is consistent with sum of indicator
    max_depth = node_indicator.sum(axis=1).max()
    assert est.tree_.max_depth <= max_depth


@pytest.mark.parametrize("name", ALL_TREES)
@pytest.mark.parametrize("csr_container", CSR_CONTAINERS)
def test_no_sparse_y_support(name, csr_container):
    # Currently we don't support sparse y
    X, y = X_multilabel, csr_container(y_multilabel)
    TreeEstimator = ALL_TREES[name]
    with pytest.raises(TypeError):
        TreeEstimator(random_state=0).fit(X, y)


def test_mae():
    """Check MAE criterion produces correct results on small toy dataset:

    ------------------
    | X | y | weight |
    ------------------
    | 3 | 3 |  0.1   |
    | 5 | 3 |  0.3   |
    | 8 | 4 |  1.0   |
    | 3 | 6 |  0.6   |
    | 5 | 7 |  0.3   |
    ------------------
    |sum wt:|  2.3   |
    ------------------

    Because we are dealing with sample weights, we cannot find the median by
    simply choosing/averaging the centre value(s), instead we consider the
    median where 50% of the cumulative weight is found (in a y sorted data set)
    . Therefore with regards to this test data, the cumulative weight is >= 50%
    when y = 4.  Therefore:
    Median = 4

    For all the samples, we can get the total error by summing:
    Absolute(Median - y) * weight

    I.e., total error = (Absolute(4 - 3) * 0.1)
                      + (Absolute(4 - 3) * 0.3)
                      + (Absolute(4 - 4) * 1.0)
                      + (Absolute(4 - 6) * 0.6)
                      + (Absolute(4 - 7) * 0.3)
                      = 2.5

    Impurity = Total error / total weight
             = 2.5 / 2.3
             = 1.08695652173913
             ------------------

    From this root node, the next best split is between X values of 3 and 5.
    Thus, we have left and right child nodes:

    LEFT                    RIGHT
    ------------------      ------------------
    | X | y | weight |      | X | y | weight |
    ------------------      ------------------
    | 3 | 3 |  0.1   |      | 5 | 3 |  0.3   |
    | 3 | 6 |  0.6   |      | 8 | 4 |  1.0   |
    ------------------      | 5 | 7 |  0.3   |
    |sum wt:|  0.7   |      ------------------
    ------------------      |sum wt:|  1.6   |
                            ------------------

    Impurity is found in the same way:
    Left node Median = 6
    Total error = (Absolute(6 - 3) * 0.1)
                + (Absolute(6 - 6) * 0.6)
                = 0.3

    Left Impurity = Total error / total weight
            = 0.3 / 0.7
            = 0.428571428571429
            -------------------

    Likewise for Right node:
    Right node Median = 4
    Total error = (Absolute(4 - 3) * 0.3)
                + (Absolute(4 - 4) * 1.0)
                + (Absolute(4 - 7) * 0.3)
                = 1.2

    Right Impurity = Total error / total weight
            = 1.2 / 1.6
            = 0.75
            ------
    """
    dt_mae = DecisionTreeRegressor(
        random_state=0, criterion="absolute_error", max_leaf_nodes=2
    )

    # Test MAE where sample weights are non-uniform (as illustrated above):
    dt_mae.fit(
        X=[[3], [5], [3], [8], [5]],
        y=[6, 7, 3, 4, 3],
        sample_weight=[0.6, 0.3, 0.1, 1.0, 0.3],
    )
    assert_allclose(dt_mae.tree_.impurity, [2.5 / 2.3, 0.3 / 0.7, 1.2 / 1.6])
    assert_array_equal(dt_mae.tree_.value.flat, [4.0, 6.0, 4.0])

    # Test MAE where all sample weights are uniform:
    dt_mae.fit(X=[[3], [5], [3], [8], [5]], y=[6, 7, 3, 4, 3], sample_weight=np.ones(5))
    assert_array_equal(dt_mae.tree_.impurity, [1.4, 1.5, 4.0 / 3.0])
    assert_array_equal(dt_mae.tree_.value.flat, [4, 4.5, 4.0])

    # Test MAE where a `sample_weight` is not explicitly provided.
    # This is equivalent to providing uniform sample weights, though
    # the internal logic is different:
    dt_mae.fit(X=[[3], [5], [3], [8], [5]], y=[6, 7, 3, 4, 3])
    assert_array_equal(dt_mae.tree_.impurity, [1.4, 1.5, 4.0 / 3.0])
    assert_array_equal(dt_mae.tree_.value.flat, [4, 4.5, 4.0])


def test_criterion_copy():
    # Let's check whether copy of our criterion has the same type
    # and properties as original
    n_outputs = 3
    n_classes = np.arange(3, dtype=np.intp)
    n_samples = 100

    def _pickle_copy(obj):
        return pickle.loads(pickle.dumps(obj))

    for copy_func in [copy.copy, copy.deepcopy, _pickle_copy]:
        for _, typename in CRITERIA_CLF.items():
            criteria = typename(n_outputs, n_classes)
            result = copy_func(criteria).__reduce__()
            typename_, (n_outputs_, n_classes_), _ = result
            assert typename == typename_
            assert n_outputs == n_outputs_
            assert_array_equal(n_classes, n_classes_)

        for _, typename in CRITERIA_REG.items():
            criteria = typename(n_outputs, n_samples)
            result = copy_func(criteria).__reduce__()
            typename_, (n_outputs_, n_samples_), _ = result
            assert typename == typename_
            assert n_outputs == n_outputs_
            assert n_samples == n_samples_


@pytest.mark.parametrize("sparse_container", [None] + CSC_CONTAINERS)
def test_empty_leaf_infinite_threshold(sparse_container):
    # try to make empty leaf by using near infinite value.
    data = np.random.RandomState(0).randn(100, 11) * 2e38
    data = np.nan_to_num(data.astype("float32"))
    X = data[:, :-1]
    if sparse_container is not None:
        X = sparse_container(X)
    y = data[:, -1]

    tree = DecisionTreeRegressor(random_state=0).fit(X, y)
    terminal_regions = tree.apply(X)
    left_leaf = set(np.where(tree.tree_.children_left == TREE_LEAF)[0])
    empty_leaf = left_leaf.difference(terminal_regions)
    infinite_threshold = np.where(~np.isfinite(tree.tree_.threshold))[0]
    assert len(infinite_threshold) == 0
    assert len(empty_leaf) == 0


@pytest.mark.parametrize(
    "dataset", sorted(set(DATASETS.keys()) - {"reg_small", "diabetes"})
)
@pytest.mark.parametrize("tree_cls", [DecisionTreeClassifier, ExtraTreeClassifier])
def test_prune_tree_classifier_are_subtrees(dataset, tree_cls):
    dataset = DATASETS[dataset]
    X, y = dataset["X"], dataset["y"]
    est = tree_cls(max_leaf_nodes=20, random_state=0)
    info = est.cost_complexity_pruning_path(X, y)

    pruning_path = info.ccp_alphas
    impurities = info.impurities
    assert np.all(np.diff(pruning_path) >= 0)
    assert np.all(np.diff(impurities) >= 0)

    assert_pruning_creates_subtree(tree_cls, X, y, pruning_path)


@pytest.mark.parametrize("dataset", DATASETS.keys())
@pytest.mark.parametrize("tree_cls", [DecisionTreeRegressor, ExtraTreeRegressor])
def test_prune_tree_regression_are_subtrees(dataset, tree_cls):
    dataset = DATASETS[dataset]
    X, y = dataset["X"], dataset["y"]

    est = tree_cls(max_leaf_nodes=20, random_state=0)
    info = est.cost_complexity_pruning_path(X, y)

    pruning_path = info.ccp_alphas
    impurities = info.impurities
    assert np.all(np.diff(pruning_path) >= 0)
    assert np.all(np.diff(impurities) >= 0)

    assert_pruning_creates_subtree(tree_cls, X, y, pruning_path)


def test_prune_single_node_tree():
    # single node tree
    clf1 = DecisionTreeClassifier(random_state=0)
    clf1.fit([[0], [1]], [0, 0])

    # pruned single node tree
    clf2 = DecisionTreeClassifier(random_state=0, ccp_alpha=10)
    clf2.fit([[0], [1]], [0, 0])

    assert_is_subtree(clf1.tree_, clf2.tree_)


def assert_pruning_creates_subtree(estimator_cls, X, y, pruning_path):
    # generate trees with increasing alphas
    estimators = []
    for ccp_alpha in pruning_path:
        est = estimator_cls(max_leaf_nodes=20, ccp_alpha=ccp_alpha, random_state=0).fit(
            X, y
        )
        estimators.append(est)

    # A pruned tree must be a subtree of the previous tree (which had a
    # smaller ccp_alpha)
    for prev_est, next_est in zip(estimators, estimators[1:]):
        assert_is_subtree(prev_est.tree_, next_est.tree_)


def assert_is_subtree(tree, subtree):
    assert tree.node_count >= subtree.node_count
    assert tree.max_depth >= subtree.max_depth

    tree_c_left = tree.children_left
    tree_c_right = tree.children_right
    subtree_c_left = subtree.children_left
    subtree_c_right = subtree.children_right

    stack = [(0, 0)]
    while stack:
        tree_node_idx, subtree_node_idx = stack.pop()
        assert_array_almost_equal(
            tree.value[tree_node_idx], subtree.value[subtree_node_idx]
        )
        assert_almost_equal(
            tree.impurity[tree_node_idx], subtree.impurity[subtree_node_idx]
        )
        assert_almost_equal(
            tree.n_node_samples[tree_node_idx], subtree.n_node_samples[subtree_node_idx]
        )
        assert_almost_equal(
            tree.weighted_n_node_samples[tree_node_idx],
            subtree.weighted_n_node_samples[subtree_node_idx],
        )

        if subtree_c_left[subtree_node_idx] == subtree_c_right[subtree_node_idx]:
            # is a leaf
            assert_almost_equal(TREE_UNDEFINED, subtree.threshold[subtree_node_idx])
        else:
            # not a leaf
            assert_almost_equal(
                tree.threshold[tree_node_idx], subtree.threshold[subtree_node_idx]
            )
            stack.append((tree_c_left[tree_node_idx], subtree_c_left[subtree_node_idx]))
            stack.append(
                (tree_c_right[tree_node_idx], subtree_c_right[subtree_node_idx])
            )


@pytest.mark.parametrize("name", ALL_TREES)
@pytest.mark.parametrize("splitter", ["best", "random"])
@pytest.mark.parametrize("sparse_container", [None] + CSC_CONTAINERS + CSR_CONTAINERS)
def test_apply_path_readonly_all_trees(name, splitter, sparse_container):
    dataset = DATASETS["clf_small"]
    X_small = dataset["X"].astype(tree._tree.DTYPE, copy=False)
    if sparse_container is None:
        X_readonly = create_memmap_backed_data(X_small)
    else:
        X_readonly = sparse_container(dataset["X"])

        X_readonly.data = np.array(X_readonly.data, dtype=tree._tree.DTYPE)
        (
            X_readonly.data,
            X_readonly.indices,
            X_readonly.indptr,
        ) = create_memmap_backed_data(
            (X_readonly.data, X_readonly.indices, X_readonly.indptr)
        )

    y_readonly = create_memmap_backed_data(np.array(y_small, dtype=tree._tree.DTYPE))
    est = ALL_TREES[name](splitter=splitter)
    est.fit(X_readonly, y_readonly)
    assert_array_equal(est.predict(X_readonly), est.predict(X_small))
    assert_array_equal(
        est.decision_path(X_readonly).todense(), est.decision_path(X_small).todense()
    )


@pytest.mark.parametrize("criterion", ["squared_error", "friedman_mse", "poisson"])
@pytest.mark.parametrize("Tree", REG_TREES.values())
def test_balance_property(criterion, Tree):
    # Test that sum(y_pred)=sum(y_true) on training set.
    # This works if the mean is predicted (should even be true for each leaf).
    # MAE predicts the median and is therefore excluded from this test.

    # Choose a training set with non-negative targets (for poisson)
    X, y = diabetes.data, diabetes.target
    reg = Tree(criterion=criterion)
    reg.fit(X, y)
    assert np.sum(reg.predict(X)) == pytest.approx(np.sum(y))


@pytest.mark.parametrize("seed", range(3))
def test_poisson_zero_nodes(seed):
    # Test that sum(y)=0 and therefore y_pred=0 is forbidden on nodes.
    X = [[0, 0], [0, 1], [0, 2], [0, 3], [1, 0], [1, 2], [1, 2], [1, 3]]
    y = [0, 0, 0, 0, 1, 2, 3, 4]
    # Note that X[:, 0] == 0 is a 100% indicator for y == 0. The tree can
    # easily learn that:
    reg = DecisionTreeRegressor(criterion="squared_error", random_state=seed)
    reg.fit(X, y)
    assert np.amin(reg.predict(X)) == 0
    # whereas Poisson must predict strictly positive numbers
    reg = DecisionTreeRegressor(criterion="poisson", random_state=seed)
    reg.fit(X, y)
    assert np.all(reg.predict(X) > 0)

    # Test additional dataset where something could go wrong.
    n_features = 10
    X, y = datasets.make_regression(
        effective_rank=n_features * 2 // 3,
        tail_strength=0.6,
        n_samples=1_000,
        n_features=n_features,
        n_informative=n_features * 2 // 3,
        random_state=seed,
    )
    # some excess zeros
    y[(-1 < y) & (y < 0)] = 0
    # make sure the target is positive
    y = np.abs(y)
    reg = DecisionTreeRegressor(criterion="poisson", random_state=seed)
    reg.fit(X, y)
    assert np.all(reg.predict(X) > 0)


def test_poisson_vs_mse():
    # For a Poisson distributed target, Poisson loss should give better results
    # than squared error measured in Poisson deviance as metric.
    # We have a similar test, test_poisson(), in
    # sklearn/ensemble/_hist_gradient_boosting/tests/test_gradient_boosting.py
    rng = np.random.RandomState(42)
    n_train, n_test, n_features = 500, 500, 10
    X = datasets.make_low_rank_matrix(
        n_samples=n_train + n_test, n_features=n_features, random_state=rng
    )
    # We create a log-linear Poisson model and downscale coef as it will get
    # exponentiated.
    coef = rng.uniform(low=-2, high=2, size=n_features) / np.max(X, axis=0)
    y = rng.poisson(lam=np.exp(X @ coef))
    X_train, X_test, y_train, y_test = train_test_split(
        X, y, test_size=n_test, random_state=rng
    )
    # We prevent some overfitting by setting min_samples_split=10.
    tree_poi = DecisionTreeRegressor(
        criterion="poisson", min_samples_split=10, random_state=rng
    )
    tree_mse = DecisionTreeRegressor(
        criterion="squared_error", min_samples_split=10, random_state=rng
    )

    tree_poi.fit(X_train, y_train)
    tree_mse.fit(X_train, y_train)
    dummy = DummyRegressor(strategy="mean").fit(X_train, y_train)

    for X, y, val in [(X_train, y_train, "train"), (X_test, y_test, "test")]:
        metric_poi = mean_poisson_deviance(y, tree_poi.predict(X))
        # squared_error might produce non-positive predictions => clip
        metric_mse = mean_poisson_deviance(y, np.clip(tree_mse.predict(X), 1e-15, None))
        metric_dummy = mean_poisson_deviance(y, dummy.predict(X))
        # As squared_error might correctly predict 0 in train set, its train
        # score can be better than Poisson. This is no longer the case for the
        # test set.
        if val == "test":
            assert metric_poi < 0.5 * metric_mse
        assert metric_poi < 0.75 * metric_dummy


@pytest.mark.parametrize("criterion", REG_CRITERIONS)
def test_decision_tree_regressor_sample_weight_consistency(criterion):
    """Test that the impact of sample_weight is consistent."""
    tree_params = dict(criterion=criterion)
    tree = DecisionTreeRegressor(**tree_params, random_state=42)
    for kind in ["zeros", "ones"]:
        check_sample_weights_invariance(
            "DecisionTreeRegressor_" + criterion, tree, kind="zeros"
        )

    rng = np.random.RandomState(0)
    n_samples, n_features = 10, 5

    X = rng.rand(n_samples, n_features)
    y = np.mean(X, axis=1) + rng.rand(n_samples)
    # make it positive in order to work also for poisson criterion
    y += np.min(y) + 0.1

    # check that multiplying sample_weight by 2 is equivalent
    # to repeating corresponding samples twice
    X2 = np.concatenate([X, X[: n_samples // 2]], axis=0)
    y2 = np.concatenate([y, y[: n_samples // 2]])
    sample_weight_1 = np.ones(len(y))
    sample_weight_1[: n_samples // 2] = 2

    tree1 = DecisionTreeRegressor(**tree_params).fit(
        X, y, sample_weight=sample_weight_1
    )

    tree2 = DecisionTreeRegressor(**tree_params).fit(X2, y2, sample_weight=None)

    assert tree1.tree_.node_count == tree2.tree_.node_count
    # Thresholds, tree.tree_.threshold, and values, tree.tree_.value, are not
    # exactly the same, but on the training set, those differences do not
    # matter and thus predictions are the same.
    assert_allclose(tree1.predict(X), tree2.predict(X))


@pytest.mark.parametrize("Tree", [DecisionTreeClassifier, ExtraTreeClassifier])
@pytest.mark.parametrize("n_classes", [2, 4])
def test_criterion_entropy_same_as_log_loss(Tree, n_classes):
    """Test that criterion=entropy gives same as log_loss."""
    n_samples, n_features = 50, 5
    X, y = datasets.make_classification(
        n_classes=n_classes,
        n_samples=n_samples,
        n_features=n_features,
        n_informative=n_features,
        n_redundant=0,
        random_state=42,
    )
    tree_log_loss = Tree(criterion="log_loss", random_state=43).fit(X, y)
    tree_entropy = Tree(criterion="entropy", random_state=43).fit(X, y)

    assert_tree_equal(
        tree_log_loss.tree_,
        tree_entropy.tree_,
        f"{Tree!r} with criterion 'entropy' and 'log_loss' gave different trees.",
    )
    assert_allclose(tree_log_loss.predict(X), tree_entropy.predict(X))


def test_different_endianness_pickle():
    X, y = datasets.make_classification(random_state=0)

    clf = DecisionTreeClassifier(random_state=0, max_depth=3)
    clf.fit(X, y)
    score = clf.score(X, y)

    def reduce_ndarray(arr):
        return arr.byteswap().view(arr.dtype.newbyteorder()).__reduce__()

    def get_pickle_non_native_endianness():
        f = io.BytesIO()
        p = pickle.Pickler(f)
        p.dispatch_table = copyreg.dispatch_table.copy()
        p.dispatch_table[np.ndarray] = reduce_ndarray

        p.dump(clf)
        f.seek(0)
        return f

    new_clf = pickle.load(get_pickle_non_native_endianness())
    new_score = new_clf.score(X, y)
    assert np.isclose(score, new_score)


def test_different_endianness_joblib_pickle():
    X, y = datasets.make_classification(random_state=0)

    clf = DecisionTreeClassifier(random_state=0, max_depth=3)
    clf.fit(X, y)
    score = clf.score(X, y)

    class NonNativeEndiannessNumpyPickler(NumpyPickler):
        def save(self, obj):
            if isinstance(obj, np.ndarray):
                obj = obj.byteswap().view(obj.dtype.newbyteorder())
            super().save(obj)

    def get_joblib_pickle_non_native_endianness():
        f = io.BytesIO()
        p = NonNativeEndiannessNumpyPickler(f)

        p.dump(clf)
        f.seek(0)
        return f

    new_clf = joblib.load(get_joblib_pickle_non_native_endianness())
    new_score = new_clf.score(X, y)
    assert np.isclose(score, new_score)


def get_different_bitness_node_ndarray(node_ndarray):
    new_dtype_for_indexing_fields = np.int64 if _IS_32BIT else np.int32

    # field names in Node struct with SIZE_t types (see sklearn/tree/_tree.pxd)
    indexing_field_names = ["left_child", "right_child", "feature", "n_node_samples"]

    new_dtype_dict = {
        name: dtype for name, (dtype, _) in node_ndarray.dtype.fields.items()
    }
    for name in indexing_field_names:
        new_dtype_dict[name] = new_dtype_for_indexing_fields

    new_dtype = np.dtype(
        {"names": list(new_dtype_dict.keys()), "formats": list(new_dtype_dict.values())}
    )
    return node_ndarray.astype(new_dtype, casting="same_kind")


def get_different_alignment_node_ndarray(node_ndarray):
    new_dtype_dict = {
        name: dtype for name, (dtype, _) in node_ndarray.dtype.fields.items()
    }
    offsets = [offset for dtype, offset in node_ndarray.dtype.fields.values()]
    shifted_offsets = [8 + offset for offset in offsets]

    new_dtype = np.dtype(
        {
            "names": list(new_dtype_dict.keys()),
            "formats": list(new_dtype_dict.values()),
            "offsets": shifted_offsets,
        }
    )
    return node_ndarray.astype(new_dtype, casting="same_kind")


def reduce_tree_with_different_bitness(tree):
    new_dtype = np.int64 if _IS_32BIT else np.int32
    tree_cls, (n_features, n_classes, n_outputs, n_categories), state = (
        tree.__reduce__()
    )
    new_n_classes = n_classes.astype(new_dtype, casting="same_kind")

    new_state = state.copy()
    new_state["nodes"] = get_different_bitness_node_ndarray(new_state["nodes"])

    return (tree_cls, (n_features, new_n_classes, n_outputs, n_categories), new_state)


def test_different_bitness_pickle():
    X, y = datasets.make_classification(random_state=0)

    clf = DecisionTreeClassifier(random_state=0, max_depth=3)
    clf.fit(X, y)
    score = clf.score(X, y)

    def pickle_dump_with_different_bitness():
        f = io.BytesIO()
        p = pickle.Pickler(f)
        p.dispatch_table = copyreg.dispatch_table.copy()
        p.dispatch_table[CythonTree] = reduce_tree_with_different_bitness

        p.dump(clf)
        f.seek(0)
        return f

    new_clf = pickle.load(pickle_dump_with_different_bitness())
    new_score = new_clf.score(X, y)
    assert score == pytest.approx(new_score)


def test_different_bitness_joblib_pickle():
    # Make sure that a platform specific pickle generated on a 64 bit
    # platform can be converted at pickle load time into an estimator
    # with Cython code that works with the host's native integer precision
    # to index nodes in the tree data structure when the host is a 32 bit
    # platform (and vice versa).
    X, y = datasets.make_classification(random_state=0)

    clf = DecisionTreeClassifier(random_state=0, max_depth=3)
    clf.fit(X, y)
    score = clf.score(X, y)

    def joblib_dump_with_different_bitness():
        f = io.BytesIO()
        p = NumpyPickler(f)
        p.dispatch_table = copyreg.dispatch_table.copy()
        p.dispatch_table[CythonTree] = reduce_tree_with_different_bitness

        p.dump(clf)
        f.seek(0)
        return f

    new_clf = joblib.load(joblib_dump_with_different_bitness())
    new_score = new_clf.score(X, y)
    assert score == pytest.approx(new_score)


def test_check_n_classes():
    expected_dtype = np.dtype(np.int32) if _IS_32BIT else np.dtype(np.int64)
    allowed_dtypes = [np.dtype(np.int32), np.dtype(np.int64)]
    allowed_dtypes += [dt.newbyteorder() for dt in allowed_dtypes]

    n_classes = np.array([0, 1], dtype=expected_dtype)
    for dt in allowed_dtypes:
        _check_n_classes(n_classes.astype(dt), expected_dtype)

    with pytest.raises(ValueError, match="Wrong dimensions.+n_classes"):
        wrong_dim_n_classes = np.array([[0, 1]], dtype=expected_dtype)
        _check_n_classes(wrong_dim_n_classes, expected_dtype)

    with pytest.raises(ValueError, match="n_classes.+incompatible dtype"):
        wrong_dtype_n_classes = n_classes.astype(np.float64)
        _check_n_classes(wrong_dtype_n_classes, expected_dtype)


def test_check_value_ndarray():
    expected_dtype = np.dtype(np.float64)
    expected_shape = (5, 1, 2)
    value_ndarray = np.zeros(expected_shape, dtype=expected_dtype)

    allowed_dtypes = [expected_dtype, expected_dtype.newbyteorder()]

    for dt in allowed_dtypes:
        _check_value_ndarray(
            value_ndarray, expected_dtype=dt, expected_shape=expected_shape
        )

    with pytest.raises(ValueError, match="Wrong shape.+value array"):
        _check_value_ndarray(
            value_ndarray, expected_dtype=expected_dtype, expected_shape=(1, 2)
        )

    for problematic_arr in [value_ndarray[:, :, :1], np.asfortranarray(value_ndarray)]:
        with pytest.raises(ValueError, match="value array.+C-contiguous"):
            _check_value_ndarray(
                problematic_arr,
                expected_dtype=expected_dtype,
                expected_shape=problematic_arr.shape,
            )

    with pytest.raises(ValueError, match="value array.+incompatible dtype"):
        _check_value_ndarray(
            value_ndarray.astype(np.float32),
            expected_dtype=expected_dtype,
            expected_shape=expected_shape,
        )


def test_check_node_ndarray():
    expected_dtype = NODE_DTYPE

    node_ndarray = np.zeros((5,), dtype=expected_dtype)

    valid_node_ndarrays = [
        node_ndarray,
        get_different_bitness_node_ndarray(node_ndarray),
        get_different_alignment_node_ndarray(node_ndarray),
    ]
    valid_node_ndarrays += [
        arr.astype(arr.dtype.newbyteorder()) for arr in valid_node_ndarrays
    ]

    for arr in valid_node_ndarrays:
        _check_node_ndarray(node_ndarray, expected_dtype=expected_dtype)

    with pytest.raises(ValueError, match="Wrong dimensions.+node array"):
        problematic_node_ndarray = np.zeros((5, 2), dtype=expected_dtype)
        _check_node_ndarray(problematic_node_ndarray, expected_dtype=expected_dtype)

    with pytest.raises(ValueError, match="node array.+C-contiguous"):
        problematic_node_ndarray = node_ndarray[::2]
        _check_node_ndarray(problematic_node_ndarray, expected_dtype=expected_dtype)

    dtype_dict = {name: dtype for name, (dtype, _) in node_ndarray.dtype.fields.items()}

    # array with wrong 'threshold' field dtype (int64 rather than float64)
    new_dtype_dict = dtype_dict.copy()
    new_dtype_dict["threshold"] = np.int64

    new_dtype = np.dtype(
        {"names": list(new_dtype_dict.keys()), "formats": list(new_dtype_dict.values())}
    )
    problematic_node_ndarray = node_ndarray.astype(new_dtype)

    with pytest.raises(ValueError, match="node array.+incompatible dtype"):
        _check_node_ndarray(problematic_node_ndarray, expected_dtype=expected_dtype)

    # array with wrong 'left_child' field dtype (float64 rather than int64 or int32)
    new_dtype_dict = dtype_dict.copy()
    new_dtype_dict["left_child"] = np.float64
    new_dtype = np.dtype(
        {"names": list(new_dtype_dict.keys()), "formats": list(new_dtype_dict.values())}
    )

    problematic_node_ndarray = node_ndarray.astype(new_dtype)

    with pytest.raises(ValueError, match="node array.+incompatible dtype"):
        _check_node_ndarray(problematic_node_ndarray, expected_dtype=expected_dtype)


@pytest.mark.parametrize(
    "Splitter", chain(DENSE_SPLITTERS.values(), SPARSE_SPLITTERS.values())
)
def test_splitter_serializable(Splitter):
    """Check that splitters are serializable."""
    rng = np.random.RandomState(42)
    max_features = 10
    n_outputs, n_classes = 2, np.array([3, 2], dtype=np.intp)

    criterion = CRITERIA_CLF["gini"](n_outputs, n_classes)
    splitter = Splitter(
        criterion, max_features, 5, 0.5, rng, monotonic_cst=None, breiman_shortcut=False
    )
    splitter_serialize = pickle.dumps(splitter)

    splitter_back = pickle.loads(splitter_serialize)
    assert splitter_back.max_features == max_features
    assert isinstance(splitter_back, Splitter)


def test_tree_deserialization_from_read_only_buffer(tmpdir):
    """Check that Trees can be deserialized with read only buffers.

    Non-regression test for gh-25584.
    """
    pickle_path = str(tmpdir.join("clf.joblib"))
    clf = DecisionTreeClassifier(random_state=0)
    clf.fit(X_small, y_small)

    joblib.dump(clf, pickle_path)
    loaded_clf = joblib.load(pickle_path, mmap_mode="r")

    assert_tree_equal(
        loaded_clf.tree_,
        clf.tree_,
        "The trees of the original and loaded classifiers are not equal.",
    )


@pytest.mark.parametrize("Tree", ALL_TREES.values())
def test_min_sample_split_1_error(Tree):
    """Check that an error is raised when min_sample_split=1.

    non-regression test for issue gh-25481.
    """
    X = np.array([[0, 0], [1, 1]])
    y = np.array([0, 1])

    # min_samples_split=1.0 is valid
    Tree(min_samples_split=1.0).fit(X, y)

    # min_samples_split=1 is invalid
    tree = Tree(min_samples_split=1)
    msg = (
        r"'min_samples_split' .* must be an int in the range \[2, inf\) "
        r"or a float in the range \(0.0, 1.0\]"
    )
    with pytest.raises(ValueError, match=msg):
        tree.fit(X, y)


@pytest.mark.parametrize("criterion", ["squared_error", "friedman_mse"])
def test_missing_values_best_splitter_on_equal_nodes_no_missing(criterion):
    """Check missing values goes to correct node during predictions."""
    X = np.array([[0, 1, 2, 3, 8, 9, 11, 12, 15]]).T
    y = np.array([0.1, 0.2, 0.3, 0.2, 1.4, 1.4, 1.5, 1.6, 2.6])

    dtc = DecisionTreeRegressor(random_state=42, max_depth=1, criterion=criterion)
    dtc.fit(X, y)

    # Goes to right node because it has the most data points
    y_pred = dtc.predict([[np.nan]])
    assert_allclose(y_pred, [np.mean(y[-5:])])

    # equal number of elements in both nodes
    X_equal = X[:-1]
    y_equal = y[:-1]

    dtc = DecisionTreeRegressor(random_state=42, max_depth=1, criterion=criterion)
    dtc.fit(X_equal, y_equal)

    # Goes to right node because the implementation sets:
    # missing_go_to_left = n_left > n_right, which is False
    y_pred = dtc.predict([[np.nan]])
    assert_allclose(y_pred, [np.mean(y_equal[-4:])])


@pytest.mark.parametrize("seed", range(3))
@pytest.mark.parametrize("criterion", ["squared_error", "friedman_mse"])
def test_missing_values_random_splitter_on_equal_nodes_no_missing(criterion, seed):
    """Check missing values go to the correct node during predictions for ExtraTree.

    Since ETC use random splits, we use different seeds to verify that the
    left/right node is chosen correctly when the splits occur.
    """
    X = np.array([[0, 1, 2, 3, 8, 9, 11, 12, 15]]).T
    y = np.array([0.1, 0.2, 0.3, 0.2, 1.4, 1.4, 1.5, 1.6, 2.6])

    etr = ExtraTreeRegressor(random_state=seed, max_depth=1, criterion=criterion)
    etr.fit(X, y)

    # Get the left and right children of the root node
    left_child = etr.tree_.children_left[0]
    right_child = etr.tree_.children_right[0]

    # Get the number of samples for the left and right children
    left_samples = etr.tree_.weighted_n_node_samples[left_child]
    right_samples = etr.tree_.weighted_n_node_samples[right_child]
    went_left = left_samples > right_samples

    # predictions
    y_pred_left = etr.tree_.value[left_child][0]
    y_pred_right = etr.tree_.value[right_child][0]

    # Goes to node with the most data points
    y_pred = etr.predict([[np.nan]])
    if went_left:
        assert_allclose(y_pred_left, y_pred)
    else:
        assert_allclose(y_pred_right, y_pred)


@pytest.mark.parametrize("criterion", ["entropy", "gini"])
def test_missing_values_best_splitter_three_classes(criterion):
    """Test when missing values are uniquely present in a class among 3 classes."""
    missing_values_class = 0
    X = np.array([[np.nan] * 4 + [0, 1, 2, 3, 8, 9, 11, 12]]).T
    y = np.array([missing_values_class] * 4 + [1] * 4 + [2] * 4)
    dtc = DecisionTreeClassifier(random_state=42, max_depth=2, criterion=criterion)
    dtc.fit(X, y)

    X_test = np.array([[np.nan, 3, 12]]).T
    y_nan_pred = dtc.predict(X_test)
    # Missing values necessarily are associated to the observed class.
    assert_array_equal(y_nan_pred, [missing_values_class, 1, 2])


@pytest.mark.parametrize("criterion", ["entropy", "gini"])
def test_missing_values_best_splitter_to_left(criterion):
    """Missing values spanning only one class at fit-time must make missing
    values at predict-time be classified has belonging to this class."""
    X = np.array([[np.nan] * 4 + [0, 1, 2, 3, 4, 5]]).T
    y = np.array([0] * 4 + [1] * 6)

    dtc = DecisionTreeClassifier(random_state=42, max_depth=2, criterion=criterion)
    dtc.fit(X, y)

    X_test = np.array([[np.nan, 5, np.nan]]).T
    y_pred = dtc.predict(X_test)

    assert_array_equal(y_pred, [0, 1, 0])


@pytest.mark.parametrize("criterion", ["entropy", "gini"])
def test_missing_values_best_splitter_to_right(criterion):
    """Missing values and non-missing values sharing one class at fit-time
    must make missing values at predict-time be classified has belonging
    to this class."""
    X = np.array([[np.nan] * 4 + [0, 1, 2, 3, 4, 5]]).T
    y = np.array([1] * 4 + [0] * 4 + [1] * 2)

    dtc = DecisionTreeClassifier(random_state=42, max_depth=2, criterion=criterion)
    dtc.fit(X, y)

    X_test = np.array([[np.nan, 1.2, 4.8]]).T
    y_pred = dtc.predict(X_test)

    assert_array_equal(y_pred, [1, 0, 1])


@pytest.mark.parametrize("criterion", ["entropy", "gini"])
def test_missing_values_best_splitter_missing_both_classes_has_nan(criterion):
    """Check behavior of missing value when there is one missing value in each class."""
    X = np.array([[1, 2, 3, 5, np.nan, 10, 20, 30, 60, np.nan]]).T
    y = np.array([0] * 5 + [1] * 5)

    dtc = DecisionTreeClassifier(random_state=42, max_depth=1, criterion=criterion)
    dtc.fit(X, y)
    X_test = np.array([[np.nan, 2.3, 34.2]]).T
    y_pred = dtc.predict(X_test)

    # Missing value goes to the class at the right (here 1) because the implementation
    # searches right first.
    assert_array_equal(y_pred, [1, 0, 1])


@pytest.mark.parametrize("sparse_container", [None] + CSR_CONTAINERS)
@pytest.mark.parametrize(
    "tree",
    [
        DecisionTreeRegressor(criterion="absolute_error"),
        ExtraTreeRegressor(criterion="absolute_error"),
    ],
)
def test_missing_value_errors(sparse_container, tree):
    """Check unsupported configurations for missing values."""

    X = np.array([[1, 2, 3, 5, np.nan, 10, 20, 30, 60, np.nan]]).T
    y = np.array([0] * 5 + [1] * 5)

    if sparse_container is not None:
        X = sparse_container(X)

    with pytest.raises(ValueError, match="Input X contains NaN"):
        tree.fit(X, y)


@pytest.mark.parametrize("Tree", REG_TREES.values())
def test_missing_values_poisson(Tree):
    """Smoke test for poisson regression and missing values."""
    X, y = diabetes.data.copy(), diabetes.target

    # Set some values missing
    X[::5, 0] = np.nan
    X[::6, -1] = np.nan

    reg = Tree(criterion="poisson", random_state=42)
    reg.fit(X, y)

    y_pred = reg.predict(X)
    assert (y_pred >= 0.0).all()


def make_friedman1_classification(*args, **kwargs):
    X, y = datasets.make_friedman1(*args, **kwargs)
    y = y > 14
    return X, y


@pytest.mark.parametrize(
    "make_data, Tree, tolerance",
    [
        # Due to the sine link between X and y, we expect the native handling of
        # missing values to always be better than the naive mean imputation in the
        # regression case.
        #
        # Due to randomness in ExtraTree, we expect the native handling of missing
        # values to be sometimes better than the naive mean imputation, but not always
        (datasets.make_friedman1, DecisionTreeRegressor, 0),
        (datasets.make_friedman1, ExtraTreeRegressor, 0.07),
        (make_friedman1_classification, DecisionTreeClassifier, 0.03),
        (make_friedman1_classification, ExtraTreeClassifier, 0.12),
    ],
)
@pytest.mark.parametrize("sample_weight_train", [None, "ones"])
def test_missing_values_is_resilience(
    make_data, Tree, sample_weight_train, global_random_seed, tolerance
):
    """Check that trees can deal with missing values have decent performance."""
    n_samples, n_features = 5_000, 10
    X, y = make_data(
        n_samples=n_samples,
        n_features=n_features,
        noise=1.0,
        random_state=global_random_seed,
    )

    X_missing = X.copy()
    rng = np.random.RandomState(global_random_seed)
    X_missing[rng.choice([False, True], size=X.shape, p=[0.9, 0.1])] = np.nan
    X_missing_train, X_missing_test, y_train, y_test = train_test_split(
        X_missing, y, random_state=global_random_seed
    )
    if sample_weight_train == "ones":
        sample_weight = np.ones(X_missing_train.shape[0])
    else:
        sample_weight = None

    # max_depth is used to avoid overfitting and also improve the runtime
    # of the test.
    max_depth = 10
    native_tree = Tree(max_depth=max_depth, random_state=global_random_seed)
    native_tree.fit(X_missing_train, y_train, sample_weight=sample_weight)
    score_native_tree = native_tree.score(X_missing_test, y_test)

    tree_with_imputer = make_pipeline(
        SimpleImputer(), Tree(max_depth=max_depth, random_state=global_random_seed)
    )
    tree_with_imputer.fit(X_missing_train, y_train)
    score_tree_with_imputer = tree_with_imputer.score(X_missing_test, y_test)

    assert score_native_tree + tolerance > score_tree_with_imputer, (
        f"{score_native_tree=} + {tolerance} should be strictly greater than"
        f" {score_tree_with_imputer}"
    )


# A single ExtraTree will randomly send missing values down the left, or right child,
# and therefore will not necessarily have the same performance as the greedy
# handling of missing values.
@pytest.mark.parametrize("Tree, expected_score", zip(CLF_TREES.values(), [0.85, 0.53]))
def test_missing_value_is_predictive(Tree, expected_score, global_random_seed):
    """Check the tree learns when only the missing value is predictive."""
    rng = np.random.RandomState(0)
    n_samples = 500

    X = rng.standard_normal(size=(n_samples, 20))
    y = np.concatenate([np.zeros(n_samples // 2), np.ones(n_samples // 2)])
    # y = rng.randint(0, high=2, size=n_samples)

    # Create a predictive feature using `y` and with some noise
    X_random_mask = rng.choice([False, True], size=n_samples, p=[0.95, 0.05])
    y_mask = y.copy().astype(bool)
    y_mask[X_random_mask] = ~y_mask[X_random_mask]

    X_predictive = rng.standard_normal(size=n_samples)
    X_predictive[y_mask] = np.nan

    X[:, 5] = X_predictive

    tree = Tree(random_state=global_random_seed)

    # Check that the tree can learn the predictive feature
    # over an average of cross-validation fits.
    tree_cv_score = cross_val_score(tree, X, y, cv=5).mean()
    assert (
        tree_cv_score >= expected_score
    ), f"Expected CV score: {expected_score} but got {tree_cv_score}"


@pytest.mark.parametrize(
    "make_data, Tree",
    [
        (datasets.make_regression, DecisionTreeRegressor),
        (datasets.make_classification, DecisionTreeClassifier),
    ],
)
def test_sample_weight_non_uniform(make_data, Tree):
    """Check sample weight is correctly handled with missing values."""
    rng = np.random.RandomState(0)
    n_samples, n_features = 1000, 10
    X, y = make_data(n_samples=n_samples, n_features=n_features, random_state=rng)

    # Create dataset with missing values
    X[rng.choice([False, True], size=X.shape, p=[0.9, 0.1])] = np.nan

    # Zero sample weight is the same as removing the sample
    sample_weight = np.ones(X.shape[0])
    sample_weight[::2] = 0.0

    tree_with_sw = Tree(random_state=0)
    tree_with_sw.fit(X, y, sample_weight=sample_weight)

    tree_samples_removed = Tree(random_state=0)
    tree_samples_removed.fit(X[1::2, :], y[1::2])

    assert_allclose(tree_samples_removed.predict(X), tree_with_sw.predict(X))


def test_deterministic_pickle():
    # Non-regression test for:
    # https://github.com/scikit-learn/scikit-learn/issues/27268
    # Uninitialised memory would lead to the two pickle strings being different.
    tree1 = DecisionTreeClassifier(random_state=0).fit(iris.data, iris.target)
    tree2 = DecisionTreeClassifier(random_state=0).fit(iris.data, iris.target)

    pickle1 = pickle.dumps(tree1)
    pickle2 = pickle.dumps(tree2)

    assert pickle1 == pickle2


@pytest.mark.parametrize("Tree", [DecisionTreeRegressor, ExtraTreeRegressor])
@pytest.mark.parametrize(
    "X",
    [
        # missing values will go left for greedy splits
        np.array([np.nan, 2, np.nan, 4, 5, 6]),
        np.array([np.nan, np.nan, 3, 4, 5, 6]),
        # missing values will go right for greedy splits
        np.array([1, 2, 3, 4, np.nan, np.nan]),
        np.array([1, 2, 3, np.nan, 6, np.nan]),
    ],
)
@pytest.mark.parametrize("criterion", ["squared_error", "friedman_mse"])
def test_regression_tree_missing_values_toy(Tree, X, criterion):
    """Check that we properly handle missing values in regression trees using a toy
    dataset.

    The regression targeted by this test was that we were not reinitializing the
    criterion when it comes to the number of missing values. Therefore, the value
    of the critetion (i.e. MSE) was completely wrong.

    This test check that the MSE is null when there is a single sample in the leaf.

    Non-regression test for:
    https://github.com/scikit-learn/scikit-learn/issues/28254
    https://github.com/scikit-learn/scikit-learn/issues/28316
    """
    X = X.reshape(-1, 1)
    y = np.arange(6)

    tree = Tree(criterion=criterion, random_state=0).fit(X, y)
    tree_ref = clone(tree).fit(y.reshape(-1, 1), y)

    assert all(tree.tree_.impurity >= 0)  # MSE should always be positive

    # Note: the impurity matches after the first split only on greedy trees
    if Tree is DecisionTreeRegressor:
        # Check the impurity match after the first split
        assert_allclose(tree.tree_.impurity[:2], tree_ref.tree_.impurity[:2])

    # Find the leaves with a single sample where the MSE should be 0
    leaves_idx = np.flatnonzero(
        (tree.tree_.children_left == -1) & (tree.tree_.n_node_samples == 1)
    )
    assert_allclose(tree.tree_.impurity[leaves_idx], 0.0)


def test_classification_tree_missing_values_toy():
    """Check that we properly handle missing values in clasification trees using a toy
    dataset.

    The test is more involved because we use a case where we detected a regression
    in a random forest. We therefore define the seed and bootstrap indices to detect
    one of the non-frequent regression.

    Here, we check that the impurity is null or positive in the leaves.

    Non-regression test for:
    https://github.com/scikit-learn/scikit-learn/issues/28254
    """
    X, y = datasets.load_iris(return_X_y=True)

    rng = np.random.RandomState(42)
    X_missing = X.copy()
    mask = rng.binomial(
        n=np.ones(shape=(1, 4), dtype=np.int32), p=X[:, [2]] / 8
    ).astype(bool)
    X_missing[mask] = np.nan
    X_train, _, y_train, _ = train_test_split(X_missing, y, random_state=13)

    # fmt: off
    # no black reformatting for this specific array
    indices = np.array([
        2, 81, 39, 97, 91, 38, 46, 31, 101, 13, 89, 82, 100, 42, 69, 27, 81, 16, 73, 74,
        51, 47, 107, 17, 75, 110, 20, 15, 104, 57, 26, 15, 75, 79, 35, 77, 90, 51, 46,
        13, 94, 91, 23, 8, 93, 93, 73, 77, 12, 13, 74, 109, 110, 24, 10, 23, 104, 27,
        92, 52, 20, 109, 8, 8, 28, 27, 35, 12, 12, 7, 43, 0, 30, 31, 78, 12, 24, 105,
        50, 0, 73, 12, 102, 105, 13, 31, 1, 69, 11, 32, 75, 90, 106, 94, 60, 56, 35, 17,
        62, 85, 81, 39, 80, 16, 63, 6, 80, 84, 3, 3, 76, 78
    ], dtype=np.int32)
    # fmt: on

    tree = DecisionTreeClassifier(
        max_depth=3, max_features="sqrt", random_state=1857819720
    )
    tree.fit(X_train[indices], y_train[indices])
    assert all(tree.tree_.impurity >= 0)

    leaves_idx = np.flatnonzero(
        (tree.tree_.children_left == -1) & (tree.tree_.n_node_samples == 1)
    )
    assert_allclose(tree.tree_.impurity[leaves_idx], 0.0)


<<<<<<< HEAD
@pytest.mark.skip()
@pytest.mark.parametrize("name", ALL_TREES)
@pytest.mark.parametrize(
    "categorical",
    ["invalid string", [[0]], [False, False, False], [1, 2], [-3], [0, 0, 1]],
)
def test_invalid_categorical(name, categorical):
    Tree = ALL_TREES[name]
    with pytest.raises(ValueError, match="Invalid value for categorical"):
        Tree(categorical=categorical).fit(X, y)


@pytest.mark.skip()
@pytest.mark.parametrize("name", ALL_TREES)
def test_no_sparse_with_categorical(name):
    # Currently we do not support sparse categorical features
    X, y, X_sparse = [DATASETS["clf_small"][z] for z in ["X", "y", "X_sparse"]]
    Tree = ALL_TREES[name]
    with pytest.raises(
        NotImplementedError, match="Categorical features not supported with sparse"
    ):
        Tree(categorical=[6, 10]).fit(X_sparse, y)

    with pytest.raises(
        NotImplementedError, match="Categorical features not supported with sparse"
    ):
        Tree(categorical=[6, 10]).fit(X, y).predict(X_sparse)


@pytest.mark.skip()
@pytest.mark.parametrize("model", ALL_TREES)
@pytest.mark.parametrize(
    "data_params",
    [
        {
            "n_rows": 1000,
            "n_numerical": 5,
            "n_categorical": 5,
            "cat_size": 3,
            "n_num_meaningful": 2,
            "n_cat_meaningful": 3,
        },
        {
            "n_rows": 1000,
            "n_numerical": 0,
            "n_categorical": 5,
            "cat_size": 3,
            "n_num_meaningful": 0,
            "n_cat_meaningful": 3,
        },
        {
            "n_rows": 1000,
            "n_numerical": 5,
            "n_categorical": 5,
            "cat_size": 64,
            "n_num_meaningful": 0,
            "n_cat_meaningful": 2,
        },
        {
            "n_rows": 1000,
            "n_numerical": 5,
            "n_categorical": 5,
            "cat_size": 3,
            "n_num_meaningful": 0,
            "n_cat_meaningful": 3,
        },
    ],
)
def test_categorical_data(model, data_params):
    # DecisionTrees are too slow for large category sizes.
    if data_params["cat_size"] > 8 and "DecisionTree" in model:
        pass

    X, y, meaningful_features = _make_categorical(
        **data_params, regression=model in REG_TREES, return_tuple=True, random_state=42
    )
    rows, cols = X.shape
    categorical_features = (
        np.arange(data_params["n_categorical"]) + data_params["n_numerical"]
    )

    model = ALL_TREES[model](random_state=42, categorical=categorical_features).fit(
        X, y
    )
    fi = model.feature_importances_
    bad_features = np.array([True] * cols)
    bad_features[meaningful_features] = False

    good_ones = fi[meaningful_features]
    bad_ones = fi[bad_features]

    # all good features should be more important than all bad features.
    assert np.all([np.all(x > bad_ones) for x in good_ones])

    leaves = model.tree_.children_left < 0
    assert np.all(model.tree_.impurity[leaves] < 1e-6)
=======
def test_build_pruned_tree_py():
    """Test pruning a tree with the Python caller of the Cythonized prune tree."""
    tree = DecisionTreeClassifier(random_state=0, max_depth=1)
    tree.fit(iris.data, iris.target)

    n_classes = np.atleast_1d(tree.n_classes_)
    pruned_tree = CythonTree(tree.n_features_in_, n_classes, tree.n_outputs_)

    # only keep the root note
    leave_in_subtree = np.zeros(tree.tree_.node_count, dtype=np.uint8)
    leave_in_subtree[0] = 1
    _build_pruned_tree_py(pruned_tree, tree.tree_, leave_in_subtree)

    assert tree.tree_.node_count == 3
    assert pruned_tree.node_count == 1
    with pytest.raises(AssertionError):
        assert_array_equal(tree.tree_.value, pruned_tree.value)
    assert_array_equal(tree.tree_.value[0], pruned_tree.value[0])

    # now keep all the leaves
    pruned_tree = CythonTree(tree.n_features_in_, n_classes, tree.n_outputs_)
    leave_in_subtree = np.zeros(tree.tree_.node_count, dtype=np.uint8)
    leave_in_subtree[1:] = 1

    # Prune the tree
    _build_pruned_tree_py(pruned_tree, tree.tree_, leave_in_subtree)
    assert tree.tree_.node_count == 3
    assert pruned_tree.node_count == 3, pruned_tree.node_count
    assert_array_equal(tree.tree_.value, pruned_tree.value)


def test_build_pruned_tree_infinite_loop():
    """Test pruning a tree does not result in an infinite loop."""

    # Create a tree with root and two children
    tree = DecisionTreeClassifier(random_state=0, max_depth=1)
    tree.fit(iris.data, iris.target)
    n_classes = np.atleast_1d(tree.n_classes_)
    pruned_tree = CythonTree(tree.n_features_in_, n_classes, tree.n_outputs_)

    # only keeping one child as a leaf results in an improper tree
    leave_in_subtree = np.zeros(tree.tree_.node_count, dtype=np.uint8)
    leave_in_subtree[1] = 1
    with pytest.raises(
        ValueError, match="Node has reached a leaf in the original tree"
    ):
        _build_pruned_tree_py(pruned_tree, tree.tree_, leave_in_subtree)
>>>>>>> f9776619
<|MERGE_RESOLUTION|>--- conflicted
+++ resolved
@@ -2833,7 +2833,55 @@
     assert_allclose(tree.tree_.impurity[leaves_idx], 0.0)
 
 
-<<<<<<< HEAD
+def test_build_pruned_tree_py():
+    """Test pruning a tree with the Python caller of the Cythonized prune tree."""
+    tree = DecisionTreeClassifier(random_state=0, max_depth=1)
+    tree.fit(iris.data, iris.target)
+
+    n_classes = np.atleast_1d(tree.n_classes_)
+    pruned_tree = CythonTree(tree.n_features_in_, n_classes, tree.n_outputs_)
+
+    # only keep the root note
+    leave_in_subtree = np.zeros(tree.tree_.node_count, dtype=np.uint8)
+    leave_in_subtree[0] = 1
+    _build_pruned_tree_py(pruned_tree, tree.tree_, leave_in_subtree)
+
+    assert tree.tree_.node_count == 3
+    assert pruned_tree.node_count == 1
+    with pytest.raises(AssertionError):
+        assert_array_equal(tree.tree_.value, pruned_tree.value)
+    assert_array_equal(tree.tree_.value[0], pruned_tree.value[0])
+
+    # now keep all the leaves
+    pruned_tree = CythonTree(tree.n_features_in_, n_classes, tree.n_outputs_)
+    leave_in_subtree = np.zeros(tree.tree_.node_count, dtype=np.uint8)
+    leave_in_subtree[1:] = 1
+
+    # Prune the tree
+    _build_pruned_tree_py(pruned_tree, tree.tree_, leave_in_subtree)
+    assert tree.tree_.node_count == 3
+    assert pruned_tree.node_count == 3, pruned_tree.node_count
+    assert_array_equal(tree.tree_.value, pruned_tree.value)
+
+
+def test_build_pruned_tree_infinite_loop():
+    """Test pruning a tree does not result in an infinite loop."""
+
+    # Create a tree with root and two children
+    tree = DecisionTreeClassifier(random_state=0, max_depth=1)
+    tree.fit(iris.data, iris.target)
+    n_classes = np.atleast_1d(tree.n_classes_)
+    pruned_tree = CythonTree(tree.n_features_in_, n_classes, tree.n_outputs_)
+
+    # only keeping one child as a leaf results in an improper tree
+    leave_in_subtree = np.zeros(tree.tree_.node_count, dtype=np.uint8)
+    leave_in_subtree[1] = 1
+    with pytest.raises(
+        ValueError, match="Node has reached a leaf in the original tree"
+    ):
+        _build_pruned_tree_py(pruned_tree, tree.tree_, leave_in_subtree)
+
+
 @pytest.mark.skip()
 @pytest.mark.parametrize("name", ALL_TREES)
 @pytest.mark.parametrize(
@@ -2929,53 +2977,4 @@
     assert np.all([np.all(x > bad_ones) for x in good_ones])
 
     leaves = model.tree_.children_left < 0
-    assert np.all(model.tree_.impurity[leaves] < 1e-6)
-=======
-def test_build_pruned_tree_py():
-    """Test pruning a tree with the Python caller of the Cythonized prune tree."""
-    tree = DecisionTreeClassifier(random_state=0, max_depth=1)
-    tree.fit(iris.data, iris.target)
-
-    n_classes = np.atleast_1d(tree.n_classes_)
-    pruned_tree = CythonTree(tree.n_features_in_, n_classes, tree.n_outputs_)
-
-    # only keep the root note
-    leave_in_subtree = np.zeros(tree.tree_.node_count, dtype=np.uint8)
-    leave_in_subtree[0] = 1
-    _build_pruned_tree_py(pruned_tree, tree.tree_, leave_in_subtree)
-
-    assert tree.tree_.node_count == 3
-    assert pruned_tree.node_count == 1
-    with pytest.raises(AssertionError):
-        assert_array_equal(tree.tree_.value, pruned_tree.value)
-    assert_array_equal(tree.tree_.value[0], pruned_tree.value[0])
-
-    # now keep all the leaves
-    pruned_tree = CythonTree(tree.n_features_in_, n_classes, tree.n_outputs_)
-    leave_in_subtree = np.zeros(tree.tree_.node_count, dtype=np.uint8)
-    leave_in_subtree[1:] = 1
-
-    # Prune the tree
-    _build_pruned_tree_py(pruned_tree, tree.tree_, leave_in_subtree)
-    assert tree.tree_.node_count == 3
-    assert pruned_tree.node_count == 3, pruned_tree.node_count
-    assert_array_equal(tree.tree_.value, pruned_tree.value)
-
-
-def test_build_pruned_tree_infinite_loop():
-    """Test pruning a tree does not result in an infinite loop."""
-
-    # Create a tree with root and two children
-    tree = DecisionTreeClassifier(random_state=0, max_depth=1)
-    tree.fit(iris.data, iris.target)
-    n_classes = np.atleast_1d(tree.n_classes_)
-    pruned_tree = CythonTree(tree.n_features_in_, n_classes, tree.n_outputs_)
-
-    # only keeping one child as a leaf results in an improper tree
-    leave_in_subtree = np.zeros(tree.tree_.node_count, dtype=np.uint8)
-    leave_in_subtree[1] = 1
-    with pytest.raises(
-        ValueError, match="Node has reached a leaf in the original tree"
-    ):
-        _build_pruned_tree_py(pruned_tree, tree.tree_, leave_in_subtree)
->>>>>>> f9776619
+    assert np.all(model.tree_.impurity[leaves] < 1e-6)