--- conflicted
+++ resolved
@@ -2551,36 +2551,16 @@
 
 
 @pytest.mark.parametrize(
-<<<<<<< HEAD
-    "make_data, Tree, resilience_score",
-    [
-        (datasets.make_regression, DecisionTreeRegressor, 0.7),
-        (datasets.make_classification, DecisionTreeClassifier, 0.9),
-        (datasets.make_regression, ExtraTreeRegressor, 0.01),
-        (
-            datasets.make_classification,
-            ExtraTreeClassifier,
-            0.75,
-        ),
-=======
     "make_data, Tree, tolerance",
     [
         (datasets.make_regression, DecisionTreeRegressor, 0.08),
         (datasets.make_classification, DecisionTreeClassifier, 0.03),
->>>>>>> 13ddf835
+        (datasets.make_regression, ExtraTreeRegressor, 0.26),
+        (datasets.make_classification, ExtraTreeClassifier, 0.04),
     ],
 )
 @pytest.mark.parametrize("sample_weight_train", [None, "ones"])
 def test_missing_values_is_resilience(
-<<<<<<< HEAD
-    make_data, Tree, resilience_score, sample_weight_train
-):
-    """Check that trees can deal with missing values and have decent performance."""
-
-    rng = np.random.RandomState(0)
-    n_samples, n_features = 2000, 50
-    X, y = make_data(n_samples=n_samples, n_features=n_features, random_state=rng)
-=======
     make_data, Tree, sample_weight_train, global_random_seed, tolerance
 ):
     """Check that trees can deal with missing values have decent performance."""
@@ -2588,7 +2568,6 @@
     X, y = make_data(
         n_samples=n_samples, n_features=n_features, random_state=global_random_seed
     )
->>>>>>> 13ddf835
 
     X_missing = X.copy()
     rng = np.random.RandomState(global_random_seed)
@@ -2601,24 +2580,6 @@
     else:
         sample_weight = None
 
-<<<<<<< HEAD
-    # Train tree with missing values
-    tree_with_missing = Tree(random_state=0)
-    tree_with_missing.fit(X_missing_train, y_train, sample_weight=sample_weight_train)
-    score_with_missing = tree_with_missing.score(X_missing_test, y_test)
-
-    # Train tree without missing values
-    X_train, X_test, y_train, y_test = train_test_split(X, y, random_state=0)
-    tree = Tree(random_state=0)
-    tree.fit(X_train, y_train, sample_weight=sample_weight_train)
-    score_without_missing = tree.score(X_test, y_test)
-
-    # Score is still a relatively large percent of the tree's score that had
-    # no missing values
-    assert (
-        score_with_missing >= resilience_score * score_without_missing
-    ), f"{score_with_missing} is not > than {resilience_score * score_without_missing}"
-=======
     native_tree = Tree(max_depth=10, random_state=global_random_seed)
     native_tree.fit(X_missing_train, y_train, sample_weight=sample_weight)
     score_native_tree = native_tree.score(X_missing_test, y_test)
@@ -2630,11 +2591,10 @@
     score_tree_with_imputer = tree_with_imputer.score(X_missing_test, y_test)
 
     assert abs(score_tree_with_imputer - score_native_tree) < tolerance
->>>>>>> 13ddf835
-
-
-@pytest.mark.parametrize("Tree, expected_score", zip(CLF_TREES.values(), [0.85, 0.82]))
-def test_missing_value_is_predictive(Tree, expected_score):
+
+
+@pytest.mark.parametrize("Tree, expected_score", zip(CLF_TREES.values(), [0.85, 0.75]))
+def test_missing_value_is_predictive(Tree, expected_score, global_random_seed):
     """Check the tree learns when only the missing value is predictive."""
     rng = np.random.RandomState(0)
     n_samples = 1000
@@ -2653,7 +2613,7 @@
     X[:, 5] = X_predictive
 
     X_train, X_test, y_train, y_test = train_test_split(X, y, random_state=rng)
-    tree = Tree(random_state=rng).fit(X_train, y_train)
+    tree = Tree(random_state=global_random_seed).fit(X_train, y_train)
 
     assert tree.score(X_train, y_train) >= expected_score
     assert tree.score(X_test, y_test) >= expected_score
