"""
Testing for the tree module (sklearn.tree).
"""

import copy
import copyreg
import io
import pickle
import re
import struct
from itertools import chain, pairwise, product

import joblib
import numpy as np
import pytest
from joblib.numpy_pickle import NumpyPickler
from numpy.testing import assert_allclose

from sklearn import clone, datasets, tree
from sklearn.datasets import make_classification
from sklearn.dummy import DummyRegressor
from sklearn.exceptions import NotFittedError
from sklearn.impute import SimpleImputer
from sklearn.metrics import accuracy_score, mean_poisson_deviance, mean_squared_error
from sklearn.model_selection import cross_val_score, train_test_split
from sklearn.pipeline import make_pipeline
from sklearn.random_projection import _sparse_random_matrix
from sklearn.tree import (
    DecisionTreeClassifier,
    DecisionTreeRegressor,
    ExtraTreeClassifier,
    ExtraTreeRegressor,
)
from sklearn.tree._classes import (
    CRITERIA_CLF,
    CRITERIA_REG,
    DENSE_SPLITTERS,
    SPARSE_SPLITTERS,
)
from sklearn.tree._partitioner import _py_sort
from sklearn.tree._tree import (
    NODE_DTYPE,
    TREE_LEAF,
    TREE_UNDEFINED,
    _build_pruned_tree_py,
    _check_n_classes,
    _check_node_ndarray,
    _check_value_ndarray,
)
from sklearn.tree._tree import Tree as CythonTree
<<<<<<< HEAD
from sklearn.utils import compute_sample_weight, shuffle
=======
from sklearn.utils import compute_sample_weight
from sklearn.utils._array_api import xpx
>>>>>>> 332ab38d
from sklearn.utils._testing import (
    assert_almost_equal,
    assert_array_almost_equal,
    assert_array_equal,
    create_memmap_backed_data,
    ignore_warnings,
    skip_if_32bit,
)
from sklearn.utils.fixes import (
    _IS_32BIT,
    COO_CONTAINERS,
    CSC_CONTAINERS,
    CSR_CONTAINERS,
)
from sklearn.utils.validation import check_random_state

CLF_CRITERIONS = ("gini", "log_loss")
REG_CRITERIONS = ("squared_error", "absolute_error", "friedman_mse", "poisson")

CLF_TREES = {
    "DecisionTreeClassifier": DecisionTreeClassifier,
    "ExtraTreeClassifier": ExtraTreeClassifier,
}

REG_TREES = {
    "DecisionTreeRegressor": DecisionTreeRegressor,
    "ExtraTreeRegressor": ExtraTreeRegressor,
}

ALL_TREES: dict = dict()
ALL_TREES.update(CLF_TREES)
ALL_TREES.update(REG_TREES)

SPARSE_TREES = [
    "DecisionTreeClassifier",
    "DecisionTreeRegressor",
    "ExtraTreeClassifier",
    "ExtraTreeRegressor",
]


X_small = np.array(
    [
        [0, 0, 4, 0, 0, 0, 1, -14, 0, -4, 0, 0, 0, 0],
        [0, 0, 5, 3, 0, -4, 0, 0, 1, -5, 0.2, 0, 4, 1],
        [-1, -1, 0, 0, -4.5, 0, 0, 2.1, 1, 0, 0, -4.5, 0, 1],
        [-1, -1, 0, -1.2, 0, 0, 0, 0, 0, 0, 0.2, 0, 0, 1],
        [-1, -1, 0, 0, 0, 0, 0, 3, 0, 0, 0, 0, 0, 1],
        [-1, -2, 0, 4, -3, 10, 4, 0, -3.2, 0, 4, 3, -4, 1],
        [2.11, 0, -6, -0.5, 0, 11, 0, 0, -3.2, 6, 0.5, 0, -3, 1],
        [2.11, 0, -6, -0.5, 0, 11, 0, 0, -3.2, 6, 0, 0, -2, 1],
        [2.11, 8, -6, -0.5, 0, 11, 0, 0, -3.2, 6, 0, 0, -2, 1],
        [2.11, 8, -6, -0.5, 0, 11, 0, 0, -3.2, 6, 0.5, 0, -1, 0],
        [2, 8, 5, 1, 0.5, -4, 10, 0, 1, -5, 3, 0, 2, 0],
        [2, 0, 1, 1, 1, -1, 1, 0, 0, -2, 3, 0, 1, 0],
        [2, 0, 1, 2, 3, -1, 10, 2, 0, -1, 1, 2, 2, 0],
        [1, 1, 0, 2, 2, -1, 1, 2, 0, -5, 1, 2, 3, 0],
        [3, 1, 0, 3, 0, -4, 10, 0, 1, -5, 3, 0, 3, 1],
        [2.11, 8, -6, -0.5, 0, 1, 0, 0, -3.2, 6, 0.5, 0, -3, 1],
        [2.11, 8, -6, -0.5, 0, 1, 0, 0, -3.2, 6, 1.5, 1, -1, -1],
        [2.11, 8, -6, -0.5, 0, 10, 0, 0, -3.2, 6, 0.5, 0, -1, -1],
        [2, 0, 5, 1, 0.5, -2, 10, 0, 1, -5, 3, 1, 0, -1],
        [2, 0, 1, 1, 1, -2, 1, 0, 0, -2, 0, 0, 0, 1],
        [2, 1, 1, 1, 2, -1, 10, 2, 0, -1, 0, 2, 1, 1],
        [1, 1, 0, 0, 1, -3, 1, 2, 0, -5, 1, 2, 1, 1],
        [3, 1, 0, 1, 0, -4, 1, 0, 1, -2, 0, 0, 1, 0],
    ]
)

y_small = [1, 1, 0, 0, 0, 0, 1, 1, 1, 1, 1, 1, 0, 0, 0, 1, 0, 0, 1, 0, 0, 0, 0]
y_small_reg = [
    1.0,
    2.1,
    1.2,
    0.05,
    10,
    2.4,
    3.1,
    1.01,
    0.01,
    2.98,
    3.1,
    1.1,
    0.0,
    1.2,
    2,
    11,
    0,
    0,
    4.5,
    0.201,
    1.06,
    0.9,
    0,
]

# toy sample
X = [[-2, -1], [-1, -1], [-1, -2], [1, 1], [1, 2], [2, 1]]
y = [-1, -1, -1, 1, 1, 1]
T = [[-1, -1], [2, 2], [3, 2]]
true_result = [-1, 1, 1]

# also load the iris dataset
# and randomly permute it
iris = datasets.load_iris()
rng = np.random.RandomState(1)
perm = rng.permutation(iris.target.size)
iris.data = iris.data[perm]
iris.target = iris.target[perm]

# also load the diabetes dataset
# and randomly permute it
diabetes = datasets.load_diabetes()
perm = rng.permutation(diabetes.target.size)
diabetes.data = diabetes.data[perm]
diabetes.target = diabetes.target[perm]

digits = datasets.load_digits()
perm = rng.permutation(digits.target.size)
digits.data = digits.data[perm]
digits.target = digits.target[perm]

random_state = check_random_state(0)
X_multilabel, y_multilabel = datasets.make_multilabel_classification(
    random_state=0, n_samples=30, n_features=10
)

# NB: despite their names X_sparse_* are numpy arrays (and not sparse matrices)
X_sparse_pos = random_state.uniform(size=(20, 5))
X_sparse_pos[X_sparse_pos <= 0.8] = 0.0
y_random = random_state.randint(0, 4, size=(20,))
X_sparse_mix = _sparse_random_matrix(20, 10, density=0.25, random_state=0).toarray()


DATASETS = {
    "iris": {"X": iris.data, "y": iris.target},
    "diabetes": {"X": diabetes.data, "y": diabetes.target},
    "digits": {"X": digits.data, "y": digits.target},
    "toy": {"X": X, "y": y},
    "clf_small": {"X": X_small, "y": y_small},
    "reg_small": {"X": X_small, "y": y_small_reg},
    "multilabel": {"X": X_multilabel, "y": y_multilabel},
    "sparse-pos": {"X": X_sparse_pos, "y": y_random},
    "sparse-neg": {"X": -X_sparse_pos, "y": y_random},
    "sparse-mix": {"X": X_sparse_mix, "y": y_random},
    "zeros": {"X": np.zeros((20, 3)), "y": y_random},
}


def assert_tree_equal(d, s, message):
    assert s.node_count == d.node_count, (
        "{0}: inequal number of node ({1} != {2})".format(
            message, s.node_count, d.node_count
        )
    )

    assert_array_equal(
        d.children_right, s.children_right, message + ": inequal children_right"
    )
    assert_array_equal(
        d.children_left, s.children_left, message + ": inequal children_left"
    )

    external = d.children_right == TREE_LEAF
    internal = np.logical_not(external)

    assert_array_equal(
        d.feature[internal], s.feature[internal], message + ": inequal features"
    )
    assert_array_equal(
        d.threshold[internal], s.threshold[internal], message + ": inequal threshold"
    )
    assert_array_equal(
        d.n_node_samples.sum(),
        s.n_node_samples.sum(),
        message + ": inequal sum(n_node_samples)",
    )
    assert_array_equal(
        d.n_node_samples, s.n_node_samples, message + ": inequal n_node_samples"
    )

    assert_almost_equal(d.impurity, s.impurity, err_msg=message + ": inequal impurity")

    assert_array_almost_equal(
        d.value[external], s.value[external], err_msg=message + ": inequal value"
    )


def test_classification_toy():
    # Check classification on a toy dataset.
    for name, Tree in CLF_TREES.items():
        clf = Tree(random_state=0)
        clf.fit(X, y)
        assert_array_equal(clf.predict(T), true_result, "Failed with {0}".format(name))

        clf = Tree(max_features=1, random_state=1)
        clf.fit(X, y)
        assert_array_equal(clf.predict(T), true_result, "Failed with {0}".format(name))


def test_weighted_classification_toy():
    # Check classification on a weighted toy dataset.
    for name, Tree in CLF_TREES.items():
        clf = Tree(random_state=0)

        clf.fit(X, y, sample_weight=np.ones(len(X)))
        assert_array_equal(clf.predict(T), true_result, "Failed with {0}".format(name))

        clf.fit(X, y, sample_weight=np.full(len(X), 0.5))
        assert_array_equal(clf.predict(T), true_result, "Failed with {0}".format(name))


@pytest.mark.parametrize("Tree", REG_TREES.values())
@pytest.mark.parametrize("criterion", REG_CRITERIONS)
def test_regression_toy(Tree, criterion):
    # Check regression on a toy dataset.
    if criterion == "poisson":
        # make target positive while not touching the original y and
        # true_result
        a = np.abs(np.min(y)) + 1
        y_train = np.array(y) + a
        y_test = np.array(true_result) + a
    else:
        y_train = y
        y_test = true_result

    reg = Tree(criterion=criterion, random_state=1)
    reg.fit(X, y_train)
    assert_allclose(reg.predict(T), y_test)

    clf = Tree(criterion=criterion, max_features=1, random_state=1)
    clf.fit(X, y_train)
    assert_allclose(reg.predict(T), y_test)


def test_xor():
    # Check on a XOR problem
    y = np.zeros((10, 10))
    y[:5, :5] = 1
    y[5:, 5:] = 1

    gridx, gridy = np.indices(y.shape)

    X = np.vstack([gridx.ravel(), gridy.ravel()]).T
    y = y.ravel()

    for name, Tree in CLF_TREES.items():
        clf = Tree(random_state=0)
        clf.fit(X, y)
        assert clf.score(X, y) == 1.0, "Failed with {0}".format(name)

        clf = Tree(random_state=0, max_features=1)
        clf.fit(X, y)
        assert clf.score(X, y) == 1.0, "Failed with {0}".format(name)


def test_iris():
    # Check consistency on dataset iris.
    for (name, Tree), criterion in product(CLF_TREES.items(), CLF_CRITERIONS):
        clf = Tree(criterion=criterion, random_state=0)
        clf.fit(iris.data, iris.target)
        score = accuracy_score(clf.predict(iris.data), iris.target)
        assert score > 0.9, "Failed with {0}, criterion = {1} and score = {2}".format(
            name, criterion, score
        )

        clf = Tree(criterion=criterion, max_features=2, random_state=0)
        clf.fit(iris.data, iris.target)
        score = accuracy_score(clf.predict(iris.data), iris.target)
        assert score > 0.5, "Failed with {0}, criterion = {1} and score = {2}".format(
            name, criterion, score
        )


@pytest.mark.parametrize("name, Tree", REG_TREES.items())
@pytest.mark.parametrize("criterion", REG_CRITERIONS)
def test_diabetes_overfit(name, Tree, criterion):
    # check consistency of overfitted trees on the diabetes dataset
    # since the trees will overfit, we expect an MSE of 0
    reg = Tree(criterion=criterion, random_state=0)
    reg.fit(diabetes.data, diabetes.target)
    score = mean_squared_error(diabetes.target, reg.predict(diabetes.data))
    assert score == pytest.approx(0), (
        f"Failed with {name}, criterion = {criterion} and score = {score}"
    )


@skip_if_32bit
@pytest.mark.parametrize("name, Tree", REG_TREES.items())
@pytest.mark.parametrize(
    "criterion, max_depth, metric, max_loss",
    [
        ("squared_error", 15, mean_squared_error, 60),
        ("absolute_error", 20, mean_squared_error, 60),
        ("friedman_mse", 15, mean_squared_error, 60),
        ("poisson", 15, mean_poisson_deviance, 30),
    ],
)
def test_diabetes_underfit(name, Tree, criterion, max_depth, metric, max_loss):
    # check consistency of trees when the depth and the number of features are
    # limited

    reg = Tree(criterion=criterion, max_depth=max_depth, max_features=6, random_state=0)
    reg.fit(diabetes.data, diabetes.target)
    loss = metric(diabetes.target, reg.predict(diabetes.data))
    assert 0 < loss < max_loss


def test_probability():
    # Predict probabilities using DecisionTreeClassifier.

    for name, Tree in CLF_TREES.items():
        clf = Tree(max_depth=1, max_features=1, random_state=42)
        clf.fit(iris.data, iris.target)

        prob_predict = clf.predict_proba(iris.data)
        assert_array_almost_equal(
            np.sum(prob_predict, 1),
            np.ones(iris.data.shape[0]),
            err_msg="Failed with {0}".format(name),
        )
        assert_array_equal(
            np.argmax(prob_predict, 1),
            clf.predict(iris.data),
            err_msg="Failed with {0}".format(name),
        )
        assert_almost_equal(
            clf.predict_proba(iris.data),
            np.exp(clf.predict_log_proba(iris.data)),
            8,
            err_msg="Failed with {0}".format(name),
        )


def test_arrayrepr():
    # Check the array representation.
    # Check resize
    X = np.arange(10000)[:, np.newaxis]
    y = np.arange(10000)

    for name, Tree in REG_TREES.items():
        reg = Tree(max_depth=None, random_state=0)
        reg.fit(X, y)


def test_pure_set():
    # Check when y is pure.
    X = [[-2, -1], [-1, -1], [-1, -2], [1, 1], [1, 2], [2, 1]]
    y = [1, 1, 1, 1, 1, 1]

    for name, TreeClassifier in CLF_TREES.items():
        clf = TreeClassifier(random_state=0)
        clf.fit(X, y)
        assert_array_equal(clf.predict(X), y, err_msg="Failed with {0}".format(name))

    for name, TreeRegressor in REG_TREES.items():
        reg = TreeRegressor(random_state=0)
        reg.fit(X, y)
        assert_almost_equal(reg.predict(X), y, err_msg="Failed with {0}".format(name))


def test_numerical_stability():
    # Check numerical stability.
    X = np.array(
        [
            [152.08097839, 140.40744019, 129.75102234, 159.90493774],
            [142.50700378, 135.81935120, 117.82884979, 162.75781250],
            [127.28772736, 140.40744019, 129.75102234, 159.90493774],
            [132.37025452, 143.71923828, 138.35694885, 157.84558105],
            [103.10237122, 143.71928406, 138.35696411, 157.84559631],
            [127.71276855, 143.71923828, 138.35694885, 157.84558105],
            [120.91514587, 140.40744019, 129.75102234, 159.90493774],
        ]
    )

    y = np.array([1.0, 0.70209277, 0.53896582, 0.0, 0.90914464, 0.48026916, 0.49622521])

    with np.errstate(all="raise"):
        for name, Tree in REG_TREES.items():
            reg = Tree(random_state=0)
            reg.fit(X, y)
            reg.fit(X, -y)
            reg.fit(-X, y)
            reg.fit(-X, -y)


def test_importances():
    # Check variable importances.
    X, y = datasets.make_classification(
        n_samples=5000,
        n_features=10,
        n_informative=3,
        n_redundant=0,
        n_repeated=0,
        shuffle=False,
        random_state=0,
    )

    for name, Tree in CLF_TREES.items():
        clf = Tree(random_state=0)

        clf.fit(X, y)
        importances = clf.feature_importances_
        n_important = np.sum(importances > 0.1)

        assert importances.shape[0] == 10, "Failed with {0}".format(name)
        assert n_important == 3, "Failed with {0}".format(name)

    # Check on iris that importances are the same for all builders
    clf = DecisionTreeClassifier(random_state=0)
    clf.fit(iris.data, iris.target)
    clf2 = DecisionTreeClassifier(random_state=0, max_leaf_nodes=len(iris.data))
    clf2.fit(iris.data, iris.target)

    assert_array_equal(clf.feature_importances_, clf2.feature_importances_)


def test_importances_raises():
    # Check if variable importance before fit raises ValueError.
    clf = DecisionTreeClassifier()
    with pytest.raises(ValueError):
        getattr(clf, "feature_importances_")


def test_importances_gini_equal_squared_error():
    # Check that gini is equivalent to squared_error for binary output variable

    X, y = datasets.make_classification(
        n_samples=2000,
        n_features=10,
        n_informative=3,
        n_redundant=0,
        n_repeated=0,
        shuffle=False,
        random_state=0,
    )

    # The gini index and the mean square error (variance) might differ due
    # to numerical instability. Since those instabilities mainly occurs at
    # high tree depth, we restrict this maximal depth.
    clf = DecisionTreeClassifier(criterion="gini", max_depth=5, random_state=0).fit(
        X, y
    )
    reg = DecisionTreeRegressor(
        criterion="squared_error", max_depth=5, random_state=0
    ).fit(X, y)

    assert_almost_equal(clf.feature_importances_, reg.feature_importances_)
    assert_array_equal(clf.tree_.feature, reg.tree_.feature)
    assert_array_equal(clf.tree_.children_left, reg.tree_.children_left)
    assert_array_equal(clf.tree_.children_right, reg.tree_.children_right)
    assert_array_equal(clf.tree_.n_node_samples, reg.tree_.n_node_samples)


@pytest.mark.parametrize("est_name", [DecisionTreeClassifier, DecisionTreeRegressor])
def test_oob_sample_weights(est_name, global_random_seed):
    # check that setting sample_weight to zero / integer for an oob sample is equivalent
    # to removing / repeating corresponding samples for unbaised MDI computations

    est = est_name(random_state=global_random_seed)

    n_samples = 100
    n_features = 4
    X, y = make_classification(
        n_samples=n_samples,
        n_features=n_features,
        n_informative=n_features,
        n_redundant=0,
        random_state=global_random_seed,
    )
    y = y.reshape(-1, 1)  # Tree expects multiple outputs
    X = X.astype(np.float32)  # Tree expects float32
    X_train, X_oob, y_train, y_oob = train_test_split(
        X, y, random_state=global_random_seed
    )
    est.fit(X_train, y_train)
    # Use random integers (including zero) as weights.
    sw = rng.randint(0, 2, size=X_oob.shape[0])

    X_oob_weighted = X_oob
    y_oob_weighted = y_oob
    # repeat samples according to weights
    X_oob_repeated = X_oob.repeat(repeats=sw, axis=0)
    y_oob_repeated = y_oob.repeat(repeats=sw, axis=0)

    X_oob_weighted, y_oob_weighted, sw = shuffle(
        X_oob_weighted, y_oob_weighted, sw, random_state=global_random_seed
    )

    ufi_weighted = est.compute_unbiased_feature_importance(
        X_oob_weighted,
        y_oob_weighted,
        sample_weight=sw,
    )[0]
    ufi_repeated = est.compute_unbiased_feature_importance(
        X_oob_repeated,
        y_oob_repeated,
        sample_weight=np.ones(X_oob_repeated.shape[0]),
    )[0]

    assert_allclose(ufi_repeated, ufi_weighted, atol=1e-12)


def test_max_features():
    # Check max_features.
    for name, TreeEstimator in ALL_TREES.items():
        est = TreeEstimator(max_features="sqrt")
        est.fit(iris.data, iris.target)
        assert est.max_features_ == int(np.sqrt(iris.data.shape[1]))

        est = TreeEstimator(max_features="log2")
        est.fit(iris.data, iris.target)
        assert est.max_features_ == int(np.log2(iris.data.shape[1]))

        est = TreeEstimator(max_features=1)
        est.fit(iris.data, iris.target)
        assert est.max_features_ == 1

        est = TreeEstimator(max_features=3)
        est.fit(iris.data, iris.target)
        assert est.max_features_ == 3

        est = TreeEstimator(max_features=0.01)
        est.fit(iris.data, iris.target)
        assert est.max_features_ == 1

        est = TreeEstimator(max_features=0.5)
        est.fit(iris.data, iris.target)
        assert est.max_features_ == int(0.5 * iris.data.shape[1])

        est = TreeEstimator(max_features=1.0)
        est.fit(iris.data, iris.target)
        assert est.max_features_ == iris.data.shape[1]

        est = TreeEstimator(max_features=None)
        est.fit(iris.data, iris.target)
        assert est.max_features_ == iris.data.shape[1]


def test_error():
    # Test that it gives proper exception on deficient input.
    for name, TreeEstimator in CLF_TREES.items():
        # predict before fit
        est = TreeEstimator()
        with pytest.raises(NotFittedError):
            est.predict_proba(X)

        est.fit(X, y)
        X2 = [[-2, -1, 1]]  # wrong feature shape for sample
        with pytest.raises(ValueError):
            est.predict_proba(X2)

        # Wrong dimensions
        est = TreeEstimator()
        y2 = y[:-1]
        with pytest.raises(ValueError):
            est.fit(X, y2)

        # Test with arrays that are non-contiguous.
        Xf = np.asfortranarray(X)
        est = TreeEstimator()
        est.fit(Xf, y)
        assert_almost_equal(est.predict(T), true_result)

        # predict before fitting
        est = TreeEstimator()
        with pytest.raises(NotFittedError):
            est.predict(T)

        # predict on vector with different dims
        est.fit(X, y)
        t = np.asarray(T)
        with pytest.raises(ValueError):
            est.predict(t[:, 1:])

        # wrong sample shape
        Xt = np.array(X).T

        est = TreeEstimator()
        est.fit(np.dot(X, Xt), y)
        with pytest.raises(ValueError):
            est.predict(X)
        with pytest.raises(ValueError):
            est.apply(X)

        clf = TreeEstimator()
        clf.fit(X, y)
        with pytest.raises(ValueError):
            clf.predict(Xt)
        with pytest.raises(ValueError):
            clf.apply(Xt)

        # apply before fitting
        est = TreeEstimator()
        with pytest.raises(NotFittedError):
            est.apply(T)

    # non positive target for Poisson splitting Criterion
    est = DecisionTreeRegressor(criterion="poisson")
    with pytest.raises(ValueError, match="y is not positive.*Poisson"):
        est.fit([[0, 1, 2]], [0, 0, 0])
    with pytest.raises(ValueError, match="Some.*y are negative.*Poisson"):
        est.fit([[0, 1, 2]], [5, -0.1, 2])


def test_min_samples_split():
    """Test min_samples_split parameter"""
    X = np.asfortranarray(iris.data, dtype=tree._tree.DTYPE)
    y = iris.target

    # test both DepthFirstTreeBuilder and BestFirstTreeBuilder
    # by setting max_leaf_nodes
    for max_leaf_nodes, name in product((None, 1000), ALL_TREES.keys()):
        TreeEstimator = ALL_TREES[name]

        # test for integer parameter
        est = TreeEstimator(
            min_samples_split=10, max_leaf_nodes=max_leaf_nodes, random_state=0
        )
        est.fit(X, y)
        # count samples on nodes, -1 means it is a leaf
        node_samples = est.tree_.n_node_samples[est.tree_.children_left != -1]

        assert np.min(node_samples) > 9, "Failed with {0}".format(name)

        # test for float parameter
        est = TreeEstimator(
            min_samples_split=0.2, max_leaf_nodes=max_leaf_nodes, random_state=0
        )
        est.fit(X, y)
        # count samples on nodes, -1 means it is a leaf
        node_samples = est.tree_.n_node_samples[est.tree_.children_left != -1]

        assert np.min(node_samples) > 9, "Failed with {0}".format(name)


def test_min_samples_leaf():
    # Test if leaves contain more than leaf_count training examples
    X = np.asfortranarray(iris.data, dtype=tree._tree.DTYPE)
    y = iris.target

    # test both DepthFirstTreeBuilder and BestFirstTreeBuilder
    # by setting max_leaf_nodes
    for max_leaf_nodes, name in product((None, 1000), ALL_TREES.keys()):
        TreeEstimator = ALL_TREES[name]

        # test integer parameter
        est = TreeEstimator(
            min_samples_leaf=5, max_leaf_nodes=max_leaf_nodes, random_state=0
        )
        est.fit(X, y)
        out = est.tree_.apply(X)
        node_counts = np.bincount(out)
        # drop inner nodes
        leaf_count = node_counts[node_counts != 0]
        assert np.min(leaf_count) > 4, "Failed with {0}".format(name)

        # test float parameter
        est = TreeEstimator(
            min_samples_leaf=0.1, max_leaf_nodes=max_leaf_nodes, random_state=0
        )
        est.fit(X, y)
        out = est.tree_.apply(X)
        node_counts = np.bincount(out)
        # drop inner nodes
        leaf_count = node_counts[node_counts != 0]
        assert np.min(leaf_count) > 4, "Failed with {0}".format(name)


def check_min_weight_fraction_leaf(name, datasets, sparse_container=None):
    """Test if leaves contain at least min_weight_fraction_leaf of the
    training set"""
    X = DATASETS[datasets]["X"].astype(np.float32)
    if sparse_container is not None:
        X = sparse_container(X)
    y = DATASETS[datasets]["y"]

    weights = rng.rand(X.shape[0])
    total_weight = np.sum(weights)

    TreeEstimator = ALL_TREES[name]

    # test both DepthFirstTreeBuilder and BestFirstTreeBuilder
    # by setting max_leaf_nodes
    for max_leaf_nodes, frac in product((None, 1000), np.linspace(0, 0.5, 6)):
        est = TreeEstimator(
            min_weight_fraction_leaf=frac, max_leaf_nodes=max_leaf_nodes, random_state=0
        )
        est.fit(X, y, sample_weight=weights)

        if sparse_container is not None:
            out = est.tree_.apply(X.tocsr())
        else:
            out = est.tree_.apply(X)

        node_weights = np.bincount(out, weights=weights)
        # drop inner nodes
        leaf_weights = node_weights[node_weights != 0]
        assert np.min(leaf_weights) >= total_weight * est.min_weight_fraction_leaf, (
            "Failed with {0} min_weight_fraction_leaf={1}".format(
                name, est.min_weight_fraction_leaf
            )
        )

    # test case with no weights passed in
    total_weight = X.shape[0]

    for max_leaf_nodes, frac in product((None, 1000), np.linspace(0, 0.5, 6)):
        est = TreeEstimator(
            min_weight_fraction_leaf=frac, max_leaf_nodes=max_leaf_nodes, random_state=0
        )
        est.fit(X, y)

        if sparse_container is not None:
            out = est.tree_.apply(X.tocsr())
        else:
            out = est.tree_.apply(X)

        node_weights = np.bincount(out)
        # drop inner nodes
        leaf_weights = node_weights[node_weights != 0]
        assert np.min(leaf_weights) >= total_weight * est.min_weight_fraction_leaf, (
            "Failed with {0} min_weight_fraction_leaf={1}".format(
                name, est.min_weight_fraction_leaf
            )
        )


@pytest.mark.parametrize("name", ALL_TREES)
def test_min_weight_fraction_leaf_on_dense_input(name):
    check_min_weight_fraction_leaf(name, "iris")


@pytest.mark.parametrize("name", SPARSE_TREES)
@pytest.mark.parametrize("csc_container", CSC_CONTAINERS)
def test_min_weight_fraction_leaf_on_sparse_input(name, csc_container):
    check_min_weight_fraction_leaf(name, "multilabel", sparse_container=csc_container)


def check_min_weight_fraction_leaf_with_min_samples_leaf(
    name, datasets, sparse_container=None
):
    """Test the interaction between min_weight_fraction_leaf and
    min_samples_leaf when sample_weights is not provided in fit."""
    X = DATASETS[datasets]["X"].astype(np.float32)
    if sparse_container is not None:
        X = sparse_container(X)
    y = DATASETS[datasets]["y"]

    total_weight = X.shape[0]
    TreeEstimator = ALL_TREES[name]
    for max_leaf_nodes, frac in product((None, 1000), np.linspace(0, 0.5, 3)):
        # test integer min_samples_leaf
        est = TreeEstimator(
            min_weight_fraction_leaf=frac,
            max_leaf_nodes=max_leaf_nodes,
            min_samples_leaf=5,
            random_state=0,
        )
        est.fit(X, y)

        if sparse_container is not None:
            out = est.tree_.apply(X.tocsr())
        else:
            out = est.tree_.apply(X)

        node_weights = np.bincount(out)
        # drop inner nodes
        leaf_weights = node_weights[node_weights != 0]
        assert np.min(leaf_weights) >= max(
            (total_weight * est.min_weight_fraction_leaf), 5
        ), "Failed with {0} min_weight_fraction_leaf={1}, min_samples_leaf={2}".format(
            name, est.min_weight_fraction_leaf, est.min_samples_leaf
        )
    for max_leaf_nodes, frac in product((None, 1000), np.linspace(0, 0.5, 3)):
        # test float min_samples_leaf
        est = TreeEstimator(
            min_weight_fraction_leaf=frac,
            max_leaf_nodes=max_leaf_nodes,
            min_samples_leaf=0.1,
            random_state=0,
        )
        est.fit(X, y)

        if sparse_container is not None:
            out = est.tree_.apply(X.tocsr())
        else:
            out = est.tree_.apply(X)

        node_weights = np.bincount(out)
        # drop inner nodes
        leaf_weights = node_weights[node_weights != 0]
        assert np.min(leaf_weights) >= max(
            (total_weight * est.min_weight_fraction_leaf),
            (total_weight * est.min_samples_leaf),
        ), "Failed with {0} min_weight_fraction_leaf={1}, min_samples_leaf={2}".format(
            name, est.min_weight_fraction_leaf, est.min_samples_leaf
        )


@pytest.mark.parametrize("name", ALL_TREES)
def test_min_weight_fraction_leaf_with_min_samples_leaf_on_dense_input(name):
    check_min_weight_fraction_leaf_with_min_samples_leaf(name, "iris")


@pytest.mark.parametrize("name", SPARSE_TREES)
@pytest.mark.parametrize("csc_container", CSC_CONTAINERS)
def test_min_weight_fraction_leaf_with_min_samples_leaf_on_sparse_input(
    name, csc_container
):
    check_min_weight_fraction_leaf_with_min_samples_leaf(
        name, "multilabel", sparse_container=csc_container
    )


def test_min_impurity_decrease(global_random_seed):
    # test if min_impurity_decrease ensure that a split is made only if
    # if the impurity decrease is at least that value
    X, y = datasets.make_classification(n_samples=100, random_state=global_random_seed)

    # test both DepthFirstTreeBuilder and BestFirstTreeBuilder
    # by setting max_leaf_nodes
    for max_leaf_nodes, name in product((None, 1000), ALL_TREES.keys()):
        TreeEstimator = ALL_TREES[name]

        # Check default value of min_impurity_decrease, 1e-7
        est1 = TreeEstimator(max_leaf_nodes=max_leaf_nodes, random_state=0)
        # Check with explicit value of 0.05
        est2 = TreeEstimator(
            max_leaf_nodes=max_leaf_nodes, min_impurity_decrease=0.05, random_state=0
        )
        # Check with a much lower value of 0.0001
        est3 = TreeEstimator(
            max_leaf_nodes=max_leaf_nodes, min_impurity_decrease=0.0001, random_state=0
        )
        # Check with a much lower value of 0.1
        est4 = TreeEstimator(
            max_leaf_nodes=max_leaf_nodes, min_impurity_decrease=0.1, random_state=0
        )

        for est, expected_decrease in (
            (est1, 1e-7),
            (est2, 0.05),
            (est3, 0.0001),
            (est4, 0.1),
        ):
            assert est.min_impurity_decrease <= expected_decrease, (
                "Failed, min_impurity_decrease = {0} > {1}".format(
                    est.min_impurity_decrease, expected_decrease
                )
            )
            est.fit(X, y)
            for node in range(est.tree_.node_count):
                # If current node is a not leaf node, check if the split was
                # justified w.r.t the min_impurity_decrease
                if est.tree_.children_left[node] != TREE_LEAF:
                    imp_parent = est.tree_.impurity[node]
                    wtd_n_node = est.tree_.weighted_n_node_samples[node]

                    left = est.tree_.children_left[node]
                    wtd_n_left = est.tree_.weighted_n_node_samples[left]
                    imp_left = est.tree_.impurity[left]
                    wtd_imp_left = wtd_n_left * imp_left

                    right = est.tree_.children_right[node]
                    wtd_n_right = est.tree_.weighted_n_node_samples[right]
                    imp_right = est.tree_.impurity[right]
                    wtd_imp_right = wtd_n_right * imp_right

                    wtd_avg_left_right_imp = wtd_imp_right + wtd_imp_left
                    wtd_avg_left_right_imp /= wtd_n_node

                    fractional_node_weight = (
                        est.tree_.weighted_n_node_samples[node] / X.shape[0]
                    )

                    actual_decrease = fractional_node_weight * (
                        imp_parent - wtd_avg_left_right_imp
                    )

                    assert actual_decrease >= expected_decrease, (
                        "Failed with {0} expected min_impurity_decrease={1}".format(
                            actual_decrease, expected_decrease
                        )
                    )


def test_pickle():
    """Test pickling preserves Tree properties and performance."""
    for name, TreeEstimator in ALL_TREES.items():
        if "Classifier" in name:
            X, y = iris.data, iris.target
        else:
            X, y = diabetes.data, diabetes.target

        est = TreeEstimator(random_state=0)
        est.fit(X, y)
        score = est.score(X, y)

        # test that all class properties are maintained
        attributes = [
            "max_depth",
            "node_count",
            "capacity",
            "n_classes",
            "children_left",
            "children_right",
            "n_leaves",
            "feature",
            "threshold",
            "impurity",
            "n_node_samples",
            "weighted_n_node_samples",
            "value",
        ]
        fitted_attribute = {
            attribute: getattr(est.tree_, attribute) for attribute in attributes
        }

        serialized_object = pickle.dumps(est)
        est2 = pickle.loads(serialized_object)
        assert type(est2) == est.__class__

        score2 = est2.score(X, y)
        assert score == score2, (
            "Failed to generate same score  after pickling with {0}".format(name)
        )
        for attribute in fitted_attribute:
            assert_array_equal(
                getattr(est2.tree_, attribute),
                fitted_attribute[attribute],
                err_msg=(
                    f"Failed to generate same attribute {attribute} after pickling with"
                    f" {name}"
                ),
            )


def test_multioutput():
    # Check estimators on multi-output problems.
    X = [
        [-2, -1],
        [-1, -1],
        [-1, -2],
        [1, 1],
        [1, 2],
        [2, 1],
        [-2, 1],
        [-1, 1],
        [-1, 2],
        [2, -1],
        [1, -1],
        [1, -2],
    ]

    y = [
        [-1, 0],
        [-1, 0],
        [-1, 0],
        [1, 1],
        [1, 1],
        [1, 1],
        [-1, 2],
        [-1, 2],
        [-1, 2],
        [1, 3],
        [1, 3],
        [1, 3],
    ]

    T = [[-1, -1], [1, 1], [-1, 1], [1, -1]]
    y_true = [[-1, 0], [1, 1], [-1, 2], [1, 3]]

    # toy classification problem
    for name, TreeClassifier in CLF_TREES.items():
        clf = TreeClassifier(random_state=0)
        y_hat = clf.fit(X, y).predict(T)
        assert_array_equal(y_hat, y_true)
        assert y_hat.shape == (4, 2)

        proba = clf.predict_proba(T)
        assert len(proba) == 2
        assert proba[0].shape == (4, 2)
        assert proba[1].shape == (4, 4)

        log_proba = clf.predict_log_proba(T)
        assert len(log_proba) == 2
        assert log_proba[0].shape == (4, 2)
        assert log_proba[1].shape == (4, 4)

    # toy regression problem
    for name, TreeRegressor in REG_TREES.items():
        reg = TreeRegressor(random_state=0)
        y_hat = reg.fit(X, y).predict(T)
        assert_almost_equal(y_hat, y_true)
        assert y_hat.shape == (4, 2)


def test_classes_shape():
    # Test that n_classes_ and classes_ have proper shape.
    for name, TreeClassifier in CLF_TREES.items():
        # Classification, single output
        clf = TreeClassifier(random_state=0)
        clf.fit(X, y)

        assert clf.n_classes_ == 2
        assert_array_equal(clf.classes_, [-1, 1])

        # Classification, multi-output
        _y = np.vstack((y, np.array(y) * 2)).T
        clf = TreeClassifier(random_state=0)
        clf.fit(X, _y)
        assert len(clf.n_classes_) == 2
        assert len(clf.classes_) == 2
        assert_array_equal(clf.n_classes_, [2, 2])
        assert_array_equal(clf.classes_, [[-1, 1], [-2, 2]])


def test_unbalanced_iris():
    # Check class rebalancing.
    unbalanced_X = iris.data[:125]
    unbalanced_y = iris.target[:125]
    sample_weight = compute_sample_weight("balanced", unbalanced_y)

    for name, TreeClassifier in CLF_TREES.items():
        clf = TreeClassifier(random_state=0)
        clf.fit(unbalanced_X, unbalanced_y, sample_weight=sample_weight)
        assert_almost_equal(clf.predict(unbalanced_X), unbalanced_y)


def test_memory_layout():
    # Check that it works no matter the memory layout
    for (name, TreeEstimator), dtype in product(
        ALL_TREES.items(), [np.float64, np.float32]
    ):
        est = TreeEstimator(random_state=0)

        # Nothing
        X = np.asarray(iris.data, dtype=dtype)
        y = iris.target
        assert_array_equal(est.fit(X, y).predict(X), y)

        # C-order
        X = np.asarray(iris.data, order="C", dtype=dtype)
        y = iris.target
        assert_array_equal(est.fit(X, y).predict(X), y)

        # F-order
        X = np.asarray(iris.data, order="F", dtype=dtype)
        y = iris.target
        assert_array_equal(est.fit(X, y).predict(X), y)

        # Contiguous
        X = np.ascontiguousarray(iris.data, dtype=dtype)
        y = iris.target
        assert_array_equal(est.fit(X, y).predict(X), y)

        # csr
        for csr_container in CSR_CONTAINERS:
            X = csr_container(iris.data, dtype=dtype)
            y = iris.target
            assert_array_equal(est.fit(X, y).predict(X), y)

        # csc
        for csc_container in CSC_CONTAINERS:
            X = csc_container(iris.data, dtype=dtype)
            y = iris.target
            assert_array_equal(est.fit(X, y).predict(X), y)

        # Strided
        X = np.asarray(iris.data[::3], dtype=dtype)
        y = iris.target[::3]
        assert_array_equal(est.fit(X, y).predict(X), y)


def test_sample_weight():
    # Check sample weighting.
    # Test that zero-weighted samples are not taken into account
    X = np.arange(100)[:, np.newaxis]
    y = np.ones(100)
    y[:50] = 0.0

    sample_weight = np.ones(100)
    sample_weight[y == 0] = 0.0

    clf = DecisionTreeClassifier(random_state=0)
    clf.fit(X, y, sample_weight=sample_weight)
    assert_array_equal(clf.predict(X), np.ones(100))

    # Test that low weighted samples are not taken into account at low depth
    X = np.arange(200)[:, np.newaxis]
    y = np.zeros(200)
    y[50:100] = 1
    y[100:200] = 2
    X[100:200, 0] = 200

    sample_weight = np.ones(200)

    sample_weight[y == 2] = 0.51  # Samples of class '2' are still weightier
    clf = DecisionTreeClassifier(max_depth=1, random_state=0)
    clf.fit(X, y, sample_weight=sample_weight)
    assert clf.tree_.threshold[0] == 149.5

    sample_weight[y == 2] = 0.5  # Samples of class '2' are no longer weightier
    clf = DecisionTreeClassifier(max_depth=1, random_state=0)
    clf.fit(X, y, sample_weight=sample_weight)
    assert clf.tree_.threshold[0] == 49.5  # Threshold should have moved

    # Test that sample weighting is the same as having duplicates
    X = iris.data
    y = iris.target

    duplicates = rng.randint(0, X.shape[0], 100)

    clf = DecisionTreeClassifier(random_state=1)
    clf.fit(X[duplicates], y[duplicates])

    sample_weight = np.bincount(duplicates, minlength=X.shape[0])
    clf2 = DecisionTreeClassifier(random_state=1)
    clf2.fit(X, y, sample_weight=sample_weight)

    internal = clf.tree_.children_left != tree._tree.TREE_LEAF
    assert_array_almost_equal(
        clf.tree_.threshold[internal], clf2.tree_.threshold[internal]
    )


def test_sample_weight_invalid():
    # Check sample weighting raises errors.
    X = np.arange(100)[:, np.newaxis]
    y = np.ones(100)
    y[:50] = 0.0

    clf = DecisionTreeClassifier(random_state=0)

    sample_weight = np.random.rand(100, 1)
    with pytest.raises(ValueError):
        clf.fit(X, y, sample_weight=sample_weight)

    sample_weight = np.array(0)

    expected_err = re.escape(
        (
            "Input should have at least 1 dimension i.e. satisfy "
            "`len(x.shape) > 0`, got scalar `array(0.)` instead."
        )
    )
    with pytest.raises(TypeError, match=expected_err):
        clf.fit(X, y, sample_weight=sample_weight)


@pytest.mark.parametrize("name", CLF_TREES)
def test_class_weights(name):
    # Test that class_weights resemble sample_weights behavior.
    TreeClassifier = CLF_TREES[name]

    # Iris is balanced, so no effect expected for using 'balanced' weights
    clf1 = TreeClassifier(random_state=0)
    clf1.fit(iris.data, iris.target)
    clf2 = TreeClassifier(class_weight="balanced", random_state=0)
    clf2.fit(iris.data, iris.target)
    assert_almost_equal(clf1.feature_importances_, clf2.feature_importances_)

    # Make a multi-output problem with three copies of Iris
    iris_multi = np.vstack((iris.target, iris.target, iris.target)).T
    # Create user-defined weights that should balance over the outputs
    clf3 = TreeClassifier(
        class_weight=[
            {0: 2.0, 1: 2.0, 2: 1.0},
            {0: 2.0, 1: 1.0, 2: 2.0},
            {0: 1.0, 1: 2.0, 2: 2.0},
        ],
        random_state=0,
    )
    clf3.fit(iris.data, iris_multi)
    assert_almost_equal(clf2.feature_importances_, clf3.feature_importances_)
    # Check against multi-output "auto" which should also have no effect
    clf4 = TreeClassifier(class_weight="balanced", random_state=0)
    clf4.fit(iris.data, iris_multi)
    assert_almost_equal(clf3.feature_importances_, clf4.feature_importances_)

    # Inflate importance of class 1, check against user-defined weights
    sample_weight = np.ones(iris.target.shape)
    sample_weight[iris.target == 1] *= 100
    class_weight = {0: 1.0, 1: 100.0, 2: 1.0}
    clf1 = TreeClassifier(random_state=0)
    clf1.fit(iris.data, iris.target, sample_weight)
    clf2 = TreeClassifier(class_weight=class_weight, random_state=0)
    clf2.fit(iris.data, iris.target)
    assert_almost_equal(clf1.feature_importances_, clf2.feature_importances_)

    # Check that sample_weight and class_weight are multiplicative
    clf1 = TreeClassifier(random_state=0)
    clf1.fit(iris.data, iris.target, sample_weight**2)
    clf2 = TreeClassifier(class_weight=class_weight, random_state=0)
    clf2.fit(iris.data, iris.target, sample_weight)
    assert_almost_equal(clf1.feature_importances_, clf2.feature_importances_)


@pytest.mark.parametrize("name", CLF_TREES)
def test_class_weight_errors(name):
    # Test if class_weight raises errors and warnings when expected.
    TreeClassifier = CLF_TREES[name]
    _y = np.vstack((y, np.array(y) * 2)).T

    # Incorrect length list for multi-output
    clf = TreeClassifier(class_weight=[{-1: 0.5, 1: 1.0}], random_state=0)
    err_msg = "number of elements in class_weight should match number of outputs."
    with pytest.raises(ValueError, match=err_msg):
        clf.fit(X, _y)


def test_max_leaf_nodes():
    # Test greedy trees with max_depth + 1 leafs.
    X, y = datasets.make_hastie_10_2(n_samples=100, random_state=1)
    k = 4
    for name, TreeEstimator in ALL_TREES.items():
        est = TreeEstimator(max_depth=None, max_leaf_nodes=k + 1).fit(X, y)
        assert est.get_n_leaves() == k + 1


def test_max_leaf_nodes_max_depth():
    # Test precedence of max_leaf_nodes over max_depth.
    X, y = datasets.make_hastie_10_2(n_samples=100, random_state=1)
    k = 4
    for name, TreeEstimator in ALL_TREES.items():
        est = TreeEstimator(max_depth=1, max_leaf_nodes=k).fit(X, y)
        assert est.get_depth() == 1


def test_arrays_persist():
    # Ensure property arrays' memory stays alive when tree disappears
    # non-regression for #2726
    for attr in [
        "n_classes",
        "value",
        "children_left",
        "children_right",
        "threshold",
        "impurity",
        "feature",
        "n_node_samples",
    ]:
        value = getattr(DecisionTreeClassifier().fit([[0], [1]], [0, 1]).tree_, attr)
        # if pointing to freed memory, contents may be arbitrary
        assert -3 <= value.flat[0] < 3, "Array points to arbitrary memory"


def test_only_constant_features():
    random_state = check_random_state(0)
    X = np.zeros((10, 20))
    y = random_state.randint(0, 2, (10,))
    for name, TreeEstimator in ALL_TREES.items():
        est = TreeEstimator(random_state=0)
        est.fit(X, y)
        assert est.tree_.max_depth == 0


def test_behaviour_constant_feature_after_splits():
    X = np.transpose(
        np.vstack(([[0, 0, 0, 0, 0, 1, 2, 4, 5, 6, 7]], np.zeros((4, 11))))
    )
    y = [0, 0, 0, 1, 1, 2, 2, 2, 3, 3, 3]
    for name, TreeEstimator in ALL_TREES.items():
        # do not check extra random trees
        if "ExtraTree" not in name:
            est = TreeEstimator(random_state=0, max_features=1)
            est.fit(X, y)
            assert est.tree_.max_depth == 2
            assert est.tree_.node_count == 5


def test_with_only_one_non_constant_features():
    X = np.hstack([np.array([[1.0], [1.0], [0.0], [0.0]]), np.zeros((4, 1000))])

    y = np.array([0.0, 1.0, 0.0, 1.0])
    for name, TreeEstimator in CLF_TREES.items():
        est = TreeEstimator(random_state=0, max_features=1)
        est.fit(X, y)
        assert est.tree_.max_depth == 1
        assert_array_equal(est.predict_proba(X), np.full((4, 2), 0.5))

    for name, TreeEstimator in REG_TREES.items():
        est = TreeEstimator(random_state=0, max_features=1)
        est.fit(X, y)
        assert est.tree_.max_depth == 1
        assert_array_equal(est.predict(X), np.full((4,), 0.5))


def test_big_input():
    # Test if the warning for too large inputs is appropriate.
    X = np.repeat(10**40.0, 4).astype(np.float64).reshape(-1, 1)
    clf = DecisionTreeClassifier()
    with pytest.raises(ValueError, match="float32"):
        clf.fit(X, [0, 1, 0, 1])


def test_realloc():
    from sklearn.tree._utils import _realloc_test

    with pytest.raises(MemoryError):
        _realloc_test()


def test_huge_allocations():
    n_bits = 8 * struct.calcsize("P")

    X = np.random.randn(10, 2)
    y = np.random.randint(0, 2, 10)

    # Sanity check: we cannot request more memory than the size of the address
    # space. Currently raises OverflowError.
    huge = 2 ** (n_bits + 1)
    clf = DecisionTreeClassifier(splitter="best", max_leaf_nodes=huge)
    with pytest.raises(Exception):
        clf.fit(X, y)

    # Non-regression test: MemoryError used to be dropped by Cython
    # because of missing "except *".
    huge = 2 ** (n_bits - 1) - 1
    clf = DecisionTreeClassifier(splitter="best", max_leaf_nodes=huge)
    with pytest.raises(MemoryError):
        clf.fit(X, y)


def check_sparse_input(tree, dataset, max_depth=None):
    TreeEstimator = ALL_TREES[tree]
    X = DATASETS[dataset]["X"]
    y = DATASETS[dataset]["y"]

    # Gain testing time
    if dataset in ["digits", "diabetes"]:
        n_samples = X.shape[0] // 5
        X = X[:n_samples]
        y = y[:n_samples]

    for sparse_container in COO_CONTAINERS + CSC_CONTAINERS + CSR_CONTAINERS:
        X_sparse = sparse_container(X)

        # Check the default (depth first search)
        d = TreeEstimator(random_state=0, max_depth=max_depth).fit(X, y)
        s = TreeEstimator(random_state=0, max_depth=max_depth).fit(X_sparse, y)

        assert_tree_equal(
            d.tree_,
            s.tree_,
            "{0} with dense and sparse format gave different trees".format(tree),
        )

        y_pred = d.predict(X)
        if tree in CLF_TREES:
            y_proba = d.predict_proba(X)
            y_log_proba = d.predict_log_proba(X)

        for sparse_container_test in COO_CONTAINERS + CSR_CONTAINERS + CSC_CONTAINERS:
            X_sparse_test = sparse_container_test(X_sparse, dtype=np.float32)

            assert_array_almost_equal(s.predict(X_sparse_test), y_pred)

            if tree in CLF_TREES:
                assert_array_almost_equal(s.predict_proba(X_sparse_test), y_proba)
                assert_array_almost_equal(
                    s.predict_log_proba(X_sparse_test), y_log_proba
                )


@pytest.mark.parametrize("tree_type", SPARSE_TREES)
@pytest.mark.parametrize(
    "dataset",
    (
        "clf_small",
        "toy",
        "digits",
        "multilabel",
        "sparse-pos",
        "sparse-neg",
        "sparse-mix",
        "zeros",
    ),
)
def test_sparse_input(tree_type, dataset):
    max_depth = 3 if dataset == "digits" else None
    check_sparse_input(tree_type, dataset, max_depth)


@pytest.mark.parametrize("tree_type", sorted(set(SPARSE_TREES).intersection(REG_TREES)))
@pytest.mark.parametrize("dataset", ["diabetes", "reg_small"])
def test_sparse_input_reg_trees(tree_type, dataset):
    # Due to numerical instability of MSE and too strict test, we limit the
    # maximal depth
    check_sparse_input(tree_type, dataset, 2)


@pytest.mark.parametrize("tree_type", SPARSE_TREES)
@pytest.mark.parametrize("dataset", ["sparse-pos", "sparse-neg", "sparse-mix", "zeros"])
@pytest.mark.parametrize("csc_container", CSC_CONTAINERS)
def test_sparse_parameters(tree_type, dataset, csc_container):
    TreeEstimator = ALL_TREES[tree_type]
    X = DATASETS[dataset]["X"]
    X_sparse = csc_container(X)
    y = DATASETS[dataset]["y"]

    # Check max_features
    d = TreeEstimator(random_state=0, max_features=1, max_depth=2).fit(X, y)
    s = TreeEstimator(random_state=0, max_features=1, max_depth=2).fit(X_sparse, y)
    assert_tree_equal(
        d.tree_,
        s.tree_,
        "{0} with dense and sparse format gave different trees".format(tree_type),
    )
    assert_array_almost_equal(s.predict(X), d.predict(X))

    # Check min_samples_split
    d = TreeEstimator(random_state=0, max_features=1, min_samples_split=10).fit(X, y)
    s = TreeEstimator(random_state=0, max_features=1, min_samples_split=10).fit(
        X_sparse, y
    )
    assert_tree_equal(
        d.tree_,
        s.tree_,
        "{0} with dense and sparse format gave different trees".format(tree_type),
    )
    assert_array_almost_equal(s.predict(X), d.predict(X))

    # Check min_samples_leaf
    d = TreeEstimator(random_state=0, min_samples_leaf=X_sparse.shape[0] // 2).fit(X, y)
    s = TreeEstimator(random_state=0, min_samples_leaf=X_sparse.shape[0] // 2).fit(
        X_sparse, y
    )
    assert_tree_equal(
        d.tree_,
        s.tree_,
        "{0} with dense and sparse format gave different trees".format(tree_type),
    )
    assert_array_almost_equal(s.predict(X), d.predict(X))

    # Check best-first search
    d = TreeEstimator(random_state=0, max_leaf_nodes=3).fit(X, y)
    s = TreeEstimator(random_state=0, max_leaf_nodes=3).fit(X_sparse, y)
    assert_tree_equal(
        d.tree_,
        s.tree_,
        "{0} with dense and sparse format gave different trees".format(tree_type),
    )
    assert_array_almost_equal(s.predict(X), d.predict(X))


@pytest.mark.parametrize(
    "tree_type, criterion",
    list(product([tree for tree in SPARSE_TREES if tree in REG_TREES], REG_CRITERIONS))
    + list(
        product([tree for tree in SPARSE_TREES if tree in CLF_TREES], CLF_CRITERIONS)
    ),
)
@pytest.mark.parametrize("dataset", ["sparse-pos", "sparse-neg", "sparse-mix", "zeros"])
@pytest.mark.parametrize("csc_container", CSC_CONTAINERS)
def test_sparse_criteria(tree_type, dataset, csc_container, criterion):
    TreeEstimator = ALL_TREES[tree_type]
    X = DATASETS[dataset]["X"]
    X_sparse = csc_container(X)
    y = DATASETS[dataset]["y"]

    d = TreeEstimator(random_state=0, max_depth=3, criterion=criterion).fit(X, y)
    s = TreeEstimator(random_state=0, max_depth=3, criterion=criterion).fit(X_sparse, y)

    assert_tree_equal(
        d.tree_,
        s.tree_,
        "{0} with dense and sparse format gave different trees".format(tree_type),
    )
    assert_array_almost_equal(s.predict(X), d.predict(X))


@pytest.mark.parametrize("tree_type", SPARSE_TREES)
@pytest.mark.parametrize(
    "csc_container,csr_container", zip(CSC_CONTAINERS, CSR_CONTAINERS)
)
def test_explicit_sparse_zeros(tree_type, csc_container, csr_container):
    TreeEstimator = ALL_TREES[tree_type]
    max_depth = 3
    n_features = 10

    # n_samples set n_feature to ease construction of a simultaneous
    # construction of a csr and csc matrix
    n_samples = n_features
    samples = np.arange(n_samples)

    # Generate X, y
    random_state = check_random_state(0)
    indices = []
    data = []
    offset = 0
    indptr = [offset]
    for i in range(n_features):
        n_nonzero_i = random_state.binomial(n_samples, 0.5)
        indices_i = random_state.permutation(samples)[:n_nonzero_i]
        indices.append(indices_i)
        data_i = random_state.binomial(3, 0.5, size=(n_nonzero_i,)) - 1
        data.append(data_i)
        offset += n_nonzero_i
        indptr.append(offset)

    indices = np.concatenate(indices).astype(np.int32)
    indptr = np.array(indptr, dtype=np.int32)
    data = np.array(np.concatenate(data), dtype=np.float32)
    X_sparse = csc_container((data, indices, indptr), shape=(n_samples, n_features))
    X = X_sparse.toarray()
    X_sparse_test = csr_container(
        (data, indices, indptr), shape=(n_samples, n_features)
    )
    X_test = X_sparse_test.toarray()
    y = random_state.randint(0, 3, size=(n_samples,))

    # Ensure that X_sparse_test owns its data, indices and indptr array
    X_sparse_test = X_sparse_test.copy()

    # Ensure that we have explicit zeros
    assert (X_sparse.data == 0.0).sum() > 0
    assert (X_sparse_test.data == 0.0).sum() > 0

    # Perform the comparison
    d = TreeEstimator(random_state=0, max_depth=max_depth).fit(X, y)
    s = TreeEstimator(random_state=0, max_depth=max_depth).fit(X_sparse, y)

    assert_tree_equal(
        d.tree_,
        s.tree_,
        "{0} with dense and sparse format gave different trees".format(tree),
    )

    Xs = (X_test, X_sparse_test)
    for X1, X2 in product(Xs, Xs):
        assert_array_almost_equal(s.tree_.apply(X1), d.tree_.apply(X2))
        assert_array_almost_equal(s.apply(X1), d.apply(X2))
        assert_array_almost_equal(s.apply(X1), s.tree_.apply(X1))

        assert_array_almost_equal(
            s.tree_.decision_path(X1).toarray(), d.tree_.decision_path(X2).toarray()
        )
        assert_array_almost_equal(
            s.decision_path(X1).toarray(), d.decision_path(X2).toarray()
        )
        assert_array_almost_equal(
            s.decision_path(X1).toarray(), s.tree_.decision_path(X1).toarray()
        )

        assert_array_almost_equal(s.predict(X1), d.predict(X2))

        if tree in CLF_TREES:
            assert_array_almost_equal(s.predict_proba(X1), d.predict_proba(X2))


def check_raise_error_on_1d_input(name):
    TreeEstimator = ALL_TREES[name]

    X = iris.data[:, 0].ravel()
    X_2d = iris.data[:, 0].reshape((-1, 1))
    y = iris.target

    with pytest.raises(ValueError):
        TreeEstimator(random_state=0).fit(X, y)

    est = TreeEstimator(random_state=0)
    est.fit(X_2d, y)
    with pytest.raises(ValueError):
        est.predict([X])


@pytest.mark.parametrize("name", ALL_TREES)
def test_1d_input(name):
    with ignore_warnings():
        check_raise_error_on_1d_input(name)


@pytest.mark.parametrize("name", ALL_TREES)
@pytest.mark.parametrize("sparse_container", [None] + CSC_CONTAINERS)
def test_min_weight_leaf_split_level(name, sparse_container):
    TreeEstimator = ALL_TREES[name]

    X = np.array([[0], [0], [0], [0], [1]])
    y = [0, 0, 0, 0, 1]
    sample_weight = [0.2, 0.2, 0.2, 0.2, 0.2]
    if sparse_container is not None:
        X = sparse_container(X)

    est = TreeEstimator(random_state=0)
    est.fit(X, y, sample_weight=sample_weight)
    assert est.tree_.max_depth == 1

    est = TreeEstimator(random_state=0, min_weight_fraction_leaf=0.4)
    est.fit(X, y, sample_weight=sample_weight)
    assert est.tree_.max_depth == 0


@pytest.mark.parametrize("name", ALL_TREES)
def test_public_apply_all_trees(name):
    X_small32 = X_small.astype(tree._tree.DTYPE, copy=False)

    est = ALL_TREES[name]()
    est.fit(X_small, y_small)
    assert_array_equal(est.apply(X_small), est.tree_.apply(X_small32))


@pytest.mark.parametrize("name", SPARSE_TREES)
@pytest.mark.parametrize("csr_container", CSR_CONTAINERS)
def test_public_apply_sparse_trees(name, csr_container):
    X_small32 = csr_container(X_small.astype(tree._tree.DTYPE, copy=False))

    est = ALL_TREES[name]()
    est.fit(X_small, y_small)
    assert_array_equal(est.apply(X_small), est.tree_.apply(X_small32))


def test_decision_path_hardcoded():
    X = iris.data
    y = iris.target
    est = DecisionTreeClassifier(random_state=0, max_depth=1).fit(X, y)
    node_indicator = est.decision_path(X[:2]).toarray()
    assert_array_equal(node_indicator, [[1, 1, 0], [1, 0, 1]])


@pytest.mark.parametrize("name", ALL_TREES)
def test_decision_path(name):
    X = iris.data
    y = iris.target
    n_samples = X.shape[0]

    TreeEstimator = ALL_TREES[name]
    est = TreeEstimator(random_state=0, max_depth=2)
    est.fit(X, y)

    node_indicator_csr = est.decision_path(X)
    node_indicator = node_indicator_csr.toarray()
    assert node_indicator.shape == (n_samples, est.tree_.node_count)

    # Assert that leaves index are correct
    leaves = est.apply(X)
    leave_indicator = [node_indicator[i, j] for i, j in enumerate(leaves)]
    assert_array_almost_equal(leave_indicator, np.ones(shape=n_samples))

    # Ensure only one leave node per sample
    all_leaves = est.tree_.children_left == TREE_LEAF
    assert_array_almost_equal(
        np.dot(node_indicator, all_leaves), np.ones(shape=n_samples)
    )

    # Ensure max depth is consistent with sum of indicator
    max_depth = node_indicator.sum(axis=1).max()
    assert est.tree_.max_depth <= max_depth


@pytest.mark.parametrize("name", ALL_TREES)
@pytest.mark.parametrize("csr_container", CSR_CONTAINERS)
def test_no_sparse_y_support(name, csr_container):
    # Currently we don't support sparse y
    X, y = X_multilabel, csr_container(y_multilabel)
    TreeEstimator = ALL_TREES[name]
    with pytest.raises(TypeError):
        TreeEstimator(random_state=0).fit(X, y)


def test_mae():
    """Check MAE criterion produces correct results on small toy dataset:

    ------------------
    | X | y | weight |
    ------------------
    | 3 | 3 |  0.1   |
    | 5 | 3 |  0.3   |
    | 8 | 4 |  1.0   |
    | 3 | 6 |  0.6   |
    | 5 | 7 |  0.3   |
    ------------------
    |sum wt:|  2.3   |
    ------------------

    Because we are dealing with sample weights, we cannot find the median by
    simply choosing/averaging the centre value(s), instead we consider the
    median where 50% of the cumulative weight is found (in a y sorted data set)
    . Therefore with regards to this test data, the cumulative weight is >= 50%
    when y = 4.  Therefore:
    Median = 4

    For all the samples, we can get the total error by summing:
    Absolute(Median - y) * weight

    I.e., total error = (Absolute(4 - 3) * 0.1)
                      + (Absolute(4 - 3) * 0.3)
                      + (Absolute(4 - 4) * 1.0)
                      + (Absolute(4 - 6) * 0.6)
                      + (Absolute(4 - 7) * 0.3)
                      = 2.5

    Impurity = Total error / total weight
             = 2.5 / 2.3
             = 1.08695652173913
             ------------------

    From this root node, the next best split is between X values of 3 and 5.
    Thus, we have left and right child nodes:

    LEFT                    RIGHT
    ------------------      ------------------
    | X | y | weight |      | X | y | weight |
    ------------------      ------------------
    | 3 | 3 |  0.1   |      | 5 | 3 |  0.3   |
    | 3 | 6 |  0.6   |      | 8 | 4 |  1.0   |
    ------------------      | 5 | 7 |  0.3   |
    |sum wt:|  0.7   |      ------------------
    ------------------      |sum wt:|  1.6   |
                            ------------------

    Impurity is found in the same way:
    Left node Median = 6
    Total error = (Absolute(6 - 3) * 0.1)
                + (Absolute(6 - 6) * 0.6)
                = 0.3

    Left Impurity = Total error / total weight
            = 0.3 / 0.7
            = 0.428571428571429
            -------------------

    Likewise for Right node:
    Right node Median = 4
    Total error = (Absolute(4 - 3) * 0.3)
                + (Absolute(4 - 4) * 1.0)
                + (Absolute(4 - 7) * 0.3)
                = 1.2

    Right Impurity = Total error / total weight
            = 1.2 / 1.6
            = 0.75
            ------
    """
    dt_mae = DecisionTreeRegressor(
        random_state=0, criterion="absolute_error", max_leaf_nodes=2
    )

    # Test MAE where sample weights are non-uniform (as illustrated above):
    dt_mae.fit(
        X=[[3], [5], [3], [8], [5]],
        y=[6, 7, 3, 4, 3],
        sample_weight=[0.6, 0.3, 0.1, 1.0, 0.3],
    )
    assert_allclose(dt_mae.tree_.impurity, [2.5 / 2.3, 0.3 / 0.7, 1.2 / 1.6])
    assert_array_equal(dt_mae.tree_.value.flat, [4.0, 6.0, 4.0])

    # Test MAE where all sample weights are uniform:
    dt_mae.fit(X=[[3], [5], [3], [8], [5]], y=[6, 7, 3, 4, 3], sample_weight=np.ones(5))
    assert_array_equal(dt_mae.tree_.impurity, [1.4, 1.5, 4.0 / 3.0])
    assert_array_equal(dt_mae.tree_.value.flat, [4, 4.5, 4.0])

    # Test MAE where a `sample_weight` is not explicitly provided.
    # This is equivalent to providing uniform sample weights, though
    # the internal logic is different:
    dt_mae.fit(X=[[3], [5], [3], [8], [5]], y=[6, 7, 3, 4, 3])
    assert_array_equal(dt_mae.tree_.impurity, [1.4, 1.5, 4.0 / 3.0])
    assert_array_equal(dt_mae.tree_.value.flat, [4, 4.5, 4.0])


def test_criterion_copy():
    # Let's check whether copy of our criterion has the same type
    # and properties as original
    n_outputs = 3
    n_classes = np.arange(3, dtype=np.intp)
    n_samples = 100

    def _pickle_copy(obj):
        return pickle.loads(pickle.dumps(obj))

    for copy_func in [copy.copy, copy.deepcopy, _pickle_copy]:
        for _, typename in CRITERIA_CLF.items():
            criteria = typename(n_outputs, n_classes)
            result = copy_func(criteria).__reduce__()
            typename_, (n_outputs_, n_classes_), _ = result
            assert typename == typename_
            assert n_outputs == n_outputs_
            assert_array_equal(n_classes, n_classes_)

        for _, typename in CRITERIA_REG.items():
            criteria = typename(n_outputs, n_samples)
            result = copy_func(criteria).__reduce__()
            typename_, (n_outputs_, n_samples_), _ = result
            assert typename == typename_
            assert n_outputs == n_outputs_
            assert n_samples == n_samples_


@pytest.mark.parametrize("sparse_container", [None] + CSC_CONTAINERS)
def test_empty_leaf_infinite_threshold(sparse_container):
    # try to make empty leaf by using near infinite value.
    data = np.random.RandomState(0).randn(100, 11) * 2e38
    data = xpx.nan_to_num(data.astype("float32"))
    X = data[:, :-1]
    if sparse_container is not None:
        X = sparse_container(X)
    y = data[:, -1]

    tree = DecisionTreeRegressor(random_state=0).fit(X, y)
    terminal_regions = tree.apply(X)
    left_leaf = set(np.where(tree.tree_.children_left == TREE_LEAF)[0])
    empty_leaf = left_leaf.difference(terminal_regions)
    infinite_threshold = np.where(~np.isfinite(tree.tree_.threshold))[0]
    assert len(infinite_threshold) == 0
    assert len(empty_leaf) == 0


@pytest.mark.parametrize(
    "dataset", sorted(set(DATASETS.keys()) - {"reg_small", "diabetes"})
)
@pytest.mark.parametrize("tree_cls", [DecisionTreeClassifier, ExtraTreeClassifier])
def test_prune_tree_classifier_are_subtrees(dataset, tree_cls):
    dataset = DATASETS[dataset]
    X, y = dataset["X"], dataset["y"]
    est = tree_cls(max_leaf_nodes=20, random_state=0)
    info = est.cost_complexity_pruning_path(X, y)

    pruning_path = info.ccp_alphas
    impurities = info.impurities
    assert np.all(np.diff(pruning_path) >= 0)
    assert np.all(np.diff(impurities) >= 0)

    assert_pruning_creates_subtree(tree_cls, X, y, pruning_path)


@pytest.mark.parametrize("dataset", DATASETS.keys())
@pytest.mark.parametrize("tree_cls", [DecisionTreeRegressor, ExtraTreeRegressor])
def test_prune_tree_regression_are_subtrees(dataset, tree_cls):
    dataset = DATASETS[dataset]
    X, y = dataset["X"], dataset["y"]

    est = tree_cls(max_leaf_nodes=20, random_state=0)
    info = est.cost_complexity_pruning_path(X, y)

    pruning_path = info.ccp_alphas
    impurities = info.impurities
    assert np.all(np.diff(pruning_path) >= 0)
    assert np.all(np.diff(impurities) >= 0)

    assert_pruning_creates_subtree(tree_cls, X, y, pruning_path)


def test_prune_single_node_tree():
    # single node tree
    clf1 = DecisionTreeClassifier(random_state=0)
    clf1.fit([[0], [1]], [0, 0])

    # pruned single node tree
    clf2 = DecisionTreeClassifier(random_state=0, ccp_alpha=10)
    clf2.fit([[0], [1]], [0, 0])

    assert_is_subtree(clf1.tree_, clf2.tree_)


def assert_pruning_creates_subtree(estimator_cls, X, y, pruning_path):
    # generate trees with increasing alphas
    estimators = []
    for ccp_alpha in pruning_path:
        est = estimator_cls(max_leaf_nodes=20, ccp_alpha=ccp_alpha, random_state=0).fit(
            X, y
        )
        estimators.append(est)

    # A pruned tree must be a subtree of the previous tree (which had a
    # smaller ccp_alpha)
    for prev_est, next_est in pairwise(estimators):
        assert_is_subtree(prev_est.tree_, next_est.tree_)


def assert_is_subtree(tree, subtree):
    assert tree.node_count >= subtree.node_count
    assert tree.max_depth >= subtree.max_depth

    tree_c_left = tree.children_left
    tree_c_right = tree.children_right
    subtree_c_left = subtree.children_left
    subtree_c_right = subtree.children_right

    stack = [(0, 0)]
    while stack:
        tree_node_idx, subtree_node_idx = stack.pop()
        assert_array_almost_equal(
            tree.value[tree_node_idx], subtree.value[subtree_node_idx]
        )
        assert_almost_equal(
            tree.impurity[tree_node_idx], subtree.impurity[subtree_node_idx]
        )
        assert_almost_equal(
            tree.n_node_samples[tree_node_idx], subtree.n_node_samples[subtree_node_idx]
        )
        assert_almost_equal(
            tree.weighted_n_node_samples[tree_node_idx],
            subtree.weighted_n_node_samples[subtree_node_idx],
        )

        if subtree_c_left[subtree_node_idx] == subtree_c_right[subtree_node_idx]:
            # is a leaf
            assert_almost_equal(TREE_UNDEFINED, subtree.threshold[subtree_node_idx])
        else:
            # not a leaf
            assert_almost_equal(
                tree.threshold[tree_node_idx], subtree.threshold[subtree_node_idx]
            )
            stack.append((tree_c_left[tree_node_idx], subtree_c_left[subtree_node_idx]))
            stack.append(
                (tree_c_right[tree_node_idx], subtree_c_right[subtree_node_idx])
            )


@pytest.mark.parametrize("name", ALL_TREES)
@pytest.mark.parametrize("splitter", ["best", "random"])
@pytest.mark.parametrize("sparse_container", [None] + CSC_CONTAINERS + CSR_CONTAINERS)
def test_apply_path_readonly_all_trees(name, splitter, sparse_container):
    dataset = DATASETS["clf_small"]
    X_small = dataset["X"].astype(tree._tree.DTYPE, copy=False)
    if sparse_container is None:
        X_readonly = create_memmap_backed_data(X_small)
    else:
        X_readonly = sparse_container(dataset["X"])

        X_readonly.data = np.array(X_readonly.data, dtype=tree._tree.DTYPE)
        (
            X_readonly.data,
            X_readonly.indices,
            X_readonly.indptr,
        ) = create_memmap_backed_data(
            (X_readonly.data, X_readonly.indices, X_readonly.indptr)
        )

    y_readonly = create_memmap_backed_data(np.array(y_small, dtype=tree._tree.DTYPE))
    est = ALL_TREES[name](splitter=splitter)
    est.fit(X_readonly, y_readonly)
    assert_array_equal(est.predict(X_readonly), est.predict(X_small))
    assert_array_equal(
        est.decision_path(X_readonly).todense(), est.decision_path(X_small).todense()
    )


@pytest.mark.parametrize("criterion", ["squared_error", "friedman_mse", "poisson"])
@pytest.mark.parametrize("Tree", REG_TREES.values())
def test_balance_property(criterion, Tree):
    # Test that sum(y_pred)=sum(y_true) on training set.
    # This works if the mean is predicted (should even be true for each leaf).
    # MAE predicts the median and is therefore excluded from this test.

    # Choose a training set with non-negative targets (for poisson)
    X, y = diabetes.data, diabetes.target
    reg = Tree(criterion=criterion)
    reg.fit(X, y)
    assert np.sum(reg.predict(X)) == pytest.approx(np.sum(y))


@pytest.mark.parametrize("seed", range(3))
def test_poisson_zero_nodes(seed):
    # Test that sum(y)=0 and therefore y_pred=0 is forbidden on nodes.
    X = [[0, 0], [0, 1], [0, 2], [0, 3], [1, 0], [1, 2], [1, 2], [1, 3]]
    y = [0, 0, 0, 0, 1, 2, 3, 4]
    # Note that X[:, 0] == 0 is a 100% indicator for y == 0. The tree can
    # easily learn that:
    reg = DecisionTreeRegressor(criterion="squared_error", random_state=seed)
    reg.fit(X, y)
    assert np.amin(reg.predict(X)) == 0
    # whereas Poisson must predict strictly positive numbers
    reg = DecisionTreeRegressor(criterion="poisson", random_state=seed)
    reg.fit(X, y)
    assert np.all(reg.predict(X) > 0)

    # Test additional dataset where something could go wrong.
    n_features = 10
    X, y = datasets.make_regression(
        effective_rank=n_features * 2 // 3,
        tail_strength=0.6,
        n_samples=1_000,
        n_features=n_features,
        n_informative=n_features * 2 // 3,
        random_state=seed,
    )
    # some excess zeros
    y[(-1 < y) & (y < 0)] = 0
    # make sure the target is positive
    y = np.abs(y)
    reg = DecisionTreeRegressor(criterion="poisson", random_state=seed)
    reg.fit(X, y)
    assert np.all(reg.predict(X) > 0)


def test_poisson_vs_mse():
    # For a Poisson distributed target, Poisson loss should give better results
    # than squared error measured in Poisson deviance as metric.
    # We have a similar test, test_poisson(), in
    # sklearn/ensemble/_hist_gradient_boosting/tests/test_gradient_boosting.py
    rng = np.random.RandomState(42)
    n_train, n_test, n_features = 500, 500, 10
    X = datasets.make_low_rank_matrix(
        n_samples=n_train + n_test, n_features=n_features, random_state=rng
    )
    # We create a log-linear Poisson model and downscale coef as it will get
    # exponentiated.
    coef = rng.uniform(low=-2, high=2, size=n_features) / np.max(X, axis=0)
    y = rng.poisson(lam=np.exp(X @ coef))
    X_train, X_test, y_train, y_test = train_test_split(
        X, y, test_size=n_test, random_state=rng
    )
    # We prevent some overfitting by setting min_samples_split=10.
    tree_poi = DecisionTreeRegressor(
        criterion="poisson", min_samples_split=10, random_state=rng
    )
    tree_mse = DecisionTreeRegressor(
        criterion="squared_error", min_samples_split=10, random_state=rng
    )

    tree_poi.fit(X_train, y_train)
    tree_mse.fit(X_train, y_train)
    dummy = DummyRegressor(strategy="mean").fit(X_train, y_train)

    for X, y, val in [(X_train, y_train, "train"), (X_test, y_test, "test")]:
        metric_poi = mean_poisson_deviance(y, tree_poi.predict(X))
        # squared_error might produce non-positive predictions => clip
        metric_mse = mean_poisson_deviance(y, np.clip(tree_mse.predict(X), 1e-15, None))
        metric_dummy = mean_poisson_deviance(y, dummy.predict(X))
        # As squared_error might correctly predict 0 in train set, its train
        # score can be better than Poisson. This is no longer the case for the
        # test set.
        if val == "test":
            assert metric_poi < 0.5 * metric_mse
        assert metric_poi < 0.75 * metric_dummy


@pytest.mark.parametrize("Tree", [DecisionTreeClassifier, ExtraTreeClassifier])
@pytest.mark.parametrize("n_classes", [2, 4])
def test_criterion_entropy_same_as_log_loss(Tree, n_classes):
    """Test that criterion=entropy gives same as log_loss."""
    n_samples, n_features = 50, 5
    X, y = datasets.make_classification(
        n_classes=n_classes,
        n_samples=n_samples,
        n_features=n_features,
        n_informative=n_features,
        n_redundant=0,
        random_state=42,
    )
    tree_log_loss = Tree(criterion="log_loss", random_state=43).fit(X, y)
    tree_entropy = Tree(criterion="entropy", random_state=43).fit(X, y)

    assert_tree_equal(
        tree_log_loss.tree_,
        tree_entropy.tree_,
        f"{Tree!r} with criterion 'entropy' and 'log_loss' gave different trees.",
    )
    assert_allclose(tree_log_loss.predict(X), tree_entropy.predict(X))


def test_different_endianness_pickle():
    X, y = datasets.make_classification(random_state=0)

    clf = DecisionTreeClassifier(random_state=0, max_depth=3)
    clf.fit(X, y)
    score = clf.score(X, y)

    def reduce_ndarray(arr):
        return arr.byteswap().view(arr.dtype.newbyteorder()).__reduce__()

    def get_pickle_non_native_endianness():
        f = io.BytesIO()
        p = pickle.Pickler(f)
        p.dispatch_table = copyreg.dispatch_table.copy()
        p.dispatch_table[np.ndarray] = reduce_ndarray

        p.dump(clf)
        f.seek(0)
        return f

    new_clf = pickle.load(get_pickle_non_native_endianness())
    new_score = new_clf.score(X, y)
    assert np.isclose(score, new_score)


def test_different_endianness_joblib_pickle():
    X, y = datasets.make_classification(random_state=0)

    clf = DecisionTreeClassifier(random_state=0, max_depth=3)
    clf.fit(X, y)
    score = clf.score(X, y)

    class NonNativeEndiannessNumpyPickler(NumpyPickler):
        def save(self, obj):
            if isinstance(obj, np.ndarray):
                obj = obj.byteswap().view(obj.dtype.newbyteorder())
            super().save(obj)

    def get_joblib_pickle_non_native_endianness():
        f = io.BytesIO()
        p = NonNativeEndiannessNumpyPickler(f)

        p.dump(clf)
        f.seek(0)
        return f

    new_clf = joblib.load(get_joblib_pickle_non_native_endianness())
    new_score = new_clf.score(X, y)
    assert np.isclose(score, new_score)


def get_different_bitness_node_ndarray(node_ndarray):
    new_dtype_for_indexing_fields = np.int64 if _IS_32BIT else np.int32

    # field names in Node struct with SIZE_t types (see sklearn/tree/_tree.pxd)
    indexing_field_names = ["left_child", "right_child", "feature", "n_node_samples"]

    new_dtype_dict = {
        name: dtype for name, (dtype, _) in node_ndarray.dtype.fields.items()
    }
    for name in indexing_field_names:
        new_dtype_dict[name] = new_dtype_for_indexing_fields

    new_dtype = np.dtype(
        {"names": list(new_dtype_dict.keys()), "formats": list(new_dtype_dict.values())}
    )
    return node_ndarray.astype(new_dtype, casting="same_kind")


def get_different_alignment_node_ndarray(node_ndarray):
    new_dtype_dict = {
        name: dtype for name, (dtype, _) in node_ndarray.dtype.fields.items()
    }
    offsets = [offset for dtype, offset in node_ndarray.dtype.fields.values()]
    shifted_offsets = [8 + offset for offset in offsets]

    new_dtype = np.dtype(
        {
            "names": list(new_dtype_dict.keys()),
            "formats": list(new_dtype_dict.values()),
            "offsets": shifted_offsets,
        }
    )
    return node_ndarray.astype(new_dtype, casting="same_kind")


def reduce_tree_with_different_bitness(tree):
    new_dtype = np.int64 if _IS_32BIT else np.int32
    tree_cls, (n_features, n_classes, n_outputs), state = tree.__reduce__()
    new_n_classes = n_classes.astype(new_dtype, casting="same_kind")

    new_state = state.copy()
    new_state["nodes"] = get_different_bitness_node_ndarray(new_state["nodes"])

    return (tree_cls, (n_features, new_n_classes, n_outputs), new_state)


def test_different_bitness_pickle():
    X, y = datasets.make_classification(random_state=0)

    clf = DecisionTreeClassifier(random_state=0, max_depth=3)
    clf.fit(X, y)
    score = clf.score(X, y)

    def pickle_dump_with_different_bitness():
        f = io.BytesIO()
        p = pickle.Pickler(f)
        p.dispatch_table = copyreg.dispatch_table.copy()
        p.dispatch_table[CythonTree] = reduce_tree_with_different_bitness

        p.dump(clf)
        f.seek(0)
        return f

    new_clf = pickle.load(pickle_dump_with_different_bitness())
    new_score = new_clf.score(X, y)
    assert score == pytest.approx(new_score)


def test_different_bitness_joblib_pickle():
    # Make sure that a platform specific pickle generated on a 64 bit
    # platform can be converted at pickle load time into an estimator
    # with Cython code that works with the host's native integer precision
    # to index nodes in the tree data structure when the host is a 32 bit
    # platform (and vice versa).
    X, y = datasets.make_classification(random_state=0)

    clf = DecisionTreeClassifier(random_state=0, max_depth=3)
    clf.fit(X, y)
    score = clf.score(X, y)

    def joblib_dump_with_different_bitness():
        f = io.BytesIO()
        p = NumpyPickler(f)
        p.dispatch_table = copyreg.dispatch_table.copy()
        p.dispatch_table[CythonTree] = reduce_tree_with_different_bitness

        p.dump(clf)
        f.seek(0)
        return f

    new_clf = joblib.load(joblib_dump_with_different_bitness())
    new_score = new_clf.score(X, y)
    assert score == pytest.approx(new_score)


def test_check_n_classes():
    expected_dtype = np.dtype(np.int32) if _IS_32BIT else np.dtype(np.int64)
    allowed_dtypes = [np.dtype(np.int32), np.dtype(np.int64)]
    allowed_dtypes += [dt.newbyteorder() for dt in allowed_dtypes]

    n_classes = np.array([0, 1], dtype=expected_dtype)
    for dt in allowed_dtypes:
        _check_n_classes(n_classes.astype(dt), expected_dtype)

    with pytest.raises(ValueError, match="Wrong dimensions.+n_classes"):
        wrong_dim_n_classes = np.array([[0, 1]], dtype=expected_dtype)
        _check_n_classes(wrong_dim_n_classes, expected_dtype)

    with pytest.raises(ValueError, match="n_classes.+incompatible dtype"):
        wrong_dtype_n_classes = n_classes.astype(np.float64)
        _check_n_classes(wrong_dtype_n_classes, expected_dtype)


def test_check_value_ndarray():
    expected_dtype = np.dtype(np.float64)
    expected_shape = (5, 1, 2)
    value_ndarray = np.zeros(expected_shape, dtype=expected_dtype)

    allowed_dtypes = [expected_dtype, expected_dtype.newbyteorder()]

    for dt in allowed_dtypes:
        _check_value_ndarray(
            value_ndarray, expected_dtype=dt, expected_shape=expected_shape
        )

    with pytest.raises(ValueError, match="Wrong shape.+value array"):
        _check_value_ndarray(
            value_ndarray, expected_dtype=expected_dtype, expected_shape=(1, 2)
        )

    for problematic_arr in [value_ndarray[:, :, :1], np.asfortranarray(value_ndarray)]:
        with pytest.raises(ValueError, match="value array.+C-contiguous"):
            _check_value_ndarray(
                problematic_arr,
                expected_dtype=expected_dtype,
                expected_shape=problematic_arr.shape,
            )

    with pytest.raises(ValueError, match="value array.+incompatible dtype"):
        _check_value_ndarray(
            value_ndarray.astype(np.float32),
            expected_dtype=expected_dtype,
            expected_shape=expected_shape,
        )


def test_check_node_ndarray():
    expected_dtype = NODE_DTYPE

    node_ndarray = np.zeros((5,), dtype=expected_dtype)

    valid_node_ndarrays = [
        node_ndarray,
        get_different_bitness_node_ndarray(node_ndarray),
        get_different_alignment_node_ndarray(node_ndarray),
    ]
    valid_node_ndarrays += [
        arr.astype(arr.dtype.newbyteorder()) for arr in valid_node_ndarrays
    ]

    for arr in valid_node_ndarrays:
        _check_node_ndarray(node_ndarray, expected_dtype=expected_dtype)

    with pytest.raises(ValueError, match="Wrong dimensions.+node array"):
        problematic_node_ndarray = np.zeros((5, 2), dtype=expected_dtype)
        _check_node_ndarray(problematic_node_ndarray, expected_dtype=expected_dtype)

    with pytest.raises(ValueError, match="node array.+C-contiguous"):
        problematic_node_ndarray = node_ndarray[::2]
        _check_node_ndarray(problematic_node_ndarray, expected_dtype=expected_dtype)

    dtype_dict = {name: dtype for name, (dtype, _) in node_ndarray.dtype.fields.items()}

    # array with wrong 'threshold' field dtype (int64 rather than float64)
    new_dtype_dict = dtype_dict.copy()
    new_dtype_dict["threshold"] = np.int64

    new_dtype = np.dtype(
        {"names": list(new_dtype_dict.keys()), "formats": list(new_dtype_dict.values())}
    )
    problematic_node_ndarray = node_ndarray.astype(new_dtype)

    with pytest.raises(ValueError, match="node array.+incompatible dtype"):
        _check_node_ndarray(problematic_node_ndarray, expected_dtype=expected_dtype)

    # array with wrong 'left_child' field dtype (float64 rather than int64 or int32)
    new_dtype_dict = dtype_dict.copy()
    new_dtype_dict["left_child"] = np.float64
    new_dtype = np.dtype(
        {"names": list(new_dtype_dict.keys()), "formats": list(new_dtype_dict.values())}
    )

    problematic_node_ndarray = node_ndarray.astype(new_dtype)

    with pytest.raises(ValueError, match="node array.+incompatible dtype"):
        _check_node_ndarray(problematic_node_ndarray, expected_dtype=expected_dtype)


@pytest.mark.parametrize(
    "Splitter", chain(DENSE_SPLITTERS.values(), SPARSE_SPLITTERS.values())
)
def test_splitter_serializable(Splitter):
    """Check that splitters are serializable."""
    rng = np.random.RandomState(42)
    max_features = 10
    n_outputs, n_classes = 2, np.array([3, 2], dtype=np.intp)

    criterion = CRITERIA_CLF["gini"](n_outputs, n_classes)
    splitter = Splitter(criterion, max_features, 5, 0.5, rng, monotonic_cst=None)
    splitter_serialize = pickle.dumps(splitter)

    splitter_back = pickle.loads(splitter_serialize)
    assert splitter_back.max_features == max_features
    assert isinstance(splitter_back, Splitter)


def test_tree_deserialization_from_read_only_buffer(tmpdir):
    """Check that Trees can be deserialized with read only buffers.

    Non-regression test for gh-25584.
    """
    pickle_path = str(tmpdir.join("clf.joblib"))
    clf = DecisionTreeClassifier(random_state=0)
    clf.fit(X_small, y_small)

    joblib.dump(clf, pickle_path)
    loaded_clf = joblib.load(pickle_path, mmap_mode="r")

    assert_tree_equal(
        loaded_clf.tree_,
        clf.tree_,
        "The trees of the original and loaded classifiers are not equal.",
    )


@pytest.mark.parametrize("Tree", ALL_TREES.values())
def test_min_sample_split_1_error(Tree):
    """Check that an error is raised when min_sample_split=1.

    non-regression test for issue gh-25481.
    """
    X = np.array([[0, 0], [1, 1]])
    y = np.array([0, 1])

    # min_samples_split=1.0 is valid
    Tree(min_samples_split=1.0).fit(X, y)

    # min_samples_split=1 is invalid
    tree = Tree(min_samples_split=1)
    msg = (
        r"'min_samples_split' .* must be an int in the range \[2, inf\) "
        r"or a float in the range \(0.0, 1.0\]"
    )
    with pytest.raises(ValueError, match=msg):
        tree.fit(X, y)


@pytest.mark.parametrize("criterion", ["squared_error", "friedman_mse"])
def test_missing_values_best_splitter_on_equal_nodes_no_missing(criterion):
    """Check missing values goes to correct node during predictions."""
    X = np.array([[0, 1, 2, 3, 8, 9, 11, 12, 15]]).T
    y = np.array([0.1, 0.2, 0.3, 0.2, 1.4, 1.4, 1.5, 1.6, 2.6])

    dtc = DecisionTreeRegressor(random_state=42, max_depth=1, criterion=criterion)
    dtc.fit(X, y)

    # Goes to right node because it has the most data points
    y_pred = dtc.predict([[np.nan]])
    assert_allclose(y_pred, [np.mean(y[-5:])])

    # equal number of elements in both nodes
    X_equal = X[:-1]
    y_equal = y[:-1]

    dtc = DecisionTreeRegressor(random_state=42, max_depth=1, criterion=criterion)
    dtc.fit(X_equal, y_equal)

    # Goes to right node because the implementation sets:
    # missing_go_to_left = n_left > n_right, which is False
    y_pred = dtc.predict([[np.nan]])
    assert_allclose(y_pred, [np.mean(y_equal[-4:])])


@pytest.mark.parametrize("seed", range(3))
@pytest.mark.parametrize("criterion", ["squared_error", "friedman_mse"])
def test_missing_values_random_splitter_on_equal_nodes_no_missing(criterion, seed):
    """Check missing values go to the correct node during predictions for ExtraTree.

    Since ETC use random splits, we use different seeds to verify that the
    left/right node is chosen correctly when the splits occur.
    """
    X = np.array([[0, 1, 2, 3, 8, 9, 11, 12, 15]]).T
    y = np.array([0.1, 0.2, 0.3, 0.2, 1.4, 1.4, 1.5, 1.6, 2.6])

    etr = ExtraTreeRegressor(random_state=seed, max_depth=1, criterion=criterion)
    etr.fit(X, y)

    # Get the left and right children of the root node
    left_child = etr.tree_.children_left[0]
    right_child = etr.tree_.children_right[0]

    # Get the number of samples for the left and right children
    left_samples = etr.tree_.weighted_n_node_samples[left_child]
    right_samples = etr.tree_.weighted_n_node_samples[right_child]
    went_left = left_samples > right_samples

    # predictions
    y_pred_left = etr.tree_.value[left_child][0]
    y_pred_right = etr.tree_.value[right_child][0]

    # Goes to node with the most data points
    y_pred = etr.predict([[np.nan]])
    if went_left:
        assert_allclose(y_pred_left, y_pred)
    else:
        assert_allclose(y_pred_right, y_pred)


@pytest.mark.parametrize("criterion", ["entropy", "gini"])
def test_missing_values_best_splitter_three_classes(criterion):
    """Test when missing values are uniquely present in a class among 3 classes."""
    missing_values_class = 0
    X = np.array([[np.nan] * 4 + [0, 1, 2, 3, 8, 9, 11, 12]]).T
    y = np.array([missing_values_class] * 4 + [1] * 4 + [2] * 4)
    dtc = DecisionTreeClassifier(random_state=42, max_depth=2, criterion=criterion)
    dtc.fit(X, y)

    X_test = np.array([[np.nan, 3, 12]]).T
    y_nan_pred = dtc.predict(X_test)
    # Missing values necessarily are associated to the observed class.
    assert_array_equal(y_nan_pred, [missing_values_class, 1, 2])


@pytest.mark.parametrize("criterion", ["entropy", "gini"])
def test_missing_values_best_splitter_to_left(criterion):
    """Missing values spanning only one class at fit-time must make missing
    values at predict-time be classified has belonging to this class."""
    X = np.array([[np.nan] * 4 + [0, 1, 2, 3, 4, 5]]).T
    y = np.array([0] * 4 + [1] * 6)

    dtc = DecisionTreeClassifier(random_state=42, max_depth=2, criterion=criterion)
    dtc.fit(X, y)

    X_test = np.array([[np.nan, 5, np.nan]]).T
    y_pred = dtc.predict(X_test)

    assert_array_equal(y_pred, [0, 1, 0])


@pytest.mark.parametrize("criterion", ["entropy", "gini"])
def test_missing_values_best_splitter_to_right(criterion):
    """Missing values and non-missing values sharing one class at fit-time
    must make missing values at predict-time be classified has belonging
    to this class."""
    X = np.array([[np.nan] * 4 + [0, 1, 2, 3, 4, 5]]).T
    y = np.array([1] * 4 + [0] * 4 + [1] * 2)

    dtc = DecisionTreeClassifier(random_state=42, max_depth=2, criterion=criterion)
    dtc.fit(X, y)

    X_test = np.array([[np.nan, 1.2, 4.8]]).T
    y_pred = dtc.predict(X_test)

    assert_array_equal(y_pred, [1, 0, 1])


@pytest.mark.parametrize("criterion", ["entropy", "gini"])
def test_missing_values_best_splitter_missing_both_classes_has_nan(criterion):
    """Check behavior of missing value when there is one missing value in each class."""
    X = np.array([[1, 2, 3, 5, np.nan, 10, 20, 30, 60, np.nan]]).T
    y = np.array([0] * 5 + [1] * 5)

    dtc = DecisionTreeClassifier(random_state=42, max_depth=1, criterion=criterion)
    dtc.fit(X, y)
    X_test = np.array([[np.nan, 2.3, 34.2]]).T
    y_pred = dtc.predict(X_test)

    # Missing value goes to the class at the right (here 1) because the implementation
    # searches right first.
    assert_array_equal(y_pred, [1, 0, 1])


@pytest.mark.parametrize("sparse_container", [None] + CSR_CONTAINERS)
@pytest.mark.parametrize(
    "tree",
    [
        DecisionTreeRegressor(criterion="absolute_error"),
        ExtraTreeRegressor(criterion="absolute_error"),
    ],
)
def test_missing_value_errors(sparse_container, tree):
    """Check unsupported configurations for missing values."""

    X = np.array([[1, 2, 3, 5, np.nan, 10, 20, 30, 60, np.nan]]).T
    y = np.array([0] * 5 + [1] * 5)

    if sparse_container is not None:
        X = sparse_container(X)

    with pytest.raises(ValueError, match="Input X contains NaN"):
        tree.fit(X, y)


@pytest.mark.parametrize("Tree", REG_TREES.values())
def test_missing_values_poisson(Tree):
    """Smoke test for poisson regression and missing values."""
    X, y = diabetes.data.copy(), diabetes.target

    # Set some values missing
    X[::5, 0] = np.nan
    X[::6, -1] = np.nan

    reg = Tree(criterion="poisson", random_state=42)
    reg.fit(X, y)

    y_pred = reg.predict(X)
    assert (y_pred >= 0.0).all()


def make_friedman1_classification(*args, **kwargs):
    X, y = datasets.make_friedman1(*args, **kwargs)
    y = y > 14
    return X, y


@pytest.mark.parametrize(
    "make_data, Tree, tolerance",
    [
        # Due to the sine link between X and y, we expect the native handling of
        # missing values to always be better than the naive mean imputation in the
        # regression case.
        #
        # Due to randomness in ExtraTree, we expect the native handling of missing
        # values to be sometimes better than the naive mean imputation, but not always
        (datasets.make_friedman1, DecisionTreeRegressor, 0),
        (datasets.make_friedman1, ExtraTreeRegressor, 0.07),
        (make_friedman1_classification, DecisionTreeClassifier, 0.03),
        (make_friedman1_classification, ExtraTreeClassifier, 0.12),
    ],
)
@pytest.mark.parametrize("sample_weight_train", [None, "ones"])
def test_missing_values_is_resilience(
    make_data, Tree, sample_weight_train, global_random_seed, tolerance
):
    """Check that trees can deal with missing values have decent performance."""
    n_samples, n_features = 5_000, 10
    X, y = make_data(
        n_samples=n_samples,
        n_features=n_features,
        noise=1.0,
        random_state=global_random_seed,
    )

    X_missing = X.copy()
    rng = np.random.RandomState(global_random_seed)
    X_missing[rng.choice([False, True], size=X.shape, p=[0.9, 0.1])] = np.nan
    X_missing_train, X_missing_test, y_train, y_test = train_test_split(
        X_missing, y, random_state=global_random_seed
    )
    if sample_weight_train == "ones":
        sample_weight = np.ones(X_missing_train.shape[0])
    else:
        sample_weight = None

    # max_depth is used to avoid overfitting and also improve the runtime
    # of the test.
    max_depth = 10
    native_tree = Tree(max_depth=max_depth, random_state=global_random_seed)
    native_tree.fit(X_missing_train, y_train, sample_weight=sample_weight)
    score_native_tree = native_tree.score(X_missing_test, y_test)

    tree_with_imputer = make_pipeline(
        SimpleImputer(), Tree(max_depth=max_depth, random_state=global_random_seed)
    )
    tree_with_imputer.fit(X_missing_train, y_train)
    score_tree_with_imputer = tree_with_imputer.score(X_missing_test, y_test)

    assert score_native_tree + tolerance > score_tree_with_imputer, (
        f"{score_native_tree=} + {tolerance} should be strictly greater than"
        f" {score_tree_with_imputer}"
    )


# A single ExtraTree will randomly send missing values down the left, or right child,
# and therefore will not necessarily have the same performance as the greedy
# handling of missing values.
@pytest.mark.parametrize("Tree, expected_score", zip(CLF_TREES.values(), [0.85, 0.53]))
def test_missing_value_is_predictive(Tree, expected_score, global_random_seed):
    """Check the tree learns when only the missing value is predictive."""
    rng = np.random.RandomState(0)
    n_samples = 500

    X = rng.standard_normal(size=(n_samples, 20))
    y = np.concatenate([np.zeros(n_samples // 2), np.ones(n_samples // 2)])
    # y = rng.randint(0, high=2, size=n_samples)

    # Create a predictive feature using `y` and with some noise
    X_random_mask = rng.choice([False, True], size=n_samples, p=[0.95, 0.05])
    y_mask = y.copy().astype(bool)
    y_mask[X_random_mask] = ~y_mask[X_random_mask]

    X_predictive = rng.standard_normal(size=n_samples)
    X_predictive[y_mask] = np.nan

    X[:, 5] = X_predictive

    tree = Tree(random_state=global_random_seed)

    # Check that the tree can learn the predictive feature
    # over an average of cross-validation fits.
    tree_cv_score = cross_val_score(tree, X, y, cv=5).mean()
    assert tree_cv_score >= expected_score, (
        f"Expected CV score: {expected_score} but got {tree_cv_score}"
    )


@pytest.mark.parametrize(
    "make_data, Tree",
    [
        (datasets.make_regression, DecisionTreeRegressor),
        (datasets.make_classification, DecisionTreeClassifier),
    ],
)
def test_sample_weight_non_uniform(make_data, Tree):
    """Check sample weight is correctly handled with missing values."""
    rng = np.random.RandomState(0)
    n_samples, n_features = 1000, 10
    X, y = make_data(n_samples=n_samples, n_features=n_features, random_state=rng)

    # Create dataset with missing values
    X[rng.choice([False, True], size=X.shape, p=[0.9, 0.1])] = np.nan

    # Zero sample weight is the same as removing the sample
    sample_weight = np.ones(X.shape[0])
    sample_weight[::2] = 0.0

    tree_with_sw = Tree(random_state=0)
    tree_with_sw.fit(X, y, sample_weight=sample_weight)

    tree_samples_removed = Tree(random_state=0)
    tree_samples_removed.fit(X[1::2, :], y[1::2])

    assert_allclose(tree_samples_removed.predict(X), tree_with_sw.predict(X))


def test_deterministic_pickle():
    # Non-regression test for:
    # https://github.com/scikit-learn/scikit-learn/issues/27268
    # Uninitialised memory would lead to the two pickle strings being different.
    tree1 = DecisionTreeClassifier(random_state=0).fit(iris.data, iris.target)
    tree2 = DecisionTreeClassifier(random_state=0).fit(iris.data, iris.target)

    pickle1 = pickle.dumps(tree1)
    pickle2 = pickle.dumps(tree2)

    assert pickle1 == pickle2


@pytest.mark.parametrize("Tree", [DecisionTreeRegressor, ExtraTreeRegressor])
@pytest.mark.parametrize(
    "X",
    [
        # missing values will go left for greedy splits
        np.array([np.nan, 2, np.nan, 4, 5, 6]),
        np.array([np.nan, np.nan, 3, 4, 5, 6]),
        # missing values will go right for greedy splits
        np.array([1, 2, 3, 4, np.nan, np.nan]),
        np.array([1, 2, 3, np.nan, 6, np.nan]),
    ],
)
@pytest.mark.parametrize("criterion", ["squared_error", "friedman_mse"])
def test_regression_tree_missing_values_toy(Tree, X, criterion):
    """Check that we properly handle missing values in regression trees using a toy
    dataset.

    The regression targeted by this test was that we were not reinitializing the
    criterion when it comes to the number of missing values. Therefore, the value
    of the critetion (i.e. MSE) was completely wrong.

    This test check that the MSE is null when there is a single sample in the leaf.

    Non-regression test for:
    https://github.com/scikit-learn/scikit-learn/issues/28254
    https://github.com/scikit-learn/scikit-learn/issues/28316
    """
    X = X.reshape(-1, 1)
    y = np.arange(6)

    tree = Tree(criterion=criterion, random_state=0).fit(X, y)
    tree_ref = clone(tree).fit(y.reshape(-1, 1), y)

    impurity = tree.tree_.impurity
    assert all(impurity >= 0), impurity.min()  # MSE should always be positive

    # Check the impurity match after the first split
    assert_allclose(tree.tree_.impurity[:2], tree_ref.tree_.impurity[:2])

    # Find the leaves with a single sample where the MSE should be 0
    leaves_idx = np.flatnonzero(
        (tree.tree_.children_left == -1) & (tree.tree_.n_node_samples == 1)
    )
    assert_allclose(tree.tree_.impurity[leaves_idx], 0.0)


def test_regression_extra_tree_missing_values_toy(global_random_seed):
    rng = np.random.RandomState(global_random_seed)
    n_samples = 100
    X = np.arange(n_samples, dtype=np.float64).reshape(-1, 1)
    X[-20:, :] = np.nan
    rng.shuffle(X)
    y = np.arange(n_samples)

    tree = ExtraTreeRegressor(random_state=global_random_seed, max_depth=5).fit(X, y)

    impurity = tree.tree_.impurity
    assert all(impurity >= 0), impurity  # MSE should always be positive


def test_classification_tree_missing_values_toy():
    """Check that we properly handle missing values in classification trees using a toy
    dataset.

    The test is more involved because we use a case where we detected a regression
    in a random forest. We therefore define the seed and bootstrap indices to detect
    one of the non-frequent regression.

    Here, we check that the impurity is null or positive in the leaves.

    Non-regression test for:
    https://github.com/scikit-learn/scikit-learn/issues/28254
    """
    X, y = datasets.load_iris(return_X_y=True)

    rng = np.random.RandomState(42)
    X_missing = X.copy()
    mask = rng.binomial(
        n=np.ones(shape=(1, 4), dtype=np.int32), p=X[:, [2]] / 8
    ).astype(bool)
    X_missing[mask] = np.nan
    X_train, _, y_train, _ = train_test_split(X_missing, y, random_state=13)

    # fmt: off
    # no black reformatting for this specific array
    indices = np.array([
        2, 81, 39, 97, 91, 38, 46, 31, 101, 13, 89, 82, 100, 42, 69, 27, 81, 16, 73, 74,
        51, 47, 107, 17, 75, 110, 20, 15, 104, 57, 26, 15, 75, 79, 35, 77, 90, 51, 46,
        13, 94, 91, 23, 8, 93, 93, 73, 77, 12, 13, 74, 109, 110, 24, 10, 23, 104, 27,
        92, 52, 20, 109, 8, 8, 28, 27, 35, 12, 12, 7, 43, 0, 30, 31, 78, 12, 24, 105,
        50, 0, 73, 12, 102, 105, 13, 31, 1, 69, 11, 32, 75, 90, 106, 94, 60, 56, 35, 17,
        62, 85, 81, 39, 80, 16, 63, 6, 80, 84, 3, 3, 76, 78
    ], dtype=np.int32)
    # fmt: on

    tree = DecisionTreeClassifier(
        max_depth=3, max_features="sqrt", random_state=1857819720
    )
    tree.fit(X_train[indices], y_train[indices])
    assert all(tree.tree_.impurity >= 0)

    leaves_idx = np.flatnonzero(
        (tree.tree_.children_left == -1) & (tree.tree_.n_node_samples == 1)
    )
    assert_allclose(tree.tree_.impurity[leaves_idx], 0.0)


def test_build_pruned_tree_py():
    """Test pruning a tree with the Python caller of the Cythonized prune tree."""
    tree = DecisionTreeClassifier(random_state=0, max_depth=1)
    tree.fit(iris.data, iris.target)

    n_classes = np.atleast_1d(tree.n_classes_)
    pruned_tree = CythonTree(tree.n_features_in_, n_classes, tree.n_outputs_)

    # only keep the root note
    leave_in_subtree = np.zeros(tree.tree_.node_count, dtype=np.uint8)
    leave_in_subtree[0] = 1
    _build_pruned_tree_py(pruned_tree, tree.tree_, leave_in_subtree)

    assert tree.tree_.node_count == 3
    assert pruned_tree.node_count == 1
    with pytest.raises(AssertionError):
        assert_array_equal(tree.tree_.value, pruned_tree.value)
    assert_array_equal(tree.tree_.value[0], pruned_tree.value[0])

    # now keep all the leaves
    pruned_tree = CythonTree(tree.n_features_in_, n_classes, tree.n_outputs_)
    leave_in_subtree = np.zeros(tree.tree_.node_count, dtype=np.uint8)
    leave_in_subtree[1:] = 1

    # Prune the tree
    _build_pruned_tree_py(pruned_tree, tree.tree_, leave_in_subtree)
    assert tree.tree_.node_count == 3
    assert pruned_tree.node_count == 3, pruned_tree.node_count
    assert_array_equal(tree.tree_.value, pruned_tree.value)


def test_build_pruned_tree_infinite_loop():
    """Test pruning a tree does not result in an infinite loop."""

    # Create a tree with root and two children
    tree = DecisionTreeClassifier(random_state=0, max_depth=1)
    tree.fit(iris.data, iris.target)
    n_classes = np.atleast_1d(tree.n_classes_)
    pruned_tree = CythonTree(tree.n_features_in_, n_classes, tree.n_outputs_)

    # only keeping one child as a leaf results in an improper tree
    leave_in_subtree = np.zeros(tree.tree_.node_count, dtype=np.uint8)
    leave_in_subtree[1] = 1
    with pytest.raises(
        ValueError, match="Node has reached a leaf in the original tree"
    ):
        _build_pruned_tree_py(pruned_tree, tree.tree_, leave_in_subtree)


def test_sort_log2_build():
    """Non-regression test for gh-30554.

    Using log2 and log in sort correctly sorts feature_values, but the tie breaking is
    different which can results in placing samples in a different order.
    """
    rng = np.random.default_rng(75)
    some = rng.normal(loc=0.0, scale=10.0, size=10).astype(np.float32)
    feature_values = np.concatenate([some] * 5)
    samples = np.arange(50, dtype=np.intp)
    _py_sort(feature_values, samples, 50)
    # fmt: off
    # no black reformatting for this specific array
    expected_samples = [
        0, 40, 30, 20, 10, 29, 39, 19, 49,  9, 45, 15, 35,  5, 25, 11, 31,
        41,  1, 21, 22, 12,  2, 42, 32, 23, 13, 43,  3, 33,  6, 36, 46, 16,
        26,  4, 14, 24, 34, 44, 27, 47,  7, 37, 17,  8, 38, 48, 28, 18
    ]
    # fmt: on
    assert_array_equal(samples, expected_samples)<|MERGE_RESOLUTION|>--- conflicted
+++ resolved
@@ -48,12 +48,8 @@
     _check_value_ndarray,
 )
 from sklearn.tree._tree import Tree as CythonTree
-<<<<<<< HEAD
 from sklearn.utils import compute_sample_weight, shuffle
-=======
-from sklearn.utils import compute_sample_weight
 from sklearn.utils._array_api import xpx
->>>>>>> 332ab38d
 from sklearn.utils._testing import (
     assert_almost_equal,
     assert_array_almost_equal,
