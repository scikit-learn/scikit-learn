"""
Testing for the tree module (sklearn.tree).
"""
import copy
import pickle
from itertools import product
import struct

import pytest
import numpy as np
from scipy.sparse import csc_matrix
from scipy.sparse import csr_matrix
from scipy.sparse import coo_matrix

from sklearn.random_projection import _sparse_random_matrix

from sklearn.metrics import accuracy_score
from sklearn.metrics import mean_squared_error

from sklearn.utils._testing import assert_allclose
from sklearn.utils._testing import assert_array_equal
from sklearn.utils._testing import assert_array_almost_equal
from sklearn.utils._testing import assert_almost_equal
from sklearn.utils._testing import assert_warns
from sklearn.utils._testing import assert_warns_message
from sklearn.utils._testing import ignore_warnings
from sklearn.utils._testing import TempMemmap

from sklearn.utils.validation import check_random_state

from sklearn.exceptions import NotFittedError

from sklearn.tree import DecisionTreeClassifier
from sklearn.tree import DecisionTreeRegressor
from sklearn.tree import ExtraTreeClassifier
from sklearn.tree import ExtraTreeRegressor

from sklearn import tree
from sklearn.tree._tree import TREE_LEAF, TREE_UNDEFINED
from sklearn.tree._classes import CRITERIA_CLF
from sklearn.tree._classes import CRITERIA_REG
from sklearn import datasets

from sklearn.utils import compute_sample_weight

CLF_CRITERIONS = ("gini", "entropy")
REG_CRITERIONS = ("mse", "mae", "friedman_mse")

CLF_TREES = {
    "DecisionTreeClassifier": DecisionTreeClassifier,
    "ExtraTreeClassifier": ExtraTreeClassifier,
}

REG_TREES = {
    "DecisionTreeRegressor": DecisionTreeRegressor,
    "ExtraTreeRegressor": ExtraTreeRegressor,
}

ALL_TREES = dict()
ALL_TREES.update(CLF_TREES)
ALL_TREES.update(REG_TREES)

SPARSE_TREES = ["DecisionTreeClassifier", "DecisionTreeRegressor",
                "ExtraTreeClassifier", "ExtraTreeRegressor"]


X_small = np.array([
    [0, 0, 4, 0, 0, 0, 1, -14, 0, -4, 0, 0, 0, 0, ],
    [0, 0, 5, 3, 0, -4, 0, 0, 1, -5, 0.2, 0, 4, 1, ],
    [-1, -1, 0, 0, -4.5, 0, 0, 2.1, 1, 0, 0, -4.5, 0, 1, ],
    [-1, -1, 0, -1.2, 0, 0, 0, 0, 0, 0, 0.2, 0, 0, 1, ],
    [-1, -1, 0, 0, 0, 0, 0, 3, 0, 0, 0, 0, 0, 1, ],
    [-1, -2, 0, 4, -3, 10, 4, 0, -3.2, 0, 4, 3, -4, 1, ],
    [2.11, 0, -6, -0.5, 0, 11, 0, 0, -3.2, 6, 0.5, 0, -3, 1, ],
    [2.11, 0, -6, -0.5, 0, 11, 0, 0, -3.2, 6, 0, 0, -2, 1, ],
    [2.11, 8, -6, -0.5, 0, 11, 0, 0, -3.2, 6, 0, 0, -2, 1, ],
    [2.11, 8, -6, -0.5, 0, 11, 0, 0, -3.2, 6, 0.5, 0, -1, 0, ],
    [2, 8, 5, 1, 0.5, -4, 10, 0, 1, -5, 3, 0, 2, 0, ],
    [2, 0, 1, 1, 1, -1, 1, 0, 0, -2, 3, 0, 1, 0, ],
    [2, 0, 1, 2, 3, -1, 10, 2, 0, -1, 1, 2, 2, 0, ],
    [1, 1, 0, 2, 2, -1, 1, 2, 0, -5, 1, 2, 3, 0, ],
    [3, 1, 0, 3, 0, -4, 10, 0, 1, -5, 3, 0, 3, 1, ],
    [2.11, 8, -6, -0.5, 0, 1, 0, 0, -3.2, 6, 0.5, 0, -3, 1, ],
    [2.11, 8, -6, -0.5, 0, 1, 0, 0, -3.2, 6, 1.5, 1, -1, -1, ],
    [2.11, 8, -6, -0.5, 0, 10, 0, 0, -3.2, 6, 0.5, 0, -1, -1, ],
    [2, 0, 5, 1, 0.5, -2, 10, 0, 1, -5, 3, 1, 0, -1, ],
    [2, 0, 1, 1, 1, -2, 1, 0, 0, -2, 0, 0, 0, 1, ],
    [2, 1, 1, 1, 2, -1, 10, 2, 0, -1, 0, 2, 1, 1, ],
    [1, 1, 0, 0, 1, -3, 1, 2, 0, -5, 1, 2, 1, 1, ],
    [3, 1, 0, 1, 0, -4, 1, 0, 1, -2, 0, 0, 1, 0, ]])

y_small = [1, 1, 0, 0, 0, 0, 1, 1, 1, 1, 1, 1, 0, 0, 0, 1, 0, 0, 1, 0, 0,
           0, 0]
y_small_reg = [1.0, 2.1, 1.2, 0.05, 10, 2.4, 3.1, 1.01, 0.01, 2.98, 3.1, 1.1,
               0.0, 1.2, 2, 11, 0, 0, 4.5, 0.201, 1.06, 0.9, 0]

# toy sample
X = [[-2, -1], [-1, -1], [-1, -2], [1, 1], [1, 2], [2, 1]]
y = [-1, -1, -1, 1, 1, 1]
T = [[-1, -1], [2, 2], [3, 2]]
true_result = [-1, 1, 1]

# also load the iris dataset
# and randomly permute it
iris = datasets.load_iris()
rng = np.random.RandomState(1)
perm = rng.permutation(iris.target.size)
iris.data = iris.data[perm]
iris.target = iris.target[perm]

# also load the boston dataset
# and randomly permute it
boston = datasets.load_boston()
perm = rng.permutation(boston.target.size)
boston.data = boston.data[perm]
boston.target = boston.target[perm]

digits = datasets.load_digits()
perm = rng.permutation(digits.target.size)
digits.data = digits.data[perm]
digits.target = digits.target[perm]

random_state = check_random_state(0)
X_multilabel, y_multilabel = datasets.make_multilabel_classification(
    random_state=0, n_samples=30, n_features=10)

# NB: despite their names X_sparse_* are numpy arrays (and not sparse matrices)
X_sparse_pos = random_state.uniform(size=(20, 5))
X_sparse_pos[X_sparse_pos <= 0.8] = 0.
y_random = random_state.randint(0, 4, size=(20, ))
X_sparse_mix = _sparse_random_matrix(20, 10, density=0.25,
                                     random_state=0).toarray()


DATASETS = {
    "iris": {"X": iris.data, "y": iris.target},
    "boston": {"X": boston.data, "y": boston.target},
    "digits": {"X": digits.data, "y": digits.target},
    "toy": {"X": X, "y": y},
    "clf_small": {"X": X_small, "y": y_small},
    "reg_small": {"X": X_small, "y": y_small_reg},
    "multilabel": {"X": X_multilabel, "y": y_multilabel},
    "sparse-pos": {"X": X_sparse_pos, "y": y_random},
    "sparse-neg": {"X": - X_sparse_pos, "y": y_random},
    "sparse-mix": {"X": X_sparse_mix, "y": y_random},
    "zeros": {"X": np.zeros((20, 3)), "y": y_random}
}

for name in DATASETS:
    DATASETS[name]["X_sparse"] = csc_matrix(DATASETS[name]["X"])


def assert_tree_equal(d, s, message):
    assert s.node_count == d.node_count, (
        "{0}: inequal number of node ({1} != {2})"
        "".format(message, s.node_count, d.node_count))

    assert_array_equal(d.children_right, s.children_right,
                       message + ": inequal children_right")
    assert_array_equal(d.children_left, s.children_left,
                       message + ": inequal children_left")

    external = d.children_right == TREE_LEAF
    internal = np.logical_not(external)

    assert_array_equal(d.feature[internal], s.feature[internal],
                       message + ": inequal features")
    assert_array_equal(d.threshold[internal], s.threshold[internal],
                       message + ": inequal threshold")
    assert_array_equal(d.n_node_samples.sum(), s.n_node_samples.sum(),
                       message + ": inequal sum(n_node_samples)")
    assert_array_equal(d.n_node_samples, s.n_node_samples,
                       message + ": inequal n_node_samples")

    assert_almost_equal(d.impurity, s.impurity,
                        err_msg=message + ": inequal impurity")

    assert_array_almost_equal(d.value[external], s.value[external],
                              err_msg=message + ": inequal value")


def test_classification_toy():
    # Check classification on a toy dataset.
    for name, Tree in CLF_TREES.items():
        clf = Tree(random_state=0)
        clf.fit(X, y)
        assert_array_equal(clf.predict(T), true_result,
                           "Failed with {0}".format(name))

        clf = Tree(max_features=1, random_state=1)
        clf.fit(X, y)
        assert_array_equal(clf.predict(T), true_result,
                           "Failed with {0}".format(name))


def test_weighted_classification_toy():
    # Check classification on a weighted toy dataset.
    for name, Tree in CLF_TREES.items():
        clf = Tree(random_state=0)

        clf.fit(X, y, sample_weight=np.ones(len(X)))
        assert_array_equal(clf.predict(T), true_result,
                           "Failed with {0}".format(name))

        clf.fit(X, y, sample_weight=np.full(len(X), 0.5))
        assert_array_equal(clf.predict(T), true_result,
                           "Failed with {0}".format(name))


def test_regression_toy():
    # Check regression on a toy dataset.
    for name, Tree in REG_TREES.items():
        reg = Tree(random_state=1)
        reg.fit(X, y)
        assert_almost_equal(reg.predict(T), true_result,
                            err_msg="Failed with {0}".format(name))

        clf = Tree(max_features=1, random_state=1)
        clf.fit(X, y)
        assert_almost_equal(reg.predict(T), true_result,
                            err_msg="Failed with {0}".format(name))


def test_xor():
    # Check on a XOR problem
    y = np.zeros((10, 10))
    y[:5, :5] = 1
    y[5:, 5:] = 1

    gridx, gridy = np.indices(y.shape)

    X = np.vstack([gridx.ravel(), gridy.ravel()]).T
    y = y.ravel()

    for name, Tree in CLF_TREES.items():
        clf = Tree(random_state=0)
        clf.fit(X, y)
        assert clf.score(X, y) == 1.0, "Failed with {0}".format(name)

        clf = Tree(random_state=0, max_features=1)
        clf.fit(X, y)
        assert clf.score(X, y) == 1.0, "Failed with {0}".format(name)


def test_iris():
    # Check consistency on dataset iris.
    for (name, Tree), criterion in product(CLF_TREES.items(), CLF_CRITERIONS):
        clf = Tree(criterion=criterion, random_state=0)
        clf.fit(iris.data, iris.target)
        score = accuracy_score(clf.predict(iris.data), iris.target)
        assert score > 0.9, (
            "Failed with {0}, criterion = {1} and score = {2}"
            "".format(name, criterion, score))

        clf = Tree(criterion=criterion, max_features=2, random_state=0)
        clf.fit(iris.data, iris.target)
        score = accuracy_score(clf.predict(iris.data), iris.target)
        assert score > 0.5, (
            "Failed with {0}, criterion = {1} and score = {2}"
            "".format(name, criterion, score))


def test_boston():
    # Check consistency on dataset boston house prices.

    for (name, Tree), criterion in product(REG_TREES.items(), REG_CRITERIONS):
        reg = Tree(criterion=criterion, random_state=0)
        reg.fit(boston.data, boston.target)
        score = mean_squared_error(boston.target, reg.predict(boston.data))
        assert score < 1, (
            "Failed with {0}, criterion = {1} and score = {2}"
            "".format(name, criterion, score))

        # using fewer features reduces the learning ability of this tree,
        # but reduces training time.
        reg = Tree(criterion=criterion, max_features=6, random_state=0)
        reg.fit(boston.data, boston.target)
        score = mean_squared_error(boston.target, reg.predict(boston.data))
        assert score < 2, (
            "Failed with {0}, criterion = {1} and score = {2}"
            "".format(name, criterion, score))


def test_probability():
    # Predict probabilities using DecisionTreeClassifier.

    for name, Tree in CLF_TREES.items():
        clf = Tree(max_depth=1, max_features=1, random_state=42)
        clf.fit(iris.data, iris.target)

        prob_predict = clf.predict_proba(iris.data)
        assert_array_almost_equal(np.sum(prob_predict, 1),
                                  np.ones(iris.data.shape[0]),
                                  err_msg="Failed with {0}".format(name))
        assert_array_equal(np.argmax(prob_predict, 1),
                           clf.predict(iris.data),
                           err_msg="Failed with {0}".format(name))
        assert_almost_equal(clf.predict_proba(iris.data),
                            np.exp(clf.predict_log_proba(iris.data)), 8,
                            err_msg="Failed with {0}".format(name))


def test_arrayrepr():
    # Check the array representation.
    # Check resize
    X = np.arange(10000)[:, np.newaxis]
    y = np.arange(10000)

    for name, Tree in REG_TREES.items():
        reg = Tree(max_depth=None, random_state=0)
        reg.fit(X, y)


def test_pure_set():
    # Check when y is pure.
    X = [[-2, -1], [-1, -1], [-1, -2], [1, 1], [1, 2], [2, 1]]
    y = [1, 1, 1, 1, 1, 1]

    for name, TreeClassifier in CLF_TREES.items():
        clf = TreeClassifier(random_state=0)
        clf.fit(X, y)
        assert_array_equal(clf.predict(X), y,
                           err_msg="Failed with {0}".format(name))

    for name, TreeRegressor in REG_TREES.items():
        reg = TreeRegressor(random_state=0)
        reg.fit(X, y)
        assert_almost_equal(reg.predict(X), y,
                            err_msg="Failed with {0}".format(name))


def test_numerical_stability():
    # Check numerical stability.
    X = np.array([
        [152.08097839, 140.40744019, 129.75102234, 159.90493774],
        [142.50700378, 135.81935120, 117.82884979, 162.75781250],
        [127.28772736, 140.40744019, 129.75102234, 159.90493774],
        [132.37025452, 143.71923828, 138.35694885, 157.84558105],
        [103.10237122, 143.71928406, 138.35696411, 157.84559631],
        [127.71276855, 143.71923828, 138.35694885, 157.84558105],
        [120.91514587, 140.40744019, 129.75102234, 159.90493774]])

    y = np.array(
        [1., 0.70209277, 0.53896582, 0., 0.90914464, 0.48026916, 0.49622521])

    with np.errstate(all="raise"):
        for name, Tree in REG_TREES.items():
            reg = Tree(random_state=0)
            reg.fit(X, y)
            reg.fit(X, -y)
            reg.fit(-X, y)
            reg.fit(-X, -y)


def test_importances():
    # Check variable importances.
    X, y = datasets.make_classification(n_samples=5000,
                                        n_features=10,
                                        n_informative=3,
                                        n_redundant=0,
                                        n_repeated=0,
                                        shuffle=False,
                                        random_state=0)

    for name, Tree in CLF_TREES.items():
        clf = Tree(random_state=0)

        clf.fit(X, y)
        importances = clf.feature_importances_
        n_important = np.sum(importances > 0.1)

        assert importances.shape[0] == 10, "Failed with {0}".format(name)
        assert n_important == 3, "Failed with {0}".format(name)

    # Check on iris that importances are the same for all builders
    clf = DecisionTreeClassifier(random_state=0)
    clf.fit(iris.data, iris.target)
    clf2 = DecisionTreeClassifier(random_state=0,
                                  max_leaf_nodes=len(iris.data))
    clf2.fit(iris.data, iris.target)

    assert_array_equal(clf.feature_importances_,
                       clf2.feature_importances_)


def test_importances_raises():
    # Check if variable importance before fit raises ValueError.
    clf = DecisionTreeClassifier()
    with pytest.raises(ValueError):
        getattr(clf, 'feature_importances_')


def test_importances_gini_equal_mse():
    # Check that gini is equivalent to mse for binary output variable

    X, y = datasets.make_classification(n_samples=2000,
                                        n_features=10,
                                        n_informative=3,
                                        n_redundant=0,
                                        n_repeated=0,
                                        shuffle=False,
                                        random_state=0)

    # The gini index and the mean square error (variance) might differ due
    # to numerical instability. Since those instabilities mainly occurs at
    # high tree depth, we restrict this maximal depth.
    clf = DecisionTreeClassifier(criterion="gini", max_depth=5,
                                 random_state=0).fit(X, y)
    reg = DecisionTreeRegressor(criterion="mse", max_depth=5,
                                random_state=0).fit(X, y)

    assert_almost_equal(clf.feature_importances_, reg.feature_importances_)
    assert_array_equal(clf.tree_.feature, reg.tree_.feature)
    assert_array_equal(clf.tree_.children_left, reg.tree_.children_left)
    assert_array_equal(clf.tree_.children_right, reg.tree_.children_right)
    assert_array_equal(clf.tree_.n_node_samples, reg.tree_.n_node_samples)


def test_max_features():
    # Check max_features.
    for name, TreeRegressor in REG_TREES.items():
        reg = TreeRegressor(max_features="auto")
        reg.fit(boston.data, boston.target)
        assert reg.max_features_ == boston.data.shape[1]

    for name, TreeClassifier in CLF_TREES.items():
        clf = TreeClassifier(max_features="auto")
        clf.fit(iris.data, iris.target)
        assert clf.max_features_ == 2

    for name, TreeEstimator in ALL_TREES.items():
        est = TreeEstimator(max_features="sqrt")
        est.fit(iris.data, iris.target)
        assert (est.max_features_ ==
                int(np.sqrt(iris.data.shape[1])))

        est = TreeEstimator(max_features="log2")
        est.fit(iris.data, iris.target)
        assert (est.max_features_ ==
                int(np.log2(iris.data.shape[1])))

        est = TreeEstimator(max_features=1)
        est.fit(iris.data, iris.target)
        assert est.max_features_ == 1

        est = TreeEstimator(max_features=3)
        est.fit(iris.data, iris.target)
        assert est.max_features_ == 3

        est = TreeEstimator(max_features=0.01)
        est.fit(iris.data, iris.target)
        assert est.max_features_ == 1

        est = TreeEstimator(max_features=0.5)
        est.fit(iris.data, iris.target)
        assert (est.max_features_ ==
                int(0.5 * iris.data.shape[1]))

        est = TreeEstimator(max_features=1.0)
        est.fit(iris.data, iris.target)
        assert est.max_features_ == iris.data.shape[1]

        est = TreeEstimator(max_features=None)
        est.fit(iris.data, iris.target)
        assert est.max_features_ == iris.data.shape[1]

        # use values of max_features that are invalid
        est = TreeEstimator(max_features=10)
        with pytest.raises(ValueError):
            est.fit(X, y)

        est = TreeEstimator(max_features=-1)
        with pytest.raises(ValueError):
            est.fit(X, y)

        est = TreeEstimator(max_features=0.0)
        with pytest.raises(ValueError):
            est.fit(X, y)

        est = TreeEstimator(max_features=1.5)
        with pytest.raises(ValueError):
            est.fit(X, y)

        est = TreeEstimator(max_features="foobar")
        with pytest.raises(ValueError):
            est.fit(X, y)


def test_error():
    # Test that it gives proper exception on deficient input.
    for name, TreeEstimator in CLF_TREES.items():
        # predict before fit
        est = TreeEstimator()
        with pytest.raises(NotFittedError):
            est.predict_proba(X)

        est.fit(X, y)
        X2 = [[-2, -1, 1]]  # wrong feature shape for sample
        with pytest.raises(ValueError):
            est.predict_proba(X2)

    for name, TreeEstimator in ALL_TREES.items():
        with pytest.raises(ValueError):
            TreeEstimator(min_samples_leaf=-1).fit(X, y)
        with pytest.raises(ValueError):
            TreeEstimator(min_samples_leaf=.6).fit(X, y)
        with pytest.raises(ValueError):
            TreeEstimator(min_samples_leaf=0.).fit(X, y)
        with pytest.raises(ValueError):
            TreeEstimator(min_samples_leaf=3.).fit(X, y)
        with pytest.raises(ValueError):
            TreeEstimator(min_weight_fraction_leaf=-1).fit(X, y)
        with pytest.raises(ValueError):
            TreeEstimator(min_weight_fraction_leaf=0.51).fit(X, y)
        with pytest.raises(ValueError):
            TreeEstimator(min_samples_split=-1).fit(X, y)
        with pytest.raises(ValueError):
            TreeEstimator(min_samples_split=0.0).fit(X, y)
        with pytest.raises(ValueError):
            TreeEstimator(min_samples_split=1.1).fit(X, y)
        with pytest.raises(ValueError):
            TreeEstimator(min_samples_split=2.5).fit(X, y)
        with pytest.raises(ValueError):
            TreeEstimator(max_depth=-1).fit(X, y)
        with pytest.raises(ValueError):
            TreeEstimator(max_features=42).fit(X, y)
        # min_impurity_split warning
        with ignore_warnings(category=FutureWarning):
            with pytest.raises(ValueError):
                TreeEstimator(min_impurity_split=-1.0).fit(X, y)
        with pytest.raises(ValueError):
            TreeEstimator(min_impurity_decrease=-1.0).fit(X, y)

        # Wrong dimensions
        est = TreeEstimator()
        y2 = y[:-1]
        with pytest.raises(ValueError):
            est.fit(X, y2)

        # Test with arrays that are non-contiguous.
        Xf = np.asfortranarray(X)
        est = TreeEstimator()
        est.fit(Xf, y)
        assert_almost_equal(est.predict(T), true_result)

        # predict before fitting
        est = TreeEstimator()
        with pytest.raises(NotFittedError):
            est.predict(T)

        # predict on vector with different dims
        est.fit(X, y)
        t = np.asarray(T)
        with pytest.raises(ValueError):
            est.predict(t[:, 1:])

        # wrong sample shape
        Xt = np.array(X).T

        est = TreeEstimator()
        est.fit(np.dot(X, Xt), y)
        with pytest.raises(ValueError):
            est.predict(X)
        with pytest.raises(ValueError):
            est.apply(X)

        clf = TreeEstimator()
        clf.fit(X, y)
        with pytest.raises(ValueError):
            clf.predict(Xt)
        with pytest.raises(ValueError):
            clf.apply(Xt)

        # apply before fitting
        est = TreeEstimator()
        with pytest.raises(NotFittedError):
            est.apply(T)


def test_min_samples_split():
    """Test min_samples_split parameter"""
    X = np.asfortranarray(iris.data, dtype=tree._tree.DTYPE)
    y = iris.target

    # test both DepthFirstTreeBuilder and BestFirstTreeBuilder
    # by setting max_leaf_nodes
    for max_leaf_nodes, name in product((None, 1000), ALL_TREES.keys()):
        TreeEstimator = ALL_TREES[name]

        # test for integer parameter
        est = TreeEstimator(min_samples_split=10,
                            max_leaf_nodes=max_leaf_nodes,
                            random_state=0)
        est.fit(X, y)
        # count samples on nodes, -1 means it is a leaf
        node_samples = est.tree_.n_node_samples[est.tree_.children_left != -1]

        assert np.min(node_samples) > 9, "Failed with {0}".format(name)

        # test for float parameter
        est = TreeEstimator(min_samples_split=0.2,
                            max_leaf_nodes=max_leaf_nodes,
                            random_state=0)
        est.fit(X, y)
        # count samples on nodes, -1 means it is a leaf
        node_samples = est.tree_.n_node_samples[est.tree_.children_left != -1]

        assert np.min(node_samples) > 9, "Failed with {0}".format(name)


def test_min_samples_leaf():
    # Test if leaves contain more than leaf_count training examples
    X = np.asfortranarray(iris.data, dtype=tree._tree.DTYPE)
    y = iris.target

    # test both DepthFirstTreeBuilder and BestFirstTreeBuilder
    # by setting max_leaf_nodes
    for max_leaf_nodes, name in product((None, 1000), ALL_TREES.keys()):
        TreeEstimator = ALL_TREES[name]

        # test integer parameter
        est = TreeEstimator(min_samples_leaf=5,
                            max_leaf_nodes=max_leaf_nodes,
                            random_state=0)
        est.fit(X, y)
        out = est.tree_.apply(X)
        node_counts = np.bincount(out)
        # drop inner nodes
        leaf_count = node_counts[node_counts != 0]
        assert np.min(leaf_count) > 4, "Failed with {0}".format(name)

        # test float parameter
        est = TreeEstimator(min_samples_leaf=0.1,
                            max_leaf_nodes=max_leaf_nodes,
                            random_state=0)
        est.fit(X, y)
        out = est.tree_.apply(X)
        node_counts = np.bincount(out)
        # drop inner nodes
        leaf_count = node_counts[node_counts != 0]
        assert np.min(leaf_count) > 4, "Failed with {0}".format(name)


def check_min_weight_fraction_leaf(name, datasets, sparse=False):
    """Test if leaves contain at least min_weight_fraction_leaf of the
    training set"""
    if sparse:
        X = DATASETS[datasets]["X_sparse"].astype(np.float32)
    else:
        X = DATASETS[datasets]["X"].astype(np.float32)
    y = DATASETS[datasets]["y"]

    weights = rng.rand(X.shape[0])
    total_weight = np.sum(weights)

    TreeEstimator = ALL_TREES[name]

    # test both DepthFirstTreeBuilder and BestFirstTreeBuilder
    # by setting max_leaf_nodes
    for max_leaf_nodes, frac in product((None, 1000), np.linspace(0, 0.5, 6)):
        est = TreeEstimator(min_weight_fraction_leaf=frac,
                            max_leaf_nodes=max_leaf_nodes,
                            random_state=0)
        est.fit(X, y, sample_weight=weights)

        if sparse:
            out = est.tree_.apply(X.tocsr())

        else:
            out = est.tree_.apply(X)

        node_weights = np.bincount(out, weights=weights)
        # drop inner nodes
        leaf_weights = node_weights[node_weights != 0]
        assert (
            np.min(leaf_weights) >=
            total_weight * est.min_weight_fraction_leaf), (
                "Failed with {0} min_weight_fraction_leaf={1}".format(
                    name, est.min_weight_fraction_leaf))

    # test case with no weights passed in
    total_weight = X.shape[0]

    for max_leaf_nodes, frac in product((None, 1000), np.linspace(0, 0.5, 6)):
        est = TreeEstimator(min_weight_fraction_leaf=frac,
                            max_leaf_nodes=max_leaf_nodes,
                            random_state=0)
        est.fit(X, y)

        if sparse:
            out = est.tree_.apply(X.tocsr())
        else:
            out = est.tree_.apply(X)

        node_weights = np.bincount(out)
        # drop inner nodes
        leaf_weights = node_weights[node_weights != 0]
        assert (
            np.min(leaf_weights) >=
            total_weight * est.min_weight_fraction_leaf), (
                "Failed with {0} min_weight_fraction_leaf={1}".format(
                    name, est.min_weight_fraction_leaf))


@pytest.mark.parametrize("name", ALL_TREES)
def test_min_weight_fraction_leaf_on_dense_input(name):
    check_min_weight_fraction_leaf(name, "iris")


@pytest.mark.parametrize("name", SPARSE_TREES)
def test_min_weight_fraction_leaf_on_sparse_input(name):
    check_min_weight_fraction_leaf(name, "multilabel", True)


def check_min_weight_fraction_leaf_with_min_samples_leaf(name, datasets,
                                                         sparse=False):
    """Test the interaction between min_weight_fraction_leaf and min_samples_leaf
    when sample_weights is not provided in fit."""
    if sparse:
        X = DATASETS[datasets]["X_sparse"].astype(np.float32)
    else:
        X = DATASETS[datasets]["X"].astype(np.float32)
    y = DATASETS[datasets]["y"]

    total_weight = X.shape[0]
    TreeEstimator = ALL_TREES[name]
    for max_leaf_nodes, frac in product((None, 1000), np.linspace(0, 0.5, 3)):
        # test integer min_samples_leaf
        est = TreeEstimator(min_weight_fraction_leaf=frac,
                            max_leaf_nodes=max_leaf_nodes,
                            min_samples_leaf=5,
                            random_state=0)
        est.fit(X, y)

        if sparse:
            out = est.tree_.apply(X.tocsr())
        else:
            out = est.tree_.apply(X)

        node_weights = np.bincount(out)
        # drop inner nodes
        leaf_weights = node_weights[node_weights != 0]
        assert (
            np.min(leaf_weights) >=
            max((total_weight *
                 est.min_weight_fraction_leaf), 5)), (
                     "Failed with {0} min_weight_fraction_leaf={1}, "
                     "min_samples_leaf={2}".format(
                         name, est.min_weight_fraction_leaf,
                         est.min_samples_leaf))
    for max_leaf_nodes, frac in product((None, 1000), np.linspace(0, 0.5, 3)):
        # test float min_samples_leaf
        est = TreeEstimator(min_weight_fraction_leaf=frac,
                            max_leaf_nodes=max_leaf_nodes,
                            min_samples_leaf=.1,
                            random_state=0)
        est.fit(X, y)

        if sparse:
            out = est.tree_.apply(X.tocsr())
        else:
            out = est.tree_.apply(X)

        node_weights = np.bincount(out)
        # drop inner nodes
        leaf_weights = node_weights[node_weights != 0]
        assert (
            np.min(leaf_weights) >=
            max((total_weight * est.min_weight_fraction_leaf),
                (total_weight * est.min_samples_leaf))), (
                    "Failed with {0} min_weight_fraction_leaf={1}, "
                    "min_samples_leaf={2}".format(name,
                                                  est.min_weight_fraction_leaf,
                                                  est.min_samples_leaf))


@pytest.mark.parametrize("name", ALL_TREES)
def test_min_weight_fraction_leaf_with_min_samples_leaf_on_dense_input(name):
    check_min_weight_fraction_leaf_with_min_samples_leaf(name, "iris")


@pytest.mark.parametrize("name", SPARSE_TREES)
def test_min_weight_fraction_leaf_with_min_samples_leaf_on_sparse_input(name):
    check_min_weight_fraction_leaf_with_min_samples_leaf(
            name, "multilabel", True)


def test_min_impurity_split():
    # test if min_impurity_split creates leaves with impurity
    # [0, min_impurity_split) when min_samples_leaf = 1 and
    # min_samples_split = 2.
    X = np.asfortranarray(iris.data, dtype=tree._tree.DTYPE)
    y = iris.target

    # test both DepthFirstTreeBuilder and BestFirstTreeBuilder
    # by setting max_leaf_nodes
    for max_leaf_nodes, name in product((None, 1000), ALL_TREES.keys()):
        TreeEstimator = ALL_TREES[name]
        min_impurity_split = .5

        # verify leaf nodes without min_impurity_split less than
        # impurity 1e-7
        est = TreeEstimator(max_leaf_nodes=max_leaf_nodes,
                            random_state=0)
        assert est.min_impurity_split is None, (
            "Failed, min_impurity_split = {0} != None".format(
                est.min_impurity_split))
        try:
            assert_warns(FutureWarning, est.fit, X, y)
        except AssertionError:
            pass
        for node in range(est.tree_.node_count):
            if (est.tree_.children_left[node] == TREE_LEAF or
                    est.tree_.children_right[node] == TREE_LEAF):
                assert est.tree_.impurity[node] == 0., (
                    "Failed with {0} min_impurity_split={1}".format(
                        est.tree_.impurity[node],
                        est.min_impurity_split))

        # verify leaf nodes have impurity [0,min_impurity_split] when using
        # min_impurity_split
        est = TreeEstimator(max_leaf_nodes=max_leaf_nodes,
                            min_impurity_split=min_impurity_split,
                            random_state=0)
        assert_warns_message(FutureWarning,
                             "Use the min_impurity_decrease",
                             est.fit, X, y)
        for node in range(est.tree_.node_count):
            if (est.tree_.children_left[node] == TREE_LEAF or
                    est.tree_.children_right[node] == TREE_LEAF):
                assert est.tree_.impurity[node] >= 0, (
                    "Failed with {0}, min_impurity_split={1}".format(
                        est.tree_.impurity[node],
                        est.min_impurity_split))
                assert est.tree_.impurity[node] <= min_impurity_split, (
                    "Failed with {0}, min_impurity_split={1}".format(
                        est.tree_.impurity[node],
                        est.min_impurity_split))


def test_min_impurity_decrease():
    # test if min_impurity_decrease ensure that a split is made only if
    # if the impurity decrease is atleast that value
    X, y = datasets.make_classification(n_samples=10000, random_state=42)

    # test both DepthFirstTreeBuilder and BestFirstTreeBuilder
    # by setting max_leaf_nodes
    for max_leaf_nodes, name in product((None, 1000), ALL_TREES.keys()):
        TreeEstimator = ALL_TREES[name]

        # Check default value of min_impurity_decrease, 1e-7
        est1 = TreeEstimator(max_leaf_nodes=max_leaf_nodes, random_state=0)
        # Check with explicit value of 0.05
        est2 = TreeEstimator(max_leaf_nodes=max_leaf_nodes,
                             min_impurity_decrease=0.05, random_state=0)
        # Check with a much lower value of 0.0001
        est3 = TreeEstimator(max_leaf_nodes=max_leaf_nodes,
                             min_impurity_decrease=0.0001, random_state=0)
        # Check with a much lower value of 0.1
        est4 = TreeEstimator(max_leaf_nodes=max_leaf_nodes,
                             min_impurity_decrease=0.1, random_state=0)

        for est, expected_decrease in ((est1, 1e-7), (est2, 0.05),
                                       (est3, 0.0001), (est4, 0.1)):
            assert est.min_impurity_decrease <= expected_decrease, (
                "Failed, min_impurity_decrease = {0} > {1}".format(
                    est.min_impurity_decrease,
                    expected_decrease))
            est.fit(X, y)
            for node in range(est.tree_.node_count):
                # If current node is a not leaf node, check if the split was
                # justified w.r.t the min_impurity_decrease
                if est.tree_.children_left[node] != TREE_LEAF:
                    imp_parent = est.tree_.impurity[node]
                    wtd_n_node = est.tree_.weighted_n_node_samples[node]

                    left = est.tree_.children_left[node]
                    wtd_n_left = est.tree_.weighted_n_node_samples[left]
                    imp_left = est.tree_.impurity[left]
                    wtd_imp_left = wtd_n_left * imp_left

                    right = est.tree_.children_right[node]
                    wtd_n_right = est.tree_.weighted_n_node_samples[right]
                    imp_right = est.tree_.impurity[right]
                    wtd_imp_right = wtd_n_right * imp_right

                    wtd_avg_left_right_imp = wtd_imp_right + wtd_imp_left
                    wtd_avg_left_right_imp /= wtd_n_node

                    fractional_node_weight = (
                        est.tree_.weighted_n_node_samples[node] / X.shape[0])

                    actual_decrease = fractional_node_weight * (
                        imp_parent - wtd_avg_left_right_imp)

                    assert actual_decrease >= expected_decrease, (
                        "Failed with {0} expected min_impurity_decrease={1}"
                        .format(actual_decrease,
                                expected_decrease))

    for name, TreeEstimator in ALL_TREES.items():
        if "Classifier" in name:
            X, y = iris.data, iris.target
        else:
            X, y = boston.data, boston.target

        est = TreeEstimator(random_state=0)
        est.fit(X, y)
        score = est.score(X, y)
        fitted_attribute = dict()
        for attribute in ["max_depth", "node_count", "capacity"]:
            fitted_attribute[attribute] = getattr(est.tree_, attribute)

        serialized_object = pickle.dumps(est)
        est2 = pickle.loads(serialized_object)
        assert type(est2) == est.__class__
        score2 = est2.score(X, y)
        assert score == score2, (
            "Failed to generate same score  after pickling "
            "with {0}".format(name))

        for attribute in fitted_attribute:
            assert (getattr(est2.tree_, attribute) ==
                    fitted_attribute[attribute]), (
                        "Failed to generate same attribute {0} after "
                        "pickling with {1}".format(attribute, name))


def test_multioutput():
    # Check estimators on multi-output problems.
    X = [[-2, -1],
         [-1, -1],
         [-1, -2],
         [1, 1],
         [1, 2],
         [2, 1],
         [-2, 1],
         [-1, 1],
         [-1, 2],
         [2, -1],
         [1, -1],
         [1, -2]]

    y = [[-1, 0],
         [-1, 0],
         [-1, 0],
         [1, 1],
         [1, 1],
         [1, 1],
         [-1, 2],
         [-1, 2],
         [-1, 2],
         [1, 3],
         [1, 3],
         [1, 3]]

    T = [[-1, -1], [1, 1], [-1, 1], [1, -1]]
    y_true = [[-1, 0], [1, 1], [-1, 2], [1, 3]]

    # toy classification problem
    for name, TreeClassifier in CLF_TREES.items():
        clf = TreeClassifier(random_state=0)
        y_hat = clf.fit(X, y).predict(T)
        assert_array_equal(y_hat, y_true)
        assert y_hat.shape == (4, 2)

        proba = clf.predict_proba(T)
        assert len(proba) == 2
        assert proba[0].shape == (4, 2)
        assert proba[1].shape == (4, 4)

        log_proba = clf.predict_log_proba(T)
        assert len(log_proba) == 2
        assert log_proba[0].shape == (4, 2)
        assert log_proba[1].shape == (4, 4)

    # toy regression problem
    for name, TreeRegressor in REG_TREES.items():
        reg = TreeRegressor(random_state=0)
        y_hat = reg.fit(X, y).predict(T)
        assert_almost_equal(y_hat, y_true)
        assert y_hat.shape == (4, 2)


def test_classes_shape():
    # Test that n_classes_ and classes_ have proper shape.
    for name, TreeClassifier in CLF_TREES.items():
        # Classification, single output
        clf = TreeClassifier(random_state=0)
        clf.fit(X, y)

        assert clf.n_classes_ == 2
        assert_array_equal(clf.classes_, [-1, 1])

        # Classification, multi-output
        _y = np.vstack((y, np.array(y) * 2)).T
        clf = TreeClassifier(random_state=0)
        clf.fit(X, _y)
        assert len(clf.n_classes_) == 2
        assert len(clf.classes_) == 2
        assert_array_equal(clf.n_classes_, [2, 2])
        assert_array_equal(clf.classes_, [[-1, 1], [-2, 2]])


def test_unbalanced_iris():
    # Check class rebalancing.
    unbalanced_X = iris.data[:125]
    unbalanced_y = iris.target[:125]
    sample_weight = compute_sample_weight("balanced", unbalanced_y)

    for name, TreeClassifier in CLF_TREES.items():
        clf = TreeClassifier(random_state=0)
        clf.fit(unbalanced_X, unbalanced_y, sample_weight=sample_weight)
        assert_almost_equal(clf.predict(unbalanced_X), unbalanced_y)


def test_memory_layout():
    # Check that it works no matter the memory layout
    for (name, TreeEstimator), dtype in product(ALL_TREES.items(),
                                                [np.float64, np.float32]):
        est = TreeEstimator(random_state=0)

        # Nothing
        X = np.asarray(iris.data, dtype=dtype)
        y = iris.target
        assert_array_equal(est.fit(X, y).predict(X), y)

        # C-order
        X = np.asarray(iris.data, order="C", dtype=dtype)
        y = iris.target
        assert_array_equal(est.fit(X, y).predict(X), y)

        # F-order
        X = np.asarray(iris.data, order="F", dtype=dtype)
        y = iris.target
        assert_array_equal(est.fit(X, y).predict(X), y)

        # Contiguous
        X = np.ascontiguousarray(iris.data, dtype=dtype)
        y = iris.target
        assert_array_equal(est.fit(X, y).predict(X), y)

        # csr matrix
        X = csr_matrix(iris.data, dtype=dtype)
        y = iris.target
        assert_array_equal(est.fit(X, y).predict(X), y)

        # csc_matrix
        X = csc_matrix(iris.data, dtype=dtype)
        y = iris.target
        assert_array_equal(est.fit(X, y).predict(X), y)

        # Strided
        X = np.asarray(iris.data[::3], dtype=dtype)
        y = iris.target[::3]
        assert_array_equal(est.fit(X, y).predict(X), y)


def test_sample_weight():
    # Check sample weighting.
    # Test that zero-weighted samples are not taken into account
    X = np.arange(100)[:, np.newaxis]
    y = np.ones(100)
    y[:50] = 0.0

    sample_weight = np.ones(100)
    sample_weight[y == 0] = 0.0

    clf = DecisionTreeClassifier(random_state=0)
    clf.fit(X, y, sample_weight=sample_weight)
    assert_array_equal(clf.predict(X), np.ones(100))

    # Test that low weighted samples are not taken into account at low depth
    X = np.arange(200)[:, np.newaxis]
    y = np.zeros(200)
    y[50:100] = 1
    y[100:200] = 2
    X[100:200, 0] = 200

    sample_weight = np.ones(200)

    sample_weight[y == 2] = .51  # Samples of class '2' are still weightier
    clf = DecisionTreeClassifier(max_depth=1, random_state=0)
    clf.fit(X, y, sample_weight=sample_weight)
    assert clf.tree_.threshold[0] == 149.5

    sample_weight[y == 2] = .5  # Samples of class '2' are no longer weightier
    clf = DecisionTreeClassifier(max_depth=1, random_state=0)
    clf.fit(X, y, sample_weight=sample_weight)
    assert clf.tree_.threshold[0] == 49.5  # Threshold should have moved

    # Test that sample weighting is the same as having duplicates
    X = iris.data
    y = iris.target

    duplicates = rng.randint(0, X.shape[0], 100)

    clf = DecisionTreeClassifier(random_state=1)
    clf.fit(X[duplicates], y[duplicates])

    sample_weight = np.bincount(duplicates, minlength=X.shape[0])
    clf2 = DecisionTreeClassifier(random_state=1)
    clf2.fit(X, y, sample_weight=sample_weight)

    internal = clf.tree_.children_left != tree._tree.TREE_LEAF
    assert_array_almost_equal(clf.tree_.threshold[internal],
                              clf2.tree_.threshold[internal])


def test_sample_weight_invalid():
    # Check sample weighting raises errors.
    X = np.arange(100)[:, np.newaxis]
    y = np.ones(100)
    y[:50] = 0.0

    clf = DecisionTreeClassifier(random_state=0)

    sample_weight = np.random.rand(100, 1)
    with pytest.raises(ValueError):
        clf.fit(X, y, sample_weight=sample_weight)

    sample_weight = np.array(0)
    expected_err = r"Singleton.* cannot be considered a valid collection"
    with pytest.raises(TypeError, match=expected_err):
        clf.fit(X, y, sample_weight=sample_weight)

    sample_weight = np.ones(101)
    with pytest.raises(ValueError):
        clf.fit(X, y, sample_weight=sample_weight)

    sample_weight = np.ones(99)
    with pytest.raises(ValueError):
        clf.fit(X, y, sample_weight=sample_weight)


def check_class_weights(name):
    """Check class_weights resemble sample_weights behavior."""
    TreeClassifier = CLF_TREES[name]

    # Iris is balanced, so no effect expected for using 'balanced' weights
    clf1 = TreeClassifier(random_state=0)
    clf1.fit(iris.data, iris.target)
    clf2 = TreeClassifier(class_weight='balanced', random_state=0)
    clf2.fit(iris.data, iris.target)
    assert_almost_equal(clf1.feature_importances_, clf2.feature_importances_)

    # Make a multi-output problem with three copies of Iris
    iris_multi = np.vstack((iris.target, iris.target, iris.target)).T
    # Create user-defined weights that should balance over the outputs
    clf3 = TreeClassifier(class_weight=[{0: 2., 1: 2., 2: 1.},
                                        {0: 2., 1: 1., 2: 2.},
                                        {0: 1., 1: 2., 2: 2.}],
                          random_state=0)
    clf3.fit(iris.data, iris_multi)
    assert_almost_equal(clf2.feature_importances_, clf3.feature_importances_)
    # Check against multi-output "auto" which should also have no effect
    clf4 = TreeClassifier(class_weight='balanced', random_state=0)
    clf4.fit(iris.data, iris_multi)
    assert_almost_equal(clf3.feature_importances_, clf4.feature_importances_)

    # Inflate importance of class 1, check against user-defined weights
    sample_weight = np.ones(iris.target.shape)
    sample_weight[iris.target == 1] *= 100
    class_weight = {0: 1., 1: 100., 2: 1.}
    clf1 = TreeClassifier(random_state=0)
    clf1.fit(iris.data, iris.target, sample_weight)
    clf2 = TreeClassifier(class_weight=class_weight, random_state=0)
    clf2.fit(iris.data, iris.target)
    assert_almost_equal(clf1.feature_importances_, clf2.feature_importances_)

    # Check that sample_weight and class_weight are multiplicative
    clf1 = TreeClassifier(random_state=0)
    clf1.fit(iris.data, iris.target, sample_weight ** 2)
    clf2 = TreeClassifier(class_weight=class_weight, random_state=0)
    clf2.fit(iris.data, iris.target, sample_weight)
    assert_almost_equal(clf1.feature_importances_, clf2.feature_importances_)


@pytest.mark.parametrize("name", CLF_TREES)
def test_class_weights(name):
    check_class_weights(name)


def check_class_weight_errors(name):
    # Test if class_weight raises errors and warnings when expected.
    TreeClassifier = CLF_TREES[name]
    _y = np.vstack((y, np.array(y) * 2)).T

    # Invalid preset string
    clf = TreeClassifier(class_weight='the larch', random_state=0)
    with pytest.raises(ValueError):
        clf.fit(X, y)
    with pytest.raises(ValueError):
        clf.fit(X, _y)

    # Not a list or preset for multi-output
    clf = TreeClassifier(class_weight=1, random_state=0)
    with pytest.raises(ValueError):
        clf.fit(X, _y)

    # Incorrect length list for multi-output
    clf = TreeClassifier(class_weight=[{-1: 0.5, 1: 1.}], random_state=0)
    with pytest.raises(ValueError):
        clf.fit(X, _y)


@pytest.mark.parametrize("name", CLF_TREES)
def test_class_weight_errors(name):
    check_class_weight_errors(name)


def test_max_leaf_nodes():
    # Test greedy trees with max_depth + 1 leafs.
    X, y = datasets.make_hastie_10_2(n_samples=100, random_state=1)
    k = 4
    for name, TreeEstimator in ALL_TREES.items():
        est = TreeEstimator(max_depth=None, max_leaf_nodes=k + 1).fit(X, y)
        assert est.get_n_leaves() == k + 1

        # max_leaf_nodes in (0, 1) should raise ValueError
        est = TreeEstimator(max_depth=None, max_leaf_nodes=0)
        with pytest.raises(ValueError):
            est.fit(X, y)
        est = TreeEstimator(max_depth=None, max_leaf_nodes=1)
        with pytest.raises(ValueError):
            est.fit(X, y)
        est = TreeEstimator(max_depth=None, max_leaf_nodes=0.1)
        with pytest.raises(ValueError):
            est.fit(X, y)


def test_max_leaf_nodes_max_depth():
    # Test precedence of max_leaf_nodes over max_depth.
    X, y = datasets.make_hastie_10_2(n_samples=100, random_state=1)
    k = 4
    for name, TreeEstimator in ALL_TREES.items():
        est = TreeEstimator(max_depth=1, max_leaf_nodes=k).fit(X, y)
        assert est.get_depth() == 1


def test_arrays_persist():
    # Ensure property arrays' memory stays alive when tree disappears
    # non-regression for #2726
    for attr in ['n_classes', 'value', 'children_left', 'children_right',
                 'threshold', 'impurity', 'feature', 'n_node_samples']:
        value = getattr(DecisionTreeClassifier().fit([[0], [1]],
                                                     [0, 1]).tree_, attr)
        # if pointing to freed memory, contents may be arbitrary
        assert -3 <= value.flat[0] < 3, \
            'Array points to arbitrary memory'


def test_only_constant_features():
    random_state = check_random_state(0)
    X = np.zeros((10, 20))
    y = random_state.randint(0, 2, (10, ))
    for name, TreeEstimator in ALL_TREES.items():
        est = TreeEstimator(random_state=0)
        est.fit(X, y)
        assert est.tree_.max_depth == 0


def test_behaviour_constant_feature_after_splits():
    X = np.transpose(np.vstack(([[0, 0, 0, 0, 0, 1, 2, 4, 5, 6, 7]],
                               np.zeros((4, 11)))))
    y = [0, 0, 0, 1, 1, 2, 2, 2, 3, 3, 3]
    for name, TreeEstimator in ALL_TREES.items():
        # do not check extra random trees
        if "ExtraTree" not in name:
            est = TreeEstimator(random_state=0, max_features=1)
            est.fit(X, y)
            assert est.tree_.max_depth == 2
            assert est.tree_.node_count == 5


def test_with_only_one_non_constant_features():
    X = np.hstack([np.array([[1.], [1.], [0.], [0.]]),
                   np.zeros((4, 1000))])

    y = np.array([0., 1., 0., 1.0])
    for name, TreeEstimator in CLF_TREES.items():
        est = TreeEstimator(random_state=0, max_features=1)
        est.fit(X, y)
        assert est.tree_.max_depth == 1
        assert_array_equal(est.predict_proba(X), np.full((4, 2), 0.5))

    for name, TreeEstimator in REG_TREES.items():
        est = TreeEstimator(random_state=0, max_features=1)
        est.fit(X, y)
        assert est.tree_.max_depth == 1
        assert_array_equal(est.predict(X), np.full((4, ), 0.5))


def test_big_input():
    # Test if the warning for too large inputs is appropriate.
    X = np.repeat(10 ** 40., 4).astype(np.float64).reshape(-1, 1)
    clf = DecisionTreeClassifier()
    try:
        clf.fit(X, [0, 1, 0, 1])
    except ValueError as e:
        assert "float32" in str(e)


def test_realloc():
    from sklearn.tree._utils import _realloc_test
    with pytest.raises(MemoryError):
        _realloc_test()


def test_huge_allocations():
    n_bits = 8 * struct.calcsize("P")

    X = np.random.randn(10, 2)
    y = np.random.randint(0, 2, 10)

    # Sanity check: we cannot request more memory than the size of the address
    # space. Currently raises OverflowError.
    huge = 2 ** (n_bits + 1)
    clf = DecisionTreeClassifier(splitter='best', max_leaf_nodes=huge)
    with pytest.raises(Exception):
        clf.fit(X, y)

    # Non-regression test: MemoryError used to be dropped by Cython
    # because of missing "except *".
    huge = 2 ** (n_bits - 1) - 1
    clf = DecisionTreeClassifier(splitter='best', max_leaf_nodes=huge)
    with pytest.raises(MemoryError):
        clf.fit(X, y)


def check_sparse_input(tree, dataset, max_depth=None):
    TreeEstimator = ALL_TREES[tree]
    X = DATASETS[dataset]["X"]
    X_sparse = DATASETS[dataset]["X_sparse"]
    y = DATASETS[dataset]["y"]

    # Gain testing time
    if dataset in ["digits", "boston"]:
        n_samples = X.shape[0] // 5
        X = X[:n_samples]
        X_sparse = X_sparse[:n_samples]
        y = y[:n_samples]

    for sparse_format in (csr_matrix, csc_matrix, coo_matrix):
        X_sparse = sparse_format(X_sparse)

        # Check the default (depth first search)
        d = TreeEstimator(random_state=0, max_depth=max_depth).fit(X, y)
        s = TreeEstimator(random_state=0, max_depth=max_depth).fit(X_sparse, y)

        assert_tree_equal(d.tree_, s.tree_,
                          "{0} with dense and sparse format gave different "
                          "trees".format(tree))

        y_pred = d.predict(X)
        if tree in CLF_TREES:
            y_proba = d.predict_proba(X)
            y_log_proba = d.predict_log_proba(X)

        for sparse_matrix in (csr_matrix, csc_matrix, coo_matrix):
            X_sparse_test = sparse_matrix(X_sparse, dtype=np.float32)

            assert_array_almost_equal(s.predict(X_sparse_test), y_pred)

            if tree in CLF_TREES:
                assert_array_almost_equal(s.predict_proba(X_sparse_test),
                                          y_proba)
                assert_array_almost_equal(s.predict_log_proba(X_sparse_test),
                                          y_log_proba)


@pytest.mark.parametrize("tree_type", SPARSE_TREES)
@pytest.mark.parametrize(
        "dataset",
        ("clf_small", "toy", "digits", "multilabel",
         "sparse-pos", "sparse-neg", "sparse-mix",
         "zeros")
)
def test_sparse_input(tree_type, dataset):
    max_depth = 3 if dataset == "digits" else None
    check_sparse_input(tree_type, dataset, max_depth)


@pytest.mark.parametrize("tree_type",
                         sorted(set(SPARSE_TREES).intersection(REG_TREES)))
@pytest.mark.parametrize("dataset", ["boston", "reg_small"])
def test_sparse_input_reg_trees(tree_type, dataset):
    # Due to numerical instability of MSE and too strict test, we limit the
    # maximal depth
    check_sparse_input(tree_type, dataset, 2)


def check_sparse_parameters(tree, dataset):
    TreeEstimator = ALL_TREES[tree]
    X = DATASETS[dataset]["X"]
    X_sparse = DATASETS[dataset]["X_sparse"]
    y = DATASETS[dataset]["y"]

    # Check max_features
    d = TreeEstimator(random_state=0, max_features=1, max_depth=2).fit(X, y)
    s = TreeEstimator(random_state=0, max_features=1,
                      max_depth=2).fit(X_sparse, y)
    assert_tree_equal(d.tree_, s.tree_,
                      "{0} with dense and sparse format gave different "
                      "trees".format(tree))
    assert_array_almost_equal(s.predict(X), d.predict(X))

    # Check min_samples_split
    d = TreeEstimator(random_state=0, max_features=1,
                      min_samples_split=10).fit(X, y)
    s = TreeEstimator(random_state=0, max_features=1,
                      min_samples_split=10).fit(X_sparse, y)
    assert_tree_equal(d.tree_, s.tree_,
                      "{0} with dense and sparse format gave different "
                      "trees".format(tree))
    assert_array_almost_equal(s.predict(X), d.predict(X))

    # Check min_samples_leaf
    d = TreeEstimator(random_state=0,
                      min_samples_leaf=X_sparse.shape[0] // 2).fit(X, y)
    s = TreeEstimator(random_state=0,
                      min_samples_leaf=X_sparse.shape[0] // 2).fit(X_sparse, y)
    assert_tree_equal(d.tree_, s.tree_,
                      "{0} with dense and sparse format gave different "
                      "trees".format(tree))
    assert_array_almost_equal(s.predict(X), d.predict(X))

    # Check best-first search
    d = TreeEstimator(random_state=0, max_leaf_nodes=3).fit(X, y)
    s = TreeEstimator(random_state=0, max_leaf_nodes=3).fit(X_sparse, y)
    assert_tree_equal(d.tree_, s.tree_,
                      "{0} with dense and sparse format gave different "
                      "trees".format(tree))
    assert_array_almost_equal(s.predict(X), d.predict(X))


def check_sparse_criterion(tree, dataset):
    TreeEstimator = ALL_TREES[tree]
    X = DATASETS[dataset]["X"]
    X_sparse = DATASETS[dataset]["X_sparse"]
    y = DATASETS[dataset]["y"]

    # Check various criterion
    CRITERIONS = REG_CRITERIONS if tree in REG_TREES else CLF_CRITERIONS
    for criterion in CRITERIONS:
        d = TreeEstimator(random_state=0, max_depth=3,
                          criterion=criterion).fit(X, y)
        s = TreeEstimator(random_state=0, max_depth=3,
                          criterion=criterion).fit(X_sparse, y)

        assert_tree_equal(d.tree_, s.tree_,
                          "{0} with dense and sparse format gave different "
                          "trees".format(tree))
        assert_array_almost_equal(s.predict(X), d.predict(X))


@pytest.mark.parametrize("tree_type", SPARSE_TREES)
@pytest.mark.parametrize("dataset",
                         ["sparse-pos", "sparse-neg", "sparse-mix", "zeros"])
@pytest.mark.parametrize("check",
                         [check_sparse_parameters, check_sparse_criterion])
def test_sparse(tree_type, dataset, check):
    check(tree_type, dataset)


def check_explicit_sparse_zeros(tree, max_depth=3,
                                n_features=10):
    TreeEstimator = ALL_TREES[tree]

    # n_samples set n_feature to ease construction of a simultaneous
    # construction of a csr and csc matrix
    n_samples = n_features
    samples = np.arange(n_samples)

    # Generate X, y
    random_state = check_random_state(0)
    indices = []
    data = []
    offset = 0
    indptr = [offset]
    for i in range(n_features):
        n_nonzero_i = random_state.binomial(n_samples, 0.5)
        indices_i = random_state.permutation(samples)[:n_nonzero_i]
        indices.append(indices_i)
        data_i = random_state.binomial(3, 0.5, size=(n_nonzero_i, )) - 1
        data.append(data_i)
        offset += n_nonzero_i
        indptr.append(offset)

    indices = np.concatenate(indices)
    data = np.array(np.concatenate(data), dtype=np.float32)
    X_sparse = csc_matrix((data, indices, indptr),
                          shape=(n_samples, n_features))
    X = X_sparse.toarray()
    X_sparse_test = csr_matrix((data, indices, indptr),
                               shape=(n_samples, n_features))
    X_test = X_sparse_test.toarray()
    y = random_state.randint(0, 3, size=(n_samples, ))

    # Ensure that X_sparse_test owns its data, indices and indptr array
    X_sparse_test = X_sparse_test.copy()

    # Ensure that we have explicit zeros
    assert (X_sparse.data == 0.).sum() > 0
    assert (X_sparse_test.data == 0.).sum() > 0

    # Perform the comparison
    d = TreeEstimator(random_state=0, max_depth=max_depth).fit(X, y)
    s = TreeEstimator(random_state=0, max_depth=max_depth).fit(X_sparse, y)

    assert_tree_equal(d.tree_, s.tree_,
                      "{0} with dense and sparse format gave different "
                      "trees".format(tree))

    Xs = (X_test, X_sparse_test)
    for X1, X2 in product(Xs, Xs):
        assert_array_almost_equal(s.tree_.apply(X1), d.tree_.apply(X2))
        assert_array_almost_equal(s.apply(X1), d.apply(X2))
        assert_array_almost_equal(s.apply(X1), s.tree_.apply(X1))

        assert_array_almost_equal(s.tree_.decision_path(X1).toarray(),
                                  d.tree_.decision_path(X2).toarray())
        assert_array_almost_equal(s.decision_path(X1).toarray(),
                                  d.decision_path(X2).toarray())
        assert_array_almost_equal(s.decision_path(X1).toarray(),
                                  s.tree_.decision_path(X1).toarray())

        assert_array_almost_equal(s.predict(X1), d.predict(X2))

        if tree in CLF_TREES:
            assert_array_almost_equal(s.predict_proba(X1),
                                      d.predict_proba(X2))


@pytest.mark.parametrize("tree_type", SPARSE_TREES)
def test_explicit_sparse_zeros(tree_type):
    check_explicit_sparse_zeros(tree_type)


@ignore_warnings
def check_raise_error_on_1d_input(name):
    TreeEstimator = ALL_TREES[name]

    X = iris.data[:, 0].ravel()
    X_2d = iris.data[:, 0].reshape((-1, 1))
    y = iris.target

    with pytest.raises(ValueError):
        TreeEstimator(random_state=0).fit(X, y)

    est = TreeEstimator(random_state=0)
    est.fit(X_2d, y)
    with pytest.raises(ValueError):
        est.predict([X])


@pytest.mark.parametrize("name", ALL_TREES)
def test_1d_input(name):
    with ignore_warnings():
        check_raise_error_on_1d_input(name)


def _check_min_weight_leaf_split_level(TreeEstimator, X, y, sample_weight):
    est = TreeEstimator(random_state=0)
    est.fit(X, y, sample_weight=sample_weight)
    assert est.tree_.max_depth == 1

    est = TreeEstimator(random_state=0, min_weight_fraction_leaf=0.4)
    est.fit(X, y, sample_weight=sample_weight)
    assert est.tree_.max_depth == 0


def check_min_weight_leaf_split_level(name):
    TreeEstimator = ALL_TREES[name]

    X = np.array([[0], [0], [0], [0], [1]])
    y = [0, 0, 0, 0, 1]
    sample_weight = [0.2, 0.2, 0.2, 0.2, 0.2]
    _check_min_weight_leaf_split_level(TreeEstimator, X, y, sample_weight)

    _check_min_weight_leaf_split_level(TreeEstimator, csc_matrix(X), y,
                                       sample_weight)


@pytest.mark.parametrize("name", ALL_TREES)
def test_min_weight_leaf_split_level(name):
    check_min_weight_leaf_split_level(name)


def check_public_apply(name):
    X_small32 = X_small.astype(tree._tree.DTYPE, copy=False)

    est = ALL_TREES[name]()
    est.fit(X_small, y_small)
    assert_array_equal(est.apply(X_small),
                       est.tree_.apply(X_small32))


def check_public_apply_sparse(name):
    X_small32 = csr_matrix(X_small.astype(tree._tree.DTYPE, copy=False))

    est = ALL_TREES[name]()
    est.fit(X_small, y_small)
    assert_array_equal(est.apply(X_small),
                       est.tree_.apply(X_small32))


@pytest.mark.parametrize("name", ALL_TREES)
def test_public_apply_all_trees(name):
    check_public_apply(name)


@pytest.mark.parametrize("name", SPARSE_TREES)
def test_public_apply_sparse_trees(name):
    check_public_apply_sparse(name)


@pytest.mark.parametrize('Cls',
                         (DecisionTreeRegressor, DecisionTreeClassifier))
@pytest.mark.parametrize('presort', ['auto', True, False])
def test_presort_deprecated(Cls, presort):
    # TODO: remove in v0.24
    X = np.zeros((10, 10))
    y = np.r_[[0] * 5, [1] * 5]
    tree = Cls(presort=presort)
    with pytest.warns(FutureWarning,
                      match="The parameter 'presort' is deprecated "):
        tree.fit(X, y)


def test_decision_path_hardcoded():
    X = iris.data
    y = iris.target
    est = DecisionTreeClassifier(random_state=0, max_depth=1).fit(X, y)
    node_indicator = est.decision_path(X[:2]).toarray()
    assert_array_equal(node_indicator, [[1, 1, 0], [1, 0, 1]])


def check_decision_path(name):
    X = iris.data
    y = iris.target
    n_samples = X.shape[0]

    TreeEstimator = ALL_TREES[name]
    est = TreeEstimator(random_state=0, max_depth=2)
    est.fit(X, y)

    node_indicator_csr = est.decision_path(X)
    node_indicator = node_indicator_csr.toarray()
    assert node_indicator.shape == (n_samples, est.tree_.node_count)

    # Assert that leaves index are correct
    leaves = est.apply(X)
    leave_indicator = [node_indicator[i, j] for i, j in enumerate(leaves)]
    assert_array_almost_equal(leave_indicator, np.ones(shape=n_samples))

    # Ensure only one leave node per sample
    all_leaves = est.tree_.children_left == TREE_LEAF
    assert_array_almost_equal(np.dot(node_indicator, all_leaves),
                              np.ones(shape=n_samples))

    # Ensure max depth is consistent with sum of indicator
    max_depth = node_indicator.sum(axis=1).max()
    assert est.tree_.max_depth <= max_depth


@pytest.mark.parametrize("name", ALL_TREES)
def test_decision_path(name):
    check_decision_path(name)


def check_no_sparse_y_support(name):
    X, y = X_multilabel, csr_matrix(y_multilabel)
    TreeEstimator = ALL_TREES[name]
    with pytest.raises(TypeError):
        TreeEstimator(random_state=0).fit(X, y)


@pytest.mark.parametrize("name", ALL_TREES)
def test_no_sparse_y_support(name):
    # Currently we don't support sparse y
    check_no_sparse_y_support(name)


def test_mae():
    """Check MAE criterion produces correct results on small toy dataset:

    ------------------
    | X | y | weight |
    ------------------
    | 3 | 3 |  0.1   |
    | 5 | 3 |  0.3   |
    | 8 | 4 |  1.0   |
    | 3 | 6 |  0.6   |
    | 5 | 7 |  0.3   |
    ------------------
    |sum wt:|  2.3   |
    ------------------

    Because we are dealing with sample weights, we cannot find the median by
    simply choosing/averaging the centre value(s), instead we consider the
    median where 50% of the cumulative weight is found (in a y sorted data set)
    . Therefore with regards to this test data, the cumulative weight is >= 50%
    when y = 4.  Therefore:
    Median = 4

    For all the samples, we can get the total error by summing:
    Absolute(Median - y) * weight

    I.e., total error = (Absolute(4 - 3) * 0.1)
                      + (Absolute(4 - 3) * 0.3)
                      + (Absolute(4 - 4) * 1.0)
                      + (Absolute(4 - 6) * 0.6)
                      + (Absolute(4 - 7) * 0.3)
                      = 2.5

    Impurity = Total error / total weight
             = 2.5 / 2.3
             = 1.08695652173913
             ------------------

    From this root node, the next best split is between X values of 3 and 5.
    Thus, we have left and right child nodes:

    LEFT                    RIGHT
    ------------------      ------------------
    | X | y | weight |      | X | y | weight |
    ------------------      ------------------
    | 3 | 3 |  0.1   |      | 5 | 3 |  0.3   |
    | 3 | 6 |  0.6   |      | 8 | 4 |  1.0   |
    ------------------      | 5 | 7 |  0.3   |
    |sum wt:|  0.7   |      ------------------
    ------------------      |sum wt:|  1.6   |
                            ------------------

    Impurity is found in the same way:
    Left node Median = 6
    Total error = (Absolute(6 - 3) * 0.1)
                + (Absolute(6 - 6) * 0.6)
                = 0.3

    Left Impurity = Total error / total weight
            = 0.3 / 0.7
            = 0.428571428571429
            -------------------

    Likewise for Right node:
    Right node Median = 4
    Total error = (Absolute(4 - 3) * 0.3)
                + (Absolute(4 - 4) * 1.0)
                + (Absolute(4 - 7) * 0.3)
                = 1.2

    Right Impurity = Total error / total weight
            = 1.2 / 1.6
            = 0.75
            ------
    """
    dt_mae = DecisionTreeRegressor(random_state=0, criterion="mae",
                                   max_leaf_nodes=2)

    # Test MAE where sample weights are non-uniform (as illustrated above):
    dt_mae.fit(X=[[3], [5], [3], [8], [5]], y=[6, 7, 3, 4, 3],
               sample_weight=[0.6, 0.3, 0.1, 1.0, 0.3])
    assert_allclose(dt_mae.tree_.impurity, [2.5 / 2.3, 0.3 / 0.7, 1.2 / 1.6])
    assert_array_equal(dt_mae.tree_.value.flat, [4.0, 6.0, 4.0])

    # Test MAE where all sample weights are uniform:
    dt_mae.fit(X=[[3], [5], [3], [8], [5]], y=[6, 7, 3, 4, 3],
               sample_weight=np.ones(5))
    assert_array_equal(dt_mae.tree_.impurity, [1.4, 1.5, 4.0 / 3.0])
    assert_array_equal(dt_mae.tree_.value.flat, [4, 4.5, 4.0])

    # Test MAE where a `sample_weight` is not explicitly provided.
    # This is equivalent to providing uniform sample weights, though
    # the internal logic is different:
    dt_mae.fit(X=[[3], [5], [3], [8], [5]], y=[6, 7, 3, 4, 3])
    assert_array_equal(dt_mae.tree_.impurity, [1.4, 1.5, 4.0 / 3.0])
    assert_array_equal(dt_mae.tree_.value.flat, [4, 4.5, 4.0])


def test_criterion_copy():
    # Let's check whether copy of our criterion has the same type
    # and properties as original
    n_outputs = 3
    n_classes = np.arange(3, dtype=np.intp)
    n_samples = 100

    def _pickle_copy(obj):
        return pickle.loads(pickle.dumps(obj))
    for copy_func in [copy.copy, copy.deepcopy, _pickle_copy]:
        for _, typename in CRITERIA_CLF.items():
            criteria = typename(n_outputs, n_classes)
            result = copy_func(criteria).__reduce__()
            typename_, (n_outputs_, n_classes_), _ = result
            assert typename == typename_
            assert n_outputs == n_outputs_
            assert_array_equal(n_classes, n_classes_)

        for _, typename in CRITERIA_REG.items():
            criteria = typename(n_outputs, n_samples)
            result = copy_func(criteria).__reduce__()
            typename_, (n_outputs_, n_samples_), _ = result
            assert typename == typename_
            assert n_outputs == n_outputs_
            assert n_samples == n_samples_


def test_empty_leaf_infinite_threshold():
    # try to make empty leaf by using near infinite value.
    data = np.random.RandomState(0).randn(100, 11) * 2e38
    data = np.nan_to_num(data.astype('float32'))
    X_full = data[:, :-1]
    X_sparse = csc_matrix(X_full)
    y = data[:, -1]
    for X in [X_full, X_sparse]:
        tree = DecisionTreeRegressor(random_state=0).fit(X, y)
        terminal_regions = tree.apply(X)
        left_leaf = set(np.where(tree.tree_.children_left == TREE_LEAF)[0])
        empty_leaf = left_leaf.difference(terminal_regions)
        infinite_threshold = np.where(~np.isfinite(tree.tree_.threshold))[0]
        assert len(infinite_threshold) == 0
        assert len(empty_leaf) == 0


def test_decision_tree_memmap():
    # check that decision trees supports read-only buffer (#13626)
    X = np.random.RandomState(0).random_sample((10, 2)).astype(np.float32)
    y = np.zeros(10)

    with TempMemmap((X, y)) as (X_read_only, y_read_only):
        DecisionTreeClassifier().fit(X_read_only, y_read_only)


@pytest.mark.parametrize("criterion", CLF_CRITERIONS)
@pytest.mark.parametrize(
    "dataset", sorted(set(DATASETS.keys()) - {"reg_small", "boston"}))
@pytest.mark.parametrize(
    "tree_cls", [DecisionTreeClassifier, ExtraTreeClassifier])
def test_prune_tree_classifier_are_subtrees(criterion, dataset, tree_cls):
    dataset = DATASETS[dataset]
    X, y = dataset["X"], dataset["y"]
    est = tree_cls(max_leaf_nodes=20, random_state=0)
    info = est.cost_complexity_pruning_path(X, y)

    pruning_path = info.ccp_alphas
    impurities = info.impurities
    assert np.all(np.diff(pruning_path) >= 0)
    assert np.all(np.diff(impurities) >= 0)

    assert_pruning_creates_subtree(tree_cls, X, y, pruning_path)


@pytest.mark.parametrize("criterion", REG_CRITERIONS)
@pytest.mark.parametrize("dataset", DATASETS.keys())
@pytest.mark.parametrize(
    "tree_cls", [DecisionTreeRegressor, ExtraTreeRegressor])
def test_prune_tree_regression_are_subtrees(criterion, dataset, tree_cls):
    dataset = DATASETS[dataset]
    X, y = dataset["X"], dataset["y"]

    est = tree_cls(max_leaf_nodes=20, random_state=0)
    info = est.cost_complexity_pruning_path(X, y)

    pruning_path = info.ccp_alphas
    impurities = info.impurities
    assert np.all(np.diff(pruning_path) >= 0)
    assert np.all(np.diff(impurities) >= 0)

    assert_pruning_creates_subtree(tree_cls, X, y, pruning_path)


def test_prune_single_node_tree():
    # single node tree
    clf1 = DecisionTreeClassifier(random_state=0)
    clf1.fit([[0], [1]], [0, 0])

    # pruned single node tree
    clf2 = DecisionTreeClassifier(random_state=0, ccp_alpha=10)
    clf2.fit([[0], [1]], [0, 0])

    assert_is_subtree(clf1.tree_, clf2.tree_)


def assert_pruning_creates_subtree(estimator_cls, X, y, pruning_path):
    # generate trees with increasing alphas
    estimators = []
    for ccp_alpha in pruning_path:
        est = estimator_cls(
            max_leaf_nodes=20, ccp_alpha=ccp_alpha, random_state=0).fit(X, y)
        estimators.append(est)

    # A pruned tree must be a subtree of the previous tree (which had a
    # smaller ccp_alpha)
    for prev_est, next_est in zip(estimators, estimators[1:]):
        assert_is_subtree(prev_est.tree_, next_est.tree_)


def assert_is_subtree(tree, subtree):
    assert tree.node_count >= subtree.node_count
    assert tree.max_depth >= subtree.max_depth

    tree_c_left = tree.children_left
    tree_c_right = tree.children_right
    subtree_c_left = subtree.children_left
    subtree_c_right = subtree.children_right

    stack = [(0, 0)]
    while stack:
        tree_node_idx, subtree_node_idx = stack.pop()
        assert_array_almost_equal(tree.value[tree_node_idx],
                                  subtree.value[subtree_node_idx])
        assert_almost_equal(tree.impurity[tree_node_idx],
                            subtree.impurity[subtree_node_idx])
        assert_almost_equal(tree.n_node_samples[tree_node_idx],
                            subtree.n_node_samples[subtree_node_idx])
        assert_almost_equal(tree.weighted_n_node_samples[tree_node_idx],
                            subtree.weighted_n_node_samples[subtree_node_idx])

        if (subtree_c_left[subtree_node_idx] ==
                subtree_c_right[subtree_node_idx]):
            # is a leaf
            assert_almost_equal(TREE_UNDEFINED,
                                subtree.threshold[subtree_node_idx])
        else:
            # not a leaf
            assert_almost_equal(tree.threshold[tree_node_idx],
                                subtree.threshold[subtree_node_idx])
            stack.append((tree_c_left[tree_node_idx],
                          subtree_c_left[subtree_node_idx]))
            stack.append((tree_c_right[tree_node_idx],
                          subtree_c_right[subtree_node_idx]))


def test_prune_tree_raises_negative_ccp_alpha():
    clf = DecisionTreeClassifier()
    msg = "ccp_alpha must be greater than or equal to 0"

    with pytest.raises(ValueError, match=msg):
        clf.set_params(ccp_alpha=-1.0)
        clf.fit(X, y)

    clf.set_params(ccp_alpha=0.0)
    clf.fit(X, y)

    with pytest.raises(ValueError, match=msg):
        clf.set_params(ccp_alpha=-1.0)
        clf._prune_tree()


<<<<<<< HEAD
    with TempMemmap((X, y)) as (X_read_only, y_read_only):
        DecisionTreeClassifier().fit(X_read_only, y_read_only)


def test_montonic_constraints():
    X, y = datasets.make_hastie_10_2(n_samples=100, random_state=0)
    train = np.arange(90)
    test = np.arange(90, 100)
    X_train = X[train]
    y_train = y[train]
    X_test_0 = np.copy(X[test])
    X_test_1 = np.copy(X_test_0)
    X_test_1[:, 1] += 10
    X_test_2 = np.copy(X_test_0)
    X_test_2[:, 2] += 10
    for name, TreeRegressor in REG_TREES.items():
        est = TreeRegressor(max_depth=None,
                            decreasing=[1], increasing=[2])
        if hasattr(est, "random_state"):
            est.set_params(**{"random_state": 0})
        est.fit(X_train, y_train)

        y0 = est.predict(X_test_0)
        # decreasing constraint
        y1 = est.predict(X_test_1)
        # y1 should always be lower than y0
        assert_less_equal(np.max(y1 - y0), 0)

        # increasing constraint
        y2 = est.predict(X_test_2)
        # y2 should always be greater than y0
        assert_greater_equal(np.min(y2 - y0), 0)

    for name, TreeClassifier in CLF_TREES.items():
        est = TreeClassifier(max_depth=None,
                             decreasing=[1], increasing=[2])
        if hasattr(est, "random_state"):
            est.set_params(**{"random_state": 0})
        est.fit(X_train, y_train)

        y0 = est.predict_proba(X_test_0)[:, 0]

        # decreasing constraint
        y1 = est.predict_proba(X_test_1)[:, 0]
        # y1 should always be lower than y0
        assert_less_equal(np.max(y1 - y0), 0)

        # increasing constraint
        y2 = est.predict_proba(X_test_2)[:, 0]
        # y2 should always be greater than y0
        assert_greater_equal(np.min(y2 - y0), 0)
=======
def test_classes_deprecated():
    X = [[0, 0], [2, 2], [4, 6], [10, 11]]
    y = [0.5, 2.5, 3.5, 5.5]
    clf = DecisionTreeRegressor()
    clf = clf.fit(X, y)

    match = ("attribute is to be deprecated from version "
             "0.22 and will be removed in 0.24.")

    with pytest.warns(FutureWarning, match=match):
        n = len(clf.classes_)
        assert n == clf.n_outputs_

    with pytest.warns(FutureWarning, match=match):
        assert len(clf.n_classes_) == clf.n_outputs_
>>>>>>> c6fe262b
<|MERGE_RESOLUTION|>--- conflicted
+++ resolved
@@ -1947,8 +1947,6 @@
         clf.set_params(ccp_alpha=-1.0)
         clf._prune_tree()
 
-
-<<<<<<< HEAD
     with TempMemmap((X, y)) as (X_read_only, y_read_only):
         DecisionTreeClassifier().fit(X_read_only, y_read_only)
 
@@ -2000,7 +1998,8 @@
         y2 = est.predict_proba(X_test_2)[:, 0]
         # y2 should always be greater than y0
         assert_greater_equal(np.min(y2 - y0), 0)
-=======
+
+
 def test_classes_deprecated():
     X = [[0, 0], [2, 2], [4, 6], [10, 11]]
     y = [0.5, 2.5, 3.5, 5.5]
@@ -2015,5 +2014,4 @@
         assert n == clf.n_outputs_
 
     with pytest.warns(FutureWarning, match=match):
-        assert len(clf.n_classes_) == clf.n_outputs_
->>>>>>> c6fe262b
+        assert len(clf.n_classes_) == clf.n_outputs_