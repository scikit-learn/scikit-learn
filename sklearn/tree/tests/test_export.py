"""
Testing for export functions of decision trees (sklearn.tree.export).
"""

from re import finditer, search

from numpy.random import RandomState

from sklearn.base import is_classifier
from sklearn.tree import DecisionTreeClassifier, DecisionTreeRegressor
from sklearn.ensemble import GradientBoostingClassifier
from sklearn.tree import export_graphviz
from sklearn.externals.six import StringIO
from sklearn.utils.testing import (assert_in, assert_equal, assert_raises,
                                   assert_less_equal, assert_raises_regex,
                                   assert_raise_message)
from sklearn.exceptions import NotFittedError

# toy sample
X = [[-2, -1], [-1, -1], [-1, -2], [1, 1], [1, 2], [2, 1]]
y = [-1, -1, -1, 1, 1, 1]
y2 = [[-1, 1], [-1, 1], [-1, 1], [1, 2], [1, 2], [1, 3]]
w = [1, 1, 1, .5, .5, .5]
y_degraded = [1, 1, 1, 1, 1, 1]


def test_graphviz_toy():
    # Check correctness of export_graphviz
    clf = DecisionTreeClassifier(max_depth=3,
                                 min_samples_split=2,
                                 criterion="gini",
                                 random_state=2)
    clf.fit(X, y)

    # Test export code
    contents1 = export_graphviz(clf, out_file=None)
    contents2 = 'digraph Tree {\n' \
                'node [shape=box] ;\n' \
                '0 [label="X[0] <= 0.0\\ngini = 0.5\\nsamples = 6\\n' \
                'value = [3, 3]"] ;\n' \
                '1 [label="gini = 0.0\\nsamples = 3\\nvalue = [3, 0]"] ;\n' \
                '0 -> 1 [labeldistance=2.5, labelangle=45, ' \
                'headlabel="True"] ;\n' \
                '2 [label="gini = 0.0\\nsamples = 3\\nvalue = [0, 3]"] ;\n' \
                '0 -> 2 [labeldistance=2.5, labelangle=-45, ' \
                'headlabel="False"] ;\n' \
                '}'

    assert_equal(contents1, contents2)

    # Test with feature_names
    contents1 = export_graphviz(clf, feature_names=["feature0", "feature1"],
                                out_file=None)
    contents2 = 'digraph Tree {\n' \
                'node [shape=box] ;\n' \
                '0 [label="feature0 <= 0.0\\ngini = 0.5\\nsamples = 6\\n' \
                'value = [3, 3]"] ;\n' \
                '1 [label="gini = 0.0\\nsamples = 3\\nvalue = [3, 0]"] ;\n' \
                '0 -> 1 [labeldistance=2.5, labelangle=45, ' \
                'headlabel="True"] ;\n' \
                '2 [label="gini = 0.0\\nsamples = 3\\nvalue = [0, 3]"] ;\n' \
                '0 -> 2 [labeldistance=2.5, labelangle=-45, ' \
                'headlabel="False"] ;\n' \
                '}'

    assert_equal(contents1, contents2)

    # Test with class_names
    contents1 = export_graphviz(clf, class_names=["yes", "no"], out_file=None)
    contents2 = 'digraph Tree {\n' \
                'node [shape=box] ;\n' \
                '0 [label="X[0] <= 0.0\\ngini = 0.5\\nsamples = 6\\n' \
                'value = [3, 3]\\nclass = yes"] ;\n' \
                '1 [label="gini = 0.0\\nsamples = 3\\nvalue = [3, 0]\\n' \
                'class = yes"] ;\n' \
                '0 -> 1 [labeldistance=2.5, labelangle=45, ' \
                'headlabel="True"] ;\n' \
                '2 [label="gini = 0.0\\nsamples = 3\\nvalue = [0, 3]\\n' \
                'class = no"] ;\n' \
                '0 -> 2 [labeldistance=2.5, labelangle=-45, ' \
                'headlabel="False"] ;\n' \
                '}'

    assert_equal(contents1, contents2)

    # Test plot_options
    contents1 = export_graphviz(clf, filled=True, impurity=False,
                                proportion=True, special_characters=True,
                                rounded=True, out_file=None)
    contents2 = 'digraph Tree {\n' \
                'node [shape=box, style="filled, rounded", color="black", ' \
                'fontname=helvetica] ;\n' \
                'edge [fontname=helvetica] ;\n' \
                '0 [label=<X<SUB>0</SUB> &le; 0.0<br/>samples = 100.0%<br/>' \
                'value = [0.5, 0.5]>, fillcolor="#e5813900"] ;\n' \
                '1 [label=<samples = 50.0%<br/>value = [1.0, 0.0]>, ' \
                'fillcolor="#e58139ff"] ;\n' \
                '0 -> 1 [labeldistance=2.5, labelangle=45, ' \
                'headlabel="True"] ;\n' \
                '2 [label=<samples = 50.0%<br/>value = [0.0, 1.0]>, ' \
                'fillcolor="#399de5ff"] ;\n' \
                '0 -> 2 [labeldistance=2.5, labelangle=-45, ' \
                'headlabel="False"] ;\n' \
                '}'

    assert_equal(contents1, contents2)

    # Test max_depth
    contents1 = export_graphviz(clf, max_depth=0,
                                class_names=True, out_file=None)
    contents2 = 'digraph Tree {\n' \
                'node [shape=box] ;\n' \
                '0 [label="X[0] <= 0.0\\ngini = 0.5\\nsamples = 6\\n' \
                'value = [3, 3]\\nclass = y[0]"] ;\n' \
                '1 [label="(...)"] ;\n' \
                '0 -> 1 ;\n' \
                '2 [label="(...)"] ;\n' \
                '0 -> 2 ;\n' \
                '}'

    assert_equal(contents1, contents2)

    # Test max_depth with plot_options
    contents1 = export_graphviz(clf, max_depth=0, filled=True,
                                out_file=None, node_ids=True)
    contents2 = 'digraph Tree {\n' \
                'node [shape=box, style="filled", color="black"] ;\n' \
                '0 [label="node #0\\nX[0] <= 0.0\\ngini = 0.5\\n' \
                'samples = 6\\nvalue = [3, 3]", fillcolor="#e5813900"] ;\n' \
                '1 [label="(...)", fillcolor="#C0C0C0"] ;\n' \
                '0 -> 1 ;\n' \
                '2 [label="(...)", fillcolor="#C0C0C0"] ;\n' \
                '0 -> 2 ;\n' \
                '}'

    assert_equal(contents1, contents2)

    # Test multi-output with weighted samples
    clf = DecisionTreeClassifier(max_depth=2,
                                 min_samples_split=2,
                                 criterion="gini",
                                 random_state=2)
    clf = clf.fit(X, y2, sample_weight=w)

    contents1 = export_graphviz(clf, filled=True,
                                impurity=False, out_file=None)
    contents2 = 'digraph Tree {\n' \
                'node [shape=box, style="filled", color="black"] ;\n' \
                '0 [label="X[0] <= 0.0\\nsamples = 6\\n' \
                'value = [[3.0, 1.5, 0.0]\\n' \
                '[3.0, 1.0, 0.5]]", fillcolor="#e5813900"] ;\n' \
                '1 [label="samples = 3\\nvalue = [[3, 0, 0]\\n' \
                '[3, 0, 0]]", fillcolor="#e58139ff"] ;\n' \
                '0 -> 1 [labeldistance=2.5, labelangle=45, ' \
                'headlabel="True"] ;\n' \
                '2 [label="X[0] <= 1.5\\nsamples = 3\\n' \
                'value = [[0.0, 1.5, 0.0]\\n' \
                '[0.0, 1.0, 0.5]]", fillcolor="#e5813986"] ;\n' \
                '0 -> 2 [labeldistance=2.5, labelangle=-45, ' \
                'headlabel="False"] ;\n' \
                '3 [label="samples = 2\\nvalue = [[0, 1, 0]\\n' \
                '[0, 1, 0]]", fillcolor="#e58139ff"] ;\n' \
                '2 -> 3 ;\n' \
                '4 [label="samples = 1\\nvalue = [[0.0, 0.5, 0.0]\\n' \
                '[0.0, 0.0, 0.5]]", fillcolor="#e58139ff"] ;\n' \
                '2 -> 4 ;\n' \
                '}'

    assert_equal(contents1, contents2)

    # Test regression output with plot_options
    clf = DecisionTreeRegressor(max_depth=3,
                                min_samples_split=2,
                                criterion="mse",
                                random_state=2)
    clf.fit(X, y)

    contents1 = export_graphviz(clf, filled=True, leaves_parallel=True,
                                out_file=None, rotate=True, rounded=True)
    contents2 = 'digraph Tree {\n' \
                'node [shape=box, style="filled, rounded", color="black", ' \
                'fontname=helvetica] ;\n' \
                'graph [ranksep=equally, splines=polyline] ;\n' \
                'edge [fontname=helvetica] ;\n' \
                'rankdir=LR ;\n' \
                '0 [label="X[0] <= 0.0\\nmse = 1.0\\nsamples = 6\\n' \
                'value = 0.0", fillcolor="#e5813980"] ;\n' \
                '1 [label="mse = 0.0\\nsamples = 3\\nvalue = -1.0", ' \
                'fillcolor="#e5813900"] ;\n' \
                '0 -> 1 [labeldistance=2.5, labelangle=-45, ' \
                'headlabel="True"] ;\n' \
                '2 [label="mse = 0.0\\nsamples = 3\\nvalue = 1.0", ' \
                'fillcolor="#e58139ff"] ;\n' \
                '0 -> 2 [labeldistance=2.5, labelangle=45, ' \
                'headlabel="False"] ;\n' \
                '{rank=same ; 0} ;\n' \
                '{rank=same ; 1; 2} ;\n' \
                '}'

    assert_equal(contents1, contents2)

    # Test classifier with degraded learning set
    clf = DecisionTreeClassifier(max_depth=3)
    clf.fit(X, y_degraded)

    contents1 = export_graphviz(clf, filled=True, out_file=None)
    contents2 = 'digraph Tree {\n' \
                'node [shape=box, style="filled", color="black"] ;\n' \
                '0 [label="gini = 0.0\\nsamples = 6\\nvalue = 6.0", ' \
                'fillcolor="#e5813900"] ;\n' \
                '}'


def test_graphviz_errors():
    # Check for errors of export_graphviz
    clf = DecisionTreeClassifier(max_depth=3, min_samples_split=2)

    # Check not-fitted decision tree error
    out = StringIO()
    assert_raises(NotFittedError, export_graphviz, clf, out)

    clf.fit(X, y)

    # Check if it errors when length of feature_names
    # mismatches with number of features
    message = ("Length of feature_names, "
               "1 does not match number of features, 2")
    assert_raise_message(ValueError, message, export_graphviz, clf, None,
                         feature_names=["a"])

    message = ("Length of feature_names, "
               "3 does not match number of features, 2")
    assert_raise_message(ValueError, message, export_graphviz, clf, None,
                         feature_names=["a", "b", "c"])
<<<<<<< HEAD
=======

    # Check error when argument is not an estimator
    message = "is not an estimator instance"
    assert_raise_message(TypeError, message,
                         export_graphviz, clf.fit(X, y).tree_)
>>>>>>> 9b727bad

    # Check class_names error
    out = StringIO()
    assert_raises(IndexError, export_graphviz, clf, out, class_names=[])

    # Check precision error
    out = StringIO()
    assert_raises_regex(ValueError, "should be greater or equal",
                        export_graphviz, clf, out, precision=-1)
    assert_raises_regex(ValueError, "should be an integer",
                        export_graphviz, clf, out, precision="1")


def test_friedman_mse_in_graphviz():
    clf = DecisionTreeRegressor(criterion="friedman_mse", random_state=0)
    clf.fit(X, y)
    dot_data = StringIO()
    export_graphviz(clf, out_file=dot_data)

    clf = GradientBoostingClassifier(n_estimators=2, random_state=0)
    clf.fit(X, y)
    for estimator in clf.estimators_:
        export_graphviz(estimator[0], out_file=dot_data)

    for finding in finditer("\[.*?samples.*?\]", dot_data.getvalue()):
        assert_in("friedman_mse", finding.group())


def test_precision():

    rng_reg = RandomState(2)
    rng_clf = RandomState(8)
    for X, y, clf in zip(
            (rng_reg.random_sample((5, 2)),
             rng_clf.random_sample((1000, 4))),
            (rng_reg.random_sample((5, )),
             rng_clf.randint(2, size=(1000, ))),
            (DecisionTreeRegressor(criterion="friedman_mse", random_state=0,
                                   max_depth=1),
             DecisionTreeClassifier(max_depth=1, random_state=0))):

        clf.fit(X, y)
        for precision in (4, 3):
            dot_data = export_graphviz(clf, out_file=None, precision=precision,
                                       proportion=True)

            # With the current random state, the impurity and the threshold
            # will have the number of precision set in the export_graphviz
            # function. We will check the number of precision with a strict
            # equality. The value reported will have only 2 precision and
            # therefore, only a less equal comparison will be done.

            # check value
            for finding in finditer("value = \d+\.\d+", dot_data):
                assert_less_equal(
                    len(search("\.\d+", finding.group()).group()),
                    precision + 1)
            # check impurity
            if is_classifier(clf):
                pattern = "gini = \d+\.\d+"
            else:
                pattern = "friedman_mse = \d+\.\d+"

            # check impurity
            for finding in finditer(pattern, dot_data):
                assert_equal(len(search("\.\d+", finding.group()).group()),
                             precision + 1)
            # check threshold
            for finding in finditer("<= \d+\.\d+", dot_data):
                assert_equal(len(search("\.\d+", finding.group()).group()),
                             precision + 1)<|MERGE_RESOLUTION|>--- conflicted
+++ resolved
@@ -232,14 +232,11 @@
                "3 does not match number of features, 2")
     assert_raise_message(ValueError, message, export_graphviz, clf, None,
                          feature_names=["a", "b", "c"])
-<<<<<<< HEAD
-=======
 
     # Check error when argument is not an estimator
     message = "is not an estimator instance"
     assert_raise_message(TypeError, message,
                          export_graphviz, clf.fit(X, y).tree_)
->>>>>>> 9b727bad
 
     # Check class_names error
     out = StringIO()
