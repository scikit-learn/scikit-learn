"""
This module defines export functions for decision trees.
"""

# Authors: Gilles Louppe <g.louppe@gmail.com>
#          Peter Prettenhofer <peter.prettenhofer@gmail.com>
#          Brian Holt <bdholt1@gmail.com>
#          Noel Dawe <noel@dawe.me>
#          Satrajit Gosh <satrajit.ghosh@gmail.com>
#          Trevor Stephens <trev.stephens@gmail.com>
#          Li Li <aiki.nogard@gmail.com>
#          Giuseppe Vettigli <vettigli@gmail.com>
# License: BSD 3 clause
from io import StringIO
from numbers import Integral

import numpy as np

<<<<<<< HEAD
from ..utils.validation import check_is_fitted
from ..utils._param_validation import Interval, validate_params, StrOptions, HasMethods
=======
from ..utils.validation import check_is_fitted, check_array
from ..utils._param_validation import Interval, validate_params, StrOptions
>>>>>>> 6be774b9

from ..base import is_classifier

from . import _criterion
from . import _tree
from ._reingold_tilford import buchheim, Tree
from . import DecisionTreeClassifier, DecisionTreeRegressor


def _color_brew(n):
    """Generate n colors with equally spaced hues.

    Parameters
    ----------
    n : int
        The number of colors required.

    Returns
    -------
    color_list : list, length n
        List of n tuples of form (R, G, B) being the components of each color.
    """
    color_list = []

    # Initialize saturation & value; calculate chroma & value shift
    s, v = 0.75, 0.9
    c = s * v
    m = v - c

    for h in np.arange(25, 385, 360.0 / n).astype(int):
        # Calculate some intermediate values
        h_bar = h / 60.0
        x = c * (1 - abs((h_bar % 2) - 1))
        # Initialize RGB with same hue & chroma as our color
        rgb = [
            (c, x, 0),
            (x, c, 0),
            (0, c, x),
            (0, x, c),
            (x, 0, c),
            (c, 0, x),
            (c, x, 0),
        ]
        r, g, b = rgb[int(h_bar)]
        # Shift the initial RGB values to match value and store
        rgb = [(int(255 * (r + m))), (int(255 * (g + m))), (int(255 * (b + m)))]
        color_list.append(rgb)

    return color_list


class Sentinel:
    def __repr__(self):
        return '"tree.dot"'


SENTINEL = Sentinel()


@validate_params(
    {
        "decision_tree": [DecisionTreeClassifier, DecisionTreeRegressor],
        "max_depth": [Interval(Integral, 0, None, closed="left"), None],
        "feature_names": [list, None],
        "class_names": [list, None],
        "label": [StrOptions({"all", "root", "none"})],
        "filled": ["boolean"],
        "impurity": ["boolean"],
        "node_ids": ["boolean"],
        "proportion": ["boolean"],
        "rounded": ["boolean"],
        "precision": [Interval(Integral, 0, None, closed="left"), None],
        "ax": "no_validation",  # delegate validation to matplotlib
        "fontsize": [Interval(Integral, 0, None, closed="left"), None],
    }
)
def plot_tree(
    decision_tree,
    *,
    max_depth=None,
    feature_names=None,
    class_names=None,
    label="all",
    filled=False,
    impurity=True,
    node_ids=False,
    proportion=False,
    rounded=False,
    precision=3,
    ax=None,
    fontsize=None,
):
    """Plot a decision tree.

    The sample counts that are shown are weighted with any sample_weights that
    might be present.

    The visualization is fit automatically to the size of the axis.
    Use the ``figsize`` or ``dpi`` arguments of ``plt.figure``  to control
    the size of the rendering.

    Read more in the :ref:`User Guide <tree>`.

    .. versionadded:: 0.21

    Parameters
    ----------
    decision_tree : decision tree regressor or classifier
        The decision tree to be plotted.

    max_depth : int, default=None
        The maximum depth of the representation. If None, the tree is fully
        generated.

    feature_names : list of str, default=None
        Names of each of the features.
        If None, generic names will be used ("x[0]", "x[1]", ...).

    class_names : list of str or bool, default=None
        Names of each of the target classes in ascending numerical order.
        Only relevant for classification and not supported for multi-output.
        If ``True``, shows a symbolic representation of the class name.

    label : {'all', 'root', 'none'}, default='all'
        Whether to show informative labels for impurity, etc.
        Options include 'all' to show at every node, 'root' to show only at
        the top root node, or 'none' to not show at any node.

    filled : bool, default=False
        When set to ``True``, paint nodes to indicate majority class for
        classification, extremity of values for regression, or purity of node
        for multi-output.

    impurity : bool, default=True
        When set to ``True``, show the impurity at each node.

    node_ids : bool, default=False
        When set to ``True``, show the ID number on each node.

    proportion : bool, default=False
        When set to ``True``, change the display of 'values' and/or 'samples'
        to be proportions and percentages respectively.

    rounded : bool, default=False
        When set to ``True``, draw node boxes with rounded corners and use
        Helvetica fonts instead of Times-Roman.

    precision : int, default=3
        Number of digits of precision for floating point in the values of
        impurity, threshold and value attributes of each node.

    ax : matplotlib axis, default=None
        Axes to plot to. If None, use current axis. Any previous content
        is cleared.

    fontsize : int, default=None
        Size of text font. If None, determined automatically to fit figure.

    Returns
    -------
    annotations : list of artists
        List containing the artists for the annotation boxes making up the
        tree.

    Examples
    --------
    >>> from sklearn.datasets import load_iris
    >>> from sklearn import tree

    >>> clf = tree.DecisionTreeClassifier(random_state=0)
    >>> iris = load_iris()

    >>> clf = clf.fit(iris.data, iris.target)
    >>> tree.plot_tree(clf)
    [...]
    """

    check_is_fitted(decision_tree)

    exporter = _MPLTreeExporter(
        max_depth=max_depth,
        feature_names=feature_names,
        class_names=class_names,
        label=label,
        filled=filled,
        impurity=impurity,
        node_ids=node_ids,
        proportion=proportion,
        rounded=rounded,
        precision=precision,
        fontsize=fontsize,
    )
    return exporter.export(decision_tree, ax=ax)


class _BaseTreeExporter:
    def __init__(
        self,
        max_depth=None,
        feature_names=None,
        class_names=None,
        label="all",
        filled=False,
        impurity=True,
        node_ids=False,
        proportion=False,
        rounded=False,
        precision=3,
        fontsize=None,
    ):
        self.max_depth = max_depth
        self.feature_names = feature_names
        self.class_names = class_names
        self.label = label
        self.filled = filled
        self.impurity = impurity
        self.node_ids = node_ids
        self.proportion = proportion
        self.rounded = rounded
        self.precision = precision
        self.fontsize = fontsize

    def get_color(self, value):
        # Find the appropriate color & intensity for a node
        if self.colors["bounds"] is None:
            # Classification tree
            color = list(self.colors["rgb"][np.argmax(value)])
            sorted_values = sorted(value, reverse=True)
            if len(sorted_values) == 1:
                alpha = 0
            else:
                alpha = (sorted_values[0] - sorted_values[1]) / (1 - sorted_values[1])
        else:
            # Regression tree or multi-output
            color = list(self.colors["rgb"][0])
            alpha = (value - self.colors["bounds"][0]) / (
                self.colors["bounds"][1] - self.colors["bounds"][0]
            )
        # unpack numpy scalars
        alpha = float(alpha)
        # compute the color as alpha against white
        color = [int(round(alpha * c + (1 - alpha) * 255, 0)) for c in color]
        # Return html color code in #RRGGBB format
        return "#%2x%2x%2x" % tuple(color)

    def get_fill_color(self, tree, node_id):
        # Fetch appropriate color for node
        if "rgb" not in self.colors:
            # Initialize colors and bounds if required
            self.colors["rgb"] = _color_brew(tree.n_classes[0])
            if tree.n_outputs != 1:
                # Find max and min impurities for multi-output
                self.colors["bounds"] = (np.min(-tree.impurity), np.max(-tree.impurity))
            elif tree.n_classes[0] == 1 and len(np.unique(tree.value)) != 1:
                # Find max and min values in leaf nodes for regression
                self.colors["bounds"] = (np.min(tree.value), np.max(tree.value))
        if tree.n_outputs == 1:
            node_val = tree.value[node_id][0, :] / tree.weighted_n_node_samples[node_id]
            if tree.n_classes[0] == 1:
                # Regression
                node_val = tree.value[node_id][0, :]
        else:
            # If multi-output color node by impurity
            node_val = -tree.impurity[node_id]
        return self.get_color(node_val)

    def node_to_str(self, tree, node_id, criterion):
        # Generate the node content string
        if tree.n_outputs == 1:
            value = tree.value[node_id][0, :]
        else:
            value = tree.value[node_id]

        # Should labels be shown?
        labels = (self.label == "root" and node_id == 0) or self.label == "all"

        characters = self.characters
        node_string = characters[-1]

        # Write node ID
        if self.node_ids:
            if labels:
                node_string += "node "
            node_string += characters[0] + str(node_id) + characters[4]

        # Write decision criteria
        if tree.children_left[node_id] != _tree.TREE_LEAF:
            # Always write node decision criteria, except for leaves
            if self.feature_names is not None:
                feature = self.feature_names[tree.feature[node_id]]
            else:
                feature = "x%s%s%s" % (
                    characters[1],
                    tree.feature[node_id],
                    characters[2],
                )
            node_string += "%s %s %s%s" % (
                feature,
                characters[3],
                round(tree.threshold[node_id], self.precision),
                characters[4],
            )

        # Write impurity
        if self.impurity:
            if isinstance(criterion, _criterion.FriedmanMSE):
                criterion = "friedman_mse"
            elif isinstance(criterion, _criterion.MSE) or criterion == "squared_error":
                criterion = "squared_error"
            elif not isinstance(criterion, str):
                criterion = "impurity"
            if labels:
                node_string += "%s = " % criterion
            node_string += (
                str(round(tree.impurity[node_id], self.precision)) + characters[4]
            )

        # Write node sample count
        if labels:
            node_string += "samples = "
        if self.proportion:
            percent = (
                100.0 * tree.n_node_samples[node_id] / float(tree.n_node_samples[0])
            )
            node_string += str(round(percent, 1)) + "%" + characters[4]
        else:
            node_string += str(tree.n_node_samples[node_id]) + characters[4]

        # Write node class distribution / regression value
        if self.proportion and tree.n_classes[0] != 1:
            # For classification this will show the proportion of samples
            value = value / tree.weighted_n_node_samples[node_id]
        if labels:
            node_string += "value = "
        if tree.n_classes[0] == 1:
            # Regression
            value_text = np.around(value, self.precision)
        elif self.proportion:
            # Classification
            value_text = np.around(value, self.precision)
        elif np.all(np.equal(np.mod(value, 1), 0)):
            # Classification without floating-point weights
            value_text = value.astype(int)
        else:
            # Classification with floating-point weights
            value_text = np.around(value, self.precision)
        # Strip whitespace
        value_text = str(value_text.astype("S32")).replace("b'", "'")
        value_text = value_text.replace("' '", ", ").replace("'", "")
        if tree.n_classes[0] == 1 and tree.n_outputs == 1:
            value_text = value_text.replace("[", "").replace("]", "")
        value_text = value_text.replace("\n ", characters[4])
        node_string += value_text + characters[4]

        # Write node majority class
        if (
            self.class_names is not None
            and tree.n_classes[0] != 1
            and tree.n_outputs == 1
        ):
            # Only done for single-output classification trees
            if labels:
                node_string += "class = "
            if self.class_names is not True:
                class_name = self.class_names[np.argmax(value)]
            else:
                class_name = "y%s%s%s" % (
                    characters[1],
                    np.argmax(value),
                    characters[2],
                )
            node_string += class_name

        # Clean up any trailing newlines
        if node_string.endswith(characters[4]):
            node_string = node_string[: -len(characters[4])]

        return node_string + characters[5]


class _DOTTreeExporter(_BaseTreeExporter):
    def __init__(
        self,
        out_file=SENTINEL,
        max_depth=None,
        feature_names=None,
        class_names=None,
        label="all",
        filled=False,
        leaves_parallel=False,
        impurity=True,
        node_ids=False,
        proportion=False,
        rotate=False,
        rounded=False,
        special_characters=False,
        precision=3,
        fontname="helvetica",
    ):
        super().__init__(
            max_depth=max_depth,
            feature_names=feature_names,
            class_names=class_names,
            label=label,
            filled=filled,
            impurity=impurity,
            node_ids=node_ids,
            proportion=proportion,
            rounded=rounded,
            precision=precision,
        )
        self.leaves_parallel = leaves_parallel
        self.out_file = out_file
        self.special_characters = special_characters
        self.fontname = fontname
        self.rotate = rotate

        # PostScript compatibility for special characters
        if special_characters:
            self.characters = ["&#35;", "<SUB>", "</SUB>", "&le;", "<br/>", ">", "<"]
        else:
            self.characters = ["#", "[", "]", "<=", "\\n", '"', '"']

        # The depth of each node for plotting with 'leaf' option
        self.ranks = {"leaves": []}
        # The colors to render each node with
        self.colors = {"bounds": None}

    def export(self, decision_tree):
        # Check length of feature_names before getting into the tree node
        # Raise error if length of feature_names does not match
        # n_features_in_ in the decision_tree
        if self.feature_names is not None:
            if len(self.feature_names) != decision_tree.n_features_in_:
                raise ValueError(
                    "Length of feature_names, %d does not match number of features, %d"
                    % (len(self.feature_names), decision_tree.n_features_in_)
                )
        # each part writes to out_file
        self.head()
        # Now recurse the tree and add node & edge attributes
        if isinstance(decision_tree, _tree.Tree):
            self.recurse(decision_tree, 0, criterion="impurity")
        else:
            self.recurse(decision_tree.tree_, 0, criterion=decision_tree.criterion)

        self.tail()

    def tail(self):
        # If required, draw leaf nodes at same depth as each other
        if self.leaves_parallel:
            for rank in sorted(self.ranks):
                self.out_file.write(
                    "{rank=same ; " + "; ".join(r for r in self.ranks[rank]) + "} ;\n"
                )
        self.out_file.write("}")

    def head(self):
        self.out_file.write("digraph Tree {\n")

        # Specify node aesthetics
        self.out_file.write("node [shape=box")
        rounded_filled = []
        if self.filled:
            rounded_filled.append("filled")
        if self.rounded:
            rounded_filled.append("rounded")
        if len(rounded_filled) > 0:
            self.out_file.write(
                ', style="%s", color="black"' % ", ".join(rounded_filled)
            )

        self.out_file.write(', fontname="%s"' % self.fontname)
        self.out_file.write("] ;\n")

        # Specify graph & edge aesthetics
        if self.leaves_parallel:
            self.out_file.write("graph [ranksep=equally, splines=polyline] ;\n")

        self.out_file.write('edge [fontname="%s"] ;\n' % self.fontname)

        if self.rotate:
            self.out_file.write("rankdir=LR ;\n")

    def recurse(self, tree, node_id, criterion, parent=None, depth=0):
        if node_id == _tree.TREE_LEAF:
            raise ValueError("Invalid node_id %s" % _tree.TREE_LEAF)

        left_child = tree.children_left[node_id]
        right_child = tree.children_right[node_id]

        # Add node with description
        if self.max_depth is None or depth <= self.max_depth:
            # Collect ranks for 'leaf' option in plot_options
            if left_child == _tree.TREE_LEAF:
                self.ranks["leaves"].append(str(node_id))
            elif str(depth) not in self.ranks:
                self.ranks[str(depth)] = [str(node_id)]
            else:
                self.ranks[str(depth)].append(str(node_id))

            self.out_file.write(
                "%d [label=%s" % (node_id, self.node_to_str(tree, node_id, criterion))
            )

            if self.filled:
                self.out_file.write(
                    ', fillcolor="%s"' % self.get_fill_color(tree, node_id)
                )
            self.out_file.write("] ;\n")

            if parent is not None:
                # Add edge to parent
                self.out_file.write("%d -> %d" % (parent, node_id))
                if parent == 0:
                    # Draw True/False labels if parent is root node
                    angles = np.array([45, -45]) * ((self.rotate - 0.5) * -2)
                    self.out_file.write(" [labeldistance=2.5, labelangle=")
                    if node_id == 1:
                        self.out_file.write('%d, headlabel="True"]' % angles[0])
                    else:
                        self.out_file.write('%d, headlabel="False"]' % angles[1])
                self.out_file.write(" ;\n")

            if left_child != _tree.TREE_LEAF:
                self.recurse(
                    tree,
                    left_child,
                    criterion=criterion,
                    parent=node_id,
                    depth=depth + 1,
                )
                self.recurse(
                    tree,
                    right_child,
                    criterion=criterion,
                    parent=node_id,
                    depth=depth + 1,
                )

        else:
            self.ranks["leaves"].append(str(node_id))

            self.out_file.write('%d [label="(...)"' % node_id)
            if self.filled:
                # color cropped nodes grey
                self.out_file.write(', fillcolor="#C0C0C0"')
            self.out_file.write("] ;\n" % node_id)

            if parent is not None:
                # Add edge to parent
                self.out_file.write("%d -> %d ;\n" % (parent, node_id))


class _MPLTreeExporter(_BaseTreeExporter):
    def __init__(
        self,
        max_depth=None,
        feature_names=None,
        class_names=None,
        label="all",
        filled=False,
        impurity=True,
        node_ids=False,
        proportion=False,
        rounded=False,
        precision=3,
        fontsize=None,
    ):
        super().__init__(
            max_depth=max_depth,
            feature_names=feature_names,
            class_names=class_names,
            label=label,
            filled=filled,
            impurity=impurity,
            node_ids=node_ids,
            proportion=proportion,
            rounded=rounded,
            precision=precision,
        )
        self.fontsize = fontsize

        # The depth of each node for plotting with 'leaf' option
        self.ranks = {"leaves": []}
        # The colors to render each node with
        self.colors = {"bounds": None}

        self.characters = ["#", "[", "]", "<=", "\n", "", ""]
        self.bbox_args = dict()
        if self.rounded:
            self.bbox_args["boxstyle"] = "round"

        self.arrow_args = dict(arrowstyle="<-")

    def _make_tree(self, node_id, et, criterion, depth=0):
        # traverses _tree.Tree recursively, builds intermediate
        # "_reingold_tilford.Tree" object
        name = self.node_to_str(et, node_id, criterion=criterion)
        if et.children_left[node_id] != _tree.TREE_LEAF and (
            self.max_depth is None or depth <= self.max_depth
        ):
            children = [
                self._make_tree(
                    et.children_left[node_id], et, criterion, depth=depth + 1
                ),
                self._make_tree(
                    et.children_right[node_id], et, criterion, depth=depth + 1
                ),
            ]
        else:
            return Tree(name, node_id)
        return Tree(name, node_id, *children)

    def export(self, decision_tree, ax=None):
        import matplotlib.pyplot as plt
        from matplotlib.text import Annotation

        if ax is None:
            ax = plt.gca()
        ax.clear()
        ax.set_axis_off()
        my_tree = self._make_tree(0, decision_tree.tree_, decision_tree.criterion)
        draw_tree = buchheim(my_tree)

        # important to make sure we're still
        # inside the axis after drawing the box
        # this makes sense because the width of a box
        # is about the same as the distance between boxes
        max_x, max_y = draw_tree.max_extents() + 1
        ax_width = ax.get_window_extent().width
        ax_height = ax.get_window_extent().height

        scale_x = ax_width / max_x
        scale_y = ax_height / max_y
        self.recurse(draw_tree, decision_tree.tree_, ax, max_x, max_y)

        anns = [ann for ann in ax.get_children() if isinstance(ann, Annotation)]

        # update sizes of all bboxes
        renderer = ax.figure.canvas.get_renderer()

        for ann in anns:
            ann.update_bbox_position_size(renderer)

        if self.fontsize is None:
            # get figure to data transform
            # adjust fontsize to avoid overlap
            # get max box width and height
            extents = [ann.get_bbox_patch().get_window_extent() for ann in anns]
            max_width = max([extent.width for extent in extents])
            max_height = max([extent.height for extent in extents])
            # width should be around scale_x in axis coordinates
            size = anns[0].get_fontsize() * min(
                scale_x / max_width, scale_y / max_height
            )
            for ann in anns:
                ann.set_fontsize(size)

        return anns

    def recurse(self, node, tree, ax, max_x, max_y, depth=0):
        import matplotlib.pyplot as plt

        kwargs = dict(
            bbox=self.bbox_args.copy(),
            ha="center",
            va="center",
            zorder=100 - 10 * depth,
            xycoords="axes fraction",
            arrowprops=self.arrow_args.copy(),
        )
        kwargs["arrowprops"]["edgecolor"] = plt.rcParams["text.color"]

        if self.fontsize is not None:
            kwargs["fontsize"] = self.fontsize

        # offset things by .5 to center them in plot
        xy = ((node.x + 0.5) / max_x, (max_y - node.y - 0.5) / max_y)

        if self.max_depth is None or depth <= self.max_depth:
            if self.filled:
                kwargs["bbox"]["fc"] = self.get_fill_color(tree, node.tree.node_id)
            else:
                kwargs["bbox"]["fc"] = ax.get_facecolor()

            if node.parent is None:
                # root
                ax.annotate(node.tree.label, xy, **kwargs)
            else:
                xy_parent = (
                    (node.parent.x + 0.5) / max_x,
                    (max_y - node.parent.y - 0.5) / max_y,
                )
                ax.annotate(node.tree.label, xy_parent, xy, **kwargs)
            for child in node.children:
                self.recurse(child, tree, ax, max_x, max_y, depth=depth + 1)

        else:
            xy_parent = (
                (node.parent.x + 0.5) / max_x,
                (max_y - node.parent.y - 0.5) / max_y,
            )
            kwargs["bbox"]["fc"] = "grey"
            ax.annotate("\n  (...)  \n", xy_parent, xy, **kwargs)


@validate_params(
    {
        "decision_tree": "no_validation",
        "out_file": [str, None, HasMethods("write")],
        "max_depth": [Interval(Integral, 0, None, closed="left"), None],
        "feature_names": ["array-like", None],
        "class_names": ["array-like", "boolean", None],
        "label": [StrOptions({"all", "root", "none"})],
        "filled": ["boolean"],
        "leaves_parallel": ["boolean"],
        "impurity": ["boolean"],
        "node_ids": ["boolean"],
        "proportion": ["boolean"],
        "rotate": ["boolean"],
        "rounded": ["boolean"],
        "special_characters": ["boolean"],
        "precision": [Interval(Integral, 0, None, closed="left"), None],
        "fontname": [str],
    }
)
def export_graphviz(
    decision_tree,
    out_file=None,
    *,
    max_depth=None,
    feature_names=None,
    class_names=None,
    label="all",
    filled=False,
    leaves_parallel=False,
    impurity=True,
    node_ids=False,
    proportion=False,
    rotate=False,
    rounded=False,
    special_characters=False,
    precision=3,
    fontname="helvetica",
):
    """Export a decision tree in DOT format.

    This function generates a GraphViz representation of the decision tree,
    which is then written into `out_file`. Once exported, graphical renderings
    can be generated using, for example::

        $ dot -Tps tree.dot -o tree.ps      (PostScript format)
        $ dot -Tpng tree.dot -o tree.png    (PNG format)

    The sample counts that are shown are weighted with any sample_weights that
    might be present.

    Read more in the :ref:`User Guide <tree>`.

    Parameters
    ----------
    decision_tree : object
        The decision tree estimator to be exported to GraphViz.

    out_file : object or str, default=None
        Handle or name of the output file. If ``None``, the result is
        returned as a string.

        .. versionchanged:: 0.20
            Default of out_file changed from "tree.dot" to None.

    max_depth : int, default=None
        The maximum depth of the representation. If None, the tree is fully
        generated.

<<<<<<< HEAD
    feature_names : array-like of str, default=None
        Names of each of the features.
        If None, generic names will be used ("x[0]", "x[1]", ...).

    class_names : array-like of str or bool, default=None
=======
    feature_names : array-like of shape (n_features,), default=None
        An array containing the feature names.
        If None, generic names will be used ("x[0]", "x[1]", ...).

    class_names : array-like of shape (n_classes,) or bool, default=None
>>>>>>> 6be774b9
        Names of each of the target classes in ascending numerical order.
        Only relevant for classification and not supported for multi-output.
        If ``True``, shows a symbolic representation of the class name.

    label : {'all', 'root', 'none'}, default='all'
        Whether to show informative labels for impurity, etc.
        Options include 'all' to show at every node, 'root' to show only at
        the top root node, or 'none' to not show at any node.

    filled : bool, default=False
        When set to ``True``, paint nodes to indicate majority class for
        classification, extremity of values for regression, or purity of node
        for multi-output.

    leaves_parallel : bool, default=False
        When set to ``True``, draw all leaf nodes at the bottom of the tree.

    impurity : bool, default=True
        When set to ``True``, show the impurity at each node.

    node_ids : bool, default=False
        When set to ``True``, show the ID number on each node.

    proportion : bool, default=False
        When set to ``True``, change the display of 'values' and/or 'samples'
        to be proportions and percentages respectively.

    rotate : bool, default=False
        When set to ``True``, orient tree left to right rather than top-down.

    rounded : bool, default=False
        When set to ``True``, draw node boxes with rounded corners.

    special_characters : bool, default=False
        When set to ``False``, ignore special characters for PostScript
        compatibility.

    precision : int, default=3
        Number of digits of precision for floating point in the values of
        impurity, threshold and value attributes of each node.

    fontname : str, default='helvetica'
        Name of font used to render text.

    Returns
    -------
    dot_data : str
        String representation of the input tree in GraphViz dot format.
        Only returned if ``out_file`` is None.

        .. versionadded:: 0.18

    Examples
    --------
    >>> from sklearn.datasets import load_iris
    >>> from sklearn import tree

    >>> clf = tree.DecisionTreeClassifier()
    >>> iris = load_iris()

    >>> clf = clf.fit(iris.data, iris.target)
    >>> tree.export_graphviz(clf)
    'digraph Tree {...
    """
    if feature_names is not None:
        feature_names = check_array(
            feature_names, ensure_2d=False, dtype=None, ensure_min_samples=0
        )
    if class_names is not None and not isinstance(class_names, bool):
        class_names = check_array(
            class_names, ensure_2d=False, dtype=None, ensure_min_samples=0
        )

    check_is_fitted(decision_tree)
    own_file = False
    return_string = False
    try:
        if isinstance(out_file, str):
            out_file = open(out_file, "w", encoding="utf-8")
            own_file = True

        if out_file is None:
            return_string = True
            out_file = StringIO()

        exporter = _DOTTreeExporter(
            out_file=out_file,
            max_depth=max_depth,
            feature_names=feature_names,
            class_names=class_names,
            label=label,
            filled=filled,
            leaves_parallel=leaves_parallel,
            impurity=impurity,
            node_ids=node_ids,
            proportion=proportion,
            rotate=rotate,
            rounded=rounded,
            special_characters=special_characters,
            precision=precision,
            fontname=fontname,
        )
        exporter.export(decision_tree)

        if return_string:
            return exporter.out_file.getvalue()

    finally:
        if own_file:
            out_file.close()


def _compute_depth(tree, node):
    """
    Returns the depth of the subtree rooted in node.
    """

    def compute_depth_(
        current_node, current_depth, children_left, children_right, depths
    ):
        depths += [current_depth]
        left = children_left[current_node]
        right = children_right[current_node]
        if left != -1 and right != -1:
            compute_depth_(
                left, current_depth + 1, children_left, children_right, depths
            )
            compute_depth_(
                right, current_depth + 1, children_left, children_right, depths
            )

    depths = []
    compute_depth_(node, 1, tree.children_left, tree.children_right, depths)
    return max(depths)


@validate_params(
    {
        "decision_tree": [DecisionTreeClassifier, DecisionTreeRegressor],
        "feature_names": ["array-like", None],
        "class_names": ["array-like", None],
        "max_depth": [Interval(Integral, 0, None, closed="left"), None],
        "spacing": [Interval(Integral, 1, None, closed="left"), None],
        "decimals": [Interval(Integral, 0, None, closed="left"), None],
        "show_weights": ["boolean"],
    }
)
def export_text(
    decision_tree,
    *,
    feature_names=None,
    class_names=None,
    max_depth=10,
    spacing=3,
    decimals=2,
    show_weights=False,
):
    """Build a text report showing the rules of a decision tree.

    Note that backwards compatibility may not be supported.

    Parameters
    ----------
    decision_tree : object
        The decision tree estimator to be exported.
        It can be an instance of
        DecisionTreeClassifier or DecisionTreeRegressor.

    feature_names : array-like of shape (n_features,), default=None
        An array containing the feature names.
        If None generic names will be used ("feature_0", "feature_1", ...).

    class_names : array-like of shape (n_classes,), default=None
        Names of each of the target classes in ascending numerical order.
        Only relevant for classification and not supported for multi-output.

        - if `None`, the class names are delegated to `decision_tree.classes_`;
        - otherwise, `class_names` will be used as class names instead of
          `decision_tree.classes_`. The length of `class_names` must match
          the length of `decision_tree.classes_`.

        .. versionadded:: 1.3

    max_depth : int, default=10
        Only the first max_depth levels of the tree are exported.
        Truncated branches will be marked with "...".

    spacing : int, default=3
        Number of spaces between edges. The higher it is, the wider the result.

    decimals : int, default=2
        Number of decimal digits to display.

    show_weights : bool, default=False
        If true the classification weights will be exported on each leaf.
        The classification weights are the number of samples each class.

    Returns
    -------
    report : str
        Text summary of all the rules in the decision tree.

    Examples
    --------

    >>> from sklearn.datasets import load_iris
    >>> from sklearn.tree import DecisionTreeClassifier
    >>> from sklearn.tree import export_text
    >>> iris = load_iris()
    >>> X = iris['data']
    >>> y = iris['target']
    >>> decision_tree = DecisionTreeClassifier(random_state=0, max_depth=2)
    >>> decision_tree = decision_tree.fit(X, y)
    >>> r = export_text(decision_tree, feature_names=iris['feature_names'])
    >>> print(r)
    |--- petal width (cm) <= 0.80
    |   |--- class: 0
    |--- petal width (cm) >  0.80
    |   |--- petal width (cm) <= 1.75
    |   |   |--- class: 1
    |   |--- petal width (cm) >  1.75
    |   |   |--- class: 2
    """
    if feature_names is not None:
        feature_names = check_array(
            feature_names, ensure_2d=False, dtype=None, ensure_min_samples=0
        )
    if class_names is not None:
        class_names = check_array(
            class_names, ensure_2d=False, dtype=None, ensure_min_samples=0
        )

    check_is_fitted(decision_tree)
    tree_ = decision_tree.tree_
    if is_classifier(decision_tree):
        if class_names is None:
            class_names = decision_tree.classes_
        elif len(class_names) != len(decision_tree.classes_):
            raise ValueError(
                "When `class_names` is an array, it should contain as"
                " many items as `decision_tree.classes_`. Got"
                f" {len(class_names)} while the tree was fitted with"
                f" {len(decision_tree.classes_)} classes."
            )
    right_child_fmt = "{} {} <= {}\n"
    left_child_fmt = "{} {} >  {}\n"
    truncation_fmt = "{} {}\n"

    if feature_names is not None and len(feature_names) != tree_.n_features:
        raise ValueError(
            "feature_names must contain %d elements, got %d"
            % (tree_.n_features, len(feature_names))
        )

    if isinstance(decision_tree, DecisionTreeClassifier):
        value_fmt = "{}{} weights: {}\n"
        if not show_weights:
            value_fmt = "{}{}{}\n"
    else:
        value_fmt = "{}{} value: {}\n"

    if feature_names is not None:
        feature_names_ = [
            feature_names[i] if i != _tree.TREE_UNDEFINED else None
            for i in tree_.feature
        ]
    else:
        feature_names_ = ["feature_{}".format(i) for i in tree_.feature]

    export_text.report = ""

    def _add_leaf(value, class_name, indent):
        val = ""
        is_classification = isinstance(decision_tree, DecisionTreeClassifier)
        if show_weights or not is_classification:
            val = ["{1:.{0}f}, ".format(decimals, v) for v in value]
            val = "[" + "".join(val)[:-2] + "]"
        if is_classification:
            val += " class: " + str(class_name)
        export_text.report += value_fmt.format(indent, "", val)

    def print_tree_recurse(node, depth):
        indent = ("|" + (" " * spacing)) * depth
        indent = indent[:-spacing] + "-" * spacing

        value = None
        if tree_.n_outputs == 1:
            value = tree_.value[node][0]
        else:
            value = tree_.value[node].T[0]
        class_name = np.argmax(value)

        if tree_.n_classes[0] != 1 and tree_.n_outputs == 1:
            class_name = class_names[class_name]

        if depth <= max_depth + 1:
            info_fmt = ""
            info_fmt_left = info_fmt
            info_fmt_right = info_fmt

            if tree_.feature[node] != _tree.TREE_UNDEFINED:
                name = feature_names_[node]
                threshold = tree_.threshold[node]
                threshold = "{1:.{0}f}".format(decimals, threshold)
                export_text.report += right_child_fmt.format(indent, name, threshold)
                export_text.report += info_fmt_left
                print_tree_recurse(tree_.children_left[node], depth + 1)

                export_text.report += left_child_fmt.format(indent, name, threshold)
                export_text.report += info_fmt_right
                print_tree_recurse(tree_.children_right[node], depth + 1)
            else:  # leaf
                _add_leaf(value, class_name, indent)
        else:
            subtree_depth = _compute_depth(tree_, node)
            if subtree_depth == 1:
                _add_leaf(value, class_name, indent)
            else:
                trunc_report = "truncated branch of depth %d" % subtree_depth
                export_text.report += truncation_fmt.format(indent, trunc_report)

    print_tree_recurse(0, 1)
    return export_text.report<|MERGE_RESOLUTION|>--- conflicted
+++ resolved
@@ -16,13 +16,8 @@
 
 import numpy as np
 
-<<<<<<< HEAD
-from ..utils.validation import check_is_fitted
+from ..utils.validation import check_is_fitted, check_array
 from ..utils._param_validation import Interval, validate_params, StrOptions, HasMethods
-=======
-from ..utils.validation import check_is_fitted, check_array
-from ..utils._param_validation import Interval, validate_params, StrOptions
->>>>>>> 6be774b9
 
 from ..base import is_classifier
 
@@ -799,19 +794,11 @@
         The maximum depth of the representation. If None, the tree is fully
         generated.
 
-<<<<<<< HEAD
-    feature_names : array-like of str, default=None
-        Names of each of the features.
-        If None, generic names will be used ("x[0]", "x[1]", ...).
-
-    class_names : array-like of str or bool, default=None
-=======
     feature_names : array-like of shape (n_features,), default=None
         An array containing the feature names.
         If None, generic names will be used ("x[0]", "x[1]", ...).
 
     class_names : array-like of shape (n_classes,) or bool, default=None
->>>>>>> 6be774b9
         Names of each of the target classes in ascending numerical order.
         Only relevant for classification and not supported for multi-output.
         If ``True``, shows a symbolic representation of the class name.
