"""
The :mod:`sklearn.tree` module includes decision tree-based models for
classification and regression.
"""

<<<<<<< HEAD
from .tree import DecisionTreeClassifier
from .tree import DecisionTreeRegressor
from .tree import ExtraTreeClassifier
from .tree import ExtraTreeRegressor
from .tree_m5 import M5Base
from .tree_m5 import M5Prime
from .export import export_graphviz, plot_tree, export_text

__all__ = ["DecisionTreeClassifier", "DecisionTreeRegressor",
           "ExtraTreeClassifier", "ExtraTreeRegressor",
           "M5Base", "M5Prime",
           "export_graphviz", "plot_tree",  "export_text"]
=======
from ._classes import BaseDecisionTree
from ._classes import DecisionTreeClassifier
from ._classes import DecisionTreeRegressor
from ._classes import ExtraTreeClassifier
from ._classes import ExtraTreeRegressor
from ._export import export_graphviz, plot_tree, export_text

__all__ = ["BaseDecisionTree",
           "DecisionTreeClassifier", "DecisionTreeRegressor",
           "ExtraTreeClassifier", "ExtraTreeRegressor", "export_graphviz",
           "plot_tree", "export_text"]
>>>>>>> d996eaf0
<|MERGE_RESOLUTION|>--- conflicted
+++ resolved
@@ -3,29 +3,16 @@
 classification and regression.
 """
 
-<<<<<<< HEAD
-from .tree import DecisionTreeClassifier
-from .tree import DecisionTreeRegressor
-from .tree import ExtraTreeClassifier
-from .tree import ExtraTreeRegressor
-from .tree_m5 import M5Base
-from .tree_m5 import M5Prime
-from .export import export_graphviz, plot_tree, export_text
-
-__all__ = ["DecisionTreeClassifier", "DecisionTreeRegressor",
-           "ExtraTreeClassifier", "ExtraTreeRegressor",
-           "M5Base", "M5Prime",
-           "export_graphviz", "plot_tree",  "export_text"]
-=======
 from ._classes import BaseDecisionTree
 from ._classes import DecisionTreeClassifier
 from ._classes import DecisionTreeRegressor
 from ._classes import ExtraTreeClassifier
 from ._classes import ExtraTreeRegressor
+from .tree_m5 import M5Base
+from .tree_m5 import M5Prime
 from ._export import export_graphviz, plot_tree, export_text
 
 __all__ = ["BaseDecisionTree",
            "DecisionTreeClassifier", "DecisionTreeRegressor",
-           "ExtraTreeClassifier", "ExtraTreeRegressor", "export_graphviz",
-           "plot_tree", "export_text"]
->>>>>>> d996eaf0
+           "ExtraTreeClassifier", "ExtraTreeRegressor", "M5Base", "M5Prime",
+           "export_graphviz", "plot_tree", "export_text"]