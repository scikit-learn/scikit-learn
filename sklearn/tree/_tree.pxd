# Author: Peter Prettenhofer, Brian Holt, Gilles Louppe
# License: BSD Style.

# See _tree.pyx for details.

cimport numpy as np

ctypedef np.float32_t DTYPE_t
ctypedef np.float64_t DOUBLE_t
ctypedef np.int8_t BOOL_t


# ==============================================================================
# Criterion
# ==============================================================================

cdef class Criterion:
    # Methods
<<<<<<< HEAD
    cdef void init(self, DTYPE_t* y, int y_stride, int n_samples)

    cdef void reset(self)

    cdef int update(self, int a, int b, DTYPE_t* y, int y_stride,
                    int* X_argsorted_i)
=======
    cdef void init(self, DOUBLE_t* y, int y_stride, BOOL_t* sample_mask,
                   int n_samples, int n_total_samples)

    cdef void reset(self)

    cdef int update(self, int a, int b, DOUBLE_t* y, int y_stride,
                    int* X_argsorted_i, BOOL_t* sample_mask)
>>>>>>> 7dd7bad8

    cdef double eval(self)

    cdef void init_value(self, double* buffer_value)


# ==============================================================================
# Tree
# ==============================================================================

cdef class Tree:
    # Input/Output layout
    cdef public int n_features
    cdef int* n_classes
    cdef public int n_outputs

    cdef public int max_n_classes
    cdef public int value_stride

    # Parameters
    cdef public Criterion criterion
    cdef public double max_depth
    cdef public int min_samples_split
    cdef public int min_samples_leaf
    cdef public double min_density
    cdef public int max_features
    cdef public int find_split_algorithm
    cdef public object random_state

    # Inner structures
    cdef public int node_count
    cdef public int capacity
    cdef int* children_left
    cdef int* children_right
    cdef int* feature
    cdef double* threshold
    cdef double* value
    cdef double* best_error
    cdef double* init_error
    cdef int* n_samples

    # Methods
    cdef void resize(self, int capacity=*)

    cpdef build(self, np.ndarray X, np.ndarray y)

    cdef void recursive_partition(self,
                                  np.ndarray[DTYPE_t, ndim=2, mode="fortran"] X,
<<<<<<< HEAD
                                  np.ndarray[DTYPE_t, ndim=2, mode="c"] y,
=======
                                  np.ndarray[np.int32_t, ndim=2, mode="fortran"] X_argsorted,
                                  np.ndarray[DOUBLE_t, ndim=2, mode="c"] y,
>>>>>>> 7dd7bad8
                                  np.ndarray sample_mask,
                                  int n_samples,
                                  int depth,
                                  int parent,
                                  int is_left_child,
                                  double* buffer_value)

    cdef int add_split_node(self, int parent, int is_left_child, int feature,
                                  double threshold, double* value,
                                  double best_error, double init_error,
                                  int n_samples)

    cdef int add_leaf(self, int parent, int is_left_child, double* value,
                      double error, int n_samples)

<<<<<<< HEAD
    cdef void find_split(self,
                         np.ndarray[DTYPE_t, ndim=2, mode="fortran"] X,
                         np.ndarray[DTYPE_t, ndim=2, mode="c"] y,
                         int n_samples, int* _best_i,
                         double* _best_t, double* _best_error,
                         double* _initial_error)

    cdef void find_best_split(self,
                              np.ndarray[DTYPE_t, ndim=2, mode="fortran"] X,
                              np.ndarray[DTYPE_t, ndim=2, mode="c"] y,
                              int n_samples, int* _best_i,
                              double* _best_t, double* _best_error,
                              double* _initial_error)

    cdef void find_random_split(self,
                                np.ndarray[DTYPE_t, ndim=2, mode="fortran"] X,
                                np.ndarray[DTYPE_t, ndim=2, mode="c"] y,
                                int n_samples, int* _best_i,
=======
    cdef void find_split(self, DTYPE_t* X_ptr, int X_stride,
                         int* X_argsorted_ptr, int X_argsorted_stride,
                         DOUBLE_t* y_ptr, int y_stride, BOOL_t* sample_mask_ptr,
                         int n_node_samples, int n_total_samples, int* _best_i,
                         double* _best_t, double* _best_error,
                         double* _initial_error)

    cdef void find_best_split(self, DTYPE_t* X_ptr, int X_stride,
                              int* X_argsorted_ptr, int X_argsorted_stride,
                              DOUBLE_t* y_ptr, int y_stride,
                              BOOL_t* sample_mask_ptr, int n_node_samples,
                              int n_total_samples, int* _best_i,
                              double* _best_t, double* _best_error,
                              double* _initial_error)

    cdef void find_random_split(self, DTYPE_t* X_ptr, int X_stride,
                                int* X_argsorted_ptr, int X_argsorted_stride,
                                DOUBLE_t* y_ptr, int y_stride,
                                BOOL_t* sample_mask_ptr, int n_node_samples,
                                int n_total_samples, int* _best_i,
>>>>>>> 7dd7bad8
                                double* _best_t, double* _best_error,
                                double* _initial_error)

    cpdef predict(self, np.ndarray[DTYPE_t, ndim=2] X)

    cpdef apply(self, np.ndarray[DTYPE_t, ndim=2] X)

    cpdef compute_feature_importances(self, method=*)

    cdef inline double _compute_feature_importances_gini(self, int node)

    cdef inline double _compute_feature_importances_squared(self, int node)<|MERGE_RESOLUTION|>--- conflicted
+++ resolved
@@ -16,22 +16,12 @@
 
 cdef class Criterion:
     # Methods
-<<<<<<< HEAD
-    cdef void init(self, DTYPE_t* y, int y_stride, int n_samples)
-
-    cdef void reset(self)
-
-    cdef int update(self, int a, int b, DTYPE_t* y, int y_stride,
-                    int* X_argsorted_i)
-=======
-    cdef void init(self, DOUBLE_t* y, int y_stride, BOOL_t* sample_mask,
-                   int n_samples, int n_total_samples)
+    cdef void init(self, DOUBLE_t* y, int y_stride, int n_samples)
 
     cdef void reset(self)
 
     cdef int update(self, int a, int b, DOUBLE_t* y, int y_stride,
-                    int* X_argsorted_i, BOOL_t* sample_mask)
->>>>>>> 7dd7bad8
+                    int* X_argsorted_i)
 
     cdef double eval(self)
 
@@ -80,12 +70,7 @@
 
     cdef void recursive_partition(self,
                                   np.ndarray[DTYPE_t, ndim=2, mode="fortran"] X,
-<<<<<<< HEAD
-                                  np.ndarray[DTYPE_t, ndim=2, mode="c"] y,
-=======
-                                  np.ndarray[np.int32_t, ndim=2, mode="fortran"] X_argsorted,
                                   np.ndarray[DOUBLE_t, ndim=2, mode="c"] y,
->>>>>>> 7dd7bad8
                                   np.ndarray sample_mask,
                                   int n_samples,
                                   int depth,
@@ -101,47 +86,24 @@
     cdef int add_leaf(self, int parent, int is_left_child, double* value,
                       double error, int n_samples)
 
-<<<<<<< HEAD
     cdef void find_split(self,
                          np.ndarray[DTYPE_t, ndim=2, mode="fortran"] X,
-                         np.ndarray[DTYPE_t, ndim=2, mode="c"] y,
+                         np.ndarray[DOUBLE_t, ndim=2, mode="c"] y,
                          int n_samples, int* _best_i,
                          double* _best_t, double* _best_error,
                          double* _initial_error)
 
     cdef void find_best_split(self,
                               np.ndarray[DTYPE_t, ndim=2, mode="fortran"] X,
-                              np.ndarray[DTYPE_t, ndim=2, mode="c"] y,
+                              np.ndarray[DOUBLE_t, ndim=2, mode="c"] y,
                               int n_samples, int* _best_i,
                               double* _best_t, double* _best_error,
                               double* _initial_error)
 
     cdef void find_random_split(self,
                                 np.ndarray[DTYPE_t, ndim=2, mode="fortran"] X,
-                                np.ndarray[DTYPE_t, ndim=2, mode="c"] y,
+                                np.ndarray[DOUBLE_t, ndim=2, mode="c"] y,
                                 int n_samples, int* _best_i,
-=======
-    cdef void find_split(self, DTYPE_t* X_ptr, int X_stride,
-                         int* X_argsorted_ptr, int X_argsorted_stride,
-                         DOUBLE_t* y_ptr, int y_stride, BOOL_t* sample_mask_ptr,
-                         int n_node_samples, int n_total_samples, int* _best_i,
-                         double* _best_t, double* _best_error,
-                         double* _initial_error)
-
-    cdef void find_best_split(self, DTYPE_t* X_ptr, int X_stride,
-                              int* X_argsorted_ptr, int X_argsorted_stride,
-                              DOUBLE_t* y_ptr, int y_stride,
-                              BOOL_t* sample_mask_ptr, int n_node_samples,
-                              int n_total_samples, int* _best_i,
-                              double* _best_t, double* _best_error,
-                              double* _initial_error)
-
-    cdef void find_random_split(self, DTYPE_t* X_ptr, int X_stride,
-                                int* X_argsorted_ptr, int X_argsorted_stride,
-                                DOUBLE_t* y_ptr, int y_stride,
-                                BOOL_t* sample_mask_ptr, int n_node_samples,
-                                int n_total_samples, int* _best_i,
->>>>>>> 7dd7bad8
                                 double* _best_t, double* _best_error,
                                 double* _initial_error)
 
