--- conflicted
+++ resolved
@@ -19,7 +19,6 @@
 
 from ..utils._typedefs cimport float32_t, float64_t, intp_t, int32_t, uint32_t
 
-from ._utils cimport UINT32_t
 from ._splitter cimport SplitRecord, Splitter
 
 
@@ -35,10 +34,6 @@
     float64_t weighted_n_node_samples    # Weighted number of samples at the node
     unsigned char missing_go_to_left     # Whether features have missing values
 
-
-<<<<<<< HEAD
-cdef class BaseTree:
-=======
 cdef struct ParentInfo:
     # Structure to store information about the parent of a node
     # This is passed to the splitter, to provide information about the previous split
@@ -48,17 +43,7 @@
     float64_t impurity              # the impurity of the parent
     intp_t n_constant_features      # the number of constant features found in parent
 
-cdef class Tree:
-    # The Tree object is a binary tree structure constructed by the
-    # TreeBuilder. The tree structure is used for predictions and
-    # feature importances.
-
-    # Input/Output layout
-    cdef public intp_t n_features        # Number of features in X
-    cdef intp_t* n_classes               # Number of classes in y[:, k]
-    cdef public intp_t n_outputs         # Number of outputs in y
-    cdef public intp_t max_n_classes     # max(n_classes)
->>>>>>> 7bc919e9
+cdef class BaseTree:
 
     # Inner structures: values are stored separately from node structure,
     # since size is determined at runtime.
