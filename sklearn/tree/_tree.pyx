# cython: cdivision=True
# cython: boundscheck=False
# cython: wraparound=False

# Authors: Gilles Louppe <g.louppe@gmail.com>
#          Peter Prettenhofer <peter.prettenhofer@gmail.com>
#          Brian Holt <bdholt1@gmail.com>
#          Noel Dawe <noel@dawe.me>
#          Satrajit Gosh <satrajit.ghosh@gmail.com>
#          Lars Buitinck <L.J.Buitinck@uva.nl>
#          Arnaud Joly <arnaud.v.joly@gmail.com>
#          Joel Nothman <joel.nothman@gmail.com>
#
# Licence: BSD 3 clause

from libc.stdlib cimport calloc, free, realloc
from libc.string cimport memcpy, memset
from libc.math cimport log as ln
from cpython cimport Py_INCREF, PyObject

from sklearn.tree._utils cimport Stack, StackRecord
from sklearn.tree._utils cimport PriorityHeap, PriorityHeapRecord

import numpy as np
cimport numpy as np
np.import_array()


cdef extern from "numpy/arrayobject.h":
    object PyArray_NewFromDescr(object subtype, np.dtype descr,
                                int nd, np.npy_intp* dims,
                                np.npy_intp* strides,
                                void* data, int flags, object obj)

# =============================================================================
# Types and constants
# =============================================================================

from numpy import float32 as DTYPE
from numpy import float64 as DOUBLE

cdef double INFINITY = np.inf
TREE_LEAF = -1
TREE_UNDEFINED = -2
cdef SIZE_t _TREE_LEAF = TREE_LEAF
cdef SIZE_t _TREE_UNDEFINED = TREE_UNDEFINED
cdef SIZE_t INITIAL_STACK_SIZE = 10

cdef DTYPE_t MIN_IMPURITY_SPLIT = 1e-7

# Mitigate precision differences between 32 bit and 64 bit
cdef DTYPE_t FEATURE_THRESHOLD = 1e-7

# Some handy constants (BestFirstTreeBuilder)
cdef int IS_FIRST = 1
cdef int IS_NOT_FIRST = 0
cdef int IS_LEFT = 1
cdef int IS_NOT_LEFT = 0

cdef enum:
    # Max value for our rand_r replacement (near the bottom).
    # We don't use RAND_MAX because it's different across platforms and
    # particularly tiny on Windows/MSVC.
    RAND_R_MAX = 0x7FFFFFFF

# Repeat struct definition for numpy
NODE_DTYPE = np.dtype({
    'names': ['left_child', 'right_child', 'feature', 'threshold', 'impurity',
              'n_node_samples', 'weighted_n_node_samples'],
    'formats': [np.intp, np.intp, np.intp, np.float64, np.float64, np.intp,
                np.float64],
    'offsets': [
        <Py_ssize_t> &(<Node*> NULL).left_child,
        <Py_ssize_t> &(<Node*> NULL).right_child,
        <Py_ssize_t> &(<Node*> NULL).feature,
        <Py_ssize_t> &(<Node*> NULL).threshold,
        <Py_ssize_t> &(<Node*> NULL).impurity,
        <Py_ssize_t> &(<Node*> NULL).n_node_samples,
        <Py_ssize_t> &(<Node*> NULL).weighted_n_node_samples
    ]
})


# =============================================================================
# Criterion
# =============================================================================

cdef class Criterion:
    """Interface for impurity criteria."""

    cdef void init(self, DOUBLE_t* y, SIZE_t y_stride, DOUBLE_t* sample_weight,
                   double weighted_n_samples, SIZE_t* samples, SIZE_t start,
                   SIZE_t end) nogil:
        """Initialize the criterion at node samples[start:end] and
           children samples[start:start] and samples[start:end]."""
        pass

    cdef void reset(self) nogil:
        """Reset the criterion at pos=start."""
        pass

    cdef void update(self, SIZE_t new_pos) nogil:
        """Update the collected statistics by moving samples[pos:new_pos] from
           the right child to the left child."""
        pass

    cdef double node_impurity(self) nogil:
        """Evaluate the impurity of the current node, i.e. the impurity of
           samples[start:end]."""
        pass

    cdef void children_impurity(self, double* impurity_left,
                                double* impurity_right) nogil:
        """Evaluate the impurity in children nodes, i.e. the impurity of
           samples[start:pos] + the impurity of samples[pos:end]."""
        pass

    cdef void node_value(self, double* dest) nogil:
        """Compute the node value of samples[start:end] into dest."""
        pass

    cdef double impurity_improvement(self, double impurity) nogil:
        """Weighted impurity improvement, i.e.

           N_t / N * (impurity - N_t_L / N_t * left impurity
                               - N_t_L / N_t * right impurity),

           where N is the total number of samples, N_t is the number of samples
           in the current node, N_t_L is the number of samples in the left
           child and N_t_R is the number of samples in the right child."""
        cdef double impurity_left
        cdef double impurity_right

        self.children_impurity(&impurity_left, &impurity_right)

        return ((self.weighted_n_node_samples / self.weighted_n_samples) *
                (impurity - self.weighted_n_right / self.weighted_n_node_samples * impurity_right
                          - self.weighted_n_left / self.weighted_n_node_samples * impurity_left))


cdef class ClassificationCriterion(Criterion):
    """Abstract criterion for classification."""
    cdef SIZE_t* n_classes
    cdef SIZE_t label_count_stride
    cdef double* label_count_left
    cdef double* label_count_right
    cdef double* label_count_total

    def __cinit__(self, SIZE_t n_outputs,
                  np.ndarray[SIZE_t, ndim=1] n_classes):
        # Default values
        self.y = NULL
        self.y_stride = 0
        self.sample_weight = NULL

        self.samples = NULL
        self.start = 0
        self.pos = 0
        self.end = 0

        self.n_outputs = n_outputs
        self.n_node_samples = 0
        self.weighted_n_node_samples = 0.0
        self.weighted_n_left = 0.0
        self.weighted_n_right = 0.0

        self.label_count_left = NULL
        self.label_count_right = NULL
        self.label_count_total = NULL

        # Count labels for each output
        self.n_classes = NULL
        safe_realloc(&self.n_classes, n_outputs)

        cdef SIZE_t k = 0
        cdef SIZE_t label_count_stride = 0

        for k in range(n_outputs):
            self.n_classes[k] = n_classes[k]

            if n_classes[k] > label_count_stride:
                label_count_stride = n_classes[k]

        self.label_count_stride = label_count_stride

        # Allocate counters
        cdef SIZE_t n_elements = n_outputs * label_count_stride
        self.label_count_left = <double*> calloc(n_elements, sizeof(double))
        self.label_count_right = <double*> calloc(n_elements, sizeof(double))
        self.label_count_total = <double*> calloc(n_elements, sizeof(double))

        # Check for allocation errors
        if (self.label_count_left == NULL or
                self.label_count_right == NULL or
                self.label_count_total == NULL):
            raise MemoryError()

    def __dealloc__(self):
        """Destructor."""
        free(self.n_classes)
        free(self.label_count_left)
        free(self.label_count_right)
        free(self.label_count_total)

    def __reduce__(self):
        return (ClassificationCriterion,
                (self.n_outputs,
                 sizet_ptr_to_ndarray(self.n_classes, self.n_outputs)),
                self.__getstate__())

    def __getstate__(self):
        return {}

    def __setstate__(self, d):
        pass

    cdef void init(self, DOUBLE_t* y, SIZE_t y_stride,
                   DOUBLE_t* sample_weight, double weighted_n_samples,
                   SIZE_t* samples, SIZE_t start, SIZE_t end) nogil:
        """Initialize the criterion at node samples[start:end] and
           children samples[start:start] and samples[start:end]."""
        # Initialize fields
        self.y = y
        self.y_stride = y_stride
        self.sample_weight = sample_weight
        self.samples = samples
        self.start = start
        self.end = end
        self.n_node_samples = end - start
        self.weighted_n_samples = weighted_n_samples
        cdef double weighted_n_node_samples = 0.0

        # Initialize label_count_total and weighted_n_node_samples
        cdef SIZE_t n_outputs = self.n_outputs
        cdef SIZE_t* n_classes = self.n_classes
        cdef SIZE_t label_count_stride = self.label_count_stride
        cdef double* label_count_total = self.label_count_total

        cdef SIZE_t i = 0
        cdef SIZE_t p = 0
        cdef SIZE_t k = 0
        cdef SIZE_t c = 0
        cdef DOUBLE_t w = 1.0
        cdef SIZE_t offset = 0

        for k in range(n_outputs):
            memset(label_count_total + offset, 0,
                   n_classes[k] * sizeof(double))
            offset += label_count_stride

        for p in range(start, end):
            i = samples[p]

            if sample_weight != NULL:
                w = sample_weight[i]

            for k in range(n_outputs):
                c = <SIZE_t> y[i * y_stride + k]
                label_count_total[k * label_count_stride + c] += w

            weighted_n_node_samples += w

        self.weighted_n_node_samples = weighted_n_node_samples

        # Reset to pos=start
        self.reset()

    cdef void reset(self) nogil:
        """Reset the criterion at pos=start."""
        self.pos = self.start

        self.weighted_n_left = 0.0
        self.weighted_n_right = self.weighted_n_node_samples

        cdef SIZE_t n_outputs = self.n_outputs
        cdef SIZE_t* n_classes = self.n_classes
        cdef SIZE_t label_count_stride = self.label_count_stride
        cdef double* label_count_total = self.label_count_total
        cdef double* label_count_left = self.label_count_left
        cdef double* label_count_right = self.label_count_right

        cdef SIZE_t k = 0

        for k in range(n_outputs):
            memset(label_count_left, 0, n_classes[k] * sizeof(double))
            memcpy(label_count_right, label_count_total,
                   n_classes[k] * sizeof(double))

            label_count_total += label_count_stride
            label_count_left += label_count_stride
            label_count_right += label_count_stride

    cdef void update(self, SIZE_t new_pos) nogil:
        """Update the collected statistics by moving samples[pos:new_pos] from
            the right child to the left child."""
        cdef DOUBLE_t* y = self.y
        cdef SIZE_t y_stride = self.y_stride
        cdef DOUBLE_t* sample_weight = self.sample_weight

        cdef SIZE_t* samples = self.samples
        cdef SIZE_t pos = self.pos

        cdef SIZE_t n_outputs = self.n_outputs
        cdef SIZE_t* n_classes = self.n_classes
        cdef SIZE_t label_count_stride = self.label_count_stride
        cdef double* label_count_total = self.label_count_total
        cdef double* label_count_left = self.label_count_left
        cdef double* label_count_right = self.label_count_right

        cdef SIZE_t i
        cdef SIZE_t p
        cdef SIZE_t k
        cdef SIZE_t label_index
        cdef DOUBLE_t w = 1.0
        cdef DOUBLE_t diff_w = 0.0

        # Note: We assume start <= pos < new_pos <= end

        for p in range(pos, new_pos):
            i = samples[p]

            if sample_weight != NULL:
                w = sample_weight[i]

            for k in range(n_outputs):
                label_index = (k * label_count_stride +
                               <SIZE_t> y[i * y_stride + k])
                label_count_left[label_index] += w
                label_count_right[label_index] -= w

            diff_w += w

        self.weighted_n_left += diff_w
        self.weighted_n_right -= diff_w

        self.pos = new_pos

    cdef double node_impurity(self) nogil:
        pass

    cdef void children_impurity(self, double* impurity_left,
                                double* impurity_right) nogil:
        pass

    cdef void node_value(self, double* dest) nogil:
        """Compute the node value of samples[start:end] into dest."""
        cdef SIZE_t n_outputs = self.n_outputs
        cdef SIZE_t* n_classes = self.n_classes
        cdef SIZE_t label_count_stride = self.label_count_stride
        cdef double* label_count_total = self.label_count_total
        cdef SIZE_t k

        for k in range(n_outputs):
            memcpy(dest, label_count_total, n_classes[k] * sizeof(double))
            dest += label_count_stride
            label_count_total += label_count_stride


cdef class Entropy(ClassificationCriterion):
    """Cross Entropy impurity criteria.

    Let the target be a classification outcome taking values in 0, 1, ..., K-1.
    If node m represents a region Rm with Nm observations, then let

        pmk = 1/ Nm \sum_{x_i in Rm} I(yi = k)

    be the proportion of class k observations in node m.

    The cross-entropy is then defined as

        cross-entropy = - \sum_{k=0}^{K-1} pmk log(pmk)
    """
    cdef double node_impurity(self) nogil:
        """Evaluate the impurity of the current node, i.e. the impurity of
           samples[start:end]."""
        cdef double weighted_n_node_samples = self.weighted_n_node_samples

        cdef SIZE_t n_outputs = self.n_outputs
        cdef SIZE_t* n_classes = self.n_classes
        cdef SIZE_t label_count_stride = self.label_count_stride
        cdef double* label_count_total = self.label_count_total

        cdef double entropy = 0.0
        cdef double total = 0.0
        cdef double tmp
        cdef SIZE_t k
        cdef SIZE_t c

        for k in range(n_outputs):
            entropy = 0.0

            for c in range(n_classes[k]):
                tmp = label_count_total[c]
                if tmp > 0.0:
                    tmp /= weighted_n_node_samples
                    entropy -= tmp * log(tmp)

            total += entropy
            label_count_total += label_count_stride

        return total / n_outputs

    cdef void children_impurity(self, double* impurity_left,
                                double* impurity_right) nogil:
        """Evaluate the impurity in children nodes, i.e. the impurity of the
           left child (samples[start:pos]) and the impurity the right child
           (samples[pos:end])."""
        cdef double weighted_n_node_samples = self.weighted_n_node_samples
        cdef double weighted_n_left = self.weighted_n_left
        cdef double weighted_n_right = self.weighted_n_right

        cdef SIZE_t n_outputs = self.n_outputs
        cdef SIZE_t* n_classes = self.n_classes
        cdef SIZE_t label_count_stride = self.label_count_stride
        cdef double* label_count_left = self.label_count_left
        cdef double* label_count_right = self.label_count_right

        cdef double entropy_left = 0.0
        cdef double entropy_right = 0.0
        cdef double total_left = 0.0
        cdef double total_right = 0.0
        cdef double tmp
        cdef SIZE_t k
        cdef SIZE_t c

        for k in range(n_outputs):
            entropy_left = 0.0
            entropy_right = 0.0

            for c in range(n_classes[k]):
                tmp = label_count_left[c]
                if tmp > 0.0:
                    tmp /= weighted_n_left
                    entropy_left -= tmp * log(tmp)

                tmp = label_count_right[c]
                if tmp > 0.0:
                    tmp /= weighted_n_right
                    entropy_right -= tmp * log(tmp)

            total_left += entropy_left
            total_right += entropy_right
            label_count_left += label_count_stride
            label_count_right += label_count_stride

        impurity_left[0] = total_left / n_outputs
        impurity_right[0] = total_right / n_outputs


cdef class Gini(ClassificationCriterion):
    """Gini Index impurity criteria.

    Let the target be a classification outcome taking values in 0, 1, ..., K-1.
    If node m represents a region Rm with Nm observations, then let

        pmk = 1/ Nm \sum_{x_i in Rm} I(yi = k)

    be the proportion of class k observations in node m.

    The Gini Index is then defined as:

        index = \sum_{k=0}^{K-1} pmk (1 - pmk)
              = 1 - \sum_{k=0}^{K-1} pmk ** 2
    """
    cdef double node_impurity(self) nogil:
        """Evaluate the impurity of the current node, i.e. the impurity of
           samples[start:end]."""
        cdef double weighted_n_node_samples = self.weighted_n_node_samples

        cdef SIZE_t n_outputs = self.n_outputs
        cdef SIZE_t* n_classes = self.n_classes
        cdef SIZE_t label_count_stride = self.label_count_stride
        cdef double* label_count_total = self.label_count_total

        cdef double gini = 0.0
        cdef double total = 0.0
        cdef double tmp
        cdef SIZE_t k
        cdef SIZE_t c

        for k in range(n_outputs):
            gini = 0.0

            for c in range(n_classes[k]):
                tmp = label_count_total[c]
                gini += tmp * tmp

            gini = 1.0 - gini / (weighted_n_node_samples *
                                 weighted_n_node_samples)

            total += gini
            label_count_total += label_count_stride

        return total / n_outputs

    cdef void children_impurity(self, double* impurity_left,
                                double* impurity_right) nogil:
        """Evaluate the impurity in children nodes, i.e. the impurity of the
           left child (samples[start:pos]) and the impurity the right child
           (samples[pos:end])."""
        cdef double weighted_n_node_samples = self.weighted_n_node_samples
        cdef double weighted_n_left = self.weighted_n_left
        cdef double weighted_n_right = self.weighted_n_right

        cdef SIZE_t n_outputs = self.n_outputs
        cdef SIZE_t* n_classes = self.n_classes
        cdef SIZE_t label_count_stride = self.label_count_stride
        cdef double* label_count_left = self.label_count_left
        cdef double* label_count_right = self.label_count_right

        cdef double gini_left = 0.0
        cdef double gini_right = 0.0
        cdef double total = 0.0
        cdef double total_left = 0.0
        cdef double total_right = 0.0
        cdef double tmp
        cdef SIZE_t k
        cdef SIZE_t c

        for k in range(n_outputs):
            gini_left = 0.0
            gini_right = 0.0

            for c in range(n_classes[k]):
                tmp = label_count_left[c]
                gini_left += tmp * tmp
                tmp = label_count_right[c]
                gini_right += tmp * tmp

            gini_left = 1.0 - gini_left / (weighted_n_left *
                                           weighted_n_left)
            gini_right = 1.0 - gini_right / (weighted_n_right *
                                             weighted_n_right)

            total_left += gini_left
            total_right += gini_right
            label_count_left += label_count_stride
            label_count_right += label_count_stride

        impurity_left[0] = total_left / n_outputs
        impurity_right[0] = total_right / n_outputs


cdef class RegressionCriterion(Criterion):
    """Abstract criterion for regression.

    Computes variance of the target values left and right of the split point.
    Computation is linear in `n_samples` by using ::

        var = \sum_i^n (y_i - y_bar) ** 2
            = (\sum_i^n y_i ** 2) - n_samples y_bar ** 2
    """
    cdef double* mean_left
    cdef double* mean_right
    cdef double* mean_total
    cdef double* sq_sum_left
    cdef double* sq_sum_right
    cdef double* sq_sum_total
    cdef double* var_left
    cdef double* var_right
    cdef double* sum_left
    cdef double* sum_right
    cdef double* sum_total

    def __cinit__(self, SIZE_t n_outputs):
        # Default values
        self.y = NULL
        self.y_stride = 0
        self.sample_weight = NULL

        self.samples = NULL
        self.start = 0
        self.pos = 0
        self.end = 0

        self.n_outputs = n_outputs
        self.n_node_samples = 0
        self.weighted_n_node_samples = 0.0
        self.weighted_n_left = 0.0
        self.weighted_n_right = 0.0

        # Allocate accumulators. Make sure they are NULL, not uninitialized,
        # before an exception can be raised (which triggers __dealloc__).
        self.mean_left = NULL
        self.mean_right = NULL
        self.mean_total = NULL
        self.sq_sum_left = NULL
        self.sq_sum_right = NULL
        self.sq_sum_total = NULL
        self.var_left = NULL
        self.var_right = NULL
        self.sum_left = NULL
        self.sum_right = NULL
        self.sum_total = NULL

        self.mean_left = <double*> calloc(n_outputs, sizeof(double))
        self.mean_right = <double*> calloc(n_outputs, sizeof(double))
        self.mean_total = <double*> calloc(n_outputs, sizeof(double))
        self.sq_sum_left = <double*> calloc(n_outputs, sizeof(double))
        self.sq_sum_right = <double*> calloc(n_outputs, sizeof(double))
        self.sq_sum_total = <double*> calloc(n_outputs, sizeof(double))
        self.var_left = <double*> calloc(n_outputs, sizeof(double))
        self.var_right = <double*> calloc(n_outputs, sizeof(double))
        self.sum_left = <double*> calloc(n_outputs, sizeof(double))
        self.sum_right = <double*> calloc(n_outputs, sizeof(double))
        self.sum_total = <double*> calloc(n_outputs, sizeof(double))

        if (self.mean_left == NULL or
                self.mean_right == NULL or
                self.mean_total == NULL or
                self.sq_sum_left == NULL or
                self.sq_sum_right == NULL or
                self.sq_sum_total == NULL or
                self.var_left == NULL or
                self.var_right == NULL or
                self.sum_left == NULL or
                self.sum_right == NULL or
                self.sum_total == NULL):
            raise MemoryError()

    def __dealloc__(self):
        """Destructor."""
        free(self.mean_left)
        free(self.mean_right)
        free(self.mean_total)
        free(self.sq_sum_left)
        free(self.sq_sum_right)
        free(self.sq_sum_total)
        free(self.var_left)
        free(self.var_right)
        free(self.sum_left)
        free(self.sum_right)
        free(self.sum_total)

    def __reduce__(self):
        return (RegressionCriterion, (self.n_outputs,), self.__getstate__())

    def __getstate__(self):
        return {}

    def __setstate__(self, d):
        pass

    cdef void init(self, DOUBLE_t* y, SIZE_t y_stride, DOUBLE_t* sample_weight,
                   double weighted_n_samples, SIZE_t* samples, SIZE_t start,
                   SIZE_t end) nogil:
        """Initialize the criterion at node samples[start:end] and
           children samples[start:start] and samples[start:end]."""
        # Initialize fields
        self.y = y
        self.y_stride = y_stride
        self.sample_weight = sample_weight
        self.samples = samples
        self.start = start
        self.end = end
        self.n_node_samples = end - start
        self.weighted_n_samples = weighted_n_samples
        cdef double weighted_n_node_samples = 0.

        # Initialize accumulators
        cdef SIZE_t n_outputs = self.n_outputs
        cdef double* mean_left = self.mean_left
        cdef double* mean_right = self.mean_right
        cdef double* mean_total = self.mean_total
        cdef double* sq_sum_left = self.sq_sum_left
        cdef double* sq_sum_right = self.sq_sum_right
        cdef double* sq_sum_total = self.sq_sum_total
        cdef double* var_left = self.var_left
        cdef double* var_right = self.var_right
        cdef double* sum_left = self.sum_left
        cdef double* sum_right = self.sum_right
        cdef double* sum_total = self.sum_total

        cdef SIZE_t i = 0
        cdef SIZE_t p = 0
        cdef SIZE_t k = 0
        cdef DOUBLE_t y_ik = 0.0
        cdef DOUBLE_t w_y_ik = 0.0
        cdef DOUBLE_t w = 1.0

        cdef SIZE_t n_bytes = n_outputs * sizeof(double)
        memset(mean_left, 0, n_bytes)
        memset(mean_right, 0, n_bytes)
        memset(mean_total, 0, n_bytes)
        memset(sq_sum_left, 0, n_bytes)
        memset(sq_sum_right, 0, n_bytes)
        memset(sq_sum_total, 0, n_bytes)
        memset(var_left, 0, n_bytes)
        memset(var_right, 0, n_bytes)
        memset(sum_left, 0, n_bytes)
        memset(sum_right, 0, n_bytes)
        memset(sum_total, 0, n_bytes)

        for p in range(start, end):
            i = samples[p]

            if sample_weight != NULL:
                w = sample_weight[i]

            for k in range(n_outputs):
                y_ik = y[i * y_stride + k]
                w_y_ik = w * y_ik
                sum_total[k] += w_y_ik
                sq_sum_total[k] += w_y_ik * y_ik

            weighted_n_node_samples += w

        self.weighted_n_node_samples = weighted_n_node_samples

        for k in range(n_outputs):
            mean_total[k] = sum_total[k] / weighted_n_node_samples

        # Reset to pos=start
        self.reset()

    cdef void reset(self) nogil:
        """Reset the criterion at pos=start."""
        self.pos = self.start

        self.weighted_n_left = 0.0
        self.weighted_n_right = self.weighted_n_node_samples

        cdef SIZE_t n_outputs = self.n_outputs
        cdef double* mean_left = self.mean_left
        cdef double* mean_right = self.mean_right
        cdef double* mean_total = self.mean_total
        cdef double* sq_sum_left = self.sq_sum_left
        cdef double* sq_sum_right = self.sq_sum_right
        cdef double* sq_sum_total = self.sq_sum_total
        cdef double* var_left = self.var_left
        cdef double* var_right = self.var_right
        cdef double weighted_n_node_samples = self.weighted_n_node_samples
        cdef double* sum_left = self.sum_left
        cdef double* sum_right = self.sum_right
        cdef double* sum_total = self.sum_total

        cdef SIZE_t k = 0

        for k in range(n_outputs):
            mean_right[k] = mean_total[k]
            mean_left[k] = 0.0
            sq_sum_right[k] = sq_sum_total[k]
            sq_sum_left[k] = 0.0
            var_right[k] = (sq_sum_right[k] / weighted_n_node_samples -
                            mean_right[k] * mean_right[k])
            var_left[k] = 0.0
            sum_right[k] = sum_total[k]
            sum_left[k] = 0.0

    cdef void update(self, SIZE_t new_pos) nogil:
        """Update the collected statistics by moving samples[pos:new_pos] from
           the right child to the left child."""
        cdef DOUBLE_t* y = self.y
        cdef SIZE_t y_stride = self.y_stride
        cdef DOUBLE_t* sample_weight = self.sample_weight

        cdef SIZE_t* samples = self.samples
        cdef SIZE_t pos = self.pos

        cdef SIZE_t n_outputs = self.n_outputs
        cdef double* mean_left = self.mean_left
        cdef double* mean_right = self.mean_right
        cdef double* sq_sum_left = self.sq_sum_left
        cdef double* sq_sum_right = self.sq_sum_right
        cdef double* var_left = self.var_left
        cdef double* var_right = self.var_right
        cdef double* sum_left = self.sum_left
        cdef double* sum_right = self.sum_right

        cdef double weighted_n_left = self.weighted_n_left
        cdef double weighted_n_right = self.weighted_n_right

        cdef SIZE_t i
        cdef SIZE_t p
        cdef SIZE_t k
        cdef DOUBLE_t w = 1.0
        cdef DOUBLE_t diff_w = 0.0
        cdef DOUBLE_t y_ik, w_y_ik

        # Note: We assume start <= pos < new_pos <= end
        for p in range(pos, new_pos):
            i = samples[p]

            if sample_weight != NULL:
                w = sample_weight[i]

            for k in range(n_outputs):
                y_ik = y[i * y_stride + k]
                w_y_ik = w * y_ik

                sum_left[k] += w_y_ik
                sum_right[k] -= w_y_ik

                sq_sum_left[k] += w_y_ik * y_ik
                sq_sum_right[k] -= w_y_ik * y_ik

            diff_w += w

        weighted_n_left += diff_w
        weighted_n_right -= diff_w

        for k in range(n_outputs):
            mean_left[k] = sum_left[k] / weighted_n_left
            mean_right[k] = sum_right[k] / weighted_n_right
            var_left[k] = (sq_sum_left[k] / weighted_n_left -
                           mean_left[k] * mean_left[k])
            var_right[k] = (sq_sum_right[k] / weighted_n_right -
                            mean_right[k] * mean_right[k])

        self.weighted_n_left = weighted_n_left
        self.weighted_n_right = weighted_n_right

        self.pos = new_pos

    cdef double node_impurity(self) nogil:
        pass

    cdef void children_impurity(self, double* impurity_left,
                                double* impurity_right) nogil:
        pass

    cdef void node_value(self, double* dest) nogil:
        """Compute the node value of samples[start:end] into dest."""
        memcpy(dest, self.mean_total, self.n_outputs * sizeof(double))


cdef class MSE(RegressionCriterion):
    """Mean squared error impurity criterion.

        MSE = var_left + var_right
    """
    cdef double node_impurity(self) nogil:
        """Evaluate the impurity of the current node, i.e. the impurity of
           samples[start:end]."""
        cdef SIZE_t n_outputs = self.n_outputs
        cdef double* sq_sum_total = self.sq_sum_total
        cdef double* mean_total = self.mean_total
        cdef double weighted_n_node_samples = self.weighted_n_node_samples
        cdef double total = 0.0
        cdef SIZE_t k

        for k in range(n_outputs):
            total += (sq_sum_total[k] / weighted_n_node_samples -
                      mean_total[k] * mean_total[k])

        return total / n_outputs

    cdef void children_impurity(self, double* impurity_left,
                                double* impurity_right) nogil:
        """Evaluate the impurity in children nodes, i.e. the impurity of the
           left child (samples[start:pos]) and the impurity the right child
           (samples[pos:end])."""
        cdef SIZE_t n_outputs = self.n_outputs
        cdef double* var_left = self.var_left
        cdef double* var_right = self.var_right
        cdef double total_left = 0.0
        cdef double total_right = 0.0
        cdef SIZE_t k

        for k in range(n_outputs):
            total_left += var_left[k]
            total_right += var_right[k]

        impurity_left[0] = total_left / n_outputs
        impurity_right[0] = total_right / n_outputs


cdef class FriedmanMSE(MSE):
    """Mean squared error impurity criterion with improvement score by Friedman

    Uses the formula (35) in Friedmans original Gradient Boosting paper:

        diff = mean_left - mean_right
        improvement = n_left * n_right * diff^2 / (n_left + n_right)
    """

    cdef double impurity_improvement(self, double impurity) nogil:
        cdef SIZE_t n_outputs = self.n_outputs
        cdef SIZE_t k
        cdef double* sum_left = self.sum_left
        cdef double* sum_right = self.sum_right
        cdef double total_sum_left = 0.0
        cdef double total_sum_right = 0.0
        cdef double weighted_n_left = self.weighted_n_left
        cdef double weighted_n_right = self.weighted_n_right
        cdef double diff = 0.0

        for k from 0 <= k < n_outputs:
            total_sum_left += sum_left[k]
            total_sum_right += sum_right[k]

        total_sum_left = total_sum_left / n_outputs
        total_sum_right = total_sum_right / n_outputs
        diff = ((total_sum_left / weighted_n_left) -
                (total_sum_right / weighted_n_right))

        return (weighted_n_left * weighted_n_right * diff * diff /
                (weighted_n_left + weighted_n_right))


# =============================================================================
# Splitter
# =============================================================================

cdef inline void _init_split(SplitRecord* self, SIZE_t start_pos) nogil:
    self.impurity_left = INFINITY
    self.impurity_right = INFINITY
    self.pos = start_pos
    self.feature = 0
    self.threshold = 0.
    self.improvement = -INFINITY


cdef class Splitter:
    def __cinit__(self, Criterion criterion, SIZE_t max_features,
                  SIZE_t min_samples_leaf,
                  double min_weight_leaf,
                  object random_state):
        self.criterion = criterion

        self.samples = NULL
        self.n_samples = 0
        self.features = NULL
        self.n_features = 0
        self.feature_values = NULL

        self.X = NULL
        self.X_sample_stride = 0
        self.X_fx_stride = 0
        self.y = NULL
        self.y_stride = 0
        self.sample_weight = NULL

        self.max_features = max_features
        self.min_samples_leaf = min_samples_leaf
        self.min_weight_leaf = min_weight_leaf
        self.random_state = random_state

    def __dealloc__(self):
        """Destructor."""
        free(self.samples)
        free(self.features)
        free(self.constant_features)
        free(self.feature_values)

    def __getstate__(self):
        return {}

    def __setstate__(self, d):
        pass

    cdef void init(self,
                   np.ndarray[DTYPE_t, ndim=2] X,
                   np.ndarray[DOUBLE_t, ndim=2, mode="c"] y,
                   DOUBLE_t* sample_weight) except *:
        """Initialize the splitter."""
        # Reset random state
        self.rand_r_state = self.random_state.randint(0, RAND_R_MAX)

        # Initialize samples and features structures
        cdef SIZE_t n_samples = X.shape[0]
        cdef SIZE_t* samples = safe_realloc(&self.samples, n_samples)

        cdef SIZE_t i, j
        cdef double weighted_n_samples = 0.0
        j = 0

        for i in range(n_samples):
            # Only work with positively weighted samples
            if sample_weight == NULL or sample_weight[i] != 0.0:
                samples[j] = i
                j += 1

            if sample_weight != NULL:
                weighted_n_samples += sample_weight[i]
            else:
                weighted_n_samples += 1.0

        self.n_samples = j
        self.weighted_n_samples = weighted_n_samples

        cdef SIZE_t n_features = X.shape[1]
        cdef SIZE_t* features = safe_realloc(&self.features, n_features)

        for i in range(n_features):
            features[i] = i

        self.n_features = n_features

        safe_realloc(&self.feature_values, n_samples)
        safe_realloc(&self.constant_features, n_features)

        # Initialize X, y, sample_weight
        self.X = <DTYPE_t*> X.data
        self.X_sample_stride = <SIZE_t> X.strides[0] / <SIZE_t> X.itemsize
        self.X_fx_stride = <SIZE_t> X.strides[1] / <SIZE_t> X.itemsize
        self.y = <DOUBLE_t*> y.data
        self.y_stride = <SIZE_t> y.strides[0] / <SIZE_t> y.itemsize
        self.sample_weight = sample_weight

    cdef void node_reset(self, SIZE_t start, SIZE_t end,
                         double* weighted_n_node_samples) nogil:
        """Reset splitter on node samples[start:end]."""
        self.start = start
        self.end = end

        self.criterion.init(self.y,
                            self.y_stride,
                            self.sample_weight,
                            self.weighted_n_samples,
                            self.samples,
                            start,
                            end)

        weighted_n_node_samples[0] = self.criterion.weighted_n_node_samples

    cdef void node_split(self, double impurity, SplitRecord* split,
                         SIZE_t* n_constant_features) nogil:
        """Find a split on node samples[start:end]."""
        pass

    cdef void node_value(self, double* dest) nogil:
        """Copy the value of node samples[start:end] into dest."""
        self.criterion.node_value(dest)

    cdef double node_impurity(self) nogil:
        """Copy the impurity of node samples[start:end."""
        return self.criterion.node_impurity()


cdef class BestSplitter(Splitter):
    """Splitter for finding the best split."""
    def __reduce__(self):
        return (BestSplitter, (self.criterion,
                               self.max_features,
                               self.min_samples_leaf,
                               self.min_weight_leaf,
                               self.random_state), self.__getstate__())

    cdef void node_split(self, double impurity, SplitRecord* split,
                         SIZE_t* n_constant_features) nogil:
        """Find the best split on node samples[start:end]."""
        # Find the best split
        cdef SIZE_t* samples = self.samples
        cdef SIZE_t start = self.start
        cdef SIZE_t end = self.end

        cdef SIZE_t* features = self.features
        cdef SIZE_t* constant_features = self.constant_features
        cdef SIZE_t n_features = self.n_features

        cdef DTYPE_t* X = self.X
        cdef DTYPE_t* Xf = self.feature_values
        cdef SIZE_t X_sample_stride = self.X_sample_stride
        cdef SIZE_t X_fx_stride = self.X_fx_stride
        cdef SIZE_t max_features = self.max_features
        cdef SIZE_t min_samples_leaf = self.min_samples_leaf
        cdef double min_weight_leaf = self.min_weight_leaf
        cdef double weighted_n_samples = self.weighted_n_samples
        cdef UINT32_t* random_state = &self.rand_r_state

        cdef SplitRecord best, current

        cdef SIZE_t f_i = n_features
        cdef SIZE_t f_j, p, tmp
        cdef SIZE_t n_visited_features = 0
        # Number of features discovered to be constant during the split search
        cdef SIZE_t n_found_constants = 0
        # Number of features known to be constant and drawn without replacement
        cdef SIZE_t n_drawn_constants = 0
        cdef SIZE_t n_known_constants = n_constant_features[0]
        # n_total_constants = n_known_constants + n_found_constants
        cdef SIZE_t n_total_constants = n_known_constants
        cdef DTYPE_t current_feature_value
        cdef SIZE_t partition_end

        _init_split(&best, end)

        # Sample up to max_features without replacement using a
        # Fisher-Yates-based algorithm (using the local variables `f_i` and
        # `f_j` to compute a permutation of the `features` array).
        #
        # Skip the CPU intensive evaluation of the impurity criterion for
        # features that were already detected as constant (hence not suitable
        # for good splitting) by ancestor nodes and save the information on
        # newly discovered constant features to spare computation on descendant
        # nodes.
        while (f_i > n_total_constants and  # Stop early if remaining features
                                            # are constant
                (n_visited_features < max_features or
                 # At least one drawn features must be non constant
                 n_visited_features <= n_found_constants + n_drawn_constants)):

            n_visited_features += 1

            # Loop invariant: elements of features in
            # - [:n_drawn_constant[ holds drawn and known constant features;
            # - [n_drawn_constant:n_known_constant[ holds known constant
            #   features that haven't been drawn yet;
            # - [n_known_constant:n_total_constant[ holds newly found constant
            #   features;
            # - [n_total_constant:f_i[ holds features that haven't been drawn
            #   yet and aren't constant apriori.
            # - [f_i:n_features[ holds features that have been drawn
            #   and aren't constant.

            # Draw a feature at random
            f_j = rand_int(n_drawn_constants, f_i - n_found_constants,
                           random_state)

            if f_j < n_known_constants:
                # f_j in the interval [n_drawn_constants, n_known_constants[
                tmp = features[f_j]
                features[f_j] = features[n_drawn_constants]
                features[n_drawn_constants] = tmp

                n_drawn_constants += 1

            else:
                # f_j in the interval [n_known_constants, f_i - n_found_constants[
                f_j += n_found_constants
                # f_j in the interval [n_total_constants, f_i[

                current.feature = features[f_j]

                # Sort samples along that feature; first copy the feature
                # values for the active samples into Xf, s.t.
                # Xf[i] == X[samples[i], j], so the sort uses the cache more
                # effectively.
                for p in range(start, end):
                    Xf[p] = X[X_sample_stride * samples[p] +
                              X_fx_stride * current.feature]

                sort(Xf + start, samples + start, end - start)

                if Xf[end - 1] <= Xf[start] + FEATURE_THRESHOLD:
                    features[f_j] = features[n_total_constants]
                    features[n_total_constants] = current.feature

                    n_found_constants += 1
                    n_total_constants += 1

                else:
                    f_i -= 1
                    features[f_i], features[f_j] = features[f_j], features[f_i]

                    # Evaluate all splits
                    self.criterion.reset()
                    p = start

                    while p < end:
                        while (p + 1 < end and
                               Xf[p + 1] <= Xf[p] + FEATURE_THRESHOLD):
                            p += 1

                        # (p + 1 >= end) or (X[samples[p + 1], current.feature] >
                        #                    X[samples[p], current.feature])
                        p += 1
                        # (p >= end) or (X[samples[p], current.feature] >
                        #                X[samples[p - 1], current.feature])

                        if p < end:
                            current.pos = p

                            # Reject if min_samples_leaf is not guaranteed
                            if (((current.pos - start) < min_samples_leaf) or
                                    ((end - current.pos) < min_samples_leaf)):
                                continue

                            self.criterion.update(current.pos)

                            # Reject if min_weight_leaf is not satisfied
                            if ((self.criterion.weighted_n_left < min_weight_leaf) or
                                    (self.criterion.weighted_n_right < min_weight_leaf)):
                                continue

                            current.improvement = self.criterion.impurity_improvement(impurity)

                            if current.improvement > best.improvement:
                                self.criterion.children_impurity(&current.impurity_left,
                                                                 &current.impurity_right)
                                current.threshold = (Xf[p - 1] + Xf[p]) / 2.0

                                if current.threshold == Xf[p]:
                                    current.threshold = Xf[p - 1]

                                best = current  # copy

        # Reorganize into samples[start:best.pos] + samples[best.pos:end]
        if best.pos < end:
            partition_end = end
            p = start

            while p < partition_end:
                if X[X_sample_stride * samples[p] +
                     X_fx_stride * best.feature] <= best.threshold:
                    p += 1

                else:
                    partition_end -= 1

                    tmp = samples[partition_end]
                    samples[partition_end] = samples[p]
                    samples[p] = tmp

        # Respect invariant for constant features: the original order of
        # element in features[:n_known_constants] must be preserved for sibling
        # and child nodes
        memcpy(features, constant_features, sizeof(SIZE_t) * n_known_constants)

        # Copy newly found constant features
        memcpy(constant_features + n_known_constants,
               features + n_known_constants,
               sizeof(SIZE_t) * n_found_constants)

        # Return values
        split[0] = best
        n_constant_features[0] = n_total_constants


# Sort n-element arrays pointed to by Xf and samples, simultaneously,
# by the values in Xf. Algorithm: Introsort (Musser, SP&E, 1997).
cdef inline void sort(DTYPE_t* Xf, SIZE_t* samples, SIZE_t n) nogil:
    cdef int maxd = 2 * <int>log(n)
    introsort(Xf, samples, n, maxd)


cdef inline void swap(DTYPE_t* Xf, SIZE_t* samples, SIZE_t i, SIZE_t j) nogil:
    # Helper for sort
    Xf[i], Xf[j] = Xf[j], Xf[i]
    samples[i], samples[j] = samples[j], samples[i]


cdef inline DTYPE_t median3(DTYPE_t* Xf, SIZE_t n) nogil:
    # Median of three pivot selection, after Bentley and McIlroy (1993).
    # Engineering a sort function. SP&E. Requires 8/3 comparisons on average.
    cdef DTYPE_t a = Xf[0], b = Xf[n / 2], c = Xf[n - 1]
    if a < b:
        if b < c:
            return b
        elif a < c:
            return c
        else:
            return a
    elif b < c:
        if a < c:
            return a
        else:
            return c
    else:
        return b


# Introsort with median of 3 pivot selection and 3-way partition function
# (robust to repeated elements, e.g. lots of zero features).
cdef void introsort(DTYPE_t* Xf, SIZE_t *samples, SIZE_t n, int maxd) nogil:
    cdef DTYPE_t pivot
    cdef SIZE_t i, l, r

    while n > 1:
        if maxd <= 0:   # max depth limit exceeded ("gone quadratic")
            heapsort(Xf, samples, n)
            return
        maxd -= 1

        pivot = median3(Xf, n)

        # Three-way partition.
        i = l = 0
        r = n
        while i < r:
            if Xf[i] < pivot:
                swap(Xf, samples, i, l)
                i += 1
                l += 1
            elif Xf[i] > pivot:
                r -= 1
                swap(Xf, samples, i, r)
            else:
                i += 1

        introsort(Xf, samples, l, maxd)
        Xf += r
        samples += r
        n -= r


cdef inline void sift_down(DTYPE_t* Xf, SIZE_t* samples,
                           SIZE_t start, SIZE_t end) nogil:
    # Restore heap order in Xf[start:end] by moving the max element to start.
    cdef SIZE_t child, maxind, root

    root = start
    while True:
        child = root * 2 + 1

        # find max of root, left child, right child
        maxind = root
        if child < end and Xf[maxind] < Xf[child]:
            maxind = child
        if child + 1 < end and Xf[maxind] < Xf[child + 1]:
            maxind = child + 1

        if maxind == root:
            break
        else:
            swap(Xf, samples, root, maxind)
            root = maxind


cdef void heapsort(DTYPE_t* Xf, SIZE_t* samples, SIZE_t n) nogil:
    cdef SIZE_t start, end

    # heapify
    start = (n - 2) / 2
    end = n
    while True:
        sift_down(Xf, samples, start, end)
        if start == 0:
            break
        start -= 1

    # sort by shrinking the heap, putting the max element immediately after it
    end = n - 1
    while end > 0:
        swap(Xf, samples, 0, end)
        sift_down(Xf, samples, 0, end)
        end = end - 1


cdef class RandomSplitter(Splitter):
    """Splitter for finding the best random split."""
    def __reduce__(self):
        return (RandomSplitter, (self.criterion,
                                 self.max_features,
                                 self.min_samples_leaf,
                                 self.min_weight_leaf,
                                 self.random_state), self.__getstate__())

    cdef void node_split(self, double impurity, SplitRecord* split,
                         SIZE_t* n_constant_features) nogil:
        """Find the best random split on node samples[start:end]."""
        # Draw random splits and pick the best
        cdef SIZE_t* samples = self.samples
        cdef SIZE_t start = self.start
        cdef SIZE_t end = self.end

        cdef SIZE_t* features = self.features
        cdef SIZE_t* constant_features = self.constant_features
        cdef SIZE_t n_features = self.n_features

        cdef DTYPE_t* X = self.X
        cdef DTYPE_t* Xf = self.feature_values
        cdef SIZE_t X_sample_stride = self.X_sample_stride
        cdef SIZE_t X_fx_stride = self.X_fx_stride
        cdef SIZE_t max_features = self.max_features
        cdef SIZE_t min_samples_leaf = self.min_samples_leaf
        cdef double min_weight_leaf = self.min_weight_leaf
        cdef double weighted_n_samples = self.weighted_n_samples
        cdef UINT32_t* random_state = &self.rand_r_state

        cdef SplitRecord best, current

        cdef SIZE_t f_i = n_features
        cdef SIZE_t f_j, p, tmp
        # Number of features discovered to be constant during the split search
        cdef SIZE_t n_found_constants = 0
        # Number of features known to be constant and drawn without replacement
        cdef SIZE_t n_drawn_constants = 0
        cdef SIZE_t n_known_constants = n_constant_features[0]
        # n_total_constants = n_known_constants + n_found_constants
        cdef SIZE_t n_total_constants = n_known_constants
        cdef SIZE_t n_visited_features = 0
        cdef DTYPE_t min_feature_value
        cdef DTYPE_t max_feature_value
        cdef DTYPE_t current_feature_value
        cdef SIZE_t partition_end

        _init_split(&best, end)

        # Sample up to max_features without replacement using a
        # Fisher-Yates-based algorithm (using the local variables `f_i` and
        # `f_j` to compute a permutation of the `features` array).
        #
        # Skip the CPU intensive evaluation of the impurity criterion for
        # features that were already detected as constant (hence not suitable
        # for good splitting) by ancestor nodes and save the information on
        # newly discovered constant features to spare computation on descendant
        # nodes.
        while (f_i > n_total_constants and  # Stop early if remaining features
                                            # are constant
                (n_visited_features < max_features or
                 # At least one drawn features must be non constant
                 n_visited_features <= n_found_constants + n_drawn_constants)):
            n_visited_features += 1

            # Loop invariant: elements of features in
            # - [:n_drawn_constant[ holds drawn and known constant features;
            # - [n_drawn_constant:n_known_constant[ holds known constant
            #   features that haven't been drawn yet;
            # - [n_known_constant:n_total_constant[ holds newly found constant
            #   features;
            # - [n_total_constant:f_i[ holds features that haven't been drawn
            #   yet and aren't constant apriori.
            # - [f_i:n_features[ holds features that have been drawn
            #   and aren't constant.

            # Draw a feature at random
            f_j = rand_int(n_drawn_constants, f_i - n_found_constants,
                           random_state)

            if f_j < n_known_constants:
                # f_j in the interval [n_drawn_constants, n_known_constants[
                tmp = features[f_j]
                features[f_j] = features[n_drawn_constants]
                features[n_drawn_constants] = tmp

                n_drawn_constants += 1

            else:
                # f_j in the interval [n_known_constants, f_i - n_found_constants[
                f_j += n_found_constants
                # f_j in the interval [n_total_constants, f_i[

                current.feature = features[f_j]

                # Find min, max
                min_feature_value = X[X_sample_stride * samples[start] +
                                      X_fx_stride * current.feature]
                max_feature_value = min_feature_value
                Xf[start] = min_feature_value

                for p in range(start + 1, end):
                    current_feature_value = X[X_sample_stride * samples[p] +
                                              X_fx_stride * current.feature]
                    Xf[p] = current_feature_value

                    if current_feature_value < min_feature_value:
                        min_feature_value = current_feature_value
                    elif current_feature_value > max_feature_value:
                        max_feature_value = current_feature_value

                if max_feature_value <= min_feature_value + FEATURE_THRESHOLD:
                    features[f_j] = features[n_total_constants]
                    features[n_total_constants] = current.feature

                    n_found_constants += 1
                    n_total_constants += 1

                else:
                    f_i -= 1
                    features[f_i], features[f_j] = features[f_j], features[f_i]

                    # Draw a random threshold
                    current.threshold = rand_uniform(min_feature_value,
                                                     max_feature_value,
                                                     random_state)

                    if current.threshold == max_feature_value:
                        current.threshold = min_feature_value

                    # Partition
                    partition_end = end
                    p = start
                    while p < partition_end:
                        current_feature_value = Xf[p]
                        if current_feature_value <= current.threshold:
                            p += 1
                        else:
                            partition_end -= 1

                            Xf[p] = Xf[partition_end]
                            Xf[partition_end] = current_feature_value

                            tmp = samples[partition_end]
                            samples[partition_end] = samples[p]
                            samples[p] = tmp

                    current.pos = partition_end

                    # Reject if min_samples_leaf is not guaranteed
                    if (((current.pos - start) < min_samples_leaf) or
                            ((end - current.pos) < min_samples_leaf)):
                        continue

                    # Evaluate split
                    self.criterion.reset()
                    self.criterion.update(current.pos)

                    # Reject if min_weight_leaf is not satisfied
                    if ((self.criterion.weighted_n_left < min_weight_leaf) or
                            (self.criterion.weighted_n_right < min_weight_leaf)):
                        continue

                    current.improvement = self.criterion.impurity_improvement(impurity)

                    if current.improvement > best.improvement:
                        self.criterion.children_impurity(&current.impurity_left,
                                                         &current.impurity_right)
                        best = current  # copy

        # Reorganize into samples[start:best.pos] + samples[best.pos:end]
        if best.pos < end and current.feature != best.feature:
            partition_end = end
            p = start

            while p < partition_end:
                if X[X_sample_stride * samples[p] +
                     X_fx_stride * best.feature] <= best.threshold:
                    p += 1

                else:
                    partition_end -= 1

                    tmp = samples[partition_end]
                    samples[partition_end] = samples[p]
                    samples[p] = tmp

        # Respect invariant for constant features: the original order of
        # element in features[:n_known_constants] must be preserved for sibling
        # and child nodes
        memcpy(features, constant_features, sizeof(SIZE_t) * n_known_constants)

        # Copy newly found constant features
        memcpy(constant_features + n_known_constants,
               features + n_known_constants,
               sizeof(SIZE_t) * n_found_constants)

        # Return values
        split[0] = best
        n_constant_features[0] = n_total_constants


cdef class PresortBestSplitter(Splitter):
    """Splitter for finding the best split, using presorting."""
    cdef DTYPE_t* X_old
    cdef np.ndarray X_argsorted
    cdef INT32_t* X_argsorted_ptr
    cdef SIZE_t X_argsorted_stride

    cdef SIZE_t n_total_samples
    cdef unsigned char* sample_mask

    def __cinit__(self, Criterion criterion, SIZE_t max_features,
                  SIZE_t min_samples_leaf,
                  double min_weight_leaf,
                  object random_state):
        # Initialize pointers
        self.X_old = NULL
        self.X_argsorted_ptr = NULL
        self.X_argsorted_stride = 0
        self.sample_mask = NULL

    def __dealloc__(self):
        """Destructor."""
        free(self.sample_mask)

    def __reduce__(self):
        return (PresortBestSplitter, (self.criterion,
                                      self.max_features,
                                      self.min_samples_leaf,
                                      self.min_weight_leaf,
                                      self.random_state), self.__getstate__())

    cdef void init(self,
                   np.ndarray[DTYPE_t, ndim=2] X,
                   np.ndarray[DOUBLE_t, ndim=2, mode="c"] y,
                   DOUBLE_t* sample_weight):
        cdef void* sample_mask = NULL

        # Call parent initializer
        Splitter.init(self, X, y, sample_weight)

        # Pre-sort X
        if self.X_old != self.X:
            self.X_old = self.X
            self.X_argsorted = np.asfortranarray(np.argsort(X, axis=0),
                                                 dtype=np.int32)
            self.X_argsorted_ptr = <INT32_t*> self.X_argsorted.data
            self.X_argsorted_stride = (<SIZE_t> self.X_argsorted.strides[1] /
                                       <SIZE_t> self.X_argsorted.itemsize)

            self.n_total_samples = X.shape[0]
            sample_mask = safe_realloc(&self.sample_mask, self.n_total_samples)
            memset(sample_mask, 0, self.n_total_samples)

    cdef void node_split(self, double impurity, SplitRecord* split,
                         SIZE_t* n_constant_features) nogil:
        """Find the best split on node samples[start:end]."""
        # Find the best split
        cdef SIZE_t* samples = self.samples
        cdef SIZE_t start = self.start
        cdef SIZE_t end = self.end

        cdef SIZE_t* features = self.features
        cdef SIZE_t* constant_features = self.constant_features
        cdef SIZE_t n_features = self.n_features

        cdef DTYPE_t* X = self.X
        cdef DTYPE_t* Xf = self.feature_values
        cdef SIZE_t X_sample_stride = self.X_sample_stride
        cdef SIZE_t X_fx_stride = self.X_fx_stride
        cdef INT32_t* X_argsorted = self.X_argsorted_ptr
        cdef SIZE_t X_argsorted_stride = self.X_argsorted_stride
        cdef SIZE_t n_total_samples = self.n_total_samples
        cdef unsigned char* sample_mask = self.sample_mask

        cdef SIZE_t max_features = self.max_features
        cdef SIZE_t min_samples_leaf = self.min_samples_leaf
        cdef double min_weight_leaf = self.min_weight_leaf
        cdef double weighted_n_samples = self.weighted_n_samples
        cdef UINT32_t* random_state = &self.rand_r_state

        cdef SplitRecord best, current

        cdef SIZE_t f_i = n_features
        cdef SIZE_t f_j, p
        # Number of features discovered to be constant during the split search
        cdef SIZE_t n_found_constants = 0
        # Number of features known to be constant and drawn without replacement
        cdef SIZE_t n_drawn_constants = 0
        cdef SIZE_t n_known_constants = n_constant_features[0]
        # n_total_constants = n_known_constants + n_found_constants
        cdef SIZE_t n_total_constants = n_known_constants
        cdef SIZE_t n_visited_features = 0
        cdef SIZE_t partition_end
        cdef SIZE_t i, j

        _init_split(&best, end)

        # Set sample mask
        for p in range(start, end):
            sample_mask[samples[p]] = 1

        # Sample up to max_features without replacement using a
        # Fisher-Yates-based algorithm (using the local variables `f_i` and
        # `f_j` to compute a permutation of the `features` array).
        #
        # Skip the CPU intensive evaluation of the impurity criterion for
        # features that were already detected as constant (hence not suitable
        # for good splitting) by ancestor nodes and save the information on
        # newly discovered constant features to spare computation on descendant
        # nodes.
        while (f_i > n_total_constants and  # Stop early if remaining features
                                            # are constant
                (n_visited_features < max_features or
                 # At least one drawn features must be non constant
                 n_visited_features <= n_found_constants + n_drawn_constants)):
            n_visited_features += 1

            # Loop invariant: elements of features in
            # - [:n_drawn_constant[ holds drawn and known constant features;
            # - [n_drawn_constant:n_known_constant[ holds known constant
            #   features that haven't been drawn yet;
            # - [n_known_constant:n_total_constant[ holds newly found constant
            #   features;
            # - [n_total_constant:f_i[ holds features that haven't been drawn
            #   yet and aren't constant apriori.
            # - [f_i:n_features[ holds features that have been drawn
            #   and aren't constant.

            # Draw a feature at random
            f_j = rand_int(n_drawn_constants, f_i - n_found_constants,
                           random_state)

            if f_j < n_known_constants:
                # f_j is in [n_drawn_constants, n_known_constants[
                tmp = features[f_j]
                features[f_j] = features[n_drawn_constants]
                features[n_drawn_constants] = tmp

                n_drawn_constants += 1

            else:
                # f_j in the interval [n_known_constants, f_i - n_found_constants[
                f_j += n_found_constants
                # f_j in the interval [n_total_constants, f_i[

                current.feature = features[f_j]

                # Extract ordering from X_argsorted
                p = start

                for i in range(n_total_samples):
                    j = X_argsorted[X_argsorted_stride * current.feature + i]
                    if sample_mask[j] == 1:
                        samples[p] = j
                        Xf[p] = X[X_sample_stride * j +
                                  X_fx_stride * current.feature]
                        p += 1

                # Evaluate all splits
                if Xf[end - 1] <= Xf[start] + FEATURE_THRESHOLD:
                    features[f_j] = features[n_total_constants]
                    features[n_total_constants] = current.feature

                    n_found_constants += 1
                    n_total_constants += 1

                else:
                    f_i -= 1
                    features[f_i], features[f_j] = features[f_j], features[f_i]

                    self.criterion.reset()
                    p = start

                    while p < end:
                        while (p + 1 < end and
                               Xf[p + 1] <= Xf[p] + FEATURE_THRESHOLD):
                            p += 1

                        # (p + 1 >= end) or (X[samples[p + 1], current.feature] >
                        #                    X[samples[p], current.feature])
                        p += 1
                        # (p >= end) or (X[samples[p], current.feature] >
                        #                X[samples[p - 1], current.feature])

                        if p < end:
                            current.pos = p

                            # Reject if min_samples_leaf is not guaranteed
                            if (((current.pos - start) < min_samples_leaf) or
                                    ((end - current.pos) < min_samples_leaf)):
                                continue

                            self.criterion.update(current.pos)

                            # Reject if min_weight_leaf is not satisfied
                            if ((self.criterion.weighted_n_left < min_weight_leaf) or
                                    (self.criterion.weighted_n_right < min_weight_leaf)):
                                continue

                            current.improvement = self.criterion.impurity_improvement(impurity)

                            if current.improvement > best.improvement:
                                self.criterion.children_impurity(&current.impurity_left,
                                                                 &current.impurity_right)

                                current.threshold = (Xf[p - 1] + Xf[p]) / 2.0
                                if current.threshold == Xf[p]:
                                    current.threshold = Xf[p - 1]

                                best = current  # copy

        # Reorganize into samples[start:best.pos] + samples[best.pos:end]
        if best.pos < end:
            partition_end = end
            p = start

            while p < partition_end:
                if X[X_sample_stride * samples[p] +
                     X_fx_stride * best.feature] <= best.threshold:
                    p += 1

                else:
                    partition_end -= 1

                    tmp = samples[partition_end]
                    samples[partition_end] = samples[p]
                    samples[p] = tmp

        # Reset sample mask
        for p in range(start, end):
            sample_mask[samples[p]] = 0

        # Respect invariant for constant features: the original order of
        # element in features[:n_known_constants] must be preserved for sibling
        # and child nodes
        memcpy(features, constant_features, sizeof(SIZE_t) * n_known_constants)

        # Copy newly found constant features
        memcpy(constant_features + n_known_constants,
               features + n_known_constants,
               sizeof(SIZE_t) * n_found_constants)

        # Return values
        split[0] = best
        n_constant_features[0] = n_total_constants


# =============================================================================
# Tree builders
# =============================================================================
cdef class TreeBuilder:
    """Interface for different tree building strategies. """

    cpdef build(self, Tree tree, np.ndarray X, np.ndarray y,
                np.ndarray sample_weight=None):
        """Build a decision tree from the training set (X, y)."""
        pass


# Depth first builder ---------------------------------------------------------

cdef class DepthFirstTreeBuilder(TreeBuilder):
    """Build a decision tree in depth-first fashion."""

    def __cinit__(self, Splitter splitter, SIZE_t min_samples_split,
                  SIZE_t min_samples_leaf,
                  double min_weight_leaf,
                  SIZE_t max_depth):
        self.splitter = splitter
        self.min_samples_split = min_samples_split
        self.min_samples_leaf = min_samples_leaf
        self.min_weight_leaf = min_weight_leaf
        self.max_depth = max_depth

    cpdef build(self, Tree tree, np.ndarray X, np.ndarray y,
                np.ndarray sample_weight=None):
        """Build a decision tree from the training set (X, y)."""
        # check if dtype is correct
        if X.dtype != DTYPE:
            # since we have to copy we will make it fortran for efficiency
            X = np.asfortranarray(X, dtype=DTYPE)

        if y.dtype != DOUBLE or not y.flags.contiguous:
            y = np.ascontiguousarray(y, dtype=DOUBLE)

        cdef DOUBLE_t* sample_weight_ptr = NULL
        if sample_weight is not None:
            if ((sample_weight.dtype != DOUBLE) or
                    (not sample_weight.flags.contiguous)):
                sample_weight = np.asarray(sample_weight,
                                           dtype=DOUBLE, order="C")
            sample_weight_ptr = <DOUBLE_t*> sample_weight.data

        # Initial capacity
        cdef int init_capacity

        if tree.max_depth <= 10:
            init_capacity = (2 ** (tree.max_depth + 1)) - 1
        else:
            init_capacity = 2047

        tree._resize(init_capacity)

        # Parameters
        cdef Splitter splitter = self.splitter
        cdef SIZE_t max_depth = self.max_depth
        cdef SIZE_t min_samples_leaf = self.min_samples_leaf
        cdef double min_weight_leaf = self.min_weight_leaf
        cdef SIZE_t min_samples_split = self.min_samples_split

        # Recursive partition (without actual recursion)
        splitter.init(X, y, sample_weight_ptr)

        cdef SIZE_t start
        cdef SIZE_t end
        cdef SIZE_t depth
        cdef SIZE_t parent
        cdef bint is_left
        cdef SIZE_t n_node_samples = splitter.n_samples
        cdef double weighted_n_samples = splitter.weighted_n_samples
        cdef double weighted_n_node_samples
        cdef SplitRecord split
        cdef SIZE_t node_id

        cdef double threshold
        cdef double impurity = INFINITY
        cdef SIZE_t n_constant_features
        cdef bint is_leaf
        cdef bint first = 1
        cdef SIZE_t max_depth_seen = -1
        cdef int rc = 0

        cdef Stack stack = Stack(INITIAL_STACK_SIZE)
        cdef StackRecord stack_record

        # push root node onto stack
        rc = stack.push(0, n_node_samples, 0, _TREE_UNDEFINED, 0, INFINITY, 0)
        if rc == -1:
            # got return code -1 - out-of-memory
            raise MemoryError()

        with nogil:
            while not stack.is_empty():
                stack.pop(&stack_record)

                start = stack_record.start
                end = stack_record.end
                depth = stack_record.depth
                parent = stack_record.parent
                is_left = stack_record.is_left
                impurity = stack_record.impurity
                n_constant_features = stack_record.n_constant_features

                n_node_samples = end - start
                splitter.node_reset(start, end, &weighted_n_node_samples)

                is_leaf = ((depth >= max_depth) or
                           (n_node_samples < min_samples_split) or
                           (n_node_samples < 2 * min_samples_leaf) or
                           (weighted_n_node_samples < min_weight_leaf))

                if first:
                    impurity = splitter.node_impurity()
                    first = 0

                is_leaf = is_leaf or (impurity <= MIN_IMPURITY_SPLIT)

                if not is_leaf:
                    splitter.node_split(impurity, &split, &n_constant_features)
                    is_leaf = is_leaf or (split.pos >= end)

                node_id = tree._add_node(parent, is_left, is_leaf, split.feature,
                                         split.threshold, impurity, n_node_samples,
                                         weighted_n_node_samples)

<<<<<<< HEAD
                
                # Store value for all nodes, to facilitate tree/model inspection and interpretation
                splitter.node_value(tree.value
                                    + node_id * tree.value_stride)
=======
                if is_leaf:
                    # Don't store value for internal nodes
                    splitter.node_value(tree.value +
                                        node_id * tree.value_stride)
>>>>>>> da7f0099

                if not is_leaf:
                    # Push right child on stack
                    rc = stack.push(split.pos, end, depth + 1, node_id, 0,
                                    split.impurity_right, n_constant_features)
                    if rc == -1:
                        break

                    # Push left child on stack
                    rc = stack.push(start, split.pos, depth + 1, node_id, 1,
                                    split.impurity_left, n_constant_features)
                    if rc == -1:
                        break

                if depth > max_depth_seen:
                    max_depth_seen = depth

            if rc >= 0:
                rc = tree._resize_c(tree.node_count)

            if rc >= 0:
                tree.max_depth = max_depth_seen

        if rc == -1:
            raise MemoryError()


# Best first builder ----------------------------------------------------------

cdef inline int _add_to_frontier(PriorityHeapRecord* rec,
                                 PriorityHeap frontier) nogil:
    """Adds record ``rec`` to the priority queue ``frontier``; returns -1
    on memory-error. """
    return frontier.push(rec.node_id, rec.start, rec.end, rec.pos, rec.depth,
                         rec.is_leaf, rec.improvement, rec.impurity,
                         rec.impurity_left, rec.impurity_right)


cdef class BestFirstTreeBuilder(TreeBuilder):
    """Build a decision tree in best-first fashion.

    The best node to expand is given by the node at the frontier that has the
    highest impurity improvement.

    NOTE: this TreeBuilder will ignore ``tree.max_depth`` .
    """
    cdef SIZE_t max_leaf_nodes

    def __cinit__(self, Splitter splitter, SIZE_t min_samples_split,
                  SIZE_t min_samples_leaf,
                  double min_weight_leaf,
                  SIZE_t max_depth,
                  SIZE_t max_leaf_nodes):
        self.splitter = splitter
        self.min_samples_split = min_samples_split
        self.min_samples_leaf = min_samples_leaf
        self.min_weight_leaf = min_weight_leaf
        self.max_depth = max_depth
        self.max_leaf_nodes = max_leaf_nodes

    cpdef build(self, Tree tree, np.ndarray X, np.ndarray y,
                np.ndarray sample_weight=None):
        """Build a decision tree from the training set (X, y)."""
        # Check if dtype is correct
        if X.dtype != DTYPE:
            # since we have to copy we will make it fortran for efficiency
            X = np.asfortranarray(X, dtype=DTYPE)

        if y.dtype != DOUBLE or not y.flags.contiguous:
            y = np.ascontiguousarray(y, dtype=DOUBLE)

        cdef DOUBLE_t* sample_weight_ptr = NULL
        if sample_weight is not None:
            if ((sample_weight.dtype != DOUBLE) or
                    (not sample_weight.flags.contiguous)):
                sample_weight = np.asarray(sample_weight,
                                           dtype=DOUBLE, order="C")
            sample_weight_ptr = <DOUBLE_t*> sample_weight.data

        # Parameters
        cdef Splitter splitter = self.splitter
        cdef SIZE_t max_leaf_nodes = self.max_leaf_nodes
        cdef SIZE_t min_samples_leaf = self.min_samples_leaf
        cdef double min_weight_leaf = self.min_weight_leaf
        cdef SIZE_t min_samples_split = self.min_samples_split

        # Recursive partition (without actual recursion)
        splitter.init(X, y, sample_weight_ptr)

        cdef PriorityHeap frontier = PriorityHeap(INITIAL_STACK_SIZE)
        cdef PriorityHeapRecord record
        cdef PriorityHeapRecord split_node_left
        cdef PriorityHeapRecord split_node_right

        cdef SIZE_t n_node_samples = splitter.n_samples
        cdef int max_split_nodes = max_leaf_nodes - 1
        cdef bint is_leaf
        cdef SIZE_t max_depth_seen = -1
        cdef int rc = 0
        cdef Node* node

        # Initial capacity
        cdef int init_capacity = max_split_nodes + max_leaf_nodes
        tree._resize(init_capacity)

        with nogil:
            # add root to frontier
            rc = self._add_split_node(splitter, tree, 0, n_node_samples,
                                      INFINITY, IS_FIRST, IS_LEFT, NULL, 0,
                                      &split_node_left)
            if rc >= 0:
                rc = _add_to_frontier(&split_node_left, frontier)
        if rc == -1:
            raise MemoryError()

        with nogil:
            while not frontier.is_empty():
                frontier.pop(&record)

                node = &tree.nodes[record.node_id]
                is_leaf = (record.is_leaf or max_split_nodes <= 0)

                if is_leaf:
                    # Node is not expandable; set node as leaf
                    node.left_child = _TREE_LEAF
                    node.right_child = _TREE_LEAF
                    node.feature = _TREE_UNDEFINED
                    node.threshold = _TREE_UNDEFINED

                else:
                    # Node is expandable

                    # Decrement number of split nodes available
                    max_split_nodes -= 1

                    # Compute left split node
                    rc = self._add_split_node(splitter, tree,
                                              record.start, record.pos,
                                              record.impurity_left,
                                              IS_NOT_FIRST, IS_LEFT, node,
                                              record.depth + 1,
                                              &split_node_left)
                    if rc == -1:
                        break

                    # tree.nodes may have changed
                    node = &tree.nodes[record.node_id]

                    # Compute right split node
                    rc = self._add_split_node(splitter, tree, record.pos,
                                              record.end,
                                              record.impurity_right,
                                              IS_NOT_FIRST, IS_NOT_LEFT, node,
                                              record.depth + 1,
                                              &split_node_right)
                    if rc == -1:
                        break

                    # Add nodes to queue
                    rc = _add_to_frontier(&split_node_left, frontier)
                    if rc == -1:
                        break

                    rc = _add_to_frontier(&split_node_right, frontier)
                    if rc == -1:
                        break

                if record.depth > max_depth_seen:
                    max_depth_seen = record.depth

            if rc >= 0:
                rc = tree._resize_c(tree.node_count)

            if rc >= 0:
                tree.max_depth = max_depth_seen

        if rc == -1:
            raise MemoryError()

    cdef inline int _add_split_node(self, Splitter splitter, Tree tree,
                                    SIZE_t start, SIZE_t end, double impurity,
                                    bint is_first, bint is_left, Node* parent,
                                    SIZE_t depth,
                                    PriorityHeapRecord* res) nogil:
        """Adds node w/ partition ``[start, end)`` to the frontier. """
        cdef SplitRecord split
        cdef SIZE_t node_id
        cdef SIZE_t n_node_samples
        cdef SIZE_t n_constant_features = 0
        cdef double weighted_n_samples = splitter.weighted_n_samples
        cdef double weighted_n_node_samples
        cdef bint is_leaf
        cdef SIZE_t n_left, n_right
        cdef double imp_diff

        splitter.node_reset(start, end, &weighted_n_node_samples)

        if is_first:
            impurity = splitter.node_impurity()

        n_node_samples = end - start
        is_leaf = ((depth > self.max_depth) or
                   (n_node_samples < self.min_samples_split) or
                   (n_node_samples < 2 * self.min_samples_leaf) or
                   (weighted_n_node_samples < self.min_weight_leaf) or
                   (impurity <= MIN_IMPURITY_SPLIT))

        if not is_leaf:
            splitter.node_split(impurity, &split, &n_constant_features)
            is_leaf = is_leaf or (split.pos >= end)

        node_id = tree._add_node(parent - tree.nodes
                                 if parent != NULL
                                 else _TREE_UNDEFINED,
                                 is_left, is_leaf,
                                 split.feature, split.threshold, impurity, n_node_samples,
                                 weighted_n_node_samples)
        if node_id == <SIZE_t>(-1):
            return -1

        # compute values also for split nodes (might become leafs later).
        splitter.node_value(tree.value + node_id * tree.value_stride)

        res.node_id = node_id
        res.start = start
        res.end = end
        res.depth = depth
        res.impurity = impurity

        if not is_leaf:
            # is split node
            res.pos = split.pos
            res.is_leaf = 0
            res.improvement = split.improvement
            res.impurity_left = split.impurity_left
            res.impurity_right = split.impurity_right

        else:
            # is leaf => 0 improvement
            res.pos = end
            res.is_leaf = 1
            res.improvement = 0.0
            res.impurity_left = impurity
            res.impurity_right = impurity

        return 0


# =============================================================================
# Tree
# =============================================================================

cdef class Tree:
    """Array-based representation of a binary decision tree.

    The binary tree is represented as a number of parallel arrays. The i-th
    element of each array holds information about the node `i`. Node 0 is the
    tree's root. You can find a detailed description of all arrays in
    `_tree.pxd`. NOTE: Some of the arrays only apply to either leaves or split
    nodes, resp. In this case the values of nodes of the other type are
    arbitrary!

    Attributes
    ----------
    node_count : int
        The number of nodes (internal nodes + leaves) in the tree.

    capacity : int
        The current capacity (i.e., size) of the arrays, which is at least as
        great as `node_count`.

    max_depth : int
        The maximal depth of the tree.

    children_left : array of int, shape [node_count]
        children_left[i] holds the node id of the left child of node i.
        For leaves, children_left[i] == TREE_LEAF. Otherwise,
        children_left[i] > i. This child handles the case where
        X[:, feature[i]] <= threshold[i].

    children_right : array of int, shape [node_count]
        children_right[i] holds the node id of the right child of node i.
        For leaves, children_right[i] == TREE_LEAF. Otherwise,
        children_right[i] > i. This child handles the case where
        X[:, feature[i]] > threshold[i].

    feature : array of int, shape [node_count]
        feature[i] holds the feature to split on, for the internal node i.

    threshold : array of double, shape [node_count]
        threshold[i] holds the threshold for the internal node i.

    value : array of double, shape [node_count, n_outputs, max_n_classes]
        Contains the constant prediction value of each node.

    impurity : array of double, shape [node_count]
        impurity[i] holds the impurity (i.e., the value of the splitting
        criterion) at node i.

    n_node_samples : array of int, shape [node_count]
        n_node_samples[i] holds the number of training samples reaching node i.

    weighted_n_node_samples : array of int, shape [node_count]
        weighted_n_node_samples[i] holds the weighted number of training samples
        reaching node i.
    """
    # Wrap for outside world.
    # WARNING: these reference the current `nodes` and `value` buffers, which
    # must not be be freed by a subsequent memory allocation.
    # (i.e. through `_resize` or `__setstate__`)
    property n_classes:
        def __get__(self):
            # it's small; copy for memory safety
            return sizet_ptr_to_ndarray(self.n_classes, self.n_outputs).copy()

    property children_left:
        def __get__(self):
            return self._get_node_ndarray()['left_child'][:self.node_count]

    property children_right:
        def __get__(self):
            return self._get_node_ndarray()['right_child'][:self.node_count]

    property feature:
        def __get__(self):
            return self._get_node_ndarray()['feature'][:self.node_count]

    property threshold:
        def __get__(self):
            return self._get_node_ndarray()['threshold'][:self.node_count]

    property impurity:
        def __get__(self):
            return self._get_node_ndarray()['impurity'][:self.node_count]

    property n_node_samples:
        def __get__(self):
            return self._get_node_ndarray()['n_node_samples'][:self.node_count]

    property weighted_n_node_samples:
        def __get__(self):
            return self._get_node_ndarray()['weighted_n_node_samples'][:self.node_count]

    property value:
        def __get__(self):
            return self._get_value_ndarray()[:self.node_count]

    def __cinit__(self, int n_features, np.ndarray[SIZE_t, ndim=1] n_classes,
                  int n_outputs):
        """Constructor."""
        # Input/Output layout
        self.n_features = n_features
        self.n_outputs = n_outputs
        self.n_classes = NULL
        safe_realloc(&self.n_classes, n_outputs)

        self.max_n_classes = np.max(n_classes)
        self.value_stride = n_outputs * self.max_n_classes

        cdef SIZE_t k
        for k in range(n_outputs):
            self.n_classes[k] = n_classes[k]

        # Inner structures
        self.max_depth = 0
        self.node_count = 0
        self.capacity = 0
        self.value = NULL
        self.nodes = NULL

    def __dealloc__(self):
        """Destructor."""
        # Free all inner structures
        free(self.n_classes)
        free(self.value)
        free(self.nodes)

    def __reduce__(self):
        """Reduce re-implementation, for pickling."""
        return (Tree, (self.n_features,
                       sizet_ptr_to_ndarray(self.n_classes, self.n_outputs),
                       self.n_outputs), self.__getstate__())

    def __getstate__(self):
        """Getstate re-implementation, for pickling."""
        d = {}
        d["node_count"] = self.node_count
        d["nodes"] = self._get_node_ndarray()
        d["values"] = self._get_value_ndarray()
        return d

    def __setstate__(self, d):
        """Setstate re-implementation, for unpickling."""
        self.node_count = d["node_count"]

        if 'nodes' not in d:
            raise ValueError('You have loaded Tree version which '
                             'cannot be imported')

        node_ndarray = d['nodes']
        value_ndarray = d['values']

        value_shape = (node_ndarray.shape[0], self.n_outputs,
                       self.max_n_classes)
        if (node_ndarray.ndim != 1 or
                node_ndarray.dtype != NODE_DTYPE or
                not node_ndarray.flags.c_contiguous or
                value_ndarray.shape != value_shape or
                not value_ndarray.flags.c_contiguous or
                value_ndarray.dtype != np.float64):
            raise ValueError('Did not recognise loaded array layout')

        self.capacity = node_ndarray.shape[0]
        if self._resize_c(self.capacity) != 0:
            raise MemoryError("resizing tree to %d" % self.capacity)
        nodes = memcpy(self.nodes, (<np.ndarray> node_ndarray).data,
                       self.capacity * sizeof(Node))
        value = memcpy(self.value, (<np.ndarray> value_ndarray).data,
                       self.capacity * self.value_stride * sizeof(double))

    cdef void _resize(self, SIZE_t capacity) except *:
        """Resize all inner arrays to `capacity`, if `capacity` == -1, then
           double the size of the inner arrays."""
        if self._resize_c(capacity)!= 0:
            raise MemoryError()

    # XXX using (size_t)(-1) is ugly, but SIZE_MAX is not available in C89
    # (i.e., older MSVC).
    cdef int _resize_c(self, SIZE_t capacity=<SIZE_t>(-1)) nogil:
        """Guts of _resize. Returns 0 for success, -1 for error."""
        if capacity == self.capacity and self.nodes != NULL:
            return 0

        if capacity == <SIZE_t>(-1):
            if self.capacity == 0:
                capacity = 3  # default initial value
            else:
                capacity = 2 * self.capacity

        # XXX no safe_realloc here because we need to grab the GIL
        cdef void* ptr = realloc(self.nodes, capacity * sizeof(Node))
        if ptr == NULL:
            return -1
        self.nodes = <Node*> ptr
        ptr = realloc(self.value,
                      capacity * self.value_stride * sizeof(double))
        if ptr == NULL:
            return -1
        self.value = <double*> ptr

        # value memory is initialised to 0 to enable classifier argmax
        if capacity > self.capacity:
            memset(<void*>(self.value + self.capacity * self.value_stride), 0,
                   (capacity - self.capacity) * self.value_stride *
                   sizeof(double))

        # if capacity smaller than node_count, adjust the counter
        if capacity < self.node_count:
            self.node_count = capacity

        self.capacity = capacity
        return 0

    cdef SIZE_t _add_node(self, SIZE_t parent, bint is_left, bint is_leaf,
                          SIZE_t feature, double threshold, double impurity,
                          SIZE_t n_node_samples, double weighted_n_node_samples) nogil:
        """Add a node to the tree.

        The new node registers itself as the child of its parent.

        Returns (size_t)(-1) on error.
        """
        cdef SIZE_t node_id = self.node_count

        if node_id >= self.capacity:
            if self._resize_c() != 0:
                return <SIZE_t>(-1)

        cdef Node* node = &self.nodes[node_id]
        node.impurity = impurity
        node.n_node_samples = n_node_samples
        node.weighted_n_node_samples = weighted_n_node_samples

        if parent != _TREE_UNDEFINED:
            if is_left:
                self.nodes[parent].left_child = node_id
            else:
                self.nodes[parent].right_child = node_id

        if is_leaf:
            node.left_child = _TREE_LEAF
            node.right_child = _TREE_LEAF
            node.feature = _TREE_UNDEFINED
            node.threshold = _TREE_UNDEFINED

        else:
            # left_child and right_child will be set later
            node.feature = feature
            node.threshold = threshold

        self.node_count += 1

        return node_id

    cpdef np.ndarray predict(self, np.ndarray[DTYPE_t, ndim=2] X):
        """Predict target for X."""
        out = self._get_value_ndarray().take(self.apply(X), axis=0,
                                             mode='clip')
        if self.n_outputs == 1:
            out = out.reshape(X.shape[0], self.max_n_classes)
        return out

    cpdef np.ndarray decision_paths(self, np.ndarray[DTYPE_t, ndim=2] X):
        """Finds the path through tree for each sample in X."""
        cdef SIZE_t n_samples = X.shape[0]
        cdef Node* node = NULL
        cdef SIZE_t i = 0

        cdef SIZE_t path_idx = 0

        cdef np.ndarray[SIZE_t, ndim=2] paths 
        paths = np.zeros((n_samples, self.max_depth+1), dtype=np.intp)
        paths.fill(-1)
        
        with nogil:
            for i in range(n_samples):
                node = self.nodes

                path_idx = 0
                # While node not a leaf
                while node.left_child != _TREE_LEAF:
                    paths[i, path_idx] = <SIZE_t>(node - self.nodes)
                    if X[i, node.feature] <= node.threshold:
                        node = &self.nodes[node.left_child]
                    else:
                        node = &self.nodes[node.right_child]
                    path_idx += 1

                paths[i, path_idx] = <SIZE_t>(node - self.nodes)

        return paths    
        
    cpdef np.ndarray apply(self, np.ndarray[DTYPE_t, ndim=2] X):
        """Finds the terminal region (=leaf node) for each sample in X."""
        cdef SIZE_t n_samples = X.shape[0]
        cdef Node* node = NULL
        cdef SIZE_t i = 0

        cdef np.ndarray[SIZE_t] out = np.zeros((n_samples,), dtype=np.intp)
        cdef SIZE_t* out_data = <SIZE_t*> out.data

        with nogil:
            for i in range(n_samples):
                node = self.nodes

                # While node not a leaf
                while node.left_child != _TREE_LEAF:
                    # ... and node.right_child != _TREE_LEAF:
                    if X[i, node.feature] <= node.threshold:
                        node = &self.nodes[node.left_child]
                    else:
                        node = &self.nodes[node.right_child]

                out_data[i] = <SIZE_t>(node - self.nodes)  # node offset

        return out

    cpdef compute_feature_importances(self, normalize=True):
        """Computes the importance of each feature (aka variable)."""
        cdef Node* left
        cdef Node* right
        cdef Node* nodes = self.nodes
        cdef Node* node = nodes
        cdef Node* end_node = node + self.node_count

        cdef np.ndarray[np.float64_t, ndim=1] importances
        importances = np.zeros((self.n_features,))

        while node != end_node:
            if node.left_child != _TREE_LEAF:
                # ... and node.right_child != _TREE_LEAF:
                left = &nodes[node.left_child]
                right = &nodes[node.right_child]

                importances[node.feature] += (
                    node.weighted_n_node_samples * node.impurity -
                    left.weighted_n_node_samples * left.impurity -
                    right.weighted_n_node_samples * right.impurity)
            node += 1

        importances = importances / nodes[0].weighted_n_node_samples
        cdef double normalizer

        if normalize:
            normalizer = np.sum(importances)

            if normalizer > 0.0:
                # Avoid dividing by zero (e.g., when root is pure)
                importances /= normalizer

        return importances

    cdef np.ndarray _get_value_ndarray(self):
        """Wraps value as a 3-d NumPy array

        The array keeps a reference to this Tree, which manages the underlying
        memory.
        """
        cdef np.npy_intp shape[3]
        shape[0] = <np.npy_intp> self.node_count
        shape[1] = <np.npy_intp> self.n_outputs
        shape[2] = <np.npy_intp> self.max_n_classes
        cdef np.ndarray arr
        arr = np.PyArray_SimpleNewFromData(3, shape, np.NPY_DOUBLE, self.value)
        Py_INCREF(self)
        arr.base = <PyObject*> self
        return arr

    cdef np.ndarray _get_node_ndarray(self):
        """Wraps nodes as a NumPy struct array

        The array keeps a reference to this Tree, which manages the underlying
        memory. Individual fields are publicly accessible as properties of the
        Tree.
        """
        cdef np.npy_intp shape[1]
        shape[0] = <np.npy_intp> self.node_count
        cdef np.npy_intp strides[1]
        strides[0] = sizeof(Node)
        cdef np.ndarray arr
        Py_INCREF(NODE_DTYPE)
        arr = PyArray_NewFromDescr(np.ndarray, <np.dtype> NODE_DTYPE, 1, shape,
                                   strides, <void*> self.nodes,
                                   np.NPY_DEFAULT, None)
        Py_INCREF(self)
        arr.base = <PyObject*> self
        return arr


# =============================================================================
# Utils
# =============================================================================

# safe_realloc(&p, n) resizes the allocation of p to n * sizeof(*p) bytes or
# raises a MemoryError. It never calls free, since that's __dealloc__'s job.
#   cdef DTYPE_t *p = NULL
#   safe_realloc(&p, n)
# is equivalent to p = malloc(n * sizeof(*p)) with error checking.
ctypedef fused realloc_ptr:
    # Add pointer types here as needed.
    (DTYPE_t*)
    (SIZE_t*)
    (unsigned char*)

cdef realloc_ptr safe_realloc(realloc_ptr* p, size_t nelems) except *:
    # sizeof(realloc_ptr[0]) would be more like idiomatic C, but causes Cython
    # 0.20.1 to crash.
    cdef size_t nbytes = nelems * sizeof(p[0][0])
    if nbytes / sizeof(p[0][0]) != nelems:
        # Overflow in the multiplication
        raise MemoryError("could not allocate (%d * %d) bytes"
                          % (nelems, sizeof(p[0][0])))
    cdef realloc_ptr tmp = <realloc_ptr>realloc(p[0], nbytes)
    if tmp == NULL:
        raise MemoryError("could not allocate %d bytes" % nbytes)

    p[0] = tmp
    return tmp  # for convenience


def _realloc_test():
    # Helper for tests. Tries to allocate <size_t>(-1) / 2 * sizeof(size_t)
    # bytes, which will always overflow.
    cdef SIZE_t* p = NULL
    safe_realloc(&p, <size_t>(-1) / 2)
    if p != NULL:
        free(p)
        assert False


# rand_r replacement using a 32bit XorShift generator
# See http://www.jstatsoft.org/v08/i14/paper for details
cdef inline UINT32_t our_rand_r(UINT32_t* seed) nogil:
    seed[0] ^= <UINT32_t>(seed[0] << 13)
    seed[0] ^= <UINT32_t>(seed[0] >> 17)
    seed[0] ^= <UINT32_t>(seed[0] << 5)

    return seed[0] % (<UINT32_t>RAND_R_MAX + 1)

cdef inline np.ndarray sizet_ptr_to_ndarray(SIZE_t* data, SIZE_t size):
    """Encapsulate data into a 1D numpy array of intp's."""
    cdef np.npy_intp shape[1]
    shape[0] = <np.npy_intp> size
    return np.PyArray_SimpleNewFromData(1, shape, np.NPY_INTP, data)

cdef inline SIZE_t rand_int(SIZE_t low, SIZE_t high,
                            UINT32_t* random_state) nogil:
    """Generate a random integer in [0; end)."""
    return low + our_rand_r(random_state) % (high - low)

cdef inline double rand_uniform(double low, double high,
                                UINT32_t* random_state) nogil:
    """Generate a random double in [0; 1)."""
    return ((high - low) * <double> our_rand_r(random_state) /
            <double> RAND_R_MAX) + low

cdef inline double log(double x) nogil:
    return ln(x) / ln(2.0)<|MERGE_RESOLUTION|>--- conflicted
+++ resolved
@@ -1906,17 +1906,10 @@
                                          split.threshold, impurity, n_node_samples,
                                          weighted_n_node_samples)
 
-<<<<<<< HEAD
                 
                 # Store value for all nodes, to facilitate tree/model inspection and interpretation
                 splitter.node_value(tree.value
                                     + node_id * tree.value_stride)
-=======
-                if is_leaf:
-                    # Don't store value for internal nodes
-                    splitter.node_value(tree.value +
-                                        node_id * tree.value_stride)
->>>>>>> da7f0099
 
                 if not is_leaf:
                     # Push right child on stack
