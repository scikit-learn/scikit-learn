--- conflicted
+++ resolved
@@ -2019,14 +2019,6 @@
             is_leaf = leaves_in_subtree[orig_node_id]
             node = &orig_tree.nodes[orig_node_id]
 
-<<<<<<< HEAD
-            if record_node_boundaries:
-                lower_bound = orig_tree.lower_bounds[orig_node_id]
-                upper_bound = orig_tree.lower_bounds[orig_node_id]
-            else:
-                lower_bound = -INFINITY
-                upper_bound = INFINITY
-=======
             # protect against an infinite loop as a runtime error, when leaves_in_subtree
             # are improperly set where a node is not marked as a leaf, but is a node
             # in the original tree. Thus, it violates the assumption that the node
@@ -2035,7 +2027,13 @@
                     and node.right_child == _TREE_LEAF):
                 rc = -2
                 break
->>>>>>> a3a0e51c
+
+            if record_node_boundaries:
+                lower_bound = orig_tree.lower_bounds[orig_node_id]
+                upper_bound = orig_tree.lower_bounds[orig_node_id]
+            else:
+                lower_bound = -INFINITY
+                upper_bound = INFINITY
 
             new_node_id = tree._add_node(
                 parent, is_left, is_leaf, node.feature, node.threshold,
