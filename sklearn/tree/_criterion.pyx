--- conflicted
+++ resolved
@@ -1304,13 +1304,9 @@
     const float64_t[:, ::1] ys,
     const float64_t[:] sample_weight,
     const intp_t[:] sample_indices,
-<<<<<<< HEAD
-    bint suffix=False,
-    float64_t q=0.5
-=======
     const intp_t start,
     const intp_t end,
->>>>>>> 3c59ae7c
+    float64_t q=0.5,
 ):
     """Used for testing precompute_absolute_errors."""
     cdef:
@@ -1318,23 +1314,10 @@
         WeightedHeap above = WeightedHeap(n, True)
         WeightedHeap below = WeightedHeap(n, False)
         intp_t k = 0
-<<<<<<< HEAD
-        intp_t start = 0
-        intp_t end = n
         float64_t[::1] losses = np.zeros(n, dtype=np.float64)
         float64_t[::1] quantiles = np.zeros(n, dtype=np.float64)
 
-    if suffix:
-        start = n - 1
-        end = -1
-
     precompute_pinball_losses(
-=======
-        float64_t[::1] abs_errors = np.zeros(n, dtype=np.float64)
-        float64_t[::1] medians = np.zeros(n, dtype=np.float64)
-
-    precompute_absolute_errors(
->>>>>>> 3c59ae7c
         ys, sample_weight, sample_indices, above, below,
         k, start, end, q, losses, quantiles
     )
