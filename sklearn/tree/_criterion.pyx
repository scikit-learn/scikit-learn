--- conflicted
+++ resolved
@@ -1256,6 +1256,7 @@
     cdef float64_t top_val, top_weight
     cdef float64_t quantile = 0.0
     cdef float64_t split_weight
+    cdef float64_t total_weight
 
     p = start
     for _ in range(n):
@@ -1272,7 +1273,11 @@
         else:
             below.push(y, w)
 
-        split_weight = (above.total_weight + below.total_weight) * (1 - q)
+        total_weight = above.total_weight + below.total_weight
+        split_weight = total_weight - q * total_weight
+        # ^ doing this instead of total_weight * (1 - q) to align
+        # with the rounding-errors in implementation of
+        # sklearn.utils.stats._weighted_percentile
 
         # Rebalance heaps
         while above.total_weight < split_weight and not below.is_empty():
@@ -1285,30 +1290,18 @@
             above.pop(&top_val, &top_weight)
             below.push(top_val, top_weight)
 
-<<<<<<< HEAD
         # Current quantile
-        if above.total_weight > split_weight + 1e-5 * fabs(split_weight):
+        if above.total_weight == split_weight:
+            # above and below heaps are exactly balanced
+            # we choose the midpoint for determinism to match with
+            # sklearn.utils.stats._weighted_percentile(..., average=True)
+            quantile = 0.5 * (above.top() + below.top())
+        else:
             quantile = above.top()
-        else:  # above and below heaps are almost exactly balanced
-            # Any value between below.top() and above.top() is valid here.
-            # We choose the midpoint for determinism.
-            quantile = 0.5 * (above.top() + below.top())
         quantiles[j] = quantile
         losses[j] += (
             q * (above.weighted_sum - quantile * above.total_weight)
             + (1 - q) * (quantile * below.total_weight - below.weighted_sum)
-=======
-        # Current median
-        if above.total_weight == half_weight:
-            median = (above.top() + below.top()) / 2.
-        else:
-            median = above.top()
-        medians[j] = median
-        abs_errors[j] += (
-            (below.total_weight - above.total_weight) * median
-            - below.weighted_sum
-            + above.weighted_sum
->>>>>>> f9203798
         )
         p += step
         j += step
@@ -1335,11 +1328,7 @@
         ys, sample_weight, sample_indices, above, below,
         k, start, end, q, losses, quantiles
     )
-<<<<<<< HEAD
-    return np.asarray(losses)
-=======
-    return np.asarray(abs_errors), np.asarray(medians)
->>>>>>> f9203798
+    return np.asarray(losses), np.asarray(quantiles)
 
 
 cdef class Pinball(Criterion):
