--- conflicted
+++ resolved
@@ -1150,14 +1150,7 @@
         cdef intp_t k
         cdef float64_t w = 1.0
 
-<<<<<<< HEAD
-        # The missing samples are assumed to be in
-        # self.sample_indices[-self.n_missing:] that is
-        # self.sample_indices[end_non_missing:self.end].
-        cdef intp_t end_non_missing = self.end - self.n_missing
-=======
         cdef intp_t end_non_missing
->>>>>>> 98465765
 
         for p in range(start, pos):
             i = sample_indices[p]
@@ -1169,12 +1162,6 @@
                 y_ik = self.y[i, k]
                 sq_sum_left += w * y_ik * y_ik
 
-<<<<<<< HEAD
-        # Account for missing values that may be on the left node.
-        # If so, then these samples are still not included in the
-        # sq_sum_left because they are in samples[end_non_missing:end].
-        if self.missing_go_to_left:
-=======
         if self.missing_go_to_left:
             # add up the impact of these missing values on the left child
             # statistics.
@@ -1182,7 +1169,6 @@
             # is modified elsewhere.
             end_non_missing = self.end - self.n_missing
 
->>>>>>> 98465765
             for p in range(end_non_missing, self.end):
                 i = sample_indices[p]
                 if sample_weight is not None:
