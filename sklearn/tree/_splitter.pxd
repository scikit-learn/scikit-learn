# cython: language_level=3
# Authors: Gilles Louppe <g.louppe@gmail.com>
#          Peter Prettenhofer <peter.prettenhofer@gmail.com>
#          Brian Holt <bdholt1@gmail.com>
#          Joel Nothman <joel.nothman@gmail.com>
#          Arnaud Joly <arnaud.v.joly@gmail.com>
#          Jacob Schreiber <jmschreiber91@gmail.com>
#
# License: BSD 3 clause

# See _splitter.pyx for details.

import numpy as np
cimport numpy as np

from ._criterion cimport Criterion

from ._tree cimport DTYPE_t          # Type of X
from ._tree cimport DOUBLE_t         # Type of y, sample_weight
from ._tree cimport SIZE_t           # Type for indices and counters
from ._tree cimport INT32_t          # Signed 32 bit integer
from ._tree cimport UINT32_t         # Unsigned 32 bit integer

cdef struct SplitRecord:
    # Data to track sample split
    SIZE_t feature         # Which feature to split on.
    SIZE_t pos             # Split samples array at the given position,
                           # i.e. count of samples below threshold for feature.
                           # pos is >= end if the node is a leaf.
    double threshold       # Threshold to split at.
    double improvement     # Impurity improvement given parent node.
    double impurity_left   # Impurity of the left split.
    double impurity_right  # Impurity of the right split.

cdef class Splitter:
    # The splitter searches in the input space for a feature and a threshold
    # to split the samples samples[start:end].
    #
    # The impurity computations are delegated to a criterion object.

    # Internal structures
    cdef public Criterion criterion      # Impurity criterion
    cdef public SIZE_t max_features      # Number of features to test
    cdef public SIZE_t min_samples_leaf  # Min samples in a leaf
    cdef public double min_weight_leaf   # Minimum weight in a leaf

    cdef object random_state             # Random state
    cdef UINT32_t rand_r_state           # sklearn_rand_r random number state

    cdef SIZE_t* samples                 # Sample indices in X, y
    cdef SIZE_t n_samples                # X.shape[0]
    cdef double weighted_n_samples       # Weighted number of samples
    cdef SIZE_t* features                # Feature indices in X
    cdef SIZE_t* constant_features       # Constant features indices
    cdef SIZE_t n_features               # X.shape[1]
    cdef DTYPE_t* feature_values         # temp. array holding feature values

    cdef SIZE_t start                    # Start position for the current node
    cdef SIZE_t end                      # End position for the current node

    cdef bint presort                    # Whether to use presorting, only
                                         # allowed on dense data

<<<<<<< HEAD
    cdef INT32_t* monotonic              # Monotonicity constraints
                                         # -1: monotonically decreasing
                                         #  0: no constraint
                                         # +1: monotonically increasing

    cdef DOUBLE_t* y
    cdef SIZE_t y_stride
=======
    cdef const DOUBLE_t[:, ::1] y
>>>>>>> a32d974d
    cdef DOUBLE_t* sample_weight

    # The samples vector `samples` is maintained by the Splitter object such
    # that the samples contained in a node are contiguous. With this setting,
    # `node_split` reorganizes the node samples `samples[start:end]` in two
    # subsets `samples[start:pos]` and `samples[pos:end]`.

    # The 1-d  `features` array of size n_features contains the features
    # indices and allows fast sampling without replacement of features.

    # The 1-d `constant_features` array of size n_features holds in
    # `constant_features[:n_constant_features]` the feature ids with
    # constant values for all the samples that reached a specific node.
    # The value `n_constant_features` is given by the parent node to its
    # child nodes.  The content of the range `[n_constant_features:]` is left
    # undefined, but preallocated for performance reasons
    # This allows optimization with depth-based tree building.

    # Methods
    cdef int init(self, object X, const DOUBLE_t[:, ::1] y,
                  DOUBLE_t* sample_weight,
                  np.ndarray X_idx_sorted=*) except -1

    cdef int node_reset(self, SIZE_t start, SIZE_t end,
                        double* weighted_n_node_samples) nogil except -1

    cdef int node_split(self,
                        double impurity,   # Impurity of the node
                        SplitRecord* split,
                        SIZE_t* n_constant_features) nogil except -1

    cdef void node_value(self, double* dest) nogil

    cdef double node_impurity(self) nogil

    cdef inline bint split_passes_monotonic_check(self, INT32_t monotonic_constraint) nogil<|MERGE_RESOLUTION|>--- conflicted
+++ resolved
@@ -60,19 +60,12 @@
 
     cdef bint presort                    # Whether to use presorting, only
                                          # allowed on dense data
-
-<<<<<<< HEAD
+    cdef const DOUBLE_t[:, ::1] y
+    cdef DOUBLE_t* sample_weight
     cdef INT32_t* monotonic              # Monotonicity constraints
                                          # -1: monotonically decreasing
                                          #  0: no constraint
                                          # +1: monotonically increasing
-
-    cdef DOUBLE_t* y
-    cdef SIZE_t y_stride
-=======
-    cdef const DOUBLE_t[:, ::1] y
->>>>>>> a32d974d
-    cdef DOUBLE_t* sample_weight
 
     # The samples vector `samples` is maintained by the Splitter object such
     # that the samples contained in a node are contiguous. With this setting,
