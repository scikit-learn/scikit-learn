--- conflicted
+++ resolved
@@ -57,11 +57,6 @@
     cdef SIZE_t start                    # Start position for the current node
     cdef SIZE_t end                      # End position for the current node
 
-<<<<<<< HEAD
-    cdef bint presort                    # Whether to use presorting, only
-                                         # allowed on dense data
-=======
->>>>>>> c6fe262b
     cdef const DOUBLE_t[:, ::1] y
     cdef DOUBLE_t* sample_weight
     cdef INT32_t* monotonic              # Monotonicity constraints
