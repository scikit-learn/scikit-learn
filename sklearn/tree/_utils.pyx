--- conflicted
+++ resolved
@@ -86,172 +86,6 @@
     return np.asarray(isnan_out)
 
 
-<<<<<<< HEAD
-# =============================================================================
-# WeightedHeap data structure
-# =============================================================================
-
-cdef class WeightedHeap:
-    """Binary heap with per-item weights, supporting min-heap and max-heap modes.
-
-    Values are stored sign-adjusted internally so that the ordering logic
-    is always "min-heap" on the stored buffer:
-      - if min_heap: store v
-      - else (max-heap): store -v
-
-    Attributes (all should be treated as readonly attributes)
-    ----------
-    capacity : intp_t
-        Allocated capacity for the heap arrays.
-
-    size : intp_t
-        Current number of elements in the heap.
-
-    heap : float64_t*
-        Array of (possibly sign-adjusted) values that determines ordering.
-
-    weights : float64_t*
-        Parallel array of weights.
-
-    total_weight : float64_t
-        Sum of all weights currently in the heap.
-
-    weighted_sum : float64_t
-        Sum over items of (original_value * weight), i.e. without sign-adjustment.
-
-    min_heap : bint
-        If True, behaves as a min-heap; if False, behaves as a max-heap.
-    """
-
-    def __cinit__(self, intp_t capacity, bint min_heap=True):
-        if capacity <= 0:
-            capacity = 1
-        self.capacity = capacity
-        self.size = 0
-        self.min_heap = min_heap
-        self.total_weight = 0.0
-        self.weighted_sum = 0.0
-        self.heap = NULL
-        self.weights = NULL
-        # safe_realloc can raise MemoryError -> __cinit__ may propagate
-        safe_realloc(&self.heap, capacity)
-        safe_realloc(&self.weights, capacity)
-
-    def __dealloc__(self):
-        if self.heap != NULL:
-            free(self.heap)
-        if self.weights != NULL:
-            free(self.weights)
-
-    cdef void reset(self) noexcept nogil:
-        """Reset to construction state (keeps capacity)."""
-        self.size = 0
-        self.total_weight = 0.0
-        self.weighted_sum = 0.0
-
-    cdef bint is_empty(self) noexcept nogil:
-        return self.size == 0
-
-    cdef void push(self, float64_t value, float64_t weight) noexcept nogil:
-        """Insert a (value, weight)."""
-        cdef intp_t n = self.size
-        cdef float64_t stored = value if self.min_heap else -value
-
-        assert n < self.capacity
-        # ^ should never raise as capacity is set to the max possible size
-
-        self.heap[n] = stored
-        self.weights[n] = weight
-        self.size = n + 1
-
-        self.total_weight += weight
-        self.weighted_sum += value * weight
-
-        self._heapify_up(n)
-
-    cdef void pop(self, float64_t* value, float64_t* weight) noexcept nogil:
-        """Pop top element into pointers."""
-        cdef intp_t n = self.size
-        assert n > 0
-
-        cdef float64_t stored = self.heap[0]
-        cdef float64_t v = stored if self.min_heap else -stored
-        cdef float64_t w = self.weights[0]
-        value[0] = v
-        weight[0] = w
-
-        # Update aggregates
-        self.total_weight -= w
-        self.weighted_sum -= v * w
-
-        # Move last to root and sift down
-        n -= 1
-        self.size = n
-        if n > 0:
-            self.heap[0] = self.heap[n]
-            self.weights[0] = self.weights[n]
-            self._heapify_down(0)
-
-    cdef float64_t top_weight(self) noexcept nogil:
-        assert self.size > 0
-        return self.weights[0]
-
-    cdef float64_t top(self) noexcept nogil:
-        assert self.size > 0
-        cdef float64_t s = self.heap[0]
-        return s if self.min_heap else -s
-
-    # Internal helpers (nogil):
-
-    cdef inline void _swap(self, intp_t i, intp_t j) noexcept nogil:
-        cdef float64_t tmp = self.heap[i]
-        self.heap[i] = self.heap[j]
-        self.heap[j] = tmp
-        tmp = self.weights[i]
-        self.weights[i] = self.weights[j]
-        self.weights[j] = tmp
-
-    cdef inline void _heapify_up(self, intp_t i) noexcept nogil:
-        """Move up the element at index i until heap invariant is restored."""
-        cdef intp_t p
-        while i > 0:
-            p = (i - 1) >> 1
-            if self.heap[i] < self.heap[p]:
-                self._swap(i, p)
-                i = p
-            else:
-                break
-
-    cdef inline void _heapify_down(self, intp_t i) noexcept nogil:
-        """Move down the element at index i until heap invariant is restored."""
-        cdef intp_t n = self.size
-        cdef intp_t left, right, mc
-        while True:
-            left = (i << 1) + 1
-            right = left + 1
-            if left >= n:
-                return
-            mc = left
-            if right < n and self.heap[right] < self.heap[left]:
-                mc = right
-            if self.heap[i] > self.heap[mc]:
-                self._swap(i, mc)
-                i = mc
-            else:
-                return
-
-
-cdef class PytestWeightedHeap(WeightedHeap):
-    """Used for testing only"""
-
-    def py_push(self, double value, double weight):
-        self.push(value, weight)
-
-    def py_pop(self):
-        cdef double v, w
-        self.pop(&v, &w)
-        return v, w
-=======
 cdef class WeightedFenwickTree:
     """
     Fenwick tree (Binary Indexed Tree) specialized for maintaining:
@@ -454,5 +288,4 @@
         cdef float64_t w, wy
         cdef intp_t prev_idx
         idx = self.search(t, &w, &wy, &prev_idx)
-        return prev_idx, idx, w, wy
->>>>>>> e4610c6e
+        return prev_idx, idx, w, wy