# cython: cdivision=True
# cython: boundscheck=False
# cython: wraparound=False
# cython: language_level=3

# Authors: Gilles Louppe <g.louppe@gmail.com>
#          Peter Prettenhofer <peter.prettenhofer@gmail.com>
#          Arnaud Joly <arnaud.v.joly@gmail.com>
#          Jacob Schreiber <jmschreiber91@gmail.com>
#          Nelson Liu <nelson@nelsonliu.me>
#
#
# License: BSD 3 clause

from libc.stdlib cimport free
from libc.stdlib cimport malloc
from libc.stdlib cimport realloc
from libc.math cimport log as ln

import numpy as np
cimport numpy as np
np.import_array()

from sklearn.utils cimport _random 

# =============================================================================
# Helper functions
# =============================================================================

cdef realloc_ptr safe_realloc(realloc_ptr* p, size_t nelems) nogil except *:
    # sizeof(realloc_ptr[0]) would be more like idiomatic C, but causes Cython
    # 0.20.1 to crash.
    cdef size_t nbytes = nelems * sizeof(p[0][0])
    if nbytes / sizeof(p[0][0]) != nelems:
        # Overflow in the multiplication
        with gil:
            raise MemoryError("could not allocate (%d * %d) bytes"
                              % (nelems, sizeof(p[0][0])))
    cdef realloc_ptr tmp = <realloc_ptr>realloc(p[0], nbytes)
    if tmp == NULL:
        with gil:
            raise MemoryError("could not allocate %d bytes" % nbytes)

    p[0] = tmp
    return tmp  # for convenience


def _realloc_test():
    # Helper for tests. Tries to allocate <size_t>(-1) / 2 * sizeof(size_t)
    # bytes, which will always overflow.
    cdef SIZE_t* p = NULL
    safe_realloc(&p, <size_t>(-1) / 2)
    if p != NULL:
        free(p)
        assert False


<<<<<<< HEAD
# rand_r replacement using a 32bit XorShift generator
# See https://www.jstatsoft.org/v08/i14/paper for details
cdef inline UINT32_t our_rand_r(UINT32_t* seed) nogil:
    seed[0] ^= <UINT32_t>(seed[0] << 13)
    seed[0] ^= <UINT32_t>(seed[0] >> 17)
    seed[0] ^= <UINT32_t>(seed[0] << 5)

    return seed[0] % (<UINT32_t>RAND_R_MAX + 1)


=======
>>>>>>> 9f9b6b00
cdef inline np.ndarray sizet_ptr_to_ndarray(SIZE_t* data, SIZE_t size):
    """Return copied data as 1D numpy array of intp's."""
    cdef np.npy_intp shape[1]
    shape[0] = <np.npy_intp> size
    return np.PyArray_SimpleNewFromData(1, shape, np.NPY_INTP, data).copy()


cdef inline SIZE_t rand_int(SIZE_t low, SIZE_t high,
                            UINT32_t* random_state) nogil:
    """Generate a random integer in [low; end)."""
    return low + _random.our_rand_r(random_state) % (high - low)


cdef inline double rand_uniform(double low, double high,
                                UINT32_t* random_state) nogil:
    """Generate a random double in [low; high)."""
    return ((high - low) * <double> _random.our_rand_r(random_state) /
            <double> RAND_R_MAX) + low


cdef inline double log(double x) nogil:
    return ln(x) / ln(2.0)


# =============================================================================
# Stack data structure
# =============================================================================

cdef class Stack:
    """A LIFO data structure.

    Attributes
    ----------
    capacity : SIZE_t
        The elements the stack can hold; if more added then ``self.stack_``
        needs to be resized.

    top : SIZE_t
        The number of elements currently on the stack.

    stack : StackRecord pointer
        The stack of records (upward in the stack corresponds to the right).
    """

    def __cinit__(self, SIZE_t capacity):
        self.capacity = capacity
        self.top = 0
        self.stack_ = <StackRecord*> malloc(capacity * sizeof(StackRecord))

    def __dealloc__(self):
        free(self.stack_)

    cdef bint is_empty(self) nogil:
        return self.top <= 0

    cdef int push(self, SIZE_t start, SIZE_t end, SIZE_t depth, SIZE_t parent,
                  bint is_left, double impurity,
                  SIZE_t n_constant_features) nogil except -1:
        """Push a new element onto the stack.

        Return -1 in case of failure to allocate memory (and raise MemoryError)
        or 0 otherwise.
        """
        cdef SIZE_t top = self.top
        cdef StackRecord* stack = NULL

        # Resize if capacity not sufficient
        if top >= self.capacity:
            self.capacity *= 2
            # Since safe_realloc can raise MemoryError, use `except -1`
            safe_realloc(&self.stack_, self.capacity)

        stack = self.stack_
        stack[top].start = start
        stack[top].end = end
        stack[top].depth = depth
        stack[top].parent = parent
        stack[top].is_left = is_left
        stack[top].impurity = impurity
        stack[top].n_constant_features = n_constant_features

        # Increment stack pointer
        self.top = top + 1
        return 0

    cdef int pop(self, StackRecord* res) nogil:
        """Remove the top element from the stack and copy to ``res``.

        Returns 0 if pop was successful (and ``res`` is set); -1
        otherwise.
        """
        cdef SIZE_t top = self.top
        cdef StackRecord* stack = self.stack_

        if top <= 0:
            return -1

        res[0] = stack[top - 1]
        self.top = top - 1

        return 0


# =============================================================================
# PriorityHeap data structure
# =============================================================================

cdef class PriorityHeap:
    """A priority queue implemented as a binary heap.

    The heap invariant is that the impurity improvement of the parent record
    is larger then the impurity improvement of the children.

    Attributes
    ----------
    capacity : SIZE_t
        The capacity of the heap

    heap_ptr : SIZE_t
        The water mark of the heap; the heap grows from left to right in the
        array ``heap_``. The following invariant holds ``heap_ptr < capacity``.

    heap_ : PriorityHeapRecord*
        The array of heap records. The maximum element is on the left;
        the heap grows from left to right
    """

    def __cinit__(self, SIZE_t capacity):
        self.capacity = capacity
        self.heap_ptr = 0
        safe_realloc(&self.heap_, capacity)

    def __dealloc__(self):
        free(self.heap_)

    cdef bint is_empty(self) nogil:
        return self.heap_ptr <= 0

    cdef void heapify_up(self, PriorityHeapRecord* heap, SIZE_t pos) nogil:
        """Restore heap invariant parent.improvement > child.improvement from
           ``pos`` upwards. """
        if pos == 0:
            return

        cdef SIZE_t parent_pos = (pos - 1) / 2

        if heap[parent_pos].improvement < heap[pos].improvement:
            heap[parent_pos], heap[pos] = heap[pos], heap[parent_pos]
            self.heapify_up(heap, parent_pos)

    cdef void heapify_down(self, PriorityHeapRecord* heap, SIZE_t pos,
                           SIZE_t heap_length) nogil:
        """Restore heap invariant parent.improvement > children.improvement from
           ``pos`` downwards. """
        cdef SIZE_t left_pos = 2 * (pos + 1) - 1
        cdef SIZE_t right_pos = 2 * (pos + 1)
        cdef SIZE_t largest = pos

        if (left_pos < heap_length and
                heap[left_pos].improvement > heap[largest].improvement):
            largest = left_pos

        if (right_pos < heap_length and
                heap[right_pos].improvement > heap[largest].improvement):
            largest = right_pos

        if largest != pos:
            heap[pos], heap[largest] = heap[largest], heap[pos]
            self.heapify_down(heap, largest, heap_length)

    cdef int push(self, SIZE_t node_id, SIZE_t start, SIZE_t end, SIZE_t pos,
                  SIZE_t depth, bint is_leaf, double improvement,
                  double impurity, double impurity_left,
                  double impurity_right) nogil except -1:
        """Push record on the priority heap.

        Return -1 in case of failure to allocate memory (and raise MemoryError)
        or 0 otherwise.
        """
        cdef SIZE_t heap_ptr = self.heap_ptr
        cdef PriorityHeapRecord* heap = NULL

        # Resize if capacity not sufficient
        if heap_ptr >= self.capacity:
            self.capacity *= 2
            # Since safe_realloc can raise MemoryError, use `except -1`
            safe_realloc(&self.heap_, self.capacity)

        # Put element as last element of heap
        heap = self.heap_
        heap[heap_ptr].node_id = node_id
        heap[heap_ptr].start = start
        heap[heap_ptr].end = end
        heap[heap_ptr].pos = pos
        heap[heap_ptr].depth = depth
        heap[heap_ptr].is_leaf = is_leaf
        heap[heap_ptr].impurity = impurity
        heap[heap_ptr].impurity_left = impurity_left
        heap[heap_ptr].impurity_right = impurity_right
        heap[heap_ptr].improvement = improvement

        # Heapify up
        self.heapify_up(heap, heap_ptr)

        # Increase element count
        self.heap_ptr = heap_ptr + 1
        return 0

    cdef int pop(self, PriorityHeapRecord* res) nogil:
        """Remove max element from the heap. """
        cdef SIZE_t heap_ptr = self.heap_ptr
        cdef PriorityHeapRecord* heap = self.heap_

        if heap_ptr <= 0:
            return -1

        # Take first element
        res[0] = heap[0]

        # Put last element to the front
        heap[0], heap[heap_ptr - 1] = heap[heap_ptr - 1], heap[0]

        # Restore heap invariant
        if heap_ptr > 1:
            self.heapify_down(heap, 0, heap_ptr - 1)

        self.heap_ptr = heap_ptr - 1

        return 0

# =============================================================================
# WeightedPQueue data structure
# =============================================================================

cdef class WeightedPQueue:
    """A priority queue class, always sorted in increasing order.

    Attributes
    ----------
    capacity : SIZE_t
        The capacity of the priority queue.

    array_ptr : SIZE_t
        The water mark of the priority queue; the priority queue grows from
        left to right in the array ``array_``. ``array_ptr`` is always
        less than ``capacity``.

    array_ : WeightedPQueueRecord*
        The array of priority queue records. The minimum element is on the
        left at index 0, and the maximum element is on the right at index
        ``array_ptr-1``.
    """

    def __cinit__(self, SIZE_t capacity):
        self.capacity = capacity
        self.array_ptr = 0
        safe_realloc(&self.array_, capacity)

    def __dealloc__(self):
        free(self.array_)

    cdef int reset(self) nogil except -1:
        """Reset the WeightedPQueue to its state at construction

        Return -1 in case of failure to allocate memory (and raise MemoryError)
        or 0 otherwise.
        """
        self.array_ptr = 0
        # Since safe_realloc can raise MemoryError, use `except *`
        safe_realloc(&self.array_, self.capacity)
        return 0

    cdef bint is_empty(self) nogil:
        return self.array_ptr <= 0

    cdef SIZE_t size(self) nogil:
        return self.array_ptr

    cdef int push(self, DOUBLE_t data, DOUBLE_t weight) nogil except -1:
        """Push record on the array.

        Return -1 in case of failure to allocate memory (and raise MemoryError)
        or 0 otherwise.
        """
        cdef SIZE_t array_ptr = self.array_ptr
        cdef WeightedPQueueRecord* array = NULL
        cdef SIZE_t i

        # Resize if capacity not sufficient
        if array_ptr >= self.capacity:
            self.capacity *= 2
            # Since safe_realloc can raise MemoryError, use `except -1`
            safe_realloc(&self.array_, self.capacity)

        # Put element as last element of array
        array = self.array_
        array[array_ptr].data = data
        array[array_ptr].weight = weight

        # bubble last element up according until it is sorted
        # in ascending order
        i = array_ptr
        while(i != 0 and array[i].data < array[i-1].data):
            array[i], array[i-1] = array[i-1], array[i]
            i -= 1

        # Increase element count
        self.array_ptr = array_ptr + 1
        return 0

    cdef int remove(self, DOUBLE_t data, DOUBLE_t weight) nogil:
        """Remove a specific value/weight record from the array.
        Returns 0 if successful, -1 if record not found."""
        cdef SIZE_t array_ptr = self.array_ptr
        cdef WeightedPQueueRecord* array = self.array_
        cdef SIZE_t idx_to_remove = -1
        cdef SIZE_t i

        if array_ptr <= 0:
            return -1

        # find element to remove
        for i in range(array_ptr):
            if array[i].data == data and array[i].weight == weight:
                idx_to_remove = i
                break

        if idx_to_remove == -1:
            return -1

        # shift the elements after the removed element
        # to the left.
        for i in range(idx_to_remove, array_ptr-1):
            array[i] = array[i+1]

        self.array_ptr = array_ptr - 1
        return 0

    cdef int pop(self, DOUBLE_t* data, DOUBLE_t* weight) nogil:
        """Remove the top (minimum) element from array.
        Returns 0 if successful, -1 if nothing to remove."""
        cdef SIZE_t array_ptr = self.array_ptr
        cdef WeightedPQueueRecord* array = self.array_
        cdef SIZE_t i

        if array_ptr <= 0:
            return -1

        data[0] = array[0].data
        weight[0] = array[0].weight

        # shift the elements after the removed element
        # to the left.
        for i in range(0, array_ptr-1):
            array[i] = array[i+1]

        self.array_ptr = array_ptr - 1
        return 0

    cdef int peek(self, DOUBLE_t* data, DOUBLE_t* weight) nogil:
        """Write the top element from array to a pointer.
        Returns 0 if successful, -1 if nothing to write."""
        cdef WeightedPQueueRecord* array = self.array_
        if self.array_ptr <= 0:
            return -1
        # Take first value
        data[0] = array[0].data
        weight[0] = array[0].weight
        return 0

    cdef DOUBLE_t get_weight_from_index(self, SIZE_t index) nogil:
        """Given an index between [0,self.current_capacity], access
        the appropriate heap and return the requested weight"""
        cdef WeightedPQueueRecord* array = self.array_

        # get weight at index
        return array[index].weight

    cdef DOUBLE_t get_value_from_index(self, SIZE_t index) nogil:
        """Given an index between [0,self.current_capacity], access
        the appropriate heap and return the requested value"""
        cdef WeightedPQueueRecord* array = self.array_

        # get value at index
        return array[index].data

# =============================================================================
# WeightedMedianCalculator data structure
# =============================================================================

cdef class WeightedMedianCalculator:
    """A class to handle calculation of the weighted median from streams of
    data. To do so, it maintains a parameter ``k`` such that the sum of the
    weights in the range [0,k) is greater than or equal to half of the total
    weight. By minimizing the value of ``k`` that fulfills this constraint,
    calculating the median is done by either taking the value of the sample
    at index ``k-1`` of ``samples`` (samples[k-1].data) or the average of
    the samples at index ``k-1`` and ``k`` of ``samples``
    ((samples[k-1] + samples[k]) / 2).

    Attributes
    ----------
    initial_capacity : SIZE_t
        The initial capacity of the WeightedMedianCalculator.

    samples : WeightedPQueue
        Holds the samples (consisting of values and their weights) used in the
        weighted median calculation.

    total_weight : DOUBLE_t
        The sum of the weights of items in ``samples``. Represents the total
        weight of all samples used in the median calculation.

    k : SIZE_t
        Index used to calculate the median.

    sum_w_0_k : DOUBLE_t
        The sum of the weights from samples[0:k]. Used in the weighted
        median calculation; minimizing the value of ``k`` such that
        ``sum_w_0_k`` >= ``total_weight / 2`` provides a mechanism for
        calculating the median in constant time.

    """

    def __cinit__(self, SIZE_t initial_capacity):
        self.initial_capacity = initial_capacity
        self.samples = WeightedPQueue(initial_capacity)
        self.total_weight = 0
        self.k = 0
        self.sum_w_0_k = 0

    cdef SIZE_t size(self) nogil:
        """Return the number of samples in the
        WeightedMedianCalculator"""
        return self.samples.size()

    cdef int reset(self) nogil except -1:
        """Reset the WeightedMedianCalculator to its state at construction

        Return -1 in case of failure to allocate memory (and raise MemoryError)
        or 0 otherwise.
        """
        # samples.reset (WeightedPQueue.reset) uses safe_realloc, hence
        # except -1
        self.samples.reset()
        self.total_weight = 0
        self.k = 0
        self.sum_w_0_k = 0
        return 0

    cdef int push(self, DOUBLE_t data, DOUBLE_t weight) nogil except -1:
        """Push a value and its associated weight to the WeightedMedianCalculator

        Return -1 in case of failure to allocate memory (and raise MemoryError)
        or 0 otherwise.
        """
        cdef int return_value
        cdef DOUBLE_t original_median

        if self.size() != 0:
            original_median = self.get_median()
        # samples.push (WeightedPQueue.push) uses safe_realloc, hence except -1
        return_value = self.samples.push(data, weight)
        self.update_median_parameters_post_push(data, weight,
                                                original_median)
        return return_value

    cdef int update_median_parameters_post_push(
            self, DOUBLE_t data, DOUBLE_t weight,
            DOUBLE_t original_median) nogil:
        """Update the parameters used in the median calculation,
        namely `k` and `sum_w_0_k` after an insertion"""

        # trivial case of one element.
        if self.size() == 1:
            self.k = 1
            self.total_weight = weight
            self.sum_w_0_k = self.total_weight
            return 0

        # get the original weighted median
        self.total_weight += weight

        if data < original_median:
            # inserting below the median, so increment k and
            # then update self.sum_w_0_k accordingly by adding
            # the weight that was added.
            self.k += 1
            # update sum_w_0_k by adding the weight added
            self.sum_w_0_k += weight

            # minimize k such that sum(W[0:k]) >= total_weight / 2
            # minimum value of k is 1
            while(self.k > 1 and ((self.sum_w_0_k -
                                   self.samples.get_weight_from_index(self.k-1))
                                  >= self.total_weight / 2.0)):
                self.k -= 1
                self.sum_w_0_k -= self.samples.get_weight_from_index(self.k)
            return 0

        if data >= original_median:
            # inserting above or at the median
            # minimize k such that sum(W[0:k]) >= total_weight / 2
            while(self.k < self.samples.size() and
                  (self.sum_w_0_k < self.total_weight / 2.0)):
                self.k += 1
                self.sum_w_0_k += self.samples.get_weight_from_index(self.k-1)
            return 0

    cdef int remove(self, DOUBLE_t data, DOUBLE_t weight) nogil:
        """Remove a value from the MedianHeap, removing it
        from consideration in the median calculation
        """
        cdef int return_value
        cdef DOUBLE_t original_median

        if self.size() != 0:
            original_median = self.get_median()

        return_value = self.samples.remove(data, weight)
        self.update_median_parameters_post_remove(data, weight,
                                                  original_median)
        return return_value

    cdef int pop(self, DOUBLE_t* data, DOUBLE_t* weight) nogil:
        """Pop a value from the MedianHeap, starting from the
        left and moving to the right.
        """
        cdef int return_value
        cdef double original_median

        if self.size() != 0:
            original_median = self.get_median()

        # no elements to pop
        if self.samples.size() == 0:
            return -1

        return_value = self.samples.pop(data, weight)
        self.update_median_parameters_post_remove(data[0],
                                                  weight[0],
                                                  original_median)
        return return_value

    cdef int update_median_parameters_post_remove(
            self, DOUBLE_t data, DOUBLE_t weight,
            double original_median) nogil:
        """Update the parameters used in the median calculation,
        namely `k` and `sum_w_0_k` after a removal"""
        # reset parameters because it there are no elements
        if self.samples.size() == 0:
            self.k = 0
            self.total_weight = 0
            self.sum_w_0_k = 0
            return 0

        # trivial case of one element.
        if self.samples.size() == 1:
            self.k = 1
            self.total_weight -= weight
            self.sum_w_0_k = self.total_weight
            return 0

        # get the current weighted median
        self.total_weight -= weight

        if data < original_median:
            # removing below the median, so decrement k and
            # then update self.sum_w_0_k accordingly by subtracting
            # the removed weight

            self.k -= 1
            # update sum_w_0_k by removing the weight at index k
            self.sum_w_0_k -= weight

            # minimize k such that sum(W[0:k]) >= total_weight / 2
            # by incrementing k and updating sum_w_0_k accordingly
            # until the condition is met.
            while(self.k < self.samples.size() and
                  (self.sum_w_0_k < self.total_weight / 2.0)):
                self.k += 1
                self.sum_w_0_k += self.samples.get_weight_from_index(self.k-1)
            return 0

        if data >= original_median:
            # removing above the median
            # minimize k such that sum(W[0:k]) >= total_weight / 2
            while(self.k > 1 and ((self.sum_w_0_k -
                                   self.samples.get_weight_from_index(self.k-1))
                                  >= self.total_weight / 2.0)):
                self.k -= 1
                self.sum_w_0_k -= self.samples.get_weight_from_index(self.k)
            return 0

    cdef DOUBLE_t get_median(self) nogil:
        """Write the median to a pointer, taking into account
        sample weights."""
        if self.sum_w_0_k == (self.total_weight / 2.0):
            # split median
            return (self.samples.get_value_from_index(self.k) +
                    self.samples.get_value_from_index(self.k-1)) / 2.0
        if self.sum_w_0_k > (self.total_weight / 2.0):
            # whole median
            return self.samples.get_value_from_index(self.k-1)<|MERGE_RESOLUTION|>--- conflicted
+++ resolved
@@ -21,7 +21,7 @@
 cimport numpy as np
 np.import_array()
 
-from sklearn.utils cimport _random 
+from sklearn.utils cimport _random
 
 # =============================================================================
 # Helper functions
@@ -55,19 +55,6 @@
         assert False
 
 
-<<<<<<< HEAD
-# rand_r replacement using a 32bit XorShift generator
-# See https://www.jstatsoft.org/v08/i14/paper for details
-cdef inline UINT32_t our_rand_r(UINT32_t* seed) nogil:
-    seed[0] ^= <UINT32_t>(seed[0] << 13)
-    seed[0] ^= <UINT32_t>(seed[0] >> 17)
-    seed[0] ^= <UINT32_t>(seed[0] << 5)
-
-    return seed[0] % (<UINT32_t>RAND_R_MAX + 1)
-
-
-=======
->>>>>>> 9f9b6b00
 cdef inline np.ndarray sizet_ptr_to_ndarray(SIZE_t* data, SIZE_t size):
     """Return copied data as 1D numpy array of intp's."""
     cdef np.npy_intp shape[1]
