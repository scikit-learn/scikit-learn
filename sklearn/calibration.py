"""Calibration of predicted probabilities."""

# Author: Alexandre Gramfort <alexandre.gramfort@telecom-paristech.fr>
#         Balazs Kegl <balazs.kegl@gmail.com>
#         Jan Hendrik Metzen <jhm@informatik.uni-bremen.de>
#         Mathieu Blondel <mathieu@mblondel.org>
#
# License: BSD 3 clause

import warnings
from inspect import signature
from contextlib import suppress
from functools import partial

from math import log
import numpy as np
from joblib import Parallel

from scipy.special import expit
from scipy.special import xlogy
from scipy.optimize import fmin_bfgs

from .base import (BaseEstimator, ClassifierMixin, RegressorMixin, clone,
                   MetaEstimatorMixin)
from .preprocessing import label_binarize, LabelEncoder
from .utils import check_array, indexable, column_or_1d
<<<<<<< HEAD
from .utils.multiclass import check_classification_targets
=======
from .utils.fixes import delayed
>>>>>>> 3b334c5b
from .utils.validation import check_is_fitted, check_consistent_length
from .utils.validation import _check_sample_weight
from .pipeline import Pipeline
from .isotonic import IsotonicRegression
from .svm import LinearSVC
from .model_selection import check_cv, cross_val_predict
from .utils.validation import _deprecate_positional_args


class CalibratedClassifierCV(ClassifierMixin,
                             MetaEstimatorMixin,
                             BaseEstimator):
    """Probability calibration with isotonic regression or logistic regression.

    This class uses cross-validation to both estimate the parameters of a
    classifier and subsequently calibrate a classifier. With default
    `ensemble=True`, for each cv split it
    fits a copy of the base estimator to the training subset, and calibrates it
    using the testing subset. For prediction, predicted probabilities are
    averaged across these individual calibrated classifiers. When
    `ensemble=False`, cross-validation is used to obtain unbiased predictions,
    via :func:`~sklearn.model_selection.cross_val_predict`, which are then
    used for calibration. For prediction, the base estimator, trained using all
    the data, is used. This is the method implemented when `probabilities=True`
    for :mod:`sklearn.svm` estimators.

    Already fitted classifiers can be calibrated via the parameter
    `cv="prefit"`. In this case, no cross-validation is used and all provided
    data is used for calibration. The user has to take care manually that data
    for model fitting and calibration are disjoint.

    The calibration is based on the :term:`decision_function` method of the
    `base_estimator` if it exists, else on :term:`predict_proba`.

    Read more in the :ref:`User Guide <calibration>`.

    Parameters
    ----------
    base_estimator : estimator instance, default=None
        The classifier whose output need to be calibrated to provide more
        accurate `predict_proba` outputs. The default classifier is
        a :class:`~sklearn.svm.LinearSVC`.

    method : {'sigmoid', 'isotonic'}, default='sigmoid'
        The method to use for calibration. Can be 'sigmoid' which
        corresponds to Platt's method (i.e. a logistic regression model) or
        'isotonic' which is a non-parametric approach. It is not advised to
        use isotonic calibration with too few calibration samples
        ``(<<1000)`` since it tends to overfit.

    cv : int, cross-validation generator, iterable or "prefit", \
            default=None
        Determines the cross-validation splitting strategy.
        Possible inputs for cv are:

        - None, to use the default 5-fold cross-validation,
        - integer, to specify the number of folds.
        - :term:`CV splitter`,
        - An iterable yielding (train, test) splits as arrays of indices.

        For integer/None inputs, if ``y`` is binary or multiclass,
        :class:`~sklearn.model_selection.StratifiedKFold` is used. If ``y`` is
        neither binary nor multiclass, :class:`~sklearn.model_selection.KFold`
        is used.

        Refer to the :ref:`User Guide <cross_validation>` for the various
        cross-validation strategies that can be used here.

        If "prefit" is passed, it is assumed that `base_estimator` has been
        fitted already and all data is used for calibration.

        .. versionchanged:: 0.22
            ``cv`` default value if None changed from 3-fold to 5-fold.

    n_jobs : int, default=None
        Number of jobs to run in parallel.
        ``None`` means 1 unless in a :obj:`joblib.parallel_backend` context.
        ``-1`` means using all processors.

        Base estimator clones are fitted in parallel across cross-validation
        iterations. Therefore parallelism happens only when `cv` != "prefit".

        See :term:`Glossary <n_jobs>` for more details.

        .. versionadded:: 0.24

    ensemble : bool, default=True
        Determines how the calibrator is fitted when `cv` is not `'prefit'`.
        Ignored if `cv='prefit'`.

        If `True`, the `base_estimator` is fitted using training data and
        calibrated using testing data, for each `cv` fold. The final estimator
        is an ensemble of `n_cv` fitted classifer and calibrator pairs, where
        `n_cv` is the number of cross-validation folds. The output is the
        average predicted probabilities of all pairs.

        If `False`, `cv` is used to compute unbiased predictions, via
        :func:`~sklearn.model_selection.cross_val_predict`, which are then
        used for calibration. At prediction time, the classifier used is the
        `base_estimator` trained on all the data.
        Note this method is implemented when `probabilities=True` for
        :mod:`sklearn.svm` estimators.

    Attributes
    ----------
    classes_ : ndarray of shape (n_classes,)
        The class labels.

    calibrated_classifiers_ : list (len() equal to cv or 1 if `cv="prefit"` \
            or `ensemble=False`)
        The list of classifier and calibrator pairs.

        - When `cv="prefit"`, the fitted `base_estimator` and fitted
          calibrator.
        - When `cv` is not "prefit" and `ensemble=True`, `n_cv` fitted
          `base_estimator` and calibrator pairs. `n_cv` is the number of
          cross-validation folds.
        - When `cv` is not "prefit" and `ensemble=False`, the `base_estimator`,
          fitted on all the data, and fitted calibrator.

    n_features_in_ : int
        The number of features in `X`. If `cv='prefit'`, number of features
        in the data used to fit `base_estimator`.

    Examples
    --------
    >>> from sklearn.datasets import make_classification
    >>> from sklearn.naive_bayes import GaussianNB
    >>> from sklearn.calibration import CalibratedClassifierCV
    >>> X, y = make_classification(n_samples=100, n_features=2,
    ...                            n_redundant=0, random_state=42)
    >>> base_clf = GaussianNB()
    >>> calibrated_clf = CalibratedClassifierCV(base_estimator=base_clf, cv=3)
    >>> calibrated_clf.fit(X, y)
    CalibratedClassifierCV(base_estimator=GaussianNB(), cv=3)
    >>> len(calibrated_clf.calibrated_classifiers_)
    3
    >>> calibrated_clf.predict_proba(X)[:5, :]
    array([[0.110..., 0.889...],
           [0.072..., 0.927...],
           [0.928..., 0.071...],
           [0.928..., 0.071...],
           [0.071..., 0.928...]])

    >>> from sklearn.model_selection import train_test_split
    >>> X, y = make_classification(n_samples=100, n_features=2,
    ...                            n_redundant=0, random_state=42)
    >>> X_train, X_calib, y_train, y_calib = train_test_split(
    ...        X, y, random_state=42
    ... )
    >>> base_clf = GaussianNB()
    >>> base_clf.fit(X_train, y_train)
    GaussianNB()
    >>> calibrated_clf = CalibratedClassifierCV(
    ...     base_estimator=base_clf,
    ...     cv="prefit"
    ... )
    >>> calibrated_clf.fit(X_calib, y_calib)
    CalibratedClassifierCV(base_estimator=GaussianNB(), cv='prefit')
    >>> len(calibrated_clf.calibrated_classifiers_)
    1
    >>> calibrated_clf.predict_proba([[-0.5, 0.5]])
    array([[0.936..., 0.063...]])

    References
    ----------
    .. [1] Obtaining calibrated probability estimates from decision trees
           and naive Bayesian classifiers, B. Zadrozny & C. Elkan, ICML 2001

    .. [2] Transforming Classifier Scores into Accurate Multiclass
           Probability Estimates, B. Zadrozny & C. Elkan, (KDD 2002)

    .. [3] Probabilistic Outputs for Support Vector Machines and Comparisons to
           Regularized Likelihood Methods, J. Platt, (1999)

    .. [4] Predicting Good Probabilities with Supervised Learning,
           A. Niculescu-Mizil & R. Caruana, ICML 2005
    """
    @_deprecate_positional_args
    def __init__(self, base_estimator=None, *, method='sigmoid',
                 cv=None, n_jobs=None, ensemble=True):
        self.base_estimator = base_estimator
        self.method = method
        self.cv = cv
        self.n_jobs = n_jobs
        self.ensemble = ensemble

    def fit(self, X, y, sample_weight=None):
        """Fit the calibrated model.

        Parameters
        ----------
        X : array-like of shape (n_samples, n_features)
            Training data.

        y : array-like of shape (n_samples,)
            Target values.

        sample_weight : array-like of shape (n_samples,), default=None
            Sample weights. If None, then samples are equally weighted.

        Returns
        -------
        self : object
            Returns an instance of self.
        """
        check_classification_targets(y)
        X, y = indexable(X, y)

        if self.base_estimator is None:
            # we want all classifiers that don't expose a random_state
            # to be deterministic (and we don't want to expose this one).
            base_estimator = LinearSVC(random_state=0)
        else:
            base_estimator = self.base_estimator

        self.calibrated_classifiers_ = []
        if self.cv == "prefit":
            # `classes_` and `n_features_in_` should be consistent with that
            # of base_estimator
            if isinstance(self.base_estimator, Pipeline):
                check_is_fitted(self.base_estimator[-1])
            else:
                check_is_fitted(self.base_estimator)
            with suppress(AttributeError):
                self.n_features_in_ = base_estimator.n_features_in_
            self.classes_ = self.base_estimator.classes_

            pred_method = _get_prediction_method(base_estimator)
            n_classes = len(self.classes_)
            predictions = _compute_predictions(pred_method, X, n_classes)

            calibrated_classifier = _fit_calibrator(
                base_estimator, predictions, y, self.classes_, self.method,
                sample_weight
            )
            self.calibrated_classifiers_.append(calibrated_classifier)
        else:
            X, y = self._validate_data(
                X, y, accept_sparse=['csc', 'csr', 'coo'],
                force_all_finite=False, allow_nd=True
            )
            # Set `classes_` using all `y`
            label_encoder_ = LabelEncoder().fit(y)
            self.classes_ = label_encoder_.classes_
            n_classes = len(self.classes_)

            # sample_weight checks
            fit_parameters = signature(base_estimator.fit).parameters
            supports_sw = "sample_weight" in fit_parameters
            if sample_weight is not None:
                sample_weight = _check_sample_weight(sample_weight, X)
                if not supports_sw:
                    estimator_name = type(base_estimator).__name__
                    warnings.warn("Since %s does not support sample_weights, "
                                  "sample weights will only be used for the "
                                  "calibration itself." % estimator_name)

            # Check that each cross-validation fold can have at least one
            # example per class
            if isinstance(self.cv, int):
                n_folds = self.cv
            elif hasattr(self.cv, "n_splits"):
                n_folds = self.cv.n_splits
            else:
                n_folds = None
            if n_folds and np.any([np.sum(y == class_) < n_folds
                                   for class_ in self.classes_]):
                raise ValueError(f"Requesting {n_folds}-fold "
                                 "cross-validation but provided less than "
                                 f"{n_folds} examples for at least one class.")
            cv = check_cv(self.cv, y, classifier=True)

            if self.ensemble:
                parallel = Parallel(n_jobs=self.n_jobs)

                self.calibrated_classifiers_ = parallel(
                    delayed(_fit_classifier_calibrator_pair)(
                        clone(base_estimator), X, y, train=train, test=test,
                        method=self.method, classes=self.classes_,
                        supports_sw=supports_sw, sample_weight=sample_weight)
                    for train, test in cv.split(X, y)
                )
            else:
                this_estimator = clone(base_estimator)
                method_name = _get_prediction_method(this_estimator).__name__
                pred_method = partial(
                    cross_val_predict, estimator=this_estimator, X=X, y=y,
                    cv=cv, method=method_name, n_jobs=self.n_jobs
                )
                predictions = _compute_predictions(pred_method, X, n_classes)

                if sample_weight is not None and supports_sw:
                    this_estimator.fit(X, y, sample_weight)
                else:
                    this_estimator.fit(X, y)
                calibrated_classifier = _fit_calibrator(
                    this_estimator, predictions, y, self.classes_, self.method,
                    sample_weight
                )
                self.calibrated_classifiers_.append(calibrated_classifier)

        return self

    def predict_proba(self, X):
        """Calibrated probabilities of classification.

        This function returns calibrated probabilities of classification
        according to each class on an array of test vectors X.

        Parameters
        ----------
        X : array-like of shape (n_samples, n_features)
            The samples.

        Returns
        -------
        C : ndarray of shape (n_samples, n_classes)
            The predicted probas.
        """
        check_is_fitted(self)
        X = check_array(X, accept_sparse=['csc', 'csr', 'coo'],
                        force_all_finite=False)
        # Compute the arithmetic mean of the predictions of the calibrated
        # classifiers
        mean_proba = np.zeros((X.shape[0], len(self.classes_)))
        for calibrated_classifier in self.calibrated_classifiers_:
            proba = calibrated_classifier.predict_proba(X)
            mean_proba += proba

        mean_proba /= len(self.calibrated_classifiers_)

        return mean_proba

    def predict(self, X):
        """Predict the target of new samples. The predicted class is the
        class that has the highest probability, and can thus be different
        from the prediction of the uncalibrated classifier.

        Parameters
        ----------
        X : array-like of shape (n_samples, n_features)
            The samples.

        Returns
        -------
        C : ndarray of shape (n_samples,)
            The predicted class.
        """
        check_is_fitted(self)
        return self.classes_[np.argmax(self.predict_proba(X), axis=1)]

    def _more_tags(self):
        return {
            '_xfail_checks': {
                'check_sample_weights_invariance':
                'zero sample_weight is not equivalent to removing samples',
            }
        }


def _fit_classifier_calibrator_pair(estimator, X, y, train, test, supports_sw,
                                    method, classes, sample_weight=None):
    """Fit a classifier/calibration pair on a given train/test split.

    Fit the classifier on the train set, compute its predictions on the test
    set and use the predictions as input to fit the calibrator along with the
    test labels.

    Parameters
    ----------
    estimator : estimator instance
        Cloned base estimator.

    X : array-like, shape (n_samples, n_features)
        Sample data.

    y : array-like, shape (n_samples,)
        Targets.

<<<<<<< HEAD
    train : ndarray, shape (n_train_indicies,)
        Indices of the training subset.
=======
    See Also
    --------
    CalibratedClassifierCV
>>>>>>> 3b334c5b

    test : ndarray, shape (n_test_indicies,)
        Indices of the testing subset.

    supports_sw : bool
        Whether or not the `estimator` supports sample weights.

    method : {'sigmoid', 'isotonic'}
        Method to use for calibration.

    classes : ndarray, shape (n_classes,)
        The target classes.

    sample_weight : array-like, default=None
        Sample weights for `X`.

    Returns
    -------
    calibrated_classifier : _CalibratedClassifier instance
    """
    if sample_weight is not None and supports_sw:
        estimator.fit(X[train], y[train],
                      sample_weight=sample_weight[train])
    else:
        estimator.fit(X[train], y[train])

    n_classes = len(classes)
    pred_method = _get_prediction_method(estimator)
    predictions = _compute_predictions(pred_method, X[test], n_classes)

    sw = None if sample_weight is None else sample_weight[test]
    calibrated_classifier = _fit_calibrator(
        estimator, predictions, y[test], classes, method, sample_weight=sw
    )
    return calibrated_classifier


def _get_prediction_method(clf):
    """Return prediction method.

    `decision_function` method of `clf` returned, if it
    exists, otherwise `predict_proba` method returned.

    Parameters
    ----------
    clf : Estimator instance
        Fitted classifier to obtain the prediction method from.

    Returns
    -------
    prediction_method : callable
        The prediction method.
    """
    if hasattr(clf, 'decision_function'):
        method = getattr(clf, 'decision_function')
    elif hasattr(clf, 'predict_proba'):
        method = getattr(clf, 'predict_proba')
    else:
        raise RuntimeError("'base_estimator' has no 'decision_function' or "
                           "'predict_proba' method.")
    return method


def _compute_predictions(pred_method, X, n_classes):
    """Return predictions for `X` and reshape binary outputs to shape
    (n_samples, 1).

    Parameters
    ----------
    pred_method : callable
        Prediction method.

    X : array-like or None
        Data used to obtain predictions.

    n_classes : int
        Number of classes present.

    Returns
    -------
    predictions : array-like, shape (X.shape[0], len(clf.classes_))
        The predictions. Note if there are 2 classes, array is of shape
        (X.shape[0], 1).
    """
    predictions = pred_method(X=X)
    if hasattr(pred_method, '__name__'):
        method_name = pred_method.__name__
    else:
        method_name = signature(pred_method).parameters['method'].default

    if method_name == 'decision_function':
        if predictions.ndim == 1:
            predictions = predictions[:, np.newaxis]
    elif method_name == 'predict_proba':
        if n_classes == 2:
            predictions = predictions[:, 1:]
    else:  # pragma: no cover
        # this branch should be unreachable.
        raise ValueError(f"Invalid prediction method: {method_name}")
    return predictions


def _fit_calibrator(clf, predictions, y, classes, method, sample_weight=None):
    """Fit calibrator(s) and return a `_CalibratedClassifier`
    instance.

    `n_classes` (i.e. `len(clf.classes_)`) calibrators are fitted.
    However, if `n_classes` equals 2, one calibrator is fitted.

    Parameters
    ----------
    clf : estimator instance
        Fitted classifier.

    predictions : array-like, shape (n_samples, n_classes) or (n_samples, 1) \
                    when binary.
        Raw predictions returned by the un-calibrated base classifier.

    y : array-like, shape (n_samples,)
        The targets.

    classes : ndarray, shape (n_classes,)
        All the prediction classes.

    method : {'sigmoid', 'isotonic'}
        The method to use for calibration.

    sample_weight : ndarray, shape (n_samples,), default=None
        Sample weights. If None, then samples are equally weighted.

    Returns
    -------
    pipeline : _CalibratedClassifier instance
    """
    Y = label_binarize(y, classes=classes)
    label_encoder = LabelEncoder().fit(classes)
    pos_class_indices = label_encoder.transform(clf.classes_)
    calibrators = []
    for class_idx, this_pred in zip(pos_class_indices, predictions.T):
        if method == 'isotonic':
            calibrator = IsotonicRegression(out_of_bounds='clip')
        elif method == 'sigmoid':
            calibrator = _SigmoidCalibration()
        else:
            raise ValueError("'method' should be one of: 'sigmoid' or "
                             f"'isotonic'. Got {method}.")
        calibrator.fit(this_pred, Y[:, class_idx], sample_weight)
        calibrators.append(calibrator)

    pipeline = _CalibratedClassifier(
        clf, calibrators, method=method, classes=classes
    )
    return pipeline


class _CalibratedClassifier:
    """Pipeline-like chaining a fitted classifier and its fitted calibrators.

    Parameters
    ----------
    base_estimator : estimator instance
        Fitted classifier.

    calibrators : list of fitted estimator instances
        List of fitted calibrators (either 'IsotonicRegression' or
        '_SigmoidCalibration'). The number of calibrators equals the number of
        classes. However, if there are 2 classes, the list contains only one
        fitted calibrator.

    classes : array-like of shape (n_classes,)
        All the prediction classes.

    method : {'sigmoid', 'isotonic'}, default='sigmoid'
        The method to use for calibration. Can be 'sigmoid' which
        corresponds to Platt's method or 'isotonic' which is a
        non-parametric approach based on isotonic regression.
    """
    def __init__(self, base_estimator, calibrators, *, classes,
                 method='sigmoid'):
        self.base_estimator = base_estimator
        self.calibrators = calibrators
        self.classes = classes
        self.method = method

    def predict_proba(self, X):
        """Calculate calibrated probabilities.

        Calculates classification calibrated probabilities
        for each class, in a one-vs-all manner, for `X`.

        Parameters
        ----------
        X : ndarray of shape (n_samples, n_features)
            The sample data.

        Returns
        -------
        proba : array, shape (n_samples, n_classes)
            The predicted probabilities. Can be exact zeros.
        """
        n_classes = len(self.classes)
        pred_method = _get_prediction_method(self.base_estimator)
        predictions = _compute_predictions(pred_method, X, n_classes)

        label_encoder = LabelEncoder().fit(self.classes)
        pos_class_indices = label_encoder.transform(
            self.base_estimator.classes_
        )

        proba = np.zeros((X.shape[0], n_classes))
        for class_idx, this_pred, calibrator in \
                zip(pos_class_indices, predictions.T, self.calibrators):
            if n_classes == 2:
                # When binary, `predictions` consists only of predictions for
                # clf.classes_[1] but `pos_class_indices` = 0
                class_idx += 1
            proba[:, class_idx] = calibrator.predict(this_pred)

        # Normalize the probabilities
        if n_classes == 2:
            proba[:, 0] = 1. - proba[:, 1]
        else:
            proba /= np.sum(proba, axis=1)[:, np.newaxis]

        # XXX : for some reason all probas can be 0
        proba[np.isnan(proba)] = 1. / n_classes

        # Deal with cases where the predicted probability minimally exceeds 1.0
        proba[(1.0 < proba) & (proba <= 1.0 + 1e-5)] = 1.0

        return proba


def _sigmoid_calibration(predictions, y, sample_weight=None):
    """Probability Calibration with sigmoid method (Platt 2000)

    Parameters
    ----------
    predictions : ndarray of shape (n_samples,)
        The decision function or predict proba for the samples.

    y : ndarray of shape (n_samples,)
        The targets.

    sample_weight : array-like of shape (n_samples,), default=None
        Sample weights. If None, then samples are equally weighted.

    Returns
    -------
    a : float
        The slope.

    b : float
        The intercept.

    References
    ----------
    Platt, "Probabilistic Outputs for Support Vector Machines"
    """
    predictions = column_or_1d(predictions)
    y = column_or_1d(y)

    F = predictions  # F follows Platt's notations

    # Bayesian priors (see Platt end of section 2.2)
    prior0 = float(np.sum(y <= 0))
    prior1 = y.shape[0] - prior0
    T = np.zeros(y.shape)
    T[y > 0] = (prior1 + 1.) / (prior1 + 2.)
    T[y <= 0] = 1. / (prior0 + 2.)
    T1 = 1. - T

    def objective(AB):
        # From Platt (beginning of Section 2.2)
        P = expit(-(AB[0] * F + AB[1]))
        loss = -(xlogy(T, P) + xlogy(T1, 1. - P))
        if sample_weight is not None:
            return (sample_weight * loss).sum()
        else:
            return loss.sum()

    def grad(AB):
        # gradient of the objective function
        P = expit(-(AB[0] * F + AB[1]))
        TEP_minus_T1P = T - P
        if sample_weight is not None:
            TEP_minus_T1P *= sample_weight
        dA = np.dot(TEP_minus_T1P, F)
        dB = np.sum(TEP_minus_T1P)
        return np.array([dA, dB])

    AB0 = np.array([0., log((prior0 + 1.) / (prior1 + 1.))])
    AB_ = fmin_bfgs(objective, AB0, fprime=grad, disp=False)
    return AB_[0], AB_[1]


class _SigmoidCalibration(RegressorMixin, BaseEstimator):
    """Sigmoid regression model.

    Attributes
    ----------
    a_ : float
        The slope.

    b_ : float
        The intercept.
    """
    def fit(self, X, y, sample_weight=None):
        """Fit the model using X, y as training data.

        Parameters
        ----------
        X : array-like of shape (n_samples,)
            Training data.

        y : array-like of shape (n_samples,)
            Training target.

        sample_weight : array-like of shape (n_samples,), default=None
            Sample weights. If None, then samples are equally weighted.

        Returns
        -------
        self : object
            Returns an instance of self.
        """
        X = column_or_1d(X)
        y = column_or_1d(y)
        X, y = indexable(X, y)

        self.a_, self.b_ = _sigmoid_calibration(X, y, sample_weight)
        return self

    def predict(self, T):
        """Predict new data by linear interpolation.

        Parameters
        ----------
        T : array-like of shape (n_samples,)
            Data to predict from.

        Returns
        -------
        T_ : ndarray of shape (n_samples,)
            The predicted data.
        """
        T = column_or_1d(T)
        return expit(-(self.a_ * T + self.b_))


@_deprecate_positional_args
def calibration_curve(y_true, y_prob, *, normalize=False, n_bins=5,
                      strategy='uniform'):
    """Compute true and predicted probabilities for a calibration curve.

    The method assumes the inputs come from a binary classifier, and
    discretize the [0, 1] interval into bins.

    Calibration curves may also be referred to as reliability diagrams.

    Read more in the :ref:`User Guide <calibration>`.

    Parameters
    ----------
    y_true : array-like of shape (n_samples,)
        True targets.

    y_prob : array-like of shape (n_samples,)
        Probabilities of the positive class.

    normalize : bool, default=False
        Whether y_prob needs to be normalized into the [0, 1] interval, i.e.
        is not a proper probability. If True, the smallest value in y_prob
        is linearly mapped onto 0 and the largest one onto 1.

    n_bins : int, default=5
        Number of bins to discretize the [0, 1] interval. A bigger number
        requires more data. Bins with no samples (i.e. without
        corresponding values in `y_prob`) will not be returned, thus the
        returned arrays may have less than `n_bins` values.

    strategy : {'uniform', 'quantile'}, default='uniform'
        Strategy used to define the widths of the bins.

        uniform
            The bins have identical widths.
        quantile
            The bins have the same number of samples and depend on `y_prob`.

    Returns
    -------
    prob_true : ndarray of shape (n_bins,) or smaller
        The proportion of samples whose class is the positive class, in each
        bin (fraction of positives).

    prob_pred : ndarray of shape (n_bins,) or smaller
        The mean predicted probability in each bin.

    References
    ----------
    Alexandru Niculescu-Mizil and Rich Caruana (2005) Predicting Good
    Probabilities With Supervised Learning, in Proceedings of the 22nd
    International Conference on Machine Learning (ICML).
    See section 4 (Qualitative Analysis of Predictions).

    Examples
    --------
    >>> import numpy as np
    >>> from sklearn.calibration import calibration_curve
    >>> y_true = np.array([0, 0, 0, 0, 1, 1, 1, 1, 1])
    >>> y_pred = np.array([0.1, 0.2, 0.3, 0.4, 0.65, 0.7, 0.8, 0.9,  1.])
    >>> prob_true, prob_pred = calibration_curve(y_true, y_pred, n_bins=3)
    >>> prob_true
    array([0. , 0.5, 1. ])
    >>> prob_pred
    array([0.2  , 0.525, 0.85 ])
     """
    y_true = column_or_1d(y_true)
    y_prob = column_or_1d(y_prob)
    check_consistent_length(y_true, y_prob)

    if normalize:  # Normalize predicted values into interval [0, 1]
        y_prob = (y_prob - y_prob.min()) / (y_prob.max() - y_prob.min())
    elif y_prob.min() < 0 or y_prob.max() > 1:
        raise ValueError("y_prob has values outside [0, 1] and normalize is "
                         "set to False.")

    labels = np.unique(y_true)
    if len(labels) > 2:
        raise ValueError("Only binary classification is supported. "
                         "Provided labels %s." % labels)
    y_true = label_binarize(y_true, classes=labels)[:, 0]

    if strategy == 'quantile':  # Determine bin edges by distribution of data
        quantiles = np.linspace(0, 1, n_bins + 1)
        bins = np.percentile(y_prob, quantiles * 100)
        bins[-1] = bins[-1] + 1e-8
    elif strategy == 'uniform':
        bins = np.linspace(0., 1. + 1e-8, n_bins + 1)
    else:
        raise ValueError("Invalid entry to 'strategy' input. Strategy "
                         "must be either 'quantile' or 'uniform'.")

    binids = np.digitize(y_prob, bins) - 1

    bin_sums = np.bincount(binids, weights=y_prob, minlength=len(bins))
    bin_true = np.bincount(binids, weights=y_true, minlength=len(bins))
    bin_total = np.bincount(binids, minlength=len(bins))

    nonzero = bin_total != 0
    prob_true = bin_true[nonzero] / bin_total[nonzero]
    prob_pred = bin_sums[nonzero] / bin_total[nonzero]

    return prob_true, prob_pred<|MERGE_RESOLUTION|>--- conflicted
+++ resolved
@@ -24,11 +24,8 @@
                    MetaEstimatorMixin)
 from .preprocessing import label_binarize, LabelEncoder
 from .utils import check_array, indexable, column_or_1d
-<<<<<<< HEAD
 from .utils.multiclass import check_classification_targets
-=======
 from .utils.fixes import delayed
->>>>>>> 3b334c5b
 from .utils.validation import check_is_fitted, check_consistent_length
 from .utils.validation import _check_sample_weight
 from .pipeline import Pipeline
@@ -409,14 +406,8 @@
     y : array-like, shape (n_samples,)
         Targets.
 
-<<<<<<< HEAD
     train : ndarray, shape (n_train_indicies,)
         Indices of the training subset.
-=======
-    See Also
-    --------
-    CalibratedClassifierCV
->>>>>>> 3b334c5b
 
     test : ndarray, shape (n_test_indicies,)
         Indices of the testing subset.
