--- conflicted
+++ resolved
@@ -32,11 +32,8 @@
     column_or_1d,
     deprecated,
     indexable,
-<<<<<<< HEAD
+    check_matplotlib_support,
     compute_class_weight,
-=======
-    check_matplotlib_support,
->>>>>>> d5db1971
 )
 
 from .utils.multiclass import check_classification_targets
@@ -244,11 +241,6 @@
     >>> calibrated_clf.predict_proba([[-0.5, 0.5]])
     array([[0.936..., 0.063...]])
     """
-<<<<<<< HEAD
-    @_deprecate_positional_args
-    def __init__(self, base_estimator=None, *, method='sigmoid',
-                 cv=None, n_jobs=None, ensemble=True, class_weight=None):
-=======
 
     def __init__(
         self,
@@ -258,8 +250,8 @@
         cv=None,
         n_jobs=None,
         ensemble=True,
+        class_weight=None,
     ):
->>>>>>> d5db1971
         self.base_estimator = base_estimator
         self.method = method
         self.cv = cv
@@ -288,8 +280,8 @@
         """
         check_classification_targets(y)
         X, y = indexable(X, y)
-        if sample_weight is not None:
-            sample_weight = _check_sample_weight(sample_weight, X)
+
+        sample_weight = _check_sample_weight(sample_weight, X)
 
         if self.base_estimator is None:
             # we want all classifiers that don't expose a random_state
@@ -298,8 +290,6 @@
         else:
             base_estimator = self.base_estimator
 
-        calibrator_sw = _check_sample_weight(sample_weight, X)
-
         self.calibrated_classifiers_ = []
         if self.cv == "prefit":
             # `classes_` should be consistent with that of base_estimator
@@ -310,24 +300,19 @@
             n_classes = len(self.classes_)
             predictions = _compute_predictions(pred_method, method_name, X, n_classes)
 
-            self.class_weight_ = compute_class_weight(self.class_weight,
-                                                      self.classes_, y)
+            self.class_weight_ = compute_class_weight(
+                self.class_weight, classes=self.classes_, y=y
+            )
             label_encoder_ = LabelEncoder()
-            calibrator_sw *= self.class_weight_[
-                label_encoder_.fit_transform(y)]
+            sample_weight *= self.class_weight_[label_encoder_.fit_transform(y)]
 
             calibrated_classifier = _fit_calibrator(
-<<<<<<< HEAD
-                base_estimator, predictions, y, self.classes_, self.method,
-                calibrator_sw
-=======
                 base_estimator,
                 predictions,
                 y,
                 self.classes_,
                 self.method,
                 sample_weight,
->>>>>>> d5db1971
             )
             self.calibrated_classifiers_.append(calibrated_classifier)
         else:
@@ -352,11 +337,11 @@
                 )
 
             # build sample weights for calibrator
-            self.class_weight_ = compute_class_weight(self.class_weight,
-                                                      self.classes_, y)
+            self.class_weight_ = compute_class_weight(
+                self.class_weight, classes=self.classes_, y=y
+            )
             label_encoder_ = LabelEncoder()
-            calibrator_sw *= self.class_weight_[
-                label_encoder_.fit_transform(y)]
+            sample_weight *= self.class_weight_[label_encoder_.fit_transform(y)]
 
             # Check that each cross-validation fold can have at least one
             # example per class
@@ -380,13 +365,6 @@
                 parallel = Parallel(n_jobs=self.n_jobs)
                 self.calibrated_classifiers_ = parallel(
                     delayed(_fit_classifier_calibrator_pair)(
-<<<<<<< HEAD
-                        clone(base_estimator), X, y, train=train, test=test,
-                        method=self.method, classes=self.classes_,
-                        supports_sw=supports_sw,
-                        class_weight=self.class_weight,
-                        sample_weight=calibrator_sw)
-=======
                         clone(base_estimator),
                         X,
                         y,
@@ -397,7 +375,6 @@
                         supports_sw=supports_sw,
                         sample_weight=sample_weight,
                     )
->>>>>>> d5db1971
                     for train, test in cv.split(X, y)
                 )
             else:
@@ -421,28 +398,18 @@
                 predictions = _compute_predictions(
                     pred_method, method_name, X, n_classes
                 )
-<<<<<<< HEAD
-                predictions = _compute_predictions(pred_method, X, n_classes)
-=======
-
->>>>>>> d5db1971
+
                 if sample_weight is not None and supports_sw:
                     this_estimator.fit(X, y, sample_weight)
                 else:
                     this_estimator.fit(X, y)
-
                 calibrated_classifier = _fit_calibrator(
-<<<<<<< HEAD
-                    this_estimator, predictions, y, self.classes_, self.method,
-                    calibrator_sw
-=======
                     this_estimator,
                     predictions,
                     y,
                     self.classes_,
                     self.method,
                     sample_weight,
->>>>>>> d5db1971
                 )
                 self.calibrated_classifiers_.append(calibrated_classifier)
 
@@ -512,15 +479,18 @@
         }
 
 
-<<<<<<< HEAD
-def _fit_classifier_calibrator_pair(estimator, X, y, train, test, supports_sw,
-                                    method, classes, class_weight=None,
-                                    sample_weight=None):
-=======
 def _fit_classifier_calibrator_pair(
-    estimator, X, y, train, test, supports_sw, method, classes, sample_weight=None
+    estimator,
+    X,
+    y,
+    train,
+    test,
+    supports_sw,
+    method,
+    classes,
+    class_weight=None,
+    sample_weight=None,
 ):
->>>>>>> d5db1971
     """Fit a classifier/calibration pair on a given train/test split.
 
     Fit the classifier on the train set, compute its predictions on the test
@@ -578,19 +548,11 @@
         estimator.fit(X_train, y_train)
 
     n_classes = len(classes)
-<<<<<<< HEAD
-    pred_method = _get_prediction_method(estimator)
-    predictions = _compute_predictions(pred_method, X[test], n_classes)
-    calibrated_classifier = _fit_calibrator(
-        estimator, predictions, y[test], classes, method,
-        sample_weight=sample_weight[test]
-=======
     pred_method, method_name = _get_prediction_method(estimator)
     predictions = _compute_predictions(pred_method, method_name, X_test, n_classes)
 
     calibrated_classifier = _fit_calibrator(
         estimator, predictions, y_test, classes, method, sample_weight=sw_test
->>>>>>> d5db1971
     )
     return calibrated_classifier
 
