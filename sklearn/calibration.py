--- conflicted
+++ resolved
@@ -188,16 +188,9 @@
                 this_estimator = clone(base_estimator)
 
                 fit_params_train = {}
-<<<<<<< HEAD
-                if fit_params:
-                    for k, v in fit_params.items():
-                        check_consistent_length(y, v)
-                        fit_params_train[k] = _safe_indexing(v, train)
-=======
                 for k, v in fit_params.items():
                     check_consistent_length(y, v)
-                    fit_params_train[k] = v[train]
->>>>>>> 5fb3d8e4
+                    fit_params_train[k] = _safe_indexing(v, train)
                 if base_estimator_sample_weight is not None:
                     this_estimator.fit(
                         X[train], y[train],
