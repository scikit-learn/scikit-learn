--- conflicted
+++ resolved
@@ -26,6 +26,7 @@
     clone,
     MetaEstimatorMixin,
 )
+from .metrics._base import _check_pos_label_consistency
 from .metrics._plot.base import BaseBinaryClassifierCurveDisplay
 from .preprocessing import label_binarize, LabelEncoder
 from .utils import (
@@ -46,11 +47,6 @@
 from .isotonic import IsotonicRegression
 from .svm import LinearSVC
 from .model_selection import check_cv, cross_val_predict
-<<<<<<< HEAD
-=======
-from .metrics._base import _check_pos_label_consistency
-from .metrics._plot.base import _get_response
->>>>>>> 89550570
 
 
 class CalibratedClassifierCV(ClassifierMixin, MetaEstimatorMixin, BaseEstimator):
