"""Calibration of predicted probabilities."""

# Author: Alexandre Gramfort <alexandre.gramfort@telecom-paristech.fr>
#         Balazs Kegl <balazs.kegl@gmail.com>
#         Jan Hendrik Metzen <jhm@informatik.uni-bremen.de>
#         Mathieu Blondel <mathieu@mblondel.org>
#
# License: BSD 3 clause

from numbers import Integral, Real
import warnings
from inspect import signature
from functools import partial

from math import log
import numpy as np

from scipy.special import expit
from scipy.special import xlogy
from scipy.optimize import fmin_bfgs

from .base import (
    BaseEstimator,
    ClassifierMixin,
    RegressorMixin,
    clone,
    MetaEstimatorMixin,
)
from .preprocessing import label_binarize, LabelEncoder
from .utils import (
    column_or_1d,
    indexable,
    _safe_indexing,
)

from .utils.multiclass import check_classification_targets
from .utils.parallel import delayed, Parallel
from .utils._param_validation import (
    StrOptions,
    HasMethods,
    Hidden,
    validate_params,
    Interval,
)
from .utils._plotting import _BinaryClassifierCurveDisplayMixin
from .utils.validation import (
    _check_fit_params,
    _check_pos_label_consistency,
    _check_sample_weight,
    _num_samples,
    check_consistent_length,
    check_is_fitted,
)
from .isotonic import IsotonicRegression
from .svm import LinearSVC
from .model_selection import check_cv, cross_val_predict
from sklearn.utils import Bunch
from .utils.metadata_routing import (
    MetadataRouter,
    MethodMapping,
    process_routing,
    _routing_enabled,
)


class CalibratedClassifierCV(ClassifierMixin, MetaEstimatorMixin, BaseEstimator):
    """Probability calibration with isotonic regression or logistic regression.

    This class uses cross-validation to both estimate the parameters of a
    classifier and subsequently calibrate a classifier. With default
    `ensemble=True`, for each cv split it
    fits a copy of the base estimator to the training subset, and calibrates it
    using the testing subset. For prediction, predicted probabilities are
    averaged across these individual calibrated classifiers. When
    `ensemble=False`, cross-validation is used to obtain unbiased predictions,
    via :func:`~sklearn.model_selection.cross_val_predict`, which are then
    used for calibration. For prediction, the base estimator, trained using all
    the data, is used. This is the method implemented when `probabilities=True`
    for :mod:`sklearn.svm` estimators.

    Already fitted classifiers can be calibrated via the parameter
    `cv="prefit"`. In this case, no cross-validation is used and all provided
    data is used for calibration. The user has to take care manually that data
    for model fitting and calibration are disjoint.

    The calibration is based on the :term:`decision_function` method of the
    `estimator` if it exists, else on :term:`predict_proba`.

    Read more in the :ref:`User Guide <calibration>`.

    Parameters
    ----------
    estimator : estimator instance, default=None
        The classifier whose output need to be calibrated to provide more
        accurate `predict_proba` outputs. The default classifier is
        a :class:`~sklearn.svm.LinearSVC`.

        .. versionadded:: 1.2

    method : {'sigmoid', 'isotonic'}, default='sigmoid'
        The method to use for calibration. Can be 'sigmoid' which
        corresponds to Platt's method (i.e. a logistic regression model) or
        'isotonic' which is a non-parametric approach. It is not advised to
        use isotonic calibration with too few calibration samples
        ``(<<1000)`` since it tends to overfit.

    cv : int, cross-validation generator, iterable or "prefit", \
            default=None
        Determines the cross-validation splitting strategy.
        Possible inputs for cv are:

        - None, to use the default 5-fold cross-validation,
        - integer, to specify the number of folds.
        - :term:`CV splitter`,
        - An iterable yielding (train, test) splits as arrays of indices.

        For integer/None inputs, if ``y`` is binary or multiclass,
        :class:`~sklearn.model_selection.StratifiedKFold` is used. If ``y`` is
        neither binary nor multiclass, :class:`~sklearn.model_selection.KFold`
        is used.

        Refer to the :ref:`User Guide <cross_validation>` for the various
        cross-validation strategies that can be used here.

        If "prefit" is passed, it is assumed that `estimator` has been
        fitted already and all data is used for calibration.

        .. versionchanged:: 0.22
            ``cv`` default value if None changed from 3-fold to 5-fold.

    n_jobs : int, default=None
        Number of jobs to run in parallel.
        ``None`` means 1 unless in a :obj:`joblib.parallel_backend` context.
        ``-1`` means using all processors.

        Base estimator clones are fitted in parallel across cross-validation
        iterations. Therefore parallelism happens only when `cv != "prefit"`.

        See :term:`Glossary <n_jobs>` for more details.

        .. versionadded:: 0.24

    ensemble : bool, default=True
        Determines how the calibrator is fitted when `cv` is not `'prefit'`.
        Ignored if `cv='prefit'`.

        If `True`, the `estimator` is fitted using training data, and
        calibrated using testing data, for each `cv` fold. The final estimator
        is an ensemble of `n_cv` fitted classifier and calibrator pairs, where
        `n_cv` is the number of cross-validation folds. The output is the
        average predicted probabilities of all pairs.

        If `False`, `cv` is used to compute unbiased predictions, via
        :func:`~sklearn.model_selection.cross_val_predict`, which are then
        used for calibration. At prediction time, the classifier used is the
        `estimator` trained on all the data.
        Note that this method is also internally implemented  in
        :mod:`sklearn.svm` estimators with the `probabilities=True` parameter.

        .. versionadded:: 0.24

    base_estimator : estimator instance
        This parameter is deprecated. Use `estimator` instead.

        .. deprecated:: 1.2
           The parameter `base_estimator` is deprecated in 1.2 and will be
           removed in 1.4. Use `estimator` instead.

    Attributes
    ----------
    classes_ : ndarray of shape (n_classes,)
        The class labels.

    n_features_in_ : int
        Number of features seen during :term:`fit`. Only defined if the
        underlying estimator exposes such an attribute when fit.

        .. versionadded:: 0.24

    feature_names_in_ : ndarray of shape (`n_features_in_`,)
        Names of features seen during :term:`fit`. Only defined if the
        underlying estimator exposes such an attribute when fit.

        .. versionadded:: 1.0

    calibrated_classifiers_ : list (len() equal to cv or 1 if `cv="prefit"` \
            or `ensemble=False`)
        The list of classifier and calibrator pairs.

        - When `cv="prefit"`, the fitted `estimator` and fitted
          calibrator.
        - When `cv` is not "prefit" and `ensemble=True`, `n_cv` fitted
          `estimator` and calibrator pairs. `n_cv` is the number of
          cross-validation folds.
        - When `cv` is not "prefit" and `ensemble=False`, the `estimator`,
          fitted on all the data, and fitted calibrator.

        .. versionchanged:: 0.24
            Single calibrated classifier case when `ensemble=False`.

    See Also
    --------
    calibration_curve : Compute true and predicted probabilities
        for a calibration curve.

    References
    ----------
    .. [1] Obtaining calibrated probability estimates from decision trees
           and naive Bayesian classifiers, B. Zadrozny & C. Elkan, ICML 2001

    .. [2] Transforming Classifier Scores into Accurate Multiclass
           Probability Estimates, B. Zadrozny & C. Elkan, (KDD 2002)

    .. [3] Probabilistic Outputs for Support Vector Machines and Comparisons to
           Regularized Likelihood Methods, J. Platt, (1999)

    .. [4] Predicting Good Probabilities with Supervised Learning,
           A. Niculescu-Mizil & R. Caruana, ICML 2005

    Examples
    --------
    >>> from sklearn.datasets import make_classification
    >>> from sklearn.naive_bayes import GaussianNB
    >>> from sklearn.calibration import CalibratedClassifierCV
    >>> X, y = make_classification(n_samples=100, n_features=2,
    ...                            n_redundant=0, random_state=42)
    >>> base_clf = GaussianNB()
    >>> calibrated_clf = CalibratedClassifierCV(base_clf, cv=3)
    >>> calibrated_clf.fit(X, y)
    CalibratedClassifierCV(...)
    >>> len(calibrated_clf.calibrated_classifiers_)
    3
    >>> calibrated_clf.predict_proba(X)[:5, :]
    array([[0.110..., 0.889...],
           [0.072..., 0.927...],
           [0.928..., 0.071...],
           [0.928..., 0.071...],
           [0.071..., 0.928...]])
    >>> from sklearn.model_selection import train_test_split
    >>> X, y = make_classification(n_samples=100, n_features=2,
    ...                            n_redundant=0, random_state=42)
    >>> X_train, X_calib, y_train, y_calib = train_test_split(
    ...        X, y, random_state=42
    ... )
    >>> base_clf = GaussianNB()
    >>> base_clf.fit(X_train, y_train)
    GaussianNB()
    >>> calibrated_clf = CalibratedClassifierCV(base_clf, cv="prefit")
    >>> calibrated_clf.fit(X_calib, y_calib)
    CalibratedClassifierCV(...)
    >>> len(calibrated_clf.calibrated_classifiers_)
    1
    >>> calibrated_clf.predict_proba([[-0.5, 0.5]])
    array([[0.936..., 0.063...]])
    """

    _parameter_constraints: dict = {
        "estimator": [
            HasMethods(["fit", "predict_proba"]),
            HasMethods(["fit", "decision_function"]),
            None,
        ],
        "method": [StrOptions({"isotonic", "sigmoid"})],
        "cv": ["cv_object", StrOptions({"prefit"})],
        "n_jobs": [Integral, None],
        "ensemble": ["boolean"],
        "base_estimator": [
            HasMethods(["fit", "predict_proba"]),
            HasMethods(["fit", "decision_function"]),
            None,
            Hidden(StrOptions({"deprecated"})),
        ],
    }

    def __init__(
        self,
        estimator=None,
        *,
        method="sigmoid",
        cv=None,
        n_jobs=None,
        ensemble=True,
        base_estimator="deprecated",
    ):
        self.estimator = estimator
        self.method = method
        self.cv = cv
        self.n_jobs = n_jobs
        self.ensemble = ensemble
        self.base_estimator = base_estimator

    def _get_estimator(self):
        """Resolve which estimator to return (default is LinearSVC)"""
        # TODO(1.4): Remove when base_estimator is removed
        if self.base_estimator != "deprecated":
            if self.estimator is not None:
                raise ValueError(
                    "Both `base_estimator` and `estimator` are set. Only set "
                    "`estimator` since `base_estimator` is deprecated."
                )
            warnings.warn(
                (
                    "`base_estimator` was renamed to `estimator` in version 1.2 and "
                    "will be removed in 1.4."
                ),
                FutureWarning,
            )
            estimator = self.base_estimator
        else:
            estimator = self.estimator

        if estimator is None:
            # we want all classifiers that don't expose a random_state
            # to be deterministic (and we don't want to expose this one).
            estimator = LinearSVC(random_state=0)
            if _routing_enabled():
                estimator.set_fit_request(sample_weight=True)

        return estimator

    def fit(self, X, y, sample_weight=None, **fit_params):
        """Fit the calibrated model.

        Parameters
        ----------
        X : array-like of shape (n_samples, n_features)
            Training data.

        y : array-like of shape (n_samples,)
            Target values.

        sample_weight : array-like of shape (n_samples,), default=None
            Sample weights. If None, then samples are equally weighted.

        **fit_params : dict
            Parameters to pass to the `fit` method of the underlying
            classifier.

        Returns
        -------
        self : object
            Returns an instance of self.
        """
        self._validate_params()

        check_classification_targets(y)
        X, y = indexable(X, y)
        if sample_weight is not None:
            sample_weight = _check_sample_weight(sample_weight, X)

<<<<<<< HEAD
        estimator = self._get_estimator()
=======
        # TODO(1.4): Remove when base_estimator is removed
        if self.base_estimator != "deprecated":
            if self.estimator is not None:
                raise ValueError(
                    "Both `base_estimator` and `estimator` are set. Only set "
                    "`estimator` since `base_estimator` is deprecated."
                )
            warnings.warn(
                (
                    "`base_estimator` was renamed to `estimator` in version 1.2 and "
                    "will be removed in 1.4."
                ),
                FutureWarning,
            )
            estimator = self.base_estimator
        else:
            estimator = self.estimator

        if estimator is None:
            # we want all classifiers that don't expose a random_state
            # to be deterministic (and we don't want to expose this one).
            estimator = LinearSVC(dual="auto", random_state=0)
>>>>>>> 405e3a36

        self.calibrated_classifiers_ = []
        if self.cv == "prefit":
            # `classes_` should be consistent with that of estimator
            check_is_fitted(self.estimator, attributes=["classes_"])
            self.classes_ = self.estimator.classes_

            pred_method, method_name = _get_prediction_method(estimator)
            n_classes = len(self.classes_)
            predictions = _compute_predictions(pred_method, method_name, X, n_classes)

            calibrated_classifier = _fit_calibrator(
                estimator,
                predictions,
                y,
                self.classes_,
                self.method,
                sample_weight,
            )
            self.calibrated_classifiers_.append(calibrated_classifier)
        else:
            # Set `classes_` using all `y`
            label_encoder_ = LabelEncoder().fit(y)
            self.classes_ = label_encoder_.classes_
            n_classes = len(self.classes_)

            if _routing_enabled():
                routed_params = process_routing(
                    obj=self,
                    method="fit",
                    sample_weight=sample_weight,
                    other_params=fit_params,
                )
            else:
                # sample_weight checks
                fit_parameters = signature(estimator.fit).parameters
                supports_sw = "sample_weight" in fit_parameters
                if sample_weight is not None and not supports_sw:
                    estimator_name = type(estimator).__name__
                    warnings.warn(
                        f"Since {estimator_name} does not appear to accept"
                        " sample_weight, sample weights will only be used for the"
                        " calibration itself. This can be caused by a limitation of"
                        " the current scikit-learn API. See the following issue for"
                        " more details:"
                        " https://github.com/scikit-learn/scikit-learn/issues/21134."
                        " Be warned that the result of the calibration is likely to be"
                        " incorrect."
                    )
                routed_params = Bunch()
                routed_params.splitter = Bunch(split={})  # no routing for splitter
                routed_params.estimator = Bunch(fit=fit_params)
                if sample_weight is not None and supports_sw:
                    routed_params.estimator.fit["sample_weight"] = sample_weight

            # Check that each cross-validation fold can have at least one
            # example per class
            if isinstance(self.cv, int):
                n_folds = self.cv
            elif hasattr(self.cv, "n_splits"):
                n_folds = self.cv.n_splits
            else:
                n_folds = None
            if n_folds and np.any(
                [np.sum(y == class_) < n_folds for class_ in self.classes_]
            ):
                raise ValueError(
                    f"Requesting {n_folds}-fold "
                    "cross-validation but provided less than "
                    f"{n_folds} examples for at least one class."
                )
            cv = check_cv(self.cv, y, classifier=True)

            if self.ensemble:
                parallel = Parallel(n_jobs=self.n_jobs)
                self.calibrated_classifiers_ = parallel(
                    delayed(_fit_classifier_calibrator_pair)(
                        clone(estimator),
                        X,
                        y,
                        train=train,
                        test=test,
                        method=self.method,
                        classes=self.classes_,
                        sample_weight=sample_weight,
                        fit_params=routed_params.estimator.fit,
                    )
                    for train, test in cv.split(X, y, **routed_params.splitter.split)
                )
            else:
                this_estimator = clone(estimator)
                _, method_name = _get_prediction_method(this_estimator)
                pred_method = partial(
                    cross_val_predict,
                    estimator=this_estimator,
                    X=X,
                    y=y,
                    cv=cv,
                    method=method_name,
                    n_jobs=self.n_jobs,
                    fit_params=routed_params.estimator.fit,
                )
                predictions = _compute_predictions(
                    pred_method, method_name, X, n_classes
                )

                this_estimator.fit(X, y, **routed_params.estimator.fit)
                # Note: Here we don't pass on fit_params because the supported
                # calibrators don't support fit_params anyway
                calibrated_classifier = _fit_calibrator(
                    this_estimator,
                    predictions,
                    y,
                    self.classes_,
                    self.method,
                    sample_weight,
                )
                self.calibrated_classifiers_.append(calibrated_classifier)

        first_clf = self.calibrated_classifiers_[0].estimator
        if hasattr(first_clf, "n_features_in_"):
            self.n_features_in_ = first_clf.n_features_in_
        if hasattr(first_clf, "feature_names_in_"):
            self.feature_names_in_ = first_clf.feature_names_in_
        return self

    def predict_proba(self, X):
        """Calibrated probabilities of classification.

        This function returns calibrated probabilities of classification
        according to each class on an array of test vectors X.

        Parameters
        ----------
        X : array-like of shape (n_samples, n_features)
            The samples, as accepted by `estimator.predict_proba`.

        Returns
        -------
        C : ndarray of shape (n_samples, n_classes)
            The predicted probas.
        """
        check_is_fitted(self)
        # Compute the arithmetic mean of the predictions of the calibrated
        # classifiers
        mean_proba = np.zeros((_num_samples(X), len(self.classes_)))
        for calibrated_classifier in self.calibrated_classifiers_:
            proba = calibrated_classifier.predict_proba(X)
            mean_proba += proba

        mean_proba /= len(self.calibrated_classifiers_)

        return mean_proba

    def predict(self, X):
        """Predict the target of new samples.

        The predicted class is the class that has the highest probability,
        and can thus be different from the prediction of the uncalibrated classifier.

        Parameters
        ----------
        X : array-like of shape (n_samples, n_features)
            The samples, as accepted by `estimator.predict`.

        Returns
        -------
        C : ndarray of shape (n_samples,)
            The predicted class.
        """
        check_is_fitted(self)
        return self.classes_[np.argmax(self.predict_proba(X), axis=1)]

    def get_metadata_routing(self):
        """Get metadata routing of this object.

        Please check :ref:`User Guide <metadata_routing>` on how the routing
        mechanism works.

        Returns
        -------
        routing : MetadataRouter
            A :class:`~utils.metadata_routing.MetadataRouter` encapsulating
            routing information.
        """
        router = (
            MetadataRouter(owner=self.__class__.__name__)
            .add_self(self)
            .add(
                estimator=self._get_estimator(),
                method_mapping=MethodMapping().add(callee="fit", caller="fit"),
            )
            .add(
                splitter=self.cv,
                method_mapping=MethodMapping().add(callee="split", caller="fit"),
            )
        )
        return router

    def _more_tags(self):
        return {
            "_xfail_checks": {
                "check_sample_weights_invariance": (
                    "Due to the cross-validation and sample ordering, removing a sample"
                    " is not strictly equal to putting is weight to zero. Specific unit"
                    " tests are added for CalibratedClassifierCV specifically."
                ),
            }
        }


def _fit_classifier_calibrator_pair(
    estimator,
    X,
    y,
    train,
    test,
    method,
    classes,
    sample_weight=None,
    fit_params=None,
):
    """Fit a classifier/calibration pair on a given train/test split.

    Fit the classifier on the train set, compute its predictions on the test
    set and use the predictions as input to fit the calibrator along with the
    test labels.

    Parameters
    ----------
    estimator : estimator instance
        Cloned base estimator.

    X : array-like, shape (n_samples, n_features)
        Sample data.

    y : array-like, shape (n_samples,)
        Targets.

    train : ndarray, shape (n_train_indices,)
        Indices of the training subset.

    test : ndarray, shape (n_test_indices,)
        Indices of the testing subset.

    method : {'sigmoid', 'isotonic'}
        Method to use for calibration.

    classes : ndarray, shape (n_classes,)
        The target classes.

    sample_weight : array-like, default=None
        Sample weights for `X`.

    fit_params : dict, default=None
        Parameters to pass to the `fit` method of the underlying
        classifier.

    Returns
    -------
    calibrated_classifier : _CalibratedClassifier instance
    """
    fit_params_train = _check_fit_params(X, fit_params, train)
    X_train, y_train = _safe_indexing(X, train), _safe_indexing(y, train)
    X_test, y_test = _safe_indexing(X, test), _safe_indexing(y, test)

    estimator.fit(X_train, y_train, **fit_params_train)

    n_classes = len(classes)
    pred_method, method_name = _get_prediction_method(estimator)
    predictions = _compute_predictions(pred_method, method_name, X_test, n_classes)

    sw_test = None if sample_weight is None else _safe_indexing(sample_weight, test)
    calibrated_classifier = _fit_calibrator(
        estimator, predictions, y_test, classes, method, sample_weight=sw_test
    )
    return calibrated_classifier


def _get_prediction_method(clf):
    """Return prediction method.

    `decision_function` method of `clf` returned, if it
    exists, otherwise `predict_proba` method returned.

    Parameters
    ----------
    clf : Estimator instance
        Fitted classifier to obtain the prediction method from.

    Returns
    -------
    prediction_method : callable
        The prediction method.
    method_name : str
        The name of the prediction method.
    """
    if hasattr(clf, "decision_function"):
        method = getattr(clf, "decision_function")
        return method, "decision_function"

    if hasattr(clf, "predict_proba"):
        method = getattr(clf, "predict_proba")
        return method, "predict_proba"


def _compute_predictions(pred_method, method_name, X, n_classes):
    """Return predictions for `X` and reshape binary outputs to shape
    (n_samples, 1).

    Parameters
    ----------
    pred_method : callable
        Prediction method.

    method_name: str
        Name of the prediction method

    X : array-like or None
        Data used to obtain predictions.

    n_classes : int
        Number of classes present.

    Returns
    -------
    predictions : array-like, shape (X.shape[0], len(clf.classes_))
        The predictions. Note if there are 2 classes, array is of shape
        (X.shape[0], 1).
    """
    predictions = pred_method(X=X)

    if method_name == "decision_function":
        if predictions.ndim == 1:
            predictions = predictions[:, np.newaxis]
    elif method_name == "predict_proba":
        if n_classes == 2:
            predictions = predictions[:, 1:]
    else:  # pragma: no cover
        # this branch should be unreachable.
        raise ValueError(f"Invalid prediction method: {method_name}")
    return predictions


def _fit_calibrator(clf, predictions, y, classes, method, sample_weight=None):
    """Fit calibrator(s) and return a `_CalibratedClassifier`
    instance.

    `n_classes` (i.e. `len(clf.classes_)`) calibrators are fitted.
    However, if `n_classes` equals 2, one calibrator is fitted.

    Parameters
    ----------
    clf : estimator instance
        Fitted classifier.

    predictions : array-like, shape (n_samples, n_classes) or (n_samples, 1) \
                    when binary.
        Raw predictions returned by the un-calibrated base classifier.

    y : array-like, shape (n_samples,)
        The targets.

    classes : ndarray, shape (n_classes,)
        All the prediction classes.

    method : {'sigmoid', 'isotonic'}
        The method to use for calibration.

    sample_weight : ndarray, shape (n_samples,), default=None
        Sample weights. If None, then samples are equally weighted.

    Returns
    -------
    pipeline : _CalibratedClassifier instance
    """
    Y = label_binarize(y, classes=classes)
    label_encoder = LabelEncoder().fit(classes)
    pos_class_indices = label_encoder.transform(clf.classes_)
    calibrators = []
    for class_idx, this_pred in zip(pos_class_indices, predictions.T):
        if method == "isotonic":
            calibrator = IsotonicRegression(out_of_bounds="clip")
        else:  # "sigmoid"
            calibrator = _SigmoidCalibration()
        calibrator.fit(this_pred, Y[:, class_idx], sample_weight)
        calibrators.append(calibrator)

    pipeline = _CalibratedClassifier(clf, calibrators, method=method, classes=classes)
    return pipeline


class _CalibratedClassifier:
    """Pipeline-like chaining a fitted classifier and its fitted calibrators.

    Parameters
    ----------
    estimator : estimator instance
        Fitted classifier.

    calibrators : list of fitted estimator instances
        List of fitted calibrators (either 'IsotonicRegression' or
        '_SigmoidCalibration'). The number of calibrators equals the number of
        classes. However, if there are 2 classes, the list contains only one
        fitted calibrator.

    classes : array-like of shape (n_classes,)
        All the prediction classes.

    method : {'sigmoid', 'isotonic'}, default='sigmoid'
        The method to use for calibration. Can be 'sigmoid' which
        corresponds to Platt's method or 'isotonic' which is a
        non-parametric approach based on isotonic regression.
    """

    def __init__(self, estimator, calibrators, *, classes, method="sigmoid"):
        self.estimator = estimator
        self.calibrators = calibrators
        self.classes = classes
        self.method = method

    def predict_proba(self, X):
        """Calculate calibrated probabilities.

        Calculates classification calibrated probabilities
        for each class, in a one-vs-all manner, for `X`.

        Parameters
        ----------
        X : ndarray of shape (n_samples, n_features)
            The sample data.

        Returns
        -------
        proba : array, shape (n_samples, n_classes)
            The predicted probabilities. Can be exact zeros.
        """
        n_classes = len(self.classes)
        pred_method, method_name = _get_prediction_method(self.estimator)
        predictions = _compute_predictions(pred_method, method_name, X, n_classes)

        label_encoder = LabelEncoder().fit(self.classes)
        pos_class_indices = label_encoder.transform(self.estimator.classes_)

        proba = np.zeros((_num_samples(X), n_classes))
        for class_idx, this_pred, calibrator in zip(
            pos_class_indices, predictions.T, self.calibrators
        ):
            if n_classes == 2:
                # When binary, `predictions` consists only of predictions for
                # clf.classes_[1] but `pos_class_indices` = 0
                class_idx += 1
            proba[:, class_idx] = calibrator.predict(this_pred)

        # Normalize the probabilities
        if n_classes == 2:
            proba[:, 0] = 1.0 - proba[:, 1]
        else:
            denominator = np.sum(proba, axis=1)[:, np.newaxis]
            # In the edge case where for each class calibrator returns a null
            # probability for a given sample, use the uniform distribution
            # instead.
            uniform_proba = np.full_like(proba, 1 / n_classes)
            proba = np.divide(
                proba, denominator, out=uniform_proba, where=denominator != 0
            )

        # Deal with cases where the predicted probability minimally exceeds 1.0
        proba[(1.0 < proba) & (proba <= 1.0 + 1e-5)] = 1.0

        return proba


def _sigmoid_calibration(predictions, y, sample_weight=None):
    """Probability Calibration with sigmoid method (Platt 2000)

    Parameters
    ----------
    predictions : ndarray of shape (n_samples,)
        The decision function or predict proba for the samples.

    y : ndarray of shape (n_samples,)
        The targets.

    sample_weight : array-like of shape (n_samples,), default=None
        Sample weights. If None, then samples are equally weighted.

    Returns
    -------
    a : float
        The slope.

    b : float
        The intercept.

    References
    ----------
    Platt, "Probabilistic Outputs for Support Vector Machines"
    """
    predictions = column_or_1d(predictions)
    y = column_or_1d(y)

    F = predictions  # F follows Platt's notations

    # Bayesian priors (see Platt end of section 2.2):
    # It corresponds to the number of samples, taking into account the
    # `sample_weight`.
    mask_negative_samples = y <= 0
    if sample_weight is not None:
        prior0 = (sample_weight[mask_negative_samples]).sum()
        prior1 = (sample_weight[~mask_negative_samples]).sum()
    else:
        prior0 = float(np.sum(mask_negative_samples))
        prior1 = y.shape[0] - prior0
    T = np.zeros_like(y, dtype=np.float64)
    T[y > 0] = (prior1 + 1.0) / (prior1 + 2.0)
    T[y <= 0] = 1.0 / (prior0 + 2.0)
    T1 = 1.0 - T

    def objective(AB):
        # From Platt (beginning of Section 2.2)
        P = expit(-(AB[0] * F + AB[1]))
        loss = -(xlogy(T, P) + xlogy(T1, 1.0 - P))
        if sample_weight is not None:
            return (sample_weight * loss).sum()
        else:
            return loss.sum()

    def grad(AB):
        # gradient of the objective function
        P = expit(-(AB[0] * F + AB[1]))
        TEP_minus_T1P = T - P
        if sample_weight is not None:
            TEP_minus_T1P *= sample_weight
        dA = np.dot(TEP_minus_T1P, F)
        dB = np.sum(TEP_minus_T1P)
        return np.array([dA, dB])

    AB0 = np.array([0.0, log((prior0 + 1.0) / (prior1 + 1.0))])
    AB_ = fmin_bfgs(objective, AB0, fprime=grad, disp=False)
    return AB_[0], AB_[1]


class _SigmoidCalibration(RegressorMixin, BaseEstimator):
    """Sigmoid regression model.

    Attributes
    ----------
    a_ : float
        The slope.

    b_ : float
        The intercept.
    """

    def fit(self, X, y, sample_weight=None):
        """Fit the model using X, y as training data.

        Parameters
        ----------
        X : array-like of shape (n_samples,)
            Training data.

        y : array-like of shape (n_samples,)
            Training target.

        sample_weight : array-like of shape (n_samples,), default=None
            Sample weights. If None, then samples are equally weighted.

        Returns
        -------
        self : object
            Returns an instance of self.
        """
        X = column_or_1d(X)
        y = column_or_1d(y)
        X, y = indexable(X, y)

        self.a_, self.b_ = _sigmoid_calibration(X, y, sample_weight)
        return self

    def predict(self, T):
        """Predict new data by linear interpolation.

        Parameters
        ----------
        T : array-like of shape (n_samples,)
            Data to predict from.

        Returns
        -------
        T_ : ndarray of shape (n_samples,)
            The predicted data.
        """
        T = column_or_1d(T)
        return expit(-(self.a_ * T + self.b_))


@validate_params(
    {
        "y_true": ["array-like"],
        "y_prob": ["array-like"],
        "pos_label": [Real, str, "boolean", None],
        "n_bins": [Interval(Integral, 1, None, closed="left")],
        "strategy": [StrOptions({"uniform", "quantile"})],
    }
)
def calibration_curve(
    y_true,
    y_prob,
    *,
    pos_label=None,
    n_bins=5,
    strategy="uniform",
):
    """Compute true and predicted probabilities for a calibration curve.

    The method assumes the inputs come from a binary classifier, and
    discretize the [0, 1] interval into bins.

    Calibration curves may also be referred to as reliability diagrams.

    Read more in the :ref:`User Guide <calibration>`.

    Parameters
    ----------
    y_true : array-like of shape (n_samples,)
        True targets.

    y_prob : array-like of shape (n_samples,)
        Probabilities of the positive class.

    pos_label : int, float, bool or str, default=None
        The label of the positive class.

        .. versionadded:: 1.1

    n_bins : int, default=5
        Number of bins to discretize the [0, 1] interval. A bigger number
        requires more data. Bins with no samples (i.e. without
        corresponding values in `y_prob`) will not be returned, thus the
        returned arrays may have less than `n_bins` values.

    strategy : {'uniform', 'quantile'}, default='uniform'
        Strategy used to define the widths of the bins.

        uniform
            The bins have identical widths.
        quantile
            The bins have the same number of samples and depend on `y_prob`.

    Returns
    -------
    prob_true : ndarray of shape (n_bins,) or smaller
        The proportion of samples whose class is the positive class, in each
        bin (fraction of positives).

    prob_pred : ndarray of shape (n_bins,) or smaller
        The mean predicted probability in each bin.

    References
    ----------
    Alexandru Niculescu-Mizil and Rich Caruana (2005) Predicting Good
    Probabilities With Supervised Learning, in Proceedings of the 22nd
    International Conference on Machine Learning (ICML).
    See section 4 (Qualitative Analysis of Predictions).

    Examples
    --------
    >>> import numpy as np
    >>> from sklearn.calibration import calibration_curve
    >>> y_true = np.array([0, 0, 0, 0, 1, 1, 1, 1, 1])
    >>> y_pred = np.array([0.1, 0.2, 0.3, 0.4, 0.65, 0.7, 0.8, 0.9,  1.])
    >>> prob_true, prob_pred = calibration_curve(y_true, y_pred, n_bins=3)
    >>> prob_true
    array([0. , 0.5, 1. ])
    >>> prob_pred
    array([0.2  , 0.525, 0.85 ])
    """
    y_true = column_or_1d(y_true)
    y_prob = column_or_1d(y_prob)
    check_consistent_length(y_true, y_prob)
    pos_label = _check_pos_label_consistency(pos_label, y_true)

    if y_prob.min() < 0 or y_prob.max() > 1:
        raise ValueError("y_prob has values outside [0, 1].")

    labels = np.unique(y_true)
    if len(labels) > 2:
        raise ValueError(
            f"Only binary classification is supported. Provided labels {labels}."
        )
    y_true = y_true == pos_label

    if strategy == "quantile":  # Determine bin edges by distribution of data
        quantiles = np.linspace(0, 1, n_bins + 1)
        bins = np.percentile(y_prob, quantiles * 100)
    elif strategy == "uniform":
        bins = np.linspace(0.0, 1.0, n_bins + 1)
    else:
        raise ValueError(
            "Invalid entry to 'strategy' input. Strategy "
            "must be either 'quantile' or 'uniform'."
        )

    binids = np.searchsorted(bins[1:-1], y_prob)

    bin_sums = np.bincount(binids, weights=y_prob, minlength=len(bins))
    bin_true = np.bincount(binids, weights=y_true, minlength=len(bins))
    bin_total = np.bincount(binids, minlength=len(bins))

    nonzero = bin_total != 0
    prob_true = bin_true[nonzero] / bin_total[nonzero]
    prob_pred = bin_sums[nonzero] / bin_total[nonzero]

    return prob_true, prob_pred


class CalibrationDisplay(_BinaryClassifierCurveDisplayMixin):
    """Calibration curve (also known as reliability diagram) visualization.

    It is recommended to use
    :func:`~sklearn.calibration.CalibrationDisplay.from_estimator` or
    :func:`~sklearn.calibration.CalibrationDisplay.from_predictions`
    to create a `CalibrationDisplay`. All parameters are stored as attributes.

    Read more about calibration in the :ref:`User Guide <calibration>` and
    more about the scikit-learn visualization API in :ref:`visualizations`.

    .. versionadded:: 1.0

    Parameters
    ----------
    prob_true : ndarray of shape (n_bins,)
        The proportion of samples whose class is the positive class (fraction
        of positives), in each bin.

    prob_pred : ndarray of shape (n_bins,)
        The mean predicted probability in each bin.

    y_prob : ndarray of shape (n_samples,)
        Probability estimates for the positive class, for each sample.

    estimator_name : str, default=None
        Name of estimator. If None, the estimator name is not shown.

    pos_label : int, float, bool or str, default=None
        The positive class when computing the calibration curve.
        By default, `estimators.classes_[1]` is considered as the
        positive class.

        .. versionadded:: 1.1

    Attributes
    ----------
    line_ : matplotlib Artist
        Calibration curve.

    ax_ : matplotlib Axes
        Axes with calibration curve.

    figure_ : matplotlib Figure
        Figure containing the curve.

    See Also
    --------
    calibration_curve : Compute true and predicted probabilities for a
        calibration curve.
    CalibrationDisplay.from_predictions : Plot calibration curve using true
        and predicted labels.
    CalibrationDisplay.from_estimator : Plot calibration curve using an
        estimator and data.

    Examples
    --------
    >>> from sklearn.datasets import make_classification
    >>> from sklearn.model_selection import train_test_split
    >>> from sklearn.linear_model import LogisticRegression
    >>> from sklearn.calibration import calibration_curve, CalibrationDisplay
    >>> X, y = make_classification(random_state=0)
    >>> X_train, X_test, y_train, y_test = train_test_split(
    ...     X, y, random_state=0)
    >>> clf = LogisticRegression(random_state=0)
    >>> clf.fit(X_train, y_train)
    LogisticRegression(random_state=0)
    >>> y_prob = clf.predict_proba(X_test)[:, 1]
    >>> prob_true, prob_pred = calibration_curve(y_test, y_prob, n_bins=10)
    >>> disp = CalibrationDisplay(prob_true, prob_pred, y_prob)
    >>> disp.plot()
    <...>
    """

    def __init__(
        self, prob_true, prob_pred, y_prob, *, estimator_name=None, pos_label=None
    ):
        self.prob_true = prob_true
        self.prob_pred = prob_pred
        self.y_prob = y_prob
        self.estimator_name = estimator_name
        self.pos_label = pos_label

    def plot(self, *, ax=None, name=None, ref_line=True, **kwargs):
        """Plot visualization.

        Extra keyword arguments will be passed to
        :func:`matplotlib.pyplot.plot`.

        Parameters
        ----------
        ax : Matplotlib Axes, default=None
            Axes object to plot on. If `None`, a new figure and axes is
            created.

        name : str, default=None
            Name for labeling curve. If `None`, use `estimator_name` if
            not `None`, otherwise no labeling is shown.

        ref_line : bool, default=True
            If `True`, plots a reference line representing a perfectly
            calibrated classifier.

        **kwargs : dict
            Keyword arguments to be passed to :func:`matplotlib.pyplot.plot`.

        Returns
        -------
        display : :class:`~sklearn.calibration.CalibrationDisplay`
            Object that stores computed values.
        """
        self.ax_, self.figure_, name = self._validate_plot_params(ax=ax, name=name)

        info_pos_label = (
            f"(Positive class: {self.pos_label})" if self.pos_label is not None else ""
        )

        line_kwargs = {}
        if name is not None:
            line_kwargs["label"] = name
        line_kwargs.update(**kwargs)

        ref_line_label = "Perfectly calibrated"
        existing_ref_line = ref_line_label in self.ax_.get_legend_handles_labels()[1]
        if ref_line and not existing_ref_line:
            self.ax_.plot([0, 1], [0, 1], "k:", label=ref_line_label)
        self.line_ = self.ax_.plot(self.prob_pred, self.prob_true, "s-", **line_kwargs)[
            0
        ]

        # We always have to show the legend for at least the reference line
        self.ax_.legend(loc="lower right")

        xlabel = f"Mean predicted probability {info_pos_label}"
        ylabel = f"Fraction of positives {info_pos_label}"
        self.ax_.set(xlabel=xlabel, ylabel=ylabel)

        return self

    @classmethod
    def from_estimator(
        cls,
        estimator,
        X,
        y,
        *,
        n_bins=5,
        strategy="uniform",
        pos_label=None,
        name=None,
        ref_line=True,
        ax=None,
        **kwargs,
    ):
        """Plot calibration curve using a binary classifier and data.

        A calibration curve, also known as a reliability diagram, uses inputs
        from a binary classifier and plots the average predicted probability
        for each bin against the fraction of positive classes, on the
        y-axis.

        Extra keyword arguments will be passed to
        :func:`matplotlib.pyplot.plot`.

        Read more about calibration in the :ref:`User Guide <calibration>` and
        more about the scikit-learn visualization API in :ref:`visualizations`.

        .. versionadded:: 1.0

        Parameters
        ----------
        estimator : estimator instance
            Fitted classifier or a fitted :class:`~sklearn.pipeline.Pipeline`
            in which the last estimator is a classifier. The classifier must
            have a :term:`predict_proba` method.

        X : {array-like, sparse matrix} of shape (n_samples, n_features)
            Input values.

        y : array-like of shape (n_samples,)
            Binary target values.

        n_bins : int, default=5
            Number of bins to discretize the [0, 1] interval into when
            calculating the calibration curve. A bigger number requires more
            data.

        strategy : {'uniform', 'quantile'}, default='uniform'
            Strategy used to define the widths of the bins.

            - `'uniform'`: The bins have identical widths.
            - `'quantile'`: The bins have the same number of samples and depend
              on predicted probabilities.

        pos_label : int, float, bool or str, default=None
            The positive class when computing the calibration curve.
            By default, `estimators.classes_[1]` is considered as the
            positive class.

            .. versionadded:: 1.1

        name : str, default=None
            Name for labeling curve. If `None`, the name of the estimator is
            used.

        ref_line : bool, default=True
            If `True`, plots a reference line representing a perfectly
            calibrated classifier.

        ax : matplotlib axes, default=None
            Axes object to plot on. If `None`, a new figure and axes is
            created.

        **kwargs : dict
            Keyword arguments to be passed to :func:`matplotlib.pyplot.plot`.

        Returns
        -------
        display : :class:`~sklearn.calibration.CalibrationDisplay`.
            Object that stores computed values.

        See Also
        --------
        CalibrationDisplay.from_predictions : Plot calibration curve using true
            and predicted labels.

        Examples
        --------
        >>> import matplotlib.pyplot as plt
        >>> from sklearn.datasets import make_classification
        >>> from sklearn.model_selection import train_test_split
        >>> from sklearn.linear_model import LogisticRegression
        >>> from sklearn.calibration import CalibrationDisplay
        >>> X, y = make_classification(random_state=0)
        >>> X_train, X_test, y_train, y_test = train_test_split(
        ...     X, y, random_state=0)
        >>> clf = LogisticRegression(random_state=0)
        >>> clf.fit(X_train, y_train)
        LogisticRegression(random_state=0)
        >>> disp = CalibrationDisplay.from_estimator(clf, X_test, y_test)
        >>> plt.show()
        """
        y_prob, pos_label, name = cls._validate_and_get_response_values(
            estimator,
            X,
            y,
            response_method="predict_proba",
            pos_label=pos_label,
            name=name,
        )

        return cls.from_predictions(
            y,
            y_prob,
            n_bins=n_bins,
            strategy=strategy,
            pos_label=pos_label,
            name=name,
            ref_line=ref_line,
            ax=ax,
            **kwargs,
        )

    @classmethod
    def from_predictions(
        cls,
        y_true,
        y_prob,
        *,
        n_bins=5,
        strategy="uniform",
        pos_label=None,
        name=None,
        ref_line=True,
        ax=None,
        **kwargs,
    ):
        """Plot calibration curve using true labels and predicted probabilities.

        Calibration curve, also known as reliability diagram, uses inputs
        from a binary classifier and plots the average predicted probability
        for each bin against the fraction of positive classes, on the
        y-axis.

        Extra keyword arguments will be passed to
        :func:`matplotlib.pyplot.plot`.

        Read more about calibration in the :ref:`User Guide <calibration>` and
        more about the scikit-learn visualization API in :ref:`visualizations`.

        .. versionadded:: 1.0

        Parameters
        ----------
        y_true : array-like of shape (n_samples,)
            True labels.

        y_prob : array-like of shape (n_samples,)
            The predicted probabilities of the positive class.

        n_bins : int, default=5
            Number of bins to discretize the [0, 1] interval into when
            calculating the calibration curve. A bigger number requires more
            data.

        strategy : {'uniform', 'quantile'}, default='uniform'
            Strategy used to define the widths of the bins.

            - `'uniform'`: The bins have identical widths.
            - `'quantile'`: The bins have the same number of samples and depend
              on predicted probabilities.

        pos_label : int, float, bool or str, default=None
            The positive class when computing the calibration curve.
            By default, `estimators.classes_[1]` is considered as the
            positive class.

            .. versionadded:: 1.1

        name : str, default=None
            Name for labeling curve.

        ref_line : bool, default=True
            If `True`, plots a reference line representing a perfectly
            calibrated classifier.

        ax : matplotlib axes, default=None
            Axes object to plot on. If `None`, a new figure and axes is
            created.

        **kwargs : dict
            Keyword arguments to be passed to :func:`matplotlib.pyplot.plot`.

        Returns
        -------
        display : :class:`~sklearn.calibration.CalibrationDisplay`.
            Object that stores computed values.

        See Also
        --------
        CalibrationDisplay.from_estimator : Plot calibration curve using an
            estimator and data.

        Examples
        --------
        >>> import matplotlib.pyplot as plt
        >>> from sklearn.datasets import make_classification
        >>> from sklearn.model_selection import train_test_split
        >>> from sklearn.linear_model import LogisticRegression
        >>> from sklearn.calibration import CalibrationDisplay
        >>> X, y = make_classification(random_state=0)
        >>> X_train, X_test, y_train, y_test = train_test_split(
        ...     X, y, random_state=0)
        >>> clf = LogisticRegression(random_state=0)
        >>> clf.fit(X_train, y_train)
        LogisticRegression(random_state=0)
        >>> y_prob = clf.predict_proba(X_test)[:, 1]
        >>> disp = CalibrationDisplay.from_predictions(y_test, y_prob)
        >>> plt.show()
        """
        pos_label_validated, name = cls._validate_from_predictions_params(
            y_true, y_prob, sample_weight=None, pos_label=pos_label, name=name
        )

        prob_true, prob_pred = calibration_curve(
            y_true, y_prob, n_bins=n_bins, strategy=strategy, pos_label=pos_label
        )

        disp = cls(
            prob_true=prob_true,
            prob_pred=prob_pred,
            y_prob=y_prob,
            estimator_name=name,
            pos_label=pos_label_validated,
        )
        return disp.plot(ax=ax, ref_line=ref_line, **kwargs)<|MERGE_RESOLUTION|>--- conflicted
+++ resolved
@@ -312,7 +312,7 @@
         if estimator is None:
             # we want all classifiers that don't expose a random_state
             # to be deterministic (and we don't want to expose this one).
-            estimator = LinearSVC(random_state=0)
+            estimator = LinearSVC(random_state=0, dual="auto")
             if _routing_enabled():
                 estimator.set_fit_request(sample_weight=True)
 
@@ -348,32 +348,7 @@
         if sample_weight is not None:
             sample_weight = _check_sample_weight(sample_weight, X)
 
-<<<<<<< HEAD
         estimator = self._get_estimator()
-=======
-        # TODO(1.4): Remove when base_estimator is removed
-        if self.base_estimator != "deprecated":
-            if self.estimator is not None:
-                raise ValueError(
-                    "Both `base_estimator` and `estimator` are set. Only set "
-                    "`estimator` since `base_estimator` is deprecated."
-                )
-            warnings.warn(
-                (
-                    "`base_estimator` was renamed to `estimator` in version 1.2 and "
-                    "will be removed in 1.4."
-                ),
-                FutureWarning,
-            )
-            estimator = self.base_estimator
-        else:
-            estimator = self.estimator
-
-        if estimator is None:
-            # we want all classifiers that don't expose a random_state
-            # to be deterministic (and we don't want to expose this one).
-            estimator = LinearSVC(dual="auto", random_state=0)
->>>>>>> 405e3a36
 
         self.calibrated_classifiers_ = []
         if self.cv == "prefit":
