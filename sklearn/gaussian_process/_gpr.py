--- conflicted
+++ resolved
@@ -47,24 +47,11 @@
         passed, the kernel "1.0 * RBF(1.0)" is used as default. Note that
         the kernel's hyperparameters are optimized during fitting.
 
-<<<<<<< HEAD
     alpha : float, optional (default: 1e-10)
         Value added to the diagonal of the kernel matrix to prevent potential
         numerical issues associated with finding the inverse of the kernel
         matrix. Note that alpha  does not represent measurement noise variance
         - for problems involving measurement noise, WhiteKernel is recommended.
-=======
-    alpha : float or array-like of shape (n_samples), default=1e-10
-        Value added to the diagonal of the kernel matrix during fitting.
-        Larger values correspond to increased noise level in the observations.
-        This can also prevent a potential numerical issue during fitting, by
-        ensuring that the calculated values form a positive definite matrix.
-        If an array is passed, it must have the same number of entries as the
-        data used for fitting and is used as datapoint-dependent noise level.
-        Note that this is equivalent to adding a WhiteKernel with c=alpha.
-        Allowing to specify the noise level directly as a parameter is mainly
-        for convenience and for consistency with Ridge.
->>>>>>> b9692a6b
 
     optimizer : "fmin_l_bfgs_b" or callable, default="fmin_l_bfgs_b"
         Can either be one of the internally supported optimizers for optimizing
