"""Gaussian processes regression."""

# Authors: Jan Hendrik Metzen <jhm@informatik.uni-bremen.de>
# Modified by: Pete Green <p.l.green@liverpool.ac.uk>
# License: BSD 3 clause

import warnings
from operator import itemgetter

import numpy as np
from scipy.linalg import cholesky, cho_solve, solve_triangular
import scipy.optimize

from ..base import BaseEstimator, RegressorMixin, clone
from ..base import MultiOutputMixin
from .kernels import RBF, ConstantKernel as C
from ..preprocessing._data import _handle_zeros_in_scale
from ..utils import check_random_state
from ..utils.optimize import _check_optimize_result

GPR_CHOLESKY_LOWER = True


class GaussianProcessRegressor(MultiOutputMixin, RegressorMixin, BaseEstimator):
    """Gaussian process regression (GPR).

    The implementation is based on Algorithm 2.1 of [1]_.

    In addition to standard scikit-learn estimator API,
    :class:`GaussianProcessRegressor`:

       * allows prediction without prior fitting (based on the GP prior)
       * provides an additional method `sample_y(X)`, which evaluates samples
         drawn from the GPR (prior or posterior) at given inputs
       * exposes a method `log_marginal_likelihood(theta)`, which can be used
         externally for other ways of selecting hyperparameters, e.g., via
         Markov chain Monte Carlo.

    Read more in the :ref:`User Guide <gaussian_process>`.

    .. versionadded:: 0.18

    Parameters
    ----------
    kernel : kernel instance, default=None
        The kernel specifying the covariance function of the GP. If None is
        passed, the kernel ``ConstantKernel(1.0, constant_value_bounds="fixed")
        * RBF(1.0, length_scale_bounds="fixed")`` is used as default. Note that
        the kernel hyperparameters are optimized during fitting unless the
        bounds are marked as "fixed".

    alpha : float or ndarray of shape (n_samples,), default=1e-10
        Value added to the diagonal of the kernel matrix during fitting.
        This can prevent a potential numerical issue during fitting, by
        ensuring that the calculated values form a positive definite matrix.
        It can also be interpreted as the variance of additional Gaussian
        measurement noise on the training observations. Note that this is
        different from using a `WhiteKernel`. If an array is passed, it must
        have the same number of entries as the data used for fitting and is
        used as datapoint-dependent noise level. Allowing to specify the
        noise level directly as a parameter is mainly for convenience and
        for consistency with :class:`~sklearn.linear_model.Ridge`.

    optimizer : "fmin_l_bfgs_b" or callable, default="fmin_l_bfgs_b"
        Can either be one of the internally supported optimizers for optimizing
        the kernel's parameters, specified by a string, or an externally
        defined optimizer passed as a callable. If a callable is passed, it
        must have the signature::

            def optimizer(obj_func, initial_theta, bounds):
                # * 'obj_func': the objective function to be minimized, which
                #   takes the hyperparameters theta as a parameter and an
                #   optional flag eval_gradient, which determines if the
                #   gradient is returned additionally to the function value
                # * 'initial_theta': the initial value for theta, which can be
                #   used by local optimizers
                # * 'bounds': the bounds on the values of theta
                ....
                # Returned are the best found hyperparameters theta and
                # the corresponding value of the target function.
                return theta_opt, func_min

        Per default, the L-BFGS-B algorithm from `scipy.optimize.minimize`
        is used. If None is passed, the kernel's parameters are kept fixed.
        Available internal optimizers are: `{'fmin_l_bfgs_b'}`.

    n_restarts_optimizer : int, default=0
        The number of restarts of the optimizer for finding the kernel's
        parameters which maximize the log-marginal likelihood. The first run
        of the optimizer is performed from the kernel's initial parameters,
        the remaining ones (if any) from thetas sampled log-uniform randomly
        from the space of allowed theta-values. If greater than 0, all bounds
        must be finite. Note that `n_restarts_optimizer == 0` implies that one
        run is performed.

    normalize_y : bool, default=False
        Whether or not to normalize the target values `y` by removing the mean
        and scaling to unit-variance. This is recommended for cases where
        zero-mean, unit-variance priors are used. Note that, in this
        implementation, the normalisation is reversed before the GP predictions
        are reported.

        .. versionchanged:: 0.23

    copy_X_train : bool, default=True
        If True, a persistent copy of the training data is stored in the
        object. Otherwise, just a reference to the training data is stored,
        which might cause predictions to change if the data is modified
        externally.

    random_state : int, RandomState instance or None, default=None
        Determines random number generation used to initialize the centers.
        Pass an int for reproducible results across multiple function calls.
        See :term:`Glossary <random_state>`.

    Attributes
    ----------
    X_train_ : array-like of shape (n_samples, n_features) or list of object
        Feature vectors or other representations of training data (also
        required for prediction).

    y_train_ : array-like of shape (n_samples,) or (n_samples, n_targets)
        Target values in training data (also required for prediction).

    kernel_ : kernel instance
        The kernel used for prediction. The structure of the kernel is the
        same as the one passed as parameter but with optimized hyperparameters.

    L_ : array-like of shape (n_samples, n_samples)
        Lower-triangular Cholesky decomposition of the kernel in ``X_train_``.

    alpha_ : array-like of shape (n_samples,)
        Dual coefficients of training data points in kernel space.

    log_marginal_likelihood_value_ : float
        The log-marginal-likelihood of ``self.kernel_.theta``.

    n_features_in_ : int
        Number of features seen during :term:`fit`.

        .. versionadded:: 0.24

    feature_names_in_ : ndarray of shape (`n_features_in_`,)
        Names of features seen during :term:`fit`. Defined only when `X`
        has feature names that are all strings.

        .. versionadded:: 1.0

    See Also
    --------
    GaussianProcessClassifier : Gaussian process classification (GPC)
        based on Laplace approximation.

    References
    ----------
    .. [1] `Rasmussen, Carl Edward.
       "Gaussian processes in machine learning."
       Summer school on machine learning. Springer, Berlin, Heidelberg, 2003
       <http://www.gaussianprocess.org/gpml/chapters/RW.pdf>`_.

    Examples
    --------
    >>> from sklearn.datasets import make_friedman2
    >>> from sklearn.gaussian_process import GaussianProcessRegressor
    >>> from sklearn.gaussian_process.kernels import DotProduct, WhiteKernel
    >>> X, y = make_friedman2(n_samples=500, noise=0, random_state=0)
    >>> kernel = DotProduct() + WhiteKernel()
    >>> gpr = GaussianProcessRegressor(kernel=kernel,
    ...         random_state=0).fit(X, y)
    >>> gpr.score(X, y)
    0.3680...
    >>> gpr.predict(X[:2,:], return_std=True)
    (array([653.0..., 592.1...]), array([316.6..., 316.6...]))
    """

    def __init__(
        self,
        kernel=None,
        *,
        alpha=1e-10,
        optimizer="fmin_l_bfgs_b",
        n_restarts_optimizer=0,
        normalize_y=False,
        copy_X_train=True,
        random_state=None,
    ):
        self.kernel = kernel
        self.alpha = alpha
        self.optimizer = optimizer
        self.n_restarts_optimizer = n_restarts_optimizer
        self.normalize_y = normalize_y
        self.copy_X_train = copy_X_train
        self.random_state = random_state

    def fit(self, X, y):
        """Fit Gaussian process regression model.

        Parameters
        ----------
        X : array-like of shape (n_samples, n_features) or list of object
            Feature vectors or other representations of training data.

        y : array-like of shape (n_samples,) or (n_samples, n_targets)
            Target values.

        Returns
        -------
        self : object
            GaussianProcessRegressor class instance.
        """
        if self.kernel is None:  # Use an RBF kernel as default
            self.kernel_ = C(1.0, constant_value_bounds="fixed") * RBF(
                1.0, length_scale_bounds="fixed"
            )
        else:
            self.kernel_ = clone(self.kernel)

        self._rng = check_random_state(self.random_state)

        if self.kernel_.requires_vector_input:
            dtype, ensure_2d = "numeric", True
        else:
            dtype, ensure_2d = None, False
        X, y = self._validate_data(
            X,
            y,
            multi_output=True,
            y_numeric=True,
            ensure_2d=ensure_2d,
            dtype=dtype,
        )

        # Normalize target value
        if self.normalize_y:
            self._y_train_mean = np.mean(y, axis=0)
            self._y_train_std = _handle_zeros_in_scale(np.std(y, axis=0), copy=False)

            # Remove mean and make unit variance
            y = (y - self._y_train_mean) / self._y_train_std

        else:
<<<<<<< HEAD
            self._y_train_mean = np.zeros(1)
            # Ensure that there is one entry in _y_train_std for each target
            self._y_train_std = np.ones(y.shape[1:])
=======
            shape_y_stats = (y.shape[1],) if y.ndim == 2 else 1
            self._y_train_mean = np.zeros(shape=shape_y_stats)
            self._y_train_std = np.ones(shape=shape_y_stats)
>>>>>>> 75a28bd8

        if np.iterable(self.alpha) and self.alpha.shape[0] != y.shape[0]:
            if self.alpha.shape[0] == 1:
                self.alpha = self.alpha[0]
            else:
                raise ValueError(
                    "alpha must be a scalar or an array with same number of "
                    f"entries as y. ({self.alpha.shape[0]} != {y.shape[0]})"
                )

        self.X_train_ = np.copy(X) if self.copy_X_train else X
        self.y_train_ = np.copy(y) if self.copy_X_train else y

        if self.optimizer is not None and self.kernel_.n_dims > 0:
            # Choose hyperparameters based on maximizing the log-marginal
            # likelihood (potentially starting from several initial values)
            def obj_func(theta, eval_gradient=True):
                if eval_gradient:
                    lml, grad = self.log_marginal_likelihood(
                        theta, eval_gradient=True, clone_kernel=False
                    )
                    return -lml, -grad
                else:
                    return -self.log_marginal_likelihood(theta, clone_kernel=False)

            # First optimize starting from theta specified in kernel
            optima = [
                (
                    self._constrained_optimization(
                        obj_func, self.kernel_.theta, self.kernel_.bounds
                    )
                )
            ]

            # Additional runs are performed from log-uniform chosen initial
            # theta
            if self.n_restarts_optimizer > 0:
                if not np.isfinite(self.kernel_.bounds).all():
                    raise ValueError(
                        "Multiple optimizer restarts (n_restarts_optimizer>0) "
                        "requires that all bounds are finite."
                    )
                bounds = self.kernel_.bounds
                for iteration in range(self.n_restarts_optimizer):
                    theta_initial = self._rng.uniform(bounds[:, 0], bounds[:, 1])
                    optima.append(
                        self._constrained_optimization(obj_func, theta_initial, bounds)
                    )
            # Select result from run with minimal (negative) log-marginal
            # likelihood
            lml_values = list(map(itemgetter(1), optima))
            self.kernel_.theta = optima[np.argmin(lml_values)][0]
            self.kernel_._check_bounds_params()

            self.log_marginal_likelihood_value_ = -np.min(lml_values)
        else:
            self.log_marginal_likelihood_value_ = self.log_marginal_likelihood(
                self.kernel_.theta, clone_kernel=False
            )

        # Precompute quantities required for predictions which are independent
        # of actual query points
        # Alg. 2.1, page 19, line 2 -> L = cholesky(K + sigma^2 I)
        K = self.kernel_(self.X_train_)
        K[np.diag_indices_from(K)] += self.alpha
        try:
            self.L_ = cholesky(K, lower=GPR_CHOLESKY_LOWER, check_finite=False)
        except np.linalg.LinAlgError as exc:
            exc.args = (
                f"The kernel, {self.kernel_}, is not returning a positive "
                "definite matrix. Try gradually increasing the 'alpha' "
                "parameter of your GaussianProcessRegressor estimator.",
            ) + exc.args
            raise
        # Alg 2.1, page 19, line 3 -> alpha = L^T \ (L \ y)
        self.alpha_ = cho_solve(
            (self.L_, GPR_CHOLESKY_LOWER),
            self.y_train_,
            check_finite=False,
        )
        return self

    def predict(self, X, return_std=False, return_cov=False):
        """Predict using the Gaussian process regression model.

        We can also predict based on an unfitted model by using the GP prior.
        In addition to the mean of the predictive distribution, optionally also
        returns its standard deviation (`return_std=True`) or covariance
        (`return_cov=True`). Note that at most one of the two can be requested.

        Parameters
        ----------
        X : array-like of shape (n_samples, n_features) or list of object
            Query points where the GP is evaluated.

        return_std : bool, default=False
            If True, the standard-deviation of the predictive distribution at
            the query points is returned along with the mean.

        return_cov : bool, default=False
            If True, the covariance of the joint predictive distribution at
            the query points is returned along with the mean.

        Returns
        -------
        y_mean : ndarray of shape (n_samples,) or (n_samples, n_targets)
            Mean of predictive distribution a query points.

        y_std : ndarray of shape (n_samples,) or (n_samples, n_targets), optional
            Standard deviation of predictive distribution at query points.
            Only returned when `return_std` is True.

        y_cov : ndarray of shape (n_samples, n_samples) or \
                (n_samples, n_samples, n_targets), optional
            Covariance of joint predictive distribution a query points.
            Only returned when `return_cov` is True.
        """
        if return_std and return_cov:
            raise RuntimeError(
                "At most one of return_std or return_cov can be requested."
            )

        if self.kernel is None or self.kernel.requires_vector_input:
            dtype, ensure_2d = "numeric", True
        else:
            dtype, ensure_2d = None, False

        X = self._validate_data(X, ensure_2d=ensure_2d, dtype=dtype, reset=False)

        if not hasattr(self, "X_train_"):  # Unfitted;predict based on GP prior
            if self.kernel is None:
                kernel = C(1.0, constant_value_bounds="fixed") * RBF(
                    1.0, length_scale_bounds="fixed"
                )
            else:
                kernel = self.kernel
            y_mean = np.zeros(X.shape[0])
            if return_cov:
                y_cov = kernel(X)
                return y_mean, y_cov
            elif return_std:
                y_var = kernel.diag(X)
                return y_mean, np.sqrt(y_var)
            else:
                return y_mean
        else:  # Predict based on GP posterior
            # Alg 2.1, page 19, line 4 -> f*_bar = K(X_test, X_train) . alpha
            K_trans = self.kernel_(X, self.X_train_)
            y_mean = K_trans @ self.alpha_

            # undo normalisation
            y_mean = self._y_train_std * y_mean + self._y_train_mean

            # if y_mean has shape (n_samples, 1), reshape to (n_samples,)
            if len(y_mean.shape) > 1 and y_mean.shape[1] == 1:
                y_mean = np.squeeze(y_mean, axis=1)

            # Alg 2.1, page 19, line 5 -> v = L \ K(X_test, X_train)^T
            V = solve_triangular(
                self.L_, K_trans.T, lower=GPR_CHOLESKY_LOWER, check_finite=False
            )

            if return_cov:
                # Alg 2.1, page 19, line 6 -> K(X_test, X_test) - v^T. v
                y_cov = self.kernel_(X) - V.T @ V

                # undo normalisation
                y_cov = np.outer(y_cov, self._y_train_std ** 2).reshape(
                    *y_cov.shape, -1
                )
                # if y_cov has shape (n_samples, n_samples, 1), reshape to
                # (n_samples, n_samples)
                if y_cov.shape[2] == 1:
                    y_cov = np.squeeze(y_cov, axis=2)

                return y_mean, y_cov
            elif return_std:
                # Compute variance of predictive distribution
                # Use einsum to avoid explicitly forming the large matrix
                # V^T @ V just to extract its diagonal afterward.
                y_var = self.kernel_.diag(X)
                y_var -= np.einsum("ij,ji->i", V.T, V)

                # Check if any of the variances is negative because of
                # numerical issues. If yes: set the variance to 0.
                y_var_negative = y_var < 0
                if np.any(y_var_negative):
                    warnings.warn(
                        "Predicted variances smaller than 0. "
                        "Setting those variances to 0."
                    )
                    y_var[y_var_negative] = 0.0

                # undo normalisation
                y_var = np.outer(y_var, self._y_train_std ** 2).reshape(
                    *y_var.shape, -1
                )

                # if y_var has shape (n_samples, 1), reshape to (n_samples,)
                if y_var.shape[1] == 1:
                    y_var = np.squeeze(y_var, axis=1)

                return y_mean, np.sqrt(y_var)
            else:
                return y_mean

    def sample_y(self, X, n_samples=1, random_state=0):
        """Draw samples from Gaussian process and evaluate at X.

        Parameters
        ----------
        X : array-like of shape (n_samples_X, n_features) or list of object
            Query points where the GP is evaluated.

        n_samples : int, default=1
            Number of samples drawn from the Gaussian process per query point.

        random_state : int, RandomState instance or None, default=0
            Determines random number generation to randomly draw samples.
            Pass an int for reproducible results across multiple function
            calls.
            See :term:`Glossary <random_state>`.

        Returns
        -------
        y_samples : ndarray of shape (n_samples_X, n_samples), or \
            (n_samples_X, n_targets, n_samples)
            Values of n_samples samples drawn from Gaussian process and
            evaluated at query points.
        """
        rng = check_random_state(random_state)

        y_mean, y_cov = self.predict(X, return_cov=True)
        if y_mean.ndim == 1:
            y_samples = rng.multivariate_normal(y_mean, y_cov, n_samples).T
        else:
            y_samples = [
<<<<<<< HEAD
                rng.multivariate_normal(y_mean[:, i], y_cov[..., i], n_samples).T[
                    :, np.newaxis
                ]
                for i in range(y_mean.shape[1])
=======
                rng.multivariate_normal(
                    y_mean[:, target], y_cov[..., target], n_samples
                ).T[:, np.newaxis]
                for target in range(y_mean.shape[1])
>>>>>>> 75a28bd8
            ]
            y_samples = np.hstack(y_samples)
        return y_samples

    def log_marginal_likelihood(
        self, theta=None, eval_gradient=False, clone_kernel=True
    ):
        """Return log-marginal likelihood of theta for training data.

        Parameters
        ----------
        theta : array-like of shape (n_kernel_params,) default=None
            Kernel hyperparameters for which the log-marginal likelihood is
            evaluated. If None, the precomputed log_marginal_likelihood
            of ``self.kernel_.theta`` is returned.

        eval_gradient : bool, default=False
            If True, the gradient of the log-marginal likelihood with respect
            to the kernel hyperparameters at position theta is returned
            additionally. If True, theta must not be None.

        clone_kernel : bool, default=True
            If True, the kernel attribute is copied. If False, the kernel
            attribute is modified, but may result in a performance improvement.

        Returns
        -------
        log_likelihood : float
            Log-marginal likelihood of theta for training data.

        log_likelihood_gradient : ndarray of shape (n_kernel_params,), optional
            Gradient of the log-marginal likelihood with respect to the kernel
            hyperparameters at position theta.
            Only returned when eval_gradient is True.
        """
        if theta is None:
            if eval_gradient:
                raise ValueError("Gradient can only be evaluated for theta!=None")
            return self.log_marginal_likelihood_value_

        if clone_kernel:
            kernel = self.kernel_.clone_with_theta(theta)
        else:
            kernel = self.kernel_
            kernel.theta = theta

        if eval_gradient:
            K, K_gradient = kernel(self.X_train_, eval_gradient=True)
        else:
            K = kernel(self.X_train_)

        # Alg. 2.1, page 19, line 2 -> L = cholesky(K + sigma^2 I)
        K[np.diag_indices_from(K)] += self.alpha
        try:
            L = cholesky(K, lower=GPR_CHOLESKY_LOWER, check_finite=False)
        except np.linalg.LinAlgError:
            return (-np.inf, np.zeros_like(theta)) if eval_gradient else -np.inf

        # Support multi-dimensional output of self.y_train_
        y_train = self.y_train_
        if y_train.ndim == 1:
            y_train = y_train[:, np.newaxis]

        # Alg 2.1, page 19, line 3 -> alpha = L^T \ (L \ y)
        alpha = cho_solve((L, GPR_CHOLESKY_LOWER), y_train, check_finite=False)

        # Alg 2.1, page 19, line 7
        # -0.5 . y^T . alpha - sum(log(diag(L))) - n_samples / 2 log(2*pi)
        # y is originally thought to be a (1, n_samples) row vector. However,
        # in multioutputs, y is of shape (n_samples, 2) and we need to compute
        # y^T . alpha for each output, independently using einsum. Thus, it
        # is equivalent to:
        # for output_idx in range(n_outputs):
        #     log_likelihood_dims[output_idx] = (
        #         y_train[:, [output_idx]] @ alpha[:, [output_idx]]
        #     )
        log_likelihood_dims = -0.5 * np.einsum("ik,ik->k", y_train, alpha)
        log_likelihood_dims -= np.log(np.diag(L)).sum()
        log_likelihood_dims -= K.shape[0] / 2 * np.log(2 * np.pi)
        # the log likehood is sum-up across the outputs
        log_likelihood = log_likelihood_dims.sum(axis=-1)

        if eval_gradient:
            # Eq. 5.9, p. 114, and footnote 5 in p. 114
            # 0.5 * trace((alpha . alpha^T - K^-1) . K_gradient)
            # alpha is supposed to be a vector of (n_samples,) elements. With
            # multioutputs, alpha is a matrix of size (n_samples, n_outputs).
            # Therefore, we want to construct a matrix of
            # (n_samples, n_samples, n_outputs) equivalent to
            # for output_idx in range(n_outputs):
            #     output_alpha = alpha[:, [output_idx]]
            #     inner_term[..., output_idx] = output_alpha @ output_alpha.T
            inner_term = np.einsum("ik,jk->ijk", alpha, alpha)
            # compute K^-1 of shape (n_samples, n_samples)
            K_inv = cho_solve(
                (L, GPR_CHOLESKY_LOWER), np.eye(K.shape[0]), check_finite=False
            )
            # create a new axis to use broadcasting between inner_term and
            # K_inv
            inner_term -= K_inv[..., np.newaxis]
            # Since we are interested about the trace of
            # inner_term @ K_gradient, we don't explicitly compute the
            # matrix-by-matrix operation and instead use an einsum. Therefore
            # it is equivalent to:
            # for param_idx in range(n_kernel_params):
            #     for output_idx in range(n_output):
            #         log_likehood_gradient_dims[param_idx, output_idx] = (
            #             inner_term[..., output_idx] @
            #             K_gradient[..., param_idx]
            #         )
            log_likelihood_gradient_dims = 0.5 * np.einsum(
                "ijl,jik->kl", inner_term, K_gradient
            )
            # the log likehood gradient is the sum-up across the outputs
            log_likelihood_gradient = log_likelihood_gradient_dims.sum(axis=-1)

        if eval_gradient:
            return log_likelihood, log_likelihood_gradient
        else:
            return log_likelihood

    def _constrained_optimization(self, obj_func, initial_theta, bounds):
        if self.optimizer == "fmin_l_bfgs_b":
            opt_res = scipy.optimize.minimize(
                obj_func,
                initial_theta,
                method="L-BFGS-B",
                jac=True,
                bounds=bounds,
            )
            _check_optimize_result("lbfgs", opt_res)
            theta_opt, func_min = opt_res.x, opt_res.fun
        elif callable(self.optimizer):
            theta_opt, func_min = self.optimizer(obj_func, initial_theta, bounds=bounds)
        else:
            raise ValueError(f"Unknown optimizer {self.optimizer}.")

        return theta_opt, func_min

    def _more_tags(self):
        return {"requires_fit": False}<|MERGE_RESOLUTION|>--- conflicted
+++ resolved
@@ -239,15 +239,9 @@
             y = (y - self._y_train_mean) / self._y_train_std
 
         else:
-<<<<<<< HEAD
-            self._y_train_mean = np.zeros(1)
-            # Ensure that there is one entry in _y_train_std for each target
-            self._y_train_std = np.ones(y.shape[1:])
-=======
             shape_y_stats = (y.shape[1],) if y.ndim == 2 else 1
             self._y_train_mean = np.zeros(shape=shape_y_stats)
             self._y_train_std = np.ones(shape=shape_y_stats)
->>>>>>> 75a28bd8
 
         if np.iterable(self.alpha) and self.alpha.shape[0] != y.shape[0]:
             if self.alpha.shape[0] == 1:
@@ -485,17 +479,10 @@
             y_samples = rng.multivariate_normal(y_mean, y_cov, n_samples).T
         else:
             y_samples = [
-<<<<<<< HEAD
-                rng.multivariate_normal(y_mean[:, i], y_cov[..., i], n_samples).T[
-                    :, np.newaxis
-                ]
-                for i in range(y_mean.shape[1])
-=======
                 rng.multivariate_normal(
                     y_mean[:, target], y_cov[..., target], n_samples
                 ).T[:, np.newaxis]
                 for target in range(y_mean.shape[1])
->>>>>>> 75a28bd8
             ]
             y_samples = np.hstack(y_samples)
         return y_samples
