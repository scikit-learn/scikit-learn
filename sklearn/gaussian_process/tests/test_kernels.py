"""Testing for kernels for Gaussian processes."""

# Author: Jan Hendrik Metzen <jhm@informatik.uni-bremen.de>
# License: BSD 3 clause

import pytest
import numpy as np

from sklearn.utils.fixes import signature
from sklearn.gaussian_process.kernels import _approx_fprime

from sklearn.metrics.pairwise \
    import PAIRWISE_KERNEL_FUNCTIONS, euclidean_distances, pairwise_kernels
from sklearn.gaussian_process.kernels \
    import (RBF, Matern, RationalQuadratic, ExpSineSquared, DotProduct,
            ConstantKernel, WhiteKernel, PairwiseKernel, KernelOperator,
            Exponentiation)
from sklearn.base import clone

from sklearn.utils.testing import (assert_equal, assert_almost_equal,
                                   assert_not_equal, assert_array_equal,
                                   assert_array_almost_equal)


X = np.random.RandomState(0).normal(0, 1, (5, 2))
Y = np.random.RandomState(0).normal(0, 1, (6, 2))

kernel_white = RBF(length_scale=2.0) + WhiteKernel(noise_level=3.0)
kernels = [RBF(length_scale=2.0), RBF(length_scale_bounds=(0.5, 2.0)),
           ConstantKernel(constant_value=10.0),
           2.0 * RBF(length_scale=0.33, length_scale_bounds="fixed"),
           2.0 * RBF(length_scale=0.5), kernel_white,
           2.0 * RBF(length_scale=[0.5, 2.0]),
           2.0 * Matern(length_scale=0.33, length_scale_bounds="fixed"),
           2.0 * Matern(length_scale=0.5, nu=0.5),
           2.0 * Matern(length_scale=1.5, nu=1.5),
           2.0 * Matern(length_scale=2.5, nu=2.5),
           2.0 * Matern(length_scale=[0.5, 2.0], nu=0.5),
           3.0 * Matern(length_scale=[2.0, 0.5], nu=1.5),
           4.0 * Matern(length_scale=[0.5, 0.5], nu=2.5),
           RationalQuadratic(length_scale=0.5, alpha=1.5),
           ExpSineSquared(length_scale=0.5, periodicity=1.5),
           DotProduct(sigma_0=2.0), DotProduct(sigma_0=2.0) ** 2,
           RBF(length_scale=[2.0]), Matern(length_scale=[2.0])]
for metric in PAIRWISE_KERNEL_FUNCTIONS:
    if metric in ["additive_chi2", "chi2"]:
        continue
    kernels.append(PairwiseKernel(gamma=1.0, metric=metric))


@pytest.mark.parametrize('kernel', kernels)
def test_kernel_gradient(kernel):
    # Compare analytic and numeric gradient of kernels.
    K, K_gradient = kernel(X, eval_gradient=True)

    assert_equal(K_gradient.shape[0], X.shape[0])
    assert_equal(K_gradient.shape[1], X.shape[0])
    assert_equal(K_gradient.shape[2], kernel.theta.shape[0])

    def eval_kernel_for_theta(theta):
        kernel_clone = kernel.clone_with_theta(theta)
        K = kernel_clone(X, eval_gradient=False)
        return K

    K_gradient_approx = \
        _approx_fprime(kernel.theta, eval_kernel_for_theta, 1e-10)

    assert_almost_equal(K_gradient, K_gradient_approx, 4)


@pytest.mark.parametrize(
        'kernel',
        [kernel for kernel in kernels
<<<<<<< HEAD
         if not (isinstance(kernel, KernelOperator)  # skip non-basic kernels
=======
         # skip non-basic kernels
         if not (isinstance(kernel, KernelOperator)
>>>>>>> f049ec72
                 or isinstance(kernel, Exponentiation))])
def test_kernel_theta(kernel):
    # Check that parameter vector theta of kernel is set correctly.
    theta = kernel.theta
    _, K_gradient = kernel(X, eval_gradient=True)

    # Determine kernel parameters that contribute to theta
    init_sign = signature(kernel.__class__.__init__).parameters.values()
    args = [p.name for p in init_sign if p.name != 'self']
    theta_vars = map(lambda s: s[0:-len("_bounds")],
                     filter(lambda s: s.endswith("_bounds"), args))
    assert_equal(
        set(hyperparameter.name
            for hyperparameter in kernel.hyperparameters),
        set(theta_vars))

    # Check that values returned in theta are consistent with
    # hyperparameter values (being their logarithms)
    for i, hyperparameter in enumerate(kernel.hyperparameters):
        assert_equal(theta[i],
                     np.log(getattr(kernel, hyperparameter.name)))

    # Fixed kernel parameters must be excluded from theta and gradient.
    for i, hyperparameter in enumerate(kernel.hyperparameters):
        # create copy with certain hyperparameter fixed
        params = kernel.get_params()
        params[hyperparameter.name + "_bounds"] = "fixed"
        kernel_class = kernel.__class__
        new_kernel = kernel_class(**params)
        # Check that theta and K_gradient are identical with the fixed
        # dimension left out
        _, K_gradient_new = new_kernel(X, eval_gradient=True)
        assert_equal(theta.shape[0], new_kernel.theta.shape[0] + 1)
        assert_equal(K_gradient.shape[2], K_gradient_new.shape[2] + 1)
        if i > 0:
            assert_equal(theta[:i], new_kernel.theta[:i])
            assert_array_equal(K_gradient[..., :i],
                               K_gradient_new[..., :i])
        if i + 1 < len(kernel.hyperparameters):
            assert_equal(theta[i + 1:], new_kernel.theta[i:])
            assert_array_equal(K_gradient[..., i + 1:],
                               K_gradient_new[..., i:])

    # Check that values of theta are modified correctly
    for i, hyperparameter in enumerate(kernel.hyperparameters):
        theta[i] = np.log(42)
        kernel.theta = theta
        assert_almost_equal(getattr(kernel, hyperparameter.name), 42)

        setattr(kernel, hyperparameter.name, 43)
        assert_almost_equal(kernel.theta[i], np.log(43))


@pytest.mark.parametrize('kernel',
                         [kernel for kernel in kernels
                          # Identity is not satisfied on diagonal
                          if kernel != kernel_white])
def test_auto_vs_cross(kernel):
    # Auto-correlation and cross-correlation should be consistent.
    K_auto = kernel(X)
    K_cross = kernel(X, X)
    assert_almost_equal(K_auto, K_cross, 5)


@pytest.mark.parametrize('kernel', kernels)
def test_kernel_diag(kernel):
    # Test that diag method of kernel returns consistent results.
    K_call_diag = np.diag(kernel(X))
    K_diag = kernel.diag(X)
    assert_almost_equal(K_call_diag, K_diag, 5)


def test_kernel_operator_commutative():
    # Adding kernels and multiplying kernels should be commutative.
    # Check addition
    assert_almost_equal((RBF(2.0) + 1.0)(X),
                        (1.0 + RBF(2.0))(X))

    # Check multiplication
    assert_almost_equal((3.0 * RBF(2.0))(X),
                        (RBF(2.0) * 3.0)(X))


def test_kernel_anisotropic():
    # Anisotropic kernel should be consistent with isotropic kernels.
    kernel = 3.0 * RBF([0.5, 2.0])

    K = kernel(X)
    X1 = np.array(X)
    X1[:, 0] *= 4
    K1 = 3.0 * RBF(2.0)(X1)
    assert_almost_equal(K, K1)

    X2 = np.array(X)
    X2[:, 1] /= 4
    K2 = 3.0 * RBF(0.5)(X2)
    assert_almost_equal(K, K2)

    # Check getting and setting via theta
    kernel.theta = kernel.theta + np.log(2)
    assert_array_equal(kernel.theta, np.log([6.0, 1.0, 4.0]))
    assert_array_equal(kernel.k2.length_scale, [1.0, 4.0])


@pytest.mark.parametrize('kernel',
                         [kernel for kernel in kernels
                          if kernel.is_stationary()])
def test_kernel_stationary(kernel):
    # Test stationarity of kernels.
    K = kernel(X, X + 1)
    assert_almost_equal(K[0, 0], np.diag(K))


def check_hyperparameters_equal(kernel1, kernel2):
    # Check that hyperparameters of two kernels are equal
    for attr in set(dir(kernel1) + dir(kernel2)):
        if attr.startswith("hyperparameter_"):
            attr_value1 = getattr(kernel1, attr)
            attr_value2 = getattr(kernel2, attr)
            assert_equal(attr_value1, attr_value2)


@pytest.mark.parametrize("kernel", kernels)
def test_kernel_clone(kernel):
    # Test that sklearn's clone works correctly on kernels.
    kernel_cloned = clone(kernel)

    # XXX: Should this be fixed?
    # This differs from the sklearn's estimators equality check.
    assert_equal(kernel, kernel_cloned)
    assert_not_equal(id(kernel), id(kernel_cloned))

    # Check that all constructor parameters are equal.
    assert_equal(kernel.get_params(), kernel_cloned.get_params())

    # Check that all hyperparameters are equal.
    check_hyperparameters_equal(kernel, kernel_cloned)


@pytest.mark.parametrize('kernel', kernels)
def test_kernel_clone_after_set_params(kernel):
    # This test is to verify that using set_params does not
    # break clone on kernels.
    # This used to break because in kernels such as the RBF, non-trivial
    # logic that modified the length scale used to be in the constructor
    # See https://github.com/scikit-learn/scikit-learn/issues/6961
    # for more details.
    bounds = (1e-5, 1e5)
    kernel_cloned = clone(kernel)
    params = kernel.get_params()
    # RationalQuadratic kernel is isotropic.
    isotropic_kernels = (ExpSineSquared, RationalQuadratic)
    if 'length_scale' in params and not isinstance(kernel,
                                                   isotropic_kernels):
        length_scale = params['length_scale']
        if np.iterable(length_scale):
            params['length_scale'] = length_scale[0]
            params['length_scale_bounds'] = bounds
        else:
            params['length_scale'] = [length_scale] * 2
            params['length_scale_bounds'] = bounds * 2
        kernel_cloned.set_params(**params)
        kernel_cloned_clone = clone(kernel_cloned)
        assert_equal(kernel_cloned_clone.get_params(),
                     kernel_cloned.get_params())
        assert_not_equal(id(kernel_cloned_clone), id(kernel_cloned))
        check_hyperparameters_equal(kernel_cloned, kernel_cloned_clone)


def test_matern_kernel():
    # Test consistency of Matern kernel for special values of nu.
    K = Matern(nu=1.5, length_scale=1.0)(X)
    # the diagonal elements of a matern kernel are 1
    assert_array_almost_equal(np.diag(K), np.ones(X.shape[0]))
    # matern kernel for coef0==0.5 is equal to absolute exponential kernel
    K_absexp = np.exp(-euclidean_distances(X, X, squared=False))
    K = Matern(nu=0.5, length_scale=1.0)(X)
    assert_array_almost_equal(K, K_absexp)
    # test that special cases of matern kernel (coef0 in [0.5, 1.5, 2.5])
    # result in nearly identical results as the general case for coef0 in
    # [0.5 + tiny, 1.5 + tiny, 2.5 + tiny]
    tiny = 1e-10
    for nu in [0.5, 1.5, 2.5]:
        K1 = Matern(nu=nu, length_scale=1.0)(X)
        K2 = Matern(nu=nu + tiny, length_scale=1.0)(X)
        assert_array_almost_equal(K1, K2)


@pytest.mark.parametrize("kernel", kernels)
def test_kernel_versus_pairwise(kernel):
    # Check that GP kernels can also be used as pairwise kernels.

    # Test auto-kernel
    if kernel != kernel_white:
        # For WhiteKernel: k(X) != k(X,X). This is assumed by
        # pairwise_kernels
        K1 = kernel(X)
        K2 = pairwise_kernels(X, metric=kernel)
        assert_array_almost_equal(K1, K2)

    # Test cross-kernel
    K1 = kernel(X, Y)
    K2 = pairwise_kernels(X, Y, metric=kernel)
    assert_array_almost_equal(K1, K2)


@pytest.mark.parametrize("kernel", kernels)
def test_set_get_params(kernel):
    # Check that set_params()/get_params() is consistent with kernel.theta.

    # Test get_params()
    index = 0
    params = kernel.get_params()
    for hyperparameter in kernel.hyperparameters:
        if isinstance("string", type(hyperparameter.bounds)):
            if hyperparameter.bounds == "fixed":
                continue
        size = hyperparameter.n_elements
        if size > 1:  # anisotropic kernels
            assert_almost_equal(np.exp(kernel.theta[index:index + size]),
                                params[hyperparameter.name])
            index += size
        else:
            assert_almost_equal(np.exp(kernel.theta[index]),
                                params[hyperparameter.name])
            index += 1
    # Test set_params()
    index = 0
    value = 10  # arbitrary value
    for hyperparameter in kernel.hyperparameters:
        if isinstance("string", type(hyperparameter.bounds)):
            if hyperparameter.bounds == "fixed":
                continue
        size = hyperparameter.n_elements
        if size > 1:  # anisotropic kernels
            kernel.set_params(**{hyperparameter.name: [value] * size})
            assert_almost_equal(np.exp(kernel.theta[index:index + size]),
                                [value] * size)
            index += size
        else:
            kernel.set_params(**{hyperparameter.name: value})
            assert_almost_equal(np.exp(kernel.theta[index]), value)
            index += 1


@pytest.mark.parametrize("kernel", kernels)
def test_repr_kernels(kernel):
    # Smoke-test for repr in kernels.

    repr(kernel)<|MERGE_RESOLUTION|>--- conflicted
+++ resolved
@@ -71,12 +71,8 @@
 @pytest.mark.parametrize(
         'kernel',
         [kernel for kernel in kernels
-<<<<<<< HEAD
-         if not (isinstance(kernel, KernelOperator)  # skip non-basic kernels
-=======
          # skip non-basic kernels
          if not (isinstance(kernel, KernelOperator)
->>>>>>> f049ec72
                  or isinstance(kernel, Exponentiation))])
 def test_kernel_theta(kernel):
     # Check that parameter vector theta of kernel is set correctly.
