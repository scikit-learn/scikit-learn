--- conflicted
+++ resolved
@@ -1129,16 +1129,11 @@
     noise_level : float, default: 1.0
         Parameter controlling the noise level (variance)
 
-<<<<<<< HEAD
-    noise_level_bounds : pair of floats >= 0 or string "fixed"
-        The lower and upper bound on noise_level (default: (1e-5, 1e5))
+    noise_level_bounds : pair of floats >= 0 or string "fixed", default=(1e-5, 1e5)
+        The lower and upper bound on noise_level
         If set to "fixed", noise_level cannot be changed during
         hyperparameter tuning.
 
-=======
-    noise_level_bounds : pair of floats >= 0, default: (1e-5, 1e5)
-        The lower and upper bound on noise_level
->>>>>>> 5c36df60
     """
     def __init__(self, noise_level=1.0, noise_level_bounds=(1e-5, 1e5)):
         self.noise_level = noise_level
@@ -1244,8 +1239,8 @@
         used. If an array, an anisotropic kernel is used where each dimension
         of l defines the length-scale of the respective feature dimension.
 
-    length_scale_bounds : pair of floats >= 0 or string "fixed"
-        The lower and upper bound on length_scale (default: (1e-5, 1e5)).
+    length_scale_bounds : pair of floats >= 0 or string "fixed", default=(1e-5, 1e5)
+        The lower and upper bound on length_scale.
         If set to "fixed", length_scale cannot be changed during
         hyperparameter tuning.
 
@@ -1359,8 +1354,8 @@
         used. If an array, an anisotropic kernel is used where each dimension
         of l defines the length-scale of the respective feature dimension.
 
-    length_scale_bounds : pair of floats >= 0 or string "fixed"
-        The lower and upper bound on length_scale (default: (1e-5, 1e5)).
+    length_scale_bounds : pair of floats >= 0 or string "fixed", default=(1e-5, 1e5)
+        The lower and upper bound on length_scale.
         If set to "fixed", length_scale cannot be changed during
         hyperparameter tuning.
 
@@ -1513,13 +1508,13 @@
     alpha : float > 0, default: 1.0
         Scale mixture parameter
 
-    length_scale_bounds : pair of floats >= 0 or string "fixed"
-        The lower and upper bound on length_scale (default: (1e-5, 1e5)).
+    length_scale_bounds : pair of floats >= 0 or string "fixed", default=(1e-5, 1e5)
+        The lower and upper bound on length_scale.
         If set to "fixed", length_scale cannot be changed during
         hyperparameter tuning.
 
-    alpha_bounds : pair of floats >= 0 or string "fixed"
-        The lower and upper bound on alpha (default: (1e-5, 1e5))
+    alpha_bounds : pair of floats >= 0 or string "fixed", default=(1e-5, 1e5)
+        The lower and upper bound on alpha.
         If set to "fixed", alpha cannot be changed during
         hyperparameter tuning.
 
@@ -1633,13 +1628,13 @@
     periodicity : float > 0, default: 1.0
         The periodicity of the kernel.
 
-    length_scale_bounds : pair of floats >= 0 or string "fixed"
-        The lower and upper bound on length_scale (default: (1e-5, 1e5)).
+    length_scale_bounds : pair of floats >= 0 or string "fixed", default=(1e-5, 1e5)
+        The lower and upper bound on length_scale.
         If set to "fixed", length_scale cannot be changed during
         hyperparameter tuning.
 
-    periodicity_bounds : pair of floats >= 0 or string "fixed"
-        The lower and upper bound on periodicity (default: (1e-5, 1e5))
+    periodicity_bounds : pair of floats >= 0 or string "fixed", default=(1e-5, 1e5)
+        The lower and upper bound on periodicity.
         If set to "fixed", periodicity cannot be changed during
         hyperparameter tuning.
 
@@ -1752,8 +1747,8 @@
         Parameter controlling the inhomogenity of the kernel. If sigma_0=0,
         the kernel is homogenous.
 
-    sigma_0_bounds : pair of floats >= 0 or string "fixed"
-        The lower and upper bound on sigma_0 (default: (1e-5, 1e5))
+    sigma_0_bounds : pair of floats >= 0 or string "fixed", default=(1e-5, 1e5)
+        The lower and upper bound on sigma_0.
         If set to "fixed", sigma_0 cannot be changed during
         hyperparameter tuning.
 
@@ -1872,8 +1867,8 @@
     gamma : float >= 0, default: 1.0
         Parameter gamma of the pairwise kernel specified by metric
 
-    gamma_bounds : pair of floats >= 0 or string "fixed"
-        The lower and upper bound on gamma (default: (1e-5, 1e5))
+    gamma_bounds : pair of floats >= 0 or string "fixed", default=(1e-5, 1e5)
+        The lower and upper bound on gamma.
         If set to "fixed", gamma cannot be changed during
         hyperparameter tuning.
 
