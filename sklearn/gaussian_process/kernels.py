"""Kernels for Gaussian process regression and classification.

The kernels in this module allow kernel-engineering, i.e., they can be
combined via the "+" and "*" operators or be exponentiated with a scalar
via "**". These sum and product expressions can also contain scalar values,
which are automatically converted to a constant kernel.

All kernels allow (analytic) gradient-based hyperparameter optimization.
The space of hyperparameters can be specified by giving lower und upper
boundaries for the value of each hyperparameter (the search space is thus
rectangular). Instead of specifying bounds, hyperparameters can also be
declared to be "fixed", which causes these hyperparameters to be excluded from
optimization.
"""

# Author: Jan Hendrik Metzen <jhm@informatik.uni-bremen.de>
# License: BSD 3 clause

# Note: this module is strongly inspired by the kernel module of the george
#       package.

# Work In Progress:

# John H Bauer <john.h.bauer@gmail.com>

# Added support for all kernels in the "kernel cookbook"
# https://www.cs.toronto.edu/~duvenaud/cookbook/
# [except the low-rank projection (to be added soon)]
<<<<<<< HEAD
#
# Note the use of ProjectionKernel with sets of indicator variables
# to work with categorical data.
# (ProjectionKernel is comparable in utility to GPy's active_dims.)
#
=======

# Note the use of ProjectionKernel with sets of indicator variables
# to work with categorical data.
# (ProjectionKernel is comparable in utility to GPy's active_dims.)

>>>>>>> ac227aeb
# Extended CompoundKernel to include DirectSum and Tensor (DirectProduct)
# CompoundKernel was not fully implemented
# fixed a bug in set_param referencing undefined .k1
# added .n_dims
# added support for deep in get_param

from abc import ABCMeta, abstractmethod
from collections import namedtuple
import math

from inspect import signature
import warnings

import numpy as np
from scipy.special import kv, gamma
from scipy.spatial.distance import pdist, cdist, squareform

from ..metrics.pairwise import pairwise_kernels
from ..base import clone
from ..utils.validation import _num_samples


def _check_length_scale(X, length_scale):
    length_scale = np.squeeze(length_scale).astype(float)
    if np.ndim(length_scale) > 1:
        raise ValueError("length_scale cannot be of dimension greater than 1")
    if np.ndim(length_scale) == 1 and X.shape[1] != length_scale.shape[0]:
        raise ValueError("Anisotropic kernel must have the same number of "
                         "dimensions as data (%d!=%d)"
                         % (length_scale.shape[0], X.shape[1]))
    return length_scale


class Hyperparameter(namedtuple('Hyperparameter',
                                ('name', 'value_type', 'bounds',
                                 'n_elements', 'fixed'))):
    """A kernel hyperparameter's specification in form of a namedtuple.

    .. versionadded:: 0.18

    Attributes
    ----------
    name : string
        The name of the hyperparameter. Note that a kernel using a
        hyperparameter with name "x" must have the attributes self.x and
        self.x_bounds

    value_type : string
        The type of the hyperparameter. Currently, only "numeric"
        hyperparameters are supported.

    bounds : pair of floats >= 0 or "fixed"
        The lower and upper bound on the parameter. If n_elements>1, a pair
        of 1d array with n_elements each may be given alternatively. If
        the string "fixed" is passed as bounds, the hyperparameter's value
        cannot be changed.

    n_elements : int, default=1
        The number of elements of the hyperparameter value. Defaults to 1,
        which corresponds to a scalar hyperparameter. n_elements > 1
        corresponds to a hyperparameter which is vector-valued,
        such as, e.g., anisotropic length-scales.

    fixed : bool, default: None
        Whether the value of this hyperparameter is fixed, i.e., cannot be
        changed during hyperparameter tuning. If None is passed, the "fixed" is
        derived based on the given bounds.

    """
    # A raw namedtuple is very memory efficient as it packs the attributes
    # in a struct to get rid of the __dict__ of attributes in particular it
    # does not copy the string for the keys on each instance.
    # By deriving a namedtuple class just to introduce the __init__ method we
    # would also reintroduce the __dict__ on the instance. By telling the
    # Python interpreter that this subclass uses static __slots__ instead of
    # dynamic attributes. Furthermore we don't need any additional slot in the
    # subclass so we set __slots__ to the empty tuple.
    __slots__ = ()

    def __new__(cls, name, value_type, bounds, n_elements=1, fixed=None):
        if not isinstance(bounds, str) or bounds != "fixed":
            bounds = np.atleast_2d(bounds)
            if n_elements > 1:  # vector-valued parameter
                if bounds.shape[0] == 1:
                    bounds = np.repeat(bounds, n_elements, 0)
                elif bounds.shape[0] != n_elements:
                    raise ValueError("Bounds on %s should have either 1 or "
                                     "%d dimensions. Given are %d"
                                     % (name, n_elements, bounds.shape[0]))

        if fixed is None:
            fixed = isinstance(bounds, str) and bounds == "fixed"
        return super(Hyperparameter, cls).__new__(
            cls, name, value_type, bounds, n_elements, fixed)

    # This is mainly a testing utility to check that two hyperparameters
    # are equal.
    def __eq__(self, other):
        return (self.name == other.name and
                self.value_type == other.value_type and
                np.all(self.bounds == other.bounds) and
                self.n_elements == other.n_elements and
                self.fixed == other.fixed)


class Kernel(metaclass=ABCMeta):
    """Base class for all kernels.

    .. versionadded:: 0.18
    """

    def get_params(self, deep=True):
        """Get parameters of this kernel.

        Parameters
        ----------
        deep : boolean, optional
            If True, will return the parameters for this estimator and
            contained subobjects that are estimators.

        Returns
        -------
        params : mapping of string to any
            Parameter names mapped to their values.
        """
        params = dict()

        # introspect the constructor arguments to find the model parameters
        # to represent
        cls = self.__class__
        init = getattr(cls.__init__, 'deprecated_original', cls.__init__)
        init_sign = signature(init)
        args, varargs = [], []
        for parameter in init_sign.parameters.values():
            if (parameter.kind != parameter.VAR_KEYWORD and
                    parameter.name != 'self'):
                args.append(parameter.name)
            if parameter.kind == parameter.VAR_POSITIONAL:
                varargs.append(parameter.name)

        if len(varargs) != 0:
            raise RuntimeError("scikit-learn kernels should always "
                               "specify their parameters in the signature"
                               " of their __init__ (no varargs)."
                               " %s doesn't follow this convention."
                               % (cls, ))
        for arg in args:
            try:
                value = getattr(self, arg)
            except AttributeError:
                warnings.warn('From version 0.24, get_params will raise an '
                              'AttributeError if a parameter cannot be '
                              'retrieved as an instance attribute. Previously '
                              'it would return None.',
                              FutureWarning)
                value = None
            params[arg] = value
        return params

    def set_params(self, **params):
        """Set the parameters of this kernel.

        The method works on simple kernels as well as on nested kernels.
        The latter have parameters of the form ``<component>__<parameter>``
        so that it's possible to update each component of a nested object.

        Returns
        -------
        self
        """
        if not params:
            # Simple optimisation to gain speed (inspect is slow)
            return self
        valid_params = self.get_params(deep=True)
        for key, value in params.items():
            split = key.split('__', 1)
            if len(split) > 1:
                # nested objects case
                name, sub_name = split
                if name not in valid_params:
                    raise ValueError('Invalid parameter %s for kernel %s. '
                                     'Check the list of available parameters '
                                     'with `kernel.get_params().keys()`.' %
                                     (name, self))
                sub_object = valid_params[name]
                sub_object.set_params(**{sub_name: value})
            else:
                # simple objects case
                if key not in valid_params:
                    raise ValueError('Invalid parameter %s for kernel %s. '
                                     'Check the list of available parameters '
                                     'with `kernel.get_params().keys()`.' %
                                     (key, self.__class__.__name__))
                setattr(self, key, value)
        return self

    def clone_with_theta(self, theta):
        """Returns a clone of self with given hyperparameters theta.

        Parameters
        ----------
        theta : array, shape (n_dims,)
            The hyperparameters
        """
        cloned = clone(self)
        cloned.theta = theta
        return cloned

    @property
    def n_dims(self):
        """Returns the number of non-fixed hyperparameters of the kernel."""
        return self.theta.shape[0]

    @property
    def hyperparameters(self):
        """Returns a list of all hyperparameter specifications."""
        r = [getattr(self, attr) for attr in dir(self)
             if attr.startswith("hyperparameter_")]
        return r

    @property
    def theta(self):
        """Returns the (flattened, log-transformed) non-fixed hyperparameters.

        Note that theta are typically the log-transformed values of the
        kernel's hyperparameters as this representation of the search space
        is more amenable for hyperparameter search, as hyperparameters like
        length-scales naturally live on a log-scale.

        Returns
        -------
        theta : array, shape (n_dims,)
            The non-fixed, log-transformed hyperparameters of the kernel
        """
        theta = []
        params = self.get_params()
        for hyperparameter in self.hyperparameters:
            if not hyperparameter.fixed:
                theta.append(params[hyperparameter.name])
        if len(theta) > 0:
            return np.log(np.hstack(theta))
        else:
            return np.array([])

    @theta.setter
    def theta(self, theta):
        """Sets the (flattened, log-transformed) non-fixed hyperparameters.

        Parameters
        ----------
        theta : array, shape (n_dims,)
            The non-fixed, log-transformed hyperparameters of the kernel
        """
        params = self.get_params()
        i = 0
        for hyperparameter in self.hyperparameters:
            if hyperparameter.fixed:
                continue
            if hyperparameter.n_elements > 1:
                # vector-valued parameter
                params[hyperparameter.name] = np.exp(
                    theta[i:i + hyperparameter.n_elements])
                i += hyperparameter.n_elements
            else:
                params[hyperparameter.name] = np.exp(theta[i])
                i += 1

        if i != len(theta):
            raise ValueError("theta has not the correct number of entries."
                             " Should be %d; given are %d"
                             % (i, len(theta)))
        self.set_params(**params)

    @property
    def bounds(self):
        """Returns the log-transformed bounds on the theta.

        Returns
        -------
        bounds : array, shape (n_dims, 2)
            The log-transformed bounds on the kernel's hyperparameters theta
        """
        bounds = [hyperparameter.bounds
                  for hyperparameter in self.hyperparameters
                  if not hyperparameter.fixed]
        if len(bounds) > 0:
            return np.log(np.vstack(bounds))
        else:
            return np.array([])

    def __add__(self, b):
        if not isinstance(b, Kernel):
            return Sum(self, ConstantKernel(b))
        return Sum(self, b)

    def __radd__(self, b):
        if not isinstance(b, Kernel):
            return Sum(ConstantKernel(b), self)
        return Sum(b, self)

    def __mul__(self, b):
        if not isinstance(b, Kernel):
            return Product(self, ConstantKernel(b))
        return Product(self, b)

    def __rmul__(self, b):
        if not isinstance(b, Kernel):
            return Product(ConstantKernel(b), self)
        return Product(b, self)

    def __pow__(self, b):
        return Exponentiation(self, b)

    def __eq__(self, b):
        if type(self) != type(b):
            return False
        params_a = self.get_params()
        params_b = b.get_params()
        for key in set(list(params_a.keys()) + list(params_b.keys())):
            if np.any(params_a.get(key, None) != params_b.get(key, None)):
                return False
        return True

    def __repr__(self):
        return "{0}({1})".format(self.__class__.__name__,
                                 ", ".join(map("{0:.3g}".format, self.theta)))

    @abstractmethod
    def __call__(self, X, Y=None, eval_gradient=False):
        """Evaluate the kernel."""

    @abstractmethod
    def diag(self, X):
        """Returns the diagonal of the kernel k(X, X).

        The result of this method is identical to np.diag(self(X)); however,
        it can be evaluated more efficiently since only the diagonal is
        evaluated.

        Parameters
        ----------
        X : sequence of length n_samples
            Left argument of the returned kernel k(X, Y)

        Returns
        -------
        K_diag : array, shape (n_samples_X,)
            Diagonal of kernel k(X, X)
        """

    @abstractmethod
    def is_stationary(self):
        """Returns whether the kernel is stationary. """

    @property
    def requires_vector_input(self):
        """Returns whether the kernel is defined on fixed-length feature
        vectors or generic objects. Defaults to True for backward
        compatibility."""
        return True


class NormalizedKernelMixin:
    """Mixin for kernels which are normalized: k(X, X)=1.

    .. versionadded:: 0.18
    """

    def diag(self, X):
        """Returns the diagonal of the kernel k(X, X).

        The result of this method is identical to np.diag(self(X)); however,
        it can be evaluated more efficiently since only the diagonal is
        evaluated.

        Parameters
        ----------
        X : sequence of length n_samples
            Left argument of the returned kernel k(X, Y)

        Returns
        -------
        K_diag : array, shape (n_samples_X,)
            Diagonal of kernel k(X, X)
        """
        return np.ones(X.shape[0])


class StationaryKernelMixin:
    """Mixin for kernels which are stationary: k(X, Y)= f(X-Y).

    .. versionadded:: 0.18
    """

    def is_stationary(self):
        """Returns whether the kernel is stationary. """
        return True


class GenericKernelMixin:
    """Mixin for kernels which operate on generic objects such as variable-
    length sequences, trees, and graphs.

    .. versionadded:: 0.22
    """

    @property
    def requires_vector_input(self):
        """Whether the kernel works only on fixed-length feature vectors."""
        return False


class CompoundKernel(Kernel):
    """Kernel which is composed of a set of other kernels.

    .. versionadded:: 0.18
    """

    def __init__(self, kernels):
        self.kernels = kernels

    def get_params(self, deep=True):
        """Get parameters of this kernel.

        Parameters
        ----------
        deep : boolean, optional
            If True, will return the parameters for this estimator and
            contained subobjects that are estimators.

        Returns
        -------
        params : mapping of string to any
            Parameter names mapped to their values.
        """
        return dict(kernels=self.kernels)

    @property
    def n_dims(self):
        """Returns the number of non-fixed hyperparameters of the kernel."""
        return sum(h.n_elements \
                   for k in self.kernels \
                   for h in k.hyperparameters)

    @property
    def theta(self):
        """Returns the (flattened, log-transformed) non-fixed hyperparameters.

        Note that theta are typically the log-transformed values of the
        kernel's hyperparameters as this representation of the search space
        is more amenable for hyperparameter search, as hyperparameters like
        length-scales naturally live on a log-scale.

        Returns
        -------
        theta : array, shape (n_dims,)
            The non-fixed, log-transformed hyperparameters of the kernel
        """
        return np.hstack([kernel.theta for kernel in self.kernels])

    @theta.setter
    def theta(self, theta):
        """Sets the (flattened, log-transformed) non-fixed hyperparameters.

        Parameters
        ----------
        theta : array, shape (n_dims,)
            The non-fixed, log-transformed hyperparameters of the kernel
        """
        # TODO: bug fix! minimal changes, should check len(self.kernels)
        # there is no k1 in CompoundKernel
        start = 0
        for kernel in self.kernels:
            end = start + kernel.n_dims
            #end = start + sum(h.n_elements for h in kernel.hyperparameters)
            kernel.theta = theta[start:end]
            start = end

    @property
    def bounds(self):
        """Returns the log-transformed bounds on the theta.

        Returns
        -------
        bounds : array, shape (n_dims, 2)
            The log-transformed bounds on the kernel's hyperparameters theta
        """
        return np.vstack([kernel.bounds for kernel in self.kernels])

    def __call__(self, X, Y=None, eval_gradient=False):
        """Return the kernel k(X, Y) and optionally its gradient.

        Note that this compound kernel returns the results of all simple kernel
        stacked along an additional axis.

        Parameters
        ----------
        X : sequence of length n_samples_X
            Left argument of the returned kernel k(X, Y)
            Could either be array-like with shape = (n_samples_X, n_features)
            or a list of objects.

        Y : sequence of length n_samples_Y
            Right argument of the returned kernel k(X, Y). If None, k(X, X)
            is evaluated instead. Y could either be array-like with
            shape = (n_samples_Y, n_features) or a list of objects.

        eval_gradient : bool (optional, default=False)
            Determines whether the gradient with respect to the kernel
            hyperparameter is determined.

        Returns
        -------
        K : array, shape (n_samples_X, n_samples_Y, n_kernels)
            Kernel k(X, Y)

        K_gradient : array, shape (n_samples_X, n_samples_X, n_dims, n_kernels)
            The gradient of the kernel k(X, X) with respect to the
            hyperparameter of the kernel. Only returned when eval_gradient
            is True.
        """
        if eval_gradient:
            K = []
            K_grad = []
            for kernel in self.kernels:
                K_single, K_grad_single = kernel(X, Y, eval_gradient)
                K.append(K_single)
                K_grad.append(K_grad_single[..., np.newaxis])
            return np.dstack(K), np.concatenate(K_grad, 3)
        else:
            return np.dstack([kernel(X, Y, eval_gradient)
                              for kernel in self.kernels])

    def __eq__(self, b):
        if type(self) != type(b) or len(self.kernels) != len(b.kernels):
            return False
        return np.all([self.kernels[i] == b.kernels[i]
                       for i in range(len(self.kernels))])

    def __repr__(self):
        return "{0}[\n\t{1}\n\t]".format(self.__class__.__name__,
                ",\n\t".join(repr(k) for k in self.kernels))

    def is_stationary(self):
        """Returns whether the kernel is stationary. """
        return np.all([kernel.is_stationary() for kernel in self.kernels])

    @property
    def requires_vector_input(self):
        """Returns whether the kernel is defined on discrete structures. """
        return np.any([kernel.requires_vector_input
                       for kernel in self.kernels])

    def diag(self, X):
        """Returns the diagonal of the kernel k(X, X).

        The result of this method is identical to np.diag(self(X)); however,
        it can be evaluated more efficiently since only the diagonal is
        evaluated.

        Parameters
        ----------
        X : sequence of length n_samples_X
            Argument to the kernel. Could either be array-like with
            shape = (n_samples_X, n_features) or a list of objects.

        Returns
        -------
        K_diag : array, shape (n_samples_X, n_kernels)
            Diagonal of kernel k(X, X)
        """
        return np.vstack([kernel.diag(X) for kernel in self.kernels]).T


class Tensor(CompoundKernel):
    def __init__(self, kernels):
        """Extends the product to a list of kernels.

        Typically use Projection to define kernels restricted to different
        subsets of the coordinates, and combine them with Sum, Product,
        Tensor, or DirectSum.  Parameter names will be much shorter
        than if the Sum kernel operator + is used repeatedly."""
        super(Tensor, self).__init__(kernels)

    def __call__(self, X, Y=None, eval_gradient=False):
        """Computes the product of a list of kernels (and their gradients)."""

        if eval_gradient:
            def _k_g_mul_(kg0, kg1):
                k0, g0 = kg0
                k1, g1 = kg1
                return k0 * k1, \
                       np.dstack((g0 * k1[:, :, np.newaxis],
                                  g1 * k0[:, :, np.newaxis]))

            return reduce(_k_g_mul_,
                          (k(X, Y, eval_gradient=True) for k in self.kernels))
        else:
            return reduce(lambda k0, k1: k0 * k1,
                          (k(X, Y, eval_gradient=False) for k in self.kernels))

    def diag(self, X):
        return reduce(lambda d0, d1: d0 * d1, (k.diag(X) for k in self.kernels))


class DirectSum(CompoundKernel):
    def __init__(self, kernels):
        """Extends the sum to a list of kernels.

        Typically use Projection to define kernels restricted to different
        subsets of the coordinates, and combine them with Sum, Product,
        Tensor, or DirectSum.  Parameter names will be much shorter
        than if the Sum kernel operator + is used repeatedly."""
        super(DirectSum, self).__init__(kernels)

    def __call__(self, X, Y=None, eval_gradient=False):
        """Computes the sum of a list of kernels (and their gradients)."""

        if eval_gradient:
            def _k_g_add_(kg0, kg1):
                k0, g0 = kg0
                k1, g1 = kg1
                return k0 + k1, np.dstack((g0, g1))

            return reduce(_k_g_add_,
                          (k(X, Y, eval_gradient=True) for k in self.kernels))
        else:
            return reduce(lambda k0, k1: k0 + k1,
                          (k(X, Y, eval_gradient=False) for k in self.kernels))

    def diag(self, X):
        return reduce(lambda d0, d1: d0 + d1, (k.diag(X) for k in self.kernels))


class Projection(Kernel):
<<<<<<< HEAD
    """Project coordinates onto a subset of the columns before constructing the kernel.
=======
    """Coordinate Projection onto a subset of the columns.
>>>>>>> ac227aeb

    .. versionadded:: ??

    Typically used in combination with Product, Tensor, Sum, or DirectSum.
    For categorical variables, construct dummy-coded indicator variables,
    use Projection onto those columns, and use RBF as the kernel.
    The resulting Projection kernel may be used in a product or tensor
    with other kernels, such as the projection onto the continuous variables.

    Parameters
    ----------
    columns:    integer or list of integer indices of columns to project onto
    name:       string to be used in reporting parameters
    kernel:     Kernel object, defaults to RBF() with one length-scale
                parameter for each column.
    """

    def __init__(self, columns, name, kernel=None):
        if kernel is None:
            kernel = RBF([1.0] * len(columns))
        assert isinstance(kernel, Kernel), "Kernel instance required"
        self.kernel = kernel
        self.name = name
        self.columns = columns
        # if this gets too tedious go back to using pandas,
        # which handles int/list of ints transparently
        assert isinstance(columns, (list, tuple, int, np.ndarray)), "must be int or list of ints"
        self.columns = [columns] if isinstance(columns, int) else columns
        assert all(isinstance(i, int) for i in self.columns), "must be integers"

    def __call__(self, X, Y=None, eval_gradient=False):
        """Return the kernel k(X, Y) and optionally its gradient.

        Parameters
        ----------
        X : array, shape (n_samples_X, n_features)
            Left argument of the returned kernel k(X, Y)
            X should be the dummy-coded representation of a categorical
            variable.  Typically used with a Projection kernel.

        Y : array, shape (n_samples_Y, n_features), (optional, default=None)
            Right argument of the returned kernel k(X, Y). If None, k(X, X)
            if evaluated instead.  Y should be the dummy-coded representation
            of a categorical variable.

        eval_gradient : bool (optional, default=False)
            Determines whether the gradient with respect to the kernel
            hyperparameters is determined.

        Returns
        -------
        K : array, shape (n_samples_X, n_samples_Y)
            Kernel k(X, Y)

        K_gradient : array, shape (n_samples_X, n_samples_X, n_dims)
            The gradient of the kernel k(X, X) with respect to the
            hyperparameters of the kernel. Only returned when eval_gradient
            is True.
        """
        X1 = np.atleast_2d(X)[:, self.columns]
        Y1 = np.atleast_2d(Y)[:, self.columns] if Y is not None else None

        return self.kernel(X1, Y1, eval_gradient=eval_gradient)

    def get_params(self, deep=True):
        """Get parameters of this kernel.

        Parameters
        ----------
        deep : boolean, optional
            If True, will return the parameters for this estimator and
            contained subobjects that are estimators.

        Returns
        -------
        params : mapping of string to any
            Parameter names mapped to their values.
        """
        name = self.name if self.name else "proj"
        params = dict(kernel=self.kernel, columns=self.columns, name=name)
        # params = dict(columns=self.columns)
        # name_ = "{}{}__".format(self.name, self.columns)
        if deep:
            deep_items = self.kernel.get_params().items()
            # params.update((name_ + k, val) for k, val in deep_items)
            # params.update(("kernel__{}".format(k), val) for k, val in deep_items)
            params.update(("{}__{}".format(self.name, k), val) for k, val in deep_items)
        return params

    @property
    def hyperparameters(self):
        """Returns a list of all hyperparameters for the kernel."""
        r = []
        for hyperparameter in self.kernel.hyperparameters:
            name = "{}__{}".format(self.name, hyperparameter.name)
            r.append(Hyperparameter(name,
                                    hyperparameter.value_type,
                                    hyperparameter.bounds,
                                    hyperparameter.n_elements,
                                    ))
        return r

    @property
    def theta(self):
        """Returns the (flattened, log-transformed) non-fixed hyperparameters.

        Note that theta are typically the log-transformed values of the
        kernel's hyperparameters as this representation of the search space
        is more amenable for hyperparameter search, as hyperparameters like
        length-scales naturally live on a log-scale.

        Returns
        -------
        theta : array, shape (n_dims,)
            The non-fixed, log-transformed hyperparameters of the kernel
        """
        return self.kernel.theta

    @theta.setter
    def theta(self, theta):
        """Sets the (flattened, log-transformed) non-fixed hyperparameters.

        Parameters
        ----------
        theta : array, shape (n_dims,)
            The non-fixed, log-transformed hyperparameters of the kernel
        """
        self.kernel.theta = theta

    @property
    def bounds(self):
        """Returns the (log-transformed) bounds on the theta.

        Returns
        -------
        bounds : array, shape (n_dims, 2)
            The log-transformed bounds on the kernel's hyperparameters theta
        """
        return self.kernel.bounds

    def __eq__(self, b):
        if type(self) != type(b):
            return False
        return (self.kernel == b.kernel and
                self.columns == b.columns and
                self.name == b.name)

    def diag(self, X):
        """Returns the diagonal of the kernel k(X, X).

        The result of this method is identical to np.diag(self(X)); however,
        it can be evaluated more efficiently since only the diagonal is
        evaluated.

        Parameters
        ----------
        X : array, shape (n_samples_X, n_features)
            Left argument of the returned kernel k(X, Y)

        Returns
        -------
        K_diag : array, shape (n_samples_X,)
            Diagonal of kernel k(X, X)
        """
        X1 = np.atleast_2d(X)[:, self.columns]
        return self.kernel.diag(X1)

    def __repr__(self):
        if self.name:
            return "{{Factor[{1}] -> {0}}}".format(self.kernel, self.name)
        else:
            return "{{Project{1} -> {0}}}".format(self.kernel, self.columns)

    def is_stationary(self):
        """Returns whether the kernel is stationary. """
        return self.kernel.is_stationary()


class KernelOperator(Kernel):
    """Base class for all kernel operators.

    .. versionadded:: 0.18
    """

    def __init__(self, k1, k2):
        self.k1 = k1
        self.k2 = k2

    def get_params(self, deep=True):
        """Get parameters of this kernel.

        Parameters
        ----------
        deep : boolean, optional
            If True, will return the parameters for this estimator and
            contained subobjects that are estimators.

        Returns
        -------
        params : mapping of string to any
            Parameter names mapped to their values.
        """
        params = dict(k1=self.k1, k2=self.k2)
        if deep:
            deep_items = self.k1.get_params().items()
            params.update(('k1__' + k, val) for k, val in deep_items)
            deep_items = self.k2.get_params().items()
            params.update(('k2__' + k, val) for k, val in deep_items)

        return params

    @property
    def hyperparameters(self):
        """Returns a list of all hyperparameter."""
        r = [Hyperparameter("k1__" + hyperparameter.name,
                            hyperparameter.value_type,
                            hyperparameter.bounds, hyperparameter.n_elements)
             for hyperparameter in self.k1.hyperparameters]

        for hyperparameter in self.k2.hyperparameters:
            r.append(Hyperparameter("k2__" + hyperparameter.name,
                                    hyperparameter.value_type,
                                    hyperparameter.bounds,
                                    hyperparameter.n_elements))
        return r

    @property
    def theta(self):
        """Returns the (flattened, log-transformed) non-fixed hyperparameters.

        Note that theta are typically the log-transformed values of the
        kernel's hyperparameters as this representation of the search space
        is more amenable for hyperparameter search, as hyperparameters like
        length-scales naturally live on a log-scale.

        Returns
        -------
        theta : array, shape (n_dims,)
            The non-fixed, log-transformed hyperparameters of the kernel
        """
        return np.append(self.k1.theta, self.k2.theta)

    @theta.setter
    def theta(self, theta):
        """Sets the (flattened, log-transformed) non-fixed hyperparameters.

        Parameters
        ----------
        theta : array, shape (n_dims,)
            The non-fixed, log-transformed hyperparameters of the kernel
        """
        k1_dims = self.k1.n_dims
        self.k1.theta = theta[:k1_dims]
        self.k2.theta = theta[k1_dims:]

    @property
    def bounds(self):
        """Returns the log-transformed bounds on the theta.

        Returns
        -------
        bounds : array, shape (n_dims, 2)
            The log-transformed bounds on the kernel's hyperparameters theta
        """
        if self.k1.bounds.size == 0:
            return self.k2.bounds
        if self.k2.bounds.size == 0:
            return self.k1.bounds
        return np.vstack((self.k1.bounds, self.k2.bounds))

    def __eq__(self, b):
        if type(self) != type(b):
            return False
        return (self.k1 == b.k1 and self.k2 == b.k2) \
            or (self.k1 == b.k2 and self.k2 == b.k1)

    def is_stationary(self):
        """Returns whether the kernel is stationary. """
        return self.k1.is_stationary() and self.k2.is_stationary()

    @property
    def requires_vector_input(self):
        """Returns whether the kernel is stationary. """
        return (self.k1.requires_vector_input or
                self.k2.requires_vector_input)


class Sum(KernelOperator):
    """Sum-kernel k1 + k2 of two kernels k1 and k2.

    The resulting kernel is defined as
    k_sum(X, Y) = k1(X, Y) + k2(X, Y)

    .. versionadded:: 0.18

    Parameters
    ----------
    k1 : Kernel object
        The first base-kernel of the sum-kernel

    k2 : Kernel object
        The second base-kernel of the sum-kernel

    """

    def __call__(self, X, Y=None, eval_gradient=False):
        """Return the kernel k(X, Y) and optionally its gradient.

        Parameters
        ----------
        X : sequence of length n_samples_X
            Left argument of the returned kernel k(X, Y)
            Could either be array-like with shape = (n_samples_X, n_features)
            or a list of objects.

        Y : sequence of length n_samples_Y
            Right argument of the returned kernel k(X, Y). If None, k(X, X)
            is evaluated instead. Y could either be array-like with
            shape = (n_samples_Y, n_features) or a list of objects.

        eval_gradient : bool (optional, default=False)
            Determines whether the gradient with respect to the kernel
            hyperparameter is determined.

        Returns
        -------
        K : array, shape (n_samples_X, n_samples_Y)
            Kernel k(X, Y)

        K_gradient : array (opt.), shape (n_samples_X, n_samples_X, n_dims)
            The gradient of the kernel k(X, X) with respect to the
            hyperparameter of the kernel. Only returned when eval_gradient
            is True.
        """
        if eval_gradient:
            K1, K1_gradient = self.k1(X, Y, eval_gradient=True)
            K2, K2_gradient = self.k2(X, Y, eval_gradient=True)
            return K1 + K2, np.dstack((K1_gradient, K2_gradient))
        else:
            return self.k1(X, Y) + self.k2(X, Y)

    def diag(self, X):
        """Returns the diagonal of the kernel k(X, X).

        The result of this method is identical to np.diag(self(X)); however,
        it can be evaluated more efficiently since only the diagonal is
        evaluated.

        Parameters
        ----------
        X : sequence of length n_samples_X
            Argument to the kernel. Could either be array-like with
            shape = (n_samples_X, n_features) or a list of objects.

        Returns
        -------
        K_diag : array, shape (n_samples_X,)
            Diagonal of kernel k(X, X)
        """
        return self.k1.diag(X) + self.k2.diag(X)

    def __repr__(self):
        return "{0} + {1}".format(self.k1, self.k2)


class Product(KernelOperator):
    """Product-kernel k1 * k2 of two kernels k1 and k2.

    The resulting kernel is defined as
    k_prod(X, Y) = k1(X, Y) * k2(X, Y)

    .. versionadded:: 0.18

    Parameters
    ----------
    k1 : Kernel object
        The first base-kernel of the product-kernel

    k2 : Kernel object
        The second base-kernel of the product-kernel

    """

    def __call__(self, X, Y=None, eval_gradient=False):
        """Return the kernel k(X, Y) and optionally its gradient.

        Parameters
        ----------
        X : sequence of length n_samples_X
            Left argument of the returned kernel k(X, Y)
            Could either be array-like with shape = (n_samples_X, n_features)
            or a list of objects.

        Y : sequence of length n_samples_Y
            Right argument of the returned kernel k(X, Y). If None, k(X, X)
            is evaluated instead. Y could either be array-like with
            shape = (n_samples_Y, n_features) or a list of objects.

        eval_gradient : bool (optional, default=False)
            Determines whether the gradient with respect to the kernel
            hyperparameter is determined.

        Returns
        -------
        K : array, shape (n_samples_X, n_samples_Y)
            Kernel k(X, Y)

        K_gradient : array (opt.), shape (n_samples_X, n_samples_X, n_dims)
            The gradient of the kernel k(X, X) with respect to the
            hyperparameter of the kernel. Only returned when eval_gradient
            is True.
        """
        if eval_gradient:
            K1, K1_gradient = self.k1(X, Y, eval_gradient=True)
            K2, K2_gradient = self.k2(X, Y, eval_gradient=True)
            return K1 * K2, np.dstack((K1_gradient * K2[:, :, np.newaxis],
                                       K2_gradient * K1[:, :, np.newaxis]))
        else:
            return self.k1(X, Y) * self.k2(X, Y)

    def diag(self, X):
        """Returns the diagonal of the kernel k(X, X).

        The result of this method is identical to np.diag(self(X)); however,
        it can be evaluated more efficiently since only the diagonal is
        evaluated.

        Parameters
        ----------
        X : sequence of length n_samples_X
            Argument to the kernel. Could either be array-like with
            shape = (n_samples_X, n_features) or a list of objects.

        Returns
        -------
        K_diag : array, shape (n_samples_X,)
            Diagonal of kernel k(X, X)
        """
        return self.k1.diag(X) * self.k2.diag(X)

    def __repr__(self):
        return "{0} * {1}".format(self.k1, self.k2)


class Exponentiation(Kernel):
    """Exponentiate kernel by given exponent.

    The resulting kernel is defined as
    k_exp(X, Y) = k(X, Y) ** exponent

    .. versionadded:: 0.18

    Parameters
    ----------
    kernel : Kernel object
        The base kernel

    exponent : float
        The exponent for the base kernel

    """
    def __init__(self, kernel, exponent):
        self.kernel = kernel
        self.exponent = exponent

    def get_params(self, deep=True):
        """Get parameters of this kernel.

        Parameters
        ----------
        deep : boolean, optional
            If True, will return the parameters for this estimator and
            contained subobjects that are estimators.

        Returns
        -------
        params : mapping of string to any
            Parameter names mapped to their values.
        """
        params = dict(kernel=self.kernel, exponent=self.exponent)
        if deep:
            deep_items = self.kernel.get_params().items()
            params.update(('kernel__' + k, val) for k, val in deep_items)
        return params

    @property
    def hyperparameters(self):
        """Returns a list of all hyperparameter."""
        r = []
        for hyperparameter in self.kernel.hyperparameters:
            r.append(Hyperparameter("kernel__" + hyperparameter.name,
                                    hyperparameter.value_type,
                                    hyperparameter.bounds,
                                    hyperparameter.n_elements))
        return r

    @property
    def theta(self):
        """Returns the (flattened, log-transformed) non-fixed hyperparameters.

        Note that theta are typically the log-transformed values of the
        kernel's hyperparameters as this representation of the search space
        is more amenable for hyperparameter search, as hyperparameters like
        length-scales naturally live on a log-scale.

        Returns
        -------
        theta : array, shape (n_dims,)
            The non-fixed, log-transformed hyperparameters of the kernel
        """
        return self.kernel.theta

    @theta.setter
    def theta(self, theta):
        """Sets the (flattened, log-transformed) non-fixed hyperparameters.

        Parameters
        ----------
        theta : array, shape (n_dims,)
            The non-fixed, log-transformed hyperparameters of the kernel
        """
        self.kernel.theta = theta

    @property
    def bounds(self):
        """Returns the log-transformed bounds on the theta.

        Returns
        -------
        bounds : array, shape (n_dims, 2)
            The log-transformed bounds on the kernel's hyperparameters theta
        """
        return self.kernel.bounds

    def __eq__(self, b):
        if type(self) != type(b):
            return False
        return (self.kernel == b.kernel and self.exponent == b.exponent)

    def __call__(self, X, Y=None, eval_gradient=False):
        """Return the kernel k(X, Y) and optionally its gradient.

        Parameters
        ----------
        X : sequence of length n_samples_X
            Left argument of the returned kernel k(X, Y)
            Could either be array-like with shape = (n_samples_X, n_features)
            or a list of objects.

        Y : sequence of length n_samples_Y
            Right argument of the returned kernel k(X, Y). If None, k(X, X)
            is evaluated instead. Y could either be array-like with
            shape = (n_samples_Y, n_features) or a list of objects.

        eval_gradient : bool (optional, default=False)
            Determines whether the gradient with respect to the kernel
            hyperparameter is determined.

        Returns
        -------
        K : array, shape (n_samples_X, n_samples_Y)
            Kernel k(X, Y)

        K_gradient : array (opt.), shape (n_samples_X, n_samples_X, n_dims)
            The gradient of the kernel k(X, X) with respect to the
            hyperparameter of the kernel. Only returned when eval_gradient
            is True.
        """
        if eval_gradient:
            K, K_gradient = self.kernel(X, Y, eval_gradient=True)
            K_gradient *= \
                self.exponent * K[:, :, np.newaxis] ** (self.exponent - 1)
            return K ** self.exponent, K_gradient
        else:
            K = self.kernel(X, Y, eval_gradient=False)
            return K ** self.exponent

    def diag(self, X):
        """Returns the diagonal of the kernel k(X, X).

        The result of this method is identical to np.diag(self(X)); however,
        it can be evaluated more efficiently since only the diagonal is
        evaluated.

        Parameters
        ----------
        X : sequence of length n_samples_X
            Argument to the kernel. Could either be array-like with
            shape = (n_samples_X, n_features) or a list of objects.

        Returns
        -------
        K_diag : array, shape (n_samples_X,)
            Diagonal of kernel k(X, X)
        """
        return self.kernel.diag(X) ** self.exponent

    def __repr__(self):
        return "{0} ** {1}".format(self.kernel, self.exponent)

    def is_stationary(self):
        """Returns whether the kernel is stationary. """
        return self.kernel.is_stationary()

    @property
    def requires_vector_input(self):
        """Returns whether the kernel is defined on discrete structures. """
        return self.kernel.requires_vector_input


class ConstantKernel(StationaryKernelMixin, GenericKernelMixin,
                     Kernel):
    """Constant kernel.

    Can be used as part of a product-kernel where it scales the magnitude of
    the other factor (kernel) or as part of a sum-kernel, where it modifies
    the mean of the Gaussian process.

    k(x_1, x_2) = constant_value for all x_1, x_2

    .. versionadded:: 0.18

    Parameters
    ----------
    constant_value : float, default: 1.0
        The constant value which defines the covariance:
        k(x_1, x_2) = constant_value

    constant_value_bounds : pair of floats >= 0, default: (1e-5, 1e5)
        The lower and upper bound on constant_value

    """
    def __init__(self, constant_value=1.0, constant_value_bounds=(1e-5, 1e5)):
        self.constant_value = constant_value
        self.constant_value_bounds = constant_value_bounds

    @property
    def hyperparameter_constant_value(self):
        return Hyperparameter(
            "constant_value", "numeric", self.constant_value_bounds)

    def __call__(self, X, Y=None, eval_gradient=False):
        """Return the kernel k(X, Y) and optionally its gradient.

        Parameters
        ----------
        X : sequence of length n_samples_X
            Left argument of the returned kernel k(X, Y)
            Could either be array-like with shape = (n_samples_X, n_features)
            or a list of objects.

        Y : sequence of length n_samples_Y
            Right argument of the returned kernel k(X, Y). If None, k(X, X)
            is evaluated instead. Y could either be array-like with
            shape = (n_samples_Y, n_features) or a list of objects.

        eval_gradient : bool (optional, default=False)
            Determines whether the gradient with respect to the kernel
            hyperparameter is determined. Only supported when Y is None.

        Returns
        -------
        K : array, shape (n_samples_X, n_samples_Y)
            Kernel k(X, Y)

        K_gradient : array (opt.), shape (n_samples_X, n_samples_X, n_dims)
            The gradient of the kernel k(X, X) with respect to the
            hyperparameter of the kernel. Only returned when eval_gradient
            is True.
        """
        if Y is None:
            Y = X
        elif eval_gradient:
            raise ValueError("Gradient can only be evaluated when Y is None.")

        K = np.full((_num_samples(X), _num_samples(Y)), self.constant_value,
                    dtype=np.array(self.constant_value).dtype)
        if eval_gradient:
            if not self.hyperparameter_constant_value.fixed:
                return (K, np.full((_num_samples(X), _num_samples(X), 1),
                                   self.constant_value,
                                   dtype=np.array(self.constant_value).dtype))
            else:
                return K, np.empty((_num_samples(X), _num_samples(X), 0))
        else:
            return K

    def diag(self, X):
        """Returns the diagonal of the kernel k(X, X).

        The result of this method is identical to np.diag(self(X)); however,
        it can be evaluated more efficiently since only the diagonal is
        evaluated.

        Parameters
        ----------
        X : sequence of length n_samples_X
            Argument to the kernel. Could either be array-like with
            shape = (n_samples_X, n_features) or a list of objects.

        Returns
        -------
        K_diag : array, shape (n_samples_X,)
            Diagonal of kernel k(X, X)
        """
        return np.full(_num_samples(X), self.constant_value,
                       dtype=np.array(self.constant_value).dtype)

    def __repr__(self):
        return "{0:.3g}**2".format(np.sqrt(self.constant_value))


class WhiteKernel(StationaryKernelMixin, GenericKernelMixin,
                  Kernel):
    """White kernel.

    The main use-case of this kernel is as part of a sum-kernel where it
    explains the noise of the signal as independently and identically
    normally-distributed. The parameter noise_level equals the variance of this
    noise.

    k(x_1, x_2) = noise_level if x_1 == x_2 else 0

    .. versionadded:: 0.18

    Parameters
    ----------
    noise_level : float, default: 1.0
        Parameter controlling the noise level (variance)

    noise_level_bounds : pair of floats >= 0, default: (1e-5, 1e5)
        The lower and upper bound on noise_level
    """
    def __init__(self, noise_level=1.0, noise_level_bounds=(1e-5, 1e5)):
        self.noise_level = noise_level
        self.noise_level_bounds = noise_level_bounds

    @property
    def hyperparameter_noise_level(self):
        return Hyperparameter(
            "noise_level", "numeric", self.noise_level_bounds)

    def __call__(self, X, Y=None, eval_gradient=False):
        """Return the kernel k(X, Y) and optionally its gradient.

        Parameters
        ----------
        X : sequence of length n_samples_X
            Left argument of the returned kernel k(X, Y)
            Could either be array-like with shape = (n_samples_X, n_features)
            or a list of objects.

        Y : sequence of length n_samples_Y
            Right argument of the returned kernel k(X, Y). If None, k(X, X)
            is evaluated instead. Y could either be array-like with
            shape = (n_samples_Y, n_features) or a list of objects.

        eval_gradient : bool (optional, default=False)
            Determines whether the gradient with respect to the kernel
            hyperparameter is determined. Only supported when Y is None.

        Returns
        -------
        K : array, shape (n_samples_X, n_samples_Y)
            Kernel k(X, Y)

        K_gradient : array (opt.), shape (n_samples_X, n_samples_X, n_dims)
            The gradient of the kernel k(X, X) with respect to the
            hyperparameter of the kernel. Only returned when eval_gradient
            is True.
        """
        if Y is not None and eval_gradient:
            raise ValueError("Gradient can only be evaluated when Y is None.")

        if Y is None:
            K = self.noise_level * np.eye(_num_samples(X))
            if eval_gradient:
                if not self.hyperparameter_noise_level.fixed:
                    return (K, self.noise_level
                            * np.eye(_num_samples(X))[:, :, np.newaxis])
                else:
                    return K, np.empty((_num_samples(X), _num_samples(X), 0))
            else:
                return K
        else:
            return np.zeros((_num_samples(X), _num_samples(Y)))

    def diag(self, X):
        """Returns the diagonal of the kernel k(X, X).

        The result of this method is identical to np.diag(self(X)); however,
        it can be evaluated more efficiently since only the diagonal is
        evaluated.

        Parameters
        ----------
        X : sequence of length n_samples_X
            Argument to the kernel. Could either be array-like with
            shape = (n_samples_X, n_features) or a list of objects.

        Returns
        -------
        K_diag : array, shape (n_samples_X,)
            Diagonal of kernel k(X, X)
        """
        return np.full(_num_samples(X), self.noise_level,
                       dtype=np.array(self.noise_level).dtype)

    def __repr__(self):
        return "{0}(noise_level={1:.3g})".format(self.__class__.__name__,
                                                 self.noise_level)


class RBF(StationaryKernelMixin, NormalizedKernelMixin, Kernel):
    """Radial-basis function kernel (aka squared-exponential kernel).

    The RBF kernel is a stationary kernel. It is also known as the
    "squared exponential" kernel. It is parameterized by a length-scale
    parameter length_scale>0, which can either be a scalar (isotropic variant
    of the kernel) or a vector with the same number of dimensions as the inputs
    X (anisotropic variant of the kernel). The kernel is given by:

    k(x_i, x_j) = exp(-1 / 2 d(x_i / length_scale, x_j / length_scale)^2)

    This kernel is infinitely differentiable, which implies that GPs with this
    kernel as covariance function have mean square derivatives of all orders,
    and are thus very smooth.

    .. versionadded:: 0.18

    Parameters
    ----------
    length_scale : float or array with shape (n_features,), default: 1.0
        The length scale of the kernel. If a float, an isotropic kernel is
        used. If an array, an anisotropic kernel is used where each dimension
        of l defines the length-scale of the respective feature dimension.

    length_scale_bounds : pair of floats >= 0, default: (1e-5, 1e5)
        The lower and upper bound on length_scale

    """
    def __init__(self, length_scale=1.0, length_scale_bounds=(1e-5, 1e5)):
        self.length_scale = length_scale
        self.length_scale_bounds = length_scale_bounds

    @property
    def anisotropic(self):
        return np.iterable(self.length_scale) and len(self.length_scale) > 1

    @property
    def hyperparameter_length_scale(self):
        if self.anisotropic:
            return Hyperparameter("length_scale", "numeric",
                                  self.length_scale_bounds,
                                  len(self.length_scale))
        return Hyperparameter(
            "length_scale", "numeric", self.length_scale_bounds)

    def __call__(self, X, Y=None, eval_gradient=False):
        """Return the kernel k(X, Y) and optionally its gradient.

        Parameters
        ----------
        X : array, shape (n_samples_X, n_features)
            Left argument of the returned kernel k(X, Y)

        Y : array, shape (n_samples_Y, n_features), (optional, default=None)
            Right argument of the returned kernel k(X, Y). If None, k(X, X)
            if evaluated instead.

        eval_gradient : bool (optional, default=False)
            Determines whether the gradient with respect to the kernel
            hyperparameter is determined. Only supported when Y is None.

        Returns
        -------
        K : array, shape (n_samples_X, n_samples_Y)
            Kernel k(X, Y)

        K_gradient : array (opt.), shape (n_samples_X, n_samples_X, n_dims)
            The gradient of the kernel k(X, X) with respect to the
            hyperparameter of the kernel. Only returned when eval_gradient
            is True.
        """
        X = np.atleast_2d(X)
        length_scale = _check_length_scale(X, self.length_scale)
        if Y is None:
            dists = pdist(X / length_scale, metric='sqeuclidean')
            K = np.exp(-.5 * dists)
            # convert from upper-triangular matrix to square matrix
            K = squareform(K)
            np.fill_diagonal(K, 1)
        else:
            if eval_gradient:
                raise ValueError(
                    "Gradient can only be evaluated when Y is None.")
            dists = cdist(X / length_scale, Y / length_scale,
                          metric='sqeuclidean')
            K = np.exp(-.5 * dists)

        if eval_gradient:
            if self.hyperparameter_length_scale.fixed:
                # Hyperparameter l kept fixed
                return K, np.empty((X.shape[0], X.shape[0], 0))
            elif not self.anisotropic or length_scale.shape[0] == 1:
                K_gradient = \
                    (K * squareform(dists))[:, :, np.newaxis]
                return K, K_gradient
            elif self.anisotropic:
                # We need to recompute the pairwise dimension-wise distances
                K_gradient = (X[:, np.newaxis, :] - X[np.newaxis, :, :]) ** 2 \
                    / (length_scale ** 2)
                K_gradient *= K[..., np.newaxis]
                return K, K_gradient
        else:
            return K

    def __repr__(self):
        if self.anisotropic:
            return "{0}(length_scale=[{1}])".format(
                self.__class__.__name__, ", ".join(map("{0:.3g}".format,
                                                   self.length_scale)))
        else:  # isotropic
            return "{0}(length_scale={1:.3g})".format(
                self.__class__.__name__, np.ravel(self.length_scale)[0])


class Matern(RBF):
    """ Matern kernel.

    The class of Matern kernels is a generalization of the RBF and the
    absolute exponential kernel parameterized by an additional parameter
    nu. The smaller nu, the less smooth the approximated function is.
    For nu=inf, the kernel becomes equivalent to the RBF kernel and for nu=0.5
    to the absolute exponential kernel. Important intermediate values are
    nu=1.5 (once differentiable functions) and nu=2.5 (twice differentiable
    functions).

    See Rasmussen and Williams 2006, pp84 for details regarding the
    different variants of the Matern kernel.

    .. versionadded:: 0.18

    Parameters
    ----------
    length_scale : float or array with shape (n_features,), default: 1.0
        The length scale of the kernel. If a float, an isotropic kernel is
        used. If an array, an anisotropic kernel is used where each dimension
        of l defines the length-scale of the respective feature dimension.

    length_scale_bounds : pair of floats >= 0, default: (1e-5, 1e5)
        The lower and upper bound on length_scale

    nu : float, default: 1.5
        The parameter nu controlling the smoothness of the learned function.
        The smaller nu, the less smooth the approximated function is.
        For nu=inf, the kernel becomes equivalent to the RBF kernel and for
        nu=0.5 to the absolute exponential kernel. Important intermediate
        values are nu=1.5 (once differentiable functions) and nu=2.5
        (twice differentiable functions). Note that values of nu not in
        [0.5, 1.5, 2.5, inf] incur a considerably higher computational cost
        (appr. 10 times higher) since they require to evaluate the modified
        Bessel function. Furthermore, in contrast to l, nu is kept fixed to
        its initial value and not optimized.

    """
    def __init__(self, length_scale=1.0, length_scale_bounds=(1e-5, 1e5),
                 nu=1.5):
        super().__init__(length_scale, length_scale_bounds)
        self.nu = nu

    def __call__(self, X, Y=None, eval_gradient=False):
        """Return the kernel k(X, Y) and optionally its gradient.

        Parameters
        ----------
        X : array, shape (n_samples_X, n_features)
            Left argument of the returned kernel k(X, Y)

        Y : array, shape (n_samples_Y, n_features), (optional, default=None)
            Right argument of the returned kernel k(X, Y). If None, k(X, X)
            if evaluated instead.

        eval_gradient : bool (optional, default=False)
            Determines whether the gradient with respect to the kernel
            hyperparameter is determined. Only supported when Y is None.

        Returns
        -------
        K : array, shape (n_samples_X, n_samples_Y)
            Kernel k(X, Y)

        K_gradient : array (opt.), shape (n_samples_X, n_samples_X, n_dims)
            The gradient of the kernel k(X, X) with respect to the
            hyperparameter of the kernel. Only returned when eval_gradient
            is True.
        """
        X = np.atleast_2d(X)
        length_scale = _check_length_scale(X, self.length_scale)
        if Y is None:
            dists = pdist(X / length_scale, metric='euclidean')
        else:
            if eval_gradient:
                raise ValueError(
                    "Gradient can only be evaluated when Y is None.")
            dists = cdist(X / length_scale, Y / length_scale,
                          metric='euclidean')

        if self.nu == 0.5:
            K = np.exp(-dists)
        elif self.nu == 1.5:
            K = dists * math.sqrt(3)
            K = (1. + K) * np.exp(-K)
        elif self.nu == 2.5:
            K = dists * math.sqrt(5)
            K = (1. + K + K ** 2 / 3.0) * np.exp(-K)
        elif self.nu == np.inf:
            K = np.exp(-dists ** 2 / 2.0)
        else:  # general case; expensive to evaluate
            K = dists
            K[K == 0.0] += np.finfo(float).eps  # strict zeros result in nan
            tmp = (math.sqrt(2 * self.nu) * K)
            K.fill((2 ** (1. - self.nu)) / gamma(self.nu))
            K *= tmp ** self.nu
            K *= kv(self.nu, tmp)

        if Y is None:
            # convert from upper-triangular matrix to square matrix
            K = squareform(K)
            np.fill_diagonal(K, 1)

        if eval_gradient:
            if self.hyperparameter_length_scale.fixed:
                # Hyperparameter l kept fixed
                K_gradient = np.empty((X.shape[0], X.shape[0], 0))
                return K, K_gradient

            # We need to recompute the pairwise dimension-wise distances
            if self.anisotropic:
                D = (X[:, np.newaxis, :] - X[np.newaxis, :, :])**2 \
                    / (length_scale ** 2)
            else:
                D = squareform(dists**2)[:, :, np.newaxis]

            if self.nu == 0.5:
                K_gradient = K[..., np.newaxis] * D \
                    / np.sqrt(D.sum(2))[:, :, np.newaxis]
                K_gradient[~np.isfinite(K_gradient)] = 0
            elif self.nu == 1.5:
                K_gradient = \
                    3 * D * np.exp(-np.sqrt(3 * D.sum(-1)))[..., np.newaxis]
            elif self.nu == 2.5:
                tmp = np.sqrt(5 * D.sum(-1))[..., np.newaxis]
                K_gradient = 5.0 / 3.0 * D * (tmp + 1) * np.exp(-tmp)
            elif self.nu == np.inf:
                K_gradient = D * K[..., np.newaxis]
            else:
                # approximate gradient numerically
                def f(theta):  # helper function
                    return self.clone_with_theta(theta)(X, Y)
                return K, _approx_fprime(self.theta, f, 1e-10)

            if not self.anisotropic:
                return K, K_gradient[:, :].sum(-1)[:, :, np.newaxis]
            else:
                return K, K_gradient
        else:
            return K

    def __repr__(self):
        if self.anisotropic:
            return "{0}(length_scale=[{1}], nu={2:.3g})".format(
                self.__class__.__name__,
                ", ".join(map("{0:.3g}".format, self.length_scale)),
                self.nu)
        else:
            return "{0}(length_scale={1:.3g}, nu={2:.3g})".format(
                self.__class__.__name__, np.ravel(self.length_scale)[0],
                self.nu)


class RationalQuadratic(StationaryKernelMixin, NormalizedKernelMixin, Kernel):
    """Rational Quadratic kernel.

    The RationalQuadratic kernel can be seen as a scale mixture (an infinite
    sum) of RBF kernels with different characteristic length-scales. It is
    parameterized by a length-scale parameter length_scale>0 and a scale
    mixture parameter alpha>0. Only the isotropic variant where length_scale is
    a scalar is supported at the moment. The kernel given by:

    k(x_i, x_j) = (1 + d(x_i, x_j)^2 / (2*alpha * length_scale^2))^-alpha

    .. versionadded:: 0.18

    Parameters
    ----------
    length_scale : float > 0, default: 1.0
        The length scale of the kernel.

    alpha : float > 0, default: 1.0
        Scale mixture parameter

    length_scale_bounds : pair of floats >= 0, default: (1e-5, 1e5)
        The lower and upper bound on length_scale

    alpha_bounds : pair of floats >= 0, default: (1e-5, 1e5)
        The lower and upper bound on alpha

    """
    def __init__(self, length_scale=1.0, alpha=1.0,
                 length_scale_bounds=(1e-5, 1e5), alpha_bounds=(1e-5, 1e5)):
        self.length_scale = length_scale
        self.alpha = alpha
        self.length_scale_bounds = length_scale_bounds
        self.alpha_bounds = alpha_bounds

    @property
    def hyperparameter_length_scale(self):
        return Hyperparameter(
            "length_scale", "numeric", self.length_scale_bounds)

    @property
    def hyperparameter_alpha(self):
        return Hyperparameter("alpha", "numeric", self.alpha_bounds)

    def __call__(self, X, Y=None, eval_gradient=False):
        """Return the kernel k(X, Y) and optionally its gradient.

        Parameters
        ----------
        X : array, shape (n_samples_X, n_features)
            Left argument of the returned kernel k(X, Y)

        Y : array, shape (n_samples_Y, n_features), (optional, default=None)
            Right argument of the returned kernel k(X, Y). If None, k(X, X)
            if evaluated instead.

        eval_gradient : bool (optional, default=False)
            Determines whether the gradient with respect to the kernel
            hyperparameter is determined. Only supported when Y is None.

        Returns
        -------
        K : array, shape (n_samples_X, n_samples_Y)
            Kernel k(X, Y)

        K_gradient : array (opt.), shape (n_samples_X, n_samples_X, n_dims)
            The gradient of the kernel k(X, X) with respect to the
            hyperparameter of the kernel. Only returned when eval_gradient
            is True.
        """
        if len(np.atleast_1d(self.length_scale)) > 1:
            raise AttributeError(
                "RationalQuadratic kernel only supports isotropic version, "
                "please use a single scalar for length_scale")
        X = np.atleast_2d(X)
        if Y is None:
            dists = squareform(pdist(X, metric='sqeuclidean'))
            tmp = dists / (2 * self.alpha * self.length_scale ** 2)
            base = (1 + tmp)
            K = base ** -self.alpha
            np.fill_diagonal(K, 1)
        else:
            if eval_gradient:
                raise ValueError(
                    "Gradient can only be evaluated when Y is None.")
            dists = cdist(X, Y, metric='sqeuclidean')
            K = (1 + dists / (2 * self.alpha * self.length_scale ** 2)) \
                ** -self.alpha

        if eval_gradient:
            # gradient with respect to length_scale
            if not self.hyperparameter_length_scale.fixed:
                length_scale_gradient = \
                    dists * K / (self.length_scale ** 2 * base)
                length_scale_gradient = length_scale_gradient[:, :, np.newaxis]
            else:  # l is kept fixed
                length_scale_gradient = np.empty((K.shape[0], K.shape[1], 0))

            # gradient with respect to alpha
            if not self.hyperparameter_alpha.fixed:
                alpha_gradient = \
                    K * (-self.alpha * np.log(base)
                         + dists / (2 * self.length_scale ** 2 * base))
                alpha_gradient = alpha_gradient[:, :, np.newaxis]
            else:  # alpha is kept fixed
                alpha_gradient = np.empty((K.shape[0], K.shape[1], 0))

            return K, np.dstack((alpha_gradient, length_scale_gradient))
        else:
            return K

    def __repr__(self):
        return "{0}(alpha={1:.3g}, length_scale={2:.3g})".format(
            self.__class__.__name__, self.alpha, self.length_scale)


class ExpSineSquared(StationaryKernelMixin, NormalizedKernelMixin, Kernel):
    r"""Exp-Sine-Squared kernel.

    The ExpSineSquared kernel allows modeling periodic functions. It is
    parameterized by a length-scale parameter length_scale>0 and a periodicity
    parameter periodicity>0. Only the isotropic variant where l is a scalar is
    supported at the moment. The kernel given by:

    k(x_i, x_j) =
    exp(-2 (sin(\pi / periodicity * d(x_i, x_j)) / length_scale) ^ 2)

    .. versionadded:: 0.18

    Parameters
    ----------
    length_scale : float > 0, default: 1.0
        The length scale of the kernel.

    periodicity : float > 0, default: 1.0
        The periodicity of the kernel.

    length_scale_bounds : pair of floats >= 0, default: (1e-5, 1e5)
        The lower and upper bound on length_scale

    periodicity_bounds : pair of floats >= 0, default: (1e-5, 1e5)
        The lower and upper bound on periodicity

    """
    def __init__(self, length_scale=1.0, periodicity=1.0,
                 length_scale_bounds=(1e-5, 1e5),
                 periodicity_bounds=(1e-5, 1e5)):
        self.length_scale = length_scale
        self.periodicity = periodicity
        self.length_scale_bounds = length_scale_bounds
        self.periodicity_bounds = periodicity_bounds

    @property
    def hyperparameter_length_scale(self):
        return Hyperparameter(
            "length_scale", "numeric", self.length_scale_bounds)

    @property
    def hyperparameter_periodicity(self):
        return Hyperparameter(
            "periodicity", "numeric", self.periodicity_bounds)

    def __call__(self, X, Y=None, eval_gradient=False):
        """Return the kernel k(X, Y) and optionally its gradient.

        Parameters
        ----------
        X : array, shape (n_samples_X, n_features)
            Left argument of the returned kernel k(X, Y)

        Y : array, shape (n_samples_Y, n_features), (optional, default=None)
            Right argument of the returned kernel k(X, Y). If None, k(X, X)
            if evaluated instead.

        eval_gradient : bool (optional, default=False)
            Determines whether the gradient with respect to the kernel
            hyperparameter is determined. Only supported when Y is None.

        Returns
        -------
        K : array, shape (n_samples_X, n_samples_Y)
            Kernel k(X, Y)

        K_gradient : array (opt.), shape (n_samples_X, n_samples_X, n_dims)
            The gradient of the kernel k(X, X) with respect to the
            hyperparameter of the kernel. Only returned when eval_gradient
            is True.
        """
        X = np.atleast_2d(X)
        if Y is None:
            dists = squareform(pdist(X, metric='euclidean'))
            arg = np.pi * dists / self.periodicity
            sin_of_arg = np.sin(arg)
            K = np.exp(- 2 * (sin_of_arg / self.length_scale) ** 2)
        else:
            if eval_gradient:
                raise ValueError(
                    "Gradient can only be evaluated when Y is None.")
            dists = cdist(X, Y, metric='euclidean')
            K = np.exp(- 2 * (np.sin(np.pi / self.periodicity * dists)
                              / self.length_scale) ** 2)

        if eval_gradient:
            cos_of_arg = np.cos(arg)
            # gradient with respect to length_scale
            if not self.hyperparameter_length_scale.fixed:
                length_scale_gradient = \
                    4 / self.length_scale**2 * sin_of_arg**2 * K
                length_scale_gradient = length_scale_gradient[:, :, np.newaxis]
            else:  # length_scale is kept fixed
                length_scale_gradient = np.empty((K.shape[0], K.shape[1], 0))
            # gradient with respect to p
            if not self.hyperparameter_periodicity.fixed:
                periodicity_gradient = \
                    4 * arg / self.length_scale**2 * cos_of_arg \
                    * sin_of_arg * K
                periodicity_gradient = periodicity_gradient[:, :, np.newaxis]
            else:  # p is kept fixed
                periodicity_gradient = np.empty((K.shape[0], K.shape[1], 0))

            return K, np.dstack((length_scale_gradient, periodicity_gradient))
        else:
            return K

    def __repr__(self):
        return "{0}(length_scale={1:.3g}, periodicity={2:.3g})".format(
            self.__class__.__name__, self.length_scale, self.periodicity)


class DotProduct(Kernel):
    r"""Dot-Product kernel.

    The DotProduct kernel is non-stationary and can be obtained from linear
    regression by putting N(0, 1) priors on the coefficients of x_d (d = 1, . .
    . , D) and a prior of N(0, \sigma_0^2) on the bias. The DotProduct kernel
    is invariant to a rotation of the coordinates about the origin, but not
    translations. It is parameterized by a parameter sigma_0^2. For
    sigma_0^2 =0, the kernel is called the homogeneous linear kernel, otherwise
    it is inhomogeneous. The kernel is given by

    k(x_i, x_j) = sigma_0 ^ 2 + x_i \cdot x_j

    The DotProduct kernel is commonly combined with exponentiation.

    .. versionadded:: 0.18

    Parameters
    ----------
    sigma_0 : float >= 0, default: 1.0
        Parameter controlling the inhomogenity of the kernel. If sigma_0=0,
        the kernel is homogenous.

    sigma_0_bounds : pair of floats >= 0, default: (1e-5, 1e5)
        The lower and upper bound on l

    """

    def __init__(self, sigma_0=1.0, sigma_0_bounds=(1e-5, 1e5)):
        self.sigma_0 = sigma_0
        self.sigma_0_bounds = sigma_0_bounds

    @property
    def hyperparameter_sigma_0(self):
        return Hyperparameter("sigma_0", "numeric", self.sigma_0_bounds)

    def __call__(self, X, Y=None, eval_gradient=False):
        """Return the kernel k(X, Y) and optionally its gradient.

        Parameters
        ----------
        X : array, shape (n_samples_X, n_features)
            Left argument of the returned kernel k(X, Y)

        Y : array, shape (n_samples_Y, n_features), (optional, default=None)
            Right argument of the returned kernel k(X, Y). If None, k(X, X)
            if evaluated instead.

        eval_gradient : bool (optional, default=False)
            Determines whether the gradient with respect to the kernel
            hyperparameter is determined. Only supported when Y is None.

        Returns
        -------
        K : array, shape (n_samples_X, n_samples_Y)
            Kernel k(X, Y)

        K_gradient : array (opt.), shape (n_samples_X, n_samples_X, n_dims)
            The gradient of the kernel k(X, X) with respect to the
            hyperparameter of the kernel. Only returned when eval_gradient
            is True.
        """
        X = np.atleast_2d(X)
        if Y is None:
            K = np.inner(X, X) + self.sigma_0 ** 2
        else:
            if eval_gradient:
                raise ValueError(
                    "Gradient can only be evaluated when Y is None.")
            K = np.inner(X, Y) + self.sigma_0 ** 2

        if eval_gradient:
            if not self.hyperparameter_sigma_0.fixed:
                K_gradient = np.empty((K.shape[0], K.shape[1], 1))
                K_gradient[..., 0] = 2 * self.sigma_0 ** 2
                return K, K_gradient
            else:
                return K, np.empty((X.shape[0], X.shape[0], 0))
        else:
            return K

    def diag(self, X):
        """Returns the diagonal of the kernel k(X, X).

        The result of this method is identical to np.diag(self(X)); however,
        it can be evaluated more efficiently since only the diagonal is
        evaluated.

        Parameters
        ----------
        X : array, shape (n_samples_X, n_features)
            Left argument of the returned kernel k(X, Y)

        Returns
        -------
        K_diag : array, shape (n_samples_X,)
            Diagonal of kernel k(X, X)
        """
        return np.einsum('ij,ij->i', X, X) + self.sigma_0 ** 2

    def is_stationary(self):
        """Returns whether the kernel is stationary. """
        return False

    def __repr__(self):
        return "{0}(sigma_0={1:.3g})".format(
            self.__class__.__name__, self.sigma_0)


# adapted from scipy/optimize/optimize.py for functions with 2d output
def _approx_fprime(xk, f, epsilon, args=()):
    f0 = f(*((xk,) + args))
    grad = np.zeros((f0.shape[0], f0.shape[1], len(xk)), float)
    ei = np.zeros((len(xk), ), float)
    for k in range(len(xk)):
        ei[k] = 1.0
        d = epsilon * ei
        grad[:, :, k] = (f(*((xk + d,) + args)) - f0) / d[k]
        ei[k] = 0.0
    return grad


class PairwiseKernel(Kernel):
    """Wrapper for kernels in sklearn.metrics.pairwise.

    A thin wrapper around the functionality of the kernels in
    sklearn.metrics.pairwise.

    Note: Evaluation of eval_gradient is not analytic but numeric and all
          kernels support only isotropic distances. The parameter gamma is
          considered to be a hyperparameter and may be optimized. The other
          kernel parameters are set directly at initialization and are kept
          fixed.

    .. versionadded:: 0.18

    Parameters
    ----------
    gamma : float >= 0, default: 1.0
        Parameter gamma of the pairwise kernel specified by metric

    gamma_bounds : pair of floats >= 0, default: (1e-5, 1e5)
        The lower and upper bound on gamma

    metric : string, or callable, default: "linear"
        The metric to use when calculating kernel between instances in a
        feature array. If metric is a string, it must be one of the metrics
        in pairwise.PAIRWISE_KERNEL_FUNCTIONS.
        If metric is "precomputed", X is assumed to be a kernel matrix.
        Alternatively, if metric is a callable function, it is called on each
        pair of instances (rows) and the resulting value recorded. The callable
        should take two arrays from X as input and return a value indicating
        the distance between them.

    pairwise_kernels_kwargs : dict, default: None
        All entries of this dict (if any) are passed as keyword arguments to
        the pairwise kernel function.

    """

    def __init__(self, gamma=1.0, gamma_bounds=(1e-5, 1e5), metric="linear",
                 pairwise_kernels_kwargs=None):
        self.gamma = gamma
        self.gamma_bounds = gamma_bounds
        self.metric = metric
        self.pairwise_kernels_kwargs = pairwise_kernels_kwargs

    @property
    def hyperparameter_gamma(self):
        return Hyperparameter("gamma", "numeric", self.gamma_bounds)

    def __call__(self, X, Y=None, eval_gradient=False):
        """Return the kernel k(X, Y) and optionally its gradient.

        Parameters
        ----------
        X : array, shape (n_samples_X, n_features)
            Left argument of the returned kernel k(X, Y)

        Y : array, shape (n_samples_Y, n_features), (optional, default=None)
            Right argument of the returned kernel k(X, Y). If None, k(X, X)
            if evaluated instead.

        eval_gradient : bool (optional, default=False)
            Determines whether the gradient with respect to the kernel
            hyperparameter is determined. Only supported when Y is None.

        Returns
        -------
        K : array, shape (n_samples_X, n_samples_Y)
            Kernel k(X, Y)

        K_gradient : array (opt.), shape (n_samples_X, n_samples_X, n_dims)
            The gradient of the kernel k(X, X) with respect to the
            hyperparameter of the kernel. Only returned when eval_gradient
            is True.
        """
        pairwise_kernels_kwargs = self.pairwise_kernels_kwargs
        if self.pairwise_kernels_kwargs is None:
            pairwise_kernels_kwargs = {}

        X = np.atleast_2d(X)
        K = pairwise_kernels(X, Y, metric=self.metric, gamma=self.gamma,
                             filter_params=True,
                             **pairwise_kernels_kwargs)
        if eval_gradient:
            if self.hyperparameter_gamma.fixed:
                return K, np.empty((X.shape[0], X.shape[0], 0))
            else:
                # approximate gradient numerically
                def f(gamma):  # helper function
                    return pairwise_kernels(
                        X, Y, metric=self.metric, gamma=np.exp(gamma),
                        filter_params=True, **pairwise_kernels_kwargs)
                return K, _approx_fprime(self.theta, f, 1e-10)
        else:
            return K

    def diag(self, X):
        """Returns the diagonal of the kernel k(X, X).

        The result of this method is identical to np.diag(self(X)); however,
        it can be evaluated more efficiently since only the diagonal is
        evaluated.

        Parameters
        ----------
        X : array, shape (n_samples_X, n_features)
            Left argument of the returned kernel k(X, Y)

        Returns
        -------
        K_diag : array, shape (n_samples_X,)
            Diagonal of kernel k(X, X)
        """
        # We have to fall back to slow way of computing diagonal
        return np.apply_along_axis(self, 1, X).ravel()

    def is_stationary(self):
        """Returns whether the kernel is stationary. """
        return self.metric in ["rbf"]

    def __repr__(self):
        return "{0}(gamma={1}, metric={2})".format(
            self.__class__.__name__, self.gamma, self.metric)<|MERGE_RESOLUTION|>--- conflicted
+++ resolved
@@ -26,19 +26,11 @@
 # Added support for all kernels in the "kernel cookbook"
 # https://www.cs.toronto.edu/~duvenaud/cookbook/
 # [except the low-rank projection (to be added soon)]
-<<<<<<< HEAD
-#
+
 # Note the use of ProjectionKernel with sets of indicator variables
 # to work with categorical data.
 # (ProjectionKernel is comparable in utility to GPy's active_dims.)
-#
-=======
-
-# Note the use of ProjectionKernel with sets of indicator variables
-# to work with categorical data.
-# (ProjectionKernel is comparable in utility to GPy's active_dims.)
-
->>>>>>> ac227aeb
+
 # Extended CompoundKernel to include DirectSum and Tensor (DirectProduct)
 # CompoundKernel was not fully implemented
 # fixed a bug in set_param referencing undefined .k1
@@ -674,11 +666,7 @@
 
 
 class Projection(Kernel):
-<<<<<<< HEAD
-    """Project coordinates onto a subset of the columns before constructing the kernel.
-=======
     """Coordinate Projection onto a subset of the columns.
->>>>>>> ac227aeb
 
     .. versionadded:: ??
 
