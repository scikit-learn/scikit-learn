--- conflicted
+++ resolved
@@ -74,21 +74,12 @@
     def g_test(x):
         return x ** 3, (3 * x ** 2).mean(axis=-1)
 
-<<<<<<< HEAD
-    algos = ['parallel', 'deflation']
-    nls = ['logcosh', 'exp', 'cube', g_test]
-    whitening = ['arbitrary-variance', 'unitary-variance', False]
-    for algo, nl, whiten in itertools.product(algos, nls, whitening):
-        if whiten:
-            k_, mixing_, s_ = fastica(m.T, fun=nl, algorithm=algo)
-=======
     algos = ["parallel", "deflation"]
     nls = ["logcosh", "exp", "cube", g_test]
-    whitening = [True, False]
+    whitening = ["arbitrary-variance", "unitary-variance", False]
     for algo, nl, whiten in itertools.product(algos, nls, whitening):
         if whiten:
             k_, mixing_, s_ = fastica(m.T, fun=nl, algorithm=algo, random_state=rng)
->>>>>>> 86476347
             with pytest.raises(ValueError):
                 fastica(m.T, fun=np.tanh, algorithm=algo)
         else:
@@ -122,15 +113,10 @@
             assert_almost_equal(np.dot(s2_, s2) / n_samples, 1, decimal=1)
 
     # Test FastICA class
-<<<<<<< HEAD
-    _, _, sources_fun = fastica(m.T, fun=nl, algorithm=algo,
-                                random_state=seed)
-    ica = FastICA(fun=nl, algorithm=algo, random_state=seed,
-                  whiten='arbitrary-variance')
-=======
     _, _, sources_fun = fastica(m.T, fun=nl, algorithm=algo, random_state=seed)
-    ica = FastICA(fun=nl, algorithm=algo, random_state=seed)
->>>>>>> 86476347
+    ica = FastICA(
+        fun=nl, algorithm=algo, random_state=seed, whiten="arbitrary-variance"
+    )
     sources = ica.fit_transform(m.T)
     assert ica.components_.shape == (2, 2)
     assert sources.shape == (1000, 2)
@@ -213,8 +199,9 @@
 
     center_and_norm(m)
 
-    k_, mixing_, s_ = fastica(m.T, n_components=2, random_state=rng,
-                              whiten='arbitrary-variance')
+    k_, mixing_, s_ = fastica(
+        m.T, n_components=2, random_state=rng, whiten="arbitrary-variance"
+    )
     s_ = s_.T
 
     # Check that the mixing model described in the docstring holds:
@@ -245,23 +232,15 @@
     """
     rng = np.random.RandomState(0)
     X = rng.random_sample((100, 10))
-<<<<<<< HEAD
-    for whiten, n_components in [['unit-variance', 5], [False, None]]:
-        n_components_ = (n_components if n_components is not None else
-                         X.shape[1])
-=======
-    for whiten, n_components in [[True, 5], [False, None]]:
+    for whiten, n_components in [["unit-variance", 5], [False, None]]:
         n_components_ = n_components if n_components is not None else X.shape[1]
->>>>>>> 86476347
-
-        ica = FastICA(n_components=n_components, whiten=whiten,
-                      random_state=0)
+
+        ica = FastICA(n_components=n_components, whiten=whiten, random_state=0)
         Xt = ica.fit_transform(X)
         assert ica.components_.shape == (n_components_, 10)
         assert Xt.shape == (100, n_components_)
 
-        ica = FastICA(n_components=n_components, whiten=whiten,
-                      random_state=0)
+        ica = FastICA(n_components=n_components, whiten=whiten, random_state=0)
         ica.fit(X)
         assert ica.components_.shape == (n_components_, 10)
         Xt2 = ica.transform(X)
@@ -276,21 +255,13 @@
     n1, n2 = 5, 10
     rng = np.random.RandomState(0)
     X = rng.random_sample((n_samples, n_features))
-<<<<<<< HEAD
-    expected = {('unit-variance', n1): (n_features, n1),
-                ('unit-variance', n2): (n_features, n2),
-                (False, n1): (n_features, n2),
-                (False, n2): (n_features, n2)}
-    for whiten in ['unit-variance', False]:
-=======
     expected = {
-        (True, n1): (n_features, n1),
-        (True, n2): (n_features, n2),
+        ("unit-variance", n1): (n_features, n1),
+        ("unit-variance", n2): (n_features, n2),
         (False, n1): (n_features, n2),
         (False, n2): (n_features, n2),
     }
-    for whiten in [True, False]:
->>>>>>> 86476347
+    for whiten in ["unit-variance", False]:
         for n_components in [n1, n2]:
             n_components_ = n_components if n_components is not None else X.shape[1]
             ica = FastICA(n_components=n_components, random_state=rng, whiten=whiten)
@@ -327,7 +298,6 @@
         fastica(X, algorithm="pizza")
 
 
-<<<<<<< HEAD
 def test_fastica_whiten_unit_variance():
     """Test unit variance of transformed data using FastICA algorithm.
 
@@ -336,8 +306,7 @@
     rng = np.random.RandomState(0)
     X = rng.random_sample((100, 10))
     n_components = X.shape[1]
-    ica = FastICA(n_components=n_components, whiten='unit-variance',
-                  random_state=0)
+    ica = FastICA(n_components=n_components, whiten="unit-variance", random_state=0)
     Xt = ica.fit_transform(X)
 
     assert_almost_equal(np.var(Xt), 1.0)
@@ -351,10 +320,9 @@
     rng = np.random.RandomState(0)
     X = rng.random_sample((100, 10))
     for ica in [FastICA(), FastICA(whiten=True)]:
-        with pytest.warns(FutureWarning,
-                          match=r"From version 1.1 whiten="):
+        with pytest.warns(FutureWarning, match=r"From version 1.1 whiten="):
             ica.fit(X)
-            assert ica.whiten_ == 'arbitrary-variance'
+            assert ica.whiten_ == "arbitrary-variance"
 
 
 def test_fastica_whiten_backwards_compatibility():
@@ -365,25 +333,16 @@
     rng = np.random.RandomState(0)
     X = rng.random_sample((100, 10))
     n_components = X.shape[1]
-    ica = FastICA(n_components=n_components,
-                  whiten=True,
-                  random_state=0)
+    ica = FastICA(n_components=n_components, whiten=True, random_state=0)
     with pytest.warns(FutureWarning):
         Xt = ica.fit_transform(X)
 
     assert_almost_equal(np.var(Xt), 1.0 / 100)
 
 
-@pytest.mark.parametrize('whiten', ['arbitrary-variance',
-                                    'unitary-variance',
-                                    False])
-@pytest.mark.parametrize('return_X_mean', [True, False])
-@pytest.mark.parametrize('return_n_iter', [True, False])
-=======
-@pytest.mark.parametrize("whiten", [True, False])
+@pytest.mark.parametrize("whiten", ["arbitrary-variance", "unitary-variance", False])
 @pytest.mark.parametrize("return_X_mean", [True, False])
 @pytest.mark.parametrize("return_n_iter", [True, False])
->>>>>>> 86476347
 def test_fastica_output_shape(whiten, return_X_mean, return_n_iter):
     n_features = 3
     n_samples = 10
