--- conflicted
+++ resolved
@@ -21,29 +21,7 @@
 PCA_SOLVERS = ['full', 'arpack', 'randomized', 'auto']
 
 
-<<<<<<< HEAD
-@pytest.mark.parametrize('svd_solver', solver_list)
-=======
-@pytest.mark.parametrize(
-    'svd_solver, n_components, err_msg',
-    [('arpack', 0, r'must be between 1 and min\(n_samples, n_features\)'),
-     ('randomized', 0, r'must be between 1 and min\(n_samples, n_features\)'),
-     ('arpack', iris.data.shape[1], r'must be strictly less than min')]
-)
-def test_pca_internal_state(svd_solver, n_components, err_msg):
-    X = iris.data
-    pca_fitted = PCA(n_components=n_components, svd_solver=svd_solver)
-
-    with pytest.raises(ValueError, match=err_msg):
-        pca_fitted.fit(X)
-
-    pca = PCA(n_components=n_components, svd_solver=svd_solver)
-    assert pca_fitted.n_components == pca.n_components
-    assert pca_fitted.svd_solver == pca.svd_solver
-
-
 @pytest.mark.parametrize('svd_solver', PCA_SOLVERS)
->>>>>>> 835fb1b1
 @pytest.mark.parametrize('n_components', range(1, iris.data.shape[1]))
 def test_pca(svd_solver, n_components):
     X = iris.data
@@ -257,10 +235,6 @@
     assert_allclose(X, Y_inverse, rtol=5e-6)
 
 
-<<<<<<< HEAD
-=======
-@pytest.mark.parametrize('solver', PCA_SOLVERS)
->>>>>>> 835fb1b1
 @pytest.mark.parametrize(
     'data',
     [np.array([[0, 1, 0], [1, 0, 0]]), np.array([[0, 1, 0], [1, 0, 0]]).T]
