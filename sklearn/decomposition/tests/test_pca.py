import re
import warnings

import numpy as np
import pytest
import scipy as sp
from numpy.testing import assert_array_equal

from sklearn import config_context, datasets
from sklearn.base import clone
from sklearn.datasets import load_iris, make_low_rank_matrix
from sklearn.decomposition import PCA
from sklearn.decomposition._pca import _assess_dimension, _infer_dimension
from sklearn.utils._array_api import (
    _atol_for_type,
    _convert_to_numpy,
    yield_namespace_device_dtype_combinations,
)
from sklearn.utils._testing import _array_api_for_tests, assert_allclose
from sklearn.utils.estimator_checks import (
    _get_check_estimator_ids,
    check_array_api_input,
    check_array_api_input_and_values,
)
from sklearn.utils.fixes import CSC_CONTAINERS, CSR_CONTAINERS

iris = datasets.load_iris()
PCA_SOLVERS = ["full", "covariance_eigh", "arpack", "randomized", "auto"]

# `SPARSE_M` and `SPARSE_N` could be larger, but be aware:
# * SciPy's generation of random sparse matrix can be costly
# * A (SPARSE_M, SPARSE_N) dense array is allocated to compare against
SPARSE_M, SPARSE_N = 1000, 300  # arbitrary
SPARSE_MAX_COMPONENTS = min(SPARSE_M, SPARSE_N)


def _check_fitted_pca_close(pca1, pca2, rtol):
    assert_allclose(pca1.components_, pca2.components_, rtol=rtol)
    assert_allclose(pca1.explained_variance_, pca2.explained_variance_, rtol=rtol)
    assert_allclose(pca1.singular_values_, pca2.singular_values_, rtol=rtol)
    assert_allclose(pca1.mean_, pca2.mean_, rtol=rtol)
    assert_allclose(pca1.n_components_, pca2.n_components_, rtol=rtol)
    assert_allclose(pca1.n_samples_, pca2.n_samples_, rtol=rtol)
    assert_allclose(pca1.noise_variance_, pca2.noise_variance_, rtol=rtol)
    assert_allclose(pca1.n_features_in_, pca2.n_features_in_, rtol=rtol)


@pytest.mark.parametrize("svd_solver", PCA_SOLVERS)
@pytest.mark.parametrize("n_components", range(1, iris.data.shape[1]))
def test_pca(svd_solver, n_components):
    X = iris.data
    pca = PCA(n_components=n_components, svd_solver=svd_solver)

    # check the shape of fit.transform
    X_r = pca.fit(X).transform(X)
    assert X_r.shape[1] == n_components

    # check the equivalence of fit.transform and fit_transform
    X_r2 = pca.fit_transform(X)
    assert_allclose(X_r, X_r2)
    X_r = pca.transform(X)
    assert_allclose(X_r, X_r2)

    # Test get_covariance and get_precision
    cov = pca.get_covariance()
    precision = pca.get_precision()
    assert_allclose(np.dot(cov, precision), np.eye(X.shape[1]), atol=1e-12)


@pytest.mark.parametrize("density", [0.01, 0.1, 0.30])
@pytest.mark.parametrize("n_components", [1, 2, 10])
@pytest.mark.parametrize("sparse_container", CSR_CONTAINERS + CSC_CONTAINERS)
@pytest.mark.parametrize("svd_solver", ["arpack", "covariance_eigh"])
@pytest.mark.parametrize("scale", [1, 10, 100])
def test_pca_sparse(
    global_random_seed, svd_solver, sparse_container, n_components, density, scale
):
    # Make sure any tolerance changes pass with SKLEARN_TESTS_GLOBAL_RANDOM_SEED="all"
    rtol = 5e-07
    transform_rtol = 3e-05

    random_state = np.random.default_rng(global_random_seed)
    X = sparse_container(
        sp.sparse.random(
            SPARSE_M,
            SPARSE_N,
            random_state=random_state,
            density=density,
        )
    )
    # Scale the data + vary the column means
    scale_vector = random_state.random(X.shape[1]) * scale
    X = X.multiply(scale_vector)

    pca = PCA(
        n_components=n_components,
        svd_solver=svd_solver,
        random_state=global_random_seed,
    )
    pca.fit(X)

    Xd = X.toarray()
    pcad = PCA(
        n_components=n_components,
        svd_solver=svd_solver,
        random_state=global_random_seed,
    )
    pcad.fit(Xd)

    # Fitted attributes equality
    _check_fitted_pca_close(pca, pcad, rtol=rtol)

    # Test transform
    X2 = sparse_container(
        sp.sparse.random(
            SPARSE_M,
            SPARSE_N,
            random_state=random_state,
            density=density,
        )
    )
    X2d = X2.toarray()

    assert_allclose(pca.transform(X2), pca.transform(X2d), rtol=transform_rtol)
    assert_allclose(pca.transform(X2), pcad.transform(X2d), rtol=transform_rtol)


@pytest.mark.parametrize("sparse_container", CSR_CONTAINERS + CSC_CONTAINERS)
def test_pca_sparse_fit_transform(global_random_seed, sparse_container):
    random_state = np.random.default_rng(global_random_seed)
    X = sparse_container(
        sp.sparse.random(
            SPARSE_M,
            SPARSE_N,
            random_state=random_state,
            density=0.01,
        )
    )
    X2 = sparse_container(
        sp.sparse.random(
            SPARSE_M,
            SPARSE_N,
            random_state=random_state,
            density=0.01,
        )
    )

    pca_fit = PCA(n_components=10, svd_solver="arpack", random_state=global_random_seed)
    pca_fit_transform = PCA(
        n_components=10, svd_solver="arpack", random_state=global_random_seed
    )

    pca_fit.fit(X)
    transformed_X = pca_fit_transform.fit_transform(X)

    _check_fitted_pca_close(pca_fit, pca_fit_transform, rtol=1e-10)
    assert_allclose(transformed_X, pca_fit_transform.transform(X), rtol=2e-9)
    assert_allclose(transformed_X, pca_fit.transform(X), rtol=2e-9)
    assert_allclose(pca_fit.transform(X2), pca_fit_transform.transform(X2), rtol=2e-9)


@pytest.mark.parametrize("svd_solver", ["randomized", "full", "auto"])
@pytest.mark.parametrize("sparse_container", CSR_CONTAINERS + CSC_CONTAINERS)
def test_sparse_pca_solver_error(global_random_seed, svd_solver, sparse_container):
    random_state = np.random.RandomState(global_random_seed)
    X = sparse_container(
        sp.sparse.random(
            SPARSE_M,
            SPARSE_N,
            random_state=random_state,
        )
    )
    pca = PCA(n_components=30, svd_solver=svd_solver)
    error_msg_pattern = (
        'PCA only support sparse inputs with the "arpack" and "covariance_eigh"'
        f' solvers, while "{svd_solver}" was passed'
    )
    with pytest.raises(TypeError, match=error_msg_pattern):
        pca.fit(X)


def test_no_empty_slice_warning():
    # test if we avoid numpy warnings for computing over empty arrays
    n_components = 10
    n_features = n_components + 2  # anything > n_comps triggered it in 0.16
    X = np.random.uniform(-1, 1, size=(n_components, n_features))
    pca = PCA(n_components=n_components)
    with warnings.catch_warnings():
        warnings.simplefilter("error", RuntimeWarning)
        pca.fit(X)


@pytest.mark.parametrize("copy", [True, False])
@pytest.mark.parametrize("solver", PCA_SOLVERS)
def test_whitening(solver, copy):
    # Check that PCA output has unit-variance
    rng = np.random.RandomState(0)
    n_samples = 100
    n_features = 80
    n_components = 30
    rank = 50

    # some low rank data with correlated features
    X = np.dot(
        rng.randn(n_samples, rank),
        np.dot(np.diag(np.linspace(10.0, 1.0, rank)), rng.randn(rank, n_features)),
    )
    # the component-wise variance of the first 50 features is 3 times the
    # mean component-wise variance of the remaining 30 features
    X[:, :50] *= 3

    assert X.shape == (n_samples, n_features)

    # the component-wise variance is thus highly varying:
    assert X.std(axis=0).std() > 43.8

    # whiten the data while projecting to the lower dim subspace
    X_ = X.copy()  # make sure we keep an original across iterations.
    pca = PCA(
        n_components=n_components,
        whiten=True,
        copy=copy,
        svd_solver=solver,
        random_state=0,
        iterated_power=7,
    )
    # test fit_transform
    X_whitened = pca.fit_transform(X_.copy())
    assert X_whitened.shape == (n_samples, n_components)
    X_whitened2 = pca.transform(X_)
    assert_allclose(X_whitened, X_whitened2, rtol=5e-4)

    assert_allclose(X_whitened.std(ddof=1, axis=0), np.ones(n_components))
    assert_allclose(X_whitened.mean(axis=0), np.zeros(n_components), atol=1e-12)

    X_ = X.copy()
    pca = PCA(
        n_components=n_components, whiten=False, copy=copy, svd_solver=solver
    ).fit(X_.copy())
    X_unwhitened = pca.transform(X_)
    assert X_unwhitened.shape == (n_samples, n_components)

    # in that case the output components still have varying variances
    assert X_unwhitened.std(axis=0).std() == pytest.approx(74.1, rel=1e-1)
    # we always center, so no test for non-centering.


@pytest.mark.parametrize(
    "other_svd_solver", sorted(list(set(PCA_SOLVERS) - {"full", "auto"}))
)
@pytest.mark.parametrize("data_shape", ["tall", "wide"])
@pytest.mark.parametrize("rank_deficient", [False, True])
@pytest.mark.parametrize("whiten", [False, True])
def test_pca_solver_equivalence(
    other_svd_solver,
    data_shape,
    rank_deficient,
    whiten,
    global_random_seed,
    global_dtype,
):
    if data_shape == "tall":
        n_samples, n_features = 100, 30
    else:
        n_samples, n_features = 30, 100
    n_samples_test = 10

    if rank_deficient:
        rng = np.random.default_rng(global_random_seed)
        rank = min(n_samples, n_features) // 2
        X = rng.standard_normal(
            size=(n_samples + n_samples_test, rank)
        ) @ rng.standard_normal(size=(rank, n_features))
    else:
        X = make_low_rank_matrix(
            n_samples=n_samples + n_samples_test,
            n_features=n_features,
            tail_strength=0.5,
            random_state=global_random_seed,
        )
        # With a non-zero tail strength, the data is actually full-rank.
        rank = min(n_samples, n_features)

    X = X.astype(global_dtype, copy=False)
    X_train, X_test = X[:n_samples], X[n_samples:]

    if global_dtype == np.float32:
        tols = dict(atol=1e-2, rtol=1e-5)
        variance_threshold = 1e-5
    else:
        tols = dict(atol=1e-10, rtol=1e-12)
        variance_threshold = 1e-12

    extra_other_kwargs = {}
    if other_svd_solver == "randomized":
        # Only check for a truncated result with a large number of iterations
        # to make sure that we can recover precise results.
        n_components = 10
        extra_other_kwargs = {"iterated_power": 50}
    elif other_svd_solver == "arpack":
        # Test all components except the last one which cannot be estimated by
        # arpack.
        n_components = np.minimum(n_samples, n_features) - 1
    else:
        # Test all components to high precision.
        n_components = None

    pca_full = PCA(n_components=n_components, svd_solver="full", whiten=whiten)
    pca_other = PCA(
        n_components=n_components,
        svd_solver=other_svd_solver,
        whiten=whiten,
        random_state=global_random_seed,
        **extra_other_kwargs,
    )
    X_trans_full_train = pca_full.fit_transform(X_train)
    assert np.isfinite(X_trans_full_train).all()
    assert X_trans_full_train.dtype == global_dtype
    X_trans_other_train = pca_other.fit_transform(X_train)
    assert np.isfinite(X_trans_other_train).all()
    assert X_trans_other_train.dtype == global_dtype

    assert (pca_full.explained_variance_ >= 0).all()
    assert_allclose(pca_full.explained_variance_, pca_other.explained_variance_, **tols)
    assert_allclose(
        pca_full.explained_variance_ratio_,
        pca_other.explained_variance_ratio_,
        **tols,
    )
    reference_components = pca_full.components_
    assert np.isfinite(reference_components).all()
    other_components = pca_other.components_
    assert np.isfinite(other_components).all()

    # For some choice of n_components and data distribution, some components
    # might be pure noise, let's ignore them in the comparison:
    stable = pca_full.explained_variance_ > variance_threshold
    assert stable.sum() > 1
    assert_allclose(reference_components[stable], other_components[stable], **tols)

    # As a result the output of fit_transform should be the same:
    assert_allclose(
        X_trans_other_train[:, stable], X_trans_full_train[:, stable], **tols
    )

    # And similarly for the output of transform on new data (except for the
    # last component that can be underdetermined):
    X_trans_full_test = pca_full.transform(X_test)
    assert np.isfinite(X_trans_full_test).all()
    assert X_trans_full_test.dtype == global_dtype
    X_trans_other_test = pca_other.transform(X_test)
    assert np.isfinite(X_trans_other_test).all()
    assert X_trans_other_test.dtype == global_dtype
    assert_allclose(X_trans_other_test[:, stable], X_trans_full_test[:, stable], **tols)

    # Check that inverse transform reconstructions for both solvers are
    # compatible.
    X_recons_full_test = pca_full.inverse_transform(X_trans_full_test)
    assert np.isfinite(X_recons_full_test).all()
    assert X_recons_full_test.dtype == global_dtype
    X_recons_other_test = pca_other.inverse_transform(X_trans_other_test)
    assert np.isfinite(X_recons_other_test).all()
    assert X_recons_other_test.dtype == global_dtype

    if pca_full.components_.shape[0] == pca_full.components_.shape[1]:
        # In this case, the models should have learned the same invertible
        # transform. They should therefore both be able to reconstruct the test
        # data.
        assert_allclose(X_recons_full_test, X_test, **tols)
        assert_allclose(X_recons_other_test, X_test, **tols)
    elif pca_full.components_.shape[0] < rank:
        # In the absence of noisy components, both models should be able to
        # reconstruct the same low-rank approximation of the original data.
        assert pca_full.explained_variance_.min() > variance_threshold
        assert_allclose(X_recons_full_test, X_recons_other_test, **tols)
    else:
        # When n_features > n_samples and n_components is larger than the rank
        # of the training set, the output of the `inverse_transform` function
        # is ill-defined. We can only check that we reach the same fixed point
        # after another round of transform:
        assert_allclose(
            pca_full.transform(X_recons_full_test)[:, stable],
            pca_other.transform(X_recons_other_test)[:, stable],
            **tols,
        )


@pytest.mark.parametrize(
    "X",
    [
        np.random.RandomState(0).randn(100, 80),
        datasets.make_classification(100, 80, n_informative=78, random_state=0)[0],
        np.random.RandomState(0).randn(10, 100),
    ],
    ids=["random-tall", "correlated-tall", "random-wide"],
)
@pytest.mark.parametrize("svd_solver", PCA_SOLVERS)
def test_pca_explained_variance_empirical(X, svd_solver):
    pca = PCA(n_components=2, svd_solver=svd_solver, random_state=0)
    X_pca = pca.fit_transform(X)
    assert_allclose(pca.explained_variance_, np.var(X_pca, ddof=1, axis=0))

    expected_result = np.linalg.eig(np.cov(X, rowvar=False))[0]
    expected_result = sorted(expected_result, reverse=True)[:2]
    assert_allclose(pca.explained_variance_, expected_result, rtol=5e-3)


@pytest.mark.parametrize("svd_solver", ["arpack", "randomized"])
def test_pca_singular_values_consistency(svd_solver):
    rng = np.random.RandomState(0)
    n_samples, n_features = 100, 80
    X = rng.randn(n_samples, n_features)

    pca_full = PCA(n_components=2, svd_solver="full", random_state=rng)
    pca_other = PCA(n_components=2, svd_solver=svd_solver, random_state=rng)

    pca_full.fit(X)
    pca_other.fit(X)

    assert_allclose(pca_full.singular_values_, pca_other.singular_values_, rtol=5e-3)


@pytest.mark.parametrize("svd_solver", PCA_SOLVERS)
def test_pca_singular_values(svd_solver):
    rng = np.random.RandomState(0)
    n_samples, n_features = 100, 80
    X = rng.randn(n_samples, n_features)

    pca = PCA(n_components=2, svd_solver=svd_solver, random_state=rng)
    X_trans = pca.fit_transform(X)

    # compare to the Frobenius norm
    assert_allclose(
        np.sum(pca.singular_values_**2), np.linalg.norm(X_trans, "fro") ** 2
    )
    # Compare to the 2-norms of the score vectors
    assert_allclose(pca.singular_values_, np.sqrt(np.sum(X_trans**2, axis=0)))

    # set the singular values and see what er get back
    n_samples, n_features = 100, 110
    X = rng.randn(n_samples, n_features)

    pca = PCA(n_components=3, svd_solver=svd_solver, random_state=rng)
    X_trans = pca.fit_transform(X)
    X_trans /= np.sqrt(np.sum(X_trans**2, axis=0))
    X_trans[:, 0] *= 3.142
    X_trans[:, 1] *= 2.718
    X_hat = np.dot(X_trans, pca.components_)
    pca.fit(X_hat)
    assert_allclose(pca.singular_values_, [3.142, 2.718, 1.0])


@pytest.mark.parametrize("svd_solver", PCA_SOLVERS)
def test_pca_check_projection(svd_solver):
    # Test that the projection of data is correct
    rng = np.random.RandomState(0)
    n, p = 100, 3
    X = rng.randn(n, p) * 0.1
    X[:10] += np.array([3, 4, 5])
    Xt = 0.1 * rng.randn(1, p) + np.array([3, 4, 5])

    Yt = PCA(n_components=2, svd_solver=svd_solver).fit(X).transform(Xt)
    Yt /= np.sqrt((Yt**2).sum())

    assert_allclose(np.abs(Yt[0][0]), 1.0, rtol=5e-3)


@pytest.mark.parametrize("svd_solver", PCA_SOLVERS)
def test_pca_check_projection_list(svd_solver):
    # Test that the projection of data is correct
    X = [[1.0, 0.0], [0.0, 1.0]]
    pca = PCA(n_components=1, svd_solver=svd_solver, random_state=0)
    X_trans = pca.fit_transform(X)
    assert X_trans.shape, (2, 1)
    assert_allclose(X_trans.mean(), 0.00, atol=1e-12)
    assert_allclose(X_trans.std(), 0.71, rtol=5e-3)


@pytest.mark.parametrize("svd_solver", ["full", "arpack", "randomized"])
@pytest.mark.parametrize("whiten", [False, True])
def test_pca_inverse(svd_solver, whiten):
    # Test that the projection of data can be inverted
    rng = np.random.RandomState(0)
    n, p = 50, 3
    X = rng.randn(n, p)  # spherical data
    X[:, 1] *= 0.00001  # make middle component relatively small
    X += [5, 4, 3]  # make a large mean

    # same check that we can find the original data from the transformed
    # signal (since the data is almost of rank n_components)
    pca = PCA(n_components=2, svd_solver=svd_solver, whiten=whiten).fit(X)
    Y = pca.transform(X)
    Y_inverse = pca.inverse_transform(Y)
    assert_allclose(X, Y_inverse, rtol=5e-6)


@pytest.mark.parametrize(
    "data", [np.array([[0, 1, 0], [1, 0, 0]]), np.array([[0, 1, 0], [1, 0, 0]]).T]
)
@pytest.mark.parametrize(
    "svd_solver, n_components, err_msg",
    [
        ("arpack", 0, r"must be between 1 and min\(n_samples, n_features\)"),
        ("randomized", 0, r"must be between 1 and min\(n_samples, n_features\)"),
        ("arpack", 2, r"must be strictly less than min"),
        (
            "auto",
            3,
            (
                r"n_components=3 must be between 0 and min\(n_samples, "
                r"n_features\)=2 with svd_solver='full'"
            ),
        ),
    ],
)
def test_pca_validation(svd_solver, data, n_components, err_msg):
    # Ensures that solver-specific extreme inputs for the n_components
    # parameter raise errors
    smallest_d = 2  # The smallest dimension
    pca_fitted = PCA(n_components, svd_solver=svd_solver)

    with pytest.raises(ValueError, match=err_msg):
        pca_fitted.fit(data)

    # Additional case for arpack
    if svd_solver == "arpack":
        n_components = smallest_d

        err_msg = (
            "n_components={}L? must be strictly less than "
            r"min\(n_samples, n_features\)={}L? with "
            "svd_solver='arpack'".format(n_components, smallest_d)
        )
        with pytest.raises(ValueError, match=err_msg):
            PCA(n_components, svd_solver=svd_solver).fit(data)


@pytest.mark.parametrize(
    "solver, n_components_",
    [
        ("full", min(iris.data.shape)),
        ("arpack", min(iris.data.shape) - 1),
        ("randomized", min(iris.data.shape)),
    ],
)
@pytest.mark.parametrize("data", [iris.data, iris.data.T])
def test_n_components_none(data, solver, n_components_):
    pca = PCA(svd_solver=solver)
    pca.fit(data)
    assert pca.n_components_ == n_components_


@pytest.mark.parametrize("svd_solver", ["auto", "full"])
def test_n_components_mle(svd_solver):
    # Ensure that n_components == 'mle' doesn't raise error for auto/full
    rng = np.random.RandomState(0)
    n_samples, n_features = 600, 10
    X = rng.randn(n_samples, n_features)
    pca = PCA(n_components="mle", svd_solver=svd_solver)
    pca.fit(X)
    assert pca.n_components_ == 1


@pytest.mark.parametrize("svd_solver", ["arpack", "randomized"])
def test_n_components_mle_error(svd_solver):
    # Ensure that n_components == 'mle' will raise an error for unsupported
    # solvers
    rng = np.random.RandomState(0)
    n_samples, n_features = 600, 10
    X = rng.randn(n_samples, n_features)
    pca = PCA(n_components="mle", svd_solver=svd_solver)
    err_msg = "n_components='mle' cannot be a string with svd_solver='{}'".format(
        svd_solver
    )
    with pytest.raises(ValueError, match=err_msg):
        pca.fit(X)


def test_pca_dim():
    # Check automated dimensionality setting
    rng = np.random.RandomState(0)
    n, p = 100, 5
    X = rng.randn(n, p) * 0.1
    X[:10] += np.array([3, 4, 5, 1, 2])
    pca = PCA(n_components="mle", svd_solver="full").fit(X)
    assert pca.n_components == "mle"
    assert pca.n_components_ == 1


def test_infer_dim_1():
    # TODO: explain what this is testing
    # Or at least use explicit variable names...
    n, p = 1000, 5
    rng = np.random.RandomState(0)
    X = (
        rng.randn(n, p) * 0.1
        + rng.randn(n, 1) * np.array([3, 4, 5, 1, 2])
        + np.array([1, 0, 7, 4, 6])
    )
    pca = PCA(n_components=p, svd_solver="full")
    pca.fit(X)
    spect = pca.explained_variance_
    ll = np.array([_assess_dimension(spect, k, n) for k in range(1, p)])
    assert ll[1] > ll.max() - 0.01 * n


def test_infer_dim_2():
    # TODO: explain what this is testing
    # Or at least use explicit variable names...
    n, p = 1000, 5
    rng = np.random.RandomState(0)
    X = rng.randn(n, p) * 0.1
    X[:10] += np.array([3, 4, 5, 1, 2])
    X[10:20] += np.array([6, 0, 7, 2, -1])
    pca = PCA(n_components=p, svd_solver="full")
    pca.fit(X)
    spect = pca.explained_variance_
    assert _infer_dimension(spect, n) > 1


def test_infer_dim_3():
    n, p = 100, 5
    rng = np.random.RandomState(0)
    X = rng.randn(n, p) * 0.1
    X[:10] += np.array([3, 4, 5, 1, 2])
    X[10:20] += np.array([6, 0, 7, 2, -1])
    X[30:40] += 2 * np.array([-1, 1, -1, 1, -1])
    pca = PCA(n_components=p, svd_solver="full")
    pca.fit(X)
    spect = pca.explained_variance_
    assert _infer_dimension(spect, n) > 2


@pytest.mark.parametrize(
    "X, n_components, n_components_validated",
    [
        (iris.data, 0.95, 2),  # row > col
        (iris.data, 0.01, 1),  # row > col
        (np.random.RandomState(0).rand(5, 20), 0.5, 2),
    ],  # row < col
)
def test_infer_dim_by_explained_variance(X, n_components, n_components_validated):
    pca = PCA(n_components=n_components, svd_solver="full")
    pca.fit(X)
    assert pca.n_components == pytest.approx(n_components)
    assert pca.n_components_ == n_components_validated


@pytest.mark.parametrize("svd_solver", PCA_SOLVERS)
def test_pca_score(svd_solver):
    # Test that probabilistic PCA scoring yields a reasonable score
    n, p = 1000, 3
    rng = np.random.RandomState(0)
    X = rng.randn(n, p) * 0.1 + np.array([3, 4, 5])
    pca = PCA(n_components=2, svd_solver=svd_solver)
    pca.fit(X)

    ll1 = pca.score(X)
    h = -0.5 * np.log(2 * np.pi * np.exp(1) * 0.1**2) * p
    assert_allclose(ll1 / h, 1, rtol=5e-2)

    ll2 = pca.score(rng.randn(n, p) * 0.2 + np.array([3, 4, 5]))
    assert ll1 > ll2

    pca = PCA(n_components=2, whiten=True, svd_solver=svd_solver)
    pca.fit(X)
    ll2 = pca.score(X)
    assert ll1 > ll2


def test_pca_score3():
    # Check that probabilistic PCA selects the right model
    n, p = 200, 3
    rng = np.random.RandomState(0)
    Xl = rng.randn(n, p) + rng.randn(n, 1) * np.array([3, 4, 5]) + np.array([1, 0, 7])
    Xt = rng.randn(n, p) + rng.randn(n, 1) * np.array([3, 4, 5]) + np.array([1, 0, 7])
    ll = np.zeros(p)
    for k in range(p):
        pca = PCA(n_components=k, svd_solver="full")
        pca.fit(Xl)
        ll[k] = pca.score(Xt)

    assert ll.argmax() == 1


@pytest.mark.parametrize("svd_solver", PCA_SOLVERS)
def test_pca_sanity_noise_variance(svd_solver):
    # Sanity check for the noise_variance_. For more details see
    # https://github.com/scikit-learn/scikit-learn/issues/7568
    # https://github.com/scikit-learn/scikit-learn/issues/8541
    # https://github.com/scikit-learn/scikit-learn/issues/8544
    X, _ = datasets.load_digits(return_X_y=True)
    pca = PCA(n_components=30, svd_solver=svd_solver, random_state=0)
    pca.fit(X)
    assert np.all((pca.explained_variance_ - pca.noise_variance_) >= 0)


@pytest.mark.parametrize("svd_solver", ["arpack", "randomized"])
def test_pca_score_consistency_solvers(svd_solver):
    # Check the consistency of score between solvers
    X, _ = datasets.load_digits(return_X_y=True)
    pca_full = PCA(n_components=30, svd_solver="full", random_state=0)
    pca_other = PCA(n_components=30, svd_solver=svd_solver, random_state=0)
    pca_full.fit(X)
    pca_other.fit(X)
    assert_allclose(pca_full.score(X), pca_other.score(X), rtol=5e-6)


# arpack raises ValueError for n_components == min(n_samples,  n_features)
@pytest.mark.parametrize("svd_solver", ["full", "randomized"])
def test_pca_zero_noise_variance_edge_cases(svd_solver):
    # ensure that noise_variance_ is 0 in edge cases
    # when n_components == min(n_samples, n_features)
    n, p = 100, 3
    rng = np.random.RandomState(0)
    X = rng.randn(n, p) * 0.1 + np.array([3, 4, 5])

    pca = PCA(n_components=p, svd_solver=svd_solver)
    pca.fit(X)
    assert pca.noise_variance_ == 0
    # Non-regression test for gh-12489
    # ensure no divide-by-zero error for n_components == n_features < n_samples
    pca.score(X)

    pca.fit(X.T)
    assert pca.noise_variance_ == 0
    # Non-regression test for gh-12489
    # ensure no divide-by-zero error for n_components == n_samples < n_features
    pca.score(X.T)


@pytest.mark.parametrize(
    "n_samples, n_features, n_components, expected_solver",
    [
        # case: n_samples < 10 * n_features and max(X.shape) <= 500 => 'full'
        (10, 50, 5, "full"),
        # case: n_samples > 10 * n_features and n_features < 500 => 'covariance_eigh'
        (1000, 50, 50, "covariance_eigh"),
        # case: n_components >= .8 * min(X.shape) => 'full'
        (1000, 500, 400, "full"),
        # n_components >= 1 and n_components < .8*min(X.shape) => 'randomized'
        (1000, 500, 10, "randomized"),
        # case: n_components in (0,1) => 'full'
        (1000, 500, 0.5, "full"),
    ],
)
def test_pca_svd_solver_auto(n_samples, n_features, n_components, expected_solver):
    data = np.random.RandomState(0).uniform(size=(n_samples, n_features))
    pca_auto = PCA(n_components=n_components, random_state=0)
    pca_test = PCA(
        n_components=n_components, svd_solver=expected_solver, random_state=0
    )
    pca_auto.fit(data)
    assert pca_auto._fit_svd_solver == expected_solver
    pca_test.fit(data)
    assert_allclose(pca_auto.components_, pca_test.components_)


@pytest.mark.parametrize("svd_solver", PCA_SOLVERS)
def test_pca_deterministic_output(svd_solver):
    rng = np.random.RandomState(0)
    X = rng.rand(10, 10)

    transformed_X = np.zeros((20, 2))
    for i in range(20):
        pca = PCA(n_components=2, svd_solver=svd_solver, random_state=rng)
        transformed_X[i, :] = pca.fit_transform(X)[0]
    assert_allclose(transformed_X, np.tile(transformed_X[0, :], 20).reshape(20, 2))


@pytest.mark.parametrize("svd_solver", PCA_SOLVERS)
def test_pca_dtype_preservation(svd_solver, global_random_seed):
    check_pca_float_dtype_preservation(svd_solver, global_random_seed)
    check_pca_int_dtype_upcast_to_double(svd_solver)


def check_pca_float_dtype_preservation(svd_solver, seed):
    # Ensure that PCA does not upscale the dtype when input is float32
    X = np.random.RandomState(seed).rand(1000, 4)
    X_float64 = X.astype(np.float64, copy=False)
    X_float32 = X.astype(np.float32)

    pca_64 = PCA(n_components=3, svd_solver=svd_solver, random_state=seed).fit(
        X_float64
    )
    pca_32 = PCA(n_components=3, svd_solver=svd_solver, random_state=seed).fit(
        X_float32
    )

    assert pca_64.components_.dtype == np.float64
    assert pca_32.components_.dtype == np.float32
    assert pca_64.transform(X_float64).dtype == np.float64
    assert pca_32.transform(X_float32).dtype == np.float32

    # The atol and rtol are set such that the test passes for all random seeds
    # on all supported platforms on our CI and conda-forge with the default
    # random seed.
    assert_allclose(pca_64.components_, pca_32.components_, rtol=1e-3, atol=1e-3)


def check_pca_int_dtype_upcast_to_double(svd_solver):
    # Ensure that all int types will be upcast to float64
    X_i64 = np.random.RandomState(0).randint(0, 1000, (1000, 4))
    X_i64 = X_i64.astype(np.int64, copy=False)
    X_i32 = X_i64.astype(np.int32, copy=False)

    pca_64 = PCA(n_components=3, svd_solver=svd_solver, random_state=0).fit(X_i64)
    pca_32 = PCA(n_components=3, svd_solver=svd_solver, random_state=0).fit(X_i32)

    assert pca_64.components_.dtype == np.float64
    assert pca_32.components_.dtype == np.float64
    assert pca_64.transform(X_i64).dtype == np.float64
    assert pca_32.transform(X_i32).dtype == np.float64

    assert_allclose(pca_64.components_, pca_32.components_, rtol=1e-4)


def test_pca_n_components_mostly_explained_variance_ratio():
    # when n_components is the second highest cumulative sum of the
    # explained_variance_ratio_, then n_components_ should equal the
    # number of features in the dataset #15669
    X, y = load_iris(return_X_y=True)
    pca1 = PCA().fit(X, y)

    n_components = pca1.explained_variance_ratio_.cumsum()[-2]
    pca2 = PCA(n_components=n_components).fit(X, y)
    assert pca2.n_components_ == X.shape[1]


def test_assess_dimension_bad_rank():
    # Test error when tested rank not in [1, n_features - 1]
    spectrum = np.array([1, 1e-30, 1e-30, 1e-30])
    n_samples = 10
    for rank in (0, 5):
        with pytest.raises(ValueError, match=r"should be in \[1, n_features - 1\]"):
            _assess_dimension(spectrum, rank, n_samples)


def test_small_eigenvalues_mle():
    # Test rank associated with tiny eigenvalues are given a log-likelihood of
    # -inf. The inferred rank will be 1
    spectrum = np.array([1, 1e-30, 1e-30, 1e-30])

    assert _assess_dimension(spectrum, rank=1, n_samples=10) > -np.inf

    for rank in (2, 3):
        assert _assess_dimension(spectrum, rank, 10) == -np.inf

    assert _infer_dimension(spectrum, 10) == 1


def test_mle_redundant_data():
    # Test 'mle' with pathological X: only one relevant feature should give a
    # rank of 1
    X, _ = datasets.make_classification(
        n_features=20,
        n_informative=1,
        n_repeated=18,
        n_redundant=1,
        n_clusters_per_class=1,
        random_state=42,
    )
    pca = PCA(n_components="mle").fit(X)
    assert pca.n_components_ == 1


def test_fit_mle_too_few_samples():
    # Tests that an error is raised when the number of samples is smaller
    # than the number of features during an mle fit
    X, _ = datasets.make_classification(n_samples=20, n_features=21, random_state=42)

    pca = PCA(n_components="mle", svd_solver="full")
    with pytest.raises(
        ValueError,
        match="n_components='mle' is only supported if n_samples >= n_features",
    ):
        pca.fit(X)


def test_mle_simple_case():
    # non-regression test for issue
    # https://github.com/scikit-learn/scikit-learn/issues/16730
    n_samples, n_dim = 1000, 10
    X = np.random.RandomState(0).randn(n_samples, n_dim)
    X[:, -1] = np.mean(X[:, :-1], axis=-1)  # true X dim is ndim - 1
    pca_skl = PCA("mle", svd_solver="full")
    pca_skl.fit(X)
    assert pca_skl.n_components_ == n_dim - 1


def test_assess_dimesion_rank_one():
    # Make sure assess_dimension works properly on a matrix of rank 1
    n_samples, n_features = 9, 6
    X = np.ones((n_samples, n_features))  # rank 1 matrix
    _, s, _ = np.linalg.svd(X, full_matrices=True)
    # except for rank 1, all eigenvalues are 0 resp. close to 0 (FP)
    assert_allclose(s[1:], np.zeros(n_features - 1), atol=1e-12)

    assert np.isfinite(_assess_dimension(s, rank=1, n_samples=n_samples))
    for rank in range(2, n_features):
        assert _assess_dimension(s, rank, n_samples) == -np.inf


def test_pca_randomized_svd_n_oversamples():
    """Check that exposing and setting `n_oversamples` will provide accurate results
    even when `X` as a large number of features.

    Non-regression test for:
    https://github.com/scikit-learn/scikit-learn/issues/20589
    """
    rng = np.random.RandomState(0)
    n_features = 100
    X = rng.randn(1_000, n_features)

    # The default value of `n_oversamples` will lead to inaccurate results
    # We force it to the number of features.
    pca_randomized = PCA(
        n_components=1,
        svd_solver="randomized",
        n_oversamples=n_features,
        random_state=0,
    ).fit(X)
    pca_full = PCA(n_components=1, svd_solver="full").fit(X)
    pca_arpack = PCA(n_components=1, svd_solver="arpack", random_state=0).fit(X)

    assert_allclose(np.abs(pca_full.components_), np.abs(pca_arpack.components_))
    assert_allclose(np.abs(pca_randomized.components_), np.abs(pca_arpack.components_))


def test_feature_names_out():
    """Check feature names out for PCA."""
    pca = PCA(n_components=2).fit(iris.data)

    names = pca.get_feature_names_out()
    assert_array_equal([f"pca{i}" for i in range(2)], names)


@pytest.mark.parametrize("copy", [True, False])
def test_variance_correctness(copy):
    """Check the accuracy of PCA's internal variance calculation"""
    rng = np.random.RandomState(0)
    X = rng.randn(1000, 200)
    pca = PCA().fit(X)
    pca_var = pca.explained_variance_ / pca.explained_variance_ratio_
    true_var = np.var(X, ddof=1, axis=0).sum()
    np.testing.assert_allclose(pca_var, true_var)


def check_array_api_get_precision(name, estimator, array_namespace, device, dtype):
    xp, device, dtype = _array_api_for_tests(array_namespace, device, dtype)
    iris_np = iris.data.astype(dtype)
    iris_xp = xp.asarray(iris_np, device=device)

    estimator.fit(iris_np)
    precision_np = estimator.get_precision()
    covariance_np = estimator.get_covariance()

    rtol = 2e-4 if iris_np.dtype == "float32" else 2e-7
    with config_context(array_api_dispatch=True):
        estimator_xp = clone(estimator).fit(iris_xp)
        precision_xp = estimator_xp.get_precision()
        assert precision_xp.shape == (4, 4)
        assert precision_xp.dtype == iris_xp.dtype

        assert_allclose(
            _convert_to_numpy(precision_xp, xp=xp),
            precision_np,
            rtol=rtol,
            atol=_atol_for_type(iris_np.dtype),
        )
        covariance_xp = estimator_xp.get_covariance()
        assert covariance_xp.shape == (4, 4)
        assert covariance_xp.dtype == iris_xp.dtype

        assert_allclose(
            _convert_to_numpy(covariance_xp, xp=xp),
            covariance_np,
            rtol=rtol,
            atol=_atol_for_type(iris_np.dtype),
        )


@pytest.mark.parametrize(
    "array_namespace, device, dtype", yield_namespace_device_dtype_combinations()
)
@pytest.mark.parametrize(
    "check",
    [check_array_api_input_and_values, check_array_api_get_precision],
    ids=_get_check_estimator_ids,
)
@pytest.mark.parametrize(
    "estimator",
    [
        PCA(n_components=2, svd_solver="full"),
<<<<<<< HEAD
        PCA(n_components=2, svd_solver="full", whiten=True),
        PCA(n_components=2, svd_solver="covariance_eigh"),
        PCA(n_components=2, svd_solver="covariance_eigh", whiten=True),
=======
        PCA(n_components=0.1, svd_solver="full", whiten=True),
>>>>>>> 5d83a2e1
        PCA(
            n_components=2,
            svd_solver="randomized",
            power_iteration_normalizer="QR",
            random_state=0,  # how to use global_random_seed here?
        ),
    ],
    ids=_get_check_estimator_ids,
)
def test_pca_array_api_compliance(estimator, check, array_namespace, device, dtype):
    name = estimator.__class__.__name__
    check(name, estimator, array_namespace, device=device, dtype=dtype)


@pytest.mark.parametrize(
    "array_namespace, device, dtype", yield_namespace_device_dtype_combinations()
)
@pytest.mark.parametrize(
    "check",
    [check_array_api_input, check_array_api_get_precision],
    ids=_get_check_estimator_ids,
)
@pytest.mark.parametrize(
    "estimator",
    [
        # PCA with mle cannot use check_array_api_input_and_values because of
        # rounding errors in the noisy (low variance) components.
        PCA(n_components="mle", svd_solver="full"),
    ],
    ids=_get_check_estimator_ids,
)
def test_pca_mle_array_api_compliance(estimator, check, array_namespace, device, dtype):
    name = estimator.__class__.__name__
    check(name, estimator, array_namespace, device=device, dtype=dtype)


def test_array_api_error_and_warnings_on_unsupported_params():
    pytest.importorskip("array_api_compat")
    xp = pytest.importorskip("numpy.array_api")
    iris_xp = xp.asarray(iris.data)

    pca = PCA(n_components=2, svd_solver="arpack", random_state=0)
    expected_msg = re.escape(
        "PCA with svd_solver='arpack' is not supported for Array API inputs."
    )
    with pytest.raises(ValueError, match=expected_msg):
        with config_context(array_api_dispatch=True):
            pca.fit(iris_xp)

    pca.set_params(svd_solver="randomized", power_iteration_normalizer="LU")
    expected_msg = re.escape(
        "Array API does not support LU factorization. Set"
        " `power_iteration_normalizer='QR'` instead."
    )
    with pytest.raises(ValueError, match=expected_msg):
        with config_context(array_api_dispatch=True):
            pca.fit(iris_xp)

    pca.set_params(svd_solver="randomized", power_iteration_normalizer="auto")
    expected_msg = re.escape(
        "Array API does not support LU factorization, falling back to QR instead. Set"
        " `power_iteration_normalizer='QR'` explicitly to silence this warning."
    )
    with pytest.warns(UserWarning, match=expected_msg):
        with config_context(array_api_dispatch=True):
            pca.fit(iris_xp)<|MERGE_RESOLUTION|>--- conflicted
+++ resolved
@@ -992,13 +992,10 @@
     "estimator",
     [
         PCA(n_components=2, svd_solver="full"),
-<<<<<<< HEAD
         PCA(n_components=2, svd_solver="full", whiten=True),
+        PCA(n_components=0.1, svd_solver="full", whiten=True),
         PCA(n_components=2, svd_solver="covariance_eigh"),
         PCA(n_components=2, svd_solver="covariance_eigh", whiten=True),
-=======
-        PCA(n_components=0.1, svd_solver="full", whiten=True),
->>>>>>> 5d83a2e1
         PCA(
             n_components=2,
             svd_solver="randomized",
