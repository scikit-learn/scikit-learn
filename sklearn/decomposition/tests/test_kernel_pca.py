--- conflicted
+++ resolved
@@ -1,13 +1,8 @@
 import numpy as np
 import scipy.sparse as sp
 import pytest
-<<<<<<< HEAD
-from sklearn.utils.testing import (assert_array_almost_equal, assert_less,
-                                   assert_equal, assert_not_equal,
-=======
 
 from sklearn.utils.testing import (assert_array_almost_equal,
->>>>>>> 27ad68db
                                    assert_raises, assert_allclose)
 
 from sklearn.decomposition import PCA, KernelPCA
@@ -274,8 +269,7 @@
 
     # The data is perfectly linearly separable in that space
     train_score = Perceptron(max_iter=5).fit(X_kpca, y).score(X_kpca, y)
-<<<<<<< HEAD
-    assert_equal(train_score, 1.0)
+    assert train_score == 1.0
 
 
 def test_kernel_conditioning():
@@ -291,7 +285,4 @@
 
     # check that the small non-zero eigenvalue was correctly set to zero
     assert kpca.lambdas_.min() == 0
-    assert np.all(kpca.lambdas_ == _check_psd_eigenvalues(kpca.lambdas_))
-=======
-    assert train_score == 1.0
->>>>>>> 27ad68db
+    assert np.all(kpca.lambdas_ == _check_psd_eigenvalues(kpca.lambdas_))