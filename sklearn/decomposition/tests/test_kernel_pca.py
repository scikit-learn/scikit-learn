from datetime import datetime

import numpy as np
import scipy.sparse as sp
import pytest
from sklearn.base import BaseEstimator, TransformerMixin

from sklearn.exceptions import KernelWarning
from sklearn.utils.validation import check_kernel_eigenvalues
from sklearn.utils.testing import (assert_array_almost_equal, assert_less,
                                   assert_equal, assert_not_equal,
                                   assert_raises, assert_warns)

from sklearn.decomposition import PCA, KernelPCA
from sklearn.datasets import make_circles
from sklearn.linear_model import Perceptron
from sklearn.pipeline import Pipeline
from sklearn.model_selection import GridSearchCV
from sklearn.metrics.pairwise import rbf_kernel


def test_kernel_pca():
    """ Nominal test for all solvers and all known kernels + a custom one.
    It tests
     - that fit_transform is equivalent to fit+transform
     - that the shapes of transforms and inverse transforms are correct """
    rng = np.random.RandomState(0)
    X_fit = rng.random_sample((5, 4))
    X_pred = rng.random_sample((2, 4))

    def histogram(x, y, **kwargs):
        # Histogram kernel implemented as a callable.
        assert_equal(kwargs, {})    # no kernel_params that we didn't ask for
        return np.minimum(x, y).sum()

    for eigen_solver in ("auto", "dense", "arpack", "randomized"):
        for kernel in ("linear", "rbf", "poly", histogram):
            # histogram kernel produces singular matrix inside linalg.solve
            # XXX use a least-squares approximation?
            inv = not callable(kernel)

            # transform fit data
            kpca = KernelPCA(4, kernel=kernel, eigen_solver=eigen_solver,
                             fit_inverse_transform=inv)
            X_fit_transformed = kpca.fit_transform(X_fit)
            X_fit_transformed2 = kpca.fit(X_fit).transform(X_fit)
            assert_array_almost_equal(np.abs(X_fit_transformed),
                                      np.abs(X_fit_transformed2))

            # non-regression test: previously, gamma would be 0 by default,
            # forcing all eigenvalues to 0 under the poly kernel
            assert_not_equal(X_fit_transformed.size, 0)

            # transform new data
            X_pred_transformed = kpca.transform(X_pred)
            assert_equal(X_pred_transformed.shape[1],
                         X_fit_transformed.shape[1])

            # inverse transform
            if inv:
                X_pred2 = kpca.inverse_transform(X_pred_transformed)
                assert_equal(X_pred2.shape, X_pred.shape)


def test_kernel_pca_invalid_parameters():
    assert_raises(ValueError, KernelPCA, 10, fit_inverse_transform=True,
                  kernel='precomputed')


def test_kernel_pca_consistent_transform():
    """ Tests that after fitting a kPCA model, it is independent of the
    original data object (uses an inner copy) """
    # X_fit_ needs to retain the old, unmodified copy of X
    state = np.random.RandomState(0)
    X = state.rand(10, 10)
    kpca = KernelPCA(random_state=state).fit(X)
    transformed1 = kpca.transform(X)

    X_copy = X.copy()
    X[:, 0] = 666
    transformed2 = kpca.transform(X_copy)
    assert_array_almost_equal(transformed1, transformed2)


def test_kernel_pca_sparse():
    """ Tests that kPCA works on a sparse data input. Same test than
    test_kernel_pca except inverse_transform (why?) """
    rng = np.random.RandomState(0)
    X_fit = sp.csr_matrix(rng.random_sample((5, 4)))
    X_pred = sp.csr_matrix(rng.random_sample((2, 4)))

    for eigen_solver in ("auto", "arpack", "randomized"):
        for kernel in ("linear", "rbf", "poly"):
            # transform fit data
            kpca = KernelPCA(4, kernel=kernel, eigen_solver=eigen_solver,
                             fit_inverse_transform=False)
            X_fit_transformed = kpca.fit_transform(X_fit)
            X_fit_transformed2 = kpca.fit(X_fit).transform(X_fit)
            assert_array_almost_equal(np.abs(X_fit_transformed),
                                      np.abs(X_fit_transformed2))

            # transform new data
            X_pred_transformed = kpca.transform(X_pred)
            assert_equal(X_pred_transformed.shape[1],
                         X_fit_transformed.shape[1])

            # inverse transform
            # X_pred2 = kpca.inverse_transform(X_pred_transformed)
            # assert_equal(X_pred2.shape, X_pred.shape)


def test_kernel_pca_linear_kernel():
    """ Tests that kPCA with a linear kernel is equivalent to PCA """
    rng = np.random.RandomState(0)
    X_fit = rng.random_sample((5, 4))
    X_pred = rng.random_sample((2, 4))

    # for a linear kernel, kernel PCA should find the same projection as PCA
    # modulo the sign (direction)
    # fit only the first four components: fifth is near zero eigenvalue, so
    # can be trimmed due to roundoff error
    assert_array_almost_equal(
        np.abs(KernelPCA(4).fit(X_fit).transform(X_pred)),
        np.abs(PCA(4).fit(X_fit).transform(X_pred)))


def test_kernel_pca_linear_kernel2():
    """ Tests that kPCA with a linear kernel is equivalent to PCA, for all
    solvers"""
    rng = np.random.RandomState(0)
    X_fit = rng.random_sample((6, 10))
    X_pred = rng.random_sample((2, 10))

    # for a linear kernel, kernel PCA should find the same projection as PCA
    # modulo the sign (direction)
    for solver in ("auto", "dense", "arpack", "randomized"):
        assert_array_almost_equal(
            np.abs(KernelPCA(4, eigen_solver=solver).fit(X_fit)
                   .transform(X_pred)),
            np.abs(PCA(4, svd_solver=solver if solver != "dense" else "full")
                   .fit(X_fit).transform(X_pred)))


def test_kernel_pca_n_components():
    """ Tests that the number of components selected is correctly taken into
    account for projections, for all solvers """
    rng = np.random.RandomState(0)
    X_fit = rng.random_sample((5, 4))
    X_pred = rng.random_sample((2, 4))

    for eigen_solver in ("dense", "arpack", "randomized"):
        for c in [1, 2, 4]:
            kpca = KernelPCA(n_components=c, eigen_solver=eigen_solver)
            shape = kpca.fit(X_fit).transform(X_pred).shape

            assert_equal(shape, (2, c))


def test_remove_zero_eig():
    """ Tests that the null-space (Zero) eigenvalues are removed when
    remove_zero_eig=True, whereas they are not by default """
    X = np.array([[1 - 1e-30, 1], [1, 1], [1, 1 - 1e-20]])

    # n_components=None (default) => remove_zero_eig is True
    kpca = KernelPCA()
    Xt = kpca.fit_transform(X)
    assert_equal(Xt.shape, (3, 0))

    kpca = KernelPCA(n_components=2)
    Xt = kpca.fit_transform(X)
    assert_equal(Xt.shape, (3, 2))

    kpca = KernelPCA(n_components=2, remove_zero_eig=True)
    Xt = kpca.fit_transform(X)
    assert_equal(Xt.shape, (3, 0))


def test_kernel_pca_precomputed():
    """ Tests that kPCA works when the kernel has been precomputed, for all
    solvers """
    rng = np.random.RandomState(0)
    X_fit = rng.random_sample((5, 4))
    X_pred = rng.random_sample((2, 4))

    for eigen_solver in ("dense", "arpack", "randomized"):
        X_kpca = KernelPCA(4, eigen_solver=eigen_solver).\
            fit(X_fit).transform(X_pred)
        X_kpca2 = KernelPCA(
            4, eigen_solver=eigen_solver, kernel='precomputed').fit(
                np.dot(X_fit, X_fit.T)).transform(np.dot(X_pred, X_fit.T))

        X_kpca_train = KernelPCA(
            4, eigen_solver=eigen_solver,
            kernel='precomputed').fit_transform(np.dot(X_fit, X_fit.T))
        X_kpca_train2 = KernelPCA(
            4, eigen_solver=eigen_solver, kernel='precomputed').fit(
                np.dot(X_fit, X_fit.T)).transform(np.dot(X_fit, X_fit.T))

        assert_array_almost_equal(np.abs(X_kpca),
                                  np.abs(X_kpca2))

        assert_array_almost_equal(np.abs(X_kpca_train),
                                  np.abs(X_kpca_train2))


def test_kernel_pca_invalid_kernel():
    """ Tests that using an invalid kernel name raises a ValueError at fit
    time"""
    rng = np.random.RandomState(0)
    X_fit = rng.random_sample((2, 4))
    kpca = KernelPCA(kernel="tototiti")
    assert_raises(ValueError, kpca.fit, X_fit)


@pytest.mark.filterwarnings('ignore: The default of the `iid`')  # 0.22
def test_gridsearch_pipeline():
    # Test if we can do a grid-search to find parameters to separate
    # circles with a perceptron model.
    X, y = make_circles(n_samples=400, factor=.3, noise=.05,
                        random_state=0)
    kpca = KernelPCA(kernel="rbf", n_components=2)
    pipeline = Pipeline([("kernel_pca", kpca),
                         ("Perceptron", Perceptron(max_iter=5))])
    param_grid = dict(kernel_pca__gamma=2. ** np.arange(-2, 2))
    grid_search = GridSearchCV(pipeline, cv=3, param_grid=param_grid)
    grid_search.fit(X, y)
    assert_equal(grid_search.best_score_, 1)


@pytest.mark.filterwarnings('ignore: The default of the `iid`')  # 0.22
def test_gridsearch_pipeline_precomputed():
    # Test if we can do a grid-search to find parameters to separate
    # circles with a perceptron model using a precomputed kernel.
    X, y = make_circles(n_samples=400, factor=.3, noise=.05,
                        random_state=0)
    kpca = KernelPCA(kernel="precomputed", n_components=2)
    pipeline = Pipeline([("kernel_pca", kpca),
                         ("Perceptron", Perceptron(max_iter=5))])
    param_grid = dict(Perceptron__max_iter=np.arange(1, 5))
    grid_search = GridSearchCV(pipeline, cv=3, param_grid=param_grid)
    X_kernel = rbf_kernel(X, gamma=2.)
    grid_search.fit(X_kernel, y)
    assert_equal(grid_search.best_score_, 1)


def test_nested_circles():
    # Test the linear separability of the first 2D KPCA transform
    X, y = make_circles(n_samples=400, factor=.3, noise=.05,
                        random_state=0)

    # 2D nested circles are not linearly separable
    train_score = Perceptron(max_iter=5).fit(X, y).score(X, y)
    assert_less(train_score, 0.8)

    # Project the circles data into the first 2 components of a RBF Kernel
    # PCA model.
    # Note that the gamma value is data dependent. If this test breaks
    # and the gamma value has to be updated, the Kernel PCA example will
    # have to be updated too.
    kpca = KernelPCA(kernel="rbf", n_components=2,
                     fit_inverse_transform=True, gamma=2.)
    X_kpca = kpca.fit_transform(X)

    # The data is perfectly linearly separable in that space
    train_score = Perceptron(max_iter=5).fit(X_kpca, y).score(X_kpca, y)
    assert_equal(train_score, 1.0)


<<<<<<< HEAD
def test_kernel_pca_time_and_equivalence():
    """Checks that 'dense', 'arpack' and 'randomized' solvers give similar
    results and benchmarks their respective execution times. This test can
    be transformed into a benchmark by setting benchmark_mode to True.
    """

    # Generate random data
    n_training_samples = 2000
    n_features = 10
    rng = np.random.RandomState(0)
    X_fit = rng.random_sample((n_training_samples, n_features))
    X_pred = rng.random_sample((100, n_features))

    # Experimentx
    benchmark_mode = False  # set to True to run the full bench and plots
    if benchmark_mode:
        # FULL benchmark
        n_compo_range = [1, 2, 3, 4, 7, 10, 13, 17, 21, 28, 37, 50, 64, 80,
                         100,
                         120, 150, 200, 280, 380, 500, 700, 1000, 1400, 1999]
        arpack_all = True
    else:
        # Test: fast checks
        n_compo_range = [2, 4, 20]
        arpack_all = False

    n_iter = 3

    ref_time = np.empty((len(n_compo_range), n_iter)) * np.nan
    a_time = np.empty((len(n_compo_range), n_iter)) * np.nan
    r_time = np.empty((len(n_compo_range), n_iter)) * np.nan
    for j, n_components in enumerate(n_compo_range):

        # reference (full)
        for i in range(n_iter):
            start_time = datetime.now()
            ref_pred = KernelPCA(n_components, eigen_solver="dense")\
                .fit(X_fit).transform(X_pred)
            ref_time[j, i] = (datetime.now() - start_time).total_seconds()

        # arpack
        if arpack_all or n_components < 100:
            for i in range(n_iter):
                start_time = datetime.now()
                a_pred = KernelPCA(n_components, eigen_solver="arpack")\
                    .fit(X_fit).transform(X_pred)
                # check that the result is still correct despite the approx
                assert_array_almost_equal(np.abs(a_pred), np.abs(ref_pred))
                a_time[j, i] = (datetime.now() - start_time).total_seconds()

        # randomized
        for i in range(n_iter):
            start_time = datetime.now()
            r_pred = KernelPCA(n_components, eigen_solver="randomized")\
                .fit(X_fit).transform(X_pred)
            # check that the result is still correct despite the approximation
            assert_array_almost_equal(np.abs(r_pred), np.abs(ref_pred))
            r_time[j, i] = (datetime.now() - start_time).total_seconds()

    # Compute statistics for the 3 methods
    avg_ref_time = ref_time.mean(axis=1)
    std_ref_time = ref_time.std(axis=1)
    avg_a_time = a_time.mean(axis=1)
    std_a_time = a_time.std(axis=1)
    avg_r_time = r_time.mean(axis=1)
    std_r_time = r_time.std(axis=1)

    if not benchmark_mode:
        # Test mode: a few asserts
        # Check that randomized method reduces by at least 25% (actually much
        # more, but this is to have no issue in Continuous integration)
        assert max(avg_r_time / avg_ref_time) < 0.75

        # Check that arpack reduces the time too at least on one run
        assert min(avg_a_time / avg_ref_time) < 0.75

    else:
        # Benchmark mode: plots
        import matplotlib.pyplot as plt
        plt.ion()
        plt.figure()

        # display 1 plot with error bars per method
        plt.errorbar(n_compo_range, avg_ref_time, yerr=std_ref_time,
                     marker='x', linestyle='', color='r', label='full')
        plt.errorbar(n_compo_range, avg_a_time, yerr=std_a_time, marker='x',
                     linestyle='', color='g', label='arpack')
        plt.errorbar(n_compo_range, avg_r_time, yerr=std_r_time, marker='x',
                     linestyle='', color='b', label='randomized')
        plt.legend()

        # customize axes
        ax = plt.gca()
        ax.set_xscale('log')
        ax.set_xlim(0, max(n_compo_range) * 1.1)
        ax.set_ylabel("Execution time (s)")
        ax.set_xlabel("n_components")

        plt.title("Execution time comparison of kPCA on %i samples with %i "
                  "features, according to the choice of `eigen_solver`"
                  "" % (n_training_samples, n_features))

        plt.ioff()
        plt.show()
=======
def test_errors_and_warnings():
    """Tests that bad kernels raise error and warnings"""

    solvers = ['dense', 'arpack']
    solvers_except_arpack = ['dense']

    # First create an identity transformer class
    # ------------------------------------------
    class IdentityKernelTransformer(BaseEstimator, TransformerMixin):
        """We will use this transformer so that the passed kernel matrix is
        not centered when kPCA is fit"""

        def __init__(self):
            pass

        def fit(self, K, y=None):
            return self

        def transform(self, K, y=None, copy=True):
            return K

    # Significant imaginary parts: error
    # ----------------------------------
    # As of today it seems that the kernel matrix is always cast as a float
    # whatever the method (precomputed or callable).
    # The following test therefore fails ("did not raise").
    K = [[5, 0],
         [0, 6 * 1e-5j]]
    # for solver in solvers:
    #     kpca = KernelPCA(kernel=kernel_getter, eigen_solver=solver,
    #                      fit_inverse_transform=False)
    #     kpca._centerer = IdentityKernelTransformer()
    #     K = kpca._get_kernel(K)
    #     with pytest.raises(ValueError):
    #         # note: we can not test 'fit' because _centerer would be replaced
    #         kpca._fit_transform(K)
    #
    # For safety concerning future evolutions the corresponding code is left in
    # KernelPCA, and we test it directly by calling the inner method here:
    with pytest.raises(ValueError):
        check_kernel_eigenvalues((K[0][0], K[1][1]))

    # All negative eigenvalues: error
    # -------------------------------
    K = [[-5, 0],
         [0, -6e-5]]
    # check that the inner method works
    with pytest.raises(ValueError):
        check_kernel_eigenvalues((K[0][0], K[1][1]))

    for solver in solvers:
        kpca = KernelPCA(kernel="precomputed", eigen_solver=solver,
                         fit_inverse_transform=False)
        kpca._centerer = IdentityKernelTransformer()
        K = kpca._get_kernel(K)
        with pytest.raises(ValueError):
            # note: we can not test 'fit' because _centerer would be replaced
            kpca._fit_transform(K)

    # Significant negative eigenvalue: warning
    # ----------------------------------------
    K = [[5, 0],
         [0, -6e-5]]
    # check that the inner method works
    assert_warns(KernelWarning,
                 lambda: check_kernel_eigenvalues((K[0][0], K[1][1])))

    for solver in solvers_except_arpack:
        # Note: arpack detects this case and raises an error already
        kpca = KernelPCA(kernel="precomputed", eigen_solver=solver,
                         fit_inverse_transform=False)
        kpca._centerer = IdentityKernelTransformer()
        K = kpca._get_kernel(K)
        # note: we can not test 'fit' because _centerer would be replaced
        assert_warns(KernelWarning, lambda: kpca._fit_transform(K))

    # Bad conditioning
    # ----------------
    K = [[5, 0],
         [0, 4e-12]]
    # check that the inner method works
    assert_warns(KernelWarning,
                 lambda: check_kernel_eigenvalues((K[0][0], K[1][1])))

    for solver in solvers_except_arpack:
        # Note: arpack detects this case and raises an error already
        kpca = KernelPCA(kernel="precomputed", eigen_solver=solver,
                         fit_inverse_transform=False)
        kpca._centerer = IdentityKernelTransformer()
        K = kpca._get_kernel(K)
        # note: we can not test 'fit' because _centerer would be replaced
        assert_warns(KernelWarning, lambda: kpca._fit_transform(K))
>>>>>>> ea92a520
<|MERGE_RESOLUTION|>--- conflicted
+++ resolved
@@ -266,117 +266,11 @@
     assert_equal(train_score, 1.0)
 
 
-<<<<<<< HEAD
-def test_kernel_pca_time_and_equivalence():
-    """Checks that 'dense', 'arpack' and 'randomized' solvers give similar
-    results and benchmarks their respective execution times. This test can
-    be transformed into a benchmark by setting benchmark_mode to True.
-    """
-
-    # Generate random data
-    n_training_samples = 2000
-    n_features = 10
-    rng = np.random.RandomState(0)
-    X_fit = rng.random_sample((n_training_samples, n_features))
-    X_pred = rng.random_sample((100, n_features))
-
-    # Experimentx
-    benchmark_mode = False  # set to True to run the full bench and plots
-    if benchmark_mode:
-        # FULL benchmark
-        n_compo_range = [1, 2, 3, 4, 7, 10, 13, 17, 21, 28, 37, 50, 64, 80,
-                         100,
-                         120, 150, 200, 280, 380, 500, 700, 1000, 1400, 1999]
-        arpack_all = True
-    else:
-        # Test: fast checks
-        n_compo_range = [2, 4, 20]
-        arpack_all = False
-
-    n_iter = 3
-
-    ref_time = np.empty((len(n_compo_range), n_iter)) * np.nan
-    a_time = np.empty((len(n_compo_range), n_iter)) * np.nan
-    r_time = np.empty((len(n_compo_range), n_iter)) * np.nan
-    for j, n_components in enumerate(n_compo_range):
-
-        # reference (full)
-        for i in range(n_iter):
-            start_time = datetime.now()
-            ref_pred = KernelPCA(n_components, eigen_solver="dense")\
-                .fit(X_fit).transform(X_pred)
-            ref_time[j, i] = (datetime.now() - start_time).total_seconds()
-
-        # arpack
-        if arpack_all or n_components < 100:
-            for i in range(n_iter):
-                start_time = datetime.now()
-                a_pred = KernelPCA(n_components, eigen_solver="arpack")\
-                    .fit(X_fit).transform(X_pred)
-                # check that the result is still correct despite the approx
-                assert_array_almost_equal(np.abs(a_pred), np.abs(ref_pred))
-                a_time[j, i] = (datetime.now() - start_time).total_seconds()
-
-        # randomized
-        for i in range(n_iter):
-            start_time = datetime.now()
-            r_pred = KernelPCA(n_components, eigen_solver="randomized")\
-                .fit(X_fit).transform(X_pred)
-            # check that the result is still correct despite the approximation
-            assert_array_almost_equal(np.abs(r_pred), np.abs(ref_pred))
-            r_time[j, i] = (datetime.now() - start_time).total_seconds()
-
-    # Compute statistics for the 3 methods
-    avg_ref_time = ref_time.mean(axis=1)
-    std_ref_time = ref_time.std(axis=1)
-    avg_a_time = a_time.mean(axis=1)
-    std_a_time = a_time.std(axis=1)
-    avg_r_time = r_time.mean(axis=1)
-    std_r_time = r_time.std(axis=1)
-
-    if not benchmark_mode:
-        # Test mode: a few asserts
-        # Check that randomized method reduces by at least 25% (actually much
-        # more, but this is to have no issue in Continuous integration)
-        assert max(avg_r_time / avg_ref_time) < 0.75
-
-        # Check that arpack reduces the time too at least on one run
-        assert min(avg_a_time / avg_ref_time) < 0.75
-
-    else:
-        # Benchmark mode: plots
-        import matplotlib.pyplot as plt
-        plt.ion()
-        plt.figure()
-
-        # display 1 plot with error bars per method
-        plt.errorbar(n_compo_range, avg_ref_time, yerr=std_ref_time,
-                     marker='x', linestyle='', color='r', label='full')
-        plt.errorbar(n_compo_range, avg_a_time, yerr=std_a_time, marker='x',
-                     linestyle='', color='g', label='arpack')
-        plt.errorbar(n_compo_range, avg_r_time, yerr=std_r_time, marker='x',
-                     linestyle='', color='b', label='randomized')
-        plt.legend()
-
-        # customize axes
-        ax = plt.gca()
-        ax.set_xscale('log')
-        ax.set_xlim(0, max(n_compo_range) * 1.1)
-        ax.set_ylabel("Execution time (s)")
-        ax.set_xlabel("n_components")
-
-        plt.title("Execution time comparison of kPCA on %i samples with %i "
-                  "features, according to the choice of `eigen_solver`"
-                  "" % (n_training_samples, n_features))
-
-        plt.ioff()
-        plt.show()
-=======
 def test_errors_and_warnings():
     """Tests that bad kernels raise error and warnings"""
 
-    solvers = ['dense', 'arpack']
-    solvers_except_arpack = ['dense']
+    solvers = ['dense', 'arpack', 'randomized']
+    solvers_except_arpack = ['dense', 'randomized']
 
     # First create an identity transformer class
     # ------------------------------------------
@@ -464,4 +358,109 @@
         K = kpca._get_kernel(K)
         # note: we can not test 'fit' because _centerer would be replaced
         assert_warns(KernelWarning, lambda: kpca._fit_transform(K))
->>>>>>> ea92a520
+
+
+def test_kernel_pca_time_and_equivalence():
+    """Checks that 'dense', 'arpack' and 'randomized' solvers give similar
+    results and benchmarks their respective execution times. This test can
+    be transformed into a benchmark by setting benchmark_mode to True.
+    """
+
+    # Generate random data
+    n_training_samples = 2000
+    n_features = 10
+    rng = np.random.RandomState(0)
+    X_fit = rng.random_sample((n_training_samples, n_features))
+    X_pred = rng.random_sample((100, n_features))
+
+    # Experimentx
+    benchmark_mode = False  # set to True to run the full bench and plots
+    if benchmark_mode:
+        # FULL benchmark
+        n_compo_range = [1, 2, 3, 4, 7, 10, 13, 17, 21, 28, 37, 50, 64, 80,
+                         100,
+                         120, 150, 200, 280, 380, 500, 700, 1000, 1400, 1999]
+        arpack_all = True
+    else:
+        # Test: fast checks
+        n_compo_range = [2, 4, 20]
+        arpack_all = False
+
+    n_iter = 3
+
+    ref_time = np.empty((len(n_compo_range), n_iter)) * np.nan
+    a_time = np.empty((len(n_compo_range), n_iter)) * np.nan
+    r_time = np.empty((len(n_compo_range), n_iter)) * np.nan
+    for j, n_components in enumerate(n_compo_range):
+
+        # reference (full)
+        for i in range(n_iter):
+            start_time = datetime.now()
+            ref_pred = KernelPCA(n_components, eigen_solver="dense")\
+                .fit(X_fit).transform(X_pred)
+            ref_time[j, i] = (datetime.now() - start_time).total_seconds()
+
+        # arpack
+        if arpack_all or n_components < 100:
+            for i in range(n_iter):
+                start_time = datetime.now()
+                a_pred = KernelPCA(n_components, eigen_solver="arpack")\
+                    .fit(X_fit).transform(X_pred)
+                # check that the result is still correct despite the approx
+                assert_array_almost_equal(np.abs(a_pred), np.abs(ref_pred))
+                a_time[j, i] = (datetime.now() - start_time).total_seconds()
+
+        # randomized
+        for i in range(n_iter):
+            start_time = datetime.now()
+            r_pred = KernelPCA(n_components, eigen_solver="randomized")\
+                .fit(X_fit).transform(X_pred)
+            # check that the result is still correct despite the approximation
+            assert_array_almost_equal(np.abs(r_pred), np.abs(ref_pred))
+            r_time[j, i] = (datetime.now() - start_time).total_seconds()
+
+    # Compute statistics for the 3 methods
+    avg_ref_time = ref_time.mean(axis=1)
+    std_ref_time = ref_time.std(axis=1)
+    avg_a_time = a_time.mean(axis=1)
+    std_a_time = a_time.std(axis=1)
+    avg_r_time = r_time.mean(axis=1)
+    std_r_time = r_time.std(axis=1)
+
+    if not benchmark_mode:
+        # Test mode: a few asserts
+        # Check that randomized method reduces by at least 25% (actually much
+        # more, but this is to have no issue in Continuous integration)
+        assert max(avg_r_time / avg_ref_time) < 0.75
+
+        # Check that arpack reduces the time too at least on one run
+        assert min(avg_a_time / avg_ref_time) < 0.75
+
+    else:
+        # Benchmark mode: plots
+        import matplotlib.pyplot as plt
+        plt.ion()
+        plt.figure()
+
+        # display 1 plot with error bars per method
+        plt.errorbar(n_compo_range, avg_ref_time, yerr=std_ref_time,
+                     marker='x', linestyle='', color='r', label='full')
+        plt.errorbar(n_compo_range, avg_a_time, yerr=std_a_time, marker='x',
+                     linestyle='', color='g', label='arpack')
+        plt.errorbar(n_compo_range, avg_r_time, yerr=std_r_time, marker='x',
+                     linestyle='', color='b', label='randomized')
+        plt.legend()
+
+        # customize axes
+        ax = plt.gca()
+        ax.set_xscale('log')
+        ax.set_xlim(0, max(n_compo_range) * 1.1)
+        ax.set_ylabel("Execution time (s)")
+        ax.set_xlabel("n_components")
+
+        plt.title("Execution time comparison of kPCA on %i samples with %i "
+                  "features, according to the choice of `eigen_solver`"
+                  "" % (n_training_samples, n_features))
+
+        plt.ioff()
+        plt.show()