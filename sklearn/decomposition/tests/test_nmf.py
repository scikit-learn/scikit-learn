import numpy as np
import scipy.sparse as sp

from scipy import linalg
from sklearn.decomposition import NMF, non_negative_factorization
from sklearn.decomposition import _nmf as nmf  # For testing internals
from scipy.sparse import csc_matrix

import pytest

from sklearn.utils._testing import assert_raise_message
from sklearn.utils._testing import assert_array_equal
from sklearn.utils._testing import assert_array_almost_equal
from sklearn.utils._testing import assert_almost_equal
from sklearn.utils._testing import assert_allclose
from sklearn.utils._testing import ignore_warnings
from sklearn.utils.extmath import squared_norm
from sklearn.base import clone
from sklearn.exceptions import ConvergenceWarning


@pytest.mark.parametrize('solver', ['cd', 'mu'])
@pytest.mark.parametrize('regularization',
                         [None, 'both', 'components', 'transformation'])
def test_convergence_warning(solver, regularization):
    convergence_warning = ("Maximum number of iterations 1 reached. "
                           "Increase it to improve convergence.")
    A = np.ones((2, 2))
    with pytest.warns(ConvergenceWarning, match=convergence_warning):
        NMF(solver=solver, regularization=regularization, max_iter=1).fit(A)


def test_initialize_nn_output():
    # Test that initialization does not return negative values
    rng = np.random.mtrand.RandomState(42)
    data = np.abs(rng.randn(10, 10))
    for init in ('random', 'nndsvd', 'nndsvda', 'nndsvdar'):
        W, H = nmf._initialize_nmf(data, 10, init=init, random_state=0)
        assert not ((W < 0).any() or (H < 0).any())


def test_parameter_checking():
    A = np.ones((2, 2))
    name = 'spam'
    msg = "Invalid solver parameter: got 'spam' instead of one of"
    assert_raise_message(ValueError, msg, NMF(solver=name).fit, A)
    msg = "Invalid init parameter: got 'spam' instead of one of"
    assert_raise_message(ValueError, msg, NMF(init=name).fit, A)
    msg = "Invalid regularization parameter: got 'spam' instead of one of"
    assert_raise_message(ValueError, msg, NMF(regularization=name).fit, A)
    msg = "Invalid beta_loss parameter: got 'spam' instead of one"
    assert_raise_message(ValueError, msg, NMF(solver='mu',
                                              beta_loss=name).fit, A)
    msg = "Invalid beta_loss parameter: solver 'cd' does not handle "
    msg += "beta_loss = 1.0"
    assert_raise_message(ValueError, msg, NMF(solver='cd',
                                              beta_loss=1.0).fit, A)

    msg = "Negative values in data passed to"
    assert_raise_message(ValueError, msg, NMF().fit, -A)
    assert_raise_message(ValueError, msg, nmf._initialize_nmf, -A,
                         2, 'nndsvd')
    clf = NMF(2, tol=0.1).fit(A)
    assert_raise_message(ValueError, msg, clf.transform, -A)

    for init in ['nndsvd', 'nndsvda', 'nndsvdar']:
        msg = ("init = '{}' can only be used when "
               "n_components <= min(n_samples, n_features)"
               .format(init))
        assert_raise_message(ValueError, msg, NMF(3, init=init).fit, A)
        assert_raise_message(ValueError, msg, nmf._initialize_nmf, A,
                             3, init)


def test_initialize_close():
    # Test NNDSVD error
    # Test that _initialize_nmf error is less than the standard deviation of
    # the entries in the matrix.
    rng = np.random.mtrand.RandomState(42)
    A = np.abs(rng.randn(10, 10))
    W, H = nmf._initialize_nmf(A, 10, init='nndsvd')
    error = linalg.norm(np.dot(W, H) - A)
    sdev = linalg.norm(A - A.mean())
    assert error <= sdev


def test_initialize_variants():
    # Test NNDSVD variants correctness
    # Test that the variants 'nndsvda' and 'nndsvdar' differ from basic
    # 'nndsvd' only where the basic version has zeros.
    rng = np.random.mtrand.RandomState(42)
    data = np.abs(rng.randn(10, 10))
    W0, H0 = nmf._initialize_nmf(data, 10, init='nndsvd')
    Wa, Ha = nmf._initialize_nmf(data, 10, init='nndsvda')
    War, Har = nmf._initialize_nmf(data, 10, init='nndsvdar',
                                   random_state=0)

    for ref, evl in ((W0, Wa), (W0, War), (H0, Ha), (H0, Har)):
        assert_almost_equal(evl[ref != 0], ref[ref != 0])


# ignore UserWarning raised when both solver='mu' and init='nndsvd'
@ignore_warnings(category=UserWarning)
@pytest.mark.parametrize('solver', ('cd', 'mu'))
@pytest.mark.parametrize('init',
                         (None, 'nndsvd', 'nndsvda', 'nndsvdar', 'random'))
@pytest.mark.parametrize('regularization',
                         (None, 'both', 'components', 'transformation'))
def test_nmf_fit_nn_output(solver, init, regularization):
    # Test that the decomposition does not contain negative values
    A = np.c_[5. - np.arange(1, 6),
              5. + np.arange(1, 6)]
    model = NMF(n_components=2, solver=solver, init=init,
                regularization=regularization, random_state=0)
    transf = model.fit_transform(A)
    assert not((model.components_ < 0).any() or
               (transf < 0).any())


@pytest.mark.parametrize('solver', ('cd', 'mu'))
@pytest.mark.parametrize('regularization',
                         (None, 'both', 'components', 'transformation'))
def test_nmf_fit_close(solver, regularization):
    rng = np.random.mtrand.RandomState(42)
    # Test that the fit is not too far away
    pnmf = NMF(5, solver=solver, init='nndsvdar', random_state=0,
               regularization=regularization, max_iter=600)
    X = np.abs(rng.randn(6, 5))
    assert pnmf.fit(X).reconstruction_err_ < 0.1


@pytest.mark.parametrize('solver', ('cd', 'mu'))
@pytest.mark.parametrize('regularization',
                         (None, 'both', 'components', 'transformation'))
def test_nmf_transform(solver, regularization):
    # Test that NMF.transform returns close values
    rng = np.random.mtrand.RandomState(42)
    A = np.abs(rng.randn(6, 5))
    m = NMF(solver=solver, n_components=3, init='random',
            regularization=regularization, random_state=0, tol=1e-5)
    ft = m.fit_transform(A)
    t = m.transform(A)
    assert_array_almost_equal(ft, t, decimal=2)


def test_nmf_transform_custom_init():
    # Smoke test that checks if NMF.transform works with custom initialization
    random_state = np.random.RandomState(0)
    A = np.abs(random_state.randn(6, 5))
    n_components = 4
    avg = np.sqrt(A.mean() / n_components)
    H_init = np.abs(avg * random_state.randn(n_components, 5))
    W_init = np.abs(avg * random_state.randn(6, n_components))

    m = NMF(solver='cd', n_components=n_components, init='custom',
            random_state=0)
    m.fit_transform(A, W=W_init, H=H_init)
    m.transform(A)


@pytest.mark.parametrize('solver', ('cd', 'mu'))
@pytest.mark.parametrize('regularization',
                         (None, 'both', 'components', 'transformation'))
def test_nmf_inverse_transform(solver, regularization):
    # Test that NMF.inverse_transform returns close values
    random_state = np.random.RandomState(0)
    A = np.abs(random_state.randn(6, 4))
    m = NMF(solver=solver, n_components=4, init='random', random_state=0,
            regularization=regularization, max_iter=1000)
    ft = m.fit_transform(A)
    A_new = m.inverse_transform(ft)
    assert_array_almost_equal(A, A_new, decimal=2)


def test_n_components_greater_n_features():
    # Smoke test for the case of more components than features.
    rng = np.random.mtrand.RandomState(42)
    A = np.abs(rng.randn(30, 10))
    NMF(n_components=15, random_state=0, tol=1e-2).fit(A)


@pytest.mark.parametrize('solver', ['cd', 'mu'])
def test_nmf_sparse_input(solver):
    # Test that sparse matrices are accepted as input
    from scipy.sparse import csc_matrix

    rng = np.random.mtrand.RandomState(42)
    A = np.abs(rng.randn(10, 10))
    A[:, 2 * np.arange(5)] = 0
    A_sparse = csc_matrix(A)

<<<<<<< HEAD
    for solver in ('cd', 'mu'):
        for regularization in (None, 'both', 'components', 'transformation'):
            est1 = NMF(solver=solver, n_components=5, init='random',
                       regularization=regularization, random_state=0,
                       tol=1e-2)
            est2 = clone(est1)
=======
    est1 = NMF(solver=solver, n_components=5, init='random',
               random_state=0, tol=1e-2)
    est2 = clone(est1)
>>>>>>> 9a145ff8

    W1 = est1.fit_transform(A)
    W2 = est2.fit_transform(A_sparse)
    H1 = est1.components_
    H2 = est2.components_

    assert_array_almost_equal(W1, W2)
    assert_array_almost_equal(H1, H2)


def test_nmf_sparse_transform():
    # Test that transform works on sparse data.  Issue #2124
    rng = np.random.mtrand.RandomState(42)
    A = np.abs(rng.randn(3, 2))
    A[1, 1] = 0
    A = csc_matrix(A)

    for solver in ('cd', 'mu'):
        model = NMF(solver=solver, random_state=0, n_components=2,
                    max_iter=400)
        A_fit_tr = model.fit_transform(A)
        A_tr = model.transform(A)
        assert_array_almost_equal(A_fit_tr, A_tr, decimal=1)


@pytest.mark.parametrize('init', ['random', 'nndsvd'])
@pytest.mark.parametrize('solver', ('cd', 'mu'))
@pytest.mark.parametrize('regularization',
                         (None, 'both', 'components', 'transformation'))
def test_non_negative_factorization_consistency(init, solver, regularization):
    # Test that the function is called in the same way, either directly
    # or through the NMF class
    rng = np.random.mtrand.RandomState(42)
    A = np.abs(rng.randn(10, 10))
    A[:, 2 * np.arange(5)] = 0

    W_nmf, H, _ = non_negative_factorization(
        A, init=init, solver=solver,
        regularization=regularization, random_state=1, tol=1e-2)
    W_nmf_2, _, _ = non_negative_factorization(
        A, H=H, update_H=False, init=init, solver=solver,
        regularization=regularization, random_state=1, tol=1e-2)

    model_class = NMF(init=init, solver=solver,
                      regularization=regularization,
                      random_state=1, tol=1e-2)
    W_cls = model_class.fit_transform(A)
    W_cls_2 = model_class.transform(A)

    assert_array_almost_equal(W_nmf, W_cls, decimal=10)
    assert_array_almost_equal(W_nmf_2, W_cls_2, decimal=10)


def test_non_negative_factorization_checking():
    A = np.ones((2, 2))
    # Test parameters checking is public function
    nnmf = non_negative_factorization
    msg = ("Number of components must be a positive integer; "
           "got (n_components=1.5)")
    assert_raise_message(ValueError, msg, nnmf, A, A, A, 1.5, init='random')
    msg = ("Number of components must be a positive integer; "
           "got (n_components='2')")
    assert_raise_message(ValueError, msg, nnmf, A, A, A, '2', init='random')
    msg = "Negative values in data passed to NMF (input H)"
    assert_raise_message(ValueError, msg, nnmf, A, A, -A, 2, init='custom')
    msg = "Negative values in data passed to NMF (input W)"
    assert_raise_message(ValueError, msg, nnmf, A, -A, A, 2, init='custom')
    msg = "Array passed to NMF (input H) is full of zeros"
    assert_raise_message(ValueError, msg, nnmf, A, A, 0 * A, 2, init='custom')
    msg = "Invalid regularization parameter: got 'spam' instead of one of"
    assert_raise_message(ValueError, msg, nnmf, A, A, 0 * A, 2, init='custom',
                         regularization='spam')


def _beta_divergence_dense(X, W, H, beta):
    """Compute the beta-divergence of X and W.H for dense array only.

    Used as a reference for testing nmf._beta_divergence.
    """
    WH = np.dot(W, H)

    if beta == 2:
        return squared_norm(X - WH) / 2

    WH_Xnonzero = WH[X != 0]
    X_nonzero = X[X != 0]
    np.maximum(WH_Xnonzero, 1e-9, out=WH_Xnonzero)

    if beta == 1:
        res = np.sum(X_nonzero * np.log(X_nonzero / WH_Xnonzero))
        res += WH.sum() - X.sum()

    elif beta == 0:
        div = X_nonzero / WH_Xnonzero
        res = np.sum(div) - X.size - np.sum(np.log(div))
    else:
        res = (X_nonzero ** beta).sum()
        res += (beta - 1) * (WH ** beta).sum()
        res -= beta * (X_nonzero * (WH_Xnonzero ** (beta - 1))).sum()
        res /= beta * (beta - 1)

    return res


def test_beta_divergence():
    # Compare _beta_divergence with the reference _beta_divergence_dense
    n_samples = 20
    n_features = 10
    n_components = 5
    beta_losses = [0., 0.5, 1., 1.5, 2.]

    # initialization
    rng = np.random.mtrand.RandomState(42)
    X = rng.randn(n_samples, n_features)
    np.clip(X, 0, None, out=X)
    X_csr = sp.csr_matrix(X)
    W, H = nmf._initialize_nmf(X, n_components, init='random', random_state=42)

    for beta in beta_losses:
        ref = _beta_divergence_dense(X, W, H, beta)
        loss = nmf._beta_divergence(X, W, H, beta)
        loss_csr = nmf._beta_divergence(X_csr, W, H, beta)

        assert_almost_equal(ref, loss, decimal=7)
        assert_almost_equal(ref, loss_csr, decimal=7)


def test_special_sparse_dot():
    # Test the function that computes np.dot(W, H), only where X is non zero.
    n_samples = 10
    n_features = 5
    n_components = 3
    rng = np.random.mtrand.RandomState(42)
    X = rng.randn(n_samples, n_features)
    np.clip(X, 0, None, out=X)
    X_csr = sp.csr_matrix(X)

    W = np.abs(rng.randn(n_samples, n_components))
    H = np.abs(rng.randn(n_components, n_features))

    WH_safe = nmf._special_sparse_dot(W, H, X_csr)
    WH = nmf._special_sparse_dot(W, H, X)

    # test that both results have same values, in X_csr nonzero elements
    ii, jj = X_csr.nonzero()
    WH_safe_data = np.asarray(WH_safe[ii, jj]).ravel()
    assert_array_almost_equal(WH_safe_data, WH[ii, jj], decimal=10)

    # test that WH_safe and X_csr have the same sparse structure
    assert_array_equal(WH_safe.indices, X_csr.indices)
    assert_array_equal(WH_safe.indptr, X_csr.indptr)
    assert_array_equal(WH_safe.shape, X_csr.shape)


@ignore_warnings(category=ConvergenceWarning)
def test_nmf_multiplicative_update_sparse():
    # Compare sparse and dense input in multiplicative update NMF
    # Also test continuity of the results with respect to beta_loss parameter
    n_samples = 20
    n_features = 10
    n_components = 5
    alpha = 0.1
    l1_ratio = 0.5
    n_iter = 20

    # initialization
    rng = np.random.mtrand.RandomState(1337)
    X = rng.randn(n_samples, n_features)
    X = np.abs(X)
    X_csr = sp.csr_matrix(X)
    W0, H0 = nmf._initialize_nmf(X, n_components, init='random',
                                 random_state=42)

    for beta_loss in (-1.2, 0, 0.2, 1., 2., 2.5):
        # Reference with dense array X
        W, H = W0.copy(), H0.copy()
        W1, H1, _ = non_negative_factorization(
            X, W, H, n_components, init='custom', update_H=True,
            solver='mu', beta_loss=beta_loss, max_iter=n_iter, alpha=alpha,
            l1_ratio=l1_ratio, regularization='both', random_state=42)

        # Compare with sparse X
        W, H = W0.copy(), H0.copy()
        W2, H2, _ = non_negative_factorization(
            X_csr, W, H, n_components, init='custom', update_H=True,
            solver='mu', beta_loss=beta_loss, max_iter=n_iter, alpha=alpha,
            l1_ratio=l1_ratio, regularization='both', random_state=42)

        assert_array_almost_equal(W1, W2, decimal=7)
        assert_array_almost_equal(H1, H2, decimal=7)

        # Compare with almost same beta_loss, since some values have a specific
        # behavior, but the results should be continuous w.r.t beta_loss
        beta_loss -= 1.e-5
        W, H = W0.copy(), H0.copy()
        W3, H3, _ = non_negative_factorization(
            X_csr, W, H, n_components, init='custom', update_H=True,
            solver='mu', beta_loss=beta_loss, max_iter=n_iter, alpha=alpha,
            l1_ratio=l1_ratio, regularization='both', random_state=42)

        assert_array_almost_equal(W1, W3, decimal=4)
        assert_array_almost_equal(H1, H3, decimal=4)


def test_nmf_negative_beta_loss():
    # Test that an error is raised if beta_loss < 0 and X contains zeros.
    # Test that the output has not NaN values when the input contains zeros.
    n_samples = 6
    n_features = 5
    n_components = 3

    rng = np.random.mtrand.RandomState(42)
    X = rng.randn(n_samples, n_features)
    np.clip(X, 0, None, out=X)
    X_csr = sp.csr_matrix(X)

    def _assert_nmf_no_nan(X, beta_loss):
        W, H, _ = non_negative_factorization(
            X, init='random', n_components=n_components, solver='mu',
            beta_loss=beta_loss, random_state=0, max_iter=1000)
        assert not np.any(np.isnan(W))
        assert not np.any(np.isnan(H))

    msg = "When beta_loss <= 0 and X contains zeros, the solver may diverge."
    for beta_loss in (-0.6, 0.):
        assert_raise_message(ValueError, msg, _assert_nmf_no_nan, X, beta_loss)
        _assert_nmf_no_nan(X + 1e-9, beta_loss)

    for beta_loss in (0.2, 1., 1.2, 2., 2.5):
        _assert_nmf_no_nan(X, beta_loss)
        _assert_nmf_no_nan(X_csr, beta_loss)


def test_nmf_regularization():
    # Test the effect of L1 and L2 regularizations
    n_samples = 6
    n_features = 5
    n_components = 3
    rng = np.random.mtrand.RandomState(42)
    X = np.abs(rng.randn(n_samples, n_features))

    # L1 regularization should increase the number of zeros
    l1_ratio = 1.
    for solver in ['cd', 'mu']:
        regul = nmf.NMF(n_components=n_components, solver=solver,
                        alpha=0.5, l1_ratio=l1_ratio, random_state=42)
        model = nmf.NMF(n_components=n_components, solver=solver,
                        alpha=0., l1_ratio=l1_ratio, random_state=42)

        W_regul = regul.fit_transform(X)
        W_model = model.fit_transform(X)

        H_regul = regul.components_
        H_model = model.components_

        W_regul_n_zeros = W_regul[W_regul == 0].size
        W_model_n_zeros = W_model[W_model == 0].size
        H_regul_n_zeros = H_regul[H_regul == 0].size
        H_model_n_zeros = H_model[H_model == 0].size

        assert W_regul_n_zeros > W_model_n_zeros
        assert H_regul_n_zeros > H_model_n_zeros

    # L2 regularization should decrease the mean of the coefficients
    l1_ratio = 0.
    for solver in ['cd', 'mu']:
        regul = nmf.NMF(n_components=n_components, solver=solver,
                        alpha=0.5, l1_ratio=l1_ratio, random_state=42)
        model = nmf.NMF(n_components=n_components, solver=solver,
                        alpha=0., l1_ratio=l1_ratio, random_state=42)

        W_regul = regul.fit_transform(X)
        W_model = model.fit_transform(X)

        H_regul = regul.components_
        H_model = model.components_

        assert W_model.mean() > W_regul.mean()
        assert H_model.mean() > H_regul.mean()


@ignore_warnings(category=ConvergenceWarning)
def test_nmf_decreasing():
    # test that the objective function is decreasing at each iteration
    n_samples = 20
    n_features = 15
    n_components = 10
    alpha = 0.1
    l1_ratio = 0.5
    tol = 0.

    # initialization
    rng = np.random.mtrand.RandomState(42)
    X = rng.randn(n_samples, n_features)
    np.abs(X, X)
    W0, H0 = nmf._initialize_nmf(X, n_components, init='random',
                                 random_state=42)

    for beta_loss in (-1.2, 0, 0.2, 1., 2., 2.5):
        for solver in ('cd', 'mu'):
            if solver != 'mu' and beta_loss != 2:
                # not implemented
                continue
            W, H = W0.copy(), H0.copy()
            previous_loss = None
            for _ in range(30):
                # one more iteration starting from the previous results
                W, H, _ = non_negative_factorization(
                    X, W, H, beta_loss=beta_loss, init='custom',
                    n_components=n_components, max_iter=1, alpha=alpha,
                    solver=solver, tol=tol, l1_ratio=l1_ratio, verbose=0,
                    regularization='both', random_state=0, update_H=True)

                loss = nmf._beta_divergence(X, W, H, beta_loss)
                if previous_loss is not None:
                    assert previous_loss > loss
                previous_loss = loss


def test_nmf_underflow():
    # Regression test for an underflow issue in _beta_divergence
    rng = np.random.RandomState(0)
    n_samples, n_features, n_components = 10, 2, 2
    X = np.abs(rng.randn(n_samples, n_features)) * 10
    W = np.abs(rng.randn(n_samples, n_components)) * 10
    H = np.abs(rng.randn(n_components, n_features))

    X[0, 0] = 0
    ref = nmf._beta_divergence(X, W, H, beta=1.0)
    X[0, 0] = 1e-323
    res = nmf._beta_divergence(X, W, H, beta=1.0)
    assert_almost_equal(res, ref)


@pytest.mark.parametrize("dtype_in, dtype_out", [
    (np.float32, np.float32),
    (np.float64, np.float64),
    (np.int32, np.float64),
    (np.int64, np.float64)])
@pytest.mark.parametrize("solver", ["cd", "mu"])
@pytest.mark.parametrize("regularization",
                         (None, "both", "components", "transformation"))
def test_nmf_dtype_match(dtype_in, dtype_out, solver, regularization):
    # Check that NMF preserves dtype (float32 and float64)
    X = np.random.RandomState(0).randn(20, 15).astype(dtype_in, copy=False)
    np.abs(X, out=X)
    nmf = NMF(solver=solver, regularization=regularization)

    assert nmf.fit(X).transform(X).dtype == dtype_out
    assert nmf.fit_transform(X).dtype == dtype_out
    assert nmf.components_.dtype == dtype_out


@pytest.mark.parametrize("solver", ["cd", "mu"])
@pytest.mark.parametrize("regularization",
                         (None, "both", "components", "transformation"))
def test_nmf_float32_float64_consistency(solver, regularization):
    # Check that the result of NMF is the same between float32 and float64
    X = np.random.RandomState(0).randn(50, 7)
    np.abs(X, out=X)
    nmf32 = NMF(solver=solver, regularization=regularization, random_state=0)
    W32 = nmf32.fit_transform(X.astype(np.float32))
    nmf64 = NMF(solver=solver, regularization=regularization, random_state=0)
    W64 = nmf64.fit_transform(X)

    assert_allclose(W32, W64, rtol=1e-6, atol=1e-5)


def test_nmf_custom_init_dtype_error():
    # Check that an error is raise if custom H and/or W don't have the same
    # dtype as X.
    rng = np.random.RandomState(0)
    X = rng.random_sample((20, 15))
    H = rng.random_sample((15, 15)).astype(np.float32)
    W = rng.random_sample((20, 15))

    with pytest.raises(TypeError, match="should have the same dtype as X"):
        NMF(init='custom').fit(X, H=H, W=W)

    with pytest.raises(TypeError, match="should have the same dtype as X"):
        non_negative_factorization(X, H=H, update_H=False)<|MERGE_RESOLUTION|>--- conflicted
+++ resolved
@@ -180,7 +180,9 @@
 
 
 @pytest.mark.parametrize('solver', ['cd', 'mu'])
-def test_nmf_sparse_input(solver):
+@pytest.mark.parametrize('regularization',
+                         [None, 'both', 'components', 'transformation'])
+def test_nmf_sparse_input(solver, regularization):
     # Test that sparse matrices are accepted as input
     from scipy.sparse import csc_matrix
 
@@ -189,18 +191,10 @@
     A[:, 2 * np.arange(5)] = 0
     A_sparse = csc_matrix(A)
 
-<<<<<<< HEAD
-    for solver in ('cd', 'mu'):
-        for regularization in (None, 'both', 'components', 'transformation'):
-            est1 = NMF(solver=solver, n_components=5, init='random',
-                       regularization=regularization, random_state=0,
-                       tol=1e-2)
-            est2 = clone(est1)
-=======
     est1 = NMF(solver=solver, n_components=5, init='random',
-               random_state=0, tol=1e-2)
+               regularization=regularization, random_state=0,
+               tol=1e-2)
     est2 = clone(est1)
->>>>>>> 9a145ff8
 
     W1 = est1.fit_transform(A)
     W2 = est2.fit_transform(A_sparse)
