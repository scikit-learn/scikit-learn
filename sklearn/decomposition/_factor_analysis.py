--- conflicted
+++ resolved
@@ -89,10 +89,7 @@
         Number of iterations for the power method. 3 by default. Only used
         if ``svd_method`` equals 'randomized'
 
-<<<<<<< HEAD
-    random_state : int or RandomState instance, default=0
-=======
-    rotation : None | 'varimax' | 'quartimax'
+    rotation : {'varimax', 'quartimax'}, default=None
         If not None, apply the indicated rotation. Currently, varimax and
         quartimax are implemented. See
         `"The varimax criterion for analytic rotation in factor analysis"
@@ -101,8 +98,7 @@
 
         .. versionadded:: 0.24
 
-    random_state : int, RandomState instance, default=0
->>>>>>> 3a49e5f2
+    random_state : int or RandomState instance, default=0
         Only used when ``svd_method`` equals 'randomized'. Pass an int for
         reproducible results across multiple function calls.
         See :term:`Glossary <random_state>`.
