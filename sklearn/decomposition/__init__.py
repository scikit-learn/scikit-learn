"""
The :mod:`sklearn.decomposition` module includes matrix decomposition
algorithms, including among others PCA, NMF or ICA. Most of the algorithms of
this module can be regarded as dimensionality reduction techniques.
"""

<<<<<<< HEAD
from .nmf import NMF, non_negative_factorization
from .pca import PCA
from .incremental_pca import IncrementalPCA
from .kernel_pca import KernelPCA
from .sparse_pca import SparsePCA, MiniBatchSparsePCA, _get_explained_variance
from .truncated_svd import TruncatedSVD
from .fastica_ import FastICA, fastica
from .dict_learning import (dict_learning, dict_learning_online, sparse_encode,
                            DictionaryLearning, MiniBatchDictionaryLearning,
                            SparseCoder)
from .factor_analysis import FactorAnalysis
from ..utils.extmath import randomized_svd
from .online_lda import LatentDirichletAllocation
=======
# TODO: remove me in 0.24 (as well as the noqa markers) and
# import the dict_learning func directly from the ._dict_learning
# module instead.
# Pre-cache the import of the deprecated module so that import
# sklearn.decomposition.dict_learning returns the function as in
# 0.21, instead of the module.
# https://github.com/scikit-learn/scikit-learn/issues/15842
import warnings
with warnings.catch_warnings():
    warnings.simplefilter("ignore", category=FutureWarning)
    from .dict_learning import dict_learning


from ._nmf import NMF, non_negative_factorization  # noqa
from ._pca import PCA  # noqa
from ._incremental_pca import IncrementalPCA  # noqa
from ._kernel_pca import KernelPCA  # noqa
from ._sparse_pca import SparsePCA, MiniBatchSparsePCA  # noqa
from ._truncated_svd import TruncatedSVD  # noqa
from ._fastica import FastICA, fastica  # noqa
from ._dict_learning import (dict_learning_online,
                             sparse_encode, DictionaryLearning,
                             MiniBatchDictionaryLearning, SparseCoder)  # noqa
from ._factor_analysis import FactorAnalysis  # noqa
from ..utils.extmath import randomized_svd  # noqa
from ._lda import LatentDirichletAllocation  # noqa

>>>>>>> 002f891a

__all__ = ['DictionaryLearning',
           'FastICA',
           'IncrementalPCA',
           'KernelPCA',
           'MiniBatchDictionaryLearning',
           'MiniBatchSparsePCA',
           'NMF',
           'PCA',
           'SparseCoder',
           'SparsePCA',
           '_get_explained_variance',
           'dict_learning',
           'dict_learning_online',
           'fastica',
           'non_negative_factorization',
           'randomized_svd',
           'sparse_encode',
           'FactorAnalysis',
           'TruncatedSVD',
           'LatentDirichletAllocation']<|MERGE_RESOLUTION|>--- conflicted
+++ resolved
@@ -4,21 +4,6 @@
 this module can be regarded as dimensionality reduction techniques.
 """
 
-<<<<<<< HEAD
-from .nmf import NMF, non_negative_factorization
-from .pca import PCA
-from .incremental_pca import IncrementalPCA
-from .kernel_pca import KernelPCA
-from .sparse_pca import SparsePCA, MiniBatchSparsePCA, _get_explained_variance
-from .truncated_svd import TruncatedSVD
-from .fastica_ import FastICA, fastica
-from .dict_learning import (dict_learning, dict_learning_online, sparse_encode,
-                            DictionaryLearning, MiniBatchDictionaryLearning,
-                            SparseCoder)
-from .factor_analysis import FactorAnalysis
-from ..utils.extmath import randomized_svd
-from .online_lda import LatentDirichletAllocation
-=======
 # TODO: remove me in 0.24 (as well as the noqa markers) and
 # import the dict_learning func directly from the ._dict_learning
 # module instead.
@@ -36,7 +21,7 @@
 from ._pca import PCA  # noqa
 from ._incremental_pca import IncrementalPCA  # noqa
 from ._kernel_pca import KernelPCA  # noqa
-from ._sparse_pca import SparsePCA, MiniBatchSparsePCA  # noqa
+from ._sparse_pca import SparsePCA, MiniBatchSparsePCA, _get_explained_variance  # noqa
 from ._truncated_svd import TruncatedSVD  # noqa
 from ._fastica import FastICA, fastica  # noqa
 from ._dict_learning import (dict_learning_online,
@@ -46,7 +31,6 @@
 from ..utils.extmath import randomized_svd  # noqa
 from ._lda import LatentDirichletAllocation  # noqa
 
->>>>>>> 002f891a
 
 __all__ = ['DictionaryLearning',
            'FastICA',
