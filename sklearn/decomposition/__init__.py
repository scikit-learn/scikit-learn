--- conflicted
+++ resolved
@@ -11,8 +11,7 @@
 from .fastica_ import FastICA, fastica
 from .dict_learning import dict_learning, dict_learning_online, sparse_encode,\
                            DictionaryLearning, MiniBatchDictionaryLearning,\
-<<<<<<< HEAD
-                           SparseCoder, sparse_encode_parallel
+                           SparseCoder
 
 __all__ = ['DictionaryLearning',
            'FastICA',
@@ -29,8 +28,4 @@
            'dict_learning',
            'dict_learning_online',
            'fastica',
-           'sparse_encode',
-           'sparse_encode_parallel']
-=======
-                           SparseCoder
->>>>>>> b0cb9590
+           'sparse_encode']