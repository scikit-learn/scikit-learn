--- conflicted
+++ resolved
@@ -208,44 +208,6 @@
     return l1_reg_W, l1_reg_H, l2_reg_W, l2_reg_H
 
 
-<<<<<<< HEAD
-=======
-def _check_string_param(solver, regularization, beta_loss, init):
-    allowed_solver = ("cd", "mu")
-    if solver not in allowed_solver:
-        raise ValueError(
-            "Invalid solver parameter: got %r instead of one of %r"
-            % (solver, allowed_solver)
-        )
-
-    allowed_regularization = ("both", "components", "transformation", None)
-    if regularization not in allowed_regularization:
-        raise ValueError(
-            "Invalid regularization parameter: got %r instead of one of %r"
-            % (regularization, allowed_regularization)
-        )
-
-    # 'mu' is the only solver that handles other beta losses than 'frobenius'
-    if solver != "mu" and beta_loss not in (2, "frobenius"):
-        raise ValueError(
-            "Invalid beta_loss parameter: solver %r does not handle beta_loss = %r"
-            % (solver, beta_loss)
-        )
-
-    if solver == "mu" and init == "nndsvd":
-        warnings.warn(
-            "The multiplicative update ('mu') solver cannot update "
-            "zeros present in the initialization, and so leads to "
-            "poorer results when used jointly with init='nndsvd'. "
-            "You may try init='nndsvda' or init='nndsvdar' instead.",
-            UserWarning,
-        )
-
-    beta_loss = _beta_loss_to_float(beta_loss)
-    return beta_loss
-
-
->>>>>>> 8e64458f
 def _beta_loss_to_float(beta_loss):
     """Convert string beta_loss to float."""
     allowed_beta_loss = {"frobenius": 2, "kullback-leibler": 1, "itakura-saito": 0}
