--- conflicted
+++ resolved
@@ -194,19 +194,6 @@
 
 def _compute_regularization(alpha, alpha_W, alpha_H, l1_ratio, regularization):
     """Compute L1 and L2 regularization coefficients for W and H."""
-<<<<<<< HEAD
-    alpha_H = 0.0
-    alpha_W = 0.0
-    if regularization in ("both", "components"):
-        alpha_H = float(alpha)
-    if regularization in ("both", "transformation"):
-        alpha_W = float(alpha)
-
-    l1_reg_W = alpha_W * l1_ratio
-    l1_reg_H = alpha_H * l1_ratio
-    l2_reg_W = alpha_W * (1.0 - l1_ratio)
-    l2_reg_H = alpha_H * (1.0 - l1_ratio)
-=======
     if alpha_W != 0 or alpha_H != "same":
         # if alpha_W or alpha_H is not left to its default value we ignore alpha and
         # regularization.
@@ -225,7 +212,6 @@
             l1_reg_H = alpha * l1_ratio
             l2_reg_H = alpha * (1.0 - l1_ratio)
 
->>>>>>> cd8201b7
     return l1_reg_W, l1_reg_H, l2_reg_W, l2_reg_H
 
 
@@ -1669,43 +1655,6 @@
                 "removed in 1.2. Use `alpha_W` and `alpha_H` instead",
                 FutureWarning,
             )
-<<<<<<< HEAD
-        allowed_solver = ("cd", "mu")
-        if self.solver not in allowed_solver:
-            raise ValueError(
-                "Invalid solver parameter: got %r instead of one of %r"
-                % (self.solver, allowed_solver)
-            )
-
-        allowed_regularization = ("both", "components", "transformation", None)
-        if self.regularization not in allowed_regularization:
-            raise ValueError(
-                "Invalid regularization parameter: got %r instead of one of %r"
-                % (self.regularization, allowed_regularization)
-            )
-
-        # 'mu' is the only solver that handles other beta losses
-        # than 'frobenius'
-        if self.solver != "mu" and self.beta_loss not in (2, "frobenius"):
-            raise ValueError(
-                "Invalid beta_loss parameter: solver %r does not handle beta_loss = %r"
-                % (self.solver, self.beta_loss)
-            )
-
-        if self.solver == "mu" and self.init == "nndsvd":
-            warnings.warn(
-                "The multiplicative update ('mu') solver cannot "
-                "update zeros present in the initialization, "
-                "and so leads to poorer results when used jointly "
-                "with init='nndsvd'. You may try init='nndsvda' "
-                "or init='nndsvdar' instead.",
-                UserWarning,
-            )
-
-        self._beta_loss = _beta_loss_to_float(self.beta_loss)
-
-        # regularization
-=======
             allowed_regularization = ("both", "components", "transformation", None)
             if self.regularization not in allowed_regularization:
                 raise ValueError(
@@ -1716,19 +1665,14 @@
         else:
             regularization = "both"
 
->>>>>>> cd8201b7
         (
             self._l1_reg_W,
             self._l1_reg_H,
             self._l2_reg_W,
             self._l2_reg_H,
-<<<<<<< HEAD
-        ) = _compute_regularization(self.alpha, self.l1_ratio, self.regularization)
-=======
         ) = _compute_regularization(
             alpha, self.alpha_W, self.alpha_H, self.l1_ratio, regularization
         )
->>>>>>> cd8201b7
 
         return self
 
@@ -1865,10 +1809,7 @@
             Actual number of iterations.
         """
         check_non_negative(X, "NMF (input X)")
-<<<<<<< HEAD
-=======
-
->>>>>>> cd8201b7
+
         # check parameters
         self._check_params(X)
 
@@ -1879,20 +1820,12 @@
                 "to X, or use a positive beta_loss."
             )
 
-<<<<<<< HEAD
-        n_samples, n_features = X.shape
-
         # initialize or check W and H
         W, H = self._check_w_h(X, W, H, update_H)
 
-=======
-        # initialize or check W and H
-        W, H = self._check_w_h(X, W, H, update_H)
-
         # scale the regularization terms
         l1_reg_W, l1_reg_H, l2_reg_W, l2_reg_H = self._scale_regularization(X)
 
->>>>>>> cd8201b7
         if self.solver == "cd":
             W, H, n_iter = _fit_coordinate_descent(
                 X,
