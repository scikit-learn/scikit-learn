--- conflicted
+++ resolved
@@ -358,14 +358,9 @@
                                  "the inverse transform is not available.")
 
         K = self._get_kernel(X, self.X_transformed_fit_)
-<<<<<<< HEAD
-
-        return np.dot(K, self.dual_coef_)
-
-    def _more_tags(self):
-        return {'preserves_dtype': [np.float64, np.float32]}
-=======
         n_samples = self.X_transformed_fit_.shape[0]
         K.flat[::n_samples + 1] += self.alpha
         return np.dot(K, self.dual_coef_)
->>>>>>> 62fc8bb9
+
+    def _more_tags(self):
+        return {'preserves_dtype': [np.float64, np.float32]}