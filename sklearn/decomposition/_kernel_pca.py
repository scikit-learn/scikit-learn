--- conflicted
+++ resolved
@@ -25,19 +25,11 @@
     Non-linear dimensionality reduction through the use of kernels (see
     :ref:`metrics`).
 
-<<<<<<< HEAD
     It uses the `scipy.linalg.eigh` LAPACK implementation of the full SVD or
     the `scipy.sparse.linalg.eigsh` ARPACK implementation of the truncated SVD,
     depending on the shape of the input data and the number of components to
     extract. It can also use a randomized truncated SVD by the method of
     Halko et al. 2009, see `eigen_solver`.
-=======
-    It uses the LAPACK implementation of the full SVD or a randomized truncated
-    SVD by the method of Halko et al. 2009, depending on the shape of the input
-    data and the number of components to extract. It can also use the
-    scipy.sparse.linalg ARPACK implementation of the truncated SVD, see
-    `eigen_solver`.
->>>>>>> d5e46947
 
     Read more in the :ref:`User Guide <kernel_PCA>`.
 
@@ -101,11 +93,7 @@
             run randomized SVD by the method of Halko et al. The current
             implementation selects eigenvalues based on their module; therefore
             using this method can lead to unexpected results if the kernel is
-<<<<<<< HEAD
-            not PSD.
-=======
             not positive semi-definite.
->>>>>>> d5e46947
 
         .. versionchanged:: 1.0
            `'randomized'` was added.
