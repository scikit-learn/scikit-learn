"""Kernel Principal Components Analysis."""

# Author: Mathieu Blondel <mathieu@mblondel.org>
#         Sylvain Marie <sylvain.marie@schneider-electric.com>
# License: BSD 3 clause

import numpy as np
from scipy import linalg
from scipy.sparse.linalg import eigsh

from ..utils._arpack import _init_arpack_v0
from ..utils.extmath import svd_flip, _randomized_eigsh
from ..utils.validation import check_is_fitted, _check_psd_eigenvalues
from ..utils.deprecation import deprecated
from ..exceptions import NotFittedError
from ..base import BaseEstimator, TransformerMixin
from ..preprocessing import KernelCenterer
from ..metrics.pairwise import pairwise_kernels


class KernelPCA(TransformerMixin, BaseEstimator):
    """Kernel Principal component analysis (KPCA).

    Non-linear dimensionality reduction through the use of kernels (see
    :ref:`metrics`).

    It uses the `scipy.linalg.eigh` LAPACK implementation of the full SVD or
    the `scipy.sparse.linalg.eigsh` ARPACK implementation of the truncated SVD,
    depending on the shape of the input data and the number of components to
    extract. It can also use a randomized truncated SVD by the method of
    Halko et al. 2009, see `eigen_solver`.

    Read more in the :ref:`User Guide <kernel_PCA>`.

    Parameters
    ----------
    n_components : int, default=None
        Number of components. If None, all non-zero components are kept.

    kernel : {'linear', 'poly', \
            'rbf', 'sigmoid', 'cosine', 'precomputed'}, default='linear'
        Kernel used for PCA.

    gamma : float, default=None
        Kernel coefficient for rbf, poly and sigmoid kernels. Ignored by other
        kernels. If ``gamma`` is ``None``, then it is set to ``1/n_features``.

    degree : int, default=3
        Degree for poly kernels. Ignored by other kernels.

    coef0 : float, default=1
        Independent term in poly and sigmoid kernels.
        Ignored by other kernels.

    kernel_params : dict, default=None
        Parameters (keyword arguments) and
        values for kernel passed as callable object.
        Ignored by other kernels.

    alpha : float, default=1.0
        Hyperparameter of the ridge regression that learns the
        inverse transform (when fit_inverse_transform=True).

    fit_inverse_transform : bool, default=False
        Learn the inverse transform for non-precomputed kernels.
        (i.e. learn to find the pre-image of a point)

    eigen_solver : {'auto', 'dense', 'arpack', 'randomized'}, \
        default='auto'
        Select eigensolver to use. If `n_components` is much
        less than the number of training samples, randomized (or arpack to a
        smaller extend) may be more efficient than the dense eigensolver.
        Randomized SVD is performed according to the method of Halko et al.

        auto :
            the solver is selected by a default policy based on n_samples
            (the number of training samples) and `n_components`:
            if the number of components to extract is less than 10 (strict) and
            the number of samples is more than 200 (strict), the 'arpack'
            method is enabled. Otherwise the exact full eigenvalue
            decomposition is computed and optionally truncated afterwards
            ('dense' method).
        dense :
            run exact full eigenvalue decomposition calling the standard
            LAPACK solver via `scipy.linalg.eigh`, and select the components
            by postprocessing
        arpack :
            run SVD truncated to n_components calling ARPACK solver using
            `scipy.sparse.linalg.eigsh`. It requires strictly
            0 < n_components < n_samples
        randomized :
            run randomized SVD by the method of Halko et al. The current
            implementation selects eigenvalues based on their module; therefore
            using this method can lead to unexpected results if the kernel is
            not positive semi-definite.

        .. versionchanged:: 1.0
           `'randomized'` was added.

    tol : float, default=0
        Convergence tolerance for arpack.
        If 0, optimal value will be chosen by arpack.

    max_iter : int, default=None
        Maximum number of iterations for arpack.
        If None, optimal value will be chosen by arpack.

    iterated_power : int >= 0, or 'auto', default='auto'
        Number of iterations for the power method computed by
        svd_solver == 'randomized'. When 'auto', it is set to 7 when
        `n_components < 0.1 * min(X.shape)`, other it is set to 4.

        .. versionadded:: 1.0

    remove_zero_eig : bool, default=False
        If True, then all components with zero eigenvalues are removed, so
        that the number of components in the output may be < n_components
        (and sometimes even zero due to numerical instability).
        When n_components is None, this parameter is ignored and components
        with zero eigenvalues are removed regardless.

    random_state : int, RandomState instance or None, default=None
        Used when ``eigen_solver`` == 'arpack' or 'randomized'. Pass an int
        for reproducible results across multiple function calls.
        See :term:`Glossary <random_state>`.

        .. versionadded:: 0.18

    copy_X : bool, default=True
        If True, input X is copied and stored by the model in the `X_fit_`
        attribute. If no further changes will be done to X, setting
        `copy_X=False` saves memory by storing a reference.

        .. versionadded:: 0.18

    n_jobs : int, default=None
        The number of parallel jobs to run.
        ``None`` means 1 unless in a :obj:`joblib.parallel_backend` context.
        ``-1`` means using all processors. See :term:`Glossary <n_jobs>`
        for more details.

        .. versionadded:: 0.18

    Attributes
    ----------
    eigenvalues_ : ndarray of shape (n_components,)
        Eigenvalues of the centered kernel matrix in decreasing order.
        If `n_components` and `remove_zero_eig` are not set,
        then all values are stored.

    eigenvectors_ : ndarray of shape (n_samples, n_components)
        Eigenvectors of the centered kernel matrix. If `n_components` and
        `remove_zero_eig` are not set, then all components are stored.

    dual_coef_ : ndarray of shape (n_samples, n_features)
        Inverse transform matrix. Only available when
        ``fit_inverse_transform`` is True.

    X_transformed_fit_ : ndarray of shape (n_samples, n_components)
        Projection of the fitted data on the kernel principal components.
        Only available when ``fit_inverse_transform`` is True.

    X_fit_ : ndarray of shape (n_samples, n_features)
        The data used to fit the model. If `copy_X=False`, then `X_fit_` is
        a reference. This attribute is used for the calls to transform.

<<<<<<< HEAD
    .. deprecated:: 1.0
        ``lambdas_`` was renamed to ``eigenvalues_`` in version 1.0 and will be
        removed in 1.2.

    .. deprecated:: 1.0
        ``alphas_`` was renamed to ``eigenvectors_`` in version 1.0 and will be
        removed in 1.2.
=======
    n_features_in_ : int
        Number of features seen during :term:`fit`.

        .. versionadded:: 0.24
>>>>>>> a5a9d177

    Examples
    --------
    >>> from sklearn.datasets import load_digits
    >>> from sklearn.decomposition import KernelPCA
    >>> X, _ = load_digits(return_X_y=True)
    >>> transformer = KernelPCA(n_components=7, kernel='linear')
    >>> X_transformed = transformer.fit_transform(X)
    >>> X_transformed.shape
    (1797, 7)

    References
    ----------
    Kernel PCA was introduced in:
        Bernhard Schoelkopf, Alexander J. Smola,
        and Klaus-Robert Mueller. 1999. Kernel principal
        component analysis. In Advances in kernel methods,
        MIT Press, Cambridge, MA, USA 327-352.

    For eigen_solver == 'arpack', refer to `scipy.sparse.linalg.eigsh`.

    For eigen_solver == 'randomized', see:
        Finding structure with randomness: Stochastic algorithms
        for constructing approximate matrix decompositions Halko, et al., 2009
        (arXiv:909)
        A randomized algorithm for the decomposition of matrices
        Per-Gunnar Martinsson, Vladimir Rokhlin and Mark Tygert
    """

    def __init__(
        self,
        n_components=None,
        *,
        kernel="linear",
        gamma=None,
        degree=3,
        coef0=1,
        kernel_params=None,
        alpha=1.0,
        fit_inverse_transform=False,
        eigen_solver="auto",
        tol=0,
        max_iter=None,
        iterated_power="auto",
        remove_zero_eig=False,
        random_state=None,
        copy_X=True,
        n_jobs=None,
    ):
        if fit_inverse_transform and kernel == "precomputed":
            raise ValueError("Cannot fit_inverse_transform with a precomputed kernel.")
        self.n_components = n_components
        self.kernel = kernel
        self.kernel_params = kernel_params
        self.gamma = gamma
        self.degree = degree
        self.coef0 = coef0
        self.alpha = alpha
        self.fit_inverse_transform = fit_inverse_transform
        self.eigen_solver = eigen_solver
        self.tol = tol
        self.max_iter = max_iter
        self.iterated_power = iterated_power
        self.remove_zero_eig = remove_zero_eig
        self.random_state = random_state
        self.n_jobs = n_jobs
        self.copy_X = copy_X

    # TODO: Remove in 1.1
    # mypy error: Decorated property not supported
    @deprecated(  # type: ignore
        "Attribute `_pairwise` was deprecated in "
        "version 0.24 and will be removed in 1.1 (renaming of 0.26)."
    )
    @property
    def _pairwise(self):
        return self.kernel == "precomputed"

    def _get_kernel(self, X, Y=None):
        if callable(self.kernel):
            params = self.kernel_params or {}
        else:
            params = {"gamma": self.gamma, "degree": self.degree, "coef0": self.coef0}
        return pairwise_kernels(
            X, Y, metric=self.kernel, filter_params=True, n_jobs=self.n_jobs, **params
        )

    def _fit_transform(self, K):
        """Fit's using kernel K"""
        # center kernel
        K = self._centerer.fit_transform(K)

        # adjust n_components according to user inputs
        if self.n_components is None:
            n_components = K.shape[0]  # use all dimensions
        else:
            if self.n_components < 1:
                raise ValueError(
                    f"`n_components` should be >= 1, got: {self.n_component}"
                )
            n_components = min(K.shape[0], self.n_components)

        # compute eigenvectors
        if self.eigen_solver == "auto":
            if K.shape[0] > 200 and n_components < 10:
                eigen_solver = "arpack"
            else:
                eigen_solver = "dense"
        else:
            eigen_solver = self.eigen_solver

<<<<<<< HEAD
        if eigen_solver == 'dense':
            self.eigenvalues_, self.eigenvectors_ = linalg.eigh(
                K, eigvals=(K.shape[0] - n_components, K.shape[0] - 1))
        elif eigen_solver == 'arpack':
            v0 = _init_arpack_v0(K.shape[0], self.random_state)
            self.eigenvalues_, self.eigenvectors_ = \
                eigsh(K, n_components, which="LA", tol=self.tol,
                      maxiter=self.max_iter, v0=v0)

        # make sure that the eigenvalues are ok and fix numerical issues
        self.eigenvalues_ = _check_psd_eigenvalues(self.eigenvalues_,
                                                   enable_warnings=False)

        # flip eigenvectors' sign to enforce deterministic output
        self.eigenvectors_, _ = svd_flip(self.eigenvectors_,
                                         np.zeros_like(self.eigenvectors_).T)
=======
        if eigen_solver == "dense":
            # Note: eigvals specifies the indices of smallest/largest to return
            self.lambdas_, self.alphas_ = linalg.eigh(
                K, eigvals=(K.shape[0] - n_components, K.shape[0] - 1)
            )
        elif eigen_solver == "arpack":
            v0 = _init_arpack_v0(K.shape[0], self.random_state)
            self.lambdas_, self.alphas_ = eigsh(
                K, n_components, which="LA", tol=self.tol, maxiter=self.max_iter, v0=v0
            )
        elif eigen_solver == "randomized":
            self.lambdas_, self.alphas_ = _randomized_eigsh(
                K,
                n_components=n_components,
                n_iter=self.iterated_power,
                random_state=self.random_state,
                selection="module",
            )
        else:
            raise ValueError("Unsupported value for `eigen_solver`: %r" % eigen_solver)

        # make sure that the eigenvalues are ok and fix numerical issues
        self.lambdas_ = _check_psd_eigenvalues(self.lambdas_, enable_warnings=False)

        # flip eigenvectors' sign to enforce deterministic output
        self.alphas_, _ = svd_flip(self.alphas_, np.zeros_like(self.alphas_).T)
>>>>>>> a5a9d177

        # sort eigenvectors in descending order
        indices = self.eigenvalues_.argsort()[::-1]
        self.eigenvalues_ = self.eigenvalues_[indices]
        self.eigenvectors_ = self.eigenvectors_[:, indices]

        # remove eigenvectors with a zero eigenvalue (null space) if required
        if self.remove_zero_eig or self.n_components is None:
            self.eigenvectors_ = self.eigenvectors_[:, self.eigenvalues_ > 0]
            self.eigenvalues_ = self.eigenvalues_[self.eigenvalues_ > 0]

        # Maintenance note on Eigenvectors normalization
        # ----------------------------------------------
        # there is a link between
        # the eigenvectors of K=Phi(X)'Phi(X) and the ones of Phi(X)Phi(X)'
        # if v is an eigenvector of K
        #     then Phi(X)v  is an eigenvector of Phi(X)Phi(X)'
        # if u is an eigenvector of Phi(X)Phi(X)'
        #     then Phi(X)'u is an eigenvector of Phi(X)'Phi(X)
        #
        # At this stage our self.eigenvectors_ (the v) have norm 1, we need to
        # scale them so that eigenvectors in kernel feature space (the u) have
        # norm=1 instead
        #
        # We COULD scale them here:
        #  self.eigenvectors_ = self.eigenvectors_ / np.sqrt(self.eigenvalues_)
        #
        # But choose to perform that LATER when needed, in `fit()` and in
        # `transform()`.

        return K

    def _fit_inverse_transform(self, X_transformed, X):
        if hasattr(X, "tocsr"):
            raise NotImplementedError(
                "Inverse transform not implemented for sparse matrices!"
            )

        n_samples = X_transformed.shape[0]
        K = self._get_kernel(X_transformed)
        K.flat[:: n_samples + 1] += self.alpha
        self.dual_coef_ = linalg.solve(K, X, sym_pos=True, overwrite_a=True)
        self.X_transformed_fit_ = X_transformed

    def fit(self, X, y=None):
        """Fit the model from data in X.

        Parameters
        ----------
        X : {array-like, sparse matrix} of shape (n_samples, n_features)
            Training vector, where n_samples in the number of samples
            and n_features is the number of features.

        Returns
        -------
        self : object
            Returns the instance itself.
        """
        X = self._validate_data(X, accept_sparse="csr", copy=self.copy_X)
        self._centerer = KernelCenterer()
        K = self._get_kernel(X)
        self._fit_transform(K)

        if self.fit_inverse_transform:
            # no need to use the kernel to transform X, use shortcut expression
            X_transformed = self.eigenvectors_ * np.sqrt(self.eigenvalues_)

            self._fit_inverse_transform(X_transformed, X)

        self.X_fit_ = X
        return self

    def fit_transform(self, X, y=None, **params):
        """Fit the model from data in X and transform X.

        Parameters
        ----------
        X : {array-like, sparse matrix} of shape (n_samples, n_features)
            Training vector, where n_samples in the number of samples
            and n_features is the number of features.

        Returns
        -------
        X_new : ndarray of shape (n_samples, n_components)
        """
        self.fit(X, **params)

        # no need to use the kernel to transform X, use shortcut expression
        X_transformed = self.eigenvectors_ * np.sqrt(self.eigenvalues_)

        if self.fit_inverse_transform:
            self._fit_inverse_transform(X_transformed, X)

        return X_transformed

    def transform(self, X):
        """Transform X.

        Parameters
        ----------
        X : {array-like, sparse matrix} of shape (n_samples, n_features)

        Returns
        -------
        X_new : ndarray of shape (n_samples, n_components)
        """
        check_is_fitted(self)
        X = self._validate_data(X, accept_sparse="csr", reset=False)

        # Compute centered gram matrix between X and training data X_fit_
        K = self._centerer.transform(self._get_kernel(X, self.X_fit_))

        # scale eigenvectors (properly account for null-space for dot product)
<<<<<<< HEAD
        non_zeros = np.flatnonzero(self.eigenvalues_)
        scaled_eigenvectors = np.zeros_like(self.eigenvectors_)
        scaled_eigenvectors[:, non_zeros] = (
            self.eigenvectors_[:, non_zeros]
            / np.sqrt(self.eigenvalues_[non_zeros])
=======
        non_zeros = np.flatnonzero(self.lambdas_)
        scaled_alphas = np.zeros_like(self.alphas_)
        scaled_alphas[:, non_zeros] = self.alphas_[:, non_zeros] / np.sqrt(
            self.lambdas_[non_zeros]
>>>>>>> a5a9d177
        )

        # Project with a scalar product between K and the scaled eigenvectors
        return np.dot(K, scaled_eigenvectors)

    def inverse_transform(self, X):
        """Transform X back to original space.

        ``inverse_transform`` approximates the inverse transformation using
        a learned pre-image. The pre-image is learned by kernel ridge
        regression of the original data on their low-dimensional representation
        vectors.

        .. note:
            :meth:`~sklearn.decomposition.fit` internally uses a centered
            kernel. As the centered kernel no longer contains the information
            of the mean of kernel features, such information is not taken into
            account in reconstruction.

        .. note::
            When users want to compute inverse transformation for 'linear'
            kernel, it is recommended that they use
            :class:`~sklearn.decomposition.PCA` instead. Unlike
            :class:`~sklearn.decomposition.PCA`,
            :class:`~sklearn.decomposition.KernelPCA`'s ``inverse_transform``
            does not reconstruct the mean of data when 'linear' kernel is used
            due to the use of centered kernel.

        Parameters
        ----------
        X : {array-like, sparse matrix} of shape (n_samples, n_components)

        Returns
        -------
        X_new : ndarray of shape (n_samples, n_features)

        References
        ----------
        "Learning to Find Pre-Images", G BakIr et al, 2004.
        """
        if not self.fit_inverse_transform:
            raise NotFittedError(
                "The fit_inverse_transform parameter was not"
                " set to True when instantiating and hence "
                "the inverse transform is not available."
            )

        K = self._get_kernel(X, self.X_transformed_fit_)
        return np.dot(K, self.dual_coef_)

    def _more_tags(self):
<<<<<<< HEAD
        return {'preserves_dtype': [np.float64, np.float32],
                'pairwise': self.kernel == 'precomputed'}

    # TODO: Remove in 1.2
    # mypy error: Decorated property not supported
    @deprecated("Attribute 'lambdas_' was deprecated in "  # type: ignore
                "version 1.0 and will be removed in 1.2. Use "
                "'eigenvalues_' instead")
    @property
    def lambdas_(self):
        return self.eigenvalues_

    # mypy error: Decorated property not supported
    @deprecated("Attribute 'alphas_' was deprecated in "  # type: ignore
                "version 1.0 and will be removed in 1.2. Use "
                "'eigenvectors_' instead")
    @property
    def alphas_(self):
        return self.eigenvectors_
=======
        return {
            "preserves_dtype": [np.float64, np.float32],
            "pairwise": self.kernel == "precomputed",
        }
>>>>>>> a5a9d177
<|MERGE_RESOLUTION|>--- conflicted
+++ resolved
@@ -1,7 +1,6 @@
 """Kernel Principal Components Analysis."""
 
 # Author: Mathieu Blondel <mathieu@mblondel.org>
-#         Sylvain Marie <sylvain.marie@schneider-electric.com>
 # License: BSD 3 clause
 
 import numpy as np
@@ -9,13 +8,14 @@
 from scipy.sparse.linalg import eigsh
 
 from ..utils._arpack import _init_arpack_v0
-from ..utils.extmath import svd_flip, _randomized_eigsh
+from ..utils.extmath import svd_flip
 from ..utils.validation import check_is_fitted, _check_psd_eigenvalues
 from ..utils.deprecation import deprecated
 from ..exceptions import NotFittedError
 from ..base import BaseEstimator, TransformerMixin
 from ..preprocessing import KernelCenterer
 from ..metrics.pairwise import pairwise_kernels
+from ..utils.validation import _deprecate_positional_args
 
 
 class KernelPCA(TransformerMixin, BaseEstimator):
@@ -23,12 +23,6 @@
 
     Non-linear dimensionality reduction through the use of kernels (see
     :ref:`metrics`).
-
-    It uses the `scipy.linalg.eigh` LAPACK implementation of the full SVD or
-    the `scipy.sparse.linalg.eigsh` ARPACK implementation of the truncated SVD,
-    depending on the shape of the input data and the number of components to
-    extract. It can also use a randomized truncated SVD by the method of
-    Halko et al. 2009, see `eigen_solver`.
 
     Read more in the :ref:`User Guide <kernel_PCA>`.
 
@@ -65,37 +59,10 @@
         Learn the inverse transform for non-precomputed kernels.
         (i.e. learn to find the pre-image of a point)
 
-    eigen_solver : {'auto', 'dense', 'arpack', 'randomized'}, \
-        default='auto'
-        Select eigensolver to use. If `n_components` is much
-        less than the number of training samples, randomized (or arpack to a
-        smaller extend) may be more efficient than the dense eigensolver.
-        Randomized SVD is performed according to the method of Halko et al.
-
-        auto :
-            the solver is selected by a default policy based on n_samples
-            (the number of training samples) and `n_components`:
-            if the number of components to extract is less than 10 (strict) and
-            the number of samples is more than 200 (strict), the 'arpack'
-            method is enabled. Otherwise the exact full eigenvalue
-            decomposition is computed and optionally truncated afterwards
-            ('dense' method).
-        dense :
-            run exact full eigenvalue decomposition calling the standard
-            LAPACK solver via `scipy.linalg.eigh`, and select the components
-            by postprocessing
-        arpack :
-            run SVD truncated to n_components calling ARPACK solver using
-            `scipy.sparse.linalg.eigsh`. It requires strictly
-            0 < n_components < n_samples
-        randomized :
-            run randomized SVD by the method of Halko et al. The current
-            implementation selects eigenvalues based on their module; therefore
-            using this method can lead to unexpected results if the kernel is
-            not positive semi-definite.
-
-        .. versionchanged:: 1.0
-           `'randomized'` was added.
+    eigen_solver : {'auto', 'dense', 'arpack'}, default='auto'
+        Select eigensolver to use. If n_components is much less than
+        the number of training samples, arpack may be more efficient
+        than the dense eigensolver.
 
     tol : float, default=0
         Convergence tolerance for arpack.
@@ -104,13 +71,6 @@
     max_iter : int, default=None
         Maximum number of iterations for arpack.
         If None, optimal value will be chosen by arpack.
-
-    iterated_power : int >= 0, or 'auto', default='auto'
-        Number of iterations for the power method computed by
-        svd_solver == 'randomized'. When 'auto', it is set to 7 when
-        `n_components < 0.1 * min(X.shape)`, other it is set to 4.
-
-        .. versionadded:: 1.0
 
     remove_zero_eig : bool, default=False
         If True, then all components with zero eigenvalues are removed, so
@@ -120,8 +80,8 @@
         with zero eigenvalues are removed regardless.
 
     random_state : int, RandomState instance or None, default=None
-        Used when ``eigen_solver`` == 'arpack' or 'randomized'. Pass an int
-        for reproducible results across multiple function calls.
+        Used when ``eigen_solver`` == 'arpack'. Pass an int for reproducible
+        results across multiple function calls.
         See :term:`Glossary <random_state>`.
 
         .. versionadded:: 0.18
@@ -143,14 +103,22 @@
 
     Attributes
     ----------
-    eigenvalues_ : ndarray of shape (n_components,)
+    eigenvalues_, lambdas_ : ndarray of shape (n_components,)
         Eigenvalues of the centered kernel matrix in decreasing order.
         If `n_components` and `remove_zero_eig` are not set,
         then all values are stored.
 
-    eigenvectors_ : ndarray of shape (n_samples, n_components)
+        .. deprecated:: 1.0
+           `lambdas_` was renamed to `eigenvalues_` in version 1.0 and will be
+           removed in 1.2.
+
+    eigenvectors_, alphas_ : ndarray of shape (n_samples, n_components)
         Eigenvectors of the centered kernel matrix. If `n_components` and
         `remove_zero_eig` are not set, then all components are stored.
+
+        .. deprecated:: 1.0
+           `alphas_` was renamed to `eigenvectors_` in version 1.0 and will be
+           removed in 1.2.
 
     dual_coef_ : ndarray of shape (n_samples, n_features)
         Inverse transform matrix. Only available when
@@ -164,20 +132,10 @@
         The data used to fit the model. If `copy_X=False`, then `X_fit_` is
         a reference. This attribute is used for the calls to transform.
 
-<<<<<<< HEAD
-    .. deprecated:: 1.0
-        ``lambdas_`` was renamed to ``eigenvalues_`` in version 1.0 and will be
-        removed in 1.2.
-
-    .. deprecated:: 1.0
-        ``alphas_`` was renamed to ``eigenvectors_`` in version 1.0 and will be
-        removed in 1.2.
-=======
     n_features_in_ : int
         Number of features seen during :term:`fit`.
 
         .. versionadded:: 0.24
->>>>>>> a5a9d177
 
     Examples
     --------
@@ -196,17 +154,9 @@
         and Klaus-Robert Mueller. 1999. Kernel principal
         component analysis. In Advances in kernel methods,
         MIT Press, Cambridge, MA, USA 327-352.
-
-    For eigen_solver == 'arpack', refer to `scipy.sparse.linalg.eigsh`.
-
-    For eigen_solver == 'randomized', see:
-        Finding structure with randomness: Stochastic algorithms
-        for constructing approximate matrix decompositions Halko, et al., 2009
-        (arXiv:909)
-        A randomized algorithm for the decomposition of matrices
-        Per-Gunnar Martinsson, Vladimir Rokhlin and Mark Tygert
     """
 
+    @_deprecate_positional_args
     def __init__(
         self,
         n_components=None,
@@ -221,7 +171,6 @@
         eigen_solver="auto",
         tol=0,
         max_iter=None,
-        iterated_power="auto",
         remove_zero_eig=False,
         random_state=None,
         copy_X=True,
@@ -238,10 +187,9 @@
         self.alpha = alpha
         self.fit_inverse_transform = fit_inverse_transform
         self.eigen_solver = eigen_solver
+        self.remove_zero_eig = remove_zero_eig
         self.tol = tol
         self.max_iter = max_iter
-        self.iterated_power = iterated_power
-        self.remove_zero_eig = remove_zero_eig
         self.random_state = random_state
         self.n_jobs = n_jobs
         self.copy_X = copy_X
@@ -249,8 +197,8 @@
     # TODO: Remove in 1.1
     # mypy error: Decorated property not supported
     @deprecated(  # type: ignore
-        "Attribute `_pairwise` was deprecated in "
-        "version 0.24 and will be removed in 1.1 (renaming of 0.26)."
+        "Attribute _pairwise was deprecated in version 0.24 and will be "
+        "removed in 1.1 (renaming of 0.26)."
     )
     @property
     def _pairwise(self):
@@ -270,14 +218,9 @@
         # center kernel
         K = self._centerer.fit_transform(K)
 
-        # adjust n_components according to user inputs
         if self.n_components is None:
-            n_components = K.shape[0]  # use all dimensions
+            n_components = K.shape[0]
         else:
-            if self.n_components < 1:
-                raise ValueError(
-                    f"`n_components` should be >= 1, got: {self.n_component}"
-                )
             n_components = min(K.shape[0], self.n_components)
 
         # compute eigenvectors
@@ -289,51 +232,25 @@
         else:
             eigen_solver = self.eigen_solver
 
-<<<<<<< HEAD
-        if eigen_solver == 'dense':
+        if eigen_solver == "dense":
             self.eigenvalues_, self.eigenvectors_ = linalg.eigh(
-                K, eigvals=(K.shape[0] - n_components, K.shape[0] - 1))
-        elif eigen_solver == 'arpack':
-            v0 = _init_arpack_v0(K.shape[0], self.random_state)
-            self.eigenvalues_, self.eigenvectors_ = \
-                eigsh(K, n_components, which="LA", tol=self.tol,
-                      maxiter=self.max_iter, v0=v0)
-
-        # make sure that the eigenvalues are ok and fix numerical issues
-        self.eigenvalues_ = _check_psd_eigenvalues(self.eigenvalues_,
-                                                   enable_warnings=False)
-
-        # flip eigenvectors' sign to enforce deterministic output
-        self.eigenvectors_, _ = svd_flip(self.eigenvectors_,
-                                         np.zeros_like(self.eigenvectors_).T)
-=======
-        if eigen_solver == "dense":
-            # Note: eigvals specifies the indices of smallest/largest to return
-            self.lambdas_, self.alphas_ = linalg.eigh(
                 K, eigvals=(K.shape[0] - n_components, K.shape[0] - 1)
             )
         elif eigen_solver == "arpack":
             v0 = _init_arpack_v0(K.shape[0], self.random_state)
-            self.lambdas_, self.alphas_ = eigsh(
+            self.eigenvalues_, self.eigenvectors_ = eigsh(
                 K, n_components, which="LA", tol=self.tol, maxiter=self.max_iter, v0=v0
             )
-        elif eigen_solver == "randomized":
-            self.lambdas_, self.alphas_ = _randomized_eigsh(
-                K,
-                n_components=n_components,
-                n_iter=self.iterated_power,
-                random_state=self.random_state,
-                selection="module",
-            )
-        else:
-            raise ValueError("Unsupported value for `eigen_solver`: %r" % eigen_solver)
 
         # make sure that the eigenvalues are ok and fix numerical issues
-        self.lambdas_ = _check_psd_eigenvalues(self.lambdas_, enable_warnings=False)
+        self.eigenvalues_ = _check_psd_eigenvalues(
+            self.eigenvalues_, enable_warnings=False
+        )
 
         # flip eigenvectors' sign to enforce deterministic output
-        self.alphas_, _ = svd_flip(self.alphas_, np.zeros_like(self.alphas_).T)
->>>>>>> a5a9d177
+        self.eigenvectors_, _ = svd_flip(
+            self.eigenvectors_, np.zeros_like(self.eigenvectors_).T
+        )
 
         # sort eigenvectors in descending order
         indices = self.eigenvalues_.argsort()[::-1]
@@ -447,18 +364,10 @@
         K = self._centerer.transform(self._get_kernel(X, self.X_fit_))
 
         # scale eigenvectors (properly account for null-space for dot product)
-<<<<<<< HEAD
         non_zeros = np.flatnonzero(self.eigenvalues_)
         scaled_eigenvectors = np.zeros_like(self.eigenvectors_)
-        scaled_eigenvectors[:, non_zeros] = (
-            self.eigenvectors_[:, non_zeros]
-            / np.sqrt(self.eigenvalues_[non_zeros])
-=======
-        non_zeros = np.flatnonzero(self.lambdas_)
-        scaled_alphas = np.zeros_like(self.alphas_)
-        scaled_alphas[:, non_zeros] = self.alphas_[:, non_zeros] / np.sqrt(
-            self.lambdas_[non_zeros]
->>>>>>> a5a9d177
+        scaled_eigenvectors[:, non_zeros] = self.eigenvectors_[:, non_zeros] / np.sqrt(
+            self.eigenvalues_[non_zeros]
         )
 
         # Project with a scalar product between K and the scaled eigenvectors
@@ -510,29 +419,26 @@
         return np.dot(K, self.dual_coef_)
 
     def _more_tags(self):
-<<<<<<< HEAD
-        return {'preserves_dtype': [np.float64, np.float32],
-                'pairwise': self.kernel == 'precomputed'}
-
-    # TODO: Remove in 1.2
-    # mypy error: Decorated property not supported
-    @deprecated("Attribute 'lambdas_' was deprecated in "  # type: ignore
-                "version 1.0 and will be removed in 1.2. Use "
-                "'eigenvalues_' instead")
-    @property
-    def lambdas_(self):
-        return self.eigenvalues_
-
-    # mypy error: Decorated property not supported
-    @deprecated("Attribute 'alphas_' was deprecated in "  # type: ignore
-                "version 1.0 and will be removed in 1.2. Use "
-                "'eigenvectors_' instead")
-    @property
-    def alphas_(self):
-        return self.eigenvectors_
-=======
         return {
             "preserves_dtype": [np.float64, np.float32],
             "pairwise": self.kernel == "precomputed",
         }
->>>>>>> a5a9d177
+
+    # TODO: Remove in 1.2
+    # mypy error: Decorated property not supported
+    @deprecated(  # type: ignore
+        "Attribute `lambdas_` was deprecated in version 1.0 and will be "
+        "removed in 1.2. Use `eigenvalues_` instead."
+    )
+    @property
+    def lambdas_(self):
+        return self.eigenvalues_
+
+    # mypy error: Decorated property not supported
+    @deprecated(  # type: ignore
+        "Attribute `alphas_` was deprecated in version 1.0 and will be "
+        "removed in 1.2. Use `eigenvectors_` instead."
+    )
+    @property
+    def alphas_(self):
+        return self.eigenvectors_