--- conflicted
+++ resolved
@@ -30,15 +30,9 @@
     n_components : int, default=None
         Number of components. If None, all non-zero components are kept.
 
-<<<<<<< HEAD
-    kernel : {"linear", "poly", "rbf", "sigmoid", "cosine", "precomputed"}, \
-            default="linear"
-        Kernel.
-=======
     kernel : {'linear', 'poly', \
             'rbf', 'sigmoid', 'cosine', 'precomputed'}, default='linear'
         Kernel used for PCA.
->>>>>>> 8dc143e6
 
     gamma : float, default=None
         Kernel coefficient for rbf, poly and sigmoid kernels. Ignored by other
@@ -121,11 +115,7 @@
         Inverse transform matrix. Only available when
         ``fit_inverse_transform`` is True.
 
-<<<<<<< HEAD
-    X_transformed_fit_ : ndarray of (n_samples, n_components)
-=======
     X_transformed_fit_ : ndarray of shape (n_samples, n_components)
->>>>>>> 8dc143e6
         Projection of the fitted data on the kernel principal components.
         Only available when ``fit_inverse_transform`` is True.
 
