--- conflicted
+++ resolved
@@ -114,14 +114,9 @@
         X_data = X.ravel()
 
     # do not affect the zeros: here 0 ** (-1) = 0 and not infinity
-<<<<<<< HEAD
-    WH_data = WH_data[X_data != 0]
-    X_data = X_data[X_data != 0]
-=======
     indices = X_data > EPSILON
     WH_data = WH_data[indices]
     X_data = X_data[indices]
->>>>>>> 9b727bad
 
     # used to avoid division by zero
     WH_data[WH_data == 0] = EPSILON
