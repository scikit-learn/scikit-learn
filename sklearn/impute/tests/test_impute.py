import io
import re
import warnings
from itertools import product

import numpy as np
import pytest
from scipy import sparse
from scipy.stats import kstest

from sklearn import tree
from sklearn.datasets import load_diabetes
from sklearn.dummy import DummyRegressor
from sklearn.exceptions import ConvergenceWarning

# make IterativeImputer available
from sklearn.experimental import enable_iterative_imputer  # noqa
from sklearn.impute import IterativeImputer, KNNImputer, MissingIndicator, SimpleImputer
from sklearn.impute._base import _most_frequent
from sklearn.linear_model import ARDRegression, BayesianRidge, RidgeCV
from sklearn.model_selection import GridSearchCV
from sklearn.pipeline import Pipeline, make_union
from sklearn.random_projection import _sparse_random_matrix
from sklearn.utils._testing import (
    _convert_container,
    assert_allclose,
    assert_allclose_dense_sparse,
    assert_array_almost_equal,
    assert_array_equal,
)
from sklearn.utils.fixes import (
    BSR_CONTAINERS,
    COO_CONTAINERS,
    CSC_CONTAINERS,
    CSR_CONTAINERS,
    LIL_CONTAINERS,
)


def _assert_array_equal_and_same_dtype(x, y):
    assert_array_equal(x, y)
    assert x.dtype == y.dtype


def _assert_allclose_and_same_dtype(x, y):
    assert_allclose(x, y)
    assert x.dtype == y.dtype


def _check_statistics(
    X, X_true, strategy, statistics, missing_values, sparse_container
):
    """Utility function for testing imputation for a given strategy.

    Test with dense and sparse arrays

    Check that:
        - the statistics (mean, median, mode) are correct
        - the missing values are imputed correctly"""

    err_msg = "Parameters: strategy = %s, missing_values = %s, sparse = {0}" % (
        strategy,
        missing_values,
    )

    assert_ae = assert_array_equal

    if X.dtype.kind == "f" or X_true.dtype.kind == "f":
        assert_ae = assert_array_almost_equal

    # Normal matrix
    imputer = SimpleImputer(missing_values=missing_values, strategy=strategy)
    X_trans = imputer.fit(X).transform(X.copy())
    assert_ae(imputer.statistics_, statistics, err_msg=err_msg.format(False))
    assert_ae(X_trans, X_true, err_msg=err_msg.format(False))

    # Sparse matrix
    imputer = SimpleImputer(missing_values=missing_values, strategy=strategy)
    imputer.fit(sparse_container(X))
    X_trans = imputer.transform(sparse_container(X.copy()))

    if sparse.issparse(X_trans):
        X_trans = X_trans.toarray()

    assert_ae(imputer.statistics_, statistics, err_msg=err_msg.format(True))
    assert_ae(X_trans, X_true, err_msg=err_msg.format(True))


@pytest.mark.parametrize("strategy", ["mean", "median", "most_frequent", "constant"])
@pytest.mark.parametrize("csr_container", CSR_CONTAINERS)
def test_imputation_shape(strategy, csr_container):
    # Verify the shapes of the imputed matrix for different strategies.
    X = np.random.randn(10, 2)
    X[::2] = np.nan

    imputer = SimpleImputer(strategy=strategy)
    X_imputed = imputer.fit_transform(csr_container(X))
    assert X_imputed.shape == (10, 2)
    X_imputed = imputer.fit_transform(X)
    assert X_imputed.shape == (10, 2)

    iterative_imputer = IterativeImputer(initial_strategy=strategy)
    X_imputed = iterative_imputer.fit_transform(X)
    assert X_imputed.shape == (10, 2)


@pytest.mark.parametrize("strategy", ["mean", "median", "most_frequent"])
def test_imputation_deletion_warning(strategy):
    X = np.ones((3, 5))
    X[:, 0] = np.nan
    imputer = SimpleImputer(strategy=strategy).fit(X)

    with pytest.warns(UserWarning, match="Skipping"):
        imputer.transform(X)


@pytest.mark.parametrize("strategy", ["mean", "median", "most_frequent"])
def test_imputation_deletion_warning_feature_names(strategy):
    pd = pytest.importorskip("pandas")

    missing_values = np.nan
    feature_names = np.array(["a", "b", "c", "d"], dtype=object)
    X = pd.DataFrame(
        [
            [missing_values, missing_values, 1, missing_values],
            [4, missing_values, 2, 10],
        ],
        columns=feature_names,
    )

    imputer = SimpleImputer(strategy=strategy).fit(X)

    # check SimpleImputer returning feature name attribute correctly
    assert_array_equal(imputer.feature_names_in_, feature_names)

    # ensure that skipped feature warning includes feature name
    with pytest.warns(
        UserWarning, match=r"Skipping features without any observed values: \['b'\]"
    ):
        imputer.transform(X)


@pytest.mark.parametrize("strategy", ["mean", "median", "most_frequent", "constant"])
@pytest.mark.parametrize("csc_container", CSC_CONTAINERS)
def test_imputation_error_sparse_0(strategy, csc_container):
    # check that error are raised when missing_values = 0 and input is sparse
    X = np.ones((3, 5))
    X[0] = 0
    X = csc_container(X)

    imputer = SimpleImputer(strategy=strategy, missing_values=0)
    with pytest.raises(ValueError, match="Provide a dense array"):
        imputer.fit(X)

    imputer.fit(X.toarray())
    with pytest.raises(ValueError, match="Provide a dense array"):
        imputer.transform(X)


def safe_median(arr, *args, **kwargs):
    # np.median([]) raises a TypeError for numpy >= 1.10.1
    length = arr.size if hasattr(arr, "size") else len(arr)
    return np.nan if length == 0 else np.median(arr, *args, **kwargs)


def safe_mean(arr, *args, **kwargs):
    # np.mean([]) raises a RuntimeWarning for numpy >= 1.10.1
    length = arr.size if hasattr(arr, "size") else len(arr)
    return np.nan if length == 0 else np.mean(arr, *args, **kwargs)


@pytest.mark.parametrize("csc_container", CSC_CONTAINERS)
def test_imputation_mean_median(csc_container):
    # Test imputation using the mean and median strategies, when
    # missing_values != 0.
    rng = np.random.RandomState(0)

    dim = 10
    dec = 10
    shape = (dim * dim, dim + dec)

    zeros = np.zeros(shape[0])
    values = np.arange(1, shape[0] + 1)
    values[4::2] = -values[4::2]

    tests = [
        ("mean", np.nan, lambda z, v, p: safe_mean(np.hstack((z, v)))),
        ("median", np.nan, lambda z, v, p: safe_median(np.hstack((z, v)))),
    ]

    for strategy, test_missing_values, true_value_fun in tests:
        X = np.empty(shape)
        X_true = np.empty(shape)
        true_statistics = np.empty(shape[1])

        # Create a matrix X with columns
        #    - with only zeros,
        #    - with only missing values
        #    - with zeros, missing values and values
        # And a matrix X_true containing all true values
        for j in range(shape[1]):
            nb_zeros = (j - dec + 1 > 0) * (j - dec + 1) * (j - dec + 1)
            nb_missing_values = max(shape[0] + dec * dec - (j + dec) * (j + dec), 0)
            nb_values = shape[0] - nb_zeros - nb_missing_values

            z = zeros[:nb_zeros]
            p = np.repeat(test_missing_values, nb_missing_values)
            v = values[rng.permutation(len(values))[:nb_values]]

            true_statistics[j] = true_value_fun(z, v, p)

            # Create the columns
            X[:, j] = np.hstack((v, z, p))

            if 0 == test_missing_values:
                # XXX unreached code as of v0.22
                X_true[:, j] = np.hstack(
                    (v, np.repeat(true_statistics[j], nb_missing_values + nb_zeros))
                )
            else:
                X_true[:, j] = np.hstack(
                    (v, z, np.repeat(true_statistics[j], nb_missing_values))
                )

            # Shuffle them the same way
            np.random.RandomState(j).shuffle(X[:, j])
            np.random.RandomState(j).shuffle(X_true[:, j])

        # Mean doesn't support columns containing NaNs, median does
        if strategy == "median":
            cols_to_keep = ~np.isnan(X_true).any(axis=0)
        else:
            cols_to_keep = ~np.isnan(X_true).all(axis=0)

        X_true = X_true[:, cols_to_keep]

        _check_statistics(
            X, X_true, strategy, true_statistics, test_missing_values, csc_container
        )


@pytest.mark.parametrize("csc_container", CSC_CONTAINERS)
def test_imputation_median_special_cases(csc_container):
    # Test median imputation with sparse boundary cases
    X = np.array(
        [
            [0, np.nan, np.nan],  # odd: implicit zero
            [5, np.nan, np.nan],  # odd: explicit nonzero
            [0, 0, np.nan],  # even: average two zeros
            [-5, 0, np.nan],  # even: avg zero and neg
            [0, 5, np.nan],  # even: avg zero and pos
            [4, 5, np.nan],  # even: avg nonzeros
            [-4, -5, np.nan],  # even: avg negatives
            [-1, 2, np.nan],  # even: crossing neg and pos
        ]
    ).transpose()

    X_imputed_median = np.array(
        [
            [0, 0, 0],
            [5, 5, 5],
            [0, 0, 0],
            [-5, 0, -2.5],
            [0, 5, 2.5],
            [4, 5, 4.5],
            [-4, -5, -4.5],
            [-1, 2, 0.5],
        ]
    ).transpose()
    statistics_median = [0, 5, 0, -2.5, 2.5, 4.5, -4.5, 0.5]

    _check_statistics(
        X, X_imputed_median, "median", statistics_median, np.nan, csc_container
    )


@pytest.mark.parametrize("strategy", ["mean", "median"])
@pytest.mark.parametrize("dtype", [None, object, str])
def test_imputation_mean_median_error_invalid_type(strategy, dtype):
    X = np.array([["a", "b", 3], [4, "e", 6], ["g", "h", 9]], dtype=dtype)
    msg = "non-numeric data:\ncould not convert string to float:"
    with pytest.raises(ValueError, match=msg):
        imputer = SimpleImputer(strategy=strategy)
        imputer.fit_transform(X)


@pytest.mark.parametrize("strategy", ["mean", "median"])
@pytest.mark.parametrize("type", ["list", "dataframe"])
def test_imputation_mean_median_error_invalid_type_list_pandas(strategy, type):
    X = [["a", "b", 3], [4, "e", 6], ["g", "h", 9]]
    if type == "dataframe":
        pd = pytest.importorskip("pandas")
        X = pd.DataFrame(X)
    msg = "non-numeric data:\ncould not convert string to float:"
    with pytest.raises(ValueError, match=msg):
        imputer = SimpleImputer(strategy=strategy)
        imputer.fit_transform(X)


@pytest.mark.parametrize("strategy", ["constant", "most_frequent"])
@pytest.mark.parametrize("dtype", [str, np.dtype("U"), np.dtype("S")])
def test_imputation_const_mostf_error_invalid_types(strategy, dtype):
    # Test imputation on non-numeric data using "most_frequent" and "constant"
    # strategy
    X = np.array(
        [
            [np.nan, np.nan, "a", "f"],
            [np.nan, "c", np.nan, "d"],
            [np.nan, "b", "d", np.nan],
            [np.nan, "c", "d", "h"],
        ],
        dtype=dtype,
    )

    err_msg = "SimpleImputer does not support data"
    with pytest.raises(ValueError, match=err_msg):
        imputer = SimpleImputer(strategy=strategy)
        imputer.fit(X).transform(X)


@pytest.mark.parametrize("csc_container", CSC_CONTAINERS)
def test_imputation_most_frequent(csc_container):
    # Test imputation using the most-frequent strategy.
    X = np.array(
        [
            [-1, -1, 0, 5],
            [-1, 2, -1, 3],
            [-1, 1, 3, -1],
            [-1, 2, 3, 7],
        ]
    )

    X_true = np.array(
        [
            [2, 0, 5],
            [2, 3, 3],
            [1, 3, 3],
            [2, 3, 7],
        ]
    )

    # scipy.stats.mode, used in SimpleImputer, doesn't return the first most
    # frequent as promised in the doc but the lowest most frequent. When this
    # test will fail after an update of scipy, SimpleImputer will need to be
    # updated to be consistent with the new (correct) behaviour
    _check_statistics(X, X_true, "most_frequent", [np.nan, 2, 3, 3], -1, csc_container)


@pytest.mark.parametrize("marker", [None, np.nan, "NAN", "", 0])
def test_imputation_most_frequent_objects(marker):
    # Test imputation using the most-frequent strategy.
    X = np.array(
        [
            [marker, marker, "a", "f"],
            [marker, "c", marker, "d"],
            [marker, "b", "d", marker],
            [marker, "c", "d", "h"],
        ],
        dtype=object,
    )

    X_true = np.array(
        [
            ["c", "a", "f"],
            ["c", "d", "d"],
            ["b", "d", "d"],
            ["c", "d", "h"],
        ],
        dtype=object,
    )

    imputer = SimpleImputer(missing_values=marker, strategy="most_frequent")
    X_trans = imputer.fit(X).transform(X)

    assert_array_equal(X_trans, X_true)


@pytest.mark.parametrize("dtype", [object, "category"])
def test_imputation_most_frequent_pandas(dtype):
    # Test imputation using the most frequent strategy on pandas df
    pd = pytest.importorskip("pandas")

    f = io.StringIO("Cat1,Cat2,Cat3,Cat4\n,i,x,\na,,y,\na,j,,\nb,j,x,")

    df = pd.read_csv(f, dtype=dtype)

    X_true = np.array(
        [["a", "i", "x"], ["a", "j", "y"], ["a", "j", "x"], ["b", "j", "x"]],
        dtype=object,
    )

    imputer = SimpleImputer(strategy="most_frequent")
    X_trans = imputer.fit_transform(df)

    assert_array_equal(X_trans, X_true)


@pytest.mark.parametrize("X_data, missing_value", [(1, 0), (1.0, np.nan)])
def test_imputation_constant_error_invalid_type(X_data, missing_value):
    # Verify that exceptions are raised on invalid fill_value type
    X = np.full((3, 5), X_data, dtype=float)
    X[0, 0] = missing_value

    fill_value = "x"
    err_msg = f"fill_value={fill_value!r} (of type {type(fill_value)!r}) cannot be cast"
    with pytest.raises(ValueError, match=re.escape(err_msg)):
        imputer = SimpleImputer(
            missing_values=missing_value, strategy="constant", fill_value=fill_value
        )
        imputer.fit_transform(X)


# TODO (1.8): check that `keep_empty_features=False` drop the
# empty features due to the behaviour change.
def test_imputation_constant_integer():
    # Test imputation using the constant strategy on integers
    X = np.array([[-1, 2, 3, -1], [4, -1, 5, -1], [6, 7, -1, -1], [8, 9, 0, -1]])

    X_true = np.array([[0, 2, 3, 0], [4, 0, 5, 0], [6, 7, 0, 0], [8, 9, 0, 0]])

    imputer = SimpleImputer(
        missing_values=-1, strategy="constant", fill_value=0, keep_empty_features=True
    )
    X_trans = imputer.fit_transform(X)

    assert_array_equal(X_trans, X_true)


# TODO (1.8): check that `keep_empty_features=False` drop the
# empty features due to the behaviour change.
@pytest.mark.parametrize("array_constructor", CSR_CONTAINERS + [np.asarray])
def test_imputation_constant_float(array_constructor):
    # Test imputation using the constant strategy on floats
    X = np.array(
        [
            [np.nan, 1.1, 0, np.nan],
            [1.2, np.nan, 1.3, np.nan],
            [0, 0, np.nan, np.nan],
            [1.4, 1.5, 0, np.nan],
        ]
    )

    X_true = np.array(
        [[-1, 1.1, 0, -1], [1.2, -1, 1.3, -1], [0, 0, -1, -1], [1.4, 1.5, 0, -1]]
    )

    X = array_constructor(X)

    X_true = array_constructor(X_true)

    imputer = SimpleImputer(
        strategy="constant", fill_value=-1, keep_empty_features=True
    )
    X_trans = imputer.fit_transform(X)

    assert_allclose_dense_sparse(X_trans, X_true)


# TODO (1.8): check that `keep_empty_features=False` drop the
# empty features due to the behaviour change.
@pytest.mark.parametrize("marker", [None, np.nan, "NAN", "", 0])
def test_imputation_constant_object(marker):
    # Test imputation using the constant strategy on objects
    X = np.array(
        [
            [marker, "a", "b", marker],
            ["c", marker, "d", marker],
            ["e", "f", marker, marker],
            ["g", "h", "i", marker],
        ],
        dtype=object,
    )

    X_true = np.array(
        [
            ["missing", "a", "b", "missing"],
            ["c", "missing", "d", "missing"],
            ["e", "f", "missing", "missing"],
            ["g", "h", "i", "missing"],
        ],
        dtype=object,
    )

    imputer = SimpleImputer(
        missing_values=marker,
        strategy="constant",
        fill_value="missing",
        keep_empty_features=True,
    )
    X_trans = imputer.fit_transform(X)

    assert_array_equal(X_trans, X_true)


# TODO (1.8): check that `keep_empty_features=False` drop the
# empty features due to the behaviour change.
@pytest.mark.parametrize("dtype", [object, "category"])
def test_imputation_constant_pandas(dtype):
    # Test imputation using the constant strategy on pandas df
    pd = pytest.importorskip("pandas")

    f = io.StringIO("Cat1,Cat2,Cat3,Cat4\n,i,x,\na,,y,\na,j,,\nb,j,x,")

    df = pd.read_csv(f, dtype=dtype)

    X_true = np.array(
        [
            ["missing_value", "i", "x", "missing_value"],
            ["a", "missing_value", "y", "missing_value"],
            ["a", "j", "missing_value", "missing_value"],
            ["b", "j", "x", "missing_value"],
        ],
        dtype=object,
    )

    imputer = SimpleImputer(strategy="constant", keep_empty_features=True)
    X_trans = imputer.fit_transform(df)

    assert_array_equal(X_trans, X_true)


@pytest.mark.parametrize("X", [[[1], [2]], [[1], [np.nan]]])
def test_iterative_imputer_one_feature(X):
    # check we exit early when there is a single feature
    imputer = IterativeImputer().fit(X)
    assert imputer.n_iter_ == 0
    imputer = IterativeImputer()
    imputer.fit([[1], [2]])
    assert imputer.n_iter_ == 0
    imputer.fit([[1], [np.nan]])
    assert imputer.n_iter_ == 0


def test_imputation_pipeline_grid_search():
    # Test imputation within a pipeline + gridsearch.
    X = _sparse_random_matrix(100, 100, density=0.10)
    missing_values = X.data[0]

    pipeline = Pipeline(
        [
            ("imputer", SimpleImputer(missing_values=missing_values)),
            ("tree", tree.DecisionTreeRegressor(random_state=0)),
        ]
    )

    parameters = {"imputer__strategy": ["mean", "median", "most_frequent"]}

    Y = _sparse_random_matrix(100, 1, density=0.10).toarray()
    gs = GridSearchCV(pipeline, parameters)
    gs.fit(X, Y)


def test_imputation_copy():
    # Test imputation with copy
    X_orig = _sparse_random_matrix(5, 5, density=0.75, random_state=0)

    # copy=True, dense => copy
    X = X_orig.copy().toarray()
    imputer = SimpleImputer(missing_values=0, strategy="mean", copy=True)
    Xt = imputer.fit(X).transform(X)
    Xt[0, 0] = -1
    assert not np.all(X == Xt)

    # copy=True, sparse csr => copy
    X = X_orig.copy()
    imputer = SimpleImputer(missing_values=X.data[0], strategy="mean", copy=True)
    Xt = imputer.fit(X).transform(X)
    Xt.data[0] = -1
    assert not np.all(X.data == Xt.data)

    # copy=False, dense => no copy
    X = X_orig.copy().toarray()
    imputer = SimpleImputer(missing_values=0, strategy="mean", copy=False)
    Xt = imputer.fit(X).transform(X)
    Xt[0, 0] = -1
    assert_array_almost_equal(X, Xt)

    # copy=False, sparse csc => no copy
    X = X_orig.copy().tocsc()
    imputer = SimpleImputer(missing_values=X.data[0], strategy="mean", copy=False)
    Xt = imputer.fit(X).transform(X)
    Xt.data[0] = -1
    assert_array_almost_equal(X.data, Xt.data)

    # copy=False, sparse csr => copy
    X = X_orig.copy()
    imputer = SimpleImputer(missing_values=X.data[0], strategy="mean", copy=False)
    Xt = imputer.fit(X).transform(X)
    Xt.data[0] = -1
    assert not np.all(X.data == Xt.data)

    # Note: If X is sparse and if missing_values=0, then a (dense) copy of X is
    # made, even if copy=False.


def test_iterative_imputer_zero_iters():
    rng = np.random.RandomState(0)

    n = 100
    d = 10
    X = _sparse_random_matrix(n, d, density=0.10, random_state=rng).toarray()
    missing_flag = X == 0
    X[missing_flag] = np.nan

    imputer = IterativeImputer(max_iter=0)
    X_imputed = imputer.fit_transform(X)
    # with max_iter=0, only initial imputation is performed
    assert_allclose(X_imputed, imputer.initial_imputer_.transform(X))

    # repeat but force n_iter_ to 0
    imputer = IterativeImputer(max_iter=5).fit(X)
    # transformed should not be equal to initial imputation
    assert not np.all(imputer.transform(X) == imputer.initial_imputer_.transform(X))

    imputer.n_iter_ = 0
    # now they should be equal as only initial imputation is done
    assert_allclose(imputer.transform(X), imputer.initial_imputer_.transform(X))


def test_iterative_imputer_verbose():
    rng = np.random.RandomState(0)

    n = 100
    d = 3
    X = _sparse_random_matrix(n, d, density=0.10, random_state=rng).toarray()
    imputer = IterativeImputer(missing_values=0, max_iter=1, verbose=1)
    imputer.fit(X)
    imputer.transform(X)
    imputer = IterativeImputer(missing_values=0, max_iter=1, verbose=2)
    imputer.fit(X)
    imputer.transform(X)


def test_iterative_imputer_all_missing():
    n = 100
    d = 3
    X = np.zeros((n, d))
    imputer = IterativeImputer(missing_values=0, max_iter=1)
    X_imputed = imputer.fit_transform(X)
    assert_allclose(X_imputed, imputer.initial_imputer_.transform(X))


@pytest.mark.parametrize(
    "imputation_order", ["random", "roman", "ascending", "descending", "arabic"]
)
def test_iterative_imputer_imputation_order(imputation_order):
    rng = np.random.RandomState(0)
    n = 100
    d = 10
    max_iter = 2
    X = _sparse_random_matrix(n, d, density=0.10, random_state=rng).toarray()
    X[:, 0] = 1  # this column should not be discarded by IterativeImputer

    imputer = IterativeImputer(
        missing_values=0,
        max_iter=max_iter,
        n_nearest_features=5,
        sample_posterior=False,
        skip_complete=True,
        min_value=0,
        max_value=1,
        verbose=1,
        imputation_order=imputation_order,
        random_state=rng,
    )
    imputer.fit_transform(X)
    ordered_idx = [i.feat_idx for i in imputer.imputation_sequence_]

    assert len(ordered_idx) // imputer.n_iter_ == imputer.n_features_with_missing_

    if imputation_order == "roman":
        assert np.all(ordered_idx[: d - 1] == np.arange(1, d))
    elif imputation_order == "arabic":
        assert np.all(ordered_idx[: d - 1] == np.arange(d - 1, 0, -1))
    elif imputation_order == "random":
        ordered_idx_round_1 = ordered_idx[: d - 1]
        ordered_idx_round_2 = ordered_idx[d - 1 :]
        assert ordered_idx_round_1 != ordered_idx_round_2
    elif "ending" in imputation_order:
        assert len(ordered_idx) == max_iter * (d - 1)


@pytest.mark.parametrize(
    "estimator", [None, DummyRegressor(), BayesianRidge(), ARDRegression(), RidgeCV()]
)
def test_iterative_imputer_estimators(estimator):
    rng = np.random.RandomState(0)

    n = 100
    d = 10
    X = _sparse_random_matrix(n, d, density=0.10, random_state=rng).toarray()

    imputer = IterativeImputer(
        missing_values=0, max_iter=1, estimator=estimator, random_state=rng
    )
    imputer.fit_transform(X)

    # check that types are correct for estimators
    hashes = []
    for triplet in imputer.imputation_sequence_:
        expected_type = (
            type(estimator) if estimator is not None else type(BayesianRidge())
        )
        assert isinstance(triplet.estimator, expected_type)
        hashes.append(id(triplet.estimator))

    # check that each estimator is unique
    assert len(set(hashes)) == len(hashes)


def test_iterative_imputer_clip():
    rng = np.random.RandomState(0)
    n = 100
    d = 10
    X = _sparse_random_matrix(n, d, density=0.10, random_state=rng).toarray()

    imputer = IterativeImputer(
        missing_values=0, max_iter=1, min_value=0.1, max_value=0.2, random_state=rng
    )

    Xt = imputer.fit_transform(X)
    assert_allclose(np.min(Xt[X == 0]), 0.1)
    assert_allclose(np.max(Xt[X == 0]), 0.2)
    assert_allclose(Xt[X != 0], X[X != 0])


def test_iterative_imputer_clip_truncnorm():
    rng = np.random.RandomState(0)
    n = 100
    d = 10
    X = _sparse_random_matrix(n, d, density=0.10, random_state=rng).toarray()
    X[:, 0] = 1

    imputer = IterativeImputer(
        missing_values=0,
        max_iter=2,
        n_nearest_features=5,
        sample_posterior=True,
        min_value=0.1,
        max_value=0.2,
        verbose=1,
        imputation_order="random",
        random_state=rng,
    )
    Xt = imputer.fit_transform(X)
    assert_allclose(np.min(Xt[X == 0]), 0.1)
    assert_allclose(np.max(Xt[X == 0]), 0.2)
    assert_allclose(Xt[X != 0], X[X != 0])


def test_iterative_imputer_truncated_normal_posterior():
    #  test that the values that are imputed using `sample_posterior=True`
    #  with boundaries (`min_value` and `max_value` are not None) are drawn
    #  from a distribution that looks gaussian via the Kolmogorov Smirnov test.
    #  note that starting from the wrong random seed will make this test fail
    #  because random sampling doesn't occur at all when the imputation
    #  is outside of the (min_value, max_value) range
    rng = np.random.RandomState(42)

    X = rng.normal(size=(5, 5))
    X[0][0] = np.nan

    imputer = IterativeImputer(
        min_value=0, max_value=0.5, sample_posterior=True, random_state=rng
    )

    imputer.fit_transform(X)
    # generate multiple imputations for the single missing value
    imputations = np.array([imputer.transform(X)[0][0] for _ in range(100)])

    assert all(imputations >= 0)
    assert all(imputations <= 0.5)

    mu, sigma = imputations.mean(), imputations.std()
    ks_statistic, p_value = kstest((imputations - mu) / sigma, "norm")
    if sigma == 0:
        sigma += 1e-12
    ks_statistic, p_value = kstest((imputations - mu) / sigma, "norm")
    # we want to fail to reject null hypothesis
    # null hypothesis: distributions are the same
    assert ks_statistic < 0.2 or p_value > 0.1, "The posterior does appear to be normal"


@pytest.mark.parametrize("strategy", ["mean", "median", "most_frequent"])
def test_iterative_imputer_missing_at_transform(strategy):
    rng = np.random.RandomState(0)
    n = 100
    d = 10
    X_train = rng.randint(low=0, high=3, size=(n, d))
    X_test = rng.randint(low=0, high=3, size=(n, d))

    X_train[:, 0] = 1  # definitely no missing values in 0th column
    X_test[0, 0] = 0  # definitely missing value in 0th column

    imputer = IterativeImputer(
        missing_values=0, max_iter=1, initial_strategy=strategy, random_state=rng
    ).fit(X_train)
    initial_imputer = SimpleImputer(missing_values=0, strategy=strategy).fit(X_train)

    # if there were no missing values at time of fit, then imputer will
    # only use the initial imputer for that feature at transform
    assert_allclose(
        imputer.transform(X_test)[:, 0], initial_imputer.transform(X_test)[:, 0]
    )


def test_iterative_imputer_transform_stochasticity():
    rng1 = np.random.RandomState(0)
    rng2 = np.random.RandomState(1)
    n = 100
    d = 10
    X = _sparse_random_matrix(n, d, density=0.10, random_state=rng1).toarray()

    # when sample_posterior=True, two transforms shouldn't be equal
    imputer = IterativeImputer(
        missing_values=0, max_iter=1, sample_posterior=True, random_state=rng1
    )
    imputer.fit(X)

    X_fitted_1 = imputer.transform(X)
    X_fitted_2 = imputer.transform(X)

    # sufficient to assert that the means are not the same
    assert np.mean(X_fitted_1) != pytest.approx(np.mean(X_fitted_2))

    # when sample_posterior=False, and n_nearest_features=None
    # and imputation_order is not random
    # the two transforms should be identical even if rng are different
    imputer1 = IterativeImputer(
        missing_values=0,
        max_iter=1,
        sample_posterior=False,
        n_nearest_features=None,
        imputation_order="ascending",
        random_state=rng1,
    )

    imputer2 = IterativeImputer(
        missing_values=0,
        max_iter=1,
        sample_posterior=False,
        n_nearest_features=None,
        imputation_order="ascending",
        random_state=rng2,
    )
    imputer1.fit(X)
    imputer2.fit(X)

    X_fitted_1a = imputer1.transform(X)
    X_fitted_1b = imputer1.transform(X)
    X_fitted_2 = imputer2.transform(X)

    assert_allclose(X_fitted_1a, X_fitted_1b)
    assert_allclose(X_fitted_1a, X_fitted_2)


def test_iterative_imputer_no_missing():
    rng = np.random.RandomState(0)
    X = rng.rand(100, 100)
    X[:, 0] = np.nan
    m1 = IterativeImputer(max_iter=10, random_state=rng)
    m2 = IterativeImputer(max_iter=10, random_state=rng)
    pred1 = m1.fit(X).transform(X)
    pred2 = m2.fit_transform(X)
    # should exclude the first column entirely
    assert_allclose(X[:, 1:], pred1)
    # fit and fit_transform should both be identical
    assert_allclose(pred1, pred2)


def test_iterative_imputer_rank_one():
    rng = np.random.RandomState(0)
    d = 50
    A = rng.rand(d, 1)
    B = rng.rand(1, d)
    X = np.dot(A, B)
    nan_mask = rng.rand(d, d) < 0.5
    X_missing = X.copy()
    X_missing[nan_mask] = np.nan

    imputer = IterativeImputer(max_iter=5, verbose=1, random_state=rng)
    X_filled = imputer.fit_transform(X_missing)
    assert_allclose(X_filled, X, atol=0.02)


@pytest.mark.parametrize("rank", [3, 5])
def test_iterative_imputer_transform_recovery(rank):
    rng = np.random.RandomState(0)
    n = 70
    d = 70
    A = rng.rand(n, rank)
    B = rng.rand(rank, d)
    X_filled = np.dot(A, B)
    nan_mask = rng.rand(n, d) < 0.5
    X_missing = X_filled.copy()
    X_missing[nan_mask] = np.nan

    # split up data in half
    n = n // 2
    X_train = X_missing[:n]
    X_test_filled = X_filled[n:]
    X_test = X_missing[n:]

    imputer = IterativeImputer(
        max_iter=5, imputation_order="descending", verbose=1, random_state=rng
    ).fit(X_train)
    X_test_est = imputer.transform(X_test)
    assert_allclose(X_test_filled, X_test_est, atol=0.1)


def test_iterative_imputer_additive_matrix():
    rng = np.random.RandomState(0)
    n = 100
    d = 10
    A = rng.randn(n, d)
    B = rng.randn(n, d)
    X_filled = np.zeros(A.shape)
    for i in range(d):
        for j in range(d):
            X_filled[:, (i + j) % d] += (A[:, i] + B[:, j]) / 2
    # a quarter is randomly missing
    nan_mask = rng.rand(n, d) < 0.25
    X_missing = X_filled.copy()
    X_missing[nan_mask] = np.nan

    # split up data
    n = n // 2
    X_train = X_missing[:n]
    X_test_filled = X_filled[n:]
    X_test = X_missing[n:]

    imputer = IterativeImputer(max_iter=10, verbose=1, random_state=rng).fit(X_train)
    X_test_est = imputer.transform(X_test)
    assert_allclose(X_test_filled, X_test_est, rtol=1e-3, atol=0.01)


def test_iterative_imputer_early_stopping():
    rng = np.random.RandomState(0)
    n = 50
    d = 5
    A = rng.rand(n, 1)
    B = rng.rand(1, d)
    X = np.dot(A, B)
    nan_mask = rng.rand(n, d) < 0.5
    X_missing = X.copy()
    X_missing[nan_mask] = np.nan

    imputer = IterativeImputer(
        max_iter=100, tol=1e-2, sample_posterior=False, verbose=1, random_state=rng
    )
    X_filled_100 = imputer.fit_transform(X_missing)
    assert len(imputer.imputation_sequence_) == d * imputer.n_iter_

    imputer = IterativeImputer(
        max_iter=imputer.n_iter_, sample_posterior=False, verbose=1, random_state=rng
    )
    X_filled_early = imputer.fit_transform(X_missing)
    assert_allclose(X_filled_100, X_filled_early, atol=1e-7)

    imputer = IterativeImputer(
        max_iter=100, tol=0, sample_posterior=False, verbose=1, random_state=rng
    )
    imputer.fit(X_missing)
    assert imputer.n_iter_ == imputer.max_iter


def test_iterative_imputer_catch_warning():
    # check that we catch a RuntimeWarning due to a division by zero when a
    # feature is constant in the dataset
    X, y = load_diabetes(return_X_y=True)
    n_samples, n_features = X.shape

    # simulate that a feature only contain one category during fit
    X[:, 3] = 1

    # add some missing values
    rng = np.random.RandomState(0)
    missing_rate = 0.15
    for feat in range(n_features):
        sample_idx = rng.choice(
            np.arange(n_samples), size=int(n_samples * missing_rate), replace=False
        )
        X[sample_idx, feat] = np.nan

    imputer = IterativeImputer(n_nearest_features=5, sample_posterior=True)
    with warnings.catch_warnings():
        warnings.simplefilter("error", RuntimeWarning)
        X_fill = imputer.fit_transform(X, y)
    assert not np.any(np.isnan(X_fill))


@pytest.mark.parametrize(
    "min_value, max_value, correct_output",
    [
        (0, 100, np.array([[0] * 3, [100] * 3])),
        (None, None, np.array([[-np.inf] * 3, [np.inf] * 3])),
        (-np.inf, np.inf, np.array([[-np.inf] * 3, [np.inf] * 3])),
        ([-5, 5, 10], [100, 200, 300], np.array([[-5, 5, 10], [100, 200, 300]])),
        (
            [-5, -np.inf, 10],
            [100, 200, np.inf],
            np.array([[-5, -np.inf, 10], [100, 200, np.inf]]),
        ),
    ],
    ids=["scalars", "None-default", "inf", "lists", "lists-with-inf"],
)
def test_iterative_imputer_min_max_array_like(min_value, max_value, correct_output):
    # check that passing scalar or array-like
    # for min_value and max_value in IterativeImputer works
    X = np.random.RandomState(0).randn(10, 3)
    imputer = IterativeImputer(min_value=min_value, max_value=max_value)
    imputer.fit(X)

    assert isinstance(imputer._min_value, np.ndarray) and isinstance(
        imputer._max_value, np.ndarray
    )
    assert (imputer._min_value.shape[0] == X.shape[1]) and (
        imputer._max_value.shape[0] == X.shape[1]
    )

    assert_allclose(correct_output[0, :], imputer._min_value)
    assert_allclose(correct_output[1, :], imputer._max_value)


@pytest.mark.parametrize(
    "min_value, max_value, err_msg",
    [
        (100, 0, "min_value >= max_value."),
        (np.inf, -np.inf, "min_value >= max_value."),
        ([-5, 5], [100, 200, 0], "_value' should be of shape"),
    ],
)
def test_iterative_imputer_catch_min_max_error(min_value, max_value, err_msg):
    # check that passing scalar or array-like
    # for min_value and max_value in IterativeImputer works
    X = np.random.random((10, 3))
    imputer = IterativeImputer(min_value=min_value, max_value=max_value)
    with pytest.raises(ValueError, match=err_msg):
        imputer.fit(X)


@pytest.mark.parametrize(
    "min_max_1, min_max_2",
    [([None, None], [-np.inf, np.inf]), ([-10, 10], [[-10] * 4, [10] * 4])],
    ids=["None-vs-inf", "Scalar-vs-vector"],
)
def test_iterative_imputer_min_max_array_like_imputation(min_max_1, min_max_2):
    # Test that None/inf and scalar/vector give the same imputation
    X_train = np.array(
        [
            [np.nan, 2, 2, 1],
            [10, np.nan, np.nan, 7],
            [3, 1, np.nan, 1],
            [np.nan, 4, 2, np.nan],
        ]
    )
    X_test = np.array(
        [[np.nan, 2, np.nan, 5], [2, 4, np.nan, np.nan], [np.nan, 1, 10, 1]]
    )
    imputer1 = IterativeImputer(
        min_value=min_max_1[0], max_value=min_max_1[1], random_state=0
    )
    imputer2 = IterativeImputer(
        min_value=min_max_2[0], max_value=min_max_2[1], random_state=0
    )
    X_test_imputed1 = imputer1.fit(X_train).transform(X_test)
    X_test_imputed2 = imputer2.fit(X_train).transform(X_test)
    assert_allclose(X_test_imputed1[:, 0], X_test_imputed2[:, 0])


@pytest.mark.parametrize("skip_complete", [True, False])
def test_iterative_imputer_skip_non_missing(skip_complete):
    # check the imputing strategy when missing data are present in the
    # testing set only.
    # taken from: https://github.com/scikit-learn/scikit-learn/issues/14383
    rng = np.random.RandomState(0)
    X_train = np.array([[5, 2, 2, 1], [10, 1, 2, 7], [3, 1, 1, 1], [8, 4, 2, 2]])
    X_test = np.array([[np.nan, 2, 4, 5], [np.nan, 4, 1, 2], [np.nan, 1, 10, 1]])
    imputer = IterativeImputer(
        initial_strategy="mean", skip_complete=skip_complete, random_state=rng
    )
    X_test_est = imputer.fit(X_train).transform(X_test)
    if skip_complete:
        # impute with the initial strategy: 'mean'
        assert_allclose(X_test_est[:, 0], np.mean(X_train[:, 0]))
    else:
        assert_allclose(X_test_est[:, 0], [11, 7, 12], rtol=1e-4)


@pytest.mark.parametrize("rs_imputer", [None, 1, np.random.RandomState(seed=1)])
@pytest.mark.parametrize("rs_estimator", [None, 1, np.random.RandomState(seed=1)])
def test_iterative_imputer_dont_set_random_state(rs_imputer, rs_estimator):
    class ZeroEstimator:
        def __init__(self, random_state):
            self.random_state = random_state

        def fit(self, *args, **kgards):
            return self

        def predict(self, X):
            return np.zeros(X.shape[0])

    estimator = ZeroEstimator(random_state=rs_estimator)
    imputer = IterativeImputer(random_state=rs_imputer)
    X_train = np.zeros((10, 3))
    imputer.fit(X_train)
    assert estimator.random_state == rs_estimator


@pytest.mark.parametrize(
    "X_fit, X_trans, params, msg_err",
    [
        (
            np.array([[-1, 1], [1, 2]]),
            np.array([[-1, 1], [1, -1]]),
            {"features": "missing-only", "sparse": "auto"},
            "have missing values in transform but have no missing values in fit",
        ),
        (
            np.array([["a", "b"], ["c", "a"]], dtype=str),
            np.array([["a", "b"], ["c", "a"]], dtype=str),
            {},
            "MissingIndicator does not support data with dtype",
        ),
    ],
)
def test_missing_indicator_error(X_fit, X_trans, params, msg_err):
    indicator = MissingIndicator(missing_values=-1)
    indicator.set_params(**params)
    with pytest.raises(ValueError, match=msg_err):
        indicator.fit(X_fit).transform(X_trans)


def _generate_missing_indicator_cases():
    missing_values_dtypes = [(0, np.int32), (np.nan, np.float64), (-1, np.int32)]
    arr_types = (
        [np.array]
        + CSC_CONTAINERS
        + CSR_CONTAINERS
        + COO_CONTAINERS
        + LIL_CONTAINERS
        + BSR_CONTAINERS
    )
    return [
        (arr_type, missing_values, dtype)
        for arr_type, (missing_values, dtype) in product(
            arr_types, missing_values_dtypes
        )
        if not (missing_values == 0 and arr_type is not np.array)
    ]


@pytest.mark.parametrize(
    "arr_type, missing_values, dtype", _generate_missing_indicator_cases()
)
@pytest.mark.parametrize(
    "param_features, n_features, features_indices",
    [("missing-only", 3, np.array([0, 1, 2])), ("all", 3, np.array([0, 1, 2]))],
)
def test_missing_indicator_new(
    missing_values, arr_type, dtype, param_features, n_features, features_indices
):
    X_fit = np.array([[missing_values, missing_values, 1], [4, 2, missing_values]])
    X_trans = np.array([[missing_values, missing_values, 1], [4, 12, 10]])
    X_fit_expected = np.array([[1, 1, 0], [0, 0, 1]])
    X_trans_expected = np.array([[1, 1, 0], [0, 0, 0]])

    # convert the input to the right array format and right dtype
    X_fit = arr_type(X_fit).astype(dtype)
    X_trans = arr_type(X_trans).astype(dtype)
    X_fit_expected = X_fit_expected.astype(dtype)
    X_trans_expected = X_trans_expected.astype(dtype)

    indicator = MissingIndicator(
        missing_values=missing_values, features=param_features, sparse=False
    )
    X_fit_mask = indicator.fit_transform(X_fit)
    X_trans_mask = indicator.transform(X_trans)

    assert X_fit_mask.shape[1] == n_features
    assert X_trans_mask.shape[1] == n_features

    assert_array_equal(indicator.features_, features_indices)
    assert_allclose(X_fit_mask, X_fit_expected[:, features_indices])
    assert_allclose(X_trans_mask, X_trans_expected[:, features_indices])

    assert X_fit_mask.dtype == bool
    assert X_trans_mask.dtype == bool
    assert isinstance(X_fit_mask, np.ndarray)
    assert isinstance(X_trans_mask, np.ndarray)

    indicator.set_params(sparse=True)
    X_fit_mask_sparse = indicator.fit_transform(X_fit)
    X_trans_mask_sparse = indicator.transform(X_trans)

    assert X_fit_mask_sparse.dtype == bool
    assert X_trans_mask_sparse.dtype == bool
    assert X_fit_mask_sparse.format == "csc"
    assert X_trans_mask_sparse.format == "csc"
    assert_allclose(X_fit_mask_sparse.toarray(), X_fit_mask)
    assert_allclose(X_trans_mask_sparse.toarray(), X_trans_mask)


@pytest.mark.parametrize(
    "arr_type",
    CSC_CONTAINERS + CSR_CONTAINERS + COO_CONTAINERS + LIL_CONTAINERS + BSR_CONTAINERS,
)
def test_missing_indicator_raise_on_sparse_with_missing_0(arr_type):
    # test for sparse input and missing_value == 0

    missing_values = 0
    X_fit = np.array([[missing_values, missing_values, 1], [4, missing_values, 2]])
    X_trans = np.array([[missing_values, missing_values, 1], [4, 12, 10]])

    # convert the input to the right array format
    X_fit_sparse = arr_type(X_fit)
    X_trans_sparse = arr_type(X_trans)

    indicator = MissingIndicator(missing_values=missing_values)

    with pytest.raises(ValueError, match="Sparse input with missing_values=0"):
        indicator.fit_transform(X_fit_sparse)

    indicator.fit_transform(X_fit)
    with pytest.raises(ValueError, match="Sparse input with missing_values=0"):
        indicator.transform(X_trans_sparse)


@pytest.mark.parametrize("param_sparse", [True, False, "auto"])
@pytest.mark.parametrize(
    "arr_type, missing_values",
    [(np.array, 0)]
    + list(
        product(
            CSC_CONTAINERS
            + CSR_CONTAINERS
            + COO_CONTAINERS
            + LIL_CONTAINERS
            + BSR_CONTAINERS,
            [np.nan],
        )
    ),
)
def test_missing_indicator_sparse_param(arr_type, missing_values, param_sparse):
    # check the format of the output with different sparse parameter
    X_fit = np.array([[missing_values, missing_values, 1], [4, missing_values, 2]])
    X_trans = np.array([[missing_values, missing_values, 1], [4, 12, 10]])
    X_fit = arr_type(X_fit).astype(np.float64)
    X_trans = arr_type(X_trans).astype(np.float64)

    indicator = MissingIndicator(missing_values=missing_values, sparse=param_sparse)
    X_fit_mask = indicator.fit_transform(X_fit)
    X_trans_mask = indicator.transform(X_trans)

    if param_sparse is True:
        assert X_fit_mask.format == "csc"
        assert X_trans_mask.format == "csc"
    elif param_sparse == "auto" and missing_values == 0:
        assert isinstance(X_fit_mask, np.ndarray)
        assert isinstance(X_trans_mask, np.ndarray)
    elif param_sparse is False:
        assert isinstance(X_fit_mask, np.ndarray)
        assert isinstance(X_trans_mask, np.ndarray)
    else:
        if sparse.issparse(X_fit):
            assert X_fit_mask.format == "csc"
            assert X_trans_mask.format == "csc"
        else:
            assert isinstance(X_fit_mask, np.ndarray)
            assert isinstance(X_trans_mask, np.ndarray)


def test_missing_indicator_string():
    X = np.array([["a", "b", "c"], ["b", "c", "a"]], dtype=object)
    indicator = MissingIndicator(missing_values="a", features="all")
    X_trans = indicator.fit_transform(X)
    assert_array_equal(X_trans, np.array([[True, False, False], [False, False, True]]))


@pytest.mark.parametrize(
    "X, missing_values, X_trans_exp",
    [
        (
            np.array([["a", "b"], ["b", "a"]], dtype=object),
            "a",
            np.array([["b", "b", True, False], ["b", "b", False, True]], dtype=object),
        ),
        (
            np.array([[np.nan, 1.0], [1.0, np.nan]]),
            np.nan,
            np.array([[1.0, 1.0, True, False], [1.0, 1.0, False, True]]),
        ),
        (
            np.array([[np.nan, "b"], ["b", np.nan]], dtype=object),
            np.nan,
            np.array([["b", "b", True, False], ["b", "b", False, True]], dtype=object),
        ),
        (
            np.array([[None, "b"], ["b", None]], dtype=object),
            None,
            np.array([["b", "b", True, False], ["b", "b", False, True]], dtype=object),
        ),
    ],
)
def test_missing_indicator_with_imputer(X, missing_values, X_trans_exp):
    trans = make_union(
        SimpleImputer(missing_values=missing_values, strategy="most_frequent"),
        MissingIndicator(missing_values=missing_values),
    )
    X_trans = trans.fit_transform(X)
    assert_array_equal(X_trans, X_trans_exp)


@pytest.mark.parametrize("imputer_constructor", [SimpleImputer, IterativeImputer])
@pytest.mark.parametrize(
    "imputer_missing_values, missing_value, err_msg",
    [
        ("NaN", np.nan, "Input X contains NaN"),
        ("-1", -1, "types are expected to be both numerical."),
    ],
)
def test_inconsistent_dtype_X_missing_values(
    imputer_constructor, imputer_missing_values, missing_value, err_msg
):
    # regression test for issue #11390. Comparison between incoherent dtype
    # for X and missing_values was not raising a proper error.
    rng = np.random.RandomState(42)
    X = rng.randn(10, 10)
    X[0, 0] = missing_value

    imputer = imputer_constructor(missing_values=imputer_missing_values)

    with pytest.raises(ValueError, match=err_msg):
        imputer.fit_transform(X)


def test_missing_indicator_no_missing():
    # check that all features are dropped if there are no missing values when
    # features='missing-only' (#13491)
    X = np.array([[1, 1], [1, 1]])

    mi = MissingIndicator(features="missing-only", missing_values=-1)
    Xt = mi.fit_transform(X)

    assert Xt.shape[1] == 0


@pytest.mark.parametrize("csr_container", CSR_CONTAINERS)
def test_missing_indicator_sparse_no_explicit_zeros(csr_container):
    # Check that non missing values don't become explicit zeros in the mask
    # generated by missing indicator when X is sparse. (#13491)
    X = csr_container([[0, 1, 2], [1, 2, 0], [2, 0, 1]])

    mi = MissingIndicator(features="all", missing_values=1)
    Xt = mi.fit_transform(X)

    assert Xt.getnnz() == Xt.sum()


@pytest.mark.parametrize("imputer_constructor", [SimpleImputer, IterativeImputer])
def test_imputer_without_indicator(imputer_constructor):
    X = np.array([[1, 1], [1, 1]])
    imputer = imputer_constructor()
    imputer.fit(X)

    assert imputer.indicator_ is None


@pytest.mark.parametrize(
    "arr_type",
    CSC_CONTAINERS + CSR_CONTAINERS + COO_CONTAINERS + LIL_CONTAINERS + BSR_CONTAINERS,
)
def test_simple_imputation_add_indicator_sparse_matrix(arr_type):
    X_sparse = arr_type([[np.nan, 1, 5], [2, np.nan, 1], [6, 3, np.nan], [1, 2, 9]])
    X_true = np.array(
        [
            [3.0, 1.0, 5.0, 1.0, 0.0, 0.0],
            [2.0, 2.0, 1.0, 0.0, 1.0, 0.0],
            [6.0, 3.0, 5.0, 0.0, 0.0, 1.0],
            [1.0, 2.0, 9.0, 0.0, 0.0, 0.0],
        ]
    )

    imputer = SimpleImputer(missing_values=np.nan, add_indicator=True)
    X_trans = imputer.fit_transform(X_sparse)

    assert sparse.issparse(X_trans)
    assert X_trans.shape == X_true.shape
    assert_allclose(X_trans.toarray(), X_true)


@pytest.mark.parametrize(
    "strategy, expected", [("most_frequent", "b"), ("constant", "missing_value")]
)
def test_simple_imputation_string_list(strategy, expected):
    X = [["a", "b"], ["c", np.nan]]

    X_true = np.array([["a", "b"], ["c", expected]], dtype=object)

    imputer = SimpleImputer(strategy=strategy)
    X_trans = imputer.fit_transform(X)

    assert_array_equal(X_trans, X_true)


@pytest.mark.parametrize(
    "order, idx_order",
    [("ascending", [3, 4, 2, 0, 1]), ("descending", [1, 0, 2, 4, 3])],
)
def test_imputation_order(order, idx_order):
    # regression test for #15393
    rng = np.random.RandomState(42)
    X = rng.rand(100, 5)
    X[:50, 1] = np.nan
    X[:30, 0] = np.nan
    X[:20, 2] = np.nan
    X[:10, 4] = np.nan

    with pytest.warns(ConvergenceWarning):
        trs = IterativeImputer(max_iter=1, imputation_order=order, random_state=0).fit(
            X
        )
        idx = [x.feat_idx for x in trs.imputation_sequence_]
        assert idx == idx_order


@pytest.mark.parametrize("missing_value", [-1, np.nan])
def test_simple_imputation_inverse_transform(missing_value):
    # Test inverse_transform feature for np.nan
    X_1 = np.array(
        [
            [9, missing_value, 3, -1],
            [4, -1, 5, 4],
            [6, 7, missing_value, -1],
            [8, 9, 0, missing_value],
        ]
    )

    X_2 = np.array(
        [
            [5, 4, 2, 1],
            [2, 1, missing_value, 3],
            [9, missing_value, 7, 1],
            [6, 4, 2, missing_value],
        ]
    )

    X_3 = np.array(
        [
            [1, missing_value, 5, 9],
            [missing_value, 4, missing_value, missing_value],
            [2, missing_value, 7, missing_value],
            [missing_value, 3, missing_value, 8],
        ]
    )

    X_4 = np.array(
        [
            [1, 1, 1, 3],
            [missing_value, 2, missing_value, 1],
            [2, 3, 3, 4],
            [missing_value, 4, missing_value, 2],
        ]
    )

    imputer = SimpleImputer(
        missing_values=missing_value, strategy="mean", add_indicator=True
    )

    X_1_trans = imputer.fit_transform(X_1)
    X_1_inv_trans = imputer.inverse_transform(X_1_trans)

    X_2_trans = imputer.transform(X_2)  # test on new data
    X_2_inv_trans = imputer.inverse_transform(X_2_trans)

    assert_array_equal(X_1_inv_trans, X_1)
    assert_array_equal(X_2_inv_trans, X_2)

    for X in [X_3, X_4]:
        X_trans = imputer.fit_transform(X)
        X_inv_trans = imputer.inverse_transform(X_trans)
        assert_array_equal(X_inv_trans, X)


@pytest.mark.parametrize("missing_value", [-1, np.nan])
def test_simple_imputation_inverse_transform_exceptions(missing_value):
    X_1 = np.array(
        [
            [9, missing_value, 3, -1],
            [4, -1, 5, 4],
            [6, 7, missing_value, -1],
            [8, 9, 0, missing_value],
        ]
    )

    imputer = SimpleImputer(missing_values=missing_value, strategy="mean")
    X_1_trans = imputer.fit_transform(X_1)
    with pytest.raises(
        ValueError, match=f"Got 'add_indicator={imputer.add_indicator}'"
    ):
        imputer.inverse_transform(X_1_trans)


@pytest.mark.parametrize(
    "expected,array,dtype,extra_value,n_repeat",
    [
        # array of object dtype
        ("extra_value", ["a", "b", "c"], object, "extra_value", 2),
        (
            "most_frequent_value",
            ["most_frequent_value", "most_frequent_value", "value"],
            object,
            "extra_value",
            1,
        ),
        ("a", ["min_value", "min_valuevalue"], object, "a", 2),
        ("min_value", ["min_value", "min_value", "value"], object, "z", 2),
        # array of numeric dtype
        (10, [1, 2, 3], int, 10, 2),
        (1, [1, 1, 2], int, 10, 1),
        (10, [20, 20, 1], int, 10, 2),
        (1, [1, 1, 20], int, 10, 2),
    ],
)
def test_most_frequent(expected, array, dtype, extra_value, n_repeat):
    assert expected == _most_frequent(
        np.array(array, dtype=dtype), extra_value, n_repeat
    )


<<<<<<< HEAD
@pytest.mark.parametrize(
    "initial_strategy", ["mean", "median", "most_frequent", "constant"]
)
def test_iterative_imputer_keep_empty_features(initial_strategy):
    """Check the behaviour of the iterative imputer with different initial strategy
    and keeping empty features (i.e. features containing only missing values).
    """
    X = np.array([[1, np.nan, 2], [3, np.nan, np.nan]])

    imputer = IterativeImputer(
        initial_strategy=initial_strategy, keep_empty_features=True
    )
    X_imputed = imputer.fit_transform(X)
    assert_allclose(X_imputed[:, 1], 0)
    X_imputed = imputer.transform(X)
    assert_allclose(X_imputed[:, 1], 0)


# TODO (1.8): check that `keep_empty_features=False` drop the
# empty features due to the behaviour change.
=======
>>>>>>> 62220545
def test_iterative_imputer_constant_fill_value():
    """Check that we propagate properly the parameter `fill_value`."""
    X = np.array([[-1, 2, 3, -1], [4, -1, 5, -1], [6, 7, -1, -1], [8, 9, 0, -1]])

    fill_value = 100
    imputer = IterativeImputer(
        missing_values=-1,
        initial_strategy="constant",
        fill_value=fill_value,
        max_iter=0,
        keep_empty_features=True,
    )
    imputer.fit_transform(X)
    assert_array_equal(imputer.initial_imputer_.statistics_, fill_value)


@pytest.mark.parametrize("keep_empty_features", [True, False])
def test_knn_imputer_keep_empty_features(keep_empty_features):
    """Check the behaviour of `keep_empty_features` for `KNNImputer`."""
    X = np.array([[1, np.nan, 2], [3, np.nan, np.nan]])

    imputer = KNNImputer(keep_empty_features=keep_empty_features)

    for method in ["fit_transform", "transform"]:
        X_imputed = getattr(imputer, method)(X)
        if keep_empty_features:
            assert X_imputed.shape == X.shape
            assert_array_equal(X_imputed[:, 1], 0)
        else:
            assert X_imputed.shape == (X.shape[0], X.shape[1] - 1)


def test_simple_impute_pd_na():
    pd = pytest.importorskip("pandas")

    # Impute pandas array of string types.
    df = pd.DataFrame({"feature": pd.Series(["abc", None, "de"], dtype="string")})
    imputer = SimpleImputer(missing_values=pd.NA, strategy="constant", fill_value="na")
    _assert_array_equal_and_same_dtype(
        imputer.fit_transform(df), np.array([["abc"], ["na"], ["de"]], dtype=object)
    )

    # Impute pandas array of string types without any missing values.
    df = pd.DataFrame({"feature": pd.Series(["abc", "de", "fgh"], dtype="string")})
    imputer = SimpleImputer(fill_value="ok", strategy="constant")
    _assert_array_equal_and_same_dtype(
        imputer.fit_transform(df), np.array([["abc"], ["de"], ["fgh"]], dtype=object)
    )

    # Impute pandas array of integer types.
    df = pd.DataFrame({"feature": pd.Series([1, None, 3], dtype="Int64")})
    imputer = SimpleImputer(missing_values=pd.NA, strategy="constant", fill_value=-1)
    _assert_allclose_and_same_dtype(
        imputer.fit_transform(df), np.array([[1], [-1], [3]], dtype="float64")
    )

    # Use `np.nan` also works.
    imputer = SimpleImputer(missing_values=np.nan, strategy="constant", fill_value=-1)
    _assert_allclose_and_same_dtype(
        imputer.fit_transform(df), np.array([[1], [-1], [3]], dtype="float64")
    )

    # Impute pandas array of integer types with 'median' strategy.
    df = pd.DataFrame({"feature": pd.Series([1, None, 2, 3], dtype="Int64")})
    imputer = SimpleImputer(missing_values=pd.NA, strategy="median")
    _assert_allclose_and_same_dtype(
        imputer.fit_transform(df), np.array([[1], [2], [2], [3]], dtype="float64")
    )

    # Impute pandas array of integer types with 'mean' strategy.
    df = pd.DataFrame({"feature": pd.Series([1, None, 2], dtype="Int64")})
    imputer = SimpleImputer(missing_values=pd.NA, strategy="mean")
    _assert_allclose_and_same_dtype(
        imputer.fit_transform(df), np.array([[1], [1.5], [2]], dtype="float64")
    )

    # Impute pandas array of float types.
    df = pd.DataFrame({"feature": pd.Series([1.0, None, 3.0], dtype="float64")})
    imputer = SimpleImputer(missing_values=pd.NA, strategy="constant", fill_value=-2.0)
    _assert_allclose_and_same_dtype(
        imputer.fit_transform(df), np.array([[1.0], [-2.0], [3.0]], dtype="float64")
    )

    # Impute pandas array of float types with 'median' strategy.
    df = pd.DataFrame({"feature": pd.Series([1.0, None, 2.0, 3.0], dtype="float64")})
    imputer = SimpleImputer(missing_values=pd.NA, strategy="median")
    _assert_allclose_and_same_dtype(
        imputer.fit_transform(df),
        np.array([[1.0], [2.0], [2.0], [3.0]], dtype="float64"),
    )


def test_missing_indicator_feature_names_out():
    """Check that missing indicator return the feature names with a prefix."""
    pd = pytest.importorskip("pandas")

    missing_values = np.nan
    X = pd.DataFrame(
        [
            [missing_values, missing_values, 1, missing_values],
            [4, missing_values, 2, 10],
        ],
        columns=["a", "b", "c", "d"],
    )

    indicator = MissingIndicator(missing_values=missing_values).fit(X)
    feature_names = indicator.get_feature_names_out()
    expected_names = ["missingindicator_a", "missingindicator_b", "missingindicator_d"]
    assert_array_equal(expected_names, feature_names)


def test_imputer_lists_fit_transform():
    """Check transform uses object dtype when fitted on an object dtype.

    Non-regression test for #19572.
    """

    X = [["a", "b"], ["c", "b"], ["a", "a"]]
    imp_frequent = SimpleImputer(strategy="most_frequent").fit(X)
    X_trans = imp_frequent.transform([[np.nan, np.nan]])
    assert X_trans.dtype == object
    assert_array_equal(X_trans, [["a", "b"]])


@pytest.mark.parametrize("dtype_test", [np.float32, np.float64])
def test_imputer_transform_preserves_numeric_dtype(dtype_test):
    """Check transform preserves numeric dtype independent of fit dtype."""
    X = np.asarray(
        [[1.2, 3.4, np.nan], [np.nan, 1.2, 1.3], [4.2, 2, 1]], dtype=np.float64
    )
    imp = SimpleImputer().fit(X)

    X_test = np.asarray([[np.nan, np.nan, np.nan]], dtype=dtype_test)
    X_trans = imp.transform(X_test)
    assert X_trans.dtype == dtype_test


@pytest.mark.parametrize("array_type", ["array", "sparse"])
@pytest.mark.parametrize("keep_empty_features", [True, False])
def test_simple_imputer_constant_keep_empty_features(array_type, keep_empty_features):
    """Check the behaviour of `keep_empty_features` with `strategy='constant'.
    For backward compatibility, a column full of missing values will always be
    fill and never dropped.
    """
    X = np.array([[np.nan, 2], [np.nan, 3], [np.nan, 6]])
    X = _convert_container(X, array_type)
    fill_value = 10
    imputer = SimpleImputer(
        strategy="constant",
        fill_value=fill_value,
        keep_empty_features=keep_empty_features,
    )

    for method in ["fit_transform", "transform"]:
        # TODO(1.8): Remove the condition and still call getattr(imputer, method)(X)
        if method.startswith("fit") and not keep_empty_features:
            warn_msg = '`strategy="constant"`, empty features are not dropped. '
            with pytest.warns(FutureWarning, match=warn_msg):
                X_imputed = getattr(imputer, method)(X)
        else:
            X_imputed = getattr(imputer, method)(X)
        assert X_imputed.shape == X.shape
        constant_feature = (
            X_imputed[:, 0].toarray() if array_type == "sparse" else X_imputed[:, 0]
        )
        assert_array_equal(constant_feature, fill_value)


@pytest.mark.parametrize("array_type", ["array", "sparse"])
@pytest.mark.parametrize("strategy", ["mean", "median", "most_frequent"])
@pytest.mark.parametrize("keep_empty_features", [True, False])
def test_simple_imputer_keep_empty_features(strategy, array_type, keep_empty_features):
    """Check the behaviour of `keep_empty_features` with all strategies but
    'constant'.
    """
    X = np.array([[np.nan, 2], [np.nan, 3], [np.nan, 6]])
    X = _convert_container(X, array_type)
    imputer = SimpleImputer(strategy=strategy, keep_empty_features=keep_empty_features)

    for method in ["fit_transform", "transform"]:
        X_imputed = getattr(imputer, method)(X)
        if keep_empty_features:
            assert X_imputed.shape == X.shape
            constant_feature = (
                X_imputed[:, 0].toarray() if array_type == "sparse" else X_imputed[:, 0]
            )
            assert_array_equal(constant_feature, 0)
        else:
            assert X_imputed.shape == (X.shape[0], X.shape[1] - 1)


@pytest.mark.parametrize("csc_container", CSC_CONTAINERS)
def test_imputation_custom(csc_container):
    X = np.array(
        [
            [1.1, 1.1, 1.1],
            [3.9, 1.2, np.nan],
            [np.nan, 1.3, np.nan],
            [0.1, 1.4, 1.4],
            [4.9, 1.5, 1.5],
            [np.nan, 1.6, 1.6],
        ]
    )

    X_true = np.array(
        [
            [1.1, 1.1, 1.1],
            [3.9, 1.2, 1.1],
            [0.1, 1.3, 1.1],
            [0.1, 1.4, 1.4],
            [4.9, 1.5, 1.5],
            [0.1, 1.6, 1.6],
        ]
    )

    imputer = SimpleImputer(missing_values=np.nan, strategy=np.min)
    X_trans = imputer.fit_transform(X)
    assert_array_equal(X_trans, X_true)

    # Sparse matrix
    imputer = SimpleImputer(missing_values=np.nan, strategy=np.min)
    X_trans = imputer.fit_transform(csc_container(X))
    assert_array_equal(X_trans.toarray(), X_true)


def test_simple_imputer_constant_fill_value_casting():
    """Check that we raise a proper error message when we cannot cast the fill value
    to the input data type. Otherwise, check that the casting is done properly.

    Non-regression test for:
    https://github.com/scikit-learn/scikit-learn/issues/28309
    """
    # cannot cast fill_value at fit
    fill_value = 1.5
    X_int64 = np.array([[1, 2, 3], [2, 3, 4]], dtype=np.int64)
    imputer = SimpleImputer(
        strategy="constant", fill_value=fill_value, missing_values=2
    )
    err_msg = f"fill_value={fill_value!r} (of type {type(fill_value)!r}) cannot be cast"
    with pytest.raises(ValueError, match=re.escape(err_msg)):
        imputer.fit(X_int64)

    # cannot cast fill_value at transform
    X_float64 = np.array([[1, 2, 3], [2, 3, 4]], dtype=np.float64)
    imputer.fit(X_float64)
    err_msg = (
        f"The dtype of the filling value (i.e. {imputer.statistics_.dtype!r}) "
        "cannot be cast"
    )
    with pytest.raises(ValueError, match=re.escape(err_msg)):
        imputer.transform(X_int64)

    # check that no error is raised when having the same kind of dtype
    fill_value_list = [np.float64(1.5), 1.5, 1]
    X_float32 = X_float64.astype(np.float32)

    for fill_value in fill_value_list:
        imputer = SimpleImputer(
            strategy="constant", fill_value=fill_value, missing_values=2
        )
        X_trans = imputer.fit_transform(X_float32)
        assert X_trans.dtype == X_float32.dtype


@pytest.mark.parametrize("strategy", ["mean", "median", "most_frequent", "constant"])
def test_iterative_imputer_no_empty_features(strategy):
    """Check the behaviour of `keep_empty_features` with no empty features.

    With no-empty features, we should get the same imputation whatever the
    parameter `keep_empty_features`.

    Non-regression test for:
    https://github.com/scikit-learn/scikit-learn/issues/29375
    """
    X = np.array([[np.nan, 0, 1], [2, np.nan, 3], [4, 5, np.nan]])

    imputer_drop_empty_features = IterativeImputer(
        initial_strategy=strategy, fill_value=1, keep_empty_features=False
    )

    imputer_keep_empty_features = IterativeImputer(
        initial_strategy=strategy, fill_value=1, keep_empty_features=True
    )

    assert_allclose(
        imputer_drop_empty_features.fit_transform(X),
        imputer_keep_empty_features.fit_transform(X),
    )


@pytest.mark.parametrize("strategy", ["mean", "median", "most_frequent", "constant"])
@pytest.mark.parametrize(
    "X_test",
    [
        np.array([[1, 2, 3, 4], [5, 6, 7, 8]]),  # without empty feature
        np.array([[np.nan, 2, 3, 4], [np.nan, 6, 7, 8]]),  # empty feature at column 0
        np.array([[1, 2, 3, np.nan], [5, 6, 7, np.nan]]),  # empty feature at column 3
    ],
)
def test_iterative_imputer_with_empty_features(strategy, X_test):
    """Check the behaviour of `keep_empty_features` in the presence of empty features.

    With `keep_empty_features=True`, the empty feature will be imputed with the value
    defined by the initial imputation.

    Non-regression test for:
    https://github.com/scikit-learn/scikit-learn/issues/29375
    """
    X_train = np.array(
        [[np.nan, np.nan, 0, 1], [np.nan, 2, np.nan, 3], [np.nan, 4, 5, np.nan]]
    )

    imputer_drop_empty_features = IterativeImputer(
        initial_strategy=strategy, fill_value=0, keep_empty_features=False
    )
    X_train_drop_empty_features = imputer_drop_empty_features.fit_transform(X_train)
    X_test_drop_empty_features = imputer_drop_empty_features.transform(X_test)

    imputer_keep_empty_features = IterativeImputer(
        initial_strategy=strategy, fill_value=0, keep_empty_features=True
    )
    X_train_keep_empty_features = imputer_keep_empty_features.fit_transform(X_train)
    X_test_keep_empty_features = imputer_keep_empty_features.transform(X_test)

    assert_allclose(X_train_drop_empty_features, X_train_keep_empty_features[:, 1:])
    assert_allclose(X_train_keep_empty_features[:, 0], 0)

    assert X_train_drop_empty_features.shape[1] == X_test_drop_empty_features.shape[1]
    assert X_train_keep_empty_features.shape[1] == X_test_keep_empty_features.shape[1]<|MERGE_RESOLUTION|>--- conflicted
+++ resolved
@@ -1528,7 +1528,6 @@
     )
 
 
-<<<<<<< HEAD
 @pytest.mark.parametrize(
     "initial_strategy", ["mean", "median", "most_frequent", "constant"]
 )
@@ -1549,8 +1548,6 @@
 
 # TODO (1.8): check that `keep_empty_features=False` drop the
 # empty features due to the behaviour change.
-=======
->>>>>>> 62220545
 def test_iterative_imputer_constant_fill_value():
     """Check that we propagate properly the parameter `fill_value`."""
     X = np.array([[-1, 2, 3, -1], [4, -1, 5, -1], [6, 7, -1, -1], [8, 9, 0, -1]])
