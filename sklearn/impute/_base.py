# Authors: Nicolas Tresegnie <nicolas.tresegnie@gmail.com>
#          Sergey Feldman <sergeyfeldman@gmail.com>
# License: BSD 3 clause

import numbers
import warnings

import numpy as np
import numpy.ma as ma
from scipy import sparse
from scipy import stats

from ..base import BaseEstimator, TransformerMixin
from ..utils.sparsefuncs import _get_median
from ..utils.validation import check_is_fitted
from ..utils.validation import FLOAT_DTYPES
from ..utils.validation import _deprecate_positional_args
from ..utils._mask import _get_mask
from ..utils import is_scalar_nan


def _check_inputs_dtype(X, missing_values):
    if (X.dtype.kind in ("f", "i", "u") and
            not isinstance(missing_values, numbers.Real)):
        raise ValueError("'X' and 'missing_values' types are expected to be"
                         " both numerical. Got X.dtype={} and "
                         " type(missing_values)={}."
                         .format(X.dtype, type(missing_values)))


def _most_frequent(array, extra_value, n_repeat):
    """Compute the most frequent value in a 1d array extended with
       [extra_value] * n_repeat, where extra_value is assumed to be not part
       of the array."""
    # Compute the most frequent value in array only
    if array.size > 0:
        with warnings.catch_warnings():
            # stats.mode raises a warning when input array contains objects due
            # to incapacity to detect NaNs. Irrelevant here since input array
            # has already been NaN-masked.
            warnings.simplefilter("ignore", RuntimeWarning)
            mode = stats.mode(array)

        most_frequent_value = mode[0][0]
        most_frequent_count = mode[1][0]
    else:
        most_frequent_value = 0
        most_frequent_count = 0

    # Compare to array + [extra_value] * n_repeat
    if most_frequent_count == 0 and n_repeat == 0:
        return np.nan
    elif most_frequent_count < n_repeat:
        return extra_value
    elif most_frequent_count > n_repeat:
        return most_frequent_value
    elif most_frequent_count == n_repeat:
        # Ties the breaks. Copy the behaviour of scipy.stats.mode
        if most_frequent_value < extra_value:
            return most_frequent_value
        else:
            return extra_value


class _BaseImputer(TransformerMixin, BaseEstimator):
    """Base class for all imputers.

    It adds automatically support for `add_indicator`.
    """

    def __init__(self, *, missing_values=np.nan, add_indicator=False):
        self.missing_values = missing_values
        self.add_indicator = add_indicator

    def _fit_indicator(self, X):
        """Fit a MissingIndicator."""
        if self.add_indicator:
            self.indicator_ = MissingIndicator(
                missing_values=self.missing_values, error_on_new=False
            )
            self.indicator_.fit(X)
        else:
            self.indicator_ = None

    def _transform_indicator(self, X):
        """Compute the indicator mask.'

        Note that X must be the original data as passed to the imputer before
        any imputation, since imputation may be done inplace in some cases.
        """
        if self.add_indicator:
            if not hasattr(self, 'indicator_'):
                raise ValueError(
                    "Make sure to call _fit_indicator before "
                    "_transform_indicator"
                )
            return self.indicator_.transform(X)

    def _concatenate_indicator(self, X_imputed, X_indicator):
        """Concatenate indicator mask with the imputed data."""
        if not self.add_indicator:
            return X_imputed

        hstack = sparse.hstack if sparse.issparse(X_imputed) else np.hstack
        if X_indicator is None:
            raise ValueError(
                "Data from the missing indicator are not provided. Call "
                "_fit_indicator and _transform_indicator in the imputer "
                "implementation."
                )

        return hstack((X_imputed, X_indicator))

    def _more_tags(self):
        return {'allow_nan': is_scalar_nan(self.missing_values)}


class SimpleImputer(_BaseImputer):
    """Imputation transformer for completing missing values.

    Read more in the :ref:`User Guide <impute>`.

    .. versionadded:: 0.20
       `SimpleImputer` replaces the previous `sklearn.preprocessing.Imputer`
       estimator which is now removed.

    Parameters
    ----------
    missing_values : number, string, np.nan (default) or None
        The placeholder for the missing values. All occurrences of
        `missing_values` will be imputed. For pandas' dataframes with
        nullable integer dtypes with missing values, `missing_values`
        should be set to `np.nan`, since `pd.NA` will be converted to `np.nan`.

    strategy : string, default='mean'
        The imputation strategy.

        - If "mean", then replace missing values using the mean along
          each column. Can only be used with numeric data.
        - If "median", then replace missing values using the median along
          each column. Can only be used with numeric data.
        - If "most_frequent", then replace missing using the most frequent
          value along each column. Can be used with strings or numeric data.
        - If "constant", then replace missing values with fill_value. Can be
          used with strings or numeric data.

        .. versionadded:: 0.20
           strategy="constant" for fixed value imputation.

    fill_value : string or numerical value, default=None
        When strategy == "constant", fill_value is used to replace all
        occurrences of missing_values.
        If left to the default, fill_value will be 0 when imputing numerical
        data and "missing_value" for strings or object data types.

    verbose : integer, default=0
        Controls the verbosity of the imputer.

    copy : boolean, default=True
        If True, a copy of X will be created. If False, imputation will
        be done in-place whenever possible. Note that, in the following cases,
        a new copy will always be made, even if `copy=False`:

        - If X is not an array of floating values;
        - If X is encoded as a CSR matrix;
        - If add_indicator=True.

    add_indicator : boolean, default=False
        If True, a :class:`MissingIndicator` transform will stack onto output
        of the imputer's transform. This allows a predictive estimator
        to account for missingness despite imputation. If a feature has no
        missing values at fit/train time, the feature won't appear on
        the missing indicator even if there are missing values at
        transform/test time.

    Attributes
    ----------
    statistics_ : array of shape (n_features,)
        The imputation fill value for each feature.
        Computing statistics can result in `np.nan` values.
        During :meth:`transform`, features corresponding to `np.nan`
        statistics will be discarded.

    indicator_ : :class:`sklearn.impute.MissingIndicator`
        Indicator used to add binary indicators for missing values.
        ``None`` if add_indicator is False.

    See also
    --------
    IterativeImputer : Multivariate imputation of missing values.

    Examples
    --------
    >>> import numpy as np
    >>> from sklearn.impute import SimpleImputer
    >>> imp_mean = SimpleImputer(missing_values=np.nan, strategy='mean')
    >>> imp_mean.fit([[7, 2, 3], [4, np.nan, 6], [10, 5, 9]])
    SimpleImputer()
    >>> X = [[np.nan, 2, 3], [4, np.nan, 6], [10, np.nan, 9]]
    >>> print(imp_mean.transform(X))
    [[ 7.   2.   3. ]
     [ 4.   3.5  6. ]
     [10.   3.5  9. ]]

    Notes
    -----
    Columns which only contained missing values at :meth:`fit` are discarded
    upon :meth:`transform` if strategy is not "constant".

    """
    @_deprecate_positional_args
    def __init__(self, *, missing_values=np.nan, strategy="mean",
                 fill_value=None, verbose=0, copy=True, add_indicator=False):
        super().__init__(
            missing_values=missing_values,
            add_indicator=add_indicator
        )
        self.strategy = strategy
        self.fill_value = fill_value
        self.verbose = verbose
        self.copy = copy

    def _validate_input(self, X, in_fit):
        allowed_strategies = ["mean", "median", "most_frequent", "constant"]
        if self.strategy not in allowed_strategies:
            raise ValueError("Can only use these strategies: {0} "
                             " got strategy={1}".format(allowed_strategies,
                                                        self.strategy))

        if self.strategy in ("most_frequent", "constant"):
            dtype = None
        else:
            dtype = FLOAT_DTYPES

        if not is_scalar_nan(self.missing_values):
            force_all_finite = True
        else:
            force_all_finite = "allow-nan"

        try:
            X = self._validate_data(X, reset=in_fit,
                                    accept_sparse='csc', dtype=dtype,
                                    force_all_finite=force_all_finite,
                                    copy=self.copy)
        except ValueError as ve:
            if "could not convert" in str(ve):
                new_ve = ValueError("Cannot use {} strategy with non-numeric "
                                    "data:\n{}".format(self.strategy, ve))
                raise new_ve from None
            else:
                raise ve

        _check_inputs_dtype(X, self.missing_values)
        if X.dtype.kind not in ("i", "u", "f", "O"):
            raise ValueError("SimpleImputer does not support data with dtype "
                             "{0}. Please provide either a numeric array (with"
                             " a floating point or integer dtype) or "
                             "categorical data represented either as an array "
                             "with integer dtype or an array of string values "
                             "with an object dtype.".format(X.dtype))

        return X

    def fit(self, X, y=None):
        """Fit the imputer on X.

        Parameters
        ----------
        X : {array-like, sparse matrix}, shape (n_samples, n_features)
            Input data, where ``n_samples`` is the number of samples and
            ``n_features`` is the number of features.

        Returns
        -------
        self : SimpleImputer
        """
        X = self._validate_input(X, in_fit=True)
        super()._fit_indicator(X)

        # default fill_value is 0 for numerical input and "missing_value"
        # otherwise
        if self.fill_value is None:
            if X.dtype.kind in ("i", "u", "f"):
                fill_value = 0
            else:
                fill_value = "missing_value"
        else:
            fill_value = self.fill_value

        # fill_value should be numerical in case of numerical input
        if (self.strategy == "constant" and
                X.dtype.kind in ("i", "u", "f") and
                not isinstance(fill_value, numbers.Real)):
            raise ValueError("'fill_value'={0} is invalid. Expected a "
                             "numerical value when imputing numerical "
                             "data".format(fill_value))

        if sparse.issparse(X):
            # missing_values = 0 not allowed with sparse data as it would
            # force densification
            if self.missing_values == 0:
                raise ValueError("Imputation not possible when missing_values "
                                 "== 0 and input is sparse. Provide a dense "
                                 "array instead.")
            else:
                self.statistics_ = self._sparse_fit(X,
                                                    self.strategy,
                                                    self.missing_values,
                                                    fill_value)
        else:
            self.statistics_ = self._dense_fit(X,
                                               self.strategy,
                                               self.missing_values,
                                               fill_value)
<<<<<<< HEAD

        if self.add_indicator:
            self.indicator_ = MissingIndicator(
                missing_values=self.missing_values)
            self.indicator_.fit(X)
        else:
            self.indicator_ = None
        invalid_mask = _get_mask(self.statistics_, np.nan)
        self._valid_mask = np.logical_not(invalid_mask)
=======
>>>>>>> 7cc815c2
        return self

    def _sparse_fit(self, X, strategy, missing_values, fill_value):
        """Fit the transformer on sparse data."""
        mask_data = _get_mask(X.data, missing_values)
        n_implicit_zeros = X.shape[0] - np.diff(X.indptr)

        statistics = np.empty(X.shape[1])

        if strategy == "constant":
            # for constant strategy, self.statistcs_ is used to store
            # fill_value in each column
            statistics.fill(fill_value)
        else:
            for i in range(X.shape[1]):
                column = X.data[X.indptr[i]:X.indptr[i + 1]]
                mask_column = mask_data[X.indptr[i]:X.indptr[i + 1]]
                column = column[~mask_column]

                # combine explicit and implicit zeros
                mask_zeros = _get_mask(column, 0)
                column = column[~mask_zeros]
                n_explicit_zeros = mask_zeros.sum()
                n_zeros = n_implicit_zeros[i] + n_explicit_zeros

                if strategy == "mean":
                    s = column.size + n_zeros
                    statistics[i] = np.nan if s == 0 else column.sum() / s

                elif strategy == "median":
                    statistics[i] = _get_median(column,
                                                n_zeros)

                elif strategy == "most_frequent":
                    statistics[i] = _most_frequent(column,
                                                   0,
                                                   n_zeros)
        return statistics

    def _dense_fit(self, X, strategy, missing_values, fill_value):
        """Fit the transformer on dense data."""
        mask = _get_mask(X, missing_values)
        masked_X = ma.masked_array(X, mask=mask)

        # Mean
        if strategy == "mean":
            mean_masked = np.ma.mean(masked_X, axis=0)
            # Avoid the warning "Warning: converting a masked element to nan."
            mean = np.ma.getdata(mean_masked)
            mean[np.ma.getmask(mean_masked)] = np.nan

            return mean

        # Median
        elif strategy == "median":
            median_masked = np.ma.median(masked_X, axis=0)
            # Avoid the warning "Warning: converting a masked element to nan."
            median = np.ma.getdata(median_masked)
            median[np.ma.getmaskarray(median_masked)] = np.nan

            return median

        # Most frequent
        elif strategy == "most_frequent":
            # Avoid use of scipy.stats.mstats.mode due to the required
            # additional overhead and slow benchmarking performance.
            # See Issue 14325 and PR 14399 for full discussion.

            # To be able access the elements by columns
            X = X.transpose()
            mask = mask.transpose()

            if X.dtype.kind == "O":
                most_frequent = np.empty(X.shape[0], dtype=object)
            else:
                most_frequent = np.empty(X.shape[0])

            for i, (row, row_mask) in enumerate(zip(X[:], mask[:])):
                row_mask = np.logical_not(row_mask).astype(np.bool)
                row = row[row_mask]
                most_frequent[i] = _most_frequent(row, np.nan, 0)

            return most_frequent

        # Constant
        elif strategy == "constant":
            # for constant strategy, self.statistcs_ is used to store
            # fill_value in each column
            return np.full(X.shape[1], fill_value, dtype=X.dtype)

    def transform(self, X):
        """Impute all missing values in X.

        Parameters
        ----------
        X : {array-like, sparse matrix}, shape (n_samples, n_features)
            The input data to complete.
        """
        check_is_fitted(self)

        X = self._validate_input(X, in_fit=False)
        X_indicator = super()._transform_indicator(X)

        statistics = self.statistics_

        if X.shape[1] != statistics.shape[0]:
            raise ValueError("X has %d features per sample, expected %d"
                             % (X.shape[1], self.statistics_.shape[0]))

        # Delete the invalid columns if strategy is not constant
        if self.strategy == "constant":
            valid_statistics = statistics
        else:
            # same as np.isnan but also works for object dtypes
            invalid_mask = _get_mask(statistics, np.nan)
            valid_mask = np.logical_not(invalid_mask)
            valid_statistics = statistics[valid_mask]
            valid_statistics_indexes = np.flatnonzero(valid_mask)

            if invalid_mask.any():
                missing = np.arange(X.shape[1])[invalid_mask]
                if self.verbose:
                    warnings.warn("Deleting features without "
                                  "observed values: %s" % missing)
                X = X[:, valid_statistics_indexes]

        # Do actual imputation
        if sparse.issparse(X):
            if self.missing_values == 0:
                raise ValueError("Imputation not possible when missing_values "
                                 "== 0 and input is sparse. Provide a dense "
                                 "array instead.")
            else:
                mask = _get_mask(X.data, self.missing_values)
                indexes = np.repeat(
                    np.arange(len(X.indptr) - 1, dtype=np.int),
                    np.diff(X.indptr))[mask]

                X.data[mask] = valid_statistics[indexes].astype(X.dtype,
                                                                copy=False)
        else:
            mask = _get_mask(X, self.missing_values)
            n_missing = np.sum(mask, axis=0)
            values = np.repeat(valid_statistics, n_missing)
            coordinates = np.where(mask.transpose())[::-1]

            X[coordinates] = values

        return super()._concatenate_indicator(X, X_indicator)


<<<<<<< HEAD
    def _more_tags(self):
        return {'allow_nan': True}

    def get_feature_names(self, input_features=None):
        """Get feature names for transformation.

        Parameters
        ----------
        input_features : array-like of string
            Input feature names.

        Returns
        -------
        feature_names : array-like of string
            Transformed feature names
        """
        check_is_fitted(self, 'statistics_')
        if input_features is None:
            input_features = ['x%d' % i
                              for i in range(self.statistics_.shape[0])]
        return np.array(input_features)[self._valid_mask]


class MissingIndicator(BaseEstimator, TransformerMixin):
=======
class MissingIndicator(TransformerMixin, BaseEstimator):
>>>>>>> 7cc815c2
    """Binary indicators for missing values.

    Note that this component typically should not be used in a vanilla
    :class:`Pipeline` consisting of transformers and a classifier, but rather
    could be added using a :class:`FeatureUnion` or :class:`ColumnTransformer`.

    Read more in the :ref:`User Guide <impute>`.

    .. versionadded:: 0.20

    Parameters
    ----------
    missing_values : number, string, np.nan (default) or None
        The placeholder for the missing values. All occurrences of
        `missing_values` will be imputed. For pandas' dataframes with
        nullable integer dtypes with missing values, `missing_values`
        should be set to `np.nan`, since `pd.NA` will be converted to `np.nan`.

    features : str, default=None
        Whether the imputer mask should represent all or a subset of
        features.

        - If "missing-only" (default), the imputer mask will only represent
          features containing missing values during fit time.
        - If "all", the imputer mask will represent all features.

    sparse : boolean or "auto", default=None
        Whether the imputer mask format should be sparse or dense.

        - If "auto" (default), the imputer mask will be of same type as
          input.
        - If True, the imputer mask will be a sparse matrix.
        - If False, the imputer mask will be a numpy array.

    error_on_new : boolean, default=None
        If True (default), transform will raise an error when there are
        features with missing values in transform that have no missing values
        in fit. This is applicable only when ``features="missing-only"``.

    Attributes
    ----------
    features_ : ndarray, shape (n_missing_features,) or (n_features,)
        The features indices which will be returned when calling ``transform``.
        They are computed during ``fit``. For ``features='all'``, it is
        to ``range(n_features)``.

    Examples
    --------
    >>> import numpy as np
    >>> from sklearn.impute import MissingIndicator
    >>> X1 = np.array([[np.nan, 1, 3],
    ...                [4, 0, np.nan],
    ...                [8, 1, 0]])
    >>> X2 = np.array([[5, 1, np.nan],
    ...                [np.nan, 2, 3],
    ...                [2, 4, 0]])
    >>> indicator = MissingIndicator()
    >>> indicator.fit(X1)
    MissingIndicator()
    >>> X2_tr = indicator.transform(X2)
    >>> X2_tr
    array([[False,  True],
           [ True, False],
           [False, False]])

    """
    @_deprecate_positional_args
    def __init__(self, *, missing_values=np.nan, features="missing-only",
                 sparse="auto", error_on_new=True):
        self.missing_values = missing_values
        self.features = features
        self.sparse = sparse
        self.error_on_new = error_on_new

    def _get_missing_features_info(self, X):
        """Compute the imputer mask and the indices of the features
        containing missing values.

        Parameters
        ----------
        X : {ndarray or sparse matrix}, shape (n_samples, n_features)
            The input data with missing values. Note that ``X`` has been
            checked in ``fit`` and ``transform`` before to call this function.

        Returns
        -------
        imputer_mask : {ndarray or sparse matrix}, shape \
        (n_samples, n_features)
            The imputer mask of the original data.

        features_with_missing : ndarray, shape (n_features_with_missing)
            The features containing missing values.

        """
        if sparse.issparse(X):
            mask = _get_mask(X.data, self.missing_values)

            # The imputer mask will be constructed with the same sparse format
            # as X.
            sparse_constructor = (sparse.csr_matrix if X.format == 'csr'
                                  else sparse.csc_matrix)
            imputer_mask = sparse_constructor(
                (mask, X.indices.copy(), X.indptr.copy()),
                shape=X.shape, dtype=bool)
            imputer_mask.eliminate_zeros()

            if self.features == 'missing-only':
                n_missing = imputer_mask.getnnz(axis=0)

            if self.sparse is False:
                imputer_mask = imputer_mask.toarray()
            elif imputer_mask.format == 'csr':
                imputer_mask = imputer_mask.tocsc()
        else:
            imputer_mask = _get_mask(X, self.missing_values)

            if self.features == 'missing-only':
                n_missing = imputer_mask.sum(axis=0)

            if self.sparse is True:
                imputer_mask = sparse.csc_matrix(imputer_mask)

        if self.features == 'all':
            features_indices = np.arange(X.shape[1])
        else:
            features_indices = np.flatnonzero(n_missing)

        return imputer_mask, features_indices

    def _validate_input(self, X, in_fit):
        if not is_scalar_nan(self.missing_values):
            force_all_finite = True
        else:
            force_all_finite = "allow-nan"
        X = self._validate_data(X, reset=in_fit,
                                accept_sparse=('csc', 'csr'), dtype=None,
                                force_all_finite=force_all_finite)
        _check_inputs_dtype(X, self.missing_values)
        if X.dtype.kind not in ("i", "u", "f", "O"):
            raise ValueError("MissingIndicator does not support data with "
                             "dtype {0}. Please provide either a numeric array"
                             " (with a floating point or integer dtype) or "
                             "categorical data represented either as an array "
                             "with integer dtype or an array of string values "
                             "with an object dtype.".format(X.dtype))

        if sparse.issparse(X) and self.missing_values == 0:
            # missing_values = 0 not allowed with sparse data as it would
            # force densification
            raise ValueError("Sparse input with missing_values=0 is "
                             "not supported. Provide a dense "
                             "array instead.")

        return X

    def _fit(self, X, y=None):
        """Fit the transformer on X.

        Parameters
        ----------
        X : {array-like, sparse matrix}, shape (n_samples, n_features)
            Input data, where ``n_samples`` is the number of samples and
            ``n_features`` is the number of features.

        Returns
        -------
        imputer_mask : {ndarray or sparse matrix}, shape (n_samples, \
        n_features)
            The imputer mask of the original data.

        """
        X = self._validate_input(X, in_fit=True)
        self._n_features = X.shape[1]

        if self.features not in ('missing-only', 'all'):
            raise ValueError("'features' has to be either 'missing-only' or "
                             "'all'. Got {} instead.".format(self.features))

        if not ((isinstance(self.sparse, str) and
                self.sparse == "auto") or isinstance(self.sparse, bool)):
            raise ValueError("'sparse' has to be a boolean or 'auto'. "
                             "Got {!r} instead.".format(self.sparse))

        missing_features_info = self._get_missing_features_info(X)
        self.features_ = missing_features_info[1]

        return missing_features_info[0]

    def fit(self, X, y=None):
        """Fit the transformer on X.

        Parameters
        ----------
        X : {array-like, sparse matrix}, shape (n_samples, n_features)
            Input data, where ``n_samples`` is the number of samples and
            ``n_features`` is the number of features.

        Returns
        -------
        self : object
            Returns self.
        """
        self._fit(X, y)

        return self

    def transform(self, X):
        """Generate missing values indicator for X.

        Parameters
        ----------
        X : {array-like, sparse matrix}, shape (n_samples, n_features)
            The input data to complete.

        Returns
        -------
        Xt : {ndarray or sparse matrix}, shape (n_samples, n_features) \
        or (n_samples, n_features_with_missing)
            The missing indicator for input data. The data type of ``Xt``
            will be boolean.

        """
        check_is_fitted(self)
        X = self._validate_input(X, in_fit=False)

        if X.shape[1] != self._n_features:
            raise ValueError("X has a different number of features "
                             "than during fitting.")

        imputer_mask, features = self._get_missing_features_info(X)

        if self.features == "missing-only":
            features_diff_fit_trans = np.setdiff1d(features, self.features_)
            if (self.error_on_new and features_diff_fit_trans.size > 0):
                raise ValueError("The features {} have missing values "
                                 "in transform but have no missing values "
                                 "in fit.".format(features_diff_fit_trans))

            if self.features_.size < self._n_features:
                imputer_mask = imputer_mask[:, self.features_]

        return imputer_mask

    def fit_transform(self, X, y=None):
        """Generate missing values indicator for X.

        Parameters
        ----------
        X : {array-like, sparse matrix}, shape (n_samples, n_features)
            The input data to complete.

        Returns
        -------
        Xt : {ndarray or sparse matrix}, shape (n_samples, n_features) \
        or (n_samples, n_features_with_missing)
            The missing indicator for input data. The data type of ``Xt``
            will be boolean.

        """
        imputer_mask = self._fit(X, y)

        if self.features_.size < self._n_features:
            imputer_mask = imputer_mask[:, self.features_]

        return imputer_mask

    def _more_tags(self):
        return {'allow_nan': True,
                'X_types': ['2darray', 'string']}<|MERGE_RESOLUTION|>--- conflicted
+++ resolved
@@ -312,7 +312,6 @@
                                                self.strategy,
                                                self.missing_values,
                                                fill_value)
-<<<<<<< HEAD
 
         if self.add_indicator:
             self.indicator_ = MissingIndicator(
@@ -322,8 +321,6 @@
             self.indicator_ = None
         invalid_mask = _get_mask(self.statistics_, np.nan)
         self._valid_mask = np.logical_not(invalid_mask)
-=======
->>>>>>> 7cc815c2
         return self
 
     def _sparse_fit(self, X, strategy, missing_values, fill_value):
@@ -474,8 +471,6 @@
 
         return super()._concatenate_indicator(X, X_indicator)
 
-
-<<<<<<< HEAD
     def _more_tags(self):
         return {'allow_nan': True}
 
@@ -499,10 +494,7 @@
         return np.array(input_features)[self._valid_mask]
 
 
-class MissingIndicator(BaseEstimator, TransformerMixin):
-=======
 class MissingIndicator(TransformerMixin, BaseEstimator):
->>>>>>> 7cc815c2
     """Binary indicators for missing values.
 
     Note that this component typically should not be used in a vanilla
