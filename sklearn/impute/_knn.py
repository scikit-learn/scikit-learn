# Authors: Ashim Bhattarai <ashimb9@gmail.com>
#          Thomas J Fan <thomasjpfan@gmail.com>
# License: BSD 3 clause
from functools import partial

import numpy as np

from ._base import _BaseImputer
from ..utils.validation import FLOAT_DTYPES
from ..metrics import pairwise_distances_chunked
from ..metrics.pairwise import _NAN_METRICS
from ..neighbors._base import _get_weights
from ..neighbors._base import _check_weights
from ..utils import check_array
from ..utils import is_scalar_nan
from ..utils._mask import _get_mask
from ..utils.validation import check_is_fitted
from ..utils.validation import _deprecate_positional_args


class KNNImputer(_BaseImputer):
    """Imputation for completing missing values using k-Nearest Neighbors.

    Each sample's missing values are imputed using the mean value from
    `n_neighbors` nearest neighbors found in the training set. Two samples are
    close if the features that neither is missing are close.

    Read more in the :ref:`User Guide <knnimpute>`.

    .. versionadded:: 0.22

    Parameters
    ----------
    missing_values : int, float, str, np.nan or None, default=np.nan
        The placeholder for the missing values. All occurrences of
        `missing_values` will be imputed. For pandas' dataframes with
        nullable integer dtypes with missing values, `missing_values`
        should be set to np.nan, since `pd.NA` will be converted to np.nan.

    n_neighbors : int, default=5
        Number of neighboring samples to use for imputation.

    weights : {'uniform', 'distance'} or callable, default='uniform'
        Weight function used in prediction.  Possible values:

        - 'uniform' : uniform weights. All points in each neighborhood are
          weighted equally.
        - 'distance' : weight points by the inverse of their distance.
          in this case, closer neighbors of a query point will have a
          greater influence than neighbors which are further away.
        - callable : a user-defined function which accepts an
          array of distances, and returns an array of the same shape
          containing the weights.

    metric : {'nan_euclidean'} or callable, default='nan_euclidean'
        Distance metric for searching neighbors. Possible values:

        - 'nan_euclidean'
        - callable : a user-defined function which conforms to the definition
          of ``_pairwise_callable(X, Y, metric, **kwds)``. The function
          accepts two arrays, X and Y, and a `missing_values` keyword in
          `kwds` and returns a scalar distance value.

    copy : bool, default=True
        If True, a copy of X will be created. If False, imputation will
        be done in-place whenever possible.

    add_indicator : bool, default=False
        If True, a :class:`MissingIndicator` transform will stack onto the
        output of the imputer's transform. This allows a predictive estimator
        to account for missingness despite imputation. If a feature has no
        missing values at fit/train time, the feature won't appear on the
        missing indicator even if there are missing values at transform/test
        time.

    Attributes
    ----------
    indicator_ : :class:`~sklearn.impute.MissingIndicator`
        Indicator used to add binary indicators for missing values.
        ``None`` if add_indicator is False.

    References
    ----------
    * Olga Troyanskaya, Michael Cantor, Gavin Sherlock, Pat Brown, Trevor
      Hastie, Robert Tibshirani, David Botstein and Russ B. Altman, Missing
      value estimation methods for DNA microarrays, BIOINFORMATICS Vol. 17
      no. 6, 2001 Pages 520-525.

    Examples
    --------
    >>> import numpy as np
    >>> from sklearn.impute import KNNImputer
    >>> X = [[1, 2, np.nan], [3, 4, 3], [np.nan, 6, 5], [8, 8, 7]]
    >>> imputer = KNNImputer(n_neighbors=2)
    >>> imputer.fit_transform(X)
    array([[1. , 2. , 4. ],
           [3. , 4. , 3. ],
           [5.5, 6. , 5. ],
           [8. , 8. , 7. ]])
    """
    @_deprecate_positional_args
    def __init__(self, *, missing_values=np.nan, n_neighbors=5,
                 weights="uniform", metric="nan_euclidean", copy=True,
                 add_indicator=False):
        super().__init__(
            missing_values=missing_values,
            add_indicator=add_indicator
        )
        self.n_neighbors = n_neighbors
        self.weights = weights
        self.metric = metric
        self.copy = copy

    def _calc_impute(self, dist_pot_donors, n_neighbors,
                     fit_X_col, mask_fit_X_col):
        """Helper function to impute a single column.

        Parameters
        ----------
        dist_pot_donors : ndarray of shape (n_receivers, n_potential_donors)
            Distance matrix between the receivers and potential donors from
            training set. There must be at least one non-nan distance between
            a receiver and a potential donor.

        n_neighbors : int
            Number of neighbors to consider.

        fit_X_col : ndarray of shape (n_potential_donors,)
            Column of potential donors from training set.

        mask_fit_X_col : ndarray of shape (n_potential_donors,)
            Missing mask for fit_X_col.

        Returns
        -------
        imputed_values: ndarray of shape (n_receivers,)
            Imputed values for receiver.
        """
        # Get donors
        donors_idx = np.argpartition(dist_pot_donors, n_neighbors - 1,
                                     axis=1)[:, :n_neighbors]

        # Get weight matrix from from distance matrix
        donors_dist = dist_pot_donors[
            np.arange(donors_idx.shape[0])[:, None], donors_idx]

        weight_matrix = _get_weights(donors_dist, self.weights)

        # fill nans with zeros
        if weight_matrix is not None:
            weight_matrix[np.isnan(weight_matrix)] = 0.0

        # Retrieve donor values and calculate kNN average
        donors = fit_X_col.take(donors_idx)
        donors_mask = mask_fit_X_col.take(donors_idx)
        donors = np.ma.array(donors, mask=donors_mask)

        return np.ma.average(donors, axis=1, weights=weight_matrix).data

    def fit(self, X, y=None):
        """Fit the imputer on X.

        Parameters
        ----------
        X : array-like shape of (n_samples, n_features)
            Input data, where `n_samples` is the number of samples and
            `n_features` is the number of features.

        Returns
        -------
        self : object
        """
        # Check data integrity and calling arguments
        if not is_scalar_nan(self.missing_values):
            force_all_finite = True
        else:
            force_all_finite = "allow-nan"
            if self.metric not in _NAN_METRICS and not callable(self.metric):
                raise ValueError(
                    "The selected metric does not support NaN values")
        if self.n_neighbors <= 0:
            raise ValueError(
                "Expected n_neighbors > 0. Got {}".format(self.n_neighbors))

        X = self._validate_data(X, accept_sparse=False, dtype=FLOAT_DTYPES,
                                force_all_finite=force_all_finite,
                                copy=self.copy)

        _check_weights(self.weights)
        self._fit_X = X
        self._mask_fit_X = _get_mask(self._fit_X, self.missing_values)

        super()._fit_indicator(self._mask_fit_X)

        return self

    def transform(self, X):
        """Impute all missing values in X.

        Parameters
        ----------
        X : array-like of shape (n_samples, n_features)
            The input data to complete.

        Returns
        -------
        X : array-like of shape (n_samples, n_output_features)
            The imputed dataset. `n_output_features` is the number of features
            that is not always missing during `fit`.
        """
        check_is_fitted(self)
        X_orig = X
        if not is_scalar_nan(self.missing_values):
            force_all_finite = True
        else:
            force_all_finite = "allow-nan"
        X = check_array(X, accept_sparse=False, dtype=FLOAT_DTYPES,
                        force_all_finite=force_all_finite, copy=self.copy)

        if X.shape[1] != self._fit_X.shape[1]:
            raise ValueError("Incompatible dimension between the fitted "
                             "dataset and the one to be transformed")

        mask = _get_mask(X, self.missing_values)
        mask_fit_X = self._mask_fit_X
        valid_mask = ~np.all(mask_fit_X, axis=0)

<<<<<<< HEAD
        get_feature_names_out = partial(self._get_feature_names_out,
                                        valid_mask=valid_mask)

=======
        X_indicator = super()._transform_indicator(mask)

        # Removes columns where the training data is all nan
>>>>>>> 3254e98a
        if not np.any(mask):
            # No missing values in X
            # Remove columns where the training data is all nan
            out = X[:, valid_mask]
            return self._make_array_out(out, X_orig, get_feature_names_out)

        row_missing_idx = np.flatnonzero(mask.any(axis=1))

        non_missing_fix_X = np.logical_not(mask_fit_X)

        # Maps from indices from X to indices in dist matrix
        dist_idx_map = np.zeros(X.shape[0], dtype=int)
        dist_idx_map[row_missing_idx] = np.arange(row_missing_idx.shape[0])

        def process_chunk(dist_chunk, start):
            row_missing_chunk = row_missing_idx[start:start + len(dist_chunk)]

            # Find and impute missing by column
            for col in range(X.shape[1]):
                if not valid_mask[col]:
                    # column was all missing during training
                    continue

                col_mask = mask[row_missing_chunk, col]
                if not np.any(col_mask):
                    # column has no missing values
                    continue

                potential_donors_idx, = np.nonzero(non_missing_fix_X[:, col])

                # receivers_idx are indices in X
                receivers_idx = row_missing_chunk[np.flatnonzero(col_mask)]

                # distances for samples that needed imputation for column
                dist_subset = (dist_chunk[dist_idx_map[receivers_idx] - start]
                               [:, potential_donors_idx])

                # receivers with all nan distances impute with mean
                all_nan_dist_mask = np.isnan(dist_subset).all(axis=1)
                all_nan_receivers_idx = receivers_idx[all_nan_dist_mask]

                if all_nan_receivers_idx.size:
                    col_mean = np.ma.array(self._fit_X[:, col],
                                           mask=mask_fit_X[:, col]).mean()
                    X[all_nan_receivers_idx, col] = col_mean

                    if len(all_nan_receivers_idx) == len(receivers_idx):
                        # all receivers imputed with mean
                        continue

                    # receivers with at least one defined distance
                    receivers_idx = receivers_idx[~all_nan_dist_mask]
                    dist_subset = (dist_chunk[dist_idx_map[receivers_idx]
                                              - start]
                                   [:, potential_donors_idx])

                n_neighbors = min(self.n_neighbors, len(potential_donors_idx))
                value = self._calc_impute(
                    dist_subset,
                    n_neighbors,
                    self._fit_X[potential_donors_idx, col],
                    mask_fit_X[potential_donors_idx, col])
                X[receivers_idx, col] = value

        # process in fixed-memory chunks
        gen = pairwise_distances_chunked(
            X[row_missing_idx, :],
            self._fit_X,
            metric=self.metric,
            missing_values=self.missing_values,
            force_all_finite=force_all_finite,
            reduce_func=process_chunk)
        for chunk in gen:
            # process_chunk modifies X in place. No return value.
            pass

        out = super()._concatenate_indicator(X[:, valid_mask], X_indicator)
        return self._make_array_out(out, X_orig, get_feature_names_out)<|MERGE_RESOLUTION|>--- conflicted
+++ resolved
@@ -225,15 +225,11 @@
         mask_fit_X = self._mask_fit_X
         valid_mask = ~np.all(mask_fit_X, axis=0)
 
-<<<<<<< HEAD
         get_feature_names_out = partial(self._get_feature_names_out,
                                         valid_mask=valid_mask)
-
-=======
         X_indicator = super()._transform_indicator(mask)
 
         # Removes columns where the training data is all nan
->>>>>>> 3254e98a
         if not np.any(mask):
             # No missing values in X
             # Remove columns where the training data is all nan
