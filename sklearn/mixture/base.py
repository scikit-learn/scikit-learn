--- conflicted
+++ resolved
@@ -172,11 +172,7 @@
     def fit(self, X, y=None):
         """Estimate model parameters with the EM algorithm.
 
-<<<<<<< HEAD
         The method fits the model ``n_init`` times and sets the parameters with
-=======
-        The method fits the model `n_init` times and set the parameters with
->>>>>>> b0e91e41
         which the model has the largest likelihood or lower bound. Within each
         trial, the method iterates between E-step and M-step for ``max_iter``
         times until the change of likelihood or lower bound is less than
