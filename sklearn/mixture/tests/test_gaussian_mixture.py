--- conflicted
+++ resolved
@@ -953,17 +953,8 @@
             # training log likelihood increases after each iteration.
             for _ in range(600):
                 prev_log_likelihood = current_log_likelihood
-<<<<<<< HEAD
-                try:
-                    current_log_likelihood = gmm.fit(X).score(X)
-                except ConvergenceWarning:
-                    pass
-                assert (current_log_likelihood >=
-                        prev_log_likelihood)
-=======
                 current_log_likelihood = gmm.fit(X).score(X)
                 assert current_log_likelihood >= prev_log_likelihood
->>>>>>> bd9fd0f1
 
                 if gmm.converged_:
                     break
