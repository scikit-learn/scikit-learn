# Author: Wei Xue <xuewei4d@gmail.com>
#         Thierry Guillemot <thierry.guillemot.work@gmail.com>
# License: BSD 3 clause

import copy
import itertools
import re
import sys
import warnings
from io import StringIO

import numpy as np
import pytest
from scipy import linalg, stats

from sklearn.cluster import KMeans
from sklearn.covariance import EmpiricalCovariance
from sklearn.datasets import make_spd_matrix
from sklearn.exceptions import ConvergenceWarning, NotFittedError
from sklearn.metrics.cluster import adjusted_rand_score
from sklearn.mixture import GaussianMixture
from sklearn.mixture._gaussian_mixture import (
    _compute_log_det_cholesky,
    _compute_precision_cholesky,
    _estimate_gaussian_covariances_diag,
    _estimate_gaussian_covariances_full,
    _estimate_gaussian_covariances_spherical,
    _estimate_gaussian_covariances_tied,
    _estimate_gaussian_parameters,
)
from sklearn.utils._testing import (
    assert_allclose,
    assert_almost_equal,
    assert_array_almost_equal,
    assert_array_equal,
    ignore_warnings,
)
from sklearn.utils.extmath import fast_logdet
<<<<<<< HEAD
from sklearn.utils._testing import assert_allclose
from sklearn.utils._testing import assert_almost_equal
from sklearn.utils._testing import assert_array_almost_equal
from sklearn.utils._testing import assert_array_equal
from sklearn.utils._testing import ignore_warnings

from unittest.mock import Mock
import sklearn
=======
>>>>>>> 1b0a51bd

COVARIANCE_TYPE = ["full", "tied", "diag", "spherical"]


def generate_data(n_samples, n_features, weights, means, precisions, covariance_type):
    rng = np.random.RandomState(0)

    X = []
    if covariance_type == "spherical":
        for _, (w, m, c) in enumerate(zip(weights, means, precisions["spherical"])):
            X.append(
                rng.multivariate_normal(
                    m, c * np.eye(n_features), int(np.round(w * n_samples))
                )
            )
    if covariance_type == "diag":
        for _, (w, m, c) in enumerate(zip(weights, means, precisions["diag"])):
            X.append(
                rng.multivariate_normal(m, np.diag(c), int(np.round(w * n_samples)))
            )
    if covariance_type == "tied":
        for _, (w, m) in enumerate(zip(weights, means)):
            X.append(
                rng.multivariate_normal(
                    m, precisions["tied"], int(np.round(w * n_samples))
                )
            )
    if covariance_type == "full":
        for _, (w, m, c) in enumerate(zip(weights, means, precisions["full"])):
            X.append(rng.multivariate_normal(m, c, int(np.round(w * n_samples))))

    X = np.vstack(X)
    return X


class RandomData:
    def __init__(self, rng, n_samples=200, n_components=2, n_features=2, scale=50):
        self.n_samples = n_samples
        self.n_components = n_components
        self.n_features = n_features

        self.weights = rng.rand(n_components)
        self.weights = self.weights / self.weights.sum()
        self.means = rng.rand(n_components, n_features) * scale
        self.covariances = {
            "spherical": 0.5 + rng.rand(n_components),
            "diag": (0.5 + rng.rand(n_components, n_features)) ** 2,
            "tied": make_spd_matrix(n_features, random_state=rng),
            "full": np.array(
                [
                    make_spd_matrix(n_features, random_state=rng) * 0.5
                    for _ in range(n_components)
                ]
            ),
        }
        self.precisions = {
            "spherical": 1.0 / self.covariances["spherical"],
            "diag": 1.0 / self.covariances["diag"],
            "tied": linalg.inv(self.covariances["tied"]),
            "full": np.array(
                [linalg.inv(covariance) for covariance in self.covariances["full"]]
            ),
        }

        self.X = dict(
            zip(
                COVARIANCE_TYPE,
                [
                    generate_data(
                        n_samples,
                        n_features,
                        self.weights,
                        self.means,
                        self.covariances,
                        covar_type,
                    )
                    for covar_type in COVARIANCE_TYPE
                ],
            )
        )
        self.Y = np.hstack(
            [
                np.full(int(np.round(w * n_samples)), k, dtype=int)
                for k, w in enumerate(self.weights)
            ]
        )


def test_gaussian_mixture_attributes():
    # test bad parameters
    rng = np.random.RandomState(0)
    X = rng.rand(10, 2)

    # test good parameters
    n_components, tol, n_init, max_iter, reg_covar = 2, 1e-4, 3, 30, 1e-1
    covariance_type, init_params = "full", "random"
    gmm = GaussianMixture(
        n_components=n_components,
        tol=tol,
        n_init=n_init,
        max_iter=max_iter,
        reg_covar=reg_covar,
        covariance_type=covariance_type,
        init_params=init_params,
    ).fit(X)

    assert gmm.n_components == n_components
    assert gmm.covariance_type == covariance_type
    assert gmm.tol == tol
    assert gmm.reg_covar == reg_covar
    assert gmm.max_iter == max_iter
    assert gmm.n_init == n_init
    assert gmm.init_params == init_params


def test_check_weights():
    rng = np.random.RandomState(0)
    rand_data = RandomData(rng)

    n_components = rand_data.n_components
    X = rand_data.X["full"]

    g = GaussianMixture(n_components=n_components)

    # Check bad shape
    weights_bad_shape = rng.rand(n_components, 1)
    g.weights_init = weights_bad_shape
    msg = re.escape(
        "The parameter 'weights' should have the shape of "
        f"({n_components},), but got {str(weights_bad_shape.shape)}"
    )
    with pytest.raises(ValueError, match=msg):
        g.fit(X)

    # Check bad range
    weights_bad_range = rng.rand(n_components) + 1
    g.weights_init = weights_bad_range
    msg = re.escape(
        "The parameter 'weights' should be in the range [0, 1], but got"
        f" max value {np.min(weights_bad_range):.5f}, "
        f"min value {np.max(weights_bad_range):.5f}"
    )
    with pytest.raises(ValueError, match=msg):
        g.fit(X)

    # Check bad normalization
    weights_bad_norm = rng.rand(n_components)
    weights_bad_norm = weights_bad_norm / (weights_bad_norm.sum() + 1)
    g.weights_init = weights_bad_norm
    msg = re.escape(
        "The parameter 'weights' should be normalized, "
        f"but got sum(weights) = {np.sum(weights_bad_norm):.5f}"
    )
    with pytest.raises(ValueError, match=msg):
        g.fit(X)

    # Check good weights matrix
    weights = rand_data.weights
    g = GaussianMixture(weights_init=weights, n_components=n_components)
    g.fit(X)
    assert_array_equal(weights, g.weights_init)


def test_check_means():
    rng = np.random.RandomState(0)
    rand_data = RandomData(rng)

    n_components, n_features = rand_data.n_components, rand_data.n_features
    X = rand_data.X["full"]

    g = GaussianMixture(n_components=n_components)

    # Check means bad shape
    means_bad_shape = rng.rand(n_components + 1, n_features)
    g.means_init = means_bad_shape
    msg = "The parameter 'means' should have the shape of "
    with pytest.raises(ValueError, match=msg):
        g.fit(X)

    # Check good means matrix
    means = rand_data.means
    g.means_init = means
    g.fit(X)
    assert_array_equal(means, g.means_init)


def test_check_precisions():
    rng = np.random.RandomState(0)
    rand_data = RandomData(rng)

    n_components, n_features = rand_data.n_components, rand_data.n_features

    # Define the bad precisions for each covariance_type
    precisions_bad_shape = {
        "full": np.ones((n_components + 1, n_features, n_features)),
        "tied": np.ones((n_features + 1, n_features + 1)),
        "diag": np.ones((n_components + 1, n_features)),
        "spherical": np.ones((n_components + 1)),
    }

    # Define not positive-definite precisions
    precisions_not_pos = np.ones((n_components, n_features, n_features))
    precisions_not_pos[0] = np.eye(n_features)
    precisions_not_pos[0, 0, 0] = -1.0

    precisions_not_positive = {
        "full": precisions_not_pos,
        "tied": precisions_not_pos[0],
        "diag": np.full((n_components, n_features), -1.0),
        "spherical": np.full(n_components, -1.0),
    }

    not_positive_errors = {
        "full": "symmetric, positive-definite",
        "tied": "symmetric, positive-definite",
        "diag": "positive",
        "spherical": "positive",
    }

    for covar_type in COVARIANCE_TYPE:
        X = RandomData(rng).X[covar_type]
        g = GaussianMixture(
            n_components=n_components, covariance_type=covar_type, random_state=rng
        )

        # Check precisions with bad shapes
        g.precisions_init = precisions_bad_shape[covar_type]
        msg = f"The parameter '{covar_type} precision' should have the shape of"
        with pytest.raises(ValueError, match=msg):
            g.fit(X)

        # Check not positive precisions
        g.precisions_init = precisions_not_positive[covar_type]
        msg = f"'{covar_type} precision' should be {not_positive_errors[covar_type]}"
        with pytest.raises(ValueError, match=msg):
            g.fit(X)

        # Check the correct init of precisions_init
        g.precisions_init = rand_data.precisions[covar_type]
        g.fit(X)
        assert_array_equal(rand_data.precisions[covar_type], g.precisions_init)


def test_suffstat_sk_full():
    # compare the precision matrix compute from the
    # EmpiricalCovariance.covariance fitted on X*sqrt(resp)
    # with _sufficient_sk_full, n_components=1
    rng = np.random.RandomState(0)
    n_samples, n_features = 500, 2

    # special case 1, assuming data is "centered"
    X = rng.rand(n_samples, n_features)
    resp = rng.rand(n_samples, 1)
    X_resp = np.sqrt(resp) * X
    nk = np.array([n_samples])
    xk = np.zeros((1, n_features))
    covars_pred = _estimate_gaussian_covariances_full(resp, X, nk, xk, 0)
    ecov = EmpiricalCovariance(assume_centered=True)
    ecov.fit(X_resp)
    assert_almost_equal(ecov.error_norm(covars_pred[0], norm="frobenius"), 0)
    assert_almost_equal(ecov.error_norm(covars_pred[0], norm="spectral"), 0)

    # check the precision computation
    precs_chol_pred = _compute_precision_cholesky(covars_pred, "full")
    precs_pred = np.array([np.dot(prec, prec.T) for prec in precs_chol_pred])
    precs_est = np.array([linalg.inv(cov) for cov in covars_pred])
    assert_array_almost_equal(precs_est, precs_pred)

    # special case 2, assuming resp are all ones
    resp = np.ones((n_samples, 1))
    nk = np.array([n_samples])
    xk = X.mean(axis=0).reshape((1, -1))
    covars_pred = _estimate_gaussian_covariances_full(resp, X, nk, xk, 0)
    ecov = EmpiricalCovariance(assume_centered=False)
    ecov.fit(X)
    assert_almost_equal(ecov.error_norm(covars_pred[0], norm="frobenius"), 0)
    assert_almost_equal(ecov.error_norm(covars_pred[0], norm="spectral"), 0)

    # check the precision computation
    precs_chol_pred = _compute_precision_cholesky(covars_pred, "full")
    precs_pred = np.array([np.dot(prec, prec.T) for prec in precs_chol_pred])
    precs_est = np.array([linalg.inv(cov) for cov in covars_pred])
    assert_array_almost_equal(precs_est, precs_pred)


def test_suffstat_sk_tied():
    # use equation Nk * Sk / N = S_tied
    rng = np.random.RandomState(0)
    n_samples, n_features, n_components = 500, 2, 2

    resp = rng.rand(n_samples, n_components)
    resp = resp / resp.sum(axis=1)[:, np.newaxis]
    X = rng.rand(n_samples, n_features)
    nk = resp.sum(axis=0)
    xk = np.dot(resp.T, X) / nk[:, np.newaxis]

    covars_pred_full = _estimate_gaussian_covariances_full(resp, X, nk, xk, 0)
    covars_pred_full = (
        np.sum(nk[:, np.newaxis, np.newaxis] * covars_pred_full, 0) / n_samples
    )

    covars_pred_tied = _estimate_gaussian_covariances_tied(resp, X, nk, xk, 0)

    ecov = EmpiricalCovariance()
    ecov.covariance_ = covars_pred_full
    assert_almost_equal(ecov.error_norm(covars_pred_tied, norm="frobenius"), 0)
    assert_almost_equal(ecov.error_norm(covars_pred_tied, norm="spectral"), 0)

    # check the precision computation
    precs_chol_pred = _compute_precision_cholesky(covars_pred_tied, "tied")
    precs_pred = np.dot(precs_chol_pred, precs_chol_pred.T)
    precs_est = linalg.inv(covars_pred_tied)
    assert_array_almost_equal(precs_est, precs_pred)


def test_suffstat_sk_diag():
    # test against 'full' case
    rng = np.random.RandomState(0)
    n_samples, n_features, n_components = 500, 2, 2

    resp = rng.rand(n_samples, n_components)
    resp = resp / resp.sum(axis=1)[:, np.newaxis]
    X = rng.rand(n_samples, n_features)
    nk = resp.sum(axis=0)
    xk = np.dot(resp.T, X) / nk[:, np.newaxis]
    covars_pred_full = _estimate_gaussian_covariances_full(resp, X, nk, xk, 0)
    covars_pred_diag = _estimate_gaussian_covariances_diag(resp, X, nk, xk, 0)

    ecov = EmpiricalCovariance()
    for cov_full, cov_diag in zip(covars_pred_full, covars_pred_diag):
        ecov.covariance_ = np.diag(np.diag(cov_full))
        cov_diag = np.diag(cov_diag)
        assert_almost_equal(ecov.error_norm(cov_diag, norm="frobenius"), 0)
        assert_almost_equal(ecov.error_norm(cov_diag, norm="spectral"), 0)

    # check the precision computation
    precs_chol_pred = _compute_precision_cholesky(covars_pred_diag, "diag")
    assert_almost_equal(covars_pred_diag, 1.0 / precs_chol_pred**2)


def test_gaussian_suffstat_sk_spherical():
    # computing spherical covariance equals to the variance of one-dimension
    # data after flattening, n_components=1
    rng = np.random.RandomState(0)
    n_samples, n_features = 500, 2

    X = rng.rand(n_samples, n_features)
    X = X - X.mean()
    resp = np.ones((n_samples, 1))
    nk = np.array([n_samples])
    xk = X.mean()
    covars_pred_spherical = _estimate_gaussian_covariances_spherical(resp, X, nk, xk, 0)
    covars_pred_spherical2 = np.dot(X.flatten().T, X.flatten()) / (
        n_features * n_samples
    )
    assert_almost_equal(covars_pred_spherical, covars_pred_spherical2)

    # check the precision computation
    precs_chol_pred = _compute_precision_cholesky(covars_pred_spherical, "spherical")
    assert_almost_equal(covars_pred_spherical, 1.0 / precs_chol_pred**2)


def test_compute_log_det_cholesky():
    n_features = 2
    rand_data = RandomData(np.random.RandomState(0))

    for covar_type in COVARIANCE_TYPE:
        covariance = rand_data.covariances[covar_type]

        if covar_type == "full":
            predected_det = np.array([linalg.det(cov) for cov in covariance])
        elif covar_type == "tied":
            predected_det = linalg.det(covariance)
        elif covar_type == "diag":
            predected_det = np.array([np.prod(cov) for cov in covariance])
        elif covar_type == "spherical":
            predected_det = covariance**n_features

        # We compute the cholesky decomposition of the covariance matrix
        expected_det = _compute_log_det_cholesky(
            _compute_precision_cholesky(covariance, covar_type),
            covar_type,
            n_features=n_features,
        )
        assert_array_almost_equal(expected_det, -0.5 * np.log(predected_det))


def _naive_lmvnpdf_diag(X, means, covars):
    resp = np.empty((len(X), len(means)))
    stds = np.sqrt(covars)
    for i, (mean, std) in enumerate(zip(means, stds)):
        resp[:, i] = stats.norm.logpdf(X, mean, std).sum(axis=1)
    return resp


def test_gaussian_mixture_log_probabilities():
    from sklearn.mixture._gaussian_mixture import _estimate_log_gaussian_prob

    # test against with _naive_lmvnpdf_diag
    rng = np.random.RandomState(0)
    rand_data = RandomData(rng)
    n_samples = 500
    n_features = rand_data.n_features
    n_components = rand_data.n_components

    means = rand_data.means
    covars_diag = rng.rand(n_components, n_features)
    X = rng.rand(n_samples, n_features)
    log_prob_naive = _naive_lmvnpdf_diag(X, means, covars_diag)

    # full covariances
    precs_full = np.array([np.diag(1.0 / np.sqrt(x)) for x in covars_diag])

    log_prob = _estimate_log_gaussian_prob(X, means, precs_full, "full")
    assert_array_almost_equal(log_prob, log_prob_naive)

    # diag covariances
    precs_chol_diag = 1.0 / np.sqrt(covars_diag)
    log_prob = _estimate_log_gaussian_prob(X, means, precs_chol_diag, "diag")
    assert_array_almost_equal(log_prob, log_prob_naive)

    # tied
    covars_tied = np.array([x for x in covars_diag]).mean(axis=0)
    precs_tied = np.diag(np.sqrt(1.0 / covars_tied))

    log_prob_naive = _naive_lmvnpdf_diag(X, means, [covars_tied] * n_components)
    log_prob = _estimate_log_gaussian_prob(X, means, precs_tied, "tied")

    assert_array_almost_equal(log_prob, log_prob_naive)

    # spherical
    covars_spherical = covars_diag.mean(axis=1)
    precs_spherical = 1.0 / np.sqrt(covars_diag.mean(axis=1))
    log_prob_naive = _naive_lmvnpdf_diag(
        X, means, [[k] * n_features for k in covars_spherical]
    )
    log_prob = _estimate_log_gaussian_prob(X, means, precs_spherical, "spherical")
    assert_array_almost_equal(log_prob, log_prob_naive)


# skip tests on weighted_log_probabilities, log_weights


def test_gaussian_mixture_estimate_log_prob_resp():
    # test whether responsibilities are normalized
    rng = np.random.RandomState(0)
    rand_data = RandomData(rng, scale=5)
    n_samples = rand_data.n_samples
    n_features = rand_data.n_features
    n_components = rand_data.n_components

    X = rng.rand(n_samples, n_features)
    for covar_type in COVARIANCE_TYPE:
        weights = rand_data.weights
        means = rand_data.means
        precisions = rand_data.precisions[covar_type]
        g = GaussianMixture(
            n_components=n_components,
            random_state=rng,
            weights_init=weights,
            means_init=means,
            precisions_init=precisions,
            covariance_type=covar_type,
        )
        g.fit(X)
        resp = g.predict_proba(X)
        assert_array_almost_equal(resp.sum(axis=1), np.ones(n_samples))
        assert_array_equal(g.weights_init, weights)
        assert_array_equal(g.means_init, means)
        assert_array_equal(g.precisions_init, precisions)


def test_gaussian_mixture_predict_predict_proba():
    rng = np.random.RandomState(0)
    rand_data = RandomData(rng)
    for covar_type in COVARIANCE_TYPE:
        X = rand_data.X[covar_type]
        Y = rand_data.Y
        g = GaussianMixture(
            n_components=rand_data.n_components,
            random_state=rng,
            weights_init=rand_data.weights,
            means_init=rand_data.means,
            precisions_init=rand_data.precisions[covar_type],
            covariance_type=covar_type,
        )

        # Check a warning message arrive if we don't do fit
        msg = (
            "This GaussianMixture instance is not fitted yet. Call 'fit' "
            "with appropriate arguments before using this estimator."
        )
        with pytest.raises(NotFittedError, match=msg):
            g.predict(X)

        g.fit(X)
        Y_pred = g.predict(X)
        Y_pred_proba = g.predict_proba(X).argmax(axis=1)
        assert_array_equal(Y_pred, Y_pred_proba)
        assert adjusted_rand_score(Y, Y_pred) > 0.95


@pytest.mark.filterwarnings("ignore:.*did not converge.*")
@pytest.mark.parametrize(
    "seed, max_iter, tol",
    [
        (0, 2, 1e-7),  # strict non-convergence
        (1, 2, 1e-1),  # loose non-convergence
        (3, 300, 1e-7),  # strict convergence
        (4, 300, 1e-1),  # loose convergence
    ],
)
def test_gaussian_mixture_fit_predict(seed, max_iter, tol):
    rng = np.random.RandomState(seed)
    rand_data = RandomData(rng)
    for covar_type in COVARIANCE_TYPE:
        X = rand_data.X[covar_type]
        Y = rand_data.Y
        g = GaussianMixture(
            n_components=rand_data.n_components,
            random_state=rng,
            weights_init=rand_data.weights,
            means_init=rand_data.means,
            precisions_init=rand_data.precisions[covar_type],
            covariance_type=covar_type,
            max_iter=max_iter,
            tol=tol,
        )

        # check if fit_predict(X) is equivalent to fit(X).predict(X)
        f = copy.deepcopy(g)
        Y_pred1 = f.fit(X).predict(X)
        Y_pred2 = g.fit_predict(X)
        assert_array_equal(Y_pred1, Y_pred2)
        assert adjusted_rand_score(Y, Y_pred2) > 0.95


def test_gaussian_mixture_fit_predict_n_init():
    # Check that fit_predict is equivalent to fit.predict, when n_init > 1
    X = np.random.RandomState(0).randn(1000, 5)
    gm = GaussianMixture(n_components=5, n_init=5, random_state=0)
    y_pred1 = gm.fit_predict(X)
    y_pred2 = gm.predict(X)
    assert_array_equal(y_pred1, y_pred2)


def test_gaussian_mixture_fit():
    # recover the ground truth
    rng = np.random.RandomState(0)
    rand_data = RandomData(rng)
    n_features = rand_data.n_features
    n_components = rand_data.n_components

    for covar_type in COVARIANCE_TYPE:
        X = rand_data.X[covar_type]
        g = GaussianMixture(
            n_components=n_components,
            n_init=20,
            reg_covar=0,
            random_state=rng,
            covariance_type=covar_type,
        )
        g.fit(X)

        # needs more data to pass the test with rtol=1e-7
        assert_allclose(
            np.sort(g.weights_), np.sort(rand_data.weights), rtol=0.1, atol=1e-2
        )

        arg_idx1 = g.means_[:, 0].argsort()
        arg_idx2 = rand_data.means[:, 0].argsort()
        assert_allclose(
            g.means_[arg_idx1], rand_data.means[arg_idx2], rtol=0.1, atol=1e-2
        )

        if covar_type == "full":
            prec_pred = g.precisions_
            prec_test = rand_data.precisions["full"]
        elif covar_type == "tied":
            prec_pred = np.array([g.precisions_] * n_components)
            prec_test = np.array([rand_data.precisions["tied"]] * n_components)
        elif covar_type == "spherical":
            prec_pred = np.array([np.eye(n_features) * c for c in g.precisions_])
            prec_test = np.array(
                [np.eye(n_features) * c for c in rand_data.precisions["spherical"]]
            )
        elif covar_type == "diag":
            prec_pred = np.array([np.diag(d) for d in g.precisions_])
            prec_test = np.array([np.diag(d) for d in rand_data.precisions["diag"]])

        arg_idx1 = np.trace(prec_pred, axis1=1, axis2=2).argsort()
        arg_idx2 = np.trace(prec_test, axis1=1, axis2=2).argsort()
        for k, h in zip(arg_idx1, arg_idx2):
            ecov = EmpiricalCovariance()
            ecov.covariance_ = prec_test[h]
            # the accuracy depends on the number of data and randomness, rng
            assert_allclose(ecov.error_norm(prec_pred[k]), 0, atol=0.15)


def test_gaussian_mixture_fit_best_params():
    rng = np.random.RandomState(0)
    rand_data = RandomData(rng)
    n_components = rand_data.n_components
    n_init = 10
    for covar_type in COVARIANCE_TYPE:
        X = rand_data.X[covar_type]
        g = GaussianMixture(
            n_components=n_components,
            n_init=1,
            reg_covar=0,
            random_state=rng,
            covariance_type=covar_type,
        )
        ll = []
        for _ in range(n_init):
            g.fit(X)
            ll.append(g.score(X))
        ll = np.array(ll)
        g_best = GaussianMixture(
            n_components=n_components,
            n_init=n_init,
            reg_covar=0,
            random_state=rng,
            covariance_type=covar_type,
        )
        g_best.fit(X)
        assert_almost_equal(ll.min(), g_best.score(X))


def test_gaussian_mixture_fit_convergence_warning():
    rng = np.random.RandomState(0)
    rand_data = RandomData(rng, scale=1)
    n_components = rand_data.n_components
    max_iter = 1
    for covar_type in COVARIANCE_TYPE:
        X = rand_data.X[covar_type]
        g = GaussianMixture(
            n_components=n_components,
            n_init=1,
            max_iter=max_iter,
            reg_covar=0,
            random_state=rng,
            covariance_type=covar_type,
        )
        msg = (
            f"Initialization {max_iter} did not converge. Try different init "
            "parameters, or increase max_iter, tol or check for degenerate"
            " data."
        )
        with pytest.warns(ConvergenceWarning, match=msg):
            g.fit(X)


def test_multiple_init():
    # Test that multiple inits does not much worse than a single one
    rng = np.random.RandomState(0)
    n_samples, n_features, n_components = 50, 5, 2
    X = rng.randn(n_samples, n_features)
    for cv_type in COVARIANCE_TYPE:
        train1 = (
            GaussianMixture(
                n_components=n_components, covariance_type=cv_type, random_state=0
            )
            .fit(X)
            .score(X)
        )
        train2 = (
            GaussianMixture(
                n_components=n_components,
                covariance_type=cv_type,
                random_state=0,
                n_init=5,
            )
            .fit(X)
            .score(X)
        )
        assert train2 >= train1


def test_gaussian_mixture_n_parameters():
    # Test that the right number of parameters is estimated
    rng = np.random.RandomState(0)
    n_samples, n_features, n_components = 50, 5, 2
    X = rng.randn(n_samples, n_features)
    n_params = {"spherical": 13, "diag": 21, "tied": 26, "full": 41}
    for cv_type in COVARIANCE_TYPE:
        g = GaussianMixture(
            n_components=n_components, covariance_type=cv_type, random_state=rng
        ).fit(X)
        assert g._n_parameters() == n_params[cv_type]


def test_bic_1d_1component():
    # Test all of the covariance_types return the same BIC score for
    # 1-dimensional, 1 component fits.
    rng = np.random.RandomState(0)
    n_samples, n_dim, n_components = 100, 1, 1
    X = rng.randn(n_samples, n_dim)
    bic_full = (
        GaussianMixture(
            n_components=n_components, covariance_type="full", random_state=rng
        )
        .fit(X)
        .bic(X)
    )
    for covariance_type in ["tied", "diag", "spherical"]:
        bic = (
            GaussianMixture(
                n_components=n_components,
                covariance_type=covariance_type,
                random_state=rng,
            )
            .fit(X)
            .bic(X)
        )
        assert_almost_equal(bic_full, bic)


def test_gaussian_mixture_aic_bic():
    # Test the aic and bic criteria
    rng = np.random.RandomState(0)
    n_samples, n_features, n_components = 50, 3, 2
    X = rng.randn(n_samples, n_features)
    # standard gaussian entropy
    sgh = 0.5 * (
        fast_logdet(np.cov(X.T, bias=1)) + n_features * (1 + np.log(2 * np.pi))
    )
    for cv_type in COVARIANCE_TYPE:
        g = GaussianMixture(
            n_components=n_components,
            covariance_type=cv_type,
            random_state=rng,
            max_iter=200,
        )
        g.fit(X)
        aic = 2 * n_samples * sgh + 2 * g._n_parameters()
        bic = 2 * n_samples * sgh + np.log(n_samples) * g._n_parameters()
        bound = n_features / np.sqrt(n_samples)
        assert (g.aic(X) - aic) / n_samples < bound
        assert (g.bic(X) - bic) / n_samples < bound


def test_gaussian_mixture_verbose():
    rng = np.random.RandomState(0)
    rand_data = RandomData(rng)
    n_components = rand_data.n_components
    for covar_type in COVARIANCE_TYPE:
        X = rand_data.X[covar_type]
        g = GaussianMixture(
            n_components=n_components,
            n_init=1,
            reg_covar=0,
            random_state=rng,
            covariance_type=covar_type,
            verbose=1,
        )
        h = GaussianMixture(
            n_components=n_components,
            n_init=1,
            reg_covar=0,
            random_state=rng,
            covariance_type=covar_type,
            verbose=2,
        )
        old_stdout = sys.stdout
        sys.stdout = StringIO()
        try:
            g.fit(X)
            h.fit(X)
        finally:
            sys.stdout = old_stdout


@pytest.mark.filterwarnings("ignore:.*did not converge.*")
@pytest.mark.parametrize("seed", (0, 1, 2))
def test_warm_start(seed):
    random_state = seed
    rng = np.random.RandomState(random_state)
    n_samples, n_features, n_components = 500, 2, 2
    X = rng.rand(n_samples, n_features)

    # Assert the warm_start give the same result for the same number of iter
    g = GaussianMixture(
        n_components=n_components,
        n_init=1,
        max_iter=2,
        reg_covar=0,
        random_state=random_state,
        warm_start=False,
    )
    h = GaussianMixture(
        n_components=n_components,
        n_init=1,
        max_iter=1,
        reg_covar=0,
        random_state=random_state,
        warm_start=True,
    )

    g.fit(X)
    score1 = h.fit(X).score(X)
    score2 = h.fit(X).score(X)

    assert_almost_equal(g.weights_, h.weights_)
    assert_almost_equal(g.means_, h.means_)
    assert_almost_equal(g.precisions_, h.precisions_)
    assert score2 > score1

    # Assert that by using warm_start we can converge to a good solution
    g = GaussianMixture(
        n_components=n_components,
        n_init=1,
        max_iter=5,
        reg_covar=0,
        random_state=random_state,
        warm_start=False,
        tol=1e-6,
    )
    h = GaussianMixture(
        n_components=n_components,
        n_init=1,
        max_iter=5,
        reg_covar=0,
        random_state=random_state,
        warm_start=True,
        tol=1e-6,
    )

    g.fit(X)
    assert not g.converged_

    h.fit(X)
    # depending on the data there is large variability in the number of
    # refit necessary to converge due to the complete randomness of the
    # data
    for _ in range(1000):
        h.fit(X)
        if h.converged_:
            break
    assert h.converged_


@ignore_warnings(category=ConvergenceWarning)
def test_convergence_detected_with_warm_start():
    # We check that convergence is detected when warm_start=True
    rng = np.random.RandomState(0)
    rand_data = RandomData(rng)
    n_components = rand_data.n_components
    X = rand_data.X["full"]

    for max_iter in (1, 2, 50):
        gmm = GaussianMixture(
            n_components=n_components,
            warm_start=True,
            max_iter=max_iter,
            random_state=rng,
        )
        for _ in range(100):
            gmm.fit(X)
            if gmm.converged_:
                break
        assert gmm.converged_
        assert max_iter >= gmm.n_iter_


def test_score():
    covar_type = "full"
    rng = np.random.RandomState(0)
    rand_data = RandomData(rng, scale=7)
    n_components = rand_data.n_components
    X = rand_data.X[covar_type]

    # Check the error message if we don't call fit
    gmm1 = GaussianMixture(
        n_components=n_components,
        n_init=1,
        max_iter=1,
        reg_covar=0,
        random_state=rng,
        covariance_type=covar_type,
    )
    msg = (
        "This GaussianMixture instance is not fitted yet. Call 'fit' with "
        "appropriate arguments before using this estimator."
    )
    with pytest.raises(NotFittedError, match=msg):
        gmm1.score(X)

    # Check score value
    with warnings.catch_warnings():
        warnings.simplefilter("ignore", ConvergenceWarning)
        gmm1.fit(X)
    gmm_score = gmm1.score(X)
    gmm_score_proba = gmm1.score_samples(X).mean()
    assert_almost_equal(gmm_score, gmm_score_proba)

    # Check if the score increase
    gmm2 = GaussianMixture(
        n_components=n_components,
        n_init=1,
        reg_covar=0,
        random_state=rng,
        covariance_type=covar_type,
    ).fit(X)
    assert gmm2.score(X) > gmm1.score(X)


def test_score_samples():
    covar_type = "full"
    rng = np.random.RandomState(0)
    rand_data = RandomData(rng, scale=7)
    n_components = rand_data.n_components
    X = rand_data.X[covar_type]

    # Check the error message if we don't call fit
    gmm = GaussianMixture(
        n_components=n_components,
        n_init=1,
        reg_covar=0,
        random_state=rng,
        covariance_type=covar_type,
    )
    msg = (
        "This GaussianMixture instance is not fitted yet. Call 'fit' with "
        "appropriate arguments before using this estimator."
    )
    with pytest.raises(NotFittedError, match=msg):
        gmm.score_samples(X)

    gmm_score_samples = gmm.fit(X).score_samples(X)
    assert gmm_score_samples.shape[0] == rand_data.n_samples


def test_monotonic_likelihood():
    # We check that each step of the EM without regularization improve
    # monotonically the training set likelihood
    rng = np.random.RandomState(0)
    rand_data = RandomData(rng, scale=7)
    n_components = rand_data.n_components

    for covar_type in COVARIANCE_TYPE:
        X = rand_data.X[covar_type]
        gmm = GaussianMixture(
            n_components=n_components,
            covariance_type=covar_type,
            reg_covar=0,
            warm_start=True,
            max_iter=1,
            random_state=rng,
            tol=1e-7,
        )
        current_log_likelihood = -np.inf
        with warnings.catch_warnings():
            warnings.simplefilter("ignore", ConvergenceWarning)
            # Do one training iteration at a time so we can make sure that the
            # training log likelihood increases after each iteration.
            for _ in range(600):
                prev_log_likelihood = current_log_likelihood
                current_log_likelihood = gmm.fit(X).score(X)
                assert current_log_likelihood >= prev_log_likelihood

                if gmm.converged_:
                    break

            assert gmm.converged_


def test_regularisation():
    # We train the GaussianMixture on degenerate data by defining two clusters
    # of a 0 covariance.
    rng = np.random.RandomState(0)
    n_samples, n_features = 10, 5

    X = np.vstack(
        (np.ones((n_samples // 2, n_features)), np.zeros((n_samples // 2, n_features)))
    )

    for covar_type in COVARIANCE_TYPE:
        gmm = GaussianMixture(
            n_components=n_samples,
            reg_covar=0,
            covariance_type=covar_type,
            random_state=rng,
        )

        with warnings.catch_warnings():
            warnings.simplefilter("ignore", RuntimeWarning)
            msg = re.escape(
                "Fitting the mixture model failed because some components have"
                " ill-defined empirical covariance (for instance caused by "
                "singleton or collapsed samples). Try to decrease the number "
                "of components, or increase reg_covar."
            )
            with pytest.raises(ValueError, match=msg):
                gmm.fit(X)

            gmm.set_params(reg_covar=1e-6).fit(X)


def test_property():
    rng = np.random.RandomState(0)
    rand_data = RandomData(rng, scale=7)
    n_components = rand_data.n_components

    for covar_type in COVARIANCE_TYPE:
        X = rand_data.X[covar_type]
        gmm = GaussianMixture(
            n_components=n_components,
            covariance_type=covar_type,
            random_state=rng,
            n_init=5,
        )
        gmm.fit(X)
        if covar_type == "full":
            for prec, covar in zip(gmm.precisions_, gmm.covariances_):
                assert_array_almost_equal(linalg.inv(prec), covar)
        elif covar_type == "tied":
            assert_array_almost_equal(linalg.inv(gmm.precisions_), gmm.covariances_)
        else:
            assert_array_almost_equal(gmm.precisions_, 1.0 / gmm.covariances_)


def test_sample():
    rng = np.random.RandomState(0)
    rand_data = RandomData(rng, scale=7, n_components=3)
    n_features, n_components = rand_data.n_features, rand_data.n_components

    for covar_type in COVARIANCE_TYPE:
        X = rand_data.X[covar_type]

        gmm = GaussianMixture(
            n_components=n_components, covariance_type=covar_type, random_state=rng
        )
        # To sample we need that GaussianMixture is fitted
        msg = "This GaussianMixture instance is not fitted"
        with pytest.raises(NotFittedError, match=msg):
            gmm.sample(0)
        gmm.fit(X)

        msg = "Invalid value for 'n_samples'"
        with pytest.raises(ValueError, match=msg):
            gmm.sample(0)

        # Just to make sure the class samples correctly
        n_samples = 20000
        X_s, y_s = gmm.sample(n_samples)

        for k in range(n_components):
            if covar_type == "full":
                assert_array_almost_equal(
                    gmm.covariances_[k], np.cov(X_s[y_s == k].T), decimal=1
                )
            elif covar_type == "tied":
                assert_array_almost_equal(
                    gmm.covariances_, np.cov(X_s[y_s == k].T), decimal=1
                )
            elif covar_type == "diag":
                assert_array_almost_equal(
                    gmm.covariances_[k], np.diag(np.cov(X_s[y_s == k].T)), decimal=1
                )
            else:
                assert_array_almost_equal(
                    gmm.covariances_[k],
                    np.var(X_s[y_s == k] - gmm.means_[k]),
                    decimal=1,
                )

        means_s = np.array([np.mean(X_s[y_s == k], 0) for k in range(n_components)])
        assert_array_almost_equal(gmm.means_, means_s, decimal=1)

        # Check shapes of sampled data, see
        # https://github.com/scikit-learn/scikit-learn/issues/7701
        assert X_s.shape == (n_samples, n_features)

        for sample_size in range(1, 100):
            X_s, _ = gmm.sample(sample_size)
            assert X_s.shape == (sample_size, n_features)


@ignore_warnings(category=ConvergenceWarning)
def test_init():
    # We check that by increasing the n_init number we have a better solution
    for random_state in range(15):
        rand_data = RandomData(
            np.random.RandomState(random_state), n_samples=50, scale=1
        )
        n_components = rand_data.n_components
        X = rand_data.X["full"]

        gmm1 = GaussianMixture(
            n_components=n_components, n_init=1, max_iter=1, random_state=random_state
        ).fit(X)
        gmm2 = GaussianMixture(
            n_components=n_components, n_init=10, max_iter=1, random_state=random_state
        ).fit(X)

        assert gmm2.lower_bound_ >= gmm1.lower_bound_


def test_gaussian_mixture_setting_best_params():
    """`GaussianMixture`'s best_parameters, `n_iter_` and `lower_bound_`
    must be set appropriately in the case of divergence.

    Non-regression test for:
    https://github.com/scikit-learn/scikit-learn/issues/18216
    """
    rnd = np.random.RandomState(0)
    n_samples = 30
    X = rnd.uniform(size=(n_samples, 3))

    # following initialization parameters were found to lead to divergence
    means_init = np.array(
        [
            [0.670637869618158, 0.21038256107384043, 0.12892629765485303],
            [0.09394051075844147, 0.5759464955561779, 0.929296197576212],
            [0.5033230372781258, 0.9569852381759425, 0.08654043447295741],
            [0.18578301420435747, 0.5531158970919143, 0.19388943970532435],
            [0.4548589928173794, 0.35182513658825276, 0.568146063202464],
            [0.609279894978321, 0.7929063819678847, 0.9620097270828052],
        ]
    )
    precisions_init = np.array(
        [
            999999.999604483,
            999999.9990869573,
            553.7603944542167,
            204.78596008931834,
            15.867423501783637,
            85.4595728389735,
        ]
    )
    weights_init = [
        0.03333333333333341,
        0.03333333333333341,
        0.06666666666666674,
        0.06666666666666674,
        0.7000000000000001,
        0.10000000000000007,
    ]

    gmm = GaussianMixture(
        covariance_type="spherical",
        reg_covar=0,
        means_init=means_init,
        weights_init=weights_init,
        random_state=rnd,
        n_components=len(weights_init),
        precisions_init=precisions_init,
        max_iter=1,
    )
    # ensure that no error is thrown during fit
    gmm.fit(X)

    # check that the fit did not converge
    assert not gmm.converged_

    # check that parameters are set for gmm
    for attr in [
        "weights_",
        "means_",
        "covariances_",
        "precisions_cholesky_",
        "n_iter_",
        "lower_bound_",
    ]:
        assert hasattr(gmm, attr)


@pytest.mark.parametrize(
    "init_params", ["random", "random_from_data", "k-means++", "kmeans"]
)
def test_init_means_not_duplicated(init_params, global_random_seed):
    # Check that all initialisations provide not duplicated starting means
    rng = np.random.RandomState(global_random_seed)
    rand_data = RandomData(rng, scale=5)
    n_components = rand_data.n_components
    X = rand_data.X["full"]

    gmm = GaussianMixture(
        n_components=n_components, init_params=init_params, random_state=rng, max_iter=0
    )
    gmm.fit(X)

    means = gmm.means_
    for i_mean, j_mean in itertools.combinations(means, r=2):
        assert not np.allclose(i_mean, j_mean)


@pytest.mark.parametrize(
    "init_params", ["random", "random_from_data", "k-means++", "kmeans"]
)
def test_means_for_all_inits(init_params, global_random_seed):
    # Check fitted means properties for all initializations
    rng = np.random.RandomState(global_random_seed)
    rand_data = RandomData(rng, scale=5)
    n_components = rand_data.n_components
    X = rand_data.X["full"]

    gmm = GaussianMixture(
        n_components=n_components, init_params=init_params, random_state=rng
    )
    gmm.fit(X)

    assert gmm.means_.shape == (n_components, X.shape[1])
    assert np.all(X.min(axis=0) <= gmm.means_)
    assert np.all(gmm.means_ <= X.max(axis=0))
    assert gmm.converged_


def test_max_iter_zero():
    # Check that max_iter=0 returns initialisation as expected
    # Pick arbitrary initial means and check equal to max_iter=0
    rng = np.random.RandomState(0)
    rand_data = RandomData(rng, scale=5)
    n_components = rand_data.n_components
    X = rand_data.X["full"]
    means_init = [[20, 30], [30, 25]]
    gmm = GaussianMixture(
        n_components=n_components,
        random_state=rng,
        means_init=means_init,
        tol=1e-06,
        max_iter=0,
    )
    gmm.fit(X)

    assert_allclose(gmm.means_, means_init)


def test_gaussian_mixture_precisions_init_diag():
    """Check that we properly initialize `precision_cholesky_` when we manually
    provide the precision matrix.

    In this regard, we check the consistency between estimating the precision
    matrix and providing the same precision matrix as initialization. It should
    lead to the same results with the same number of iterations.

    If the initialization is wrong then the number of iterations will increase.

    Non-regression test for:
    https://github.com/scikit-learn/scikit-learn/issues/16944
    """
    # generate a toy dataset
    n_samples = 300
    rng = np.random.RandomState(0)
    shifted_gaussian = rng.randn(n_samples, 2) + np.array([20, 20])
    C = np.array([[0.0, -0.7], [3.5, 0.7]])
    stretched_gaussian = np.dot(rng.randn(n_samples, 2), C)
    X = np.vstack([shifted_gaussian, stretched_gaussian])

    # common parameters to check the consistency of precision initialization
    n_components, covariance_type, reg_covar, random_state = 2, "diag", 1e-6, 0

    # execute the manual initialization to compute the precision matrix:
    # - run KMeans to have an initial guess
    # - estimate the covariance
    # - compute the precision matrix from the estimated covariance
    resp = np.zeros((X.shape[0], n_components))
    label = (
        KMeans(n_clusters=n_components, n_init=1, random_state=random_state)
        .fit(X)
        .labels_
    )
    resp[np.arange(X.shape[0]), label] = 1
    _, _, covariance = _estimate_gaussian_parameters(
        X, resp, reg_covar=reg_covar, covariance_type=covariance_type
    )
    precisions_init = 1 / covariance

    gm_with_init = GaussianMixture(
        n_components=n_components,
        covariance_type=covariance_type,
        reg_covar=reg_covar,
        precisions_init=precisions_init,
        random_state=random_state,
    ).fit(X)

    gm_without_init = GaussianMixture(
        n_components=n_components,
        covariance_type=covariance_type,
        reg_covar=reg_covar,
        random_state=random_state,
    ).fit(X)

    assert gm_without_init.n_iter_ == gm_with_init.n_iter_
    assert_allclose(
        gm_with_init.precisions_cholesky_, gm_without_init.precisions_cholesky_
    )


def _generate_data(seed, n_samples, n_features, n_components):
    """Randomly generate samples and responsibilities."""
    rs = np.random.RandomState(seed)
    X = rs.random_sample((n_samples, n_features))
    resp = rs.random_sample((n_samples, n_components))
    resp /= resp.sum(axis=1)[:, np.newaxis]
    return X, resp


def _calculate_precisions(X, resp, covariance_type):
    """Calculate precision matrix of X and its Cholesky decomposition
    for the given covariance type.
    """
    reg_covar = 1e-6
    weights, means, covariances = _estimate_gaussian_parameters(
        X, resp, reg_covar, covariance_type
    )
    precisions_cholesky = _compute_precision_cholesky(covariances, covariance_type)

    _, n_components = resp.shape
    # Instantiate a `GaussianMixture` model in order to use its
    # `_set_parameters` method to return the `precisions_` and
    #  `precisions_cholesky_` from matching the `covariance_type`
    # provided.
    gmm = GaussianMixture(n_components=n_components, covariance_type=covariance_type)
    params = (weights, means, covariances, precisions_cholesky)
    gmm._set_parameters(params)
    return gmm.precisions_, gmm.precisions_cholesky_


@pytest.mark.parametrize("covariance_type", COVARIANCE_TYPE)
def test_gaussian_mixture_precisions_init(covariance_type, global_random_seed):
    """Non-regression test for #26415."""

    X, resp = _generate_data(
        seed=global_random_seed,
        n_samples=100,
        n_features=3,
        n_components=4,
    )

    precisions_init, desired_precisions_cholesky = _calculate_precisions(
        X, resp, covariance_type
    )
    gmm = GaussianMixture(
        covariance_type=covariance_type, precisions_init=precisions_init
    )
    gmm._initialize(X, resp)
    actual_precisions_cholesky = gmm.precisions_cholesky_
    assert_allclose(actual_precisions_cholesky, desired_precisions_cholesky)


def test_gaussian_mixture_single_component_stable():
    """
    Non-regression test for #23032 ensuring 1-component GM works on only a
    few samples.
    """
    rng = np.random.RandomState(0)
    X = rng.multivariate_normal(np.zeros(2), np.identity(2), size=3)
    gm = GaussianMixture(n_components=1)
    gm.fit(X).sample()


def test_gaussian_mixture_all_init_does_not_estimate_gaussian_parameters(monkeypatch):
    """When all init are provided, the Gaussian parameters are not estimated.

    Non-regression test for gh-26015.
    """

    mock = Mock(side_effect=_estimate_gaussian_parameters)
    monkeypatch.setattr(
        sklearn.mixture._gaussian_mixture, "_estimate_gaussian_parameters", mock
    )

    rng = np.random.RandomState(0)
    rand_data = RandomData(rng)

    gm = GaussianMixture(
        n_components=rand_data.n_components,
        weights_init=rand_data.weights,
        means_init=rand_data.means,
        precisions_init=rand_data.precisions["full"],
        random_state=rng,
    )
    gm.fit(rand_data.X["full"])
    # The initial gaussian parameters are not estimated. They are estimated for every
    # m_step.
    assert mock.call_count == gm.n_iter_<|MERGE_RESOLUTION|>--- conflicted
+++ resolved
@@ -8,11 +8,13 @@
 import sys
 import warnings
 from io import StringIO
+from unittest.mock import Mock
 
 import numpy as np
 import pytest
 from scipy import linalg, stats
 
+import sklearn
 from sklearn.cluster import KMeans
 from sklearn.covariance import EmpiricalCovariance
 from sklearn.datasets import make_spd_matrix
@@ -36,17 +38,6 @@
     ignore_warnings,
 )
 from sklearn.utils.extmath import fast_logdet
-<<<<<<< HEAD
-from sklearn.utils._testing import assert_allclose
-from sklearn.utils._testing import assert_almost_equal
-from sklearn.utils._testing import assert_array_almost_equal
-from sklearn.utils._testing import assert_array_equal
-from sklearn.utils._testing import ignore_warnings
-
-from unittest.mock import Mock
-import sklearn
-=======
->>>>>>> 1b0a51bd
 
 COVARIANCE_TYPE = ["full", "tied", "diag", "spherical"]
 
