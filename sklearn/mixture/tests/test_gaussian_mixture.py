--- conflicted
+++ resolved
@@ -107,23 +107,15 @@
         self.weights = self.weights.astype(dtype) / self.weights.sum()
         self.means = rng.rand(n_components, n_features).astype(dtype) * scale
         self.covariances = {
-<<<<<<< HEAD
-            "spherical": 0.5 + rng.rand(n_components),
-            "diag": (0.5 + rng.rand(n_components, n_features)) ** 2,
-            "tied": make_spd_matrix(n_features, random_state=rng),
-            "full": (
-                make_spd_matrix(n_features, random_state=rng, n_samples=n_components)
-                * 0.5
-=======
             "spherical": 0.5 + rng.rand(n_components).astype(dtype),
             "diag": (0.5 + rng.rand(n_components, n_features).astype(dtype)) ** 2,
             "tied": make_spd_matrix(n_features, random_state=rng).astype(dtype),
-            "full": np.array(
-                [
-                    make_spd_matrix(n_features, random_state=rng).astype(dtype) * 0.5
-                    for _ in range(n_components)
-                ]
->>>>>>> c3506f51
+            "full": (
+                make_spd_matrix(
+                    n_features,
+                    random_state=rng,
+                    n_samples=n_components,
+                ).astype(dtype) * 0.5
             ),
         }
         self.precisions = {
