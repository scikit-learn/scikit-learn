<<<<<<< HEAD
"""Gaussian Mixture Model."""

# Author: Wei Xue <xuewei4d@gmail.com>
# Modified by Thierry Guillemot <thierry.guillemot.work@gmail.com>
# License: BSD 3 clause

import numpy as np

from scipy import linalg

from ._base import BaseMixture, _check_shape
from ..utils import check_array
from ..utils.extmath import row_norms


###############################################################################
# Gaussian mixture shape checkers used by the GaussianMixture class


def _check_weights(weights, n_components):
    """Check the user provided 'weights'.

    Parameters
    ----------
    weights : array-like of shape (n_components,)
        The proportions of components of each mixture.

    n_components : int
        Number of components.

    Returns
    -------
    weights : array, shape (n_components,)
    """
    weights = check_array(weights, dtype=[np.float64, np.float32], ensure_2d=False)
    _check_shape(weights, (n_components,), "weights")

    # check range
    if any(np.less(weights, 0.0)) or any(np.greater(weights, 1.0)):
        raise ValueError(
            "The parameter 'weights' should be in the range "
            "[0, 1], but got max value %.5f, min value %.5f"
            % (np.min(weights), np.max(weights))
        )

    # check normalization
    if not np.allclose(np.abs(1.0 - np.sum(weights)), 0.0):
        raise ValueError(
            "The parameter 'weights' should be normalized, "
            "but got sum(weights) = %.5f" % np.sum(weights)
        )
    return weights


def _check_means(means, n_components, n_features):
    """Validate the provided 'means'.

    Parameters
    ----------
    means : array-like of shape (n_components, n_features)
        The centers of the current components.

    n_components : int
        Number of components.

    n_features : int
        Number of features.

    Returns
    -------
    means : array, (n_components, n_features)
    """
    means = check_array(means, dtype=[np.float64, np.float32], ensure_2d=False)
    _check_shape(means, (n_components, n_features), "means")
    return means


def _check_precision_positivity(precision, covariance_type):
    """Check a precision vector is positive-definite."""
    if np.any(np.less_equal(precision, 0.0)):
        raise ValueError("'%s precision' should be " "positive" % covariance_type)


def _check_precision_matrix(precision, covariance_type):
    """Check a precision matrix is symmetric and positive-definite."""
    if not (
        np.allclose(precision, precision.T) and np.all(linalg.eigvalsh(precision) > 0.0)
    ):
        raise ValueError(
            "'%s precision' should be symmetric, " "positive-definite" % covariance_type
        )


def _check_precisions_full(precisions, covariance_type):
    """Check the precision matrices are symmetric and positive-definite."""
    for prec in precisions:
        _check_precision_matrix(prec, covariance_type)


def _check_precisions(precisions, covariance_type, n_components, n_features):
    """Validate user provided precisions.

    Parameters
    ----------
    precisions : array-like
        'full' : shape of (n_components, n_features, n_features)
        'tied' : shape of (n_features, n_features)
        'diag' : shape of (n_components, n_features)
        'spherical' : shape of (n_components,)

    covariance_type : string

    n_components : int
        Number of components.

    n_features : int
        Number of features.

    Returns
    -------
    precisions : array
    """
    precisions = check_array(
        precisions,
        dtype=[np.float64, np.float32],
        ensure_2d=False,
        allow_nd=covariance_type == "full",
    )

    precisions_shape = {
        "full": (n_components, n_features, n_features),
        "tied": (n_features, n_features),
        "diag": (n_components, n_features),
        "spherical": (n_components,),
    }
    _check_shape(
        precisions, precisions_shape[covariance_type], "%s precision" % covariance_type
    )

    _check_precisions = {
        "full": _check_precisions_full,
        "tied": _check_precision_matrix,
        "diag": _check_precision_positivity,
        "spherical": _check_precision_positivity,
    }
    _check_precisions[covariance_type](precisions, covariance_type)
    return precisions


###############################################################################
# Gaussian mixture parameters estimators (used by the M-Step)


def _estimate_gaussian_covariances_full(resp, X, nk, means, reg_covar):
    """Estimate the full covariance matrices.

    Parameters
    ----------
    resp : array-like of shape (n_samples, n_components)

    X : array-like of shape (n_samples, n_features)

    nk : array-like of shape (n_components,)

    means : array-like of shape (n_components, n_features)

    reg_covar : float

    Returns
    -------
    covariances : array, shape (n_components, n_features, n_features)
        The covariance matrix of the current components.
    """
    n_components, n_features = means.shape
    covariances = np.empty((n_components, n_features, n_features))
    for k in range(n_components):
        diff = X - means[k]
        covariances[k] = np.dot(resp[:, k] * diff.T, diff) / nk[k]
        covariances[k].flat[:: n_features + 1] += reg_covar
    return covariances


def _estimate_gaussian_covariances_tied(resp, X, nk, means, reg_covar):
    """Estimate the tied covariance matrix.

    Parameters
    ----------
    resp : array-like of shape (n_samples, n_components)

    X : array-like of shape (n_samples, n_features)

    nk : array-like of shape (n_components,)

    means : array-like of shape (n_components, n_features)

    reg_covar : float

    Returns
    -------
    covariance : array, shape (n_features, n_features)
        The tied covariance matrix of the components.
    """
    avg_X2 = np.dot(X.T, X)
    avg_means2 = np.dot(nk * means.T, means)
    covariance = avg_X2 - avg_means2
    covariance /= nk.sum()
    covariance.flat[:: len(covariance) + 1] += reg_covar
    return covariance


def _estimate_gaussian_covariances_diag(resp, X, nk, means, reg_covar):
    """Estimate the diagonal covariance vectors.

    Parameters
    ----------
    responsibilities : array-like of shape (n_samples, n_components)

    X : array-like of shape (n_samples, n_features)

    nk : array-like of shape (n_components,)

    means : array-like of shape (n_components, n_features)

    reg_covar : float

    Returns
    -------
    covariances : array, shape (n_components, n_features)
        The covariance vector of the current components.
    """
    avg_X2 = np.dot(resp.T, X * X) / nk[:, np.newaxis]
    avg_means2 = means ** 2
    avg_X_means = means * np.dot(resp.T, X) / nk[:, np.newaxis]
    return avg_X2 - 2 * avg_X_means + avg_means2 + reg_covar


def _estimate_gaussian_covariances_spherical(resp, X, nk, means, reg_covar):
    """Estimate the spherical variance values.

    Parameters
    ----------
    responsibilities : array-like of shape (n_samples, n_components)

    X : array-like of shape (n_samples, n_features)

    nk : array-like of shape (n_components,)

    means : array-like of shape (n_components, n_features)

    reg_covar : float

    Returns
    -------
    variances : array, shape (n_components,)
        The variance values of each components.
    """
    return _estimate_gaussian_covariances_diag(resp, X, nk, means, reg_covar).mean(1)


def _estimate_gaussian_parameters(X, resp, reg_covar, covariance_type):
    """Estimate the Gaussian distribution parameters.

    Parameters
    ----------
    X : array-like of shape (n_samples, n_features)
        The input data array.

    resp : array-like of shape (n_samples, n_components)
        The responsibilities for each data sample in X.

    reg_covar : float
        The regularization added to the diagonal of the covariance matrices.

    covariance_type : {'full', 'tied', 'diag', 'spherical'}
        The type of precision matrices.

    Returns
    -------
    nk : array-like of shape (n_components,)
        The numbers of data samples in the current components.

    means : array-like of shape (n_components, n_features)
        The centers of the current components.

    covariances : array-like
        The covariance matrix of the current components.
        The shape depends of the covariance_type.
    """
    nk = resp.sum(axis=0) + 10 * np.finfo(resp.dtype).eps
    means = np.dot(resp.T, X) / nk[:, np.newaxis]
    covariances = {
        "full": _estimate_gaussian_covariances_full,
        "tied": _estimate_gaussian_covariances_tied,
        "diag": _estimate_gaussian_covariances_diag,
        "spherical": _estimate_gaussian_covariances_spherical,
    }[covariance_type](resp, X, nk, means, reg_covar)
    return nk, means, covariances


def _compute_precision_cholesky(covariances, covariance_type):
    """Compute the Cholesky decomposition of the precisions.

    Parameters
    ----------
    covariances : array-like
        The covariance matrix of the current components.
        The shape depends of the covariance_type.

    covariance_type : {'full', 'tied', 'diag', 'spherical'}
        The type of precision matrices.

    Returns
    -------
    precisions_cholesky : array-like
        The cholesky decomposition of sample precisions of the current
        components. The shape depends of the covariance_type.
    """
    estimate_precision_error_message = (
        "Fitting the mixture model failed because some components have "
        "ill-defined empirical covariance (for instance caused by singleton "
        "or collapsed samples). Try to decrease the number of components, "
        "or increase reg_covar."
    )

    if covariance_type == "full":
        n_components, n_features, _ = covariances.shape
        precisions_chol = np.empty((n_components, n_features, n_features))
        for k, covariance in enumerate(covariances):
            try:
                cov_chol = linalg.cholesky(covariance, lower=True)
            except linalg.LinAlgError:
                raise ValueError(estimate_precision_error_message)
            precisions_chol[k] = linalg.solve_triangular(
                cov_chol, np.eye(n_features), lower=True
            ).T
    elif covariance_type == "tied":
        _, n_features = covariances.shape
        try:
            cov_chol = linalg.cholesky(covariances, lower=True)
        except linalg.LinAlgError:
            raise ValueError(estimate_precision_error_message)
        precisions_chol = linalg.solve_triangular(
            cov_chol, np.eye(n_features), lower=True
        ).T
    else:
        if np.any(np.less_equal(covariances, 0.0)):
            raise ValueError(estimate_precision_error_message)
        precisions_chol = 1.0 / np.sqrt(covariances)
    return precisions_chol


###############################################################################
# Gaussian mixture probability estimators
def _compute_log_det_cholesky(matrix_chol, covariance_type, n_features):
    """Compute the log-det of the cholesky decomposition of matrices.

    Parameters
    ----------
    matrix_chol : array-like
        Cholesky decompositions of the matrices.
        'full' : shape of (n_components, n_features, n_features)
        'tied' : shape of (n_features, n_features)
        'diag' : shape of (n_components, n_features)
        'spherical' : shape of (n_components,)

    covariance_type : {'full', 'tied', 'diag', 'spherical'}

    n_features : int
        Number of features.

    Returns
    -------
    log_det_precision_chol : array-like of shape (n_components,)
        The determinant of the precision matrix for each component.
    """
    if covariance_type == "full":
        n_components, _, _ = matrix_chol.shape
        log_det_chol = np.sum(
            np.log(matrix_chol.reshape(n_components, -1)[:, :: n_features + 1]), 1
        )

    elif covariance_type == "tied":
        log_det_chol = np.sum(np.log(np.diag(matrix_chol)))

    elif covariance_type == "diag":
        log_det_chol = np.sum(np.log(matrix_chol), axis=1)

    else:
        log_det_chol = n_features * (np.log(matrix_chol))

    return log_det_chol


def _estimate_log_gaussian_prob(X, means, precisions_chol, covariance_type):
    """Estimate the log Gaussian probability.

    Parameters
    ----------
    X : array-like of shape (n_samples, n_features)

    means : array-like of shape (n_components, n_features)

    precisions_chol : array-like
        Cholesky decompositions of the precision matrices.
        'full' : shape of (n_components, n_features, n_features)
        'tied' : shape of (n_features, n_features)
        'diag' : shape of (n_components, n_features)
        'spherical' : shape of (n_components,)

    covariance_type : {'full', 'tied', 'diag', 'spherical'}

    Returns
    -------
    log_prob : array, shape (n_samples, n_components)
    """
    n_samples, n_features = X.shape
    n_components, _ = means.shape
    # det(precision_chol) is half of det(precision)
    log_det = _compute_log_det_cholesky(precisions_chol, covariance_type, n_features)

    if covariance_type == "full":
        log_prob = np.empty((n_samples, n_components))
        for k, (mu, prec_chol) in enumerate(zip(means, precisions_chol)):
            y = np.dot(X, prec_chol) - np.dot(mu, prec_chol)
            log_prob[:, k] = np.sum(np.square(y), axis=1)

    elif covariance_type == "tied":
        log_prob = np.empty((n_samples, n_components))
        for k, mu in enumerate(means):
            y = np.dot(X, precisions_chol) - np.dot(mu, precisions_chol)
            log_prob[:, k] = np.sum(np.square(y), axis=1)

    elif covariance_type == "diag":
        precisions = precisions_chol ** 2
        log_prob = (
            np.sum((means ** 2 * precisions), 1)
            - 2.0 * np.dot(X, (means * precisions).T)
            + np.dot(X ** 2, precisions.T)
        )

    elif covariance_type == "spherical":
        precisions = precisions_chol ** 2
        log_prob = (
            np.sum(means ** 2, 1) * precisions
            - 2 * np.dot(X, means.T * precisions)
            + np.outer(row_norms(X, squared=True), precisions)
        )
    return -0.5 * (n_features * np.log(2 * np.pi) + log_prob) + log_det


class GaussianMixture(BaseMixture):
    """Gaussian Mixture.

    Representation of a Gaussian mixture model probability distribution.
    This class allows to estimate the parameters of a Gaussian mixture
    distribution.

    Read more in the :ref:`User Guide <gmm>`.

    .. versionadded:: 0.18

    Parameters
    ----------
    n_components : int, default=1
        The number of mixture components.

    covariance_type : {'full', 'tied', 'diag', 'spherical'}, default='full'
        String describing the type of covariance parameters to use.
        Must be one of:

        'full'
            each component has its own general covariance matrix
        'tied'
            all components share the same general covariance matrix
        'diag'
            each component has its own diagonal covariance matrix
        'spherical'
            each component has its own single variance

    tol : float, default=1e-3
        The convergence threshold. EM iterations will stop when the
        lower bound average gain is below this threshold.

    reg_covar : float, default=1e-6
        Non-negative regularization added to the diagonal of covariance.
        Allows to assure that the covariance matrices are all positive.

    max_iter : int, default=100
        The number of EM iterations to perform.

    n_init : int, default=1
        The number of initializations to perform. The best results are kept.

    init_params : {'kmeans', 'random'}, default='kmeans'
        The method used to initialize the weights, the means and the
        precisions.
        Must be one of::

            'kmeans' : responsibilities are initialized using kmeans.
            'random' : responsibilities are initialized randomly.

    weights_init : array-like of shape (n_components, ), default=None
        The user-provided initial weights.
        If it is None, weights are initialized using the `init_params` method.

    means_init : array-like of shape (n_components, n_features), default=None
        The user-provided initial means,
        If it is None, means are initialized using the `init_params` method.

    precisions_init : array-like, default=None
        The user-provided initial precisions (inverse of the covariance
        matrices).
        If it is None, precisions are initialized using the 'init_params'
        method.
        The shape depends on 'covariance_type'::

            (n_components,)                        if 'spherical',
            (n_features, n_features)               if 'tied',
            (n_components, n_features)             if 'diag',
            (n_components, n_features, n_features) if 'full'

    random_state : int, RandomState instance or None, default=None
        Controls the random seed given to the method chosen to initialize the
        parameters (see `init_params`).
        In addition, it controls the generation of random samples from the
        fitted distribution (see the method `sample`).
        Pass an int for reproducible output across multiple function calls.
        See :term:`Glossary <random_state>`.

    warm_start : bool, default=False
        If 'warm_start' is True, the solution of the last fitting is used as
        initialization for the next call of fit(). This can speed up
        convergence when fit is called several times on similar problems.
        In that case, 'n_init' is ignored and only a single initialization
        occurs upon the first call.
        See :term:`the Glossary <warm_start>`.

    verbose : int, default=0
        Enable verbose output. If 1 then it prints the current
        initialization and each iteration step. If greater than 1 then
        it prints also the log probability and the time needed
        for each step.

    verbose_interval : int, default=10
        Number of iteration done before the next print.

    Attributes
    ----------
    weights_ : array-like of shape (n_components,)
        The weights of each mixture components.

    means_ : array-like of shape (n_components, n_features)
        The mean of each mixture component.

    covariances_ : array-like
        The covariance of each mixture component.
        The shape depends on `covariance_type`::

            (n_components,)                        if 'spherical',
            (n_features, n_features)               if 'tied',
            (n_components, n_features)             if 'diag',
            (n_components, n_features, n_features) if 'full'

    precisions_ : array-like
        The precision matrices for each component in the mixture. A precision
        matrix is the inverse of a covariance matrix. A covariance matrix is
        symmetric positive definite so the mixture of Gaussian can be
        equivalently parameterized by the precision matrices. Storing the
        precision matrices instead of the covariance matrices makes it more
        efficient to compute the log-likelihood of new samples at test time.
        The shape depends on `covariance_type`::

            (n_components,)                        if 'spherical',
            (n_features, n_features)               if 'tied',
            (n_components, n_features)             if 'diag',
            (n_components, n_features, n_features) if 'full'

    precisions_cholesky_ : array-like
        The cholesky decomposition of the precision matrices of each mixture
        component. A precision matrix is the inverse of a covariance matrix.
        A covariance matrix is symmetric positive definite so the mixture of
        Gaussian can be equivalently parameterized by the precision matrices.
        Storing the precision matrices instead of the covariance matrices makes
        it more efficient to compute the log-likelihood of new samples at test
        time. The shape depends on `covariance_type`::

            (n_components,)                        if 'spherical',
            (n_features, n_features)               if 'tied',
            (n_components, n_features)             if 'diag',
            (n_components, n_features, n_features) if 'full'

    converged_ : bool
        True when convergence was reached in fit(), False otherwise.

    n_iter_ : int
        Number of step used by the best fit of EM to reach the convergence.

    lower_bound_ : float
        Lower bound value on the log-likelihood (of the training data with
        respect to the model) of the best fit of EM.

    n_features_in_ : int
        Number of features seen during :term:`fit`.

        .. versionadded:: 0.24

    Examples
    --------
    >>> import numpy as np
    >>> from sklearn.mixture import GaussianMixture
    >>> X = np.array([[1, 2], [1, 4], [1, 0], [10, 2], [10, 4], [10, 0]])
    >>> gm = GaussianMixture(n_components=2, random_state=0).fit(X)
    >>> gm.means_
    array([[10.,  2.],
           [ 1.,  2.]])
    >>> gm.predict([[0, 0], [12, 3]])
    array([1, 0])

    See Also
    --------
    BayesianGaussianMixture : Gaussian mixture model fit with a variational
        inference.
    """

    def __init__(
        self,
        n_components=1,
        *,
        covariance_type="full",
        tol=1e-3,
        reg_covar=1e-6,
        max_iter=100,
        n_init=1,
        init_params="kmeans",
        weights_init=None,
        means_init=None,
        precisions_init=None,
        random_state=None,
        warm_start=False,
        verbose=0,
        verbose_interval=10,
    ):
        super().__init__(
            n_components=n_components,
            tol=tol,
            reg_covar=reg_covar,
            max_iter=max_iter,
            n_init=n_init,
            init_params=init_params,
            random_state=random_state,
            warm_start=warm_start,
            verbose=verbose,
            verbose_interval=verbose_interval,
        )

        self.covariance_type = covariance_type
        self.weights_init = weights_init
        self.means_init = means_init
        self.precisions_init = precisions_init

    def _check_parameters(self, X):
        """Check the Gaussian mixture parameters are well defined."""
        _, n_features = X.shape
        if self.covariance_type not in ["spherical", "tied", "diag", "full"]:
            raise ValueError(
                "Invalid value for 'covariance_type': %s "
                "'covariance_type' should be in "
                "['spherical', 'tied', 'diag', 'full']" % self.covariance_type
            )

        if self.weights_init is not None:
            self.weights_init = _check_weights(self.weights_init, self.n_components)

        if self.means_init is not None:
            self.means_init = _check_means(
                self.means_init, self.n_components, n_features
            )

        if self.precisions_init is not None:
            self.precisions_init = _check_precisions(
                self.precisions_init,
                self.covariance_type,
                self.n_components,
                n_features,
            )

    def _initialize(self, X, resp):
        """Initialization of the Gaussian mixture parameters.

        Parameters
        ----------
        X : array-like of shape (n_samples, n_features)

        resp : array-like of shape (n_samples, n_components)
        """
        n_samples, _ = X.shape

        weights, means, covariances = _estimate_gaussian_parameters(
            X, resp, self.reg_covar, self.covariance_type
        )
        weights /= n_samples

        self.weights_ = weights if self.weights_init is None else self.weights_init
        self.means_ = means if self.means_init is None else self.means_init

        if self.precisions_init is None:
            self.covariances_ = covariances
            self.precisions_cholesky_ = _compute_precision_cholesky(
                covariances, self.covariance_type
            )
        elif self.covariance_type == "full":
            self.precisions_cholesky_ = np.array(
                [
                    linalg.cholesky(prec_init, lower=True)
                    for prec_init in self.precisions_init
                ]
            )
        elif self.covariance_type == "tied":
            self.precisions_cholesky_ = linalg.cholesky(
                self.precisions_init, lower=True
            )
        else:
            self.precisions_cholesky_ = self.precisions_init

    def _m_step(self, X, log_resp):
        """M step.

        Parameters
        ----------
        X : array-like of shape (n_samples, n_features)

        log_resp : array-like of shape (n_samples, n_components)
            Logarithm of the posterior probabilities (or responsibilities) of
            the point of each sample in X.
        """
        n_samples, _ = X.shape
        self.weights_, self.means_, self.covariances_ = _estimate_gaussian_parameters(
            X, np.exp(log_resp), self.reg_covar, self.covariance_type
        )
        self.weights_ /= n_samples
        self.precisions_cholesky_ = _compute_precision_cholesky(
            self.covariances_, self.covariance_type
        )

    def _estimate_log_prob(self, X):
        return _estimate_log_gaussian_prob(
            X, self.means_, self.precisions_cholesky_, self.covariance_type
        )

    def _estimate_log_weights(self):
        return np.log(self.weights_)

    def _compute_lower_bound(self, _, log_prob_norm):
        return log_prob_norm

    def _get_parameters(self):
        return (
            self.weights_,
            self.means_,
            self.covariances_,
            self.precisions_cholesky_,
        )

    def _set_parameters(self, params):
        (
            self.weights_,
            self.means_,
            self.covariances_,
            self.precisions_cholesky_,
        ) = params

        # Attributes computation
        _, n_features = self.means_.shape

        if self.covariance_type == "full":
            self.precisions_ = np.empty(self.precisions_cholesky_.shape)
            for k, prec_chol in enumerate(self.precisions_cholesky_):
                self.precisions_[k] = np.dot(prec_chol, prec_chol.T)

        elif self.covariance_type == "tied":
            self.precisions_ = np.dot(
                self.precisions_cholesky_, self.precisions_cholesky_.T
            )
        else:
            self.precisions_ = self.precisions_cholesky_ ** 2

    def _n_parameters(self):
        """Return the number of free parameters in the model."""
        _, n_features = self.means_.shape
        if self.covariance_type == "full":
            cov_params = self.n_components * n_features * (n_features + 1) / 2.0
        elif self.covariance_type == "diag":
            cov_params = self.n_components * n_features
        elif self.covariance_type == "tied":
            cov_params = n_features * (n_features + 1) / 2.0
        elif self.covariance_type == "spherical":
            cov_params = self.n_components
        mean_params = n_features * self.n_components
        return int(cov_params + mean_params + self.n_components - 1)

    def bic(self, X):
        """Bayesian information criterion for the current model on the input X.

        Parameters
        ----------
        X : array of shape (n_samples, n_dimensions)

        Returns
        -------
        bic : float
            The lower the better.
        """
        return -2 * self.score(X) * X.shape[0] + self._n_parameters() * np.log(
            X.shape[0]
        )

    def aic(self, X):
        """Akaike information criterion for the current model on the input X.

        Parameters
        ----------
        X : array of shape (n_samples, n_dimensions)

        Returns
        -------
        aic : float
            The lower the better.
        """
        return -2 * self.score(X) * X.shape[0] + 2 * self._n_parameters()
=======
"""Gaussian Mixture Model."""

# Author: Wei Xue <xuewei4d@gmail.com>
# Modified by Thierry Guillemot <thierry.guillemot.work@gmail.com>
# License: BSD 3 clause

import numpy as np

from scipy import linalg

from ._base import BaseMixture, _check_shape
from ..utils import check_array
from ..utils.extmath import row_norms


###############################################################################
# Gaussian mixture shape checkers used by the GaussianMixture class


def _check_weights(weights, n_components):
    """Check the user provided 'weights'.

    Parameters
    ----------
    weights : array-like of shape (n_components,)
        The proportions of components of each mixture.

    n_components : int
        Number of components.

    Returns
    -------
    weights : array, shape (n_components,)
    """
    weights = check_array(weights, dtype=[np.float64, np.float32], ensure_2d=False)
    _check_shape(weights, (n_components,), "weights")

    # check range
    if any(np.less(weights, 0.0)) or any(np.greater(weights, 1.0)):
        raise ValueError(
            "The parameter 'weights' should be in the range "
            "[0, 1], but got max value %.5f, min value %.5f"
            % (np.min(weights), np.max(weights))
        )

    # check normalization
    if not np.allclose(np.abs(1.0 - np.sum(weights)), 0.0):
        raise ValueError(
            "The parameter 'weights' should be normalized, but got sum(weights) = %.5f"
            % np.sum(weights)
        )
    return weights


def _check_means(means, n_components, n_features):
    """Validate the provided 'means'.

    Parameters
    ----------
    means : array-like of shape (n_components, n_features)
        The centers of the current components.

    n_components : int
        Number of components.

    n_features : int
        Number of features.

    Returns
    -------
    means : array, (n_components, n_features)
    """
    means = check_array(means, dtype=[np.float64, np.float32], ensure_2d=False)
    _check_shape(means, (n_components, n_features), "means")
    return means


def _check_precision_positivity(precision, covariance_type):
    """Check a precision vector is positive-definite."""
    if np.any(np.less_equal(precision, 0.0)):
        raise ValueError("'%s precision' should be positive" % covariance_type)


def _check_precision_matrix(precision, covariance_type):
    """Check a precision matrix is symmetric and positive-definite."""
    if not (
        np.allclose(precision, precision.T) and np.all(linalg.eigvalsh(precision) > 0.0)
    ):
        raise ValueError(
            "'%s precision' should be symmetric, positive-definite" % covariance_type
        )


def _check_precisions_full(precisions, covariance_type):
    """Check the precision matrices are symmetric and positive-definite."""
    for prec in precisions:
        _check_precision_matrix(prec, covariance_type)


def _check_precisions(precisions, covariance_type, n_components, n_features):
    """Validate user provided precisions.

    Parameters
    ----------
    precisions : array-like
        'full' : shape of (n_components, n_features, n_features)
        'tied' : shape of (n_features, n_features)
        'diag' : shape of (n_components, n_features)
        'spherical' : shape of (n_components,)

    covariance_type : string

    n_components : int
        Number of components.

    n_features : int
        Number of features.

    Returns
    -------
    precisions : array
    """
    precisions = check_array(
        precisions,
        dtype=[np.float64, np.float32],
        ensure_2d=False,
        allow_nd=covariance_type == "full",
    )

    precisions_shape = {
        "full": (n_components, n_features, n_features),
        "tied": (n_features, n_features),
        "diag": (n_components, n_features),
        "spherical": (n_components,),
    }
    _check_shape(
        precisions, precisions_shape[covariance_type], "%s precision" % covariance_type
    )

    _check_precisions = {
        "full": _check_precisions_full,
        "tied": _check_precision_matrix,
        "diag": _check_precision_positivity,
        "spherical": _check_precision_positivity,
    }
    _check_precisions[covariance_type](precisions, covariance_type)
    return precisions


###############################################################################
# Gaussian mixture parameters estimators (used by the M-Step)


def _estimate_gaussian_covariances_full(resp, X, nk, means, reg_covar):
    """Estimate the full covariance matrices.

    Parameters
    ----------
    resp : array-like of shape (n_samples, n_components)

    X : array-like of shape (n_samples, n_features)

    nk : array-like of shape (n_components,)

    means : array-like of shape (n_components, n_features)

    reg_covar : float

    Returns
    -------
    covariances : array, shape (n_components, n_features, n_features)
        The covariance matrix of the current components.
    """
    n_components, n_features = means.shape
    covariances = np.empty((n_components, n_features, n_features))
    for k in range(n_components):
        diff = X - means[k]
        covariances[k] = np.dot(resp[:, k] * diff.T, diff) / nk[k]
        covariances[k].flat[:: n_features + 1] += reg_covar
    return covariances


def _estimate_gaussian_covariances_tied(resp, X, nk, means, reg_covar):
    """Estimate the tied covariance matrix.

    Parameters
    ----------
    resp : array-like of shape (n_samples, n_components)

    X : array-like of shape (n_samples, n_features)

    nk : array-like of shape (n_components,)

    means : array-like of shape (n_components, n_features)

    reg_covar : float

    Returns
    -------
    covariance : array, shape (n_features, n_features)
        The tied covariance matrix of the components.
    """
    avg_X2 = np.dot(X.T, X)
    avg_means2 = np.dot(nk * means.T, means)
    covariance = avg_X2 - avg_means2
    covariance /= nk.sum()
    covariance.flat[:: len(covariance) + 1] += reg_covar
    return covariance


def _estimate_gaussian_covariances_diag(resp, X, nk, means, reg_covar):
    """Estimate the diagonal covariance vectors.

    Parameters
    ----------
    responsibilities : array-like of shape (n_samples, n_components)

    X : array-like of shape (n_samples, n_features)

    nk : array-like of shape (n_components,)

    means : array-like of shape (n_components, n_features)

    reg_covar : float

    Returns
    -------
    covariances : array, shape (n_components, n_features)
        The covariance vector of the current components.
    """
    avg_X2 = np.dot(resp.T, X * X) / nk[:, np.newaxis]
    avg_means2 = means ** 2
    avg_X_means = means * np.dot(resp.T, X) / nk[:, np.newaxis]
    return avg_X2 - 2 * avg_X_means + avg_means2 + reg_covar


def _estimate_gaussian_covariances_spherical(resp, X, nk, means, reg_covar):
    """Estimate the spherical variance values.

    Parameters
    ----------
    responsibilities : array-like of shape (n_samples, n_components)

    X : array-like of shape (n_samples, n_features)

    nk : array-like of shape (n_components,)

    means : array-like of shape (n_components, n_features)

    reg_covar : float

    Returns
    -------
    variances : array, shape (n_components,)
        The variance values of each components.
    """
    return _estimate_gaussian_covariances_diag(resp, X, nk, means, reg_covar).mean(1)


def _estimate_gaussian_parameters(X, resp, reg_covar, covariance_type):
    """Estimate the Gaussian distribution parameters.

    Parameters
    ----------
    X : array-like of shape (n_samples, n_features)
        The input data array.

    resp : array-like of shape (n_samples, n_components)
        The responsibilities for each data sample in X.

    reg_covar : float
        The regularization added to the diagonal of the covariance matrices.

    covariance_type : {'full', 'tied', 'diag', 'spherical'}
        The type of precision matrices.

    Returns
    -------
    nk : array-like of shape (n_components,)
        The numbers of data samples in the current components.

    means : array-like of shape (n_components, n_features)
        The centers of the current components.

    covariances : array-like
        The covariance matrix of the current components.
        The shape depends of the covariance_type.
    """
    nk = resp.sum(axis=0) + 10 * np.finfo(resp.dtype).eps
    means = np.dot(resp.T, X) / nk[:, np.newaxis]
    covariances = {
        "full": _estimate_gaussian_covariances_full,
        "tied": _estimate_gaussian_covariances_tied,
        "diag": _estimate_gaussian_covariances_diag,
        "spherical": _estimate_gaussian_covariances_spherical,
    }[covariance_type](resp, X, nk, means, reg_covar)
    return nk, means, covariances


def _compute_precision_cholesky(covariances, covariance_type):
    """Compute the Cholesky decomposition of the precisions.

    Parameters
    ----------
    covariances : array-like
        The covariance matrix of the current components.
        The shape depends of the covariance_type.

    covariance_type : {'full', 'tied', 'diag', 'spherical'}
        The type of precision matrices.

    Returns
    -------
    precisions_cholesky : array-like
        The cholesky decomposition of sample precisions of the current
        components. The shape depends of the covariance_type.
    """
    estimate_precision_error_message = (
        "Fitting the mixture model failed because some components have "
        "ill-defined empirical covariance (for instance caused by singleton "
        "or collapsed samples). Try to decrease the number of components, "
        "or increase reg_covar."
    )

    if covariance_type == "full":
        n_components, n_features, _ = covariances.shape
        precisions_chol = np.empty((n_components, n_features, n_features))
        for k, covariance in enumerate(covariances):
            try:
                cov_chol = linalg.cholesky(covariance, lower=True)
            except linalg.LinAlgError:
                raise ValueError(estimate_precision_error_message)
            precisions_chol[k] = linalg.solve_triangular(
                cov_chol, np.eye(n_features), lower=True
            ).T
    elif covariance_type == "tied":
        _, n_features = covariances.shape
        try:
            cov_chol = linalg.cholesky(covariances, lower=True)
        except linalg.LinAlgError:
            raise ValueError(estimate_precision_error_message)
        precisions_chol = linalg.solve_triangular(
            cov_chol, np.eye(n_features), lower=True
        ).T
    else:
        if np.any(np.less_equal(covariances, 0.0)):
            raise ValueError(estimate_precision_error_message)
        precisions_chol = 1.0 / np.sqrt(covariances)
    return precisions_chol


###############################################################################
# Gaussian mixture probability estimators
def _compute_log_det_cholesky(matrix_chol, covariance_type, n_features):
    """Compute the log-det of the cholesky decomposition of matrices.

    Parameters
    ----------
    matrix_chol : array-like
        Cholesky decompositions of the matrices.
        'full' : shape of (n_components, n_features, n_features)
        'tied' : shape of (n_features, n_features)
        'diag' : shape of (n_components, n_features)
        'spherical' : shape of (n_components,)

    covariance_type : {'full', 'tied', 'diag', 'spherical'}

    n_features : int
        Number of features.

    Returns
    -------
    log_det_precision_chol : array-like of shape (n_components,)
        The determinant of the precision matrix for each component.
    """
    if covariance_type == "full":
        n_components, _, _ = matrix_chol.shape
        log_det_chol = np.sum(
            np.log(matrix_chol.reshape(n_components, -1)[:, :: n_features + 1]), 1
        )

    elif covariance_type == "tied":
        log_det_chol = np.sum(np.log(np.diag(matrix_chol)))

    elif covariance_type == "diag":
        log_det_chol = np.sum(np.log(matrix_chol), axis=1)

    else:
        log_det_chol = n_features * (np.log(matrix_chol))

    return log_det_chol


def _estimate_log_gaussian_prob(X, means, precisions_chol, covariance_type):
    """Estimate the log Gaussian probability.

    Parameters
    ----------
    X : array-like of shape (n_samples, n_features)

    means : array-like of shape (n_components, n_features)

    precisions_chol : array-like
        Cholesky decompositions of the precision matrices.
        'full' : shape of (n_components, n_features, n_features)
        'tied' : shape of (n_features, n_features)
        'diag' : shape of (n_components, n_features)
        'spherical' : shape of (n_components,)

    covariance_type : {'full', 'tied', 'diag', 'spherical'}

    Returns
    -------
    log_prob : array, shape (n_samples, n_components)
    """
    n_samples, n_features = X.shape
    n_components, _ = means.shape
    # det(precision_chol) is half of det(precision)
    log_det = _compute_log_det_cholesky(precisions_chol, covariance_type, n_features)

    if covariance_type == "full":
        log_prob = np.empty((n_samples, n_components))
        for k, (mu, prec_chol) in enumerate(zip(means, precisions_chol)):
            y = np.dot(X, prec_chol) - np.dot(mu, prec_chol)
            log_prob[:, k] = np.sum(np.square(y), axis=1)

    elif covariance_type == "tied":
        log_prob = np.empty((n_samples, n_components))
        for k, mu in enumerate(means):
            y = np.dot(X, precisions_chol) - np.dot(mu, precisions_chol)
            log_prob[:, k] = np.sum(np.square(y), axis=1)

    elif covariance_type == "diag":
        precisions = precisions_chol ** 2
        log_prob = (
            np.sum((means ** 2 * precisions), 1)
            - 2.0 * np.dot(X, (means * precisions).T)
            + np.dot(X ** 2, precisions.T)
        )

    elif covariance_type == "spherical":
        precisions = precisions_chol ** 2
        log_prob = (
            np.sum(means ** 2, 1) * precisions
            - 2 * np.dot(X, means.T * precisions)
            + np.outer(row_norms(X, squared=True), precisions)
        )
    return -0.5 * (n_features * np.log(2 * np.pi) + log_prob) + log_det


class GaussianMixture(BaseMixture):
    """Gaussian Mixture.

    Representation of a Gaussian mixture model probability distribution.
    This class allows to estimate the parameters of a Gaussian mixture
    distribution.

    Read more in the :ref:`User Guide <gmm>`.

    .. versionadded:: 0.18

    Parameters
    ----------
    n_components : int, default=1
        The number of mixture components.

    covariance_type : {'full', 'tied', 'diag', 'spherical'}, default='full'
        String describing the type of covariance parameters to use.
        Must be one of:

        'full'
            each component has its own general covariance matrix
        'tied'
            all components share the same general covariance matrix
        'diag'
            each component has its own diagonal covariance matrix
        'spherical'
            each component has its own single variance

    tol : float, default=1e-3
        The convergence threshold. EM iterations will stop when the
        lower bound average gain is below this threshold.

    reg_covar : float, default=1e-6
        Non-negative regularization added to the diagonal of covariance.
        Allows to assure that the covariance matrices are all positive.

    max_iter : int, default=100
        The number of EM iterations to perform.

    n_init : int, default=1
        The number of initializations to perform. The best results are kept.

    init_params : {'kmeans', 'random'}, default='kmeans'
        The method used to initialize the weights, the means and the
        precisions.
        Must be one of::

            'kmeans' : responsibilities are initialized using kmeans.
            'random' : responsibilities are initialized randomly.

    weights_init : array-like of shape (n_components, ), default=None
        The user-provided initial weights.
        If it is None, weights are initialized using the `init_params` method.

    means_init : array-like of shape (n_components, n_features), default=None
        The user-provided initial means,
        If it is None, means are initialized using the `init_params` method.

    precisions_init : array-like, default=None
        The user-provided initial precisions (inverse of the covariance
        matrices).
        If it is None, precisions are initialized using the 'init_params'
        method.
        The shape depends on 'covariance_type'::

            (n_components,)                        if 'spherical',
            (n_features, n_features)               if 'tied',
            (n_components, n_features)             if 'diag',
            (n_components, n_features, n_features) if 'full'

    random_state : int, RandomState instance or None, default=None
        Controls the random seed given to the method chosen to initialize the
        parameters (see `init_params`).
        In addition, it controls the generation of random samples from the
        fitted distribution (see the method `sample`).
        Pass an int for reproducible output across multiple function calls.
        See :term:`Glossary <random_state>`.

    warm_start : bool, default=False
        If 'warm_start' is True, the solution of the last fitting is used as
        initialization for the next call of fit(). This can speed up
        convergence when fit is called several times on similar problems.
        In that case, 'n_init' is ignored and only a single initialization
        occurs upon the first call.
        See :term:`the Glossary <warm_start>`.

    verbose : int, default=0
        Enable verbose output. If 1 then it prints the current
        initialization and each iteration step. If greater than 1 then
        it prints also the log probability and the time needed
        for each step.

    verbose_interval : int, default=10
        Number of iteration done before the next print.

    Attributes
    ----------
    weights_ : array-like of shape (n_components,)
        The weights of each mixture components.

    means_ : array-like of shape (n_components, n_features)
        The mean of each mixture component.

    covariances_ : array-like
        The covariance of each mixture component.
        The shape depends on `covariance_type`::

            (n_components,)                        if 'spherical',
            (n_features, n_features)               if 'tied',
            (n_components, n_features)             if 'diag',
            (n_components, n_features, n_features) if 'full'

    precisions_ : array-like
        The precision matrices for each component in the mixture. A precision
        matrix is the inverse of a covariance matrix. A covariance matrix is
        symmetric positive definite so the mixture of Gaussian can be
        equivalently parameterized by the precision matrices. Storing the
        precision matrices instead of the covariance matrices makes it more
        efficient to compute the log-likelihood of new samples at test time.
        The shape depends on `covariance_type`::

            (n_components,)                        if 'spherical',
            (n_features, n_features)               if 'tied',
            (n_components, n_features)             if 'diag',
            (n_components, n_features, n_features) if 'full'

    precisions_cholesky_ : array-like
        The cholesky decomposition of the precision matrices of each mixture
        component. A precision matrix is the inverse of a covariance matrix.
        A covariance matrix is symmetric positive definite so the mixture of
        Gaussian can be equivalently parameterized by the precision matrices.
        Storing the precision matrices instead of the covariance matrices makes
        it more efficient to compute the log-likelihood of new samples at test
        time. The shape depends on `covariance_type`::

            (n_components,)                        if 'spherical',
            (n_features, n_features)               if 'tied',
            (n_components, n_features)             if 'diag',
            (n_components, n_features, n_features) if 'full'

    converged_ : bool
        True when convergence was reached in fit(), False otherwise.

    n_iter_ : int
        Number of step used by the best fit of EM to reach the convergence.

    lower_bound_ : float
        Lower bound value on the log-likelihood (of the training data with
        respect to the model) of the best fit of EM.

    n_features_in_ : int
        Number of features seen during :term:`fit`.

        .. versionadded:: 0.24

    Examples
    --------
    >>> import numpy as np
    >>> from sklearn.mixture import GaussianMixture
    >>> X = np.array([[1, 2], [1, 4], [1, 0], [10, 2], [10, 4], [10, 0]])
    >>> gm = GaussianMixture(n_components=2, random_state=0).fit(X)
    >>> gm.means_
    array([[10.,  2.],
           [ 1.,  2.]])
    >>> gm.predict([[0, 0], [12, 3]])
    array([1, 0])

    See Also
    --------
    BayesianGaussianMixture : Gaussian mixture model fit with a variational
        inference.
    """

    def __init__(
        self,
        n_components=1,
        *,
        covariance_type="full",
        tol=1e-3,
        reg_covar=1e-6,
        max_iter=100,
        n_init=1,
        init_params="kmeans",
        weights_init=None,
        means_init=None,
        precisions_init=None,
        random_state=None,
        warm_start=False,
        verbose=0,
        verbose_interval=10,
    ):
        super().__init__(
            n_components=n_components,
            tol=tol,
            reg_covar=reg_covar,
            max_iter=max_iter,
            n_init=n_init,
            init_params=init_params,
            random_state=random_state,
            warm_start=warm_start,
            verbose=verbose,
            verbose_interval=verbose_interval,
        )

        self.covariance_type = covariance_type
        self.weights_init = weights_init
        self.means_init = means_init
        self.precisions_init = precisions_init

    def _check_parameters(self, X):
        """Check the Gaussian mixture parameters are well defined."""
        _, n_features = X.shape
        if self.covariance_type not in ["spherical", "tied", "diag", "full"]:
            raise ValueError(
                "Invalid value for 'covariance_type': %s "
                "'covariance_type' should be in "
                "['spherical', 'tied', 'diag', 'full']"
                % self.covariance_type
            )

        if self.weights_init is not None:
            self.weights_init = _check_weights(self.weights_init, self.n_components)

        if self.means_init is not None:
            self.means_init = _check_means(
                self.means_init, self.n_components, n_features
            )

        if self.precisions_init is not None:
            self.precisions_init = _check_precisions(
                self.precisions_init,
                self.covariance_type,
                self.n_components,
                n_features,
            )

    def _initialize(self, X, resp):
        """Initialization of the Gaussian mixture parameters.

        Parameters
        ----------
        X : array-like of shape (n_samples, n_features)

        resp : array-like of shape (n_samples, n_components)
        """
        n_samples, _ = X.shape

        weights, means, covariances = _estimate_gaussian_parameters(
            X, resp, self.reg_covar, self.covariance_type
        )
        weights /= n_samples

        self.weights_ = weights if self.weights_init is None else self.weights_init
        self.means_ = means if self.means_init is None else self.means_init

        if self.precisions_init is None:
            self.covariances_ = covariances
            self.precisions_cholesky_ = _compute_precision_cholesky(
                covariances, self.covariance_type
            )
        elif self.covariance_type == "full":
            self.precisions_cholesky_ = np.array(
                [
                    linalg.cholesky(prec_init, lower=True)
                    for prec_init in self.precisions_init
                ]
            )
        elif self.covariance_type == "tied":
            self.precisions_cholesky_ = linalg.cholesky(
                self.precisions_init, lower=True
            )
        else:
            self.precisions_cholesky_ = self.precisions_init

    def _m_step(self, X, log_resp):
        """M step.

        Parameters
        ----------
        X : array-like of shape (n_samples, n_features)

        log_resp : array-like of shape (n_samples, n_components)
            Logarithm of the posterior probabilities (or responsibilities) of
            the point of each sample in X.
        """
        n_samples, _ = X.shape
        self.weights_, self.means_, self.covariances_ = _estimate_gaussian_parameters(
            X, np.exp(log_resp), self.reg_covar, self.covariance_type
        )
        self.weights_ /= n_samples
        self.precisions_cholesky_ = _compute_precision_cholesky(
            self.covariances_, self.covariance_type
        )

    def _estimate_log_prob(self, X):
        return _estimate_log_gaussian_prob(
            X, self.means_, self.precisions_cholesky_, self.covariance_type
        )

    def _estimate_log_weights(self):
        return np.log(self.weights_)

    def _compute_lower_bound(self, _, log_prob_norm):
        return log_prob_norm

    def _get_parameters(self):
        return (
            self.weights_,
            self.means_,
            self.covariances_,
            self.precisions_cholesky_,
        )

    def _set_parameters(self, params):
        (
            self.weights_,
            self.means_,
            self.covariances_,
            self.precisions_cholesky_,
        ) = params

        # Attributes computation
        _, n_features = self.means_.shape

        if self.covariance_type == "full":
            self.precisions_ = np.empty(self.precisions_cholesky_.shape)
            for k, prec_chol in enumerate(self.precisions_cholesky_):
                self.precisions_[k] = np.dot(prec_chol, prec_chol.T)

        elif self.covariance_type == "tied":
            self.precisions_ = np.dot(
                self.precisions_cholesky_, self.precisions_cholesky_.T
            )
        else:
            self.precisions_ = self.precisions_cholesky_ ** 2

    def _n_parameters(self):
        """Return the number of free parameters in the model."""
        _, n_features = self.means_.shape
        if self.covariance_type == "full":
            cov_params = self.n_components * n_features * (n_features + 1) / 2.0
        elif self.covariance_type == "diag":
            cov_params = self.n_components * n_features
        elif self.covariance_type == "tied":
            cov_params = n_features * (n_features + 1) / 2.0
        elif self.covariance_type == "spherical":
            cov_params = self.n_components
        mean_params = n_features * self.n_components
        return int(cov_params + mean_params + self.n_components - 1)

    def bic(self, X):
        """Bayesian information criterion for the current model on the input X.

        Parameters
        ----------
        X : array of shape (n_samples, n_dimensions)

        Returns
        -------
        bic : float
            The lower the better.
        """
        return -2 * self.score(X) * X.shape[0] + self._n_parameters() * np.log(
            X.shape[0]
        )

    def aic(self, X):
        """Akaike information criterion for the current model on the input X.

        Parameters
        ----------
        X : array of shape (n_samples, n_dimensions)

        Returns
        -------
        aic : float
            The lower the better.
        """
        return -2 * self.score(X) * X.shape[0] + 2 * self._n_parameters()
>>>>>>> f72f1df4
<|MERGE_RESOLUTION|>--- conflicted
+++ resolved
@@ -1,4 +1,3 @@
-<<<<<<< HEAD
 """Gaussian Mixture Model."""
 
 # Author: Wei Xue <xuewei4d@gmail.com>
@@ -827,836 +826,4 @@
         aic : float
             The lower the better.
         """
-        return -2 * self.score(X) * X.shape[0] + 2 * self._n_parameters()
-=======
-"""Gaussian Mixture Model."""
-
-# Author: Wei Xue <xuewei4d@gmail.com>
-# Modified by Thierry Guillemot <thierry.guillemot.work@gmail.com>
-# License: BSD 3 clause
-
-import numpy as np
-
-from scipy import linalg
-
-from ._base import BaseMixture, _check_shape
-from ..utils import check_array
-from ..utils.extmath import row_norms
-
-
-###############################################################################
-# Gaussian mixture shape checkers used by the GaussianMixture class
-
-
-def _check_weights(weights, n_components):
-    """Check the user provided 'weights'.
-
-    Parameters
-    ----------
-    weights : array-like of shape (n_components,)
-        The proportions of components of each mixture.
-
-    n_components : int
-        Number of components.
-
-    Returns
-    -------
-    weights : array, shape (n_components,)
-    """
-    weights = check_array(weights, dtype=[np.float64, np.float32], ensure_2d=False)
-    _check_shape(weights, (n_components,), "weights")
-
-    # check range
-    if any(np.less(weights, 0.0)) or any(np.greater(weights, 1.0)):
-        raise ValueError(
-            "The parameter 'weights' should be in the range "
-            "[0, 1], but got max value %.5f, min value %.5f"
-            % (np.min(weights), np.max(weights))
-        )
-
-    # check normalization
-    if not np.allclose(np.abs(1.0 - np.sum(weights)), 0.0):
-        raise ValueError(
-            "The parameter 'weights' should be normalized, but got sum(weights) = %.5f"
-            % np.sum(weights)
-        )
-    return weights
-
-
-def _check_means(means, n_components, n_features):
-    """Validate the provided 'means'.
-
-    Parameters
-    ----------
-    means : array-like of shape (n_components, n_features)
-        The centers of the current components.
-
-    n_components : int
-        Number of components.
-
-    n_features : int
-        Number of features.
-
-    Returns
-    -------
-    means : array, (n_components, n_features)
-    """
-    means = check_array(means, dtype=[np.float64, np.float32], ensure_2d=False)
-    _check_shape(means, (n_components, n_features), "means")
-    return means
-
-
-def _check_precision_positivity(precision, covariance_type):
-    """Check a precision vector is positive-definite."""
-    if np.any(np.less_equal(precision, 0.0)):
-        raise ValueError("'%s precision' should be positive" % covariance_type)
-
-
-def _check_precision_matrix(precision, covariance_type):
-    """Check a precision matrix is symmetric and positive-definite."""
-    if not (
-        np.allclose(precision, precision.T) and np.all(linalg.eigvalsh(precision) > 0.0)
-    ):
-        raise ValueError(
-            "'%s precision' should be symmetric, positive-definite" % covariance_type
-        )
-
-
-def _check_precisions_full(precisions, covariance_type):
-    """Check the precision matrices are symmetric and positive-definite."""
-    for prec in precisions:
-        _check_precision_matrix(prec, covariance_type)
-
-
-def _check_precisions(precisions, covariance_type, n_components, n_features):
-    """Validate user provided precisions.
-
-    Parameters
-    ----------
-    precisions : array-like
-        'full' : shape of (n_components, n_features, n_features)
-        'tied' : shape of (n_features, n_features)
-        'diag' : shape of (n_components, n_features)
-        'spherical' : shape of (n_components,)
-
-    covariance_type : string
-
-    n_components : int
-        Number of components.
-
-    n_features : int
-        Number of features.
-
-    Returns
-    -------
-    precisions : array
-    """
-    precisions = check_array(
-        precisions,
-        dtype=[np.float64, np.float32],
-        ensure_2d=False,
-        allow_nd=covariance_type == "full",
-    )
-
-    precisions_shape = {
-        "full": (n_components, n_features, n_features),
-        "tied": (n_features, n_features),
-        "diag": (n_components, n_features),
-        "spherical": (n_components,),
-    }
-    _check_shape(
-        precisions, precisions_shape[covariance_type], "%s precision" % covariance_type
-    )
-
-    _check_precisions = {
-        "full": _check_precisions_full,
-        "tied": _check_precision_matrix,
-        "diag": _check_precision_positivity,
-        "spherical": _check_precision_positivity,
-    }
-    _check_precisions[covariance_type](precisions, covariance_type)
-    return precisions
-
-
-###############################################################################
-# Gaussian mixture parameters estimators (used by the M-Step)
-
-
-def _estimate_gaussian_covariances_full(resp, X, nk, means, reg_covar):
-    """Estimate the full covariance matrices.
-
-    Parameters
-    ----------
-    resp : array-like of shape (n_samples, n_components)
-
-    X : array-like of shape (n_samples, n_features)
-
-    nk : array-like of shape (n_components,)
-
-    means : array-like of shape (n_components, n_features)
-
-    reg_covar : float
-
-    Returns
-    -------
-    covariances : array, shape (n_components, n_features, n_features)
-        The covariance matrix of the current components.
-    """
-    n_components, n_features = means.shape
-    covariances = np.empty((n_components, n_features, n_features))
-    for k in range(n_components):
-        diff = X - means[k]
-        covariances[k] = np.dot(resp[:, k] * diff.T, diff) / nk[k]
-        covariances[k].flat[:: n_features + 1] += reg_covar
-    return covariances
-
-
-def _estimate_gaussian_covariances_tied(resp, X, nk, means, reg_covar):
-    """Estimate the tied covariance matrix.
-
-    Parameters
-    ----------
-    resp : array-like of shape (n_samples, n_components)
-
-    X : array-like of shape (n_samples, n_features)
-
-    nk : array-like of shape (n_components,)
-
-    means : array-like of shape (n_components, n_features)
-
-    reg_covar : float
-
-    Returns
-    -------
-    covariance : array, shape (n_features, n_features)
-        The tied covariance matrix of the components.
-    """
-    avg_X2 = np.dot(X.T, X)
-    avg_means2 = np.dot(nk * means.T, means)
-    covariance = avg_X2 - avg_means2
-    covariance /= nk.sum()
-    covariance.flat[:: len(covariance) + 1] += reg_covar
-    return covariance
-
-
-def _estimate_gaussian_covariances_diag(resp, X, nk, means, reg_covar):
-    """Estimate the diagonal covariance vectors.
-
-    Parameters
-    ----------
-    responsibilities : array-like of shape (n_samples, n_components)
-
-    X : array-like of shape (n_samples, n_features)
-
-    nk : array-like of shape (n_components,)
-
-    means : array-like of shape (n_components, n_features)
-
-    reg_covar : float
-
-    Returns
-    -------
-    covariances : array, shape (n_components, n_features)
-        The covariance vector of the current components.
-    """
-    avg_X2 = np.dot(resp.T, X * X) / nk[:, np.newaxis]
-    avg_means2 = means ** 2
-    avg_X_means = means * np.dot(resp.T, X) / nk[:, np.newaxis]
-    return avg_X2 - 2 * avg_X_means + avg_means2 + reg_covar
-
-
-def _estimate_gaussian_covariances_spherical(resp, X, nk, means, reg_covar):
-    """Estimate the spherical variance values.
-
-    Parameters
-    ----------
-    responsibilities : array-like of shape (n_samples, n_components)
-
-    X : array-like of shape (n_samples, n_features)
-
-    nk : array-like of shape (n_components,)
-
-    means : array-like of shape (n_components, n_features)
-
-    reg_covar : float
-
-    Returns
-    -------
-    variances : array, shape (n_components,)
-        The variance values of each components.
-    """
-    return _estimate_gaussian_covariances_diag(resp, X, nk, means, reg_covar).mean(1)
-
-
-def _estimate_gaussian_parameters(X, resp, reg_covar, covariance_type):
-    """Estimate the Gaussian distribution parameters.
-
-    Parameters
-    ----------
-    X : array-like of shape (n_samples, n_features)
-        The input data array.
-
-    resp : array-like of shape (n_samples, n_components)
-        The responsibilities for each data sample in X.
-
-    reg_covar : float
-        The regularization added to the diagonal of the covariance matrices.
-
-    covariance_type : {'full', 'tied', 'diag', 'spherical'}
-        The type of precision matrices.
-
-    Returns
-    -------
-    nk : array-like of shape (n_components,)
-        The numbers of data samples in the current components.
-
-    means : array-like of shape (n_components, n_features)
-        The centers of the current components.
-
-    covariances : array-like
-        The covariance matrix of the current components.
-        The shape depends of the covariance_type.
-    """
-    nk = resp.sum(axis=0) + 10 * np.finfo(resp.dtype).eps
-    means = np.dot(resp.T, X) / nk[:, np.newaxis]
-    covariances = {
-        "full": _estimate_gaussian_covariances_full,
-        "tied": _estimate_gaussian_covariances_tied,
-        "diag": _estimate_gaussian_covariances_diag,
-        "spherical": _estimate_gaussian_covariances_spherical,
-    }[covariance_type](resp, X, nk, means, reg_covar)
-    return nk, means, covariances
-
-
-def _compute_precision_cholesky(covariances, covariance_type):
-    """Compute the Cholesky decomposition of the precisions.
-
-    Parameters
-    ----------
-    covariances : array-like
-        The covariance matrix of the current components.
-        The shape depends of the covariance_type.
-
-    covariance_type : {'full', 'tied', 'diag', 'spherical'}
-        The type of precision matrices.
-
-    Returns
-    -------
-    precisions_cholesky : array-like
-        The cholesky decomposition of sample precisions of the current
-        components. The shape depends of the covariance_type.
-    """
-    estimate_precision_error_message = (
-        "Fitting the mixture model failed because some components have "
-        "ill-defined empirical covariance (for instance caused by singleton "
-        "or collapsed samples). Try to decrease the number of components, "
-        "or increase reg_covar."
-    )
-
-    if covariance_type == "full":
-        n_components, n_features, _ = covariances.shape
-        precisions_chol = np.empty((n_components, n_features, n_features))
-        for k, covariance in enumerate(covariances):
-            try:
-                cov_chol = linalg.cholesky(covariance, lower=True)
-            except linalg.LinAlgError:
-                raise ValueError(estimate_precision_error_message)
-            precisions_chol[k] = linalg.solve_triangular(
-                cov_chol, np.eye(n_features), lower=True
-            ).T
-    elif covariance_type == "tied":
-        _, n_features = covariances.shape
-        try:
-            cov_chol = linalg.cholesky(covariances, lower=True)
-        except linalg.LinAlgError:
-            raise ValueError(estimate_precision_error_message)
-        precisions_chol = linalg.solve_triangular(
-            cov_chol, np.eye(n_features), lower=True
-        ).T
-    else:
-        if np.any(np.less_equal(covariances, 0.0)):
-            raise ValueError(estimate_precision_error_message)
-        precisions_chol = 1.0 / np.sqrt(covariances)
-    return precisions_chol
-
-
-###############################################################################
-# Gaussian mixture probability estimators
-def _compute_log_det_cholesky(matrix_chol, covariance_type, n_features):
-    """Compute the log-det of the cholesky decomposition of matrices.
-
-    Parameters
-    ----------
-    matrix_chol : array-like
-        Cholesky decompositions of the matrices.
-        'full' : shape of (n_components, n_features, n_features)
-        'tied' : shape of (n_features, n_features)
-        'diag' : shape of (n_components, n_features)
-        'spherical' : shape of (n_components,)
-
-    covariance_type : {'full', 'tied', 'diag', 'spherical'}
-
-    n_features : int
-        Number of features.
-
-    Returns
-    -------
-    log_det_precision_chol : array-like of shape (n_components,)
-        The determinant of the precision matrix for each component.
-    """
-    if covariance_type == "full":
-        n_components, _, _ = matrix_chol.shape
-        log_det_chol = np.sum(
-            np.log(matrix_chol.reshape(n_components, -1)[:, :: n_features + 1]), 1
-        )
-
-    elif covariance_type == "tied":
-        log_det_chol = np.sum(np.log(np.diag(matrix_chol)))
-
-    elif covariance_type == "diag":
-        log_det_chol = np.sum(np.log(matrix_chol), axis=1)
-
-    else:
-        log_det_chol = n_features * (np.log(matrix_chol))
-
-    return log_det_chol
-
-
-def _estimate_log_gaussian_prob(X, means, precisions_chol, covariance_type):
-    """Estimate the log Gaussian probability.
-
-    Parameters
-    ----------
-    X : array-like of shape (n_samples, n_features)
-
-    means : array-like of shape (n_components, n_features)
-
-    precisions_chol : array-like
-        Cholesky decompositions of the precision matrices.
-        'full' : shape of (n_components, n_features, n_features)
-        'tied' : shape of (n_features, n_features)
-        'diag' : shape of (n_components, n_features)
-        'spherical' : shape of (n_components,)
-
-    covariance_type : {'full', 'tied', 'diag', 'spherical'}
-
-    Returns
-    -------
-    log_prob : array, shape (n_samples, n_components)
-    """
-    n_samples, n_features = X.shape
-    n_components, _ = means.shape
-    # det(precision_chol) is half of det(precision)
-    log_det = _compute_log_det_cholesky(precisions_chol, covariance_type, n_features)
-
-    if covariance_type == "full":
-        log_prob = np.empty((n_samples, n_components))
-        for k, (mu, prec_chol) in enumerate(zip(means, precisions_chol)):
-            y = np.dot(X, prec_chol) - np.dot(mu, prec_chol)
-            log_prob[:, k] = np.sum(np.square(y), axis=1)
-
-    elif covariance_type == "tied":
-        log_prob = np.empty((n_samples, n_components))
-        for k, mu in enumerate(means):
-            y = np.dot(X, precisions_chol) - np.dot(mu, precisions_chol)
-            log_prob[:, k] = np.sum(np.square(y), axis=1)
-
-    elif covariance_type == "diag":
-        precisions = precisions_chol ** 2
-        log_prob = (
-            np.sum((means ** 2 * precisions), 1)
-            - 2.0 * np.dot(X, (means * precisions).T)
-            + np.dot(X ** 2, precisions.T)
-        )
-
-    elif covariance_type == "spherical":
-        precisions = precisions_chol ** 2
-        log_prob = (
-            np.sum(means ** 2, 1) * precisions
-            - 2 * np.dot(X, means.T * precisions)
-            + np.outer(row_norms(X, squared=True), precisions)
-        )
-    return -0.5 * (n_features * np.log(2 * np.pi) + log_prob) + log_det
-
-
-class GaussianMixture(BaseMixture):
-    """Gaussian Mixture.
-
-    Representation of a Gaussian mixture model probability distribution.
-    This class allows to estimate the parameters of a Gaussian mixture
-    distribution.
-
-    Read more in the :ref:`User Guide <gmm>`.
-
-    .. versionadded:: 0.18
-
-    Parameters
-    ----------
-    n_components : int, default=1
-        The number of mixture components.
-
-    covariance_type : {'full', 'tied', 'diag', 'spherical'}, default='full'
-        String describing the type of covariance parameters to use.
-        Must be one of:
-
-        'full'
-            each component has its own general covariance matrix
-        'tied'
-            all components share the same general covariance matrix
-        'diag'
-            each component has its own diagonal covariance matrix
-        'spherical'
-            each component has its own single variance
-
-    tol : float, default=1e-3
-        The convergence threshold. EM iterations will stop when the
-        lower bound average gain is below this threshold.
-
-    reg_covar : float, default=1e-6
-        Non-negative regularization added to the diagonal of covariance.
-        Allows to assure that the covariance matrices are all positive.
-
-    max_iter : int, default=100
-        The number of EM iterations to perform.
-
-    n_init : int, default=1
-        The number of initializations to perform. The best results are kept.
-
-    init_params : {'kmeans', 'random'}, default='kmeans'
-        The method used to initialize the weights, the means and the
-        precisions.
-        Must be one of::
-
-            'kmeans' : responsibilities are initialized using kmeans.
-            'random' : responsibilities are initialized randomly.
-
-    weights_init : array-like of shape (n_components, ), default=None
-        The user-provided initial weights.
-        If it is None, weights are initialized using the `init_params` method.
-
-    means_init : array-like of shape (n_components, n_features), default=None
-        The user-provided initial means,
-        If it is None, means are initialized using the `init_params` method.
-
-    precisions_init : array-like, default=None
-        The user-provided initial precisions (inverse of the covariance
-        matrices).
-        If it is None, precisions are initialized using the 'init_params'
-        method.
-        The shape depends on 'covariance_type'::
-
-            (n_components,)                        if 'spherical',
-            (n_features, n_features)               if 'tied',
-            (n_components, n_features)             if 'diag',
-            (n_components, n_features, n_features) if 'full'
-
-    random_state : int, RandomState instance or None, default=None
-        Controls the random seed given to the method chosen to initialize the
-        parameters (see `init_params`).
-        In addition, it controls the generation of random samples from the
-        fitted distribution (see the method `sample`).
-        Pass an int for reproducible output across multiple function calls.
-        See :term:`Glossary <random_state>`.
-
-    warm_start : bool, default=False
-        If 'warm_start' is True, the solution of the last fitting is used as
-        initialization for the next call of fit(). This can speed up
-        convergence when fit is called several times on similar problems.
-        In that case, 'n_init' is ignored and only a single initialization
-        occurs upon the first call.
-        See :term:`the Glossary <warm_start>`.
-
-    verbose : int, default=0
-        Enable verbose output. If 1 then it prints the current
-        initialization and each iteration step. If greater than 1 then
-        it prints also the log probability and the time needed
-        for each step.
-
-    verbose_interval : int, default=10
-        Number of iteration done before the next print.
-
-    Attributes
-    ----------
-    weights_ : array-like of shape (n_components,)
-        The weights of each mixture components.
-
-    means_ : array-like of shape (n_components, n_features)
-        The mean of each mixture component.
-
-    covariances_ : array-like
-        The covariance of each mixture component.
-        The shape depends on `covariance_type`::
-
-            (n_components,)                        if 'spherical',
-            (n_features, n_features)               if 'tied',
-            (n_components, n_features)             if 'diag',
-            (n_components, n_features, n_features) if 'full'
-
-    precisions_ : array-like
-        The precision matrices for each component in the mixture. A precision
-        matrix is the inverse of a covariance matrix. A covariance matrix is
-        symmetric positive definite so the mixture of Gaussian can be
-        equivalently parameterized by the precision matrices. Storing the
-        precision matrices instead of the covariance matrices makes it more
-        efficient to compute the log-likelihood of new samples at test time.
-        The shape depends on `covariance_type`::
-
-            (n_components,)                        if 'spherical',
-            (n_features, n_features)               if 'tied',
-            (n_components, n_features)             if 'diag',
-            (n_components, n_features, n_features) if 'full'
-
-    precisions_cholesky_ : array-like
-        The cholesky decomposition of the precision matrices of each mixture
-        component. A precision matrix is the inverse of a covariance matrix.
-        A covariance matrix is symmetric positive definite so the mixture of
-        Gaussian can be equivalently parameterized by the precision matrices.
-        Storing the precision matrices instead of the covariance matrices makes
-        it more efficient to compute the log-likelihood of new samples at test
-        time. The shape depends on `covariance_type`::
-
-            (n_components,)                        if 'spherical',
-            (n_features, n_features)               if 'tied',
-            (n_components, n_features)             if 'diag',
-            (n_components, n_features, n_features) if 'full'
-
-    converged_ : bool
-        True when convergence was reached in fit(), False otherwise.
-
-    n_iter_ : int
-        Number of step used by the best fit of EM to reach the convergence.
-
-    lower_bound_ : float
-        Lower bound value on the log-likelihood (of the training data with
-        respect to the model) of the best fit of EM.
-
-    n_features_in_ : int
-        Number of features seen during :term:`fit`.
-
-        .. versionadded:: 0.24
-
-    Examples
-    --------
-    >>> import numpy as np
-    >>> from sklearn.mixture import GaussianMixture
-    >>> X = np.array([[1, 2], [1, 4], [1, 0], [10, 2], [10, 4], [10, 0]])
-    >>> gm = GaussianMixture(n_components=2, random_state=0).fit(X)
-    >>> gm.means_
-    array([[10.,  2.],
-           [ 1.,  2.]])
-    >>> gm.predict([[0, 0], [12, 3]])
-    array([1, 0])
-
-    See Also
-    --------
-    BayesianGaussianMixture : Gaussian mixture model fit with a variational
-        inference.
-    """
-
-    def __init__(
-        self,
-        n_components=1,
-        *,
-        covariance_type="full",
-        tol=1e-3,
-        reg_covar=1e-6,
-        max_iter=100,
-        n_init=1,
-        init_params="kmeans",
-        weights_init=None,
-        means_init=None,
-        precisions_init=None,
-        random_state=None,
-        warm_start=False,
-        verbose=0,
-        verbose_interval=10,
-    ):
-        super().__init__(
-            n_components=n_components,
-            tol=tol,
-            reg_covar=reg_covar,
-            max_iter=max_iter,
-            n_init=n_init,
-            init_params=init_params,
-            random_state=random_state,
-            warm_start=warm_start,
-            verbose=verbose,
-            verbose_interval=verbose_interval,
-        )
-
-        self.covariance_type = covariance_type
-        self.weights_init = weights_init
-        self.means_init = means_init
-        self.precisions_init = precisions_init
-
-    def _check_parameters(self, X):
-        """Check the Gaussian mixture parameters are well defined."""
-        _, n_features = X.shape
-        if self.covariance_type not in ["spherical", "tied", "diag", "full"]:
-            raise ValueError(
-                "Invalid value for 'covariance_type': %s "
-                "'covariance_type' should be in "
-                "['spherical', 'tied', 'diag', 'full']"
-                % self.covariance_type
-            )
-
-        if self.weights_init is not None:
-            self.weights_init = _check_weights(self.weights_init, self.n_components)
-
-        if self.means_init is not None:
-            self.means_init = _check_means(
-                self.means_init, self.n_components, n_features
-            )
-
-        if self.precisions_init is not None:
-            self.precisions_init = _check_precisions(
-                self.precisions_init,
-                self.covariance_type,
-                self.n_components,
-                n_features,
-            )
-
-    def _initialize(self, X, resp):
-        """Initialization of the Gaussian mixture parameters.
-
-        Parameters
-        ----------
-        X : array-like of shape (n_samples, n_features)
-
-        resp : array-like of shape (n_samples, n_components)
-        """
-        n_samples, _ = X.shape
-
-        weights, means, covariances = _estimate_gaussian_parameters(
-            X, resp, self.reg_covar, self.covariance_type
-        )
-        weights /= n_samples
-
-        self.weights_ = weights if self.weights_init is None else self.weights_init
-        self.means_ = means if self.means_init is None else self.means_init
-
-        if self.precisions_init is None:
-            self.covariances_ = covariances
-            self.precisions_cholesky_ = _compute_precision_cholesky(
-                covariances, self.covariance_type
-            )
-        elif self.covariance_type == "full":
-            self.precisions_cholesky_ = np.array(
-                [
-                    linalg.cholesky(prec_init, lower=True)
-                    for prec_init in self.precisions_init
-                ]
-            )
-        elif self.covariance_type == "tied":
-            self.precisions_cholesky_ = linalg.cholesky(
-                self.precisions_init, lower=True
-            )
-        else:
-            self.precisions_cholesky_ = self.precisions_init
-
-    def _m_step(self, X, log_resp):
-        """M step.
-
-        Parameters
-        ----------
-        X : array-like of shape (n_samples, n_features)
-
-        log_resp : array-like of shape (n_samples, n_components)
-            Logarithm of the posterior probabilities (or responsibilities) of
-            the point of each sample in X.
-        """
-        n_samples, _ = X.shape
-        self.weights_, self.means_, self.covariances_ = _estimate_gaussian_parameters(
-            X, np.exp(log_resp), self.reg_covar, self.covariance_type
-        )
-        self.weights_ /= n_samples
-        self.precisions_cholesky_ = _compute_precision_cholesky(
-            self.covariances_, self.covariance_type
-        )
-
-    def _estimate_log_prob(self, X):
-        return _estimate_log_gaussian_prob(
-            X, self.means_, self.precisions_cholesky_, self.covariance_type
-        )
-
-    def _estimate_log_weights(self):
-        return np.log(self.weights_)
-
-    def _compute_lower_bound(self, _, log_prob_norm):
-        return log_prob_norm
-
-    def _get_parameters(self):
-        return (
-            self.weights_,
-            self.means_,
-            self.covariances_,
-            self.precisions_cholesky_,
-        )
-
-    def _set_parameters(self, params):
-        (
-            self.weights_,
-            self.means_,
-            self.covariances_,
-            self.precisions_cholesky_,
-        ) = params
-
-        # Attributes computation
-        _, n_features = self.means_.shape
-
-        if self.covariance_type == "full":
-            self.precisions_ = np.empty(self.precisions_cholesky_.shape)
-            for k, prec_chol in enumerate(self.precisions_cholesky_):
-                self.precisions_[k] = np.dot(prec_chol, prec_chol.T)
-
-        elif self.covariance_type == "tied":
-            self.precisions_ = np.dot(
-                self.precisions_cholesky_, self.precisions_cholesky_.T
-            )
-        else:
-            self.precisions_ = self.precisions_cholesky_ ** 2
-
-    def _n_parameters(self):
-        """Return the number of free parameters in the model."""
-        _, n_features = self.means_.shape
-        if self.covariance_type == "full":
-            cov_params = self.n_components * n_features * (n_features + 1) / 2.0
-        elif self.covariance_type == "diag":
-            cov_params = self.n_components * n_features
-        elif self.covariance_type == "tied":
-            cov_params = n_features * (n_features + 1) / 2.0
-        elif self.covariance_type == "spherical":
-            cov_params = self.n_components
-        mean_params = n_features * self.n_components
-        return int(cov_params + mean_params + self.n_components - 1)
-
-    def bic(self, X):
-        """Bayesian information criterion for the current model on the input X.
-
-        Parameters
-        ----------
-        X : array of shape (n_samples, n_dimensions)
-
-        Returns
-        -------
-        bic : float
-            The lower the better.
-        """
-        return -2 * self.score(X) * X.shape[0] + self._n_parameters() * np.log(
-            X.shape[0]
-        )
-
-    def aic(self, X):
-        """Akaike information criterion for the current model on the input X.
-
-        Parameters
-        ----------
-        X : array of shape (n_samples, n_dimensions)
-
-        Returns
-        -------
-        aic : float
-            The lower the better.
-        """
-        return -2 * self.score(X) * X.shape[0] + 2 * self._n_parameters()
->>>>>>> f72f1df4
+        return -2 * self.score(X) * X.shape[0] + 2 * self._n_parameters()