--- conflicted
+++ resolved
@@ -301,25 +301,17 @@
     """
 
     @abstractmethod
-<<<<<<< HEAD
-    def __init__(self, n_components="auto", *, eps=0.1, random_state=None):
-        self.n_components = n_components
-        self.eps = eps
-=======
     def __init__(
         self,
         n_components="auto",
         *,
         eps=0.1,
-        dense_output=False,
         compute_inverse_components=False,
         random_state=None,
     ):
         self.n_components = n_components
         self.eps = eps
-        self.dense_output = dense_output
         self.compute_inverse_components = compute_inverse_components
->>>>>>> 09a72930
         self.random_state = random_state
 
     @abstractmethod
@@ -412,18 +404,9 @@
             self.n_components_, n_features
         ).astype(X.dtype, copy=False)
 
-<<<<<<< HEAD
-=======
-        # Check contract
-        assert self.components_.shape == (self.n_components_, n_features), (
-            "An error has occurred the self.components_ matrix has "
-            " not the proper shape."
-        )
-
         if self.compute_inverse_components:
             self.inverse_components_ = self._compute_inverse_components()
 
->>>>>>> 09a72930
         return self
 
     @property
@@ -564,11 +547,7 @@
         super().__init__(
             n_components=n_components,
             eps=eps,
-<<<<<<< HEAD
-=======
-            dense_output=True,
             compute_inverse_components=compute_inverse_components,
->>>>>>> 09a72930
             random_state=random_state,
         )
 
@@ -762,11 +741,7 @@
         super().__init__(
             n_components=n_components,
             eps=eps,
-<<<<<<< HEAD
-=======
-            dense_output=dense_output,
             compute_inverse_components=compute_inverse_components,
->>>>>>> 09a72930
             random_state=random_state,
         )
 
