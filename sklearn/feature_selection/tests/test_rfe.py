"""
Testing Recursive feature elimination
"""

<<<<<<< HEAD
=======
from operator import attrgetter

>>>>>>> 076442c8
import pytest
import numpy as np
from numpy.testing import assert_array_almost_equal, assert_array_equal, assert_allclose
from scipy import sparse

from sklearn.base import BaseEstimator, ClassifierMixin
from sklearn.cross_decomposition import PLSCanonical, PLSRegression, CCA
from sklearn.feature_selection import RFE, RFECV
from sklearn.datasets import load_iris, make_friedman1
from sklearn.metrics import zero_one_loss
from sklearn.svm import SVC, SVR, LinearSVR
from sklearn.linear_model import LogisticRegression
from sklearn.ensemble import RandomForestClassifier
from sklearn.model_selection import cross_val_score
from sklearn.model_selection import GroupKFold
from sklearn.compose import TransformedTargetRegressor
from sklearn.pipeline import make_pipeline
from sklearn.preprocessing import StandardScaler

from sklearn.utils import check_random_state
from sklearn.utils._testing import ignore_warnings

from sklearn.metrics import make_scorer
from sklearn.metrics import get_scorer


class MockClassifier:
    """
    Dummy classifier to test recursive feature elimination
    """

    def __init__(self, foo_param=0):
        self.foo_param = foo_param

    def fit(self, X, y):
        assert len(X) == len(y)
        self.coef_ = np.ones(X.shape[1], dtype=np.float64)
        return self

    def predict(self, T):
        return T.shape[0]

    predict_proba = predict
    decision_function = predict
    transform = predict

    def score(self, X=None, y=None):
        return 0.0

    def get_params(self, deep=True):
        return {"foo_param": self.foo_param}

    def set_params(self, **params):
        return self

    def _more_tags(self):
        return {"allow_nan": True}


def test_rfe_features_importance():
    generator = check_random_state(0)
    iris = load_iris()
    X = np.c_[iris.data, generator.normal(size=(len(iris.data), 6))]
    y = iris.target

    clf = RandomForestClassifier(n_estimators=20, random_state=generator, max_depth=2)
    rfe = RFE(estimator=clf, n_features_to_select=4, step=0.1)
    rfe.fit(X, y)
    assert len(rfe.ranking_) == X.shape[1]

    clf_svc = SVC(kernel="linear")
    rfe_svc = RFE(estimator=clf_svc, n_features_to_select=4, step=0.1)
    rfe_svc.fit(X, y)

    # Check if the supports are equal
    assert_array_equal(rfe.get_support(), rfe_svc.get_support())


def test_rfe():
    generator = check_random_state(0)
    iris = load_iris()
    X = np.c_[iris.data, generator.normal(size=(len(iris.data), 6))]
    X_sparse = sparse.csr_matrix(X)
    y = iris.target

    # dense model
    clf = SVC(kernel="linear")
    rfe = RFE(estimator=clf, n_features_to_select=4, step=0.1)
    rfe.fit(X, y)
    X_r = rfe.transform(X)
    clf.fit(X_r, y)
    assert len(rfe.ranking_) == X.shape[1]

    # sparse model
    clf_sparse = SVC(kernel="linear")
    rfe_sparse = RFE(estimator=clf_sparse, n_features_to_select=4, step=0.1)
    rfe_sparse.fit(X_sparse, y)
    X_r_sparse = rfe_sparse.transform(X_sparse)

    assert X_r.shape == iris.data.shape
    assert_array_almost_equal(X_r[:10], iris.data[:10])

    assert_array_almost_equal(rfe.predict(X), clf.predict(iris.data))
    assert rfe.score(X, y) == clf.score(iris.data, iris.target)
    assert_array_almost_equal(X_r, X_r_sparse.toarray())


def test_RFE_fit_score_params():
    # Make sure RFE passes the metadata down to fit and score methods of the
    # underlying estimator
    class TestEstimator(BaseEstimator, ClassifierMixin):
        def fit(self, X, y, prop=None):
            if prop is None:
                raise ValueError("fit: prop cannot be None")
            self.svc_ = SVC(kernel="linear").fit(X, y)
            self.coef_ = self.svc_.coef_
            return self

        def score(self, X, y, prop=None):
            if prop is None:
                raise ValueError("score: prop cannot be None")
            return self.svc_.score(X, y)

    X, y = load_iris(return_X_y=True)
    with pytest.raises(ValueError, match="fit: prop cannot be None"):
        RFE(estimator=TestEstimator()).fit(X, y)
    with pytest.raises(ValueError, match="score: prop cannot be None"):
        RFE(estimator=TestEstimator()).fit(X, y, prop="foo").score(X, y)

    RFE(estimator=TestEstimator()).fit(X, y, prop="foo").score(X, y, prop="foo")


@pytest.mark.parametrize("n_features_to_select", [-1, 2.1])
def test_rfe_invalid_n_features_errors(n_features_to_select):
    clf = SVC(kernel="linear")

    iris = load_iris()
    rfe = RFE(estimator=clf, n_features_to_select=n_features_to_select, step=0.1)
    msg = f"n_features_to_select must be .+ Got {n_features_to_select}"
    with pytest.raises(ValueError, match=msg):
        rfe.fit(iris.data, iris.target)


def test_rfe_percent_n_features():
    # test that the results are the same
    generator = check_random_state(0)
    iris = load_iris()
    X = np.c_[iris.data, generator.normal(size=(len(iris.data), 6))]
    y = iris.target
    # there are 10 features in the data. We select 40%.
    clf = SVC(kernel="linear")
    rfe_num = RFE(estimator=clf, n_features_to_select=4, step=0.1)
    rfe_num.fit(X, y)

    rfe_perc = RFE(estimator=clf, n_features_to_select=0.4, step=0.1)
    rfe_perc.fit(X, y)

    assert_array_equal(rfe_perc.ranking_, rfe_num.ranking_)
    assert_array_equal(rfe_perc.support_, rfe_num.support_)


def test_rfe_mockclassifier():
    generator = check_random_state(0)
    iris = load_iris()
    X = np.c_[iris.data, generator.normal(size=(len(iris.data), 6))]
    y = iris.target

    # dense model
    clf = MockClassifier()
    rfe = RFE(estimator=clf, n_features_to_select=4, step=0.1)
    rfe.fit(X, y)
    X_r = rfe.transform(X)
    clf.fit(X_r, y)
    assert len(rfe.ranking_) == X.shape[1]
    assert X_r.shape == iris.data.shape


def test_rfecv():
    generator = check_random_state(0)
    iris = load_iris()
    X = np.c_[iris.data, generator.normal(size=(len(iris.data), 6))]
    y = list(iris.target)  # regression test: list should be supported

    # Test using the score function
    rfecv = RFECV(estimator=SVC(kernel="linear"), step=1)
    rfecv.fit(X, y)
    # non-regression test for missing worst feature:

    # TODO: Remove in v1.2 when grid_scores_ is removed
    msg = (
        r"The `grid_scores_` attribute is deprecated in version 1\.0 in "
        r"favor of `cv_results_` and will be removed in version 1\.2."
    )
    with pytest.warns(FutureWarning, match=msg):
        assert len(rfecv.grid_scores_) == X.shape[1]

    for key in rfecv.cv_results_.keys():
        assert len(rfecv.cv_results_[key]) == X.shape[1]

    assert len(rfecv.ranking_) == X.shape[1]
    X_r = rfecv.transform(X)

    # All the noisy variable were filtered out
    assert_array_equal(X_r, iris.data)

    # same in sparse
    rfecv_sparse = RFECV(estimator=SVC(kernel="linear"), step=1)
    X_sparse = sparse.csr_matrix(X)
    rfecv_sparse.fit(X_sparse, y)
    X_r_sparse = rfecv_sparse.transform(X_sparse)
    assert_array_equal(X_r_sparse.toarray(), iris.data)

    # Test using a customized loss function
    scoring = make_scorer(zero_one_loss, greater_is_better=False)
    rfecv = RFECV(estimator=SVC(kernel="linear"), step=1, scoring=scoring)
    ignore_warnings(rfecv.fit)(X, y)
    X_r = rfecv.transform(X)
    assert_array_equal(X_r, iris.data)

    # Test using a scorer
    scorer = get_scorer("accuracy")
    rfecv = RFECV(estimator=SVC(kernel="linear"), step=1, scoring=scorer)
    rfecv.fit(X, y)
    X_r = rfecv.transform(X)
    assert_array_equal(X_r, iris.data)

    # Test fix on cv_results_
    def test_scorer(estimator, X, y):
        return 1.0

    rfecv = RFECV(estimator=SVC(kernel="linear"), step=1, scoring=test_scorer)
    rfecv.fit(X, y)

    # TODO: Remove in v1.2 when grid_scores_ is removed
    with pytest.warns(FutureWarning, match=msg):
        assert_array_equal(rfecv.grid_scores_, np.ones(rfecv.grid_scores_.shape))

    # In the event of cross validation score ties, the expected behavior of
    # RFECV is to return the FEWEST features that maximize the CV score.
    # Because test_scorer always returns 1.0 in this example, RFECV should
    # reduce the dimensionality to a single feature (i.e. n_features_ = 1)
    assert rfecv.n_features_ == 1

    # Same as the first two tests, but with step=2
    rfecv = RFECV(estimator=SVC(kernel="linear"), step=2)
    rfecv.fit(X, y)

    # TODO: Remove in v1.2 when grid_scores_ is removed
    with pytest.warns(FutureWarning, match=msg):
        assert len(rfecv.grid_scores_) == 6

    for key in rfecv.cv_results_.keys():
        assert len(rfecv.cv_results_[key]) == 6

    assert len(rfecv.ranking_) == X.shape[1]
    X_r = rfecv.transform(X)
    assert_array_equal(X_r, iris.data)

    rfecv_sparse = RFECV(estimator=SVC(kernel="linear"), step=2)
    X_sparse = sparse.csr_matrix(X)
    rfecv_sparse.fit(X_sparse, y)
    X_r_sparse = rfecv_sparse.transform(X_sparse)
    assert_array_equal(X_r_sparse.toarray(), iris.data)

    # Verifying that steps < 1 don't blow up.
    rfecv_sparse = RFECV(estimator=SVC(kernel="linear"), step=0.2)
    X_sparse = sparse.csr_matrix(X)
    rfecv_sparse.fit(X_sparse, y)
    X_r_sparse = rfecv_sparse.transform(X_sparse)
    assert_array_equal(X_r_sparse.toarray(), iris.data)


def test_rfecv_mockclassifier():
    generator = check_random_state(0)
    iris = load_iris()
    X = np.c_[iris.data, generator.normal(size=(len(iris.data), 6))]
    y = list(iris.target)  # regression test: list should be supported

    # Test using the score function
    rfecv = RFECV(estimator=MockClassifier(), step=1)
    rfecv.fit(X, y)
    # non-regression test for missing worst feature:

    # TODO: Remove in v1.2 when grid_scores_ is removed
    msg = (
        r"The `grid_scores_` attribute is deprecated in version 1\.0 in "
        r"favor of `cv_results_` and will be removed in version 1\.2."
    )
    with pytest.warns(FutureWarning, match=msg):
        assert len(rfecv.grid_scores_) == X.shape[1]

    for key in rfecv.cv_results_.keys():
        assert len(rfecv.cv_results_[key]) == X.shape[1]

    assert len(rfecv.ranking_) == X.shape[1]


def test_rfecv_verbose_output():
    # Check verbose=1 is producing an output.
    from io import StringIO
    import sys

    sys.stdout = StringIO()

    generator = check_random_state(0)
    iris = load_iris()
    X = np.c_[iris.data, generator.normal(size=(len(iris.data), 6))]
    y = list(iris.target)

    rfecv = RFECV(estimator=SVC(kernel="linear"), step=1, verbose=1)
    rfecv.fit(X, y)

    verbose_output = sys.stdout
    verbose_output.seek(0)
    assert len(verbose_output.readline()) > 0


def test_rfecv_cv_results_size():
    generator = check_random_state(0)
    iris = load_iris()
    X = np.c_[iris.data, generator.normal(size=(len(iris.data), 6))]
    y = list(iris.target)  # regression test: list should be supported

    # Non-regression test for varying combinations of step and
    # min_features_to_select.
    for step, min_features_to_select in [[2, 1], [2, 2], [3, 3]]:
        rfecv = RFECV(
            estimator=MockClassifier(),
            step=step,
            min_features_to_select=min_features_to_select,
        )
        rfecv.fit(X, y)

        score_len = np.ceil((X.shape[1] - min_features_to_select) / step) + 1

        # TODO: Remove in v1.2 when grid_scores_ is removed
        msg = (
            r"The `grid_scores_` attribute is deprecated in version 1\.0 in "
            r"favor of `cv_results_` and will be removed in version 1\.2."
        )
        with pytest.warns(FutureWarning, match=msg):
            assert len(rfecv.grid_scores_) == score_len

        for key in rfecv.cv_results_.keys():
            assert len(rfecv.cv_results_[key]) == score_len

        assert len(rfecv.ranking_) == X.shape[1]
        assert rfecv.n_features_ >= min_features_to_select


def test_rfe_estimator_tags():
    rfe = RFE(SVC(kernel="linear"))
    assert rfe._estimator_type == "classifier"
    # make sure that cross-validation is stratified
    iris = load_iris()
    score = cross_val_score(rfe, iris.data, iris.target)
    assert score.min() > 0.7


def test_rfe_min_step():
    n_features = 10
    X, y = make_friedman1(n_samples=50, n_features=n_features, random_state=0)
    n_samples, n_features = X.shape
    estimator = SVR(kernel="linear")

    # Test when floor(step * n_features) <= 0
    selector = RFE(estimator, step=0.01)
    sel = selector.fit(X, y)
    assert sel.support_.sum() == n_features // 2

    # Test when step is between (0,1) and floor(step * n_features) > 0
    selector = RFE(estimator, step=0.20)
    sel = selector.fit(X, y)
    assert sel.support_.sum() == n_features // 2

    # Test when step is an integer
    selector = RFE(estimator, step=5)
    sel = selector.fit(X, y)
    assert sel.support_.sum() == n_features // 2


def test_number_of_subsets_of_features():
    # In RFE, 'number_of_subsets_of_features'
    # = the number of iterations in '_fit'
    # = max(ranking_)
    # = 1 + (n_features + step - n_features_to_select - 1) // step
    # After optimization #4534, this number
    # = 1 + np.ceil((n_features - n_features_to_select) / float(step))
    # This test case is to test their equivalence, refer to #4534 and #3824

    def formula1(n_features, n_features_to_select, step):
        return 1 + ((n_features + step - n_features_to_select - 1) // step)

    def formula2(n_features, n_features_to_select, step):
        return 1 + np.ceil((n_features - n_features_to_select) / float(step))

    # RFE
    # Case 1, n_features - n_features_to_select is divisible by step
    # Case 2, n_features - n_features_to_select is not divisible by step
    n_features_list = [11, 11]
    n_features_to_select_list = [3, 3]
    step_list = [2, 3]
    for n_features, n_features_to_select, step in zip(
        n_features_list, n_features_to_select_list, step_list
    ):
        generator = check_random_state(43)
        X = generator.normal(size=(100, n_features))
        y = generator.rand(100).round()
        rfe = RFE(
            estimator=SVC(kernel="linear"),
            n_features_to_select=n_features_to_select,
            step=step,
        )
        rfe.fit(X, y)
        # this number also equals to the maximum of ranking_
        assert np.max(rfe.ranking_) == formula1(n_features, n_features_to_select, step)
        assert np.max(rfe.ranking_) == formula2(n_features, n_features_to_select, step)

    # In RFECV, 'fit' calls 'RFE._fit'
    # 'number_of_subsets_of_features' of RFE
    # = the size of each score in 'cv_results_' of RFECV
    # = the number of iterations of the for loop before optimization #4534

    # RFECV, n_features_to_select = 1
    # Case 1, n_features - 1 is divisible by step
    # Case 2, n_features - 1 is not divisible by step

    n_features_to_select = 1
    n_features_list = [11, 10]
    step_list = [2, 2]
    for n_features, step in zip(n_features_list, step_list):
        generator = check_random_state(43)
        X = generator.normal(size=(100, n_features))
        y = generator.rand(100).round()
        rfecv = RFECV(estimator=SVC(kernel="linear"), step=step)
        rfecv.fit(X, y)

        # TODO: Remove in v1.2 when grid_scores_ is removed
        msg = (
            r"The `grid_scores_` attribute is deprecated in version 1\.0 in "
            r"favor of `cv_results_` and will be removed in version 1\.2."
        )
        with pytest.warns(FutureWarning, match=msg):
            assert len(rfecv.grid_scores_) == formula1(
                n_features, n_features_to_select, step
            )
            assert len(rfecv.grid_scores_) == formula2(
                n_features, n_features_to_select, step
            )

        for key in rfecv.cv_results_.keys():
            assert len(rfecv.cv_results_[key]) == formula1(
                n_features, n_features_to_select, step
            )
            assert len(rfecv.cv_results_[key]) == formula2(
                n_features, n_features_to_select, step
            )


def test_rfe_cv_n_jobs():
    generator = check_random_state(0)
    iris = load_iris()
    X = np.c_[iris.data, generator.normal(size=(len(iris.data), 6))]
    y = iris.target

    rfecv = RFECV(estimator=SVC(kernel="linear"))
    rfecv.fit(X, y)
    rfecv_ranking = rfecv.ranking_

    # TODO: Remove in v1.2 when grid_scores_ is removed
    msg = (
        r"The `grid_scores_` attribute is deprecated in version 1\.0 in "
        r"favor of `cv_results_` and will be removed in version 1\.2."
    )
    with pytest.warns(FutureWarning, match=msg):
        rfecv_grid_scores = rfecv.grid_scores_

    rfecv_cv_results_ = rfecv.cv_results_

    rfecv.set_params(n_jobs=2)
    rfecv.fit(X, y)
    assert_array_almost_equal(rfecv.ranking_, rfecv_ranking)

    # TODO: Remove in v1.2 when grid_scores_ is removed
    with pytest.warns(FutureWarning, match=msg):
        assert_array_almost_equal(rfecv.grid_scores_, rfecv_grid_scores)

    assert rfecv_cv_results_.keys() == rfecv.cv_results_.keys()
    for key in rfecv_cv_results_.keys():
        assert rfecv_cv_results_[key] == pytest.approx(rfecv.cv_results_[key])


def test_rfe_cv_groups():
    generator = check_random_state(0)
    iris = load_iris()
    number_groups = 4
    groups = np.floor(np.linspace(0, number_groups, len(iris.target)))
    X = iris.data
    y = (iris.target > 0).astype(int)

    est_groups = RFECV(
        estimator=RandomForestClassifier(random_state=generator),
        step=1,
        scoring="accuracy",
        cv=GroupKFold(n_splits=2),
    )
    est_groups.fit(X, y, groups=groups)
    assert est_groups.n_features_ > 0


@pytest.mark.parametrize(
    "importance_getter",
    [
        lambda estimator: estimator.regressor_.coef_,
        "regressor_.coef_",
        lambda estimator, X, y: estimator.regressor_.coef_,
    ],
)
@pytest.mark.parametrize("selector, expected_n_features", [(RFE, 5), (RFECV, 4)])
def test_rfe_wrapped_estimator(importance_getter, selector, expected_n_features):
    # Non-regression test for
    # https://github.com/scikit-learn/scikit-learn/issues/15312
    X, y = make_friedman1(n_samples=50, n_features=10, random_state=0)
    estimator = LinearSVR(random_state=0)

    log_estimator = TransformedTargetRegressor(
        regressor=estimator, func=np.log, inverse_func=np.exp
    )

    selector = selector(log_estimator, importance_getter=importance_getter)
    sel = selector.fit(X, y)
    assert sel.support_.sum() == expected_n_features


def test_importance_getter_with_train_instances():
    clf = LogisticRegression()

    data, y = load_iris(return_X_y=True)

    def custom_importance_getter(estimator, X, y):
        return estimator.coef_ + np.sum(X, axis=0)

    sfm = RFE(
        clf,
        n_features_to_select=2,
        importance_getter=custom_importance_getter,
    )

    sfm.fit(data, y)
    assert sfm.transform(data).shape[1] == 2


@pytest.mark.parametrize(
    "importance_getter, err_type",
    [
        ("auto", ValueError),
        ("random", AttributeError),
        (lambda x: x.importance, AttributeError),
        ([0], ValueError),
    ],
)
@pytest.mark.parametrize("Selector", [RFE, RFECV])
def test_rfe_importance_getter_validation(importance_getter, err_type, Selector):
    X, y = make_friedman1(n_samples=50, n_features=10, random_state=42)
    estimator = LinearSVR()
    log_estimator = TransformedTargetRegressor(
        regressor=estimator, func=np.log, inverse_func=np.exp
    )

    with pytest.raises(err_type):
        model = Selector(log_estimator, importance_getter=importance_getter)
        model.fit(X, y)


@pytest.mark.parametrize("cv", [None, 5])
def test_rfe_allow_nan_inf_in_x(cv):
    iris = load_iris()
    X = iris.data
    y = iris.target

    # add nan and inf value to X
    X[0][0] = np.NaN
    X[0][1] = np.Inf

    clf = MockClassifier()
    if cv is not None:
        rfe = RFECV(estimator=clf, cv=cv)
    else:
        rfe = RFE(estimator=clf)
    rfe.fit(X, y)
    rfe.transform(X)


def test_w_pipeline_2d_coef_():
    pipeline = make_pipeline(StandardScaler(), LogisticRegression())

    data, y = load_iris(return_X_y=True)
    sfm = RFE(
        pipeline,
        n_features_to_select=2,
        importance_getter="named_steps.logisticregression.coef_",
    )

    sfm.fit(data, y)
    assert sfm.transform(data).shape[1] == 2


def test_rfecv_std_and_mean():
    generator = check_random_state(0)
    iris = load_iris()
    X = np.c_[iris.data, generator.normal(size=(len(iris.data), 6))]
    y = iris.target

    rfecv = RFECV(estimator=SVC(kernel="linear"))
    rfecv.fit(X, y)
    n_split_keys = len(rfecv.cv_results_) - 2
    split_keys = [f"split{i}_test_score" for i in range(n_split_keys)]

    cv_scores = np.asarray([rfecv.cv_results_[key] for key in split_keys])
    expected_mean = np.mean(cv_scores, axis=0)
    expected_std = np.std(cv_scores, axis=0)

    assert_allclose(rfecv.cv_results_["mean_test_score"], expected_mean)
    assert_allclose(rfecv.cv_results_["std_test_score"], expected_std)


@pytest.mark.parametrize("ClsRFE", [RFE, RFECV])
def test_multioutput(ClsRFE):
    X = np.random.normal(size=(10, 3))
    y = np.random.randint(2, size=(10, 2))
    clf = RandomForestClassifier(n_estimators=5)
    rfe_test = ClsRFE(clf)
    rfe_test.fit(X, y)


@pytest.mark.parametrize("ClsRFE", [RFE, RFECV])
@pytest.mark.parametrize("PLSEstimator", [CCA, PLSCanonical, PLSRegression])
def test_rfe_pls(ClsRFE, PLSEstimator):
    """Check the behaviour of RFE with PLS estimators.

    Non-regression test for:
    https://github.com/scikit-learn/scikit-learn/issues/12410
    """
    X, y = make_friedman1(n_samples=50, n_features=10, random_state=0)
    estimator = PLSEstimator(n_components=1)
    selector = ClsRFE(estimator, step=1).fit(X, y)
    assert selector.score(X, y) > 0.5<|MERGE_RESOLUTION|>--- conflicted
+++ resolved
@@ -2,11 +2,6 @@
 Testing Recursive feature elimination
 """
 
-<<<<<<< HEAD
-=======
-from operator import attrgetter
-
->>>>>>> 076442c8
 import pytest
 import numpy as np
 from numpy.testing import assert_array_almost_equal, assert_array_equal, assert_allclose
