--- conflicted
+++ resolved
@@ -335,8 +335,7 @@
 
     # Set a higher threshold to filter out more features.
     model.threshold = "1.0 * mean"
-<<<<<<< HEAD
-    assert_greater(X_transform.shape[1], model.transform(data).shape[1])
+    assert X_transform.shape[1] > model.transform(data).shape[1]
 
 
 def test_transform_accepts_nan_inf():
@@ -358,7 +357,4 @@
 
     no_nan_est = NoNaNTag()
     model = SelectFromModel(estimator=no_nan_est)
-    assert_equal(model._get_tags()['allow_nan'], False)
-=======
-    assert X_transform.shape[1] > model.transform(data).shape[1]
->>>>>>> be6bf690
+    assert_equal(model._get_tags()['allow_nan'], False)