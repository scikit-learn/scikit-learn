--- conflicted
+++ resolved
@@ -256,7 +256,6 @@
     pipe.transform(X)
 
 
-<<<<<<< HEAD
 # FIXME : to be removed in 1.3
 def test_raise_deprecation_warning():
     """Check that we raise a FutureWarning with `n_features_to_select`."""
@@ -268,10 +267,7 @@
         SequentialFeatureSelector(LinearRegression()).fit(X, y)
 
 
-@pytest.mark.parametrize("n_features_to_select", (2, 3, 4))
-=======
 @pytest.mark.parametrize("n_features_to_select", (2, 3))
->>>>>>> 6447ec59
 def test_unsupervised_model_fit(n_features_to_select):
     # Make sure that models without classification labels are not being
     # validated
