
import numpy as np
import pytest
from scipy.sparse import csr_matrix

from sklearn.utils import check_random_state
<<<<<<< HEAD
from sklearn.utils.testing import assert_array_equal, assert_almost_equal
from sklearn.feature_selection._mutual_info import _compute_mi
from sklearn.feature_selection import (mutual_info_regression,
                                       mutual_info_classif)
=======
from sklearn.utils._testing import assert_array_equal, assert_almost_equal
from sklearn.feature_selection.mutual_info_ import (
    mutual_info_regression, mutual_info_classif, _compute_mi)
>>>>>>> 7c47337f


def test_compute_mi_dd():
    # In discrete case computations are straightforward and can be done
    # by hand on given vectors.
    x = np.array([0, 1, 1, 0, 0])
    y = np.array([1, 0, 0, 0, 1])

    H_x = H_y = -(3/5) * np.log(3/5) - (2/5) * np.log(2/5)
    H_xy = -1/5 * np.log(1/5) - 2/5 * np.log(2/5) - 2/5 * np.log(2/5)
    I_xy = H_x + H_y - H_xy

    assert_almost_equal(_compute_mi(x, y, True, True), I_xy)


def test_compute_mi_cc():
    # For two continuous variables a good approach is to test on bivariate
    # normal distribution, where mutual information is known.

    # Mean of the distribution, irrelevant for mutual information.
    mean = np.zeros(2)

    # Setup covariance matrix with correlation coeff. equal 0.5.
    sigma_1 = 1
    sigma_2 = 10
    corr = 0.5
    cov = np.array([
        [sigma_1**2, corr * sigma_1 * sigma_2],
        [corr * sigma_1 * sigma_2, sigma_2**2]
    ])

    # True theoretical mutual information.
    I_theory = (np.log(sigma_1) + np.log(sigma_2) -
                0.5 * np.log(np.linalg.det(cov)))

    rng = check_random_state(0)
    Z = rng.multivariate_normal(mean, cov, size=1000)

    x, y = Z[:, 0], Z[:, 1]

    # Theory and computed values won't be very close, assert that the
    # first figures after decimal point match.
    for n_neighbors in [3, 5, 7]:
        I_computed = _compute_mi(x, y, False, False, n_neighbors)
        assert_almost_equal(I_computed, I_theory, 1)


def test_compute_mi_cd():
    # To test define a joint distribution as follows:
    # p(x, y) = p(x) p(y | x)
    # X ~ Bernoulli(p)
    # (Y | x = 0) ~ Uniform(-1, 1)
    # (Y | x = 1) ~ Uniform(0, 2)

    # Use the following formula for mutual information:
    # I(X; Y) = H(Y) - H(Y | X)
    # Two entropies can be computed by hand:
    # H(Y) = -(1-p)/2 * ln((1-p)/2) - p/2*log(p/2) - 1/2*log(1/2)
    # H(Y | X) = ln(2)

    # Now we need to implement sampling from out distribution, which is
    # done easily using conditional distribution logic.

    n_samples = 1000
    rng = check_random_state(0)

    for p in [0.3, 0.5, 0.7]:
        x = rng.uniform(size=n_samples) > p

        y = np.empty(n_samples)
        mask = x == 0
        y[mask] = rng.uniform(-1, 1, size=np.sum(mask))
        y[~mask] = rng.uniform(0, 2, size=np.sum(~mask))

        I_theory = -0.5 * ((1 - p) * np.log(0.5 * (1 - p)) +
                           p * np.log(0.5 * p) + np.log(0.5)) - np.log(2)

        # Assert the same tolerance.
        for n_neighbors in [3, 5, 7]:
            I_computed = _compute_mi(x, y, True, False, n_neighbors)
            assert_almost_equal(I_computed, I_theory, 1)


def test_compute_mi_cd_unique_label():
    # Test that adding unique label doesn't change MI.
    n_samples = 100
    x = np.random.uniform(size=n_samples) > 0.5

    y = np.empty(n_samples)
    mask = x == 0
    y[mask] = np.random.uniform(-1, 1, size=np.sum(mask))
    y[~mask] = np.random.uniform(0, 2, size=np.sum(~mask))

    mi_1 = _compute_mi(x, y, True, False)

    x = np.hstack((x, 2))
    y = np.hstack((y, 10))
    mi_2 = _compute_mi(x, y, True, False)

    assert mi_1 == mi_2


# We are going test that feature ordering by MI matches our expectations.
def test_mutual_info_classif_discrete():
    X = np.array([[0, 0, 0],
                  [1, 1, 0],
                  [2, 0, 1],
                  [2, 0, 1],
                  [2, 0, 1]])
    y = np.array([0, 1, 2, 2, 1])

    # Here X[:, 0] is the most informative feature, and X[:, 1] is weakly
    # informative.
    mi = mutual_info_classif(X, y, discrete_features=True)
    assert_array_equal(np.argsort(-mi), np.array([0, 2, 1]))


def test_mutual_info_regression():
    # We generate sample from multivariate normal distribution, using
    # transformation from initially uncorrelated variables. The zero
    # variables after transformation is selected as the target vector,
    # it has the strongest correlation with the variable 2, and
    # the weakest correlation with the variable 1.
    T = np.array([
        [1, 0.5, 2, 1],
        [0, 1, 0.1, 0.0],
        [0, 0.1, 1, 0.1],
        [0, 0.1, 0.1, 1]
    ])
    cov = T.dot(T.T)
    mean = np.zeros(4)

    rng = check_random_state(0)
    Z = rng.multivariate_normal(mean, cov, size=1000)
    X = Z[:, 1:]
    y = Z[:, 0]

    mi = mutual_info_regression(X, y, random_state=0)
    assert_array_equal(np.argsort(-mi), np.array([1, 2, 0]))


def test_mutual_info_classif_mixed():
    # Here the target is discrete and there are two continuous and one
    # discrete feature. The idea of this test is clear from the code.
    rng = check_random_state(0)
    X = rng.rand(1000, 3)
    X[:, 1] += X[:, 0]
    y = ((0.5 * X[:, 0] + X[:, 2]) > 0.5).astype(int)
    X[:, 2] = X[:, 2] > 0.5

    mi = mutual_info_classif(X, y, discrete_features=[2], n_neighbors=3,
                             random_state=0)
    assert_array_equal(np.argsort(-mi), [2, 0, 1])
    for n_neighbors in [5, 7, 9]:
        mi_nn = mutual_info_classif(X, y, discrete_features=[2],
                                    n_neighbors=n_neighbors, random_state=0)
        # Check that the continuous values have an higher MI with greater
        # n_neighbors
        assert mi_nn[0] > mi[0]
        assert mi_nn[1] > mi[1]
        # The n_neighbors should not have any effect on the discrete value
        # The MI should be the same
        assert mi_nn[2] == mi[2]


def test_mutual_info_options():
    X = np.array([[0, 0, 0],
                  [1, 1, 0],
                  [2, 0, 1],
                  [2, 0, 1],
                  [2, 0, 1]], dtype=float)
    y = np.array([0, 1, 2, 2, 1], dtype=float)
    X_csr = csr_matrix(X)

    for mutual_info in (mutual_info_regression, mutual_info_classif):
        with pytest.raises(ValueError):
            mutual_info(X_csr, y, discrete_features=False)
        with pytest.raises(ValueError):
            mutual_info(X, y, discrete_features='manual')
        with pytest.raises(ValueError):
            mutual_info(X_csr, y, discrete_features=[True, False, True])
        with pytest.raises(IndexError):
            mutual_info(X, y, discrete_features=[True, False, True, False])
        with pytest.raises(IndexError):
            mutual_info(X, y, discrete_features=[1, 4])

        mi_1 = mutual_info(X, y, discrete_features='auto', random_state=0)
        mi_2 = mutual_info(X, y, discrete_features=False, random_state=0)
        mi_3 = mutual_info(X_csr, y, discrete_features='auto', random_state=0)
        mi_4 = mutual_info(X_csr, y, discrete_features=True, random_state=0)
        mi_5 = mutual_info(X, y, discrete_features=[True, False, True],
                           random_state=0)
        mi_6 = mutual_info(X, y, discrete_features=[0, 2], random_state=0)

        assert_array_equal(mi_1, mi_2)
        assert_array_equal(mi_3, mi_4)
        assert_array_equal(mi_5, mi_6)

    assert not np.allclose(mi_1, mi_3)<|MERGE_RESOLUTION|>--- conflicted
+++ resolved
@@ -4,16 +4,10 @@
 from scipy.sparse import csr_matrix
 
 from sklearn.utils import check_random_state
-<<<<<<< HEAD
-from sklearn.utils.testing import assert_array_equal, assert_almost_equal
+from sklearn.utils._testing import assert_array_equal, assert_almost_equal
 from sklearn.feature_selection._mutual_info import _compute_mi
 from sklearn.feature_selection import (mutual_info_regression,
                                        mutual_info_classif)
-=======
-from sklearn.utils._testing import assert_array_equal, assert_almost_equal
-from sklearn.feature_selection.mutual_info_ import (
-    mutual_info_regression, mutual_info_classif, _compute_mi)
->>>>>>> 7c47337f
 
 
 def test_compute_mi_dd():
