# Authors: The scikit-learn developers
# SPDX-License-Identifier: BSD-3-Clause

from copy import deepcopy
from numbers import Integral, Real

import numpy as np

from ..base import BaseEstimator, MetaEstimatorMixin, _fit_context, clone
from ..exceptions import NotFittedError
from ..utils._param_validation import HasMethods, Interval, Options
from ..utils._tags import get_tags
from ..utils.metadata_routing import (
    MetadataRouter,
    MethodMapping,
    _routing_enabled,
    process_routing,
)
from ..utils.metaestimators import available_if
from ..utils.validation import (
<<<<<<< HEAD
    _estimator_has,
=======
    _check_feature_names,
>>>>>>> 56bbb5ae
    _num_features,
    check_is_fitted,
    check_scalar,
)
from ._base import SelectorMixin, _get_feature_importances


def _calculate_threshold(estimator, importances, threshold):
    """Interpret the threshold value"""

    if threshold is None:
        # determine default from estimator
        est_name = estimator.__class__.__name__
        is_l1_penalized = hasattr(estimator, "penalty") and estimator.penalty == "l1"
        is_lasso = "Lasso" in est_name
        is_elasticnet_l1_penalized = "ElasticNet" in est_name and (
            (hasattr(estimator, "l1_ratio_") and np.isclose(estimator.l1_ratio_, 1.0))
            or (hasattr(estimator, "l1_ratio") and np.isclose(estimator.l1_ratio, 1.0))
        )
        if is_l1_penalized or is_lasso or is_elasticnet_l1_penalized:
            # the natural default threshold is 0 when l1 penalty was used
            threshold = 1e-5
        else:
            threshold = "mean"

    if isinstance(threshold, str):
        if "*" in threshold:
            scale, reference = threshold.split("*")
            scale = float(scale.strip())
            reference = reference.strip()

            if reference == "median":
                reference = np.median(importances)
            elif reference == "mean":
                reference = np.mean(importances)
            else:
                raise ValueError("Unknown reference: " + reference)

            threshold = scale * reference

        elif threshold == "median":
            threshold = np.median(importances)

        elif threshold == "mean":
            threshold = np.mean(importances)

        else:
            raise ValueError(
                "Expected threshold='mean' or threshold='median' got %s" % threshold
            )

    else:
        threshold = float(threshold)

    return threshold


class SelectFromModel(MetaEstimatorMixin, SelectorMixin, BaseEstimator):
    """Meta-transformer for selecting features based on importance weights.

    .. versionadded:: 0.17

    Read more in the :ref:`User Guide <select_from_model>`.

    Parameters
    ----------
    estimator : object
        The base estimator from which the transformer is built.
        This can be both a fitted (if ``prefit`` is set to True)
        or a non-fitted estimator. The estimator should have a
        ``feature_importances_`` or ``coef_`` attribute after fitting.
        Otherwise, the ``importance_getter`` parameter should be used.

    threshold : str or float, default=None
        The threshold value to use for feature selection. Features whose
        absolute importance value is greater or equal are kept while the others
        are discarded. If "median" (resp. "mean"), then the ``threshold`` value
        is the median (resp. the mean) of the feature importances. A scaling
        factor (e.g., "1.25*mean") may also be used. If None and if the
        estimator has a parameter penalty set to l1, either explicitly
        or implicitly (e.g, Lasso), the threshold used is 1e-5.
        Otherwise, "mean" is used by default.

    prefit : bool, default=False
        Whether a prefit model is expected to be passed into the constructor
        directly or not.
        If `True`, `estimator` must be a fitted estimator.
        If `False`, `estimator` is fitted and updated by calling
        `fit` and `partial_fit`, respectively.

    norm_order : non-zero int, inf, -inf, default=1
        Order of the norm used to filter the vectors of coefficients below
        ``threshold`` in the case where the ``coef_`` attribute of the
        estimator is of dimension 2.

    max_features : int, callable, default=None
        The maximum number of features to select.

        - If an integer, then it specifies the maximum number of features to
          allow.
        - If a callable, then it specifies how to calculate the maximum number of
          features allowed by using the output of `max_features(X)`.
        - If `None`, then all features are kept.

        To only select based on ``max_features``, set ``threshold=-np.inf``.

        .. versionadded:: 0.20
        .. versionchanged:: 1.1
           `max_features` accepts a callable.

    importance_getter : str or callable, default='auto'
        If 'auto', uses the feature importance either through a ``coef_``
        attribute or ``feature_importances_`` attribute of estimator.

        Also accepts a string that specifies an attribute name/path
        for extracting feature importance (implemented with `attrgetter`).
        For example, give `regressor_.coef_` in case of
        :class:`~sklearn.compose.TransformedTargetRegressor`  or
        `named_steps.clf.feature_importances_` in case of
        :class:`~sklearn.pipeline.Pipeline` with its last step named `clf`.

        If `callable`, overrides the default feature importance getter.
        The callable is passed with the fitted estimator and it should
        return importance for each feature.

        .. versionadded:: 0.24

    Attributes
    ----------
    estimator_ : estimator
        The base estimator from which the transformer is built. This attribute
        exist only when `fit` has been called.

        - If `prefit=True`, it is a deep copy of `estimator`.
        - If `prefit=False`, it is a clone of `estimator` and fit on the data
          passed to `fit` or `partial_fit`.

    n_features_in_ : int
        Number of features seen during :term:`fit`. Only defined if the
        underlying estimator exposes such an attribute when fit.

        .. versionadded:: 0.24

    max_features_ : int
        Maximum number of features calculated during :term:`fit`. Only defined
        if the ``max_features`` is not `None`.

        - If `max_features` is an `int`, then `max_features_ = max_features`.
        - If `max_features` is a callable, then `max_features_ = max_features(X)`.

        .. versionadded:: 1.1

    feature_names_in_ : ndarray of shape (`n_features_in_`,)
        Names of features seen during :term:`fit`. Defined only when `X`
        has feature names that are all strings.

        .. versionadded:: 1.0

    threshold_ : float
        The threshold value used for feature selection.

    See Also
    --------
    RFE : Recursive feature elimination based on importance weights.
    RFECV : Recursive feature elimination with built-in cross-validated
        selection of the best number of features.
    SequentialFeatureSelector : Sequential cross-validation based feature
        selection. Does not rely on importance weights.

    Notes
    -----
    Allows NaN/Inf in the input if the underlying estimator does as well.

    Examples
    --------
    >>> from sklearn.feature_selection import SelectFromModel
    >>> from sklearn.linear_model import LogisticRegression
    >>> X = [[ 0.87, -1.34,  0.31 ],
    ...      [-2.79, -0.02, -0.85 ],
    ...      [-1.34, -0.48, -2.55 ],
    ...      [ 1.92,  1.48,  0.65 ]]
    >>> y = [0, 1, 0, 1]
    >>> selector = SelectFromModel(estimator=LogisticRegression()).fit(X, y)
    >>> selector.estimator_.coef_
    array([[-0.3252...,  0.8345...,  0.4976...]])
    >>> selector.threshold_
    np.float64(0.55249...)
    >>> selector.get_support()
    array([False,  True, False])
    >>> selector.transform(X)
    array([[-1.34],
           [-0.02],
           [-0.48],
           [ 1.48]])

    Using a callable to create a selector that can use no more than half
    of the input features.

    >>> def half_callable(X):
    ...     return round(len(X[0]) / 2)
    >>> half_selector = SelectFromModel(estimator=LogisticRegression(),
    ...                                 max_features=half_callable)
    >>> _ = half_selector.fit(X, y)
    >>> half_selector.max_features_
    2
    """

    _parameter_constraints: dict = {
        "estimator": [HasMethods("fit")],
        "threshold": [Interval(Real, None, None, closed="both"), str, None],
        "prefit": ["boolean"],
        "norm_order": [
            Interval(Integral, None, -1, closed="right"),
            Interval(Integral, 1, None, closed="left"),
            Options(Real, {np.inf, -np.inf}),
        ],
        "max_features": [Interval(Integral, 0, None, closed="left"), callable, None],
        "importance_getter": [str, callable],
    }

    def __init__(
        self,
        estimator,
        *,
        threshold=None,
        prefit=False,
        norm_order=1,
        max_features=None,
        importance_getter="auto",
    ):
        self.estimator = estimator
        self.threshold = threshold
        self.prefit = prefit
        self.importance_getter = importance_getter
        self.norm_order = norm_order
        self.max_features = max_features

    def _get_support_mask(self):
        estimator = getattr(self, "estimator_", self.estimator)
        max_features = getattr(self, "max_features_", self.max_features)

        if self.prefit:
            try:
                check_is_fitted(self.estimator)
            except NotFittedError as exc:
                raise NotFittedError(
                    "When `prefit=True`, `estimator` is expected to be a fitted "
                    "estimator."
                ) from exc
        if callable(max_features):
            # This branch is executed when `transform` is called directly and thus
            # `max_features_` is not set and we fallback using `self.max_features`
            # that is not validated
            raise NotFittedError(
                "When `prefit=True` and `max_features` is a callable, call `fit` "
                "before calling `transform`."
            )
        elif max_features is not None and not isinstance(max_features, Integral):
            raise ValueError(
                f"`max_features` must be an integer. Got `max_features={max_features}` "
                "instead."
            )

        scores = _get_feature_importances(
            estimator=estimator,
            getter=self.importance_getter,
            transform_func="norm",
            norm_order=self.norm_order,
        )
        threshold = _calculate_threshold(estimator, scores, self.threshold)
        if self.max_features is not None:
            mask = np.zeros_like(scores, dtype=bool)
            candidate_indices = np.argsort(-scores, kind="mergesort")[:max_features]
            mask[candidate_indices] = True
        else:
            mask = np.ones_like(scores, dtype=bool)
        mask[scores < threshold] = False
        return mask

    def _check_max_features(self, X):
        if self.max_features is not None:
            n_features = _num_features(X)

            if callable(self.max_features):
                max_features = self.max_features(X)
            else:  # int
                max_features = self.max_features

            check_scalar(
                max_features,
                "max_features",
                Integral,
                min_val=0,
                max_val=n_features,
            )
            self.max_features_ = max_features

    @_fit_context(
        # SelectFromModel.estimator is not validated yet
        prefer_skip_nested_validation=False
    )
    def fit(self, X, y=None, **fit_params):
        """Fit the SelectFromModel meta-transformer.

        Parameters
        ----------
        X : array-like of shape (n_samples, n_features)
            The training input samples.

        y : array-like of shape (n_samples,), default=None
            The target values (integers that correspond to classes in
            classification, real numbers in regression).

        **fit_params : dict
            - If `enable_metadata_routing=False` (default): Parameters directly passed
              to the `fit` method of the sub-estimator. They are ignored if
              `prefit=True`.

            - If `enable_metadata_routing=True`: Parameters safely routed to the `fit`
              method of the sub-estimator. They are ignored if `prefit=True`.

            .. versionchanged:: 1.4
                See :ref:`Metadata Routing User Guide <metadata_routing>` for
                more details.

        Returns
        -------
        self : object
            Fitted estimator.
        """
        self._check_max_features(X)

        if self.prefit:
            try:
                check_is_fitted(self.estimator)
            except NotFittedError as exc:
                raise NotFittedError(
                    "When `prefit=True`, `estimator` is expected to be a fitted "
                    "estimator."
                ) from exc
            self.estimator_ = deepcopy(self.estimator)
        else:
            if _routing_enabled():
                routed_params = process_routing(self, "fit", **fit_params)
                self.estimator_ = clone(self.estimator)
                self.estimator_.fit(X, y, **routed_params.estimator.fit)
            else:
                # TODO(SLEP6): remove when metadata routing cannot be disabled.
                self.estimator_ = clone(self.estimator)
                self.estimator_.fit(X, y, **fit_params)

        if hasattr(self.estimator_, "feature_names_in_"):
            self.feature_names_in_ = self.estimator_.feature_names_in_
        else:
            _check_feature_names(self, X, reset=True)

        return self

    @property
    def threshold_(self):
        """Threshold value used for feature selection."""
        scores = _get_feature_importances(
            estimator=self.estimator_,
            getter=self.importance_getter,
            transform_func="norm",
            norm_order=self.norm_order,
        )
        return _calculate_threshold(self.estimator, scores, self.threshold)

    @available_if(_estimator_has("partial_fit"))
    @_fit_context(
        # SelectFromModel.estimator is not validated yet
        prefer_skip_nested_validation=False
    )
    def partial_fit(self, X, y=None, **partial_fit_params):
        """Fit the SelectFromModel meta-transformer only once.

        Parameters
        ----------
        X : array-like of shape (n_samples, n_features)
            The training input samples.

        y : array-like of shape (n_samples,), default=None
            The target values (integers that correspond to classes in
            classification, real numbers in regression).

        **partial_fit_params : dict
            - If `enable_metadata_routing=False` (default): Parameters directly passed
              to the `partial_fit` method of the sub-estimator.

            - If `enable_metadata_routing=True`: Parameters passed to the `partial_fit`
              method of the sub-estimator. They are ignored if `prefit=True`.

            .. versionchanged:: 1.4

                `**partial_fit_params` are routed to the sub-estimator, if
                `enable_metadata_routing=True` is set via
                :func:`~sklearn.set_config`, which allows for aliasing.

                See :ref:`Metadata Routing User Guide <metadata_routing>` for
                more details.

        Returns
        -------
        self : object
            Fitted estimator.
        """
        first_call = not hasattr(self, "estimator_")

        if first_call:
            self._check_max_features(X)

        if self.prefit:
            if first_call:
                try:
                    check_is_fitted(self.estimator)
                except NotFittedError as exc:
                    raise NotFittedError(
                        "When `prefit=True`, `estimator` is expected to be a fitted "
                        "estimator."
                    ) from exc
                self.estimator_ = deepcopy(self.estimator)
            return self

        if first_call:
            self.estimator_ = clone(self.estimator)
        if _routing_enabled():
            routed_params = process_routing(self, "partial_fit", **partial_fit_params)
            self.estimator_ = clone(self.estimator)
            self.estimator_.partial_fit(X, y, **routed_params.estimator.partial_fit)
        else:
            # TODO(SLEP6): remove when metadata routing cannot be disabled.
            self.estimator_.partial_fit(X, y, **partial_fit_params)

        if hasattr(self.estimator_, "feature_names_in_"):
            self.feature_names_in_ = self.estimator_.feature_names_in_
        else:
            _check_feature_names(self, X, reset=first_call)

        return self

    @property
    def n_features_in_(self):
        """Number of features seen during `fit`."""
        # For consistency with other estimators we raise a AttributeError so
        # that hasattr() fails if the estimator isn't fitted.
        try:
            check_is_fitted(self)
        except NotFittedError as nfe:
            raise AttributeError(
                "{} object has no n_features_in_ attribute.".format(
                    self.__class__.__name__
                )
            ) from nfe

        return self.estimator_.n_features_in_

    def get_metadata_routing(self):
        """Get metadata routing of this object.

        Please check :ref:`User Guide <metadata_routing>` on how the routing
        mechanism works.

        .. versionadded:: 1.4

        Returns
        -------
        routing : MetadataRouter
            A :class:`~sklearn.utils.metadata_routing.MetadataRouter` encapsulating
            routing information.
        """
        router = MetadataRouter(owner=self.__class__.__name__).add(
            estimator=self.estimator,
            method_mapping=MethodMapping()
            .add(caller="partial_fit", callee="partial_fit")
            .add(caller="fit", callee="fit"),
        )
        return router

    def __sklearn_tags__(self):
        tags = super().__sklearn_tags__()
        tags.input_tags.allow_nan = get_tags(self.estimator).input_tags.allow_nan
        return tags<|MERGE_RESOLUTION|>--- conflicted
+++ resolved
@@ -18,11 +18,8 @@
 )
 from ..utils.metaestimators import available_if
 from ..utils.validation import (
-<<<<<<< HEAD
+    _check_feature_names,
     _estimator_has,
-=======
-    _check_feature_names,
->>>>>>> 56bbb5ae
     _num_features,
     check_is_fitted,
     check_scalar,
