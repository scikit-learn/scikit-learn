--- conflicted
+++ resolved
@@ -58,7 +58,6 @@
     radius = nn.kneighbors()[0]
     radius = np.nextafter(radius[:, -1], 0)
 
-<<<<<<< HEAD
     with config_context(assume_finite=True):
         # We remove the validation of x done at the beginning of
         # KDTree.__init__ and KDTree.query_radius as x already got validated
@@ -66,34 +65,20 @@
 
         # KDTree is explicitly fit to allow for the querying of number of
         # neighbors within a specified radius
-        kd = KDTree(x, metric='chebyshev')
+        kd = KDTree(x, metric="chebyshev")
         nx = kd.query_radius(x, radius, count_only=True, return_distance=False)
         nx = np.array(nx) - 1.0
 
-        kd = KDTree(y, metric='chebyshev')
+        kd = KDTree(y, metric="chebyshev")
         ny = kd.query_radius(y, radius, count_only=True, return_distance=False)
         ny = np.array(ny) - 1.0
 
-        mi = (digamma(n_samples) + digamma(n_neighbors) -
-              np.mean(digamma(nx + 1)) - np.mean(digamma(ny + 1)))
-=======
-    # KDTree is explicitly fit to allow for the querying of number of
-    # neighbors within a specified radius
-    kd = KDTree(x, metric="chebyshev")
-    nx = kd.query_radius(x, radius, count_only=True, return_distance=False)
-    nx = np.array(nx) - 1.0
-
-    kd = KDTree(y, metric="chebyshev")
-    ny = kd.query_radius(y, radius, count_only=True, return_distance=False)
-    ny = np.array(ny) - 1.0
-
-    mi = (
-        digamma(n_samples)
-        + digamma(n_neighbors)
-        - np.mean(digamma(nx + 1))
-        - np.mean(digamma(ny + 1))
-    )
->>>>>>> efede4b1
+        mi = (
+                digamma(n_samples)
+                + digamma(n_neighbors)
+                - np.mean(digamma(nx + 1))
+                - np.mean(digamma(ny + 1))
+        )
 
     return max(0, mi)
 
