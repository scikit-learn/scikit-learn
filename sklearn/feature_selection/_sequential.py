--- conflicted
+++ resolved
@@ -5,18 +5,6 @@
 
 import numpy as np
 
-<<<<<<< HEAD
-import warnings
-
-from ._base import SelectorMixin
-from ..base import BaseEstimator, MetaEstimatorMixin, clone, is_classifier
-from ..utils._param_validation import HasMethods, Hidden, Interval, StrOptions
-from ..utils._param_validation import RealNotInt
-from ..utils._tags import _safe_tags
-from ..utils.validation import check_is_fitted
-from ..model_selection import cross_val_score, check_cv
-from ..metrics import get_scorer_names
-=======
 from ..base import BaseEstimator, MetaEstimatorMixin, _fit_context, clone, is_classifier
 from ..metrics import get_scorer_names
 from ..model_selection import check_cv, cross_val_score
@@ -24,7 +12,6 @@
 from ..utils._tags import _safe_tags
 from ..utils.validation import check_is_fitted
 from ._base import SelectorMixin
->>>>>>> 2ab1d81e
 
 
 class SequentialFeatureSelector(SelectorMixin, MetaEstimatorMixin, BaseEstimator):
@@ -59,16 +46,8 @@
         .. versionadded:: 1.1
            The option `"auto"` was added in version 1.1.
 
-<<<<<<< HEAD
-        .. deprecated:: 1.1
-           The default changed from `None` to `"warn"` in 1.1 and will become
-           `"auto"` in 1.3. `None` and `'warn'` will be removed in 1.3.
-           To keep the same behaviour as `None`, set
-           `n_features_to_select="auto"` and `tol=None`.
-=======
         .. versionchanged:: 1.3
            The default changed from `"warn"` to `"auto"` in 1.3.
->>>>>>> 2ab1d81e
 
     tol : float, default=None
         If the score is not incremented by at least `tol` between two
@@ -169,11 +148,7 @@
     _parameter_constraints: dict = {
         "estimator": [HasMethods(["fit"])],
         "n_features_to_select": [
-<<<<<<< HEAD
-            StrOptions({"auto", "warn"}, deprecated={"warn"}),
-=======
             StrOptions({"auto"}),
->>>>>>> 2ab1d81e
             Interval(RealNotInt, 0, 1, closed="right"),
             Interval(Integral, 0, None, closed="neither"),
         ],
@@ -225,27 +200,6 @@
         self : object
             Returns the instance itself.
         """
-<<<<<<< HEAD
-        self._validate_params()
-
-        # FIXME: to be removed in 1.3
-        if self.n_features_to_select in ("warn", None):
-            # for backwards compatibility
-            warnings.warn(
-                (
-                    "Leaving `n_features_to_select` to "
-                    "None is deprecated in 1.0 and will become 'auto' "
-                    "in 1.3. To keep the same behaviour as with None "
-                    "(i.e. select half of the features) and avoid "
-                    "this warning, you should manually set "
-                    "`n_features_to_select='auto'` and set tol=None "
-                    "when creating an instance."
-                ),
-                FutureWarning,
-            )
-
-=======
->>>>>>> 2ab1d81e
         tags = self._get_tags()
         X = self._validate_data(
             X,
