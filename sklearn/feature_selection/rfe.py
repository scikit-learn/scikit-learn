# Authors: Alexandre Gramfort <alexandre.gramfort@inria.fr>
#          Vincent Michel <vincent.michel@inria.fr>
#          Gilles Louppe <g.louppe@gmail.com>
#
# License: BSD 3 clause

"""Recursive feature elimination for feature ranking"""

import numpy as np
from ..utils import check_X_y, safe_sqr
from ..utils.metaestimators import if_delegate_has_method
from ..utils.metaestimators import _safe_split
from ..utils.validation import check_is_fitted
from ..base import BaseEstimator
from ..base import MetaEstimatorMixin
from ..base import clone
from ..base import is_classifier
from ..utils import Parallel, delayed
from ..model_selection import check_cv
from ..model_selection._validation import _score
from ..metrics.scorer import check_scoring
from .base import SelectorMixin


def _rfe_single_fit(rfe, estimator, X, y, train, test, scorer):
    """
    Return the score for a fit across one fold.
    """
    X_train, y_train = _safe_split(estimator, X, y, train)
    X_test, y_test = _safe_split(estimator, X, y, test, train)
    return rfe._fit(
        X_train, y_train, lambda estimator, features:
        _score(estimator, X_test[:, features], y_test, scorer)).scores_


class RFE(BaseEstimator, MetaEstimatorMixin, SelectorMixin):
    """Feature ranking with recursive feature elimination.

    Given an external estimator that assigns weights to features (e.g., the
    coefficients of a linear model), the goal of recursive feature elimination
    (RFE) is to select features by recursively considering smaller and smaller
    sets of features. First, the estimator is trained on the initial set of
    features and the importance of each feature is obtained either through a
    ``coef_`` attribute or through a ``feature_importances_`` attribute.
    Then, the least important features are pruned from current set of features.
    That procedure is recursively repeated on the pruned set until the desired
    number of features to select is eventually reached.

    Read more in the :ref:`User Guide <rfe>`.

    Parameters
    ----------
    estimator : object
        A supervised learning estimator with a ``fit`` method that provides
        information about feature importance either through a ``coef_``
        attribute or through a ``feature_importances_`` attribute.

    n_features_to_select : int or None (default=None)
        The number of features to select. If `None`, half of the features
        are selected.

    step : int or float, optional (default=1)
        If greater than or equal to 1, then ``step`` corresponds to the
        (integer) number of features to remove at each iteration.
        If within (0.0, 1.0), then ``step`` corresponds to the percentage
        (rounded down) of features to remove at each iteration.

    verbose : int, (default=0)
        Controls verbosity of output.

    Attributes
    ----------
    n_features_ : int
        The number of selected features.

    support_ : array of shape [n_features]
        The mask of selected features.

    ranking_ : array of shape [n_features]
        The feature ranking, such that ``ranking_[i]`` corresponds to the
        ranking position of the i-th feature. Selected (i.e., estimated
        best) features are assigned rank 1.

    estimator_ : object
        The external estimator fit on the reduced dataset.

    Examples
    --------
    The following example shows how to retrieve the 5 right informative
    features in the Friedman #1 dataset.

    >>> from sklearn.datasets import make_friedman1
    >>> from sklearn.feature_selection import RFE
    >>> from sklearn.svm import SVR
    >>> X, y = make_friedman1(n_samples=50, n_features=10, random_state=0)
    >>> estimator = SVR(kernel="linear")
    >>> selector = RFE(estimator, 5, step=1)
    >>> selector = selector.fit(X, y)
    >>> selector.support_ # doctest: +NORMALIZE_WHITESPACE
    array([ True,  True,  True,  True,  True, False, False, False, False,
           False])
    >>> selector.ranking_
    array([1, 1, 1, 1, 1, 6, 4, 3, 2, 5])

    See also
    --------
    RFECV : Recursive feature elimination with built-in cross-validated
        selection of the best number of features

    References
    ----------

    .. [1] Guyon, I., Weston, J., Barnhill, S., & Vapnik, V., "Gene selection
           for cancer classification using support vector machines",
           Mach. Learn., 46(1-3), 389--422, 2002.
    """
    def __init__(self, estimator, n_features_to_select=None, step=1,
                 verbose=0):
        self.estimator = estimator
        self.n_features_to_select = n_features_to_select
        self.step = step
        self.verbose = verbose

    @property
    def _estimator_type(self):
        return self.estimator._estimator_type

    def fit(self, X, y):
        """Fit the RFE model and then the underlying estimator on the selected
           features.

        Parameters
        ----------
        X : {array-like, sparse matrix}, shape = [n_samples, n_features]
            The training input samples.

        y : array-like, shape = [n_samples]
            The target values.
        """
        return self._fit(X, y)

    def _fit(self, X, y, step_score=None):
        # Parameter step_score controls the calculation of self.scores_
        # step_score is not exposed to users
        # and is used when implementing RFECV
        # self.scores_ will not be calculated when calling _fit through fit

        X, y = check_X_y(X, y, "csc")
        # Initialization
        n_features = X.shape[1]
        if self.n_features_to_select is None:
            n_features_to_select = n_features // 2
        else:
            n_features_to_select = self.n_features_to_select

        if 0.0 < self.step < 1.0:
            step = int(max(1, self.step * n_features))
        else:
            step = int(self.step)
        if step <= 0:
            raise ValueError("Step must be >0")

        support_ = np.ones(n_features, dtype=np.bool)
        ranking_ = np.ones(n_features, dtype=np.int)

        if step_score:
            self.scores_ = []

        # Elimination
        while np.sum(support_) > n_features_to_select:
            # Remaining features
            features = np.arange(n_features)[support_]

            # Rank the remaining features
            estimator = clone(self.estimator)
            if self.verbose > 0:
                print("Fitting estimator with %d features." % np.sum(support_))

            estimator.fit(X[:, features], y)

            # Get coefs
            if hasattr(estimator, 'coef_'):
                coefs = estimator.coef_
            else:
                coefs = getattr(estimator, 'feature_importances_', None)
            if coefs is None:
                raise RuntimeError('The classifier does not expose '
                                   '"coef_" or "feature_importances_" '
                                   'attributes')

            # Get ranks
            if coefs.ndim > 1:
                ranks = np.argsort(safe_sqr(coefs).sum(axis=0))
            else:
                ranks = np.argsort(safe_sqr(coefs))

            # for sparse case ranks is matrix
            ranks = np.ravel(ranks)

            # Eliminate the worse features
            threshold = min(step, np.sum(support_) - n_features_to_select)

            # Compute step score on the previous selection iteration
            # because 'estimator' must use features
            # that have not been eliminated yet
            if step_score:
                self.scores_.append(step_score(estimator, features))
            support_[features[ranks][:threshold]] = False
            ranking_[np.logical_not(support_)] += 1

        # Set final attributes
        features = np.arange(n_features)[support_]
        self.estimator_ = clone(self.estimator)
        self.estimator_.fit(X[:, features], y)

        # Compute step score when only n_features_to_select features left
        if step_score:
            self.scores_.append(step_score(self.estimator_, features))
        self.n_features_ = support_.sum()
        self.support_ = support_
        self.ranking_ = ranking_

        return self

    @if_delegate_has_method(delegate='estimator')
    def predict(self, X):
        """Reduce X to the selected features and then predict using the
           underlying estimator.

        Parameters
        ----------
        X : array of shape [n_samples, n_features]
            The input samples.

        Returns
        -------
        y : array of shape [n_samples]
            The predicted target values.
        """
        check_is_fitted(self, 'estimator_')
        return self.estimator_.predict(self.transform(X))

    @if_delegate_has_method(delegate='estimator')
    def score(self, X, y):
        """Reduce X to the selected features and then return the score of the
           underlying estimator.

        Parameters
        ----------
        X : array of shape [n_samples, n_features]
            The input samples.

        y : array of shape [n_samples]
            The target values.
        """
        check_is_fitted(self, 'estimator_')
        return self.estimator_.score(self.transform(X), y)

    def _get_support_mask(self):
        check_is_fitted(self, 'support_')
        return self.support_

    @if_delegate_has_method(delegate='estimator')
    def decision_function(self, X):
        """Compute the decision function of ``X``.

        Parameters
        ----------
        X : array-like or sparse matrix, shape = [n_samples, n_features]
            The input samples. Internally, it will be converted to
            ``dtype=np.float32`` and if a sparse matrix is provided
            to a sparse ``csr_matrix``.

        Returns
        -------
        score : array, shape = [n_samples, n_classes] or [n_samples]
            The decision function of the input samples. The order of the
            classes corresponds to that in the attribute `classes_`.
            Regression and binary classification produce an array of shape
            [n_samples].
        """
        check_is_fitted(self, 'estimator_')
        return self.estimator_.decision_function(self.transform(X))

    @if_delegate_has_method(delegate='estimator')
    def predict_proba(self, X):
        """Predict class probabilities for X.

        Parameters
        ----------
        X : array-like or sparse matrix, shape = [n_samples, n_features]
            The input samples. Internally, it will be converted to
            ``dtype=np.float32`` and if a sparse matrix is provided
            to a sparse ``csr_matrix``.

        Returns
        -------
        p : array of shape = [n_samples, n_classes]
            The class probabilities of the input samples. The order of the
            classes corresponds to that in the attribute `classes_`.
        """
        check_is_fitted(self, 'estimator_')
        return self.estimator_.predict_proba(self.transform(X))

    @if_delegate_has_method(delegate='estimator')
    def predict_log_proba(self, X):
        """Predict class log-probabilities for X.

        Parameters
        ----------
        X : array of shape [n_samples, n_features]
            The input samples.

        Returns
        -------
        p : array of shape = [n_samples, n_classes]
            The class log-probabilities of the input samples. The order of the
            classes corresponds to that in the attribute `classes_`.
        """
        check_is_fitted(self, 'estimator_')
        return self.estimator_.predict_log_proba(self.transform(X))


class RFECV(RFE, MetaEstimatorMixin):
    """Feature ranking with recursive feature elimination and cross-validated
    selection of the best number of features.

    Read more in the :ref:`User Guide <rfe>`.

    Parameters
    ----------
    estimator : object
        A supervised learning estimator with a ``fit`` method that provides
        information about feature importance either through a ``coef_``
        attribute or through a ``feature_importances_`` attribute.

    step : int or float, optional (default=1)
        If greater than or equal to 1, then ``step`` corresponds to the
        (integer) number of features to remove at each iteration.
        If within (0.0, 1.0), then ``step`` corresponds to the percentage
        (rounded down) of features to remove at each iteration.
        Note that the last iteration may remove fewer than ``step`` features in
        order to reach ``min_features_to_select``.

    min_features_to_select : int, (default=1)
        The minimum number of features to be selected. This number of features
        will always be scored, even if the difference between the original
        feature count and ``min_features_to_select`` isn't divisible by
        ``step``.

    cv : int, cross-validation generator or an iterable, optional
        Determines the cross-validation splitting strategy.
        Possible inputs for cv are:

        - None, to use the default 3-fold cross-validation,
        - integer, to specify the number of folds.
        - An object to be used as a cross-validation generator.
        - An iterable yielding train/test splits.

        For integer/None inputs, if ``y`` is binary or multiclass,
        :class:`sklearn.model_selection.StratifiedKFold` is used. If the
        estimator is a classifier or if ``y`` is neither binary nor multiclass,
        :class:`sklearn.model_selection.KFold` is used.

        Refer :ref:`User Guide <cross_validation>` for the various
        cross-validation strategies that can be used here.

<<<<<<< HEAD
    scoring : string, callable or None, optional, (default=None)
=======
        .. versionchanged:: 0.20
            ``cv`` default value if None will change from 3-fold to 5-fold
            in v0.22.

    scoring : string, callable or None, optional, default: None
>>>>>>> 2b6abb19
        A string (see model evaluation documentation) or
        a scorer callable object / function with signature
        ``scorer(estimator, X, y)``.

    verbose : int, (default=0)
        Controls verbosity of output.

    n_jobs : int, (default=1)
        Number of cores to run in parallel while fitting across folds.
        Defaults to 1 core. If ``n_jobs=-1``, then number of jobs is set
        to number of cores.

    Attributes
    ----------
    n_features_ : int
        The number of selected features with cross-validation.

    support_ : array of shape [n_features]
        The mask of selected features.

    ranking_ : array of shape [n_features]
        The feature ranking, such that `ranking_[i]`
        corresponds to the ranking
        position of the i-th feature.
        Selected (i.e., estimated best)
        features are assigned rank 1.

    grid_scores_ : array of shape [n_subsets_of_features]
        The cross-validation scores such that
        ``grid_scores_[i]`` corresponds to
        the CV score of the i-th subset of features.

    estimator_ : object
        The external estimator fit on the reduced dataset.

    Notes
    -----
    The size of ``grid_scores_`` is equal to
    ``ceil((n_features - min_features_to_select) / step) + 1``,
    where step is the number of features removed at each iteration.

    Examples
    --------
    The following example shows how to retrieve the a-priori not known 5
    informative features in the Friedman #1 dataset.

    >>> from sklearn.datasets import make_friedman1
    >>> from sklearn.feature_selection import RFECV
    >>> from sklearn.svm import SVR
    >>> X, y = make_friedman1(n_samples=50, n_features=10, random_state=0)
    >>> estimator = SVR(kernel="linear")
    >>> selector = RFECV(estimator, step=1, cv=5)
    >>> selector = selector.fit(X, y)
    >>> selector.support_ # doctest: +NORMALIZE_WHITESPACE
    array([ True,  True,  True,  True,  True, False, False, False, False,
           False])
    >>> selector.ranking_
    array([1, 1, 1, 1, 1, 6, 4, 3, 2, 5])

    See also
    --------
    RFE : Recursive feature elimination

    References
    ----------

    .. [1] Guyon, I., Weston, J., Barnhill, S., & Vapnik, V., "Gene selection
           for cancer classification using support vector machines",
           Mach. Learn., 46(1-3), 389--422, 2002.
    """
<<<<<<< HEAD
    def __init__(self, estimator, step=1, min_features_to_select=1, cv=None,
                 scoring=None, verbose=0, n_jobs=1):
=======
    def __init__(self, estimator, step=1, cv='warn', scoring=None, verbose=0,
                 n_jobs=1):
>>>>>>> 2b6abb19
        self.estimator = estimator
        self.step = step
        self.cv = cv
        self.scoring = scoring
        self.verbose = verbose
        self.n_jobs = n_jobs
        self.min_features_to_select = min_features_to_select

    def fit(self, X, y, groups=None):
        """Fit the RFE model and automatically tune the number of selected
           features.

        Parameters
        ----------
        X : {array-like, sparse matrix}, shape = [n_samples, n_features]
            Training vector, where `n_samples` is the number of samples and
            `n_features` is the total number of features.

        y : array-like, shape = [n_samples]
            Target values (integers for classification, real numbers for
            regression).

        groups : array-like, shape = [n_samples], optional
            Group labels for the samples used while splitting the dataset into
            train/test set.
        """
        X, y = check_X_y(X, y, "csr")

        # Initialization
        cv = check_cv(self.cv, y, is_classifier(self.estimator))
        scorer = check_scoring(self.estimator, scoring=self.scoring)
        n_features = X.shape[1]

        if 0.0 < self.step < 1.0:
            step = int(max(1, self.step * n_features))
        else:
            step = int(self.step)
        if step <= 0:
            raise ValueError("Step must be >0")

        # Build an RFE object, which will evaluate and score each possible
        # feature count, down to self.min_features_to_select
        rfe = RFE(estimator=self.estimator,
                  n_features_to_select=self.min_features_to_select,
                  step=self.step, verbose=self.verbose)

        # Determine the number of subsets of features by fitting across
        # the train folds and choosing the "features_to_select" parameter
        # that gives the least averaged error across all folds.

        # Note that joblib raises a non-picklable error for bound methods
        # even if n_jobs is set to 1 with the default multiprocessing
        # backend.
        # This branching is done so that to
        # make sure that user code that sets n_jobs to 1
        # and provides bound methods as scorers is not broken with the
        # addition of n_jobs parameter in version 0.18.

        if self.n_jobs == 1:
            parallel, func = list, _rfe_single_fit
        else:
            parallel, func, = Parallel(n_jobs=self.n_jobs), delayed(_rfe_single_fit)

        scores = parallel(
            func(rfe, self.estimator, X, y, train, test, scorer)
            for train, test in cv.split(X, y, groups))

        scores = np.sum(scores, axis=0)
        scores_rev = scores[::-1]
        argmax_idx = len(scores) - np.argmax(scores_rev) - 1
        n_features_to_select = max(
            n_features - (argmax_idx * step),
            self.min_features_to_select)

        # Re-execute an elimination with best_k over the whole set
        rfe = RFE(estimator=self.estimator,
                  n_features_to_select=n_features_to_select, step=self.step,
                  verbose=self.verbose)

        rfe.fit(X, y)

        # Set final attributes
        self.support_ = rfe.support_
        self.n_features_ = rfe.n_features_
        self.ranking_ = rfe.ranking_
        self.estimator_ = clone(self.estimator)
        self.estimator_.fit(self.transform(X), y)

        # Fixing a normalization error, n is equal to get_n_splits(X, y) - 1
        # here, the scores are normalized by get_n_splits(X, y)
        self.grid_scores_ = scores[::-1] / cv.get_n_splits(X, y, groups)
        return self<|MERGE_RESOLUTION|>--- conflicted
+++ resolved
@@ -365,15 +365,11 @@
         Refer :ref:`User Guide <cross_validation>` for the various
         cross-validation strategies that can be used here.
 
-<<<<<<< HEAD
-    scoring : string, callable or None, optional, (default=None)
-=======
         .. versionchanged:: 0.20
-            ``cv`` default value if None will change from 3-fold to 5-fold
+            ``cv`` default value of None will change from 3-fold to 5-fold
             in v0.22.
 
     scoring : string, callable or None, optional, default: None
->>>>>>> 2b6abb19
         A string (see model evaluation documentation) or
         a scorer callable object / function with signature
         ``scorer(estimator, X, y)``.
@@ -444,13 +440,8 @@
            for cancer classification using support vector machines",
            Mach. Learn., 46(1-3), 389--422, 2002.
     """
-<<<<<<< HEAD
-    def __init__(self, estimator, step=1, min_features_to_select=1, cv=None,
+    def __init__(self, estimator, step=1, min_features_to_select=1, cv='warn',
                  scoring=None, verbose=0, n_jobs=1):
-=======
-    def __init__(self, estimator, step=1, cv='warn', scoring=None, verbose=0,
-                 n_jobs=1):
->>>>>>> 2b6abb19
         self.estimator = estimator
         self.step = step
         self.cv = cv
