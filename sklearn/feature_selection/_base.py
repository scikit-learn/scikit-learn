"""Generic feature selection mixin"""

# Authors: G. Varoquaux, A. Gramfort, L. Buitinck, J. Nothman
# License: BSD 3 clause

import warnings
from abc import ABCMeta, abstractmethod
<<<<<<< HEAD
from inspect import signature
from warnings import warn
=======
>>>>>>> 076442c8
from operator import attrgetter

import numpy as np
from scipy.sparse import issparse, csc_matrix

from ..base import TransformerMixin
from ..cross_decomposition._pls import _PLS
from ..utils import (
    check_array,
    safe_mask,
    safe_sqr,
)
from ..utils._tags import _safe_tags
from ..utils.validation import _check_feature_names_in


class SelectorMixin(TransformerMixin, metaclass=ABCMeta):
    """
    Transformer mixin that performs feature selection given a support mask

    This mixin provides a feature selector implementation with `transform` and
    `inverse_transform` functionality given an implementation of
    `_get_support_mask`.
    """

    def get_support(self, indices=False):
        """
        Get a mask, or integer index, of the features selected.

        Parameters
        ----------
        indices : bool, default=False
            If True, the return value will be an array of integers, rather
            than a boolean mask.

        Returns
        -------
        support : array
            An index that selects the retained features from a feature vector.
            If `indices` is False, this is a boolean array of shape
            [# input features], in which an element is True iff its
            corresponding feature is selected for retention. If `indices` is
            True, this is an integer array of shape [# output features] whose
            values are indices into the input feature vector.
        """
        mask = self._get_support_mask()
        return mask if not indices else np.where(mask)[0]

    @abstractmethod
    def _get_support_mask(self):
        """
        Get the boolean mask indicating which features are selected

        Returns
        -------
        support : boolean array of shape [# input features]
            An element is True iff its corresponding feature is selected for
            retention.
        """

    def transform(self, X):
        """Reduce X to the selected features.

        Parameters
        ----------
        X : array of shape [n_samples, n_features]
            The input samples.

        Returns
        -------
        X_r : array of shape [n_samples, n_selected_features]
            The input samples with only the selected features.
        """
        # note: we use _safe_tags instead of _get_tags because this is a
        # public Mixin.
        X = self._validate_data(
            X,
            dtype=None,
            accept_sparse="csr",
            force_all_finite=not _safe_tags(self, key="allow_nan"),
            reset=False,
        )
        return self._transform(X)

    def _transform(self, X):
        """Reduce X to the selected features."""
        mask = self.get_support()
        if not mask.any():
            warnings.warn(
                "No features were selected: either the data is"
                " too noisy or the selection test too strict.",
                UserWarning,
            )
            return np.empty(0, dtype=X.dtype).reshape((X.shape[0], 0))
        if len(mask) != X.shape[1]:
            raise ValueError("X has a different shape than during fitting.")
        return X[:, safe_mask(X, mask)]

    def inverse_transform(self, X):
        """Reverse the transformation operation.

        Parameters
        ----------
        X : array of shape [n_samples, n_selected_features]
            The input samples.

        Returns
        -------
        X_r : array of shape [n_samples, n_original_features]
            `X` with columns of zeros inserted where features would have
            been removed by :meth:`transform`.
        """
        if issparse(X):
            X = X.tocsc()
            # insert additional entries in indptr:
            # e.g. if transform changed indptr from [0 2 6 7] to [0 2 3]
            # col_nonzeros here will be [2 0 1] so indptr becomes [0 2 2 3]
            it = self.inverse_transform(np.diff(X.indptr).reshape(1, -1))
            col_nonzeros = it.ravel()
            indptr = np.concatenate([[0], np.cumsum(col_nonzeros)])
            Xt = csc_matrix(
                (X.data, X.indices, indptr),
                shape=(X.shape[0], len(indptr) - 1),
                dtype=X.dtype,
            )
            return Xt

        support = self.get_support()
        X = check_array(X, dtype=None)
        if support.sum() != X.shape[1]:
            raise ValueError("X has a different shape than during fitting.")

        if X.ndim == 1:
            X = X[None, :]
        Xt = np.zeros((X.shape[0], support.size), dtype=X.dtype)
        Xt[:, support] = X
        return Xt

    def get_feature_names_out(self, input_features=None):
        """Mask feature names according to selected features.

        Parameters
        ----------
        input_features : array-like of str or None, default=None
            Input features.

            - If `input_features` is `None`, then `feature_names_in_` is
              used as feature names in. If `feature_names_in_` is not defined,
              then the following input feature names are generated:
              `["x0", "x1", ..., "x(n_features_in_ - 1)"]`.
            - If `input_features` is an array-like, then `input_features` must
              match `feature_names_in_` if `feature_names_in_` is defined.

        Returns
        -------
        feature_names_out : ndarray of str objects
            Transformed feature names.
        """
        input_features = _check_feature_names_in(self, input_features)
        return input_features[self.get_support()]


def _get_feature_importances(
    estimator, getter, transform_func=None, norm_order=1, X=None, y=None
):
    """
    Retrieve and aggregate (ndim > 1)  the feature importances
    from an estimator. Also optionally applies transformation.

    Parameters
    ----------
    estimator : estimator
        A scikit-learn estimator from which we want to get the feature
        importances.

    X : {array-like, sparse matrix} of shape (n_samples, n_features)
        The training input samples.

    y : array-like of shape (n_samples,)
        The target values.

    getter : "auto", str or callable
        An attribute or a callable to get the feature importance. If `"auto"`,
        `estimator` is expected to expose `coef_` or `feature_importances`.

    transform_func : {"norm", "square"}, default=None
        The transform to apply to the feature importances. By default (`None`)
        no transformation is applied.

    norm_order : int, default=1
        The norm order to apply when `transform_func="norm"`. Only applied
        when `importances.ndim > 1`.

    Returns
    -------
    importances : ndarray of shape (n_features,)
        The features importances, optionally transformed.
    """
    if isinstance(getter, str):
        if getter == "auto":
            if isinstance(estimator, _PLS):
                # TODO(1.3): remove this branch
                getter = attrgetter("_coef_")
            elif hasattr(estimator, "coef_"):
                getter = attrgetter("coef_")
            elif hasattr(estimator, "feature_importances_"):
                getter = attrgetter("feature_importances_")
            else:
                raise ValueError(
                    "when `importance_getter=='auto'`, the underlying "
                    f"estimator {estimator.__class__.__name__} should have "
                    "`coef_` or `feature_importances_` attribute. Either "
                    "pass a fitted estimator to feature selector or call fit "
                    "before calling transform."
                )
        else:
            getter = attrgetter(getter)
        importances = getter(estimator)

    elif callable(getter):
        if len(signature(getter).parameters) == 3 and X is not None and y is not None:
            importances = getter(estimator, X, y)
        else:
            importances = getter(estimator)

    else:
        raise ValueError("`importance_getter` has to be a string or `callable`")
<<<<<<< HEAD
=======

    importances = getter(estimator)
>>>>>>> 076442c8

    if transform_func is None:
        return importances
    elif transform_func == "norm":
        if importances.ndim == 1:
            importances = np.abs(importances)
        else:
            importances = np.linalg.norm(importances, axis=0, ord=norm_order)
    elif transform_func == "square":
        if importances.ndim == 1:
            importances = safe_sqr(importances)
        else:
            importances = safe_sqr(importances).sum(axis=0)
    else:
        raise ValueError(
            "Valid values for `transform_func` are "
            + "None, 'norm' and 'square'. Those two "
            + "transformation are only supported now"
        )

    return importances<|MERGE_RESOLUTION|>--- conflicted
+++ resolved
@@ -3,14 +3,10 @@
 # Authors: G. Varoquaux, A. Gramfort, L. Buitinck, J. Nothman
 # License: BSD 3 clause
 
+from abc import ABCMeta, abstractmethod
+from inspect import signature
+from operator import attrgetter
 import warnings
-from abc import ABCMeta, abstractmethod
-<<<<<<< HEAD
-from inspect import signature
-from warnings import warn
-=======
->>>>>>> 076442c8
-from operator import attrgetter
 
 import numpy as np
 from scipy.sparse import issparse, csc_matrix
@@ -237,11 +233,8 @@
 
     else:
         raise ValueError("`importance_getter` has to be a string or `callable`")
-<<<<<<< HEAD
-=======
 
     importances = getter(estimator)
->>>>>>> 076442c8
 
     if transform_func is None:
         return importances
