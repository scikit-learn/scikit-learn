"""Univariate features selection."""

# Authors: V. Michel, B. Thirion, G. Varoquaux, A. Gramfort, E. Duchesnay.
#          L. Buitinck, A. Joly
# License: BSD 3 clause


import numpy as np
import warnings

from scipy import special, stats
from scipy.sparse import issparse

from ..base import BaseEstimator
from ..preprocessing import LabelBinarizer
from ..utils import as_float_array, check_array, check_X_y, safe_sqr, safe_mask
from ..utils.extmath import safe_sparse_dot, row_norms
from ..utils.validation import check_is_fitted
from ._base import SelectorMixin


def _clean_nans(scores):
    """
    Fixes Issue #1240: NaNs can't be properly compared, so change them to the
    smallest value of scores's dtype. -inf seems to be unreliable.
    """
    # XXX where should this function be called? fit? scoring functions
    # themselves?
    scores = as_float_array(scores, copy=True)
    scores[np.isnan(scores)] = np.finfo(scores.dtype).min
    return scores


######################################################################
# Scoring functions


# The following function is a rewriting of scipy.stats.f_oneway
# Contrary to the scipy.stats.f_oneway implementation it does not
# copy the data while keeping the inputs unchanged.
def f_oneway(*args):
    """Performs a 1-way ANOVA.

    The one-way ANOVA tests the null hypothesis that 2 or more groups have
    the same population mean. The test is applied to samples from two or
    more groups, possibly with differing sizes.

    Read more in the :ref:`User Guide <univariate_feature_selection>`.

    Parameters
    ----------
    *args : {array-like, sparse matrix}
        sample1, sample2... The sample measurements should be given as
        arguments.

    Returns
    -------
    f_statistic : float
        The computed F-value of the test.
    p_value : float
        The associated p-value from the F-distribution.

    Notes
    -----
    The ANOVA test has important assumptions that must be satisfied in order
    for the associated p-value to be valid.

    1. The samples are independent
    2. Each sample is from a normally distributed population
    3. The population standard deviations of the groups are all equal. This
       property is known as homoscedasticity.

    If these assumptions are not true for a given set of data, it may still be
    possible to use the Kruskal-Wallis H-test (`scipy.stats.kruskal`_) although
    with some loss of power.

    The algorithm is from Heiman[2], pp.394-7.

    See ``scipy.stats.f_oneway`` that should give the same results while
    being less efficient.

    References
    ----------

    .. [1] Lowry, Richard.  "Concepts and Applications of Inferential
           Statistics". Chapter 14.
           http://faculty.vassar.edu/lowry/ch14pt1.html

    .. [2] Heiman, G.W.  Research Methods in Statistics. 2002.

    """
    n_classes = len(args)
    args = [as_float_array(a) for a in args]
    n_samples_per_class = np.array([a.shape[0] for a in args])
    n_samples = np.sum(n_samples_per_class)
    ss_alldata = sum(safe_sqr(a).sum(axis=0) for a in args)
    sums_args = [np.asarray(a.sum(axis=0)) for a in args]
    square_of_sums_alldata = sum(sums_args) ** 2
    square_of_sums_args = [s ** 2 for s in sums_args]
    sstot = ss_alldata - square_of_sums_alldata / float(n_samples)
    ssbn = 0.0
    for k, _ in enumerate(args):
        ssbn += square_of_sums_args[k] / n_samples_per_class[k]
    ssbn -= square_of_sums_alldata / float(n_samples)
    sswn = sstot - ssbn
    dfbn = n_classes - 1
    dfwn = n_samples - n_classes
    msb = ssbn / float(dfbn)
    msw = sswn / float(dfwn)
    constant_features_idx = np.where(msw == 0.0)[0]
    if np.nonzero(msb)[0].size != msb.size and constant_features_idx.size:
        warnings.warn("Features %s are constant." % constant_features_idx, UserWarning)
    f = msb / msw
    # flatten matrix to vector in sparse case
    f = np.asarray(f).ravel()
    prob = special.fdtrc(dfbn, dfwn, f)
    return f, prob


def f_classif(X, y):
    """Compute the ANOVA F-value for the provided sample.

    Read more in the :ref:`User Guide <univariate_feature_selection>`.

    Parameters
    ----------
    X : {array-like, sparse matrix} of shape (n_samples, n_features)
        The set of regressors that will be tested sequentially.

    y : ndarray of shape (n_samples,)
        The target vector.

    Returns
    -------
    f_statistic : ndarray of shape (n_features,)
        F-statistic for each feature.

    p_values : ndarray of shape (n_features,)
        P-values associated with the F-statistic.

    See Also
    --------
    chi2 : Chi-squared stats of non-negative features for classification tasks.
    f_regression : F-value between label/feature for regression tasks.
    """
    X, y = check_X_y(X, y, accept_sparse=["csr", "csc", "coo"])
    args = [X[safe_mask(X, y == k)] for k in np.unique(y)]
    return f_oneway(*args)


def _chisquare(f_obs, f_exp):
    """Fast replacement for scipy.stats.chisquare.

    Version from https://github.com/scipy/scipy/pull/2525 with additional
    optimizations.
    """
    f_obs = np.asarray(f_obs, dtype=np.float64)

    k = len(f_obs)
    # Reuse f_obs for chi-squared statistics
    chisq = f_obs
    chisq -= f_exp
    chisq **= 2
    with np.errstate(invalid="ignore"):
        chisq /= f_exp
    chisq = chisq.sum(axis=0)
    return chisq, special.chdtrc(k - 1, chisq)


def chi2(X, y):
    """Compute chi-squared stats between each non-negative feature and class.

    This score can be used to select the n_features features with the
    highest values for the test chi-squared statistic from X, which must
    contain only non-negative features such as booleans or frequencies
    (e.g., term counts in document classification), relative to the classes.

    Recall that the chi-square test measures dependence between stochastic
    variables, so using this function "weeds out" the features that are the
    most likely to be independent of class and therefore irrelevant for
    classification.

    Read more in the :ref:`User Guide <univariate_feature_selection>`.

    Parameters
    ----------
    X : {array-like, sparse matrix} of shape (n_samples, n_features)
        Sample vectors.

    y : array-like of shape (n_samples,)
        Target vector (class labels).

    Returns
    -------
    chi2 : ndarray of shape (n_features,)
        Chi2 statistics for each feature.

    p_values : ndarray of shape (n_features,)
        P-values for each feature.

    Notes
    -----
    Complexity of this algorithm is O(n_classes * n_features).

    See Also
    --------
    f_classif : ANOVA F-value between label/feature for classification tasks.
    f_regression : F-value between label/feature for regression tasks.
    """

    # XXX: we might want to do some of the following in logspace instead for
    # numerical stability.
    X = check_array(X, accept_sparse="csr")
    if np.any((X.data if issparse(X) else X) < 0):
        raise ValueError("Input X must be non-negative.")

    Y = LabelBinarizer().fit_transform(y)
    if Y.shape[1] == 1:
        Y = np.append(1 - Y, Y, axis=1)

    observed = safe_sparse_dot(Y.T, X)  # n_classes * n_features

    feature_count = X.sum(axis=0).reshape(1, -1)
    class_prob = Y.mean(axis=0).reshape(1, -1)
    expected = np.dot(class_prob.T, feature_count)

    return _chisquare(observed, expected)


def r_regression(X, y, *, center=True, force_finite=True):
    """Compute Pearson's r for each features and the target.

    Pearson's r is also known as the Pearson correlation coefficient.

    Linear model for testing the individual effect of each of many regressors.
    This is a scoring function to be used in a feature selection procedure, not
    a free standing feature selection procedure.

<<<<<<< HEAD
    This is done in 2 steps:

    1. The correlation between each regressor and the target is computed,
       that is, mean((X[:, i] - mean(X[:, i])) * (y - mean(y))) / (std(X[:, i])*       std(y)).

    2. It is converted to an F score then to a p-value.
=======
    The cross correlation between each regressor and the target is computed
    as ((X[:, i] - mean(X[:, i])) * (y - mean_y)) / (std(X[:, i]) * std(y)).
>>>>>>> 0c65bbfe

    For more on usage see the :ref:`User Guide <univariate_feature_selection>`.

    .. versionadded:: 1.0

    Parameters
    ----------
    X : {array-like, sparse matrix} of shape (n_samples, n_features)
        The data matrix.

    y : array-like of shape (n_samples,)
        The target vector.

    center : bool, default=True
        Whether or not to center the data matrix `X` and the target vector `y`.
        By default, `X` and `y` will be centered.

    force_finite : bool, default=True
        Whether or not to force the Pearson's R correlation to be finite.
        In the particular case where some features in `X` or the target `y`
        are constant, the Pearson's R correlation is not defined. When
        `force_finite=False`, a correlation of `np.nan` is returned to
        acknowledge this case. When `force_finite=True`, this value will be
        forced to a minimal correlation of `0.0`.

        .. versionadded:: 1.1

    Returns
    -------
    correlation_coefficient : ndarray of shape (n_features,)
        Pearson's R correlation coefficients of features.

    See Also
    --------
    f_regression: Univariate linear regression tests returning f-statistic
        and p-values
    mutual_info_regression: Mutual information for a continuous target.
    f_classif: ANOVA F-value between label/feature for classification tasks.
    chi2: Chi-squared stats of non-negative features for classification tasks.
    """
    X, y = check_X_y(X, y, accept_sparse=["csr", "csc", "coo"], dtype=np.float64)
    n_samples = X.shape[0]

    # Compute centered values
    # Note that E[(x - mean(x))*(y - mean(y))] = E[x*(y - mean(y))], so we
    # need not center X
    if center:
        y = y - np.mean(y)
        if issparse(X):
            X_means = X.mean(axis=0).getA1()
        else:
            X_means = X.mean(axis=0)
        # Compute the scaled standard deviations via moments
        X_norms = np.sqrt(row_norms(X.T, squared=True) - n_samples * X_means ** 2)
    else:
        X_norms = row_norms(X.T)

    correlation_coefficient = safe_sparse_dot(y, X)
    with np.errstate(divide="ignore", invalid="ignore"):
        correlation_coefficient /= X_norms
        correlation_coefficient /= np.linalg.norm(y)

    if force_finite and not np.isfinite(correlation_coefficient).all():
        # case where the target or some features are constant
        # the correlation coefficient(s) is/are set to the minimum (i.e. 0.0)
        nan_mask = np.isnan(correlation_coefficient)
        correlation_coefficient[nan_mask] = 0.0
    return correlation_coefficient


def f_regression(X, y, *, center=True, force_finite=True):
    """Univariate linear regression tests returning F-statistic and p-values.

    Quick linear model for testing the effect of a single regressor,
    sequentially for many regressors.

    This is done in 2 steps:

    1. The cross correlation between each regressor and the target is computed,
       that is, ((X[:, i] - mean(X[:, i])) * (y - mean_y)) / (std(X[:, i]) *
       std(y)) using r_regression function.
    2. It is converted to an F score and then to a p-value.

    :func:`f_regression` is derived from :func:`r_regression` and will rank
    features in the same order if all the features are positively correlated
    with the target.

    Note however that contrary to :func:`f_regression`, :func:`r_regression`
    values lie in [-1, 1] and can thus be negative. :func:`f_regression` is
    therefore recommended as a feature selection criterion to identify
    potentially predictive feature for a downstream classifier, irrespective of
    the sign of the association with the target variable.

    Furthermore :func:`f_regression` returns p-values while
    :func:`r_regression` does not.

    Read more in the :ref:`User Guide <univariate_feature_selection>`.

    Parameters
    ----------
    X : {array-like, sparse matrix} of shape (n_samples, n_features)
        The data matrix.

    y : array-like of shape (n_samples,)
        The target vector.

    center : bool, default=True
        Whether or not to center the data matrix `X` and the target vector `y`.
        By default, `X` and `y` will be centered.

    force_finite : bool, default=True
        Whether or not to force the F-statistics and associated p-values to
        be finite. There are two cases where the F-statistic is expected to not
        be finite:

        - when the target `y` or some features in `X` are constant. In this
          case, the Pearson's R correlation is not defined leading to obtain
          `np.nan` values in the F-statistic and p-value. When
          `force_finite=True`, the F-statistic is set to `0.0` and the
          associated p-value is set to `1.0`.
        - when the a feature in `X` is perfectly correlated (or
          anti-correlated) with the target `y`. In this case, the F-statistic
          is expected to be `np.inf`. When `force_finite=True`, the F-statistic
          is set to `np.finfo(dtype).max` and the associated p-value is set to
          `0.0`.

        .. versionadded:: 1.1

    Returns
    -------
    f_statistic : ndarray of shape (n_features,)
        F-statistic for each feature.

    p_values : ndarray of shape (n_features,)
        P-values associated with the F-statistic.

    See Also
    --------
    r_regression: Pearson's R between label/feature for regression tasks.
    f_classif: ANOVA F-value between label/feature for classification tasks.
    chi2: Chi-squared stats of non-negative features for classification tasks.
    SelectKBest: Select features based on the k highest scores.
    SelectFpr: Select features based on a false positive rate test.
    SelectFdr: Select features based on an estimated false discovery rate.
    SelectFwe: Select features based on family-wise error rate.
    SelectPercentile: Select features based on percentile of the highest
        scores.
    """
    correlation_coefficient = r_regression(
        X, y, center=center, force_finite=force_finite
    )
    deg_of_freedom = y.size - (2 if center else 1)

    corr_coef_squared = correlation_coefficient ** 2

    with np.errstate(divide="ignore", invalid="ignore"):
        f_statistic = corr_coef_squared / (1 - corr_coef_squared) * deg_of_freedom
        p_values = stats.f.sf(f_statistic, 1, deg_of_freedom)

    if force_finite and not np.isfinite(f_statistic).all():
        # case where there is a perfect (anti-)correlation
        # f-statistics can be set to the maximum and p-values to zero
        mask_inf = np.isinf(f_statistic)
        f_statistic[mask_inf] = np.finfo(f_statistic.dtype).max
        # case where the target or some features are constant
        # f-statistics would be minimum and thus p-values large
        mask_nan = np.isnan(f_statistic)
        f_statistic[mask_nan] = 0.0
        p_values[mask_nan] = 1.0
    return f_statistic, p_values


######################################################################
# Base classes


class _BaseFilter(SelectorMixin, BaseEstimator):
    """Initialize the univariate feature selection.

    Parameters
    ----------
    score_func : callable
        Function taking two arrays X and y, and returning a pair of arrays
        (scores, pvalues) or a single array with scores.
    """

    def __init__(self, score_func):
        self.score_func = score_func

    def fit(self, X, y):
        """Run score function on (X, y) and get the appropriate features.

        Parameters
        ----------
        X : array-like of shape (n_samples, n_features)
            The training input samples.

        y : array-like of shape (n_samples,)
            The target values (class labels in classification, real numbers in
            regression).

        Returns
        -------
        self : object
            Returns the instance itself.
        """
        X, y = self._validate_data(
            X, y, accept_sparse=["csr", "csc"], multi_output=True
        )

        if not callable(self.score_func):
            raise TypeError(
                "The score function should be a callable, %s (%s) was passed."
                % (self.score_func, type(self.score_func))
            )

        self._check_params(X, y)
        score_func_ret = self.score_func(X, y)
        if isinstance(score_func_ret, (list, tuple)):
            self.scores_, self.pvalues_ = score_func_ret
            self.pvalues_ = np.asarray(self.pvalues_)
        else:
            self.scores_ = score_func_ret
            self.pvalues_ = None

        self.scores_ = np.asarray(self.scores_)

        return self

    def _check_params(self, X, y):
        pass

    def _more_tags(self):
        return {"requires_y": True}


######################################################################
# Specific filters
######################################################################
class SelectPercentile(_BaseFilter):
    """Select features according to a percentile of the highest scores.

    Read more in the :ref:`User Guide <univariate_feature_selection>`.

    Parameters
    ----------
    score_func : callable, default=f_classif
        Function taking two arrays X and y, and returning a pair of arrays
        (scores, pvalues) or a single array with scores.
        Default is f_classif (see below "See Also"). The default function only
        works with classification tasks.

        .. versionadded:: 0.18

    percentile : int, default=10
        Percent of features to keep.

    Attributes
    ----------
    scores_ : array-like of shape (n_features,)
        Scores of features.

    pvalues_ : array-like of shape (n_features,)
        p-values of feature scores, None if `score_func` returned only scores.

    n_features_in_ : int
        Number of features seen during :term:`fit`.

        .. versionadded:: 0.24

    feature_names_in_ : ndarray of shape (`n_features_in_`,)
        Names of features seen during :term:`fit`. Defined only when `X`
        has feature names that are all strings.

        .. versionadded:: 1.0

    See Also
    --------
    f_classif : ANOVA F-value between label/feature for classification tasks.
    mutual_info_classif : Mutual information for a discrete target.
    chi2 : Chi-squared stats of non-negative features for classification tasks.
    f_regression : F-value between label/feature for regression tasks.
    mutual_info_regression : Mutual information for a continuous target.
    SelectKBest : Select features based on the k highest scores.
    SelectFpr : Select features based on a false positive rate test.
    SelectFdr : Select features based on an estimated false discovery rate.
    SelectFwe : Select features based on family-wise error rate.
    GenericUnivariateSelect : Univariate feature selector with configurable
        mode.

    Notes
    -----
    Ties between features with equal scores will be broken in an unspecified
    way.

    Examples
    --------
    >>> from sklearn.datasets import load_digits
    >>> from sklearn.feature_selection import SelectPercentile, chi2
    >>> X, y = load_digits(return_X_y=True)
    >>> X.shape
    (1797, 64)
    >>> X_new = SelectPercentile(chi2, percentile=10).fit_transform(X, y)
    >>> X_new.shape
    (1797, 7)
    """

    def __init__(self, score_func=f_classif, *, percentile=10):
        super().__init__(score_func=score_func)
        self.percentile = percentile

    def _check_params(self, X, y):
        if not 0 <= self.percentile <= 100:
            raise ValueError(
                "percentile should be >=0, <=100; got %r" % self.percentile
            )

    def _get_support_mask(self):
        check_is_fitted(self)

        # Cater for NaNs
        if self.percentile == 100:
            return np.ones(len(self.scores_), dtype=bool)
        elif self.percentile == 0:
            return np.zeros(len(self.scores_), dtype=bool)

        scores = _clean_nans(self.scores_)
        threshold = np.percentile(scores, 100 - self.percentile)
        mask = scores > threshold
        ties = np.where(scores == threshold)[0]
        if len(ties):
            max_feats = int(len(scores) * self.percentile / 100)
            kept_ties = ties[: max_feats - mask.sum()]
            mask[kept_ties] = True
        return mask


class SelectKBest(_BaseFilter):
    """Select features according to the k highest scores.

    Read more in the :ref:`User Guide <univariate_feature_selection>`.

    Parameters
    ----------
    score_func : callable, default=f_classif
        Function taking two arrays X and y, and returning a pair of arrays
        (scores, pvalues) or a single array with scores.
        Default is f_classif (see below "See Also"). The default function only
        works with classification tasks.

        .. versionadded:: 0.18

    k : int or "all", default=10
        Number of top features to select.
        The "all" option bypasses selection, for use in a parameter search.

    Attributes
    ----------
    scores_ : array-like of shape (n_features,)
        Scores of features.

    pvalues_ : array-like of shape (n_features,)
        p-values of feature scores, None if `score_func` returned only scores.

    n_features_in_ : int
        Number of features seen during :term:`fit`.

        .. versionadded:: 0.24

    feature_names_in_ : ndarray of shape (`n_features_in_`,)
        Names of features seen during :term:`fit`. Defined only when `X`
        has feature names that are all strings.

        .. versionadded:: 1.0

    See Also
    --------
    f_classif: ANOVA F-value between label/feature for classification tasks.
    mutual_info_classif: Mutual information for a discrete target.
    chi2: Chi-squared stats of non-negative features for classification tasks.
    f_regression: F-value between label/feature for regression tasks.
    mutual_info_regression: Mutual information for a continuous target.
    SelectPercentile: Select features based on percentile of the highest
        scores.
    SelectFpr : Select features based on a false positive rate test.
    SelectFdr : Select features based on an estimated false discovery rate.
    SelectFwe : Select features based on family-wise error rate.
    GenericUnivariateSelect : Univariate feature selector with configurable
        mode.

    Notes
    -----
    Ties between features with equal scores will be broken in an unspecified
    way.

    Examples
    --------
    >>> from sklearn.datasets import load_digits
    >>> from sklearn.feature_selection import SelectKBest, chi2
    >>> X, y = load_digits(return_X_y=True)
    >>> X.shape
    (1797, 64)
    >>> X_new = SelectKBest(chi2, k=20).fit_transform(X, y)
    >>> X_new.shape
    (1797, 20)
    """

    def __init__(self, score_func=f_classif, *, k=10):
        super().__init__(score_func=score_func)
        self.k = k

    def _check_params(self, X, y):
        if not (self.k == "all" or 0 <= self.k <= X.shape[1]):
            raise ValueError(
                "k should be >=0, <= n_features = %d; got %r. "
                "Use k='all' to return all features." % (X.shape[1], self.k)
            )

    def _get_support_mask(self):
        check_is_fitted(self)

        if self.k == "all":
            return np.ones(self.scores_.shape, dtype=bool)
        elif self.k == 0:
            return np.zeros(self.scores_.shape, dtype=bool)
        else:
            scores = _clean_nans(self.scores_)
            mask = np.zeros(scores.shape, dtype=bool)

            # Request a stable sort. Mergesort takes more memory (~40MB per
            # megafeature on x86-64).
            mask[np.argsort(scores, kind="mergesort")[-self.k :]] = 1
            return mask


class SelectFpr(_BaseFilter):
    """Filter: Select the pvalues below alpha based on a FPR test.

    FPR test stands for False Positive Rate test. It controls the total
    amount of false detections.

    Read more in the :ref:`User Guide <univariate_feature_selection>`.

    Parameters
    ----------
    score_func : callable, default=f_classif
        Function taking two arrays X and y, and returning a pair of arrays
        (scores, pvalues).
        Default is f_classif (see below "See Also"). The default function only
        works with classification tasks.

    alpha : float, default=5e-2
        Features with p-values less than `alpha` are selected.

    Attributes
    ----------
    scores_ : array-like of shape (n_features,)
        Scores of features.

    pvalues_ : array-like of shape (n_features,)
        p-values of feature scores.

    n_features_in_ : int
        Number of features seen during :term:`fit`.

        .. versionadded:: 0.24

    feature_names_in_ : ndarray of shape (`n_features_in_`,)
        Names of features seen during :term:`fit`. Defined only when `X`
        has feature names that are all strings.

        .. versionadded:: 1.0

    See Also
    --------
    f_classif : ANOVA F-value between label/feature for classification tasks.
    chi2 : Chi-squared stats of non-negative features for classification tasks.
    mutual_info_classif: Mutual information for a discrete target.
    f_regression : F-value between label/feature for regression tasks.
    mutual_info_regression : Mutual information for a continuous target.
    SelectPercentile : Select features based on percentile of the highest
        scores.
    SelectKBest : Select features based on the k highest scores.
    SelectFdr : Select features based on an estimated false discovery rate.
    SelectFwe : Select features based on family-wise error rate.
    GenericUnivariateSelect : Univariate feature selector with configurable
        mode.

    Examples
    --------
    >>> from sklearn.datasets import load_breast_cancer
    >>> from sklearn.feature_selection import SelectFpr, chi2
    >>> X, y = load_breast_cancer(return_X_y=True)
    >>> X.shape
    (569, 30)
    >>> X_new = SelectFpr(chi2, alpha=0.01).fit_transform(X, y)
    >>> X_new.shape
    (569, 16)
    """

    def __init__(self, score_func=f_classif, *, alpha=5e-2):
        super().__init__(score_func=score_func)
        self.alpha = alpha

    def _get_support_mask(self):
        check_is_fitted(self)

        return self.pvalues_ < self.alpha


class SelectFdr(_BaseFilter):
    """Filter: Select the p-values for an estimated false discovery rate.

    This uses the Benjamini-Hochberg procedure. ``alpha`` is an upper bound
    on the expected false discovery rate.

    Read more in the :ref:`User Guide <univariate_feature_selection>`.

    Parameters
    ----------
    score_func : callable, default=f_classif
        Function taking two arrays X and y, and returning a pair of arrays
        (scores, pvalues).
        Default is f_classif (see below "See Also"). The default function only
        works with classification tasks.

    alpha : float, default=5e-2
        The highest uncorrected p-value for features to keep.

    Attributes
    ----------
    scores_ : array-like of shape (n_features,)
        Scores of features.

    pvalues_ : array-like of shape (n_features,)
        p-values of feature scores.

    n_features_in_ : int
        Number of features seen during :term:`fit`.

        .. versionadded:: 0.24

    feature_names_in_ : ndarray of shape (`n_features_in_`,)
        Names of features seen during :term:`fit`. Defined only when `X`
        has feature names that are all strings.

        .. versionadded:: 1.0

    See Also
    --------
    f_classif : ANOVA F-value between label/feature for classification tasks.
    mutual_info_classif : Mutual information for a discrete target.
    chi2 : Chi-squared stats of non-negative features for classification tasks.
    f_regression : F-value between label/feature for regression tasks.
    mutual_info_regression : Mutual information for a contnuous target.
    SelectPercentile : Select features based on percentile of the highest
        scores.
    SelectKBest : Select features based on the k highest scores.
    SelectFpr : Select features based on a false positive rate test.
    SelectFwe : Select features based on family-wise error rate.
    GenericUnivariateSelect : Univariate feature selector with configurable
        mode.

    References
    ----------
    https://en.wikipedia.org/wiki/False_discovery_rate

    Examples
    --------
    >>> from sklearn.datasets import load_breast_cancer
    >>> from sklearn.feature_selection import SelectFdr, chi2
    >>> X, y = load_breast_cancer(return_X_y=True)
    >>> X.shape
    (569, 30)
    >>> X_new = SelectFdr(chi2, alpha=0.01).fit_transform(X, y)
    >>> X_new.shape
    (569, 16)
    """

    def __init__(self, score_func=f_classif, *, alpha=5e-2):
        super().__init__(score_func=score_func)
        self.alpha = alpha

    def _get_support_mask(self):
        check_is_fitted(self)

        n_features = len(self.pvalues_)
        sv = np.sort(self.pvalues_)
        selected = sv[
            sv <= float(self.alpha) / n_features * np.arange(1, n_features + 1)
        ]
        if selected.size == 0:
            return np.zeros_like(self.pvalues_, dtype=bool)
        return self.pvalues_ <= selected.max()


class SelectFwe(_BaseFilter):
    """Filter: Select the p-values corresponding to Family-wise error rate.

    Read more in the :ref:`User Guide <univariate_feature_selection>`.

    Parameters
    ----------
    score_func : callable, default=f_classif
        Function taking two arrays X and y, and returning a pair of arrays
        (scores, pvalues).
        Default is f_classif (see below "See Also"). The default function only
        works with classification tasks.

    alpha : float, default=5e-2
        The highest uncorrected p-value for features to keep.

    Attributes
    ----------
    scores_ : array-like of shape (n_features,)
        Scores of features.

    pvalues_ : array-like of shape (n_features,)
        p-values of feature scores.

    n_features_in_ : int
        Number of features seen during :term:`fit`.

        .. versionadded:: 0.24

    feature_names_in_ : ndarray of shape (`n_features_in_`,)
        Names of features seen during :term:`fit`. Defined only when `X`
        has feature names that are all strings.

        .. versionadded:: 1.0

    See Also
    --------
    f_classif : ANOVA F-value between label/feature for classification tasks.
    chi2 : Chi-squared stats of non-negative features for classification tasks.
    f_regression : F-value between label/feature for regression tasks.
    SelectPercentile : Select features based on percentile of the highest
        scores.
    SelectKBest : Select features based on the k highest scores.
    SelectFpr : Select features based on a false positive rate test.
    SelectFdr : Select features based on an estimated false discovery rate.
    GenericUnivariateSelect : Univariate feature selector with configurable
        mode.

    Examples
    --------
    >>> from sklearn.datasets import load_breast_cancer
    >>> from sklearn.feature_selection import SelectFwe, chi2
    >>> X, y = load_breast_cancer(return_X_y=True)
    >>> X.shape
    (569, 30)
    >>> X_new = SelectFwe(chi2, alpha=0.01).fit_transform(X, y)
    >>> X_new.shape
    (569, 15)
    """

    def __init__(self, score_func=f_classif, *, alpha=5e-2):
        super().__init__(score_func=score_func)
        self.alpha = alpha

    def _get_support_mask(self):
        check_is_fitted(self)

        return self.pvalues_ < self.alpha / len(self.pvalues_)


######################################################################
# Generic filter
######################################################################

# TODO this class should fit on either p-values or scores,
# depending on the mode.
class GenericUnivariateSelect(_BaseFilter):
    """Univariate feature selector with configurable strategy.

    Read more in the :ref:`User Guide <univariate_feature_selection>`.

    Parameters
    ----------
    score_func : callable, default=f_classif
        Function taking two arrays X and y, and returning a pair of arrays
        (scores, pvalues). For modes 'percentile' or 'kbest' it can return
        a single array scores.

    mode : {'percentile', 'k_best', 'fpr', 'fdr', 'fwe'}, default='percentile'
        Feature selection mode.

    param : float or int depending on the feature selection mode, default=1e-5
        Parameter of the corresponding mode.

    Attributes
    ----------
    scores_ : array-like of shape (n_features,)
        Scores of features.

    pvalues_ : array-like of shape (n_features,)
        p-values of feature scores, None if `score_func` returned scores only.

    n_features_in_ : int
        Number of features seen during :term:`fit`.

        .. versionadded:: 0.24

    feature_names_in_ : ndarray of shape (`n_features_in_`,)
        Names of features seen during :term:`fit`. Defined only when `X`
        has feature names that are all strings.

        .. versionadded:: 1.0

    See Also
    --------
    f_classif : ANOVA F-value between label/feature for classification tasks.
    mutual_info_classif : Mutual information for a discrete target.
    chi2 : Chi-squared stats of non-negative features for classification tasks.
    f_regression : F-value between label/feature for regression tasks.
    mutual_info_regression : Mutual information for a continuous target.
    SelectPercentile : Select features based on percentile of the highest
        scores.
    SelectKBest : Select features based on the k highest scores.
    SelectFpr : Select features based on a false positive rate test.
    SelectFdr : Select features based on an estimated false discovery rate.
    SelectFwe : Select features based on family-wise error rate.

    Examples
    --------
    >>> from sklearn.datasets import load_breast_cancer
    >>> from sklearn.feature_selection import GenericUnivariateSelect, chi2
    >>> X, y = load_breast_cancer(return_X_y=True)
    >>> X.shape
    (569, 30)
    >>> transformer = GenericUnivariateSelect(chi2, mode='k_best', param=20)
    >>> X_new = transformer.fit_transform(X, y)
    >>> X_new.shape
    (569, 20)
    """

    _selection_modes: dict = {
        "percentile": SelectPercentile,
        "k_best": SelectKBest,
        "fpr": SelectFpr,
        "fdr": SelectFdr,
        "fwe": SelectFwe,
    }

    def __init__(self, score_func=f_classif, *, mode="percentile", param=1e-5):
        super().__init__(score_func=score_func)
        self.mode = mode
        self.param = param

    def _make_selector(self):
        selector = self._selection_modes[self.mode](score_func=self.score_func)

        # Now perform some acrobatics to set the right named parameter in
        # the selector
        possible_params = selector._get_param_names()
        possible_params.remove("score_func")
        selector.set_params(**{possible_params[0]: self.param})

        return selector

    def _check_params(self, X, y):
        if self.mode not in self._selection_modes:
            raise ValueError(
                "The mode passed should be one of %s, %r, (type %s) was passed."
                % (self._selection_modes.keys(), self.mode, type(self.mode))
            )

        self._make_selector()._check_params(X, y)

    def _get_support_mask(self):
        check_is_fitted(self)

        selector = self._make_selector()
        selector.pvalues_ = self.pvalues_
        selector.scores_ = self.scores_
        return selector._get_support_mask()<|MERGE_RESOLUTION|>--- conflicted
+++ resolved
@@ -236,17 +236,13 @@
     This is a scoring function to be used in a feature selection procedure, not
     a free standing feature selection procedure.
 
-<<<<<<< HEAD
     This is done in 2 steps:
 
     1. The correlation between each regressor and the target is computed,
-       that is, mean((X[:, i] - mean(X[:, i])) * (y - mean(y))) / (std(X[:, i])*       std(y)).
+       that is, mean((X[:, i] - mean(X[:, i])) * (y - mean(y))) / (std(X[:, i])
+       * std(y)).
 
     2. It is converted to an F score then to a p-value.
-=======
-    The cross correlation between each regressor and the target is computed
-    as ((X[:, i] - mean(X[:, i])) * (y - mean_y)) / (std(X[:, i]) * std(y)).
->>>>>>> 0c65bbfe
 
     For more on usage see the :ref:`User Guide <univariate_feature_selection>`.
 
