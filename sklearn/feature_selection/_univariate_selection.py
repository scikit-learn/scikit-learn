"""Univariate features selection."""

# Authors: V. Michel, B. Thirion, G. Varoquaux, A. Gramfort, E. Duchesnay.
#          L. Buitinck, A. Joly
# License: BSD 3 clause


import numpy as np
import warnings

from scipy import special, stats
from scipy.sparse import issparse

from ..base import BaseEstimator
from ..preprocessing import LabelBinarizer
from ..utils import (as_float_array, check_array, check_X_y, safe_sqr,
                     safe_mask)
from ..utils.extmath import safe_sparse_dot, row_norms
from ..utils.validation import check_is_fitted
from ..utils.validation import _deprecate_positional_args
from ._base import SelectorMixin


def _clean_nans(scores):
    """
    Fixes Issue #1240: NaNs can't be properly compared, so change them to the
    smallest value of scores's dtype. -inf seems to be unreliable.
    """
    # XXX where should this function be called? fit? scoring functions
    # themselves?
    scores = as_float_array(scores, copy=True)
    scores[np.isnan(scores)] = np.finfo(scores.dtype).min
    return scores


######################################################################
# Scoring functions


# The following function is a rewriting of scipy.stats.f_oneway
# Contrary to the scipy.stats.f_oneway implementation it does not
# copy the data while keeping the inputs unchanged.
def f_oneway(*args):
    """Performs a 1-way ANOVA.

    The one-way ANOVA tests the null hypothesis that 2 or more groups have
    the same population mean. The test is applied to samples from two or
    more groups, possibly with differing sizes.

    Read more in the :ref:`User Guide <univariate_feature_selection>`.

    Parameters
    ----------
    *args : array_like, sparse matrices
        sample1, sample2... The sample measurements should be given as
        arguments.

    Returns
    -------
    F-value : float
        The computed F-value of the test.
    p-value : float
        The associated p-value from the F-distribution.

    Notes
    -----
    The ANOVA test has important assumptions that must be satisfied in order
    for the associated p-value to be valid.

    1. The samples are independent
    2. Each sample is from a normally distributed population
    3. The population standard deviations of the groups are all equal. This
       property is known as homoscedasticity.

    If these assumptions are not true for a given set of data, it may still be
    possible to use the Kruskal-Wallis H-test (`scipy.stats.kruskal`_) although
    with some loss of power.

    The algorithm is from Heiman[2], pp.394-7.

    See ``scipy.stats.f_oneway`` that should give the same results while
    being less efficient.

    References
    ----------

    .. [1] Lowry, Richard.  "Concepts and Applications of Inferential
           Statistics". Chapter 14.
           http://faculty.vassar.edu/lowry/ch14pt1.html

    .. [2] Heiman, G.W.  Research Methods in Statistics. 2002.

    """
    n_classes = len(args)
    args = [as_float_array(a) for a in args]
    n_samples_per_class = np.array([a.shape[0] for a in args])
    n_samples = np.sum(n_samples_per_class)
    ss_alldata = sum(safe_sqr(a).sum(axis=0) for a in args)
    sums_args = [np.asarray(a.sum(axis=0)) for a in args]
    square_of_sums_alldata = sum(sums_args) ** 2
    square_of_sums_args = [s ** 2 for s in sums_args]
    sstot = ss_alldata - square_of_sums_alldata / float(n_samples)
    ssbn = 0.
    for k, _ in enumerate(args):
        ssbn += square_of_sums_args[k] / n_samples_per_class[k]
    ssbn -= square_of_sums_alldata / float(n_samples)
    sswn = sstot - ssbn
    dfbn = n_classes - 1
    dfwn = n_samples - n_classes
    msb = ssbn / float(dfbn)
    msw = sswn / float(dfwn)
    constant_features_idx = np.where(msw == 0.)[0]
    if (np.nonzero(msb)[0].size != msb.size and constant_features_idx.size):
        warnings.warn("Features %s are constant." % constant_features_idx,
                      UserWarning)
    f = msb / msw
    # flatten matrix to vector in sparse case
    f = np.asarray(f).ravel()
    prob = special.fdtrc(dfbn, dfwn, f)
    return f, prob


def f_classif(X, y):
    """Compute the ANOVA F-value for the provided sample.

    Read more in the :ref:`User Guide <univariate_feature_selection>`.

    Parameters
    ----------
    X : {array-like, sparse matrix} shape = [n_samples, n_features]
        The set of regressors that will be tested sequentially.

    y : array of shape(n_samples)
        The data matrix.

    Returns
    -------
    F : array, shape = [n_features,]
        The set of F values.

    pval : array, shape = [n_features,]
        The set of p-values.

    See also
    --------
    chi2: Chi-squared stats of non-negative features for classification tasks.
    f_regression: F-value between label/feature for regression tasks.
    """
    X, y = check_X_y(X, y, accept_sparse=['csr', 'csc', 'coo'])
    args = [X[safe_mask(X, y == k)] for k in np.unique(y)]
    return f_oneway(*args)


def _chisquare(f_obs, f_exp):
    """Fast replacement for scipy.stats.chisquare.

    Version from https://github.com/scipy/scipy/pull/2525 with additional
    optimizations.
    """
    f_obs = np.asarray(f_obs, dtype=np.float64)

    k = len(f_obs)
    # Reuse f_obs for chi-squared statistics
    chisq = f_obs
    chisq -= f_exp
    chisq **= 2
    with np.errstate(invalid="ignore"):
        chisq /= f_exp
    chisq = chisq.sum(axis=0)
    return chisq, special.chdtrc(k - 1, chisq)


def chi2(X, y):
    """Compute chi-squared stats between each non-negative feature and class.

    This score can be used to select the n_features features with the
    highest values for the test chi-squared statistic from X, which must
    contain only non-negative features such as booleans or frequencies
    (e.g., term counts in document classification), relative to the classes.

    Recall that the chi-square test measures dependence between stochastic
    variables, so using this function "weeds out" the features that are the
    most likely to be independent of class and therefore irrelevant for
    classification.

    Read more in the :ref:`User Guide <univariate_feature_selection>`.

    Parameters
    ----------
    X : {array-like, sparse matrix} of shape (n_samples, n_features)
        Sample vectors.

    y : array-like of shape (n_samples,)
        Target vector (class labels).

    Returns
    -------
    chi2 : array, shape = (n_features,)
        chi2 statistics of each feature.
    pval : array, shape = (n_features,)
        p-values of each feature.

    Notes
    -----
    Complexity of this algorithm is O(n_classes * n_features).

    See also
    --------
    f_classif: ANOVA F-value between label/feature for classification tasks.
    f_regression: F-value between label/feature for regression tasks.
    """

    # XXX: we might want to do some of the following in logspace instead for
    # numerical stability.
    X = check_array(X, accept_sparse='csr')
    if np.any((X.data if issparse(X) else X) < 0):
        raise ValueError("Input X must be non-negative.")

    Y = LabelBinarizer().fit_transform(y)
    if Y.shape[1] == 1:
        Y = np.append(1 - Y, Y, axis=1)

    observed = safe_sparse_dot(Y.T, X)          # n_classes * n_features

    feature_count = X.sum(axis=0).reshape(1, -1)
    class_prob = Y.mean(axis=0).reshape(1, -1)
    expected = np.dot(class_prob.T, feature_count)

    return _chisquare(observed, expected)


<<<<<<< HEAD
def r_regression(X, y, center=True):
    """Univariate linear regression tests returning Pearson R.
=======
@_deprecate_positional_args
def f_regression(X, y, *, center=True):
    """Univariate linear regression tests.
>>>>>>> 82011bb4

    Linear model for testing the individual effect of each of many regressors.
    This is a scoring function to be used in a feature selection procedure, not
    a free standing feature selection procedure.

    The cross correlation between each regressor and the target is computed,
    that is, ((X[:, i] - mean(X[:, i])) * (y - mean_y)) / (std(X[:, i]) *
       std(y)).

    For more on usage see the :ref:`User Guide <univariate_feature_selection>`.

    Parameters
    ----------
    X : {array-like, sparse matrix}  shape = (n_samples, n_features)
        The set of regressors that will be tested sequentially.

    y : array of shape(n_samples).
        The data matrix

    center : True, bool,
        If true, X and y will be centered.

    Returns
    -------
    corr : array, shape=(n_features,)
        Pearson R correlation coefficients of features.


    See also
    --------
    f_regression: Univariate linear regression tests returning f-statistic
        and p-values
    mutual_info_regression: Mutual information for a continuous target.
    f_classif: ANOVA F-value between label/feature for classification tasks.
    chi2: Chi-squared stats of non-negative features for classification tasks.
    SelectKBest: Select features based on the k highest scores.
    SelectFpr: Select features based on a false positive rate test.
    SelectFdr: Select features based on an estimated false discovery rate.
    SelectFwe: Select features based on family-wise error rate.
    SelectPercentile: Select features based on percentile of the highest
        scores.
    """
    X, y = check_X_y(X, y, accept_sparse=['csr', 'csc', 'coo'],
                     dtype=np.float64)
    n_samples = X.shape[0]

    # compute centered values
    # note that E[(x - mean(x))*(y - mean(y))] = E[x*(y - mean(y))], so we
    # need not center X
    if center:
        y = y - np.mean(y)
        if issparse(X):
            X_means = X.mean(axis=0).getA1()
        else:
            X_means = X.mean(axis=0)
        # compute the scaled standard deviations via moments
        X_norms = np.sqrt(row_norms(X.T, squared=True) -
                          n_samples * X_means ** 2)
    else:
        X_norms = row_norms(X.T)

    # compute the correlation
    corr = safe_sparse_dot(y, X)
    corr /= X_norms
    corr /= np.linalg.norm(y)
    return corr


def f_regression(X, y, center=True):
    """Univariate linear regression tests returning F-statistic and p-values.

    Quick linear model for testing the effect of a single regressor,
    sequentially for many regressors.

    This is done in 2 steps:

    1. The cross correlation between each regressor and the target is computed,
       that is, ((X[:, i] - mean(X[:, i])) * (y - mean_y)) / (std(X[:, i]) *
       std(y)) using r_regression function.
    2. It is converted to an F score and then to a p-value.

    Read more in the :ref:`User Guide <univariate_feature_selection>`.

    Parameters
    ----------
    X : {array-like, sparse matrix}  shape = (n_samples, n_features)
        The set of regressors that will be tested sequentially.

    y : array of shape(n_samples).
        The data matrix

    center : True, bool,
        If true, X and y will be centered.

    Returns
    -------
    F : array, shape=(n_features,)
        F values of features.

    pval : array, shape=(n_features,)
        p-values of F-scores.

    See also
    --------
    r_regression: Univariate linear regression tests returning Pearson R.
    f_classif: ANOVA F-value between label/feature for classification tasks.
    chi2: Chi-squared stats of non-negative features for classification tasks.
    """

    # compute the correlation
    corr = r_regression(X, y, center=center)
    degrees_of_freedom = y.size - (2 if center else 1)
    # convert to p-value
    F = corr ** 2 / (1 - corr ** 2) * degrees_of_freedom
    pv = stats.f.sf(F, 1, degrees_of_freedom)
    return F, pv


def abs_r_regression(X, y, center=True):
    """Absolute value of Pearson R from univariate linear regressions.

    This convenience wrapper is to be used with SelectKBest and other models
    that require a statistic which is increases with significance of
    association.

    See also
    --------
    r_regression: Univariate linear regression tests returning Pearson R.
    """
    # compute the correlation
    corr = r_regression(X, y, center=center)
    return abs(corr)

######################################################################
# Base classes

class _BaseFilter(SelectorMixin, BaseEstimator):
    """Initialize the univariate feature selection.

    Parameters
    ----------
    score_func : callable
        Function taking two arrays X and y, and returning a pair of arrays
        (scores, pvalues) or a single array with scores.
    """

    def __init__(self, score_func):
        self.score_func = score_func

    def fit(self, X, y):
        """Run score function on (X, y) and get the appropriate features.

        Parameters
        ----------
        X : array-like of shape (n_samples, n_features)
            The training input samples.

        y : array-like of shape (n_samples,)
            The target values (class labels in classification, real numbers in
            regression).

        Returns
        -------
        self : object
        """
        X, y = self._validate_data(X, y, accept_sparse=['csr', 'csc'],
                                   multi_output=True)

        if not callable(self.score_func):
            raise TypeError("The score function should be a callable, %s (%s) "
                            "was passed."
                            % (self.score_func, type(self.score_func)))

        self._check_params(X, y)
        score_func_ret = self.score_func(X, y)
        if isinstance(score_func_ret, (list, tuple)):
            self.scores_, self.pvalues_ = score_func_ret
            self.pvalues_ = np.asarray(self.pvalues_)
        else:
            self.scores_ = score_func_ret
            self.pvalues_ = None

        self.scores_ = np.asarray(self.scores_)

        return self

    def _check_params(self, X, y):
        pass

    def _more_tags(self):
        return {'requires_y': True}


######################################################################
# Specific filters
######################################################################
class SelectPercentile(_BaseFilter):
    """Select features according to a percentile of the highest scores.

    Read more in the :ref:`User Guide <univariate_feature_selection>`.

    Parameters
    ----------
    score_func : callable
        Function taking two arrays X and y, and returning a pair of arrays
        (scores, pvalues) or a single array with scores.
        Default is f_classif (see below "See also"). The default function only
        works with classification tasks.

        .. versionadded:: 0.18

    percentile : int, optional, default=10
        Percent of features to keep.

    Attributes
    ----------
    scores_ : array-like of shape (n_features,)
        Scores of features.

    pvalues_ : array-like of shape (n_features,)
        p-values of feature scores, None if `score_func` returned only scores.

    Examples
    --------
    >>> from sklearn.datasets import load_digits
    >>> from sklearn.feature_selection import SelectPercentile, chi2
    >>> X, y = load_digits(return_X_y=True)
    >>> X.shape
    (1797, 64)
    >>> X_new = SelectPercentile(chi2, percentile=10).fit_transform(X, y)
    >>> X_new.shape
    (1797, 7)

    Notes
    -----
    Ties between features with equal scores will be broken in an unspecified
    way.

    See also
    --------
    f_classif: ANOVA F-value between label/feature for classification tasks.
    mutual_info_classif: Mutual information for a discrete target.
    chi2: Chi-squared stats of non-negative features for classification tasks.
    f_regression: F-value between label/feature for regression tasks.
    mutual_info_regression: Mutual information for a continuous target.
    SelectKBest: Select features based on the k highest scores.
    SelectFpr: Select features based on a false positive rate test.
    SelectFdr: Select features based on an estimated false discovery rate.
    SelectFwe: Select features based on family-wise error rate.
    GenericUnivariateSelect: Univariate feature selector with configurable mode.
    """
    @_deprecate_positional_args
    def __init__(self, score_func=f_classif, *, percentile=10):
        super().__init__(score_func=score_func)
        self.percentile = percentile

    def _check_params(self, X, y):
        if not 0 <= self.percentile <= 100:
            raise ValueError("percentile should be >=0, <=100; got %r"
                             % self.percentile)

    def _get_support_mask(self):
        check_is_fitted(self)

        # Cater for NaNs
        if self.percentile == 100:
            return np.ones(len(self.scores_), dtype=np.bool)
        elif self.percentile == 0:
            return np.zeros(len(self.scores_), dtype=np.bool)

        scores = _clean_nans(self.scores_)
        threshold = np.percentile(scores, 100 - self.percentile)
        mask = scores > threshold
        ties = np.where(scores == threshold)[0]
        if len(ties):
            max_feats = int(len(scores) * self.percentile / 100)
            kept_ties = ties[:max_feats - mask.sum()]
            mask[kept_ties] = True
        return mask


class SelectKBest(_BaseFilter):
    """Select features according to the k highest scores.

    Read more in the :ref:`User Guide <univariate_feature_selection>`.

    Parameters
    ----------
    score_func : callable
        Function taking two arrays X and y, and returning a pair of arrays
        (scores, pvalues) or a single array with scores.
        Default is f_classif (see below "See also"). The default function only
        works with classification tasks.

        .. versionadded:: 0.18

    k : int or "all", optional, default=10
        Number of top features to select.
        The "all" option bypasses selection, for use in a parameter search.

    Attributes
    ----------
    scores_ : array-like of shape (n_features,)
        Scores of features.

    pvalues_ : array-like of shape (n_features,)
        p-values of feature scores, None if `score_func` returned only scores.

    Examples
    --------
    >>> from sklearn.datasets import load_digits
    >>> from sklearn.feature_selection import SelectKBest, chi2
    >>> X, y = load_digits(return_X_y=True)
    >>> X.shape
    (1797, 64)
    >>> X_new = SelectKBest(chi2, k=20).fit_transform(X, y)
    >>> X_new.shape
    (1797, 20)

    Notes
    -----
    Ties between features with equal scores will be broken in an unspecified
    way.

    See also
    --------
    f_classif: ANOVA F-value between label/feature for classification tasks.
    mutual_info_classif: Mutual information for a discrete target.
    chi2: Chi-squared stats of non-negative features for classification tasks.
    abs_r_regression: absolute value of Pearson R between label/feature for
        regression tasks.
    f_regression: F-value between label/feature for regression tasks.
    mutual_info_regression: Mutual information for a continuous target.
    SelectPercentile: Select features based on percentile of the highest scores.
    SelectFpr: Select features based on a false positive rate test.
    SelectFdr: Select features based on an estimated false discovery rate.
    SelectFwe: Select features based on family-wise error rate.
    GenericUnivariateSelect: Univariate feature selector with configurable mode.
    """
    @_deprecate_positional_args
    def __init__(self, score_func=f_classif, *, k=10):
        super().__init__(score_func=score_func)
        self.k = k

    def _check_params(self, X, y):
        if not (self.k == "all" or 0 <= self.k <= X.shape[1]):
            raise ValueError("k should be >=0, <= n_features = %d; got %r. "
                             "Use k='all' to return all features."
                             % (X.shape[1], self.k))

    def _get_support_mask(self):
        check_is_fitted(self)

        if self.k == 'all':
            return np.ones(self.scores_.shape, dtype=bool)
        elif self.k == 0:
            return np.zeros(self.scores_.shape, dtype=bool)
        else:
            scores = _clean_nans(self.scores_)
            mask = np.zeros(scores.shape, dtype=bool)

            # Request a stable sort. Mergesort takes more memory (~40MB per
            # megafeature on x86-64).
            mask[np.argsort(scores, kind="mergesort")[-self.k:]] = 1
            return mask


class SelectFpr(_BaseFilter):
    """Filter: Select the pvalues below alpha based on a FPR test.

    FPR test stands for False Positive Rate test. It controls the total
    amount of false detections.

    Read more in the :ref:`User Guide <univariate_feature_selection>`.

    Parameters
    ----------
    score_func : callable
        Function taking two arrays X and y, and returning a pair of arrays
        (scores, pvalues).
        Default is f_classif (see below "See also"). The default function only
        works with classification tasks.

    alpha : float, optional
        The highest p-value for features to be kept.

    Attributes
    ----------
    scores_ : array-like of shape (n_features,)
        Scores of features.

    pvalues_ : array-like of shape (n_features,)
        p-values of feature scores.

    Examples
    --------
    >>> from sklearn.datasets import load_breast_cancer
    >>> from sklearn.feature_selection import SelectFpr, chi2
    >>> X, y = load_breast_cancer(return_X_y=True)
    >>> X.shape
    (569, 30)
    >>> X_new = SelectFpr(chi2, alpha=0.01).fit_transform(X, y)
    >>> X_new.shape
    (569, 16)

    See also
    --------
    f_classif: ANOVA F-value between label/feature for classification tasks.
    chi2: Chi-squared stats of non-negative features for classification tasks.
    mutual_info_classif:
    f_regression: F-value between label/feature for regression tasks.
    mutual_info_regression: Mutual information between features and the target.
    SelectPercentile: Select features based on percentile of the highest scores.
    SelectKBest: Select features based on the k highest scores.
    SelectFdr: Select features based on an estimated false discovery rate.
    SelectFwe: Select features based on family-wise error rate.
    GenericUnivariateSelect: Univariate feature selector with configurable mode.
    """
    @_deprecate_positional_args
    def __init__(self, score_func=f_classif, *, alpha=5e-2):
        super().__init__(score_func=score_func)
        self.alpha = alpha

    def _get_support_mask(self):
        check_is_fitted(self)

        return self.pvalues_ < self.alpha


class SelectFdr(_BaseFilter):
    """Filter: Select the p-values for an estimated false discovery rate

    This uses the Benjamini-Hochberg procedure. ``alpha`` is an upper bound
    on the expected false discovery rate.

    Read more in the :ref:`User Guide <univariate_feature_selection>`.

    Parameters
    ----------
    score_func : callable
        Function taking two arrays X and y, and returning a pair of arrays
        (scores, pvalues).
        Default is f_classif (see below "See also"). The default function only
        works with classification tasks.

    alpha : float, optional
        The highest uncorrected p-value for features to keep.

    Examples
    --------
    >>> from sklearn.datasets import load_breast_cancer
    >>> from sklearn.feature_selection import SelectFdr, chi2
    >>> X, y = load_breast_cancer(return_X_y=True)
    >>> X.shape
    (569, 30)
    >>> X_new = SelectFdr(chi2, alpha=0.01).fit_transform(X, y)
    >>> X_new.shape
    (569, 16)

    Attributes
    ----------
    scores_ : array-like of shape (n_features,)
        Scores of features.

    pvalues_ : array-like of shape (n_features,)
        p-values of feature scores.

    References
    ----------
    https://en.wikipedia.org/wiki/False_discovery_rate

    See also
    --------
    f_classif: ANOVA F-value between label/feature for classification tasks.
    mutual_info_classif: Mutual information for a discrete target.
    chi2: Chi-squared stats of non-negative features for classification tasks.
    f_regression: F-value between label/feature for regression tasks.
    mutual_info_regression: Mutual information for a contnuous target.
    SelectPercentile: Select features based on percentile of the highest scores.
    SelectKBest: Select features based on the k highest scores.
    SelectFpr: Select features based on a false positive rate test.
    SelectFwe: Select features based on family-wise error rate.
    GenericUnivariateSelect: Univariate feature selector with configurable mode.
    """
    @_deprecate_positional_args
    def __init__(self, score_func=f_classif, *, alpha=5e-2):
        super().__init__(score_func=score_func)
        self.alpha = alpha

    def _get_support_mask(self):
        check_is_fitted(self)

        n_features = len(self.pvalues_)
        sv = np.sort(self.pvalues_)
        selected = sv[sv <= float(self.alpha) / n_features *
                      np.arange(1, n_features + 1)]
        if selected.size == 0:
            return np.zeros_like(self.pvalues_, dtype=bool)
        return self.pvalues_ <= selected.max()


class SelectFwe(_BaseFilter):
    """Filter: Select the p-values corresponding to Family-wise error rate

    Read more in the :ref:`User Guide <univariate_feature_selection>`.

    Parameters
    ----------
    score_func : callable
        Function taking two arrays X and y, and returning a pair of arrays
        (scores, pvalues).
        Default is f_classif (see below "See also"). The default function only
        works with classification tasks.

    alpha : float, optional
        The highest uncorrected p-value for features to keep.

    Examples
    --------
    >>> from sklearn.datasets import load_breast_cancer
    >>> from sklearn.feature_selection import SelectFwe, chi2
    >>> X, y = load_breast_cancer(return_X_y=True)
    >>> X.shape
    (569, 30)
    >>> X_new = SelectFwe(chi2, alpha=0.01).fit_transform(X, y)
    >>> X_new.shape
    (569, 15)

    Attributes
    ----------
    scores_ : array-like of shape (n_features,)
        Scores of features.

    pvalues_ : array-like of shape (n_features,)
        p-values of feature scores.

    See also
    --------
    f_classif: ANOVA F-value between label/feature for classification tasks.
    chi2: Chi-squared stats of non-negative features for classification tasks.
    f_regression: F-value between label/feature for regression tasks.
    SelectPercentile: Select features based on percentile of the highest scores.
    SelectKBest: Select features based on the k highest scores.
    SelectFpr: Select features based on a false positive rate test.
    SelectFdr: Select features based on an estimated false discovery rate.
    GenericUnivariateSelect: Univariate feature selector with configurable mode.
    """
    @_deprecate_positional_args
    def __init__(self, score_func=f_classif, *, alpha=5e-2):
        super().__init__(score_func=score_func)
        self.alpha = alpha

    def _get_support_mask(self):
        check_is_fitted(self)

        return (self.pvalues_ < self.alpha / len(self.pvalues_))


######################################################################
# Generic filter
######################################################################

# TODO this class should fit on either p-values or scores,
# depending on the mode.
class GenericUnivariateSelect(_BaseFilter):
    """Univariate feature selector with configurable strategy.

    Read more in the :ref:`User Guide <univariate_feature_selection>`.

    Parameters
    ----------
    score_func : callable
        Function taking two arrays X and y, and returning a pair of arrays
        (scores, pvalues). For modes 'percentile' or 'kbest' it can return
        a single array scores.

    mode : {'percentile', 'k_best', 'fpr', 'fdr', 'fwe'}
        Feature selection mode.

    param : float or int depending on the feature selection mode
        Parameter of the corresponding mode.

    Attributes
    ----------
    scores_ : array-like of shape (n_features,)
        Scores of features.

    pvalues_ : array-like of shape (n_features,)
        p-values of feature scores, None if `score_func` returned scores only.

    Examples
    --------
    >>> from sklearn.datasets import load_breast_cancer
    >>> from sklearn.feature_selection import GenericUnivariateSelect, chi2
    >>> X, y = load_breast_cancer(return_X_y=True)
    >>> X.shape
    (569, 30)
    >>> transformer = GenericUnivariateSelect(chi2, mode='k_best', param=20)
    >>> X_new = transformer.fit_transform(X, y)
    >>> X_new.shape
    (569, 20)

    See also
    --------
    f_classif: ANOVA F-value between label/feature for classification tasks.
    mutual_info_classif: Mutual information for a discrete target.
    chi2: Chi-squared stats of non-negative features for classification tasks.
    f_regression: F-value between label/feature for regression tasks.
    mutual_info_regression: Mutual information for a continuous target.
    SelectPercentile: Select features based on percentile of the highest scores.
    SelectKBest: Select features based on the k highest scores.
    SelectFpr: Select features based on a false positive rate test.
    SelectFdr: Select features based on an estimated false discovery rate.
    SelectFwe: Select features based on family-wise error rate.
    """

    _selection_modes = {'percentile': SelectPercentile,
                        'k_best': SelectKBest,
                        'fpr': SelectFpr,
                        'fdr': SelectFdr,
                        'fwe': SelectFwe}

    @_deprecate_positional_args
    def __init__(self, score_func=f_classif, *, mode='percentile', param=1e-5):
        super().__init__(score_func=score_func)
        self.mode = mode
        self.param = param

    def _make_selector(self):
        selector = self._selection_modes[self.mode](score_func=self.score_func)

        # Now perform some acrobatics to set the right named parameter in
        # the selector
        possible_params = selector._get_param_names()
        possible_params.remove('score_func')
        selector.set_params(**{possible_params[0]: self.param})

        return selector

    def _check_params(self, X, y):
        if self.mode not in self._selection_modes:
            raise ValueError("The mode passed should be one of %s, %r,"
                             " (type %s) was passed."
                             % (self._selection_modes.keys(), self.mode,
                                type(self.mode)))

        self._make_selector()._check_params(X, y)

    def _get_support_mask(self):
        check_is_fitted(self)

        selector = self._make_selector()
        selector.pvalues_ = self.pvalues_
        selector.scores_ = self.scores_
        return selector._get_support_mask()<|MERGE_RESOLUTION|>--- conflicted
+++ resolved
@@ -229,14 +229,9 @@
     return _chisquare(observed, expected)
 
 
-<<<<<<< HEAD
-def r_regression(X, y, center=True):
+@_deprecate_positional_args
+def r_regression(X, y, *, center=True):
     """Univariate linear regression tests returning Pearson R.
-=======
-@_deprecate_positional_args
-def f_regression(X, y, *, center=True):
-    """Univariate linear regression tests.
->>>>>>> 82011bb4
 
     Linear model for testing the individual effect of each of many regressors.
     This is a scoring function to be used in a feature selection procedure, not
@@ -304,8 +299,8 @@
     corr /= np.linalg.norm(y)
     return corr
 
-
-def f_regression(X, y, center=True):
+@_deprecate_positional_args
+def f_regression(X, y, *, center=True):
     """Univariate linear regression tests returning F-statistic and p-values.
 
     Quick linear model for testing the effect of a single regressor,
