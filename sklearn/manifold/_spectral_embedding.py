--- conflicted
+++ resolved
@@ -648,20 +648,13 @@
         self.n_neighbors = n_neighbors
         self.n_jobs = n_jobs
 
-<<<<<<< HEAD
     def __sklearn_tags__(self):
         more_tags = {
-            "pairwise": self.affinity
-            in ["precomputed", "precomputed_nearest_neighbors"]
-=======
-    def _more_tags(self):
-        return {
             "pairwise": self.affinity
             in [
                 "precomputed",
                 "precomputed_nearest_neighbors",
             ]
->>>>>>> 0bdc754e
         }
         return {**super().__sklearn_tags__(), **more_tags}
 
