import math
from itertools import product

import numpy as np
<<<<<<< HEAD
import math
=======
>>>>>>> 2ab1d81e
import pytest
from scipy.sparse import rand as sparse_rand

<<<<<<< HEAD
from sklearn import datasets, clone
from sklearn import manifold
from sklearn import neighbors
from sklearn import pipeline
from sklearn import preprocessing
=======
from sklearn import clone, datasets, manifold, neighbors, pipeline, preprocessing
>>>>>>> 2ab1d81e
from sklearn.datasets import make_blobs
from sklearn.metrics.pairwise import pairwise_distances
from sklearn.utils._testing import (
    assert_allclose,
    assert_allclose_dense_sparse,
    assert_array_equal,
)
<<<<<<< HEAD
from scipy.sparse import rand as sparse_rand
=======
>>>>>>> 2ab1d81e

eigen_solvers = ["auto", "dense", "arpack"]
path_methods = ["auto", "FW", "D"]


def create_sample_data(dtype, n_pts=25, add_noise=False):
    # grid of equidistant points in 2D, n_components = n_dim
    n_per_side = int(math.sqrt(n_pts))
    X = np.array(list(product(range(n_per_side), repeat=2))).astype(dtype, copy=False)
    if add_noise:
        # add noise in a third dimension
        rng = np.random.RandomState(0)
        noise = 0.1 * rng.randn(n_pts, 1).astype(dtype, copy=False)
        X = np.concatenate((X, noise), 1)
    return X


@pytest.mark.parametrize("n_neighbors, radius", [(24, None), (None, np.inf)])
@pytest.mark.parametrize("eigen_solver", eigen_solvers)
@pytest.mark.parametrize("path_method", path_methods)
def test_isomap_simple_grid(
    global_dtype, n_neighbors, radius, eigen_solver, path_method
):
    # Isomap should preserve distances when all neighbors are used
    n_pts = 25
    X = create_sample_data(global_dtype, n_pts=n_pts, add_noise=False)

    # distances from each point to all others
    if n_neighbors is not None:
        G = neighbors.kneighbors_graph(X, n_neighbors, mode="distance")
    else:
        G = neighbors.radius_neighbors_graph(X, radius, mode="distance")

    clf = manifold.Isomap(
        n_neighbors=n_neighbors,
        radius=radius,
        n_components=2,
        eigen_solver=eigen_solver,
        path_method=path_method,
    )
    clf.fit(X)

    if n_neighbors is not None:
        G_iso = neighbors.kneighbors_graph(clf.embedding_, n_neighbors, mode="distance")
    else:
        G_iso = neighbors.radius_neighbors_graph(
            clf.embedding_, radius, mode="distance"
        )
    atol = 1e-5 if global_dtype == np.float32 else 0
    assert_allclose_dense_sparse(G, G_iso, atol=atol)


@pytest.mark.parametrize("n_neighbors, radius", [(24, None), (None, np.inf)])
@pytest.mark.parametrize("eigen_solver", eigen_solvers)
@pytest.mark.parametrize("path_method", path_methods)
def test_isomap_reconstruction_error(
    global_dtype, n_neighbors, radius, eigen_solver, path_method
):
    if global_dtype is np.float32:
        pytest.skip(
            "Skipping test due to numerical instabilities on float32 data"
            "from KernelCenterer used in the reconstruction_error method"
        )

    # Same setup as in test_isomap_simple_grid, with an added dimension
    n_pts = 25
    X = create_sample_data(global_dtype, n_pts=n_pts, add_noise=True)

    # compute input kernel
    if n_neighbors is not None:
        G = neighbors.kneighbors_graph(X, n_neighbors, mode="distance").toarray()
    else:
        G = neighbors.radius_neighbors_graph(X, radius, mode="distance").toarray()
    centerer = preprocessing.KernelCenterer()
    K = centerer.fit_transform(-0.5 * G**2)

    clf = manifold.Isomap(
        n_neighbors=n_neighbors,
        radius=radius,
        n_components=2,
        eigen_solver=eigen_solver,
        path_method=path_method,
    )
    clf.fit(X)

    # compute output kernel
    if n_neighbors is not None:
        G_iso = neighbors.kneighbors_graph(clf.embedding_, n_neighbors, mode="distance")
    else:
        G_iso = neighbors.radius_neighbors_graph(
            clf.embedding_, radius, mode="distance"
        )
    G_iso = G_iso.toarray()
    K_iso = centerer.fit_transform(-0.5 * G_iso**2)

    # make sure error agrees
    reconstruction_error = np.linalg.norm(K - K_iso) / n_pts
    atol = 1e-5 if global_dtype == np.float32 else 0
    assert_allclose(reconstruction_error, clf.reconstruction_error(), atol=atol)


@pytest.mark.parametrize("n_neighbors, radius", [(2, None), (None, 0.5)])
def test_transform(global_dtype, n_neighbors, radius):
    n_samples = 200
    n_components = 10
    noise_scale = 0.01

    # Create S-curve dataset
    X, y = datasets.make_s_curve(n_samples, random_state=0)

    X = X.astype(global_dtype, copy=False)

    # Compute isomap embedding
    iso = manifold.Isomap(
        n_components=n_components, n_neighbors=n_neighbors, radius=radius
    )
    X_iso = iso.fit_transform(X)

    # Re-embed a noisy version of the points
    rng = np.random.RandomState(0)
    noise = noise_scale * rng.randn(*X.shape)
    X_iso2 = iso.transform(X + noise)

    # Make sure the rms error on re-embedding is comparable to noise_scale
    assert np.sqrt(np.mean((X_iso - X_iso2) ** 2)) < 2 * noise_scale


@pytest.mark.parametrize("n_neighbors, radius", [(2, None), (None, 10.0)])
def test_pipeline(n_neighbors, radius, global_dtype):
    # check that Isomap works fine as a transformer in a Pipeline
    # only checks that no error is raised.
    # TODO check that it actually does something useful
    X, y = datasets.make_blobs(random_state=0)
    X = X.astype(global_dtype, copy=False)
    clf = pipeline.Pipeline(
        [
            ("isomap", manifold.Isomap(n_neighbors=n_neighbors, radius=radius)),
            ("clf", neighbors.KNeighborsClassifier()),
        ]
    )
    clf.fit(X, y)
    assert 0.9 < clf.score(X, y)


def test_pipeline_with_nearest_neighbors_transformer(global_dtype):
    # Test chaining NearestNeighborsTransformer and Isomap with
    # neighbors_algorithm='precomputed'
    algorithm = "auto"
    n_neighbors = 10

    X, _ = datasets.make_blobs(random_state=0)
    X2, _ = datasets.make_blobs(random_state=1)

    X = X.astype(global_dtype, copy=False)
    X2 = X2.astype(global_dtype, copy=False)

    # compare the chained version and the compact version
    est_chain = pipeline.make_pipeline(
        neighbors.KNeighborsTransformer(
            n_neighbors=n_neighbors, algorithm=algorithm, mode="distance"
        ),
        manifold.Isomap(n_neighbors=n_neighbors, metric="precomputed"),
    )
    est_compact = manifold.Isomap(
        n_neighbors=n_neighbors, neighbors_algorithm=algorithm
    )

    Xt_chain = est_chain.fit_transform(X)
    Xt_compact = est_compact.fit_transform(X)
    assert_allclose(Xt_chain, Xt_compact)

    Xt_chain = est_chain.transform(X2)
    Xt_compact = est_compact.transform(X2)
    assert_allclose(Xt_chain, Xt_compact)


@pytest.mark.parametrize(
    "metric, p, is_euclidean",
    [
        ("euclidean", 2, True),
        ("manhattan", 1, False),
        ("minkowski", 1, False),
        ("minkowski", 2, True),
        (lambda x1, x2: np.sqrt(np.sum(x1**2 + x2**2)), 2, False),
    ],
)
def test_different_metric(global_dtype, metric, p, is_euclidean):
    # Isomap must work on various metric parameters work correctly
    # and must default to euclidean.
    X, _ = datasets.make_blobs(random_state=0)
    X = X.astype(global_dtype, copy=False)

    reference = manifold.Isomap().fit_transform(X)
    embedding = manifold.Isomap(metric=metric, p=p).fit_transform(X)

    if is_euclidean:
        assert_allclose(embedding, reference)
    else:
        with pytest.raises(AssertionError, match="Not equal to tolerance"):
            assert_allclose(embedding, reference)


def test_isomap_clone_bug():
    # regression test for bug reported in #6062
    model = manifold.Isomap()
    for n_neighbors in [10, 15, 20]:
        model.set_params(n_neighbors=n_neighbors)
        model.fit(np.random.rand(50, 2))
        assert model.nbrs_.n_neighbors == n_neighbors


@pytest.mark.parametrize("eigen_solver", eigen_solvers)
@pytest.mark.parametrize("path_method", path_methods)
def test_sparse_input(global_dtype, eigen_solver, path_method, global_random_seed):
    # TODO: compare results on dense and sparse data as proposed in:
    # https://github.com/scikit-learn/scikit-learn/pull/23585#discussion_r968388186
    X = sparse_rand(
        100,
        3,
        density=0.1,
        format="csr",
        dtype=global_dtype,
        random_state=global_random_seed,
    )

    iso_dense = manifold.Isomap(
        n_components=2,
        eigen_solver=eigen_solver,
        path_method=path_method,
        n_neighbors=8,
    )
    iso_sparse = clone(iso_dense)
<<<<<<< HEAD

    X_trans_dense = iso_dense.fit_transform(X.toarray())
    X_trans_sparse = iso_sparse.fit_transform(X)

    assert_allclose(X_trans_sparse, X_trans_dense, rtol=1e-4, atol=1e-4)

=======

    X_trans_dense = iso_dense.fit_transform(X.toarray())
    X_trans_sparse = iso_sparse.fit_transform(X)

    assert_allclose(X_trans_sparse, X_trans_dense, rtol=1e-4, atol=1e-4)

>>>>>>> 2ab1d81e

def test_isomap_fit_precomputed_radius_graph(global_dtype):
    # Isomap.fit_transform must yield similar result when using
    # a precomputed distance matrix.

    X, y = datasets.make_s_curve(200, random_state=0)
    X = X.astype(global_dtype, copy=False)
    radius = 10

    g = neighbors.radius_neighbors_graph(X, radius=radius, mode="distance")
    isomap = manifold.Isomap(n_neighbors=None, radius=radius, metric="precomputed")
    isomap.fit(g)
    precomputed_result = isomap.embedding_

    isomap = manifold.Isomap(n_neighbors=None, radius=radius, metric="minkowski")
    result = isomap.fit_transform(X)
    atol = 1e-5 if global_dtype == np.float32 else 0
    assert_allclose(precomputed_result, result, atol=atol)


def test_isomap_fitted_attributes_dtype(global_dtype):
    """Check that the fitted attributes are stored accordingly to the
    data type of X."""
    iso = manifold.Isomap(n_neighbors=2)

    X = np.array([[1, 2], [3, 4], [5, 6]], dtype=global_dtype)

    iso.fit(X)

    assert iso.dist_matrix_.dtype == global_dtype
    assert iso.embedding_.dtype == global_dtype


def test_isomap_dtype_equivalence():
    """Check the equivalence of the results with 32 and 64 bits input."""
    iso_32 = manifold.Isomap(n_neighbors=2)
    X_32 = np.array([[1, 2], [3, 4], [5, 6]], dtype=np.float32)
    iso_32.fit(X_32)

    iso_64 = manifold.Isomap(n_neighbors=2)
    X_64 = np.array([[1, 2], [3, 4], [5, 6]], dtype=np.float64)
    iso_64.fit(X_64)

    assert_allclose(iso_32.dist_matrix_, iso_64.dist_matrix_)


def test_isomap_raise_error_when_neighbor_and_radius_both_set():
    # Isomap.fit_transform must raise a ValueError if
    # radius and n_neighbors are provided.

    X, _ = datasets.load_digits(return_X_y=True)
    isomap = manifold.Isomap(n_neighbors=3, radius=5.5)
    msg = "Both n_neighbors and radius are provided"
    with pytest.raises(ValueError, match=msg):
        isomap.fit_transform(X)


def test_multiple_connected_components():
    # Test that a warning is raised when the graph has multiple components
    X = np.array([0, 1, 2, 5, 6, 7])[:, None]
    with pytest.warns(UserWarning, match="number of connected components"):
        manifold.Isomap(n_neighbors=2).fit(X)


def test_multiple_connected_components_metric_precomputed(global_dtype):
    # Test that an error is raised when the graph has multiple components
    # and when X is a precomputed neighbors graph.
    X = np.array([0, 1, 2, 5, 6, 7])[:, None].astype(global_dtype, copy=False)

    # works with a precomputed distance matrix (dense)
    X_distances = pairwise_distances(X)
    with pytest.warns(UserWarning, match="number of connected components"):
        manifold.Isomap(n_neighbors=1, metric="precomputed").fit(X_distances)

    # does not work with a precomputed neighbors graph (sparse)
    X_graph = neighbors.kneighbors_graph(X, n_neighbors=2, mode="distance")
    with pytest.raises(RuntimeError, match="number of connected components"):
        manifold.Isomap(n_neighbors=1, metric="precomputed").fit(X_graph)


def test_get_feature_names_out():
    """Check get_feature_names_out for Isomap."""
    X, y = make_blobs(random_state=0, n_features=4)
    n_components = 2

    iso = manifold.Isomap(n_components=n_components)
    iso.fit_transform(X)
    names = iso.get_feature_names_out()
    assert_array_equal([f"isomap{i}" for i in range(n_components)], names)<|MERGE_RESOLUTION|>--- conflicted
+++ resolved
@@ -2,22 +2,10 @@
 from itertools import product
 
 import numpy as np
-<<<<<<< HEAD
-import math
-=======
->>>>>>> 2ab1d81e
 import pytest
 from scipy.sparse import rand as sparse_rand
 
-<<<<<<< HEAD
-from sklearn import datasets, clone
-from sklearn import manifold
-from sklearn import neighbors
-from sklearn import pipeline
-from sklearn import preprocessing
-=======
 from sklearn import clone, datasets, manifold, neighbors, pipeline, preprocessing
->>>>>>> 2ab1d81e
 from sklearn.datasets import make_blobs
 from sklearn.metrics.pairwise import pairwise_distances
 from sklearn.utils._testing import (
@@ -25,10 +13,6 @@
     assert_allclose_dense_sparse,
     assert_array_equal,
 )
-<<<<<<< HEAD
-from scipy.sparse import rand as sparse_rand
-=======
->>>>>>> 2ab1d81e
 
 eigen_solvers = ["auto", "dense", "arpack"]
 path_methods = ["auto", "FW", "D"]
@@ -261,21 +245,12 @@
         n_neighbors=8,
     )
     iso_sparse = clone(iso_dense)
-<<<<<<< HEAD
 
     X_trans_dense = iso_dense.fit_transform(X.toarray())
     X_trans_sparse = iso_sparse.fit_transform(X)
 
     assert_allclose(X_trans_sparse, X_trans_dense, rtol=1e-4, atol=1e-4)
 
-=======
-
-    X_trans_dense = iso_dense.fit_transform(X.toarray())
-    X_trans_sparse = iso_sparse.fit_transform(X)
-
-    assert_allclose(X_trans_sparse, X_trans_dense, rtol=1e-4, atol=1e-4)
-
->>>>>>> 2ab1d81e
 
 def test_isomap_fit_precomputed_radius_graph(global_dtype):
     # Isomap.fit_transform must yield similar result when using
