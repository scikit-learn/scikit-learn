--- conflicted
+++ resolved
@@ -176,7 +176,6 @@
     assert _check_with_col_sign_flipping(embed_amg, embed_arpack, 0.05)
 
 
-<<<<<<< HEAD
 def test_spectral_embedding_amg_solver_failure(seed=36):
     # Test spectral embedding with amg solver failure, see issue #13393
     pytest.importorskip('pyamg')
@@ -202,8 +201,6 @@
 
 @pytest.mark.filterwarnings("ignore:the behavior of nmi will "
                             "change in version 0.22")
-=======
->>>>>>> 1c83256e
 def test_pipeline_spectral_clustering(seed=36):
     # Test using pipeline to do spectral clustering
     random_state = np.random.RandomState(seed)
