--- conflicted
+++ resolved
@@ -215,34 +215,6 @@
     assert _check_with_col_sign_flipping(embed_amg, embed_arpack, 1e-5)
 
 
-<<<<<<< HEAD
-# TODO: Remove filterwarnings when pyamg does replaces sp.rand call with
-# np.random.rand:
-# https://github.com/scikit-learn/scikit-learn/issues/15913
-@pytest.mark.filterwarnings(
-    "ignore:scipy.rand is deprecated:DeprecationWarning:pyamg.*")
-def test_spectral_embedding_amg_solver_failure():
-    # Non-regression test for amg solver failure (issue #13393 on github)
-    pytest.importorskip('pyamg')
-    seed = 36
-    num_nodes = 100
-    X = sparse.rand(num_nodes, num_nodes, density=0.1, random_state=seed)
-    upper = sparse.triu(X) - sparse.diags(X.diagonal())
-    sym_matrix = upper + upper.T
-    embedding = spectral_embedding(sym_matrix,
-                                   n_components=10,
-                                   eigen_solver='amg',
-                                   random_state=0)
-
-    # Check that the learned embedding is stable w.r.t. random solver init:
-    for i in range(3):
-        new_embedding = spectral_embedding(sym_matrix,
-                                           n_components=10,
-                                           eigen_solver='amg',
-                                           random_state=i + 1)
-        assert _check_with_col_sign_flipping(
-            embedding, new_embedding, tol=0.05)
-=======
 # TODO: Remove when pyamg does replaces sp.rand call with np.random.rand
 # https://github.com/scikit-learn/scikit-learn/issues/15913
 @pytest.mark.filterwarnings(
@@ -269,7 +241,6 @@
         embed_amg1 = se_amg0.fit_transform(S)
 
         assert _check_with_col_sign_flipping(embed_amg0, embed_amg1, 0.05)
->>>>>>> ac227aeb
 
 
 @pytest.mark.filterwarnings("ignore:the behavior of nmi will "
