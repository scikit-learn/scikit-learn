--- conflicted
+++ resolved
@@ -129,17 +129,16 @@
     n_samples = 500
     desired_perplexity = 25.0
     random_state = check_random_state(0)
-    data = random_state.randn(n_samples, 2).astype(np.float32)
+    data = random_state.randn(n_samples, 2).astype(np.float32, copy=False)
     distances = pairwise_distances(data)
     P1 = _binary_search_perplexity(distances, desired_perplexity, verbose=0)
 
     # Test that when we use all the neighbors the results are identical
-<<<<<<< HEAD
     n_neighbors = n_samples - 1
     nn = NearestNeighbors().fit(data)
     distance_graph = nn.kneighbors_graph(n_neighbors=n_neighbors,
                                          mode='distance')
-    distances_nn = distance_graph.data.astype(np.float32)
+    distances_nn = distance_graph.data.astype(np.float32, copy=False)
     distances_nn = distances_nn.reshape(n_samples, n_neighbors)
     P2 = _binary_search_perplexity(distances_nn, desired_perplexity, verbose=0)
 
@@ -153,33 +152,11 @@
         k = int(k)
         topn = k * 10  # check the top 10 * k entries out of k * k entries
         distance_graph = nn.kneighbors_graph(n_neighbors=k, mode='distance')
-        distances_nn = distance_graph.data.astype(np.float32)
+        distances_nn = distance_graph.data.astype(np.float32, copy=False)
         distances_nn = distances_nn.reshape(n_samples, k)
         P2k = _binary_search_perplexity(distances_nn, desired_perplexity,
                                         verbose=0)
         assert_array_almost_equal(P1_nn, P2, decimal=2)
-=======
-    k = n_samples
-    neighbors_nn = np.argsort(distances, axis=1)[:, 1:k].astype(np.int64,
-                                                                copy=False)
-    distances_nn = np.array([distances[k, neighbors_nn[k]]
-                            for k in range(n_samples)])
-    P2 = _binary_search_perplexity(distances_nn, neighbors_nn,
-                                   desired_perplexity, verbose=0)
-    P_nn = np.array([P1[k, neighbors_nn[k]] for k in range(n_samples)])
-    assert_array_almost_equal(P_nn, P2, decimal=4)
-
-    # Test that the highest P_ij are the same when few neighbors are used
-    for k in np.linspace(80, n_samples, 5):
-        k = int(k)
-        topn = k * 10  # check the top 10 *k entries out of k * k entries
-        neighbors_nn = np.argsort(distances, axis=1)[:, :k].astype(np.int64,
-                                                                   copy=False)
-        distances_nn = np.array([distances[k, neighbors_nn[k]]
-                                for k in range(n_samples)])
-        P2k = _binary_search_perplexity(distances_nn, neighbors_nn,
-                                        desired_perplexity, verbose=0)
->>>>>>> 85206250
         idx = np.argsort(P1.ravel())[::-1]
         P1top = P1.ravel()[idx][:topn]
         idx = np.argsort(P2k.ravel())[::-1]
@@ -198,15 +175,10 @@
     nn = NearestNeighbors().fit(data)
     distance_graph = nn.kneighbors_graph(n_neighbors=n_neighbors,
                                          mode='distance')
-    distances = distance_graph.data.astype(np.float32)
+    distances = distance_graph.data.astype(np.float32, copy=False)
     distances = distances.reshape(n_samples, n_neighbors)
     last_P = None
-<<<<<<< HEAD
     desired_perplexity = 3
-=======
-    neighbors_nn = np.argsort(distances, axis=1)[:, :k].astype(np.int64,
-                                                               copy=False)
->>>>>>> 85206250
     for _ in range(100):
         P = _binary_search_perplexity(distances.copy(), desired_perplexity,
                                       verbose=0)
