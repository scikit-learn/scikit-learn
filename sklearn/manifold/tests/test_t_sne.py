--- conflicted
+++ resolved
@@ -276,11 +276,7 @@
     X[(np.random.randint(0, 50, 25), np.random.randint(0, 2, 25))] = 0.0
     X_csr = sp.csr_matrix(X)
     tsne = TSNE(n_components=2, perplexity=10, learning_rate=100.0,
-<<<<<<< HEAD
-                random_state=0, method=method)
-=======
-                random_state=0, method='exact', n_iter=750)
->>>>>>> 1dc7b1d8
+                random_state=0, method=method, n_iter=750)
     X_embedded = tsne.fit_transform(X_csr)
     assert_allclose(trustworthiness(X_csr, X_embedded, n_neighbors=1),
                     1.0, rtol=1.1e-1)
