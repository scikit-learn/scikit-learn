"""
Multi-dimensional Scaling (MDS).
"""

# author: Nelle Varoquaux <nelle.varoquaux@gmail.com>
# License: BSD

import warnings
from numbers import Integral, Real

import numpy as np
from joblib import effective_n_jobs
<<<<<<< HEAD

import warnings
=======
>>>>>>> 2ab1d81e

from ..base import BaseEstimator, _fit_context
from ..isotonic import IsotonicRegression
<<<<<<< HEAD
from ..utils._param_validation import Interval, StrOptions, Hidden
from ..utils.parallel import delayed, Parallel
=======
from ..metrics import euclidean_distances
from ..utils import check_array, check_random_state, check_symmetric
from ..utils._param_validation import Hidden, Interval, StrOptions, validate_params
from ..utils.parallel import Parallel, delayed
>>>>>>> 2ab1d81e


def _smacof_single(
    dissimilarities,
    metric=True,
    n_components=2,
    init=None,
    max_iter=300,
    verbose=0,
    eps=1e-3,
    random_state=None,
    normalized_stress=False,
):
    """Computes multidimensional scaling using SMACOF algorithm.

    Parameters
    ----------
    dissimilarities : ndarray of shape (n_samples, n_samples)
        Pairwise dissimilarities between the points. Must be symmetric.

    metric : bool, default=True
        Compute metric or nonmetric SMACOF algorithm.
        When ``False`` (i.e. non-metric MDS), dissimilarities with 0 are considered as
        missing values.

    n_components : int, default=2
        Number of dimensions in which to immerse the dissimilarities. If an
        ``init`` array is provided, this option is overridden and the shape of
        ``init`` is used to determine the dimensionality of the embedding
        space.

    init : ndarray of shape (n_samples, n_components), default=None
        Starting configuration of the embedding to initialize the algorithm. By
        default, the algorithm is initialized with a randomly chosen array.

    max_iter : int, default=300
        Maximum number of iterations of the SMACOF algorithm for a single run.

    verbose : int, default=0
        Level of verbosity.

    eps : float, default=1e-3
        Relative tolerance with respect to stress at which to declare
        convergence. The value of `eps` should be tuned separately depending
        on whether or not `normalized_stress` is being used.

    random_state : int, RandomState instance or None, default=None
        Determines the random number generator used to initialize the centers.
        Pass an int for reproducible results across multiple function calls.
        See :term:`Glossary <random_state>`.

    normalized_stress : bool, default=False
        Whether use and return normed stress value (Stress-1) instead of raw
        stress calculated by default. Only supported in non-metric MDS. The
        caller must ensure that if `normalized_stress=True` then `metric=False`

        .. versionadded:: 1.2

    Returns
    -------
    X : ndarray of shape (n_samples, n_components)
        Coordinates of the points in a ``n_components``-space.

    stress : float
        The final value of the stress (sum of squared distance of the
        disparities and the distances for all constrained points).
        If `normalized_stress=True`, and `metric=False` returns Stress-1.
        A value of 0 indicates "perfect" fit, 0.025 excellent, 0.05 good,
        0.1 fair, and 0.2 poor [1]_.

    n_iter : int
        The number of iterations corresponding to the best stress.

    References
    ----------
    .. [1] "Nonmetric multidimensional scaling: a numerical method" Kruskal, J.
           Psychometrika, 29 (1964)

    .. [2] "Multidimensional scaling by optimizing goodness of fit to a nonmetric
           hypothesis" Kruskal, J. Psychometrika, 29, (1964)

    .. [3] "Modern Multidimensional Scaling - Theory and Applications" Borg, I.;
           Groenen P. Springer Series in Statistics (1997)
    """
    dissimilarities = check_symmetric(dissimilarities, raise_exception=True)

    n_samples = dissimilarities.shape[0]
    random_state = check_random_state(random_state)

    sim_flat = ((1 - np.tri(n_samples)) * dissimilarities).ravel()
    sim_flat_w = sim_flat[sim_flat != 0]
    if init is None:
        # Randomly choose initial configuration
        X = random_state.uniform(size=n_samples * n_components)
        X = X.reshape((n_samples, n_components))
    else:
        # overrides the parameter p
        n_components = init.shape[1]
        if n_samples != init.shape[0]:
            raise ValueError(
                "init matrix should be of shape (%d, %d)" % (n_samples, n_components)
            )
        X = init

    old_stress = None
    ir = IsotonicRegression()
    for it in range(max_iter):
        # Compute distance and monotonic regression
        dis = euclidean_distances(X)

        if metric:
            disparities = dissimilarities
        else:
            dis_flat = dis.ravel()
            # dissimilarities with 0 are considered as missing values
            dis_flat_w = dis_flat[sim_flat != 0]

            # Compute the disparities using a monotonic regression
            disparities_flat = ir.fit_transform(sim_flat_w, dis_flat_w)
            disparities = dis_flat.copy()
            disparities[sim_flat != 0] = disparities_flat
            disparities = disparities.reshape((n_samples, n_samples))
            disparities *= np.sqrt(
                (n_samples * (n_samples - 1) / 2) / (disparities**2).sum()
            )

        # Compute stress
        stress = ((dis.ravel() - disparities.ravel()) ** 2).sum() / 2
        if normalized_stress:
            stress = np.sqrt(stress / ((disparities.ravel() ** 2).sum() / 2))
        # Update X using the Guttman transform
        dis[dis == 0] = 1e-5
        ratio = disparities / dis
        B = -ratio
        B[np.arange(len(B)), np.arange(len(B))] += ratio.sum(axis=1)
        X = 1.0 / n_samples * np.dot(B, X)

        dis = np.sqrt((X**2).sum(axis=1)).sum()
        if verbose >= 2:
            print("it: %d, stress %s" % (it, stress))
        if old_stress is not None:
            if (old_stress - stress / dis) < eps:
                if verbose:
                    print("breaking at iteration %d with stress %s" % (it, stress))
                break
        old_stress = stress / dis

    return X, stress, it + 1


@validate_params(
    {
        "dissimilarities": ["array-like"],
        "metric": ["boolean"],
        "n_components": [Interval(Integral, 1, None, closed="left")],
        "init": ["array-like", None],
        "n_init": [Interval(Integral, 1, None, closed="left")],
        "n_jobs": [Integral, None],
        "max_iter": [Interval(Integral, 1, None, closed="left")],
        "verbose": ["verbose"],
        "eps": [Interval(Real, 0, None, closed="left")],
        "random_state": ["random_state"],
        "return_n_iter": ["boolean"],
        "normalized_stress": [
            "boolean",
            StrOptions({"auto"}),
            Hidden(StrOptions({"warn"})),
        ],
    },
    prefer_skip_nested_validation=True,
)
def smacof(
    dissimilarities,
    *,
    metric=True,
    n_components=2,
    init=None,
    n_init=8,
    n_jobs=None,
    max_iter=300,
    verbose=0,
    eps=1e-3,
    random_state=None,
    return_n_iter=False,
    normalized_stress="warn",
):
    """Compute multidimensional scaling using the SMACOF algorithm.

    The SMACOF (Scaling by MAjorizing a COmplicated Function) algorithm is a
    multidimensional scaling algorithm which minimizes an objective function
    (the *stress*) using a majorization technique. Stress majorization, also
    known as the Guttman Transform, guarantees a monotone convergence of
    stress, and is more powerful than traditional techniques such as gradient
    descent.

    The SMACOF algorithm for metric MDS can be summarized by the following
    steps:

    1. Set an initial start configuration, randomly or not.
    2. Compute the stress
    3. Compute the Guttman Transform
    4. Iterate 2 and 3 until convergence.

    The nonmetric algorithm adds a monotonic regression step before computing
    the stress.

    Parameters
    ----------
    dissimilarities : array-like of shape (n_samples, n_samples)
        Pairwise dissimilarities between the points. Must be symmetric.

    metric : bool, default=True
        Compute metric or nonmetric SMACOF algorithm.
        When ``False`` (i.e. non-metric MDS), dissimilarities with 0 are considered as
        missing values.

    n_components : int, default=2
        Number of dimensions in which to immerse the dissimilarities. If an
        ``init`` array is provided, this option is overridden and the shape of
        ``init`` is used to determine the dimensionality of the embedding
        space.

    init : array-like of shape (n_samples, n_components), default=None
        Starting configuration of the embedding to initialize the algorithm. By
        default, the algorithm is initialized with a randomly chosen array.

    n_init : int, default=8
        Number of times the SMACOF algorithm will be run with different
        initializations. The final results will be the best output of the runs,
        determined by the run with the smallest final stress. If ``init`` is
        provided, this option is overridden and a single run is performed.

    n_jobs : int, default=None
        The number of jobs to use for the computation. If multiple
        initializations are used (``n_init``), each run of the algorithm is
        computed in parallel.

        ``None`` means 1 unless in a :obj:`joblib.parallel_backend` context.
        ``-1`` means using all processors. See :term:`Glossary <n_jobs>`
        for more details.

    max_iter : int, default=300
        Maximum number of iterations of the SMACOF algorithm for a single run.

    verbose : int, default=0
        Level of verbosity.

    eps : float, default=1e-3
        Relative tolerance with respect to stress at which to declare
        convergence. The value of `eps` should be tuned separately depending
        on whether or not `normalized_stress` is being used.

    random_state : int, RandomState instance or None, default=None
        Determines the random number generator used to initialize the centers.
        Pass an int for reproducible results across multiple function calls.
        See :term:`Glossary <random_state>`.

    return_n_iter : bool, default=False
        Whether or not to return the number of iterations.

    normalized_stress : bool or "auto" default=False
        Whether use and return normed stress value (Stress-1) instead of raw
        stress calculated by default. Only supported in non-metric MDS.

        .. versionadded:: 1.2

    Returns
    -------
    X : ndarray of shape (n_samples, n_components)
        Coordinates of the points in a ``n_components``-space.

    stress : float
        The final value of the stress (sum of squared distance of the
        disparities and the distances for all constrained points).
        If `normalized_stress=True`, and `metric=False` returns Stress-1.
        A value of 0 indicates "perfect" fit, 0.025 excellent, 0.05 good,
        0.1 fair, and 0.2 poor [1]_.

    n_iter : int
        The number of iterations corresponding to the best stress. Returned
        only if ``return_n_iter`` is set to ``True``.

    References
    ----------
    .. [1] "Nonmetric multidimensional scaling: a numerical method" Kruskal, J.
           Psychometrika, 29 (1964)

    .. [2] "Multidimensional scaling by optimizing goodness of fit to a nonmetric
           hypothesis" Kruskal, J. Psychometrika, 29, (1964)

    .. [3] "Modern Multidimensional Scaling - Theory and Applications" Borg, I.;
           Groenen P. Springer Series in Statistics (1997)
    """

    dissimilarities = check_array(dissimilarities)
    random_state = check_random_state(random_state)

    # TODO(1.4): Remove
    if normalized_stress == "warn":
        warnings.warn(
            (
                "The default value of `normalized_stress` will change to `'auto'` in"
                " version 1.4. To suppress this warning, manually set the value of"
                " `normalized_stress`."
            ),
            FutureWarning,
        )
        normalized_stress = False

    if normalized_stress == "auto":
        normalized_stress = not metric

    if normalized_stress and metric:
        raise ValueError(
            "Normalized stress is not supported for metric MDS. Either set"
            " `normalized_stress=False` or use `metric=False`."
        )
    if hasattr(init, "__array__"):
        init = np.asarray(init).copy()
        if not n_init == 1:
            warnings.warn(
                "Explicit initial positions passed: "
                "performing only one init of the MDS instead of %d" % n_init
            )
            n_init = 1

    best_pos, best_stress = None, None

    if effective_n_jobs(n_jobs) == 1:
        for it in range(n_init):
            pos, stress, n_iter_ = _smacof_single(
                dissimilarities,
                metric=metric,
                n_components=n_components,
                init=init,
                max_iter=max_iter,
                verbose=verbose,
                eps=eps,
                random_state=random_state,
                normalized_stress=normalized_stress,
            )
            if best_stress is None or stress < best_stress:
                best_stress = stress
                best_pos = pos.copy()
                best_iter = n_iter_
    else:
        seeds = random_state.randint(np.iinfo(np.int32).max, size=n_init)
        results = Parallel(n_jobs=n_jobs, verbose=max(verbose - 1, 0))(
            delayed(_smacof_single)(
                dissimilarities,
                metric=metric,
                n_components=n_components,
                init=init,
                max_iter=max_iter,
                verbose=verbose,
                eps=eps,
                random_state=seed,
                normalized_stress=normalized_stress,
            )
            for seed in seeds
        )
        positions, stress, n_iters = zip(*results)
        best = np.argmin(stress)
        best_stress = stress[best]
        best_pos = positions[best]
        best_iter = n_iters[best]

    if return_n_iter:
        return best_pos, best_stress, best_iter
    else:
        return best_pos, best_stress


class MDS(BaseEstimator):
    """Multidimensional scaling.

    Read more in the :ref:`User Guide <multidimensional_scaling>`.

    Parameters
    ----------
    n_components : int, default=2
        Number of dimensions in which to immerse the dissimilarities.

    metric : bool, default=True
        If ``True``, perform metric MDS; otherwise, perform nonmetric MDS.
        When ``False`` (i.e. non-metric MDS), dissimilarities with 0 are considered as
        missing values.

    n_init : int, default=4
        Number of times the SMACOF algorithm will be run with different
        initializations. The final results will be the best output of the runs,
        determined by the run with the smallest final stress.

    max_iter : int, default=300
        Maximum number of iterations of the SMACOF algorithm for a single run.

    verbose : int, default=0
        Level of verbosity.

    eps : float, default=1e-3
        Relative tolerance with respect to stress at which to declare
        convergence. The value of `eps` should be tuned separately depending
        on whether or not `normalized_stress` is being used.

    n_jobs : int, default=None
        The number of jobs to use for the computation. If multiple
        initializations are used (``n_init``), each run of the algorithm is
        computed in parallel.

        ``None`` means 1 unless in a :obj:`joblib.parallel_backend` context.
        ``-1`` means using all processors. See :term:`Glossary <n_jobs>`
        for more details.

    random_state : int, RandomState instance or None, default=None
        Determines the random number generator used to initialize the centers.
        Pass an int for reproducible results across multiple function calls.
        See :term:`Glossary <random_state>`.

    dissimilarity : {'euclidean', 'precomputed'}, default='euclidean'
        Dissimilarity measure to use:

        - 'euclidean':
            Pairwise Euclidean distances between points in the dataset.

        - 'precomputed':
            Pre-computed dissimilarities are passed directly to ``fit`` and
            ``fit_transform``.

    normalized_stress : bool or "auto" default=False
        Whether use and return normed stress value (Stress-1) instead of raw
        stress calculated by default. Only supported in non-metric MDS.

        .. versionadded:: 1.2

    Attributes
    ----------
    embedding_ : ndarray of shape (n_samples, n_components)
        Stores the position of the dataset in the embedding space.

    stress_ : float
        The final value of the stress (sum of squared distance of the
        disparities and the distances for all constrained points).
        If `normalized_stress=True`, and `metric=False` returns Stress-1.
        A value of 0 indicates "perfect" fit, 0.025 excellent, 0.05 good,
        0.1 fair, and 0.2 poor [1]_.

    dissimilarity_matrix_ : ndarray of shape (n_samples, n_samples)
        Pairwise dissimilarities between the points. Symmetric matrix that:

        - either uses a custom dissimilarity matrix by setting `dissimilarity`
          to 'precomputed';
        - or constructs a dissimilarity matrix from data using
          Euclidean distances.

    n_features_in_ : int
        Number of features seen during :term:`fit`.

        .. versionadded:: 0.24

    feature_names_in_ : ndarray of shape (`n_features_in_`,)
        Names of features seen during :term:`fit`. Defined only when `X`
        has feature names that are all strings.

        .. versionadded:: 1.0

    n_iter_ : int
        The number of iterations corresponding to the best stress.

    See Also
    --------
    sklearn.decomposition.PCA : Principal component analysis that is a linear
        dimensionality reduction method.
    sklearn.decomposition.KernelPCA : Non-linear dimensionality reduction using
        kernels and PCA.
    TSNE : T-distributed Stochastic Neighbor Embedding.
    Isomap : Manifold learning based on Isometric Mapping.
    LocallyLinearEmbedding : Manifold learning using Locally Linear Embedding.
    SpectralEmbedding : Spectral embedding for non-linear dimensionality.

    References
    ----------
    .. [1] "Nonmetric multidimensional scaling: a numerical method" Kruskal, J.
       Psychometrika, 29 (1964)

    .. [2] "Multidimensional scaling by optimizing goodness of fit to a nonmetric
       hypothesis" Kruskal, J. Psychometrika, 29, (1964)

    .. [3] "Modern Multidimensional Scaling - Theory and Applications" Borg, I.;
       Groenen P. Springer Series in Statistics (1997)

    Examples
    --------
    >>> from sklearn.datasets import load_digits
    >>> from sklearn.manifold import MDS
    >>> X, _ = load_digits(return_X_y=True)
    >>> X.shape
    (1797, 64)
    >>> embedding = MDS(n_components=2, normalized_stress='auto')
    >>> X_transformed = embedding.fit_transform(X[:100])
    >>> X_transformed.shape
    (100, 2)
    """

    _parameter_constraints: dict = {
        "n_components": [Interval(Integral, 1, None, closed="left")],
        "metric": ["boolean"],
        "n_init": [Interval(Integral, 1, None, closed="left")],
        "max_iter": [Interval(Integral, 1, None, closed="left")],
        "verbose": ["verbose"],
        "eps": [Interval(Real, 0.0, None, closed="left")],
        "n_jobs": [None, Integral],
        "random_state": ["random_state"],
        "dissimilarity": [StrOptions({"euclidean", "precomputed"})],
        "normalized_stress": [
            "boolean",
            StrOptions({"auto"}),
            Hidden(StrOptions({"warn"})),
        ],
    }

    def __init__(
        self,
        n_components=2,
        *,
        metric=True,
        n_init=4,
        max_iter=300,
        verbose=0,
        eps=1e-3,
        n_jobs=None,
        random_state=None,
        dissimilarity="euclidean",
        normalized_stress="warn",
    ):
        self.n_components = n_components
        self.dissimilarity = dissimilarity
        self.metric = metric
        self.n_init = n_init
        self.max_iter = max_iter
        self.eps = eps
        self.verbose = verbose
        self.n_jobs = n_jobs
        self.random_state = random_state
        self.normalized_stress = normalized_stress

    def _more_tags(self):
        return {"pairwise": self.dissimilarity == "precomputed"}

    def fit(self, X, y=None, init=None):
        """
        Compute the position of the points in the embedding space.

        Parameters
        ----------
        X : array-like of shape (n_samples, n_features) or \
                (n_samples, n_samples)
            Input data. If ``dissimilarity=='precomputed'``, the input should
            be the dissimilarity matrix.

        y : Ignored
            Not used, present for API consistency by convention.

        init : ndarray of shape (n_samples, n_components), default=None
            Starting configuration of the embedding to initialize the SMACOF
            algorithm. By default, the algorithm is initialized with a randomly
            chosen array.

        Returns
        -------
        self : object
            Fitted estimator.
        """
        self.fit_transform(X, init=init)
        return self

    @_fit_context(prefer_skip_nested_validation=True)
    def fit_transform(self, X, y=None, init=None):
        """
        Fit the data from `X`, and returns the embedded coordinates.

        Parameters
        ----------
        X : array-like of shape (n_samples, n_features) or \
                (n_samples, n_samples)
            Input data. If ``dissimilarity=='precomputed'``, the input should
            be the dissimilarity matrix.

        y : Ignored
            Not used, present for API consistency by convention.

        init : ndarray of shape (n_samples, n_components), default=None
            Starting configuration of the embedding to initialize the SMACOF
            algorithm. By default, the algorithm is initialized with a randomly
            chosen array.

        Returns
        -------
        X_new : ndarray of shape (n_samples, n_components)
            X transformed in the new space.
        """
        X = self._validate_data(X)
        if X.shape[0] == X.shape[1] and self.dissimilarity != "precomputed":
            warnings.warn(
                "The MDS API has changed. ``fit`` now constructs an"
                " dissimilarity matrix from data. To use a custom "
                "dissimilarity matrix, set "
                "``dissimilarity='precomputed'``."
            )

        if self.dissimilarity == "precomputed":
            self.dissimilarity_matrix_ = X
        elif self.dissimilarity == "euclidean":
            self.dissimilarity_matrix_ = euclidean_distances(X)

        self.embedding_, self.stress_, self.n_iter_ = smacof(
            self.dissimilarity_matrix_,
            metric=self.metric,
            n_components=self.n_components,
            init=init,
            n_init=self.n_init,
            n_jobs=self.n_jobs,
            max_iter=self.max_iter,
            verbose=self.verbose,
            eps=self.eps,
            random_state=self.random_state,
            return_n_iter=True,
            normalized_stress=self.normalized_stress,
        )

        return self.embedding_<|MERGE_RESOLUTION|>--- conflicted
+++ resolved
@@ -10,23 +10,13 @@
 
 import numpy as np
 from joblib import effective_n_jobs
-<<<<<<< HEAD
-
-import warnings
-=======
->>>>>>> 2ab1d81e
 
 from ..base import BaseEstimator, _fit_context
 from ..isotonic import IsotonicRegression
-<<<<<<< HEAD
-from ..utils._param_validation import Interval, StrOptions, Hidden
-from ..utils.parallel import delayed, Parallel
-=======
 from ..metrics import euclidean_distances
 from ..utils import check_array, check_random_state, check_symmetric
 from ..utils._param_validation import Hidden, Interval, StrOptions, validate_params
 from ..utils.parallel import Parallel, delayed
->>>>>>> 2ab1d81e
 
 
 def _smacof_single(
