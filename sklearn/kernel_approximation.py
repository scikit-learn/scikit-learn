--- conflicted
+++ resolved
@@ -1101,14 +1101,6 @@
 
     def __sklearn_tags__(self):
         tags = super().__sklearn_tags__()
-<<<<<<< HEAD
         tags.input_tags.sparse = True
-        tags._xfail_checks = {
-            "check_transformer_preserves_dtypes": (
-                "dtypes are preserved but not at a close enough precision"
-            )
-        }
-=======
->>>>>>> eaf9529b
         tags.transformer_tags.preserves_dtype = ["float64", "float32"]
         return tags