--- conflicted
+++ resolved
@@ -259,69 +259,7 @@
                                           ):
     """Base class for additive homogenous kernel samplers."""
 
-<<<<<<< HEAD
     preset_sample_intervals = None
-=======
-    Since the kernel that is to be approximated is additive, the components of
-    the input vectors can be treated separately.  Each entry in the original
-    space is transformed into 2*sample_steps+1 features, where sample_steps is
-    a parameter of the method. Typical values of sample_steps include 1, 2 and
-    3.
-
-    Optimal choices for the sampling interval for certain data ranges can be
-    computed (see the reference). The default values should be reasonable.
-
-    Read more in the :ref:`User Guide <additive_chi_kernel_approx>`.
-
-    Parameters
-    ----------
-    sample_steps : int, optional
-        Gives the number of (complex) sampling points.
-    sample_interval : float, optional
-        Sampling interval. Must be specified when sample_steps not in {1,2,3}.
-
-    Examples
-    --------
-    >>> from sklearn.datasets import load_digits
-    >>> from sklearn.linear_model import SGDClassifier
-    >>> from sklearn.kernel_approximation import AdditiveChi2Sampler
-    >>> X, y = load_digits(return_X_y=True)
-    >>> chi2sampler = AdditiveChi2Sampler(sample_steps=2)
-    >>> X_transformed = chi2sampler.fit_transform(X, y)
-    >>> clf = SGDClassifier(max_iter=5, random_state=0, tol=1e-3)
-    >>> clf.fit(X_transformed, y)  # doctest: +NORMALIZE_WHITESPACE
-    SGDClassifier(alpha=0.0001, average=False, class_weight=None,
-           early_stopping=False, epsilon=0.1, eta0=0.0, fit_intercept=True,
-           l1_ratio=0.15, learning_rate='optimal', loss='hinge', max_iter=5,
-           n_iter_no_change=5, n_jobs=None, penalty='l2', power_t=0.5,
-           random_state=0, shuffle=True, tol=0.001, validation_fraction=0.1,
-           verbose=0, warm_start=False)
-    >>> clf.score(X_transformed, y) # doctest: +ELLIPSIS
-    0.9499...
-
-    Notes
-    -----
-    This estimator approximates a slightly different version of the additive
-    chi squared kernel then ``metric.additive_chi2`` computes.
-
-    See also
-    --------
-    SkewedChi2Sampler : A Fourier-approximation to a non-additive variant of
-        the chi squared kernel.
-
-    sklearn.metrics.pairwise.chi2_kernel : The exact chi squared kernel.
-
-    sklearn.metrics.pairwise.additive_chi2_kernel : The exact additive chi
-        squared kernel.
-
-    References
-    ----------
-    See `"Efficient additive kernels via explicit feature maps"
-    <http://www.robots.ox.ac.uk/~vedaldi/assets/pubs/vedaldi11efficient.pdf>`_
-    A. Vedaldi and A. Zisserman, Pattern Analysis and Machine Intelligence,
-    2011
-    """
->>>>>>> a32d974d
 
     def __init__(self, sample_steps=2, sample_interval=None):
         self.sample_steps = sample_steps
@@ -466,10 +404,10 @@
     at regular intervals.
 
     Since the kernel that is to be approximated is additive, the components of
-    the input vectors can be treated separately. Each entry in the original
-    space is transformed into ``2*sample_steps+1`` features, where
-    ``sample_steps`` is a parameter of the method. Typical values of
-    ``sample_steps`` include 1, 2 and 3.
+    the input vectors can be treated separately.  Each entry in the original
+    space is transformed into 2*sample_steps+1 features, where sample_steps is
+    a parameter of the method. Typical values of sample_steps include 1, 2 and
+    3.
 
     Optimal choices for the sampling interval for certain data ranges can be
     computed (see the reference). The default values should be reasonable.
@@ -480,16 +418,27 @@
     ----------
     sample_steps : int, optional
         Gives the number of (complex) sampling points.
-
     sample_interval : float, optional
         Sampling interval. Must be specified when sample_steps not in {1,2,3}.
 
-
-    Attributes
-    ----------
-    sample_interval_ : float
-        Sampling interval.
-
+    Examples
+    --------
+    >>> from sklearn.datasets import load_digits
+    >>> from sklearn.linear_model import SGDClassifier
+    >>> from sklearn.kernel_approximation import AdditiveChi2Sampler
+    >>> X, y = load_digits(return_X_y=True)
+    >>> chi2sampler = AdditiveChi2Sampler(sample_steps=2)
+    >>> X_transformed = chi2sampler.fit_transform(X, y)
+    >>> clf = SGDClassifier(max_iter=5, random_state=0, tol=1e-3)
+    >>> clf.fit(X_transformed, y)  # doctest: +NORMALIZE_WHITESPACE
+    SGDClassifier(alpha=0.0001, average=False, class_weight=None,
+           early_stopping=False, epsilon=0.1, eta0=0.0, fit_intercept=True,
+           l1_ratio=0.15, learning_rate='optimal', loss='hinge', max_iter=5,
+           n_iter_no_change=5, n_jobs=None, penalty='l2', power_t=0.5,
+           random_state=0, shuffle=True, tol=0.001, validation_fraction=0.1,
+           verbose=0, warm_start=False)
+    >>> clf.score(X_transformed, y) # doctest: +ELLIPSIS
+    0.9499...
 
     Notes
     -----
