"""
The :mod:`sklearn.grid_search` includes utilities to fine-tune the parameters
of an estimator.
"""
from __future__ import print_function

# Author: Alexandre Gramfort <alexandre.gramfort@inria.fr>,
#         Gael Varoquaux <gael.varoquaux@normalesup.org>
# License: BSD Style.

import time
import warnings
<<<<<<< HEAD
from itertools import product
from abc import ABCMeta, abstractmethod
=======
import numbers
>>>>>>> 7d57b9e5

import numpy as np

from .base import BaseEstimator, is_classifier, clone
from .base import MetaEstimatorMixin
from .cross_validation import check_cv
from .externals.joblib import Parallel, delayed, logger
<<<<<<< HEAD
from .utils import safe_mask, check_random_state
from .utils.validation import _num_samples, check_arrays
=======
from .utils.validation import _num_samples
from .utils import check_arrays, safe_mask
from .metrics import SCORERS, Scorer
>>>>>>> 7d57b9e5

__all__ = ['GridSearchCV', 'IterGrid', 'fit_grid_point']


class IterGrid(object):
    """Generators on the combination of the various parameter lists given.

    Parameters
    ----------
    param_grid: dict of string to sequence
        The parameter grid to explore, as a dictionary mapping estimator
        parameters to sequences of allowed values.

    Returns
    -------
    params: dict of string to any
        **Yields** dictionaries mapping each estimator parameter to one of its
        allowed values.

    Examples
    --------
    >>> from sklearn.grid_search import IterGrid
    >>> param_grid = {'a':[1, 2], 'b':[True, False]}
    >>> list(IterGrid(param_grid)) #doctest: +NORMALIZE_WHITESPACE
    [{'a': 1, 'b': True}, {'a': 1, 'b': False},
     {'a': 2, 'b': True}, {'a': 2, 'b': False}]

    See also
    --------
    :class:`GridSearchCV`:
        uses ``IterGrid`` to perform a full parallelized grid search.
    """

    def __init__(self, param_grid):
        self.param_grid = param_grid

    def __iter__(self):
        param_grid = self.param_grid
        if hasattr(param_grid, 'items'):
            # wrap dictionary in a singleton list
            param_grid = [param_grid]
        for p in param_grid:
            # Always sort the keys of a dictionary, for reproducibility
            items = sorted(p.items())
            keys, values = zip(*items)
            for v in product(*values):
                params = dict(zip(keys, v))
                yield params


<<<<<<< HEAD
class ParamSampler(object):
    """Generator on parameters sampled from given distributions.

    Parameters
    ----------
    param_distributions : dict
        Dictionary where the keys are parameters and values
        are distributions from which a paramter is to be sampled.
        Distributions either have to provide a ``rvs`` function
        to sample from them, or can be given as a list of values,
        where a uniform distribution is assumed.

    n_iter : integer
        Number of parameter settings that are produced.

    random_state : int or RandomState
            Pseudo number generator state used for random sampling.

    Returns
    -------
    params: dict of string to any
        **Yields** dictionaries mapping each estimator parameter to
        as sampled value.

    Examples
    --------
    >>> from sklearn.grid_search import ParamSampler
    >>> from scipy.stats.distributions import expon
    >>> param_grid = {'a':[1, 2], 'b': expon()}
    >>> list(ParamSampler(param_grid, n_iter=4))
    ...  #doctest: +NORMALIZE_WHITESPACE +ELLIPSIS
    [{'a': ..., 'b': ...}, {'a': ..., 'b': ...},
     {'a': ..., 'b': ...}, {'a': ..., 'b': ...}]

    """
    def __init__(self, param_distributions, n_iter, random_state=None):
        self.param_distributions = param_distributions
        self.n_iter = n_iter
        self.random_state = random_state

    def __iter__(self):
        rnd = check_random_state(self.random_state)
        # Always sort the keys of a dictionary, for reproducibility
        items = sorted(self.param_distributions.items())
        for i in range(self.n_iter):
            params = dict()
            for k, v in items:
                if hasattr(v, "rvs"):
                    params[k] = v.rvs()
                else:
                    params[k] = v[rnd.randint(len(v))]
            yield params


def fit_grid_point(X, y, base_clf, clf_params, train, test, loss_func,
                   score_func, verbose, **fit_params):
=======
def fit_grid_point(X, y, base_clf, clf_params, train, test, scorer,
                   verbose, loss_func=None, **fit_params):
>>>>>>> 7d57b9e5
    """Run fit on one set of parameters

    Returns the score and the instance of the classifier
    """
    if verbose > 1:
        start_time = time.time()
        msg = '%s' % (', '.join('%s=%s' % (k, v)
                      for k, v in clf_params.items()))
        print("[GridSearchCV] %s %s" % (msg, (64 - len(msg)) * '.'))

    # update parameters of the classifier after a copy of its base structure
    clf = clone(base_clf)
    clf.set_params(**clf_params)

    if hasattr(base_clf, 'kernel') and hasattr(base_clf.kernel, '__call__'):
        # cannot compute the kernel values with custom function
        raise ValueError("Cannot use a custom kernel function. "
                         "Precompute the kernel matrix instead.")

    if not hasattr(X, "shape"):
        if getattr(base_clf, "_pairwise", False):
            raise ValueError("Precomputed kernels or affinity matrices have "
                             "to be passed as arrays or sparse matrices.")
        X_train = [X[idx] for idx in train]
        X_test = [X[idx] for idx in test]
    else:
        if getattr(base_clf, "_pairwise", False):
            # X is a precomputed square kernel matrix
            if X.shape[0] != X.shape[1]:
                raise ValueError("X should be a square kernel matrix")
            X_train = X[np.ix_(train, train)]
            X_test = X[np.ix_(test, train)]
        else:
            X_train = X[safe_mask(X, train)]
            X_test = X[safe_mask(X, test)]

    if y is not None:
        y_test = y[safe_mask(y, test)]
        y_train = y[safe_mask(y, train)]
        clf.fit(X_train, y_train, **fit_params)

        if scorer is not None:
            this_score = scorer(clf, X_test, y_test)
        else:
            this_score = clf.score(X_test, y_test)
    else:
        clf.fit(X_train, **fit_params)
        if scorer is not None:
            this_score = scorer(clf, X_test)
        else:
            this_score = clf.score(X_test)

    if not isinstance(this_score, numbers.Number):
        raise ValueError("scoring must return a number, got %s (%s)"
                         " instead." % (str(this_score), type(this_score)))

    if verbose > 2:
        msg += ", score=%f" % this_score
    if verbose > 1:
        end_msg = "%s -%s" % (msg,
                              logger.short_format_time(time.time() -
                                                       start_time))
        print("[GridSearchCV] %s %s" % ((64 - len(end_msg)) * '.', end_msg))
    return this_score, clf_params, _num_samples(X)


def _check_param_grid(param_grid):
    if hasattr(param_grid, 'items'):
        param_grid = [param_grid]

    for p in param_grid:
        for v in p.values():
            if isinstance(v, np.ndarray) and v.ndim > 1:
                raise ValueError("Parameter array should be one-dimensional.")

            check = [isinstance(v, k) for k in (list, tuple, np.ndarray)]
            if not True in check:
                raise ValueError("Parameter values should be a list.")

            if len(v) == 0:
                raise ValueError("Parameter values should be a non-empty "
                                 "list.")


def _has_one_grid_point(param_grid):
    if hasattr(param_grid, 'items'):
        param_grid = [param_grid]

    for p in param_grid:
        for v in p.values():
            if len(v) > 1:
                return False

    return True


class BaseSearchCV(BaseEstimator, MetaEstimatorMixin):
    """Base class for hyper parameter search with cross-validation.
    """
    __metaclass__ = ABCMeta

    @abstractmethod
    def __init__(self, estimator, loss_func=None, score_func=None,
                 fit_params=None, n_jobs=1, iid=True, refit=True, cv=None,
                 verbose=0, pre_dispatch='2*n_jobs'):

        self.estimator = estimator
        self.loss_func = loss_func
        self.score_func = score_func
        self.n_jobs = n_jobs
        self.fit_params = fit_params if fit_params is not None else {}
        self.iid = iid
        self.refit = refit
        self.cv = cv
        self.verbose = verbose
        self.pre_dispatch = pre_dispatch
        self._check_estimator()

    def score(self, X, y=None):
        if hasattr(self.best_estimator_, 'score'):
            return self.best_estimator_.score(X, y)
        if self.score_func is None:
            raise ValueError("No score function explicitly defined, "
                             "and the estimator doesn't provide one %s"
                             % self.best_estimator_)
        y_predicted = self.predict(X)
        return self.score_func(y, y_predicted)

    def _check_estimator(self):
        if (not hasattr(self.estimator, 'fit') or
                not (hasattr(self.estimator, 'predict')
                     or hasattr(self.estimator, 'score'))):
            raise TypeError("estimator should a be an estimator implementing"
                            " 'fit' and 'predict' or 'score' methods,"
                            " %s (type %s) was passed" %
                            (self.estimator, type(self.estimator)))
        if self.loss_func is None and self.score_func is None:
            if not hasattr(self.estimator, 'score'):
                raise TypeError(
                    "If no loss_func is specified, the estimator passed "
                    "should have a 'score' method. The estimator %s "
                    "does not." % self.estimator)

    def _set_methods(self):
        if hasattr(self.best_estimator_, 'predict'):
            self.predict = self.best_estimator_.predict
        if hasattr(self.best_estimator_, 'predict_proba'):
            self.predict_proba = self.best_estimator_.predict_proba

    def _fit(self, X, y, parameter_iterator, **params):
        estimator = self.estimator
        cv = self.cv

        n_samples = _num_samples(X)
        X, y = check_arrays(X, y, allow_lists=True, sparse_format='csr')

        if y is not None:
            if len(y) != n_samples:
                raise ValueError('Target variable (y) has a different number '
                                 'of samples (%i) than data (X: %i samples)'
                                 % (len(y), n_samples))
            y = np.asarray(y)
        cv = check_cv(cv, X, y, classifier=is_classifier(estimator))

        base_clf = clone(self.estimator)

        pre_dispatch = self.pre_dispatch
        out = Parallel(
            n_jobs=self.n_jobs, verbose=self.verbose,
            pre_dispatch=pre_dispatch)(
                delayed(fit_grid_point)(
                    X, y, base_clf, clf_params, train, test, self.loss_func,
                    self.score_func, self.verbose, **self.fit_params)
                for clf_params in parameter_iterator for train, test in cv)

        # Out is a list of triplet: score, estimator, n_test_samples
        n_param_points = len(list(parameter_iterator))
        n_fits = len(out)
        n_folds = n_fits // n_param_points

        scores = list()
        cv_scores = list()
        for start in range(0, n_fits, n_folds):
            n_test_samples = 0
            score = 0
            these_points = list()
            for this_score, clf_params, this_n_test_samples in \
                    out[start:start + n_folds]:
                these_points.append(this_score)
                if self.iid:
                    this_score *= this_n_test_samples
                score += this_score
                n_test_samples += this_n_test_samples
            if self.iid:
                score /= float(n_test_samples)
            scores.append((score, clf_params))
            cv_scores.append(these_points)

        cv_scores = np.asarray(cv_scores)

        # Note: we do not use max(out) to make ties deterministic even if
        # comparison on estimator instances is not deterministic
        best_score = -np.inf
        for score, params in scores:
            if score > best_score:
                best_score = score
                best_params = params

        self.best_score_ = best_score
        self.best_params_ = best_params

        if self.refit:
            # fit the best estimator using the entire dataset
            # clone first to work around broken estimators
            best_estimator = clone(base_clf).set_params(**best_params)
            if y is not None:
                best_estimator.fit(X, y, **self.fit_params)
            else:
                best_estimator.fit(X, **self.fit_params)
            self.best_estimator_ = best_estimator
            self._set_methods()

        # Store the computed scores
        self.cv_scores_ = [
            (clf_params, score, all_scores)
            for clf_params, (score, _), all_scores
            in zip(parameter_iterator, scores, cv_scores)]
        return self


class GridSearchCV(BaseSearchCV):
    """Grid search on the parameters of an estimator.

    Important members are fit, predict.

    GridSearchCV implements a "fit" method and a "predict" method like
    any classifier except that the parameters of the classifier
    used to predict is optimized by cross-validation.

    Parameters
    ----------
    estimator : object type that implements the "fit" and "predict" methods
        A object of that type is instantiated for each grid point.

    param_grid : dict or list of dictionaries
        Dictionary with parameters names (string) as keys and lists of
        parameter settings to try as values, or a list of such
        dictionaries, in which case the grids spanned by each dictionary
        in the list are explored.

<<<<<<< HEAD
    loss_func: callable, optional
        Function that takes 2 arguments and compares them in
        order to evaluate the performance of prediciton (small is good)
        if None is passed, the score of the estimator is maximized.

    score_func: callable, optional
        A function that takes 2 arguments and compares them in
        order to evaluate the performance of prediction (high is good).
        If None is passed, the score of the estimator is maximized.
=======
    scoring : string or callable, optional
        Either one of either a string ("zero_one", "f1", "roc_auc", ... for
        classification, "mse", "r2",... for regression) or a callable.
        See 'Scoring objects' in the model evaluation section of the user guide
        for details.
>>>>>>> 7d57b9e5

    fit_params : dict, optional
        Parameters to pass to the fit method.

    n_jobs: int, optional
        Number of jobs to run in parallel (default 1).

    pre_dispatch: int, or string, optional
        Controls the number of jobs that get dispatched during parallel
        execution. Reducing this number can be useful to avoid an
        explosion of memory consumption when more jobs get dispatched
        than CPUs can process. This parameter can be:

            - None, in which case all the jobs are immediatly
              created and spawned. Use this for lightweight and
              fast-running jobs, to avoid delays due to on-demand
              spawning of the jobs

            - An int, giving the exact number of total jobs that are
              spawned

            - A string, giving an expression as a function of n_jobs,
              as in '2*n_jobs'

    iid: boolean, optional
        If True, the data is assumed to be identically distributed across
        the folds, and the loss minimized is the total loss per sample,
        and not the mean loss across the folds.

    cv : integer or crossvalidation generator, optional
        If an integer is passed, it is the number of fold (default 3).
        Specific crossvalidation objects can be passed, see
        sklearn.cross_validation module for the list of possible objects

    refit: boolean
        Refit the best estimator with the entire dataset.
        If "False", it is impossible to make predictions using
        this GridSearchCV instance after fitting.

    verbose: integer
        Controls the verbosity: the higher, the more messages.

    Examples
    --------
    >>> from sklearn import svm, grid_search, datasets
    >>> iris = datasets.load_iris()
    >>> parameters = {'kernel':('linear', 'rbf'), 'C':[1, 10]}
    >>> svr = svm.SVC()
    >>> clf = grid_search.GridSearchCV(svr, parameters)
    >>> clf.fit(iris.data, iris.target)
    ...                             # doctest: +NORMALIZE_WHITESPACE +ELLIPSIS
    GridSearchCV(cv=None,
        estimator=SVC(C=1.0, cache_size=..., coef0=..., degree=...,
            gamma=..., kernel='rbf', max_iter=-1, probability=False,
            shrinking=True, tol=...),
        fit_params={}, iid=True, loss_func=None, n_jobs=1,
            param_grid=...,
            ...)

    Attributes
    ----------
    `cv_scores_` : dict of any to float
        Contains scores for all parameter combinations in param_grid.

    `best_estimator_` : estimator
        Estimator that was choosen by grid search, i.e. estimator
        which gave highest score (or smallest loss if specified)
        on the left out data.

    `best_score_` : float
        score of best_estimator on the left out data.

    `best_params_` : dict
        Parameter setting that gave the best results on the hold out data.

    Notes
    ------
    The parameters selected are those that maximize the score of the left out
    data, unless an explicit score is passed in which case it is used instead.

    If `n_jobs` was set to a value higher than one, the data is copied for each
    point in the grid (and not `n_jobs` times). This is done for efficiency
    reasons if individual jobs take very little time, but may raise errors if
    the dataset is large and not enough memory is available.  A workaround in
    this case is to set `pre_dispatch`. Then, the memory is copied only
    `pre_dispatch` many times. A reasonable value for `pre_dispatch` is 2 *
    `n_jobs`.

    See Also
    ---------
    :class:`IterGrid`:
        generates all the combinations of a an hyperparameter grid.

    :func:`sklearn.cross_validation.train_test_split`:
        utility function to split the data into a development set usable
        for fitting a GridSearchCV instance and an evaluation set for
        its final evaluation.

    """

<<<<<<< HEAD
    def __init__(self, estimator, param_grid, loss_func=None, score_func=None,
                 fit_params=None, n_jobs=1, iid=True, refit=True, cv=None,
                 verbose=0, pre_dispatch='2*n_jobs'):
        super(GridSearchCV, self).__init__(
            estimator, loss_func, score_func, fit_params, n_jobs, iid, refit,
            cv, verbose, pre_dispatch)
        self.param_grid = param_grid
        _check_param_grid(param_grid)

    @property
    def grid_scores_(self):
        warnings.warn("grid_scores_ is deprecated and will be removed in 0.15."
                      " Use estomator_scores_ instead.", DeprecationWarning)
=======
    def __init__(self, estimator, param_grid, scoring=None, loss_func=None,
                 score_func=None, fit_params=None, n_jobs=1, iid=True,
                 refit=True, cv=None, verbose=0, pre_dispatch='2*n_jobs'):
        if (not hasattr(estimator, 'score') and
            (not hasattr(estimator, 'predict')
             or (scoring is None and loss_func is None
                 and score_func is None))):
            raise TypeError("The provided estimator %s does not implement a "
                            "score function. In this case, it needs to "
                            "implement a predict fuction and you have to "
                            "provide either a score_func or a loss_func."
                            % type(estimator))

        _check_param_grid(param_grid)

        self.estimator = estimator
        self.param_grid = param_grid
        self.loss_func = loss_func
        self.score_func = score_func
        self.scoring = scoring
        self.n_jobs = n_jobs
        self.fit_params = fit_params if fit_params is not None else {}
        self.iid = iid
        self.refit = refit
        self.cv = cv
        self.verbose = verbose
        self.pre_dispatch = pre_dispatch
>>>>>>> 7d57b9e5

        return self.cv_scores_

    def fit(self, X, y=None, **params):
        """Run fit with all sets of parameters.

        Parameters
        ----------

        X: array-like, shape = [n_samples, n_features]
            Training vector, where n_samples in the number of samples and
            n_features is the number of features.

        y: array-like, shape = [n_samples], optional
            Target vector relative to X for classification;
            None for unsupervised learning.

        """
        estimator = self.estimator
        cv = self.cv
        cv = check_cv(cv, X, y, classifier=is_classifier(estimator))

        grid = IterGrid(self.param_grid)
        base_clf = clone(self.estimator)

        # Return early if there is only one grid point.
        if _has_one_grid_point(self.param_grid):
            params = next(iter(grid))
            base_clf.set_params(**params)
            if y is not None:
                base_clf.fit(X, y)
            else:
                base_clf.fit(X)
            self.best_estimator_ = base_clf
            self._set_methods()
            return self

<<<<<<< HEAD
        return self._fit(X, y, grid, **params)
=======
        if self.loss_func is not None:
            warnings.warn("Passing a loss function is "
                          "deprecated and will be removed in 0.15. "
                          "Either use strings or score objects.")
            scorer = Scorer(self.loss_func, greater_is_better=False)
        elif self.score_func is not None:
            warnings.warn("Passing function as ``score_func`` is "
                          "deprecated and will be removed in 0.15. "
                          "Either use strings or score objects.")
            scorer = Scorer(self.score_func)
        elif isinstance(self.scoring, basestring):
            scorer = SCORERS[self.scoring]
        else:
            scorer = self.scoring

        self.scorer_ = scorer

        pre_dispatch = self.pre_dispatch
        out = Parallel(n_jobs=self.n_jobs, verbose=self.verbose,
                       pre_dispatch=pre_dispatch)(
                           delayed(fit_grid_point)(X, y, base_clf, clf_params,
                                                   train, test, scorer,
                                                   self.verbose,
                                                   **self.fit_params) for
                           clf_params in grid for train, test in cv)
>>>>>>> 7d57b9e5


class RandomizedSearchCV(BaseSearchCV):
    """Randomized search on hyper parameters.

    RandomizedSearchCV implements a "fit" method and a "predict" method like
    any classifier except that the parameters of the classifier
    used to predict is optimized by cross-validation.

<<<<<<< HEAD
    In constrast to GridSearchCV, not all parameter values are tried out, but
    rather a fixed number of parmeter settings is sampled from the specified
    distributions. The number of parameter settings that are tried is
    given by n_iter.
=======
        # Note: we do not use max(out) to make ties deterministic even if
        # comparison on estimator instances is not deterministic
        if scorer is not None:
            greater_is_better = scorer.greater_is_better
        else:
            greater_is_better = True

        if greater_is_better:
            best_score = -np.inf
        else:
            best_score = np.inf

        for score, params in scores:
            if ((score > best_score and greater_is_better)
                    or (score < best_score and not greater_is_better)):
                best_score = score
                best_params = params
>>>>>>> 7d57b9e5

    Parameters
    ----------
    estimator: object type that implements the "fit" and "predict" methods
        A object of that type is instantiated for each parameter setting.

    param_distribution: dict
        Dictionary with parameters names (string) as keys and distributions
        or lists of parameters to try. Distributions must provide a ``rvs``
        method for sampling (such as those from scipy.stats.distributions).
        If a list is given, it is sampled uniformly.

    n_iter: int, default=10
        Number of parameter settings that are sampled. n_iter trades
        off runtime vs qualitiy of the solution.

<<<<<<< HEAD
    loss_func: callable, optional
        Function that takes 2 arguments and compares them in
        order to evaluate the performance of prediciton (small is good)
        if None is passed, the score of the estimator is maximized

    score_func: callable, optional
        A function that takes 2 arguments and compares them in
        order to evaluate the performance of prediction (high is good).
        If None is passed, the score of the estimator is maximized.

    fit_params : dict, optional
        Parameters to pass to the fit method.

    n_jobs: int, optional
        Number of jobs to run in parallel (default 1).

    pre_dispatch: int, or string, optional
        Controls the number of jobs that get dispatched during parallel
        execution. Reducing this number can be useful to avoid an
        explosion of memory consumption when more jobs get dispatched
        than CPUs can process. This parameter can be:

            - None, in which case all the jobs are immediatly
              created and spawned. Use this for lightweight and
              fast-running jobs, to avoid delays due to on-demand
              spawning of the jobs

            - An int, giving the exact number of total jobs that are
              spawned

            - A string, giving an expression as a function of n_jobs,
              as in '2*n_jobs'

    iid: boolean, optional
        If True, the data is assumed to be identically distributed across
        the folds, and the loss minimized is the total loss per sample,
        and not the mean loss across the folds.

    cv : integer or crossvalidation generator, optional
        If an integer is passed, it is the number of fold (default 3).
        Specific crossvalidation objects can be passed, see
        sklearn.cross_validation module for the list of possible objects

    refit: boolean
        Refit the best estimator with the entire dataset.
        If "False", it is impossible to make predictions using
        this RandomizedSearchCV instance after fitting.

    verbose: integer
        Controls the verbosity: the higher, the more messages.


    Attributes
    ----------
    `cv_scores_` : dict of any to float
        Contains scores for all parameter setting that were sampled
        during ``fit``.

    `best_estimator_` : estimator
        Estimator that was choosen by search, i.e. estimator
        which gave highest score (or smallest loss if specified)
        on the left out data.

    `best_score_` : float
        Score of best_estimator on the left out data.

    `best_params_` : dict
        Parameter setting that gave the best results on the hold out data.

    Notes
    -----
    The parameters selected are those that maximize the score of the left out
    data, unless an explicit score_func is passed in which case it is used
    instead. If a loss function loss_func is passed, it overrides the score
    functions and is minimized.

    If `n_jobs` was set to a value higher than one, the data is copied for each
    parameter setting(and not `n_jobs` times). This is done for efficiency
    reasons if individual jobs take very little time, but may raise errors if
    the dataset is large and not enough memory is available.  A workaround in
    this case is to set `pre_dispatch`. Then, the memory is copied only
    `pre_dispatch` many times. A reasonable value for `pre_dispatch` is 2 *
    `n_jobs`.

    See Also
    --------
    :class:`GridSearchCV`:
        Does exhaustive search over a grid of parameters.

    :class:`ParamSampler`:
        A generator over parameter settins, constructed from
        param_distributions.

    """

    def __init__(self, estimator, param_distributions, n_iter=10,
                 loss_func=None, score_func=None, fit_params=None, n_jobs=1,
                 iid=True, refit=True, cv=None, verbose=0,
                 pre_dispatch='2*n_jobs'):

        self.param_distributions = param_distributions
        self.n_iter = n_iter
        super(RandomizedSearchCV, self).__init__(
            estimator, loss_func, score_func, fit_params, n_jobs, iid, refit,
            cv, verbose, pre_dispatch)

    def fit(self, X, y=None, **params):
        """Run fit on the estimator with randomly drawn parameters.

        Parameters
        ----------

        X: array-like, shape = [n_samples, n_features]
            Training vector, where n_samples in the number of samples and
            n_features is the number of features.

        y: array-like, shape = [n_samples], optional
            Target vector relative to X for classification;
            None for unsupervised learning.

        """
        sampled_params = ParamSampler(self.param_distributions, self.n_iter)
        return self._fit(X, y, sampled_params, **params)
=======
    def score(self, X, y=None):
        if hasattr(self.best_estimator_, 'score'):
            return self.best_estimator_.score(X, y)
        if self.scorer_ is None:
            raise ValueError("No score function explicitly defined, "
                             "and the estimator doesn't provide one %s"
                             % self.best_estimator_)
        y_predicted = self.predict(X)
        return self.scorer(y, y_predicted)
>>>>>>> 7d57b9e5
<|MERGE_RESOLUTION|>--- conflicted
+++ resolved
@@ -10,12 +10,9 @@
 
 import time
 import warnings
-<<<<<<< HEAD
 from itertools import product
 from abc import ABCMeta, abstractmethod
-=======
 import numbers
->>>>>>> 7d57b9e5
 
 import numpy as np
 
@@ -23,14 +20,9 @@
 from .base import MetaEstimatorMixin
 from .cross_validation import check_cv
 from .externals.joblib import Parallel, delayed, logger
-<<<<<<< HEAD
 from .utils import safe_mask, check_random_state
 from .utils.validation import _num_samples, check_arrays
-=======
-from .utils.validation import _num_samples
-from .utils import check_arrays, safe_mask
 from .metrics import SCORERS, Scorer
->>>>>>> 7d57b9e5
 
 __all__ = ['GridSearchCV', 'IterGrid', 'fit_grid_point']
 
@@ -81,7 +73,6 @@
                 yield params
 
 
-<<<<<<< HEAD
 class ParamSampler(object):
     """Generator on parameters sampled from given distributions.
 
@@ -136,12 +127,8 @@
             yield params
 
 
-def fit_grid_point(X, y, base_clf, clf_params, train, test, loss_func,
-                   score_func, verbose, **fit_params):
-=======
 def fit_grid_point(X, y, base_clf, clf_params, train, test, scorer,
                    verbose, loss_func=None, **fit_params):
->>>>>>> 7d57b9e5
     """Run fit on one set of parameters
 
     Returns the score and the instance of the classifier
@@ -263,12 +250,12 @@
     def score(self, X, y=None):
         if hasattr(self.best_estimator_, 'score'):
             return self.best_estimator_.score(X, y)
-        if self.score_func is None:
+        if self.scorer_ is None:
             raise ValueError("No score function explicitly defined, "
                              "and the estimator doesn't provide one %s"
                              % self.best_estimator_)
         y_predicted = self.predict(X)
-        return self.score_func(y, y_predicted)
+        return self.scorer(y, y_predicted)
 
     def _check_estimator(self):
         if (not hasattr(self.estimator, 'fit') or
@@ -298,6 +285,23 @@
         n_samples = _num_samples(X)
         X, y = check_arrays(X, y, allow_lists=True, sparse_format='csr')
 
+        if self.loss_func is not None:
+            warnings.warn("Passing a loss function is "
+                          "deprecated and will be removed in 0.15. "
+                          "Either use strings or score objects.")
+            scorer = Scorer(self.loss_func, greater_is_better=False)
+        elif self.score_func is not None:
+            warnings.warn("Passing function as ``score_func`` is "
+                          "deprecated and will be removed in 0.15. "
+                          "Either use strings or score objects.")
+            scorer = Scorer(self.score_func)
+        elif isinstance(self.scoring, basestring):
+            scorer = SCORERS[self.scoring]
+        else:
+            scorer = self.scoring
+
+        self.scorer_ = scorer
+
         if y is not None:
             if len(y) != n_samples:
                 raise ValueError('Target variable (y) has a different number '
@@ -309,13 +313,14 @@
         base_clf = clone(self.estimator)
 
         pre_dispatch = self.pre_dispatch
+
         out = Parallel(
             n_jobs=self.n_jobs, verbose=self.verbose,
             pre_dispatch=pre_dispatch)(
                 delayed(fit_grid_point)(
-                    X, y, base_clf, clf_params, train, test, self.loss_func,
-                    self.score_func, self.verbose, **self.fit_params)
-                for clf_params in parameter_iterator for train, test in cv)
+                    X, y, base_clf, clf_params, train, test, scorer,
+                    self.verbose, **self.fit_params) for clf_params in
+                parameter_iterator for train, test in cv)
 
         # Out is a list of triplet: score, estimator, n_test_samples
         n_param_points = len(list(parameter_iterator))
@@ -344,14 +349,21 @@
 
         # Note: we do not use max(out) to make ties deterministic even if
         # comparison on estimator instances is not deterministic
-        best_score = -np.inf
+        if scorer is not None:
+            greater_is_better = scorer.greater_is_better
+        else:
+            greater_is_better = True
+
+        if greater_is_better:
+            best_score = -np.inf
+        else:
+            best_score = np.inf
+
         for score, params in scores:
-            if score > best_score:
+            if ((score > best_score and greater_is_better)
+                    or (score < best_score and not greater_is_better)):
                 best_score = score
                 best_params = params
-
-        self.best_score_ = best_score
-        self.best_params_ = best_params
 
         if self.refit:
             # fit the best estimator using the entire dataset
@@ -392,23 +404,11 @@
         dictionaries, in which case the grids spanned by each dictionary
         in the list are explored.
 
-<<<<<<< HEAD
-    loss_func: callable, optional
-        Function that takes 2 arguments and compares them in
-        order to evaluate the performance of prediciton (small is good)
-        if None is passed, the score of the estimator is maximized.
-
-    score_func: callable, optional
-        A function that takes 2 arguments and compares them in
-        order to evaluate the performance of prediction (high is good).
-        If None is passed, the score of the estimator is maximized.
-=======
     scoring : string or callable, optional
         Either one of either a string ("zero_one", "f1", "roc_auc", ... for
         classification, "mse", "r2",... for regression) or a callable.
         See 'Scoring objects' in the model evaluation section of the user guide
         for details.
->>>>>>> 7d57b9e5
 
     fit_params : dict, optional
         Parameters to pass to the fit method.
@@ -509,10 +509,9 @@
 
     """
 
-<<<<<<< HEAD
-    def __init__(self, estimator, param_grid, loss_func=None, score_func=None,
-                 fit_params=None, n_jobs=1, iid=True, refit=True, cv=None,
-                 verbose=0, pre_dispatch='2*n_jobs'):
+    def __init__(self, estimator, param_grid, scoring=None, loss_func=None,
+                 score_func=None, fit_params=None, n_jobs=1, iid=True,
+                 refit=True, cv=None, verbose=0, pre_dispatch='2*n_jobs'):
         super(GridSearchCV, self).__init__(
             estimator, loss_func, score_func, fit_params, n_jobs, iid, refit,
             cv, verbose, pre_dispatch)
@@ -523,36 +522,6 @@
     def grid_scores_(self):
         warnings.warn("grid_scores_ is deprecated and will be removed in 0.15."
                       " Use estomator_scores_ instead.", DeprecationWarning)
-=======
-    def __init__(self, estimator, param_grid, scoring=None, loss_func=None,
-                 score_func=None, fit_params=None, n_jobs=1, iid=True,
-                 refit=True, cv=None, verbose=0, pre_dispatch='2*n_jobs'):
-        if (not hasattr(estimator, 'score') and
-            (not hasattr(estimator, 'predict')
-             or (scoring is None and loss_func is None
-                 and score_func is None))):
-            raise TypeError("The provided estimator %s does not implement a "
-                            "score function. In this case, it needs to "
-                            "implement a predict fuction and you have to "
-                            "provide either a score_func or a loss_func."
-                            % type(estimator))
-
-        _check_param_grid(param_grid)
-
-        self.estimator = estimator
-        self.param_grid = param_grid
-        self.loss_func = loss_func
-        self.score_func = score_func
-        self.scoring = scoring
-        self.n_jobs = n_jobs
-        self.fit_params = fit_params if fit_params is not None else {}
-        self.iid = iid
-        self.refit = refit
-        self.cv = cv
-        self.verbose = verbose
-        self.pre_dispatch = pre_dispatch
->>>>>>> 7d57b9e5
-
         return self.cv_scores_
 
     def fit(self, X, y=None, **params):
@@ -589,35 +558,7 @@
             self._set_methods()
             return self
 
-<<<<<<< HEAD
         return self._fit(X, y, grid, **params)
-=======
-        if self.loss_func is not None:
-            warnings.warn("Passing a loss function is "
-                          "deprecated and will be removed in 0.15. "
-                          "Either use strings or score objects.")
-            scorer = Scorer(self.loss_func, greater_is_better=False)
-        elif self.score_func is not None:
-            warnings.warn("Passing function as ``score_func`` is "
-                          "deprecated and will be removed in 0.15. "
-                          "Either use strings or score objects.")
-            scorer = Scorer(self.score_func)
-        elif isinstance(self.scoring, basestring):
-            scorer = SCORERS[self.scoring]
-        else:
-            scorer = self.scoring
-
-        self.scorer_ = scorer
-
-        pre_dispatch = self.pre_dispatch
-        out = Parallel(n_jobs=self.n_jobs, verbose=self.verbose,
-                       pre_dispatch=pre_dispatch)(
-                           delayed(fit_grid_point)(X, y, base_clf, clf_params,
-                                                   train, test, scorer,
-                                                   self.verbose,
-                                                   **self.fit_params) for
-                           clf_params in grid for train, test in cv)
->>>>>>> 7d57b9e5
 
 
 class RandomizedSearchCV(BaseSearchCV):
@@ -627,30 +568,10 @@
     any classifier except that the parameters of the classifier
     used to predict is optimized by cross-validation.
 
-<<<<<<< HEAD
     In constrast to GridSearchCV, not all parameter values are tried out, but
     rather a fixed number of parmeter settings is sampled from the specified
     distributions. The number of parameter settings that are tried is
     given by n_iter.
-=======
-        # Note: we do not use max(out) to make ties deterministic even if
-        # comparison on estimator instances is not deterministic
-        if scorer is not None:
-            greater_is_better = scorer.greater_is_better
-        else:
-            greater_is_better = True
-
-        if greater_is_better:
-            best_score = -np.inf
-        else:
-            best_score = np.inf
-
-        for score, params in scores:
-            if ((score > best_score and greater_is_better)
-                    or (score < best_score and not greater_is_better)):
-                best_score = score
-                best_params = params
->>>>>>> 7d57b9e5
 
     Parameters
     ----------
@@ -667,16 +588,11 @@
         Number of parameter settings that are sampled. n_iter trades
         off runtime vs qualitiy of the solution.
 
-<<<<<<< HEAD
-    loss_func: callable, optional
-        Function that takes 2 arguments and compares them in
-        order to evaluate the performance of prediciton (small is good)
-        if None is passed, the score of the estimator is maximized
-
-    score_func: callable, optional
-        A function that takes 2 arguments and compares them in
-        order to evaluate the performance of prediction (high is good).
-        If None is passed, the score of the estimator is maximized.
+    scoring : string or callable, optional
+        Either one of either a string ("zero_one", "f1", "roc_auc", ... for
+        classification, "mse", "r2",... for regression) or a callable.
+        See 'Scoring objects' in the model evaluation section of the user guide
+        for details.
 
     fit_params : dict, optional
         Parameters to pass to the fit method.
@@ -790,15 +706,4 @@
 
         """
         sampled_params = ParamSampler(self.param_distributions, self.n_iter)
-        return self._fit(X, y, sampled_params, **params)
-=======
-    def score(self, X, y=None):
-        if hasattr(self.best_estimator_, 'score'):
-            return self.best_estimator_.score(X, y)
-        if self.scorer_ is None:
-            raise ValueError("No score function explicitly defined, "
-                             "and the estimator doesn't provide one %s"
-                             % self.best_estimator_)
-        y_predicted = self.predict(X)
-        return self.scorer(y, y_predicted)
->>>>>>> 7d57b9e5
+        return self._fit(X, y, sampled_params, **params)