"""
Generalized Linear models.
"""

# Author: Alexandre Gramfort <alexandre.gramfort@inria.fr>
#         Fabian Pedregosa <fabian.pedregosa@inria.fr>
#         Olivier Grisel <olivier.grisel@ensta.org>
#         Vincent Michel <vincent.michel@inria.fr>
#         Peter Prettenhofer <peter.prettenhofer@gmail.com>
#         Mathieu Blondel <mathieu@mblondel.org>
#
# License: BSD Style.

import numpy as np
import scipy.sparse as sp

from ..base import BaseEstimator
from ..base import RegressorMixin
from ..base import ClassifierMixin
from ..base import TransformerMixin
from ..utils.extmath import safe_sparse_dot
from ..utils import array2d, as_float_array, safe_asarray
from ..utils import atleast2d_or_csr, check_arrays

from .sgd_fast import Hinge, Log, ModifiedHuber, SquaredLoss, Huber

### TODO: bayesian_ridge_regression and bayesian_regression_ard
### should be squashed into its respective objects.

def center_data(X, y, fit_intercept, normalize=False, overwrite_X=False):
    """Centers data to have mean zero along axis 0. This is here because
    nearly all linear models will want their data to be centered.

    If overwrite_X is True, modifies X in-place.
    """
    X = as_float_array(X, overwrite_X)

    if fit_intercept:
        if sp.issparse(X):
            X_mean = np.zeros(X.shape[1])
            X_std = np.ones(X.shape[1])
        else:
            X_mean = X.mean(axis=0)
            X -= X_mean
            if normalize:
                X_std = np.sqrt(np.sum(X ** 2, axis=0))
                X_std[X_std==0] = 1
                X /= X_std
            else:
                X_std = np.ones(X.shape[1])
        y_mean = y.mean()
        y = y - y_mean
    else:
        X_mean = np.zeros(X.shape[1])
        X_std = np.ones(X.shape[1])
        y_mean = 0.
    return X, y, X_mean, y_mean, X_std


class LinearModel(BaseEstimator, RegressorMixin):
    """Base class for Linear Models"""

    def predict(self, X):
        """Predict using the linear model

        Parameters
        ----------
        X : numpy array of shape [n_samples, n_features]

        Returns
        -------
        C : array, shape = [n_samples]
            Returns predicted values.
        """
        X = safe_asarray(X)
        return safe_sparse_dot(X, self.coef_.T) + self.intercept_

<<<<<<< HEAD
    _center_data = staticmethod(center_data)
=======
    @staticmethod
    def _center_data(X, y, fit_intercept, normalize=False, copy=True):
        """
        Centers data to have mean zero along axis 0. This is here because
        nearly all linear models will want their data to be centered.

        If copy is False, modifies X in-place.
        """
        X = as_float_array(X, copy)

        if fit_intercept:
            if sp.issparse(X):
                X_mean = np.zeros(X.shape[1])
                X_std = np.ones(X.shape[1])
            else:
                X_mean = X.mean(axis=0)
                X -= X_mean
                if normalize:
                    X_std = np.sqrt(np.sum(X ** 2, axis=0))
                    X_std[X_std == 0] = 1
                    X /= X_std
                else:
                    X_std = np.ones(X.shape[1])
            y_mean = y.mean()
            y = y - y_mean
        else:
            X_mean = np.zeros(X.shape[1])
            X_std = np.ones(X.shape[1])
            y_mean = 0.
        return X, y, X_mean, y_mean, X_std
>>>>>>> 69803e02

    def _set_intercept(self, X_mean, y_mean, X_std):
        """Set the intercept_
        """
        if self.fit_intercept:
            self.coef_ = self.coef_ / X_std
            self.intercept_ = y_mean - np.dot(X_mean, self.coef_.T)
        else:
            self.intercept_ = 0


class LinearRegression(LinearModel):
    """
    Ordinary least squares Linear Regression.

    Attributes
    ----------
    `coef_` : array
        Estimated coefficients for the linear regression problem.

    `intercept_` : array
        Independent term in the linear model.

    Notes
    -----
    From the implementation point of view, this is just plain Ordinary
    Least Squares (numpy.linalg.lstsq) wrapped as a predictor object.

    """

    def __init__(self, fit_intercept=True, normalize=False, copy_X=True):
        self.fit_intercept = fit_intercept
        self.normalize = normalize
        self.copy_X = copy_X

    def fit(self, X, y):
        """
        Fit linear model.

        Parameters
        ----------
        X : numpy array of shape [n_samples,n_features]
            Training data
        y : numpy array of shape [n_samples]
            Target values
        fit_intercept : boolean, optional
            wether to calculate the intercept for this model. If set
            to false, no intercept will be used in calculations
            (e.g. data is expected to be already centered).
        normalize : boolean, optional
            If True, the regressors X are normalized

        Returns
        -------
        self : returns an instance of self.
        """
        X = np.asarray(X)
        y = np.asarray(y)

        X, y, X_mean, y_mean, X_std = self._center_data(X, y,
                self.fit_intercept, self.normalize, self.copy_X)

        self.coef_, self.residues_, self.rank_, self.singular_ = \
                np.linalg.lstsq(X, y)

        self._set_intercept(X_mean, y_mean, X_std)
        return self

##
## Stochastic Gradient Descent (SGD) abstract base classes
##


class BaseSGD(BaseEstimator):
    """Base class for dense and sparse SGD."""

    def __init__(self, loss, penalty='l2', alpha=0.0001,
                 rho=0.85, fit_intercept=True, n_iter=5, shuffle=False,
                 verbose=0, seed=0, learning_rate="optimal", eta0=0.0,
                 power_t=0.5, class_weight=None):
        self.loss = str(loss)
        self.penalty = str(penalty)
        self.alpha = float(alpha)
        self.rho = float(rho)
        self.fit_intercept = bool(fit_intercept)
        self.n_iter = int(n_iter)
        if self.n_iter <= 0:
            raise ValueError("n_iter must be greater than zero.")
        if not isinstance(shuffle, bool):
            raise ValueError("shuffle must be either True or False")
        self.shuffle = bool(shuffle)
        self.seed = seed
        self.verbose = int(verbose)
        self._set_loss_function(self.loss)
        self._set_penalty_type(self.penalty)

        self.learning_rate = str(learning_rate)
        self._set_learning_rate(self.learning_rate)
        self.eta0 = float(eta0)
        self.power_t = float(power_t)
        if self.learning_rate != "optimal":
            if eta0 <= 0.0:
                raise ValueError("eta0 must be greater than 0.0")
        self.class_weight = class_weight

    def _set_learning_rate(self, learning_rate):
        learning_rate_codes = {"constant": 1, "optimal": 2, "invscaling": 3}
        try:
            self.learning_rate_code = learning_rate_codes[learning_rate]
        except KeyError:
            raise ValueError("learning rate %s"
            "is not supported. " % learning_rate)

    def _set_loss_function(self, loss):
        """Get concrete LossFunction"""
        raise NotImplementedError("BaseSGD is an abstract class.")

    def _set_penalty_type(self, penalty):
        penalty_types = {"l2": 2, "l1": 1, "elasticnet": 3}
        try:
            self.penalty_type = penalty_types[penalty]
            if self.penalty_type == 2:
                self.rho = 1.0
            elif self.penalty_type == 1:
                self.rho = 0.0
        except KeyError:
            raise ValueError("Penalty %s is not supported. " % penalty)

    def _set_sample_weight(self, sample_weight, n_samples):
        """Set the sample weight array."""
        if sample_weight == None:
            sample_weight = np.ones(n_samples, dtype=np.float64, order='C')
        else:
            sample_weight = np.asarray(sample_weight, dtype=np.float64,
                                       order="C")
        self.sample_weight = sample_weight
        if self.sample_weight.shape[0] != n_samples:
            raise ValueError("Shapes of X and sample_weight do not match.")

    def _set_coef(self, coef_):
        """Make sure that coef_ is 2d. """
        self.coef_ = array2d(coef_)

    def _allocate_parameter_mem(self, n_classes, n_features, coef_init=None,
                                intercept_init=None):
        """Allocate mem for parameters; initialize if provided."""
        if n_classes > 2:
            # allocate coef_ for multi-class
            if coef_init is not None:
                coef_init = np.asarray(coef_init)
                if coef_init.shape != (n_classes, n_features):
                    raise ValueError("Provided coef_ does not match dataset. ")
                self.coef_ = coef_init
            else:
                self.coef_ = np.zeros((n_classes, n_features),
                                      dtype=np.float64, order="C")

            # allocate intercept_ for multi-class
            if intercept_init is not None:
                intercept_init = np.asarray(intercept_init)
                if intercept_init.shape != (n_classes, ):
                    raise ValueError("Provided intercept_init " \
                                     "does not match dataset.")
                self.intercept_ = intercept_init
            else:
                self.intercept_ = np.zeros(n_classes, dtype=np.float64,
                                           order="C")
        else:
            # allocate coef_ for binary problem
            if coef_init is not None:
                coef_init = np.asarray(coef_init, dtype=np.float64,
                                       order="C")
                coef_init = coef_init.ravel()
                if coef_init.shape != (n_features,):
                    raise ValueError("Provided coef_init does not " \
                                     "match dataset.")
                self.coef_ = coef_init
            else:
                self.coef_ = np.zeros(n_features, dtype=np.float64, order="C")

            # allocate intercept_ for binary problem
            if intercept_init is not None:
                intercept_init = np.asarray(intercept_init, dtype=np.float64)
                if intercept_init.shape != (1,) and intercept_init.shape != ():
                    raise ValueError("Provided intercept_init " \
                                 "does not match dataset.")
                self.intercept_ = intercept_init.reshape(1,)
            else:
                self.intercept_ = np.zeros(1, dtype=np.float64, order="C")


class BaseSGDClassifier(BaseSGD, ClassifierMixin):
    """Base class for dense and sparse classification using SGD."""

    def __init__(self, loss="hinge", penalty='l2', alpha=0.0001,
                 rho=0.85, fit_intercept=True, n_iter=5, shuffle=False,
                 verbose=0, n_jobs=1, seed=0, learning_rate="optimal",
                 eta0=0.0, power_t=0.5, class_weight=None):
        super(BaseSGDClassifier, self).__init__(loss=loss, penalty=penalty,
                                                alpha=alpha, rho=rho,
                                                fit_intercept=fit_intercept,
                                                n_iter=n_iter, shuffle=shuffle,
                                                verbose=verbose, seed=seed,
                                                learning_rate=learning_rate,
                                                eta0=eta0, power_t=power_t,
                                                class_weight=class_weight)
        self.n_jobs = int(n_jobs)

    def _set_loss_function(self, loss):
        """Set concrete LossFunction."""
        loss_functions = {
            "hinge": Hinge(),
            "log": Log(),
            "modified_huber": ModifiedHuber(),
        }
        try:
            self.loss_function = loss_functions[loss]
        except KeyError:
            raise ValueError("The loss %s is not supported. " % loss)

    def _set_class_weight(self, class_weight, classes, y):
        """Estimate class weights for unbalanced datasets."""
        if class_weight is None:
            class_weight = self.class_weight
        if class_weight is None or len(class_weight) == 0:
            weight = np.ones(classes.shape[0], dtype=np.float64, order='C')
        elif class_weight == 'auto':
            weight = np.array([1.0 / np.sum(y == i) for i in classes],
                              dtype=np.float64, order='C')
            weight *= classes.shape[0] / np.sum(weight)
        else:
            weight = np.ones(classes.shape[0], dtype=np.float64, order='C')
            if not isinstance(class_weight, dict):
                raise ValueError("class_weight must be dict, 'auto', or None,"
                                 " got: %r" % class_weight)
            for c in class_weight:
                i = np.searchsorted(classes, c)
                if classes[i] != c:
                    raise ValueError("Class label %d not present." % c)
                else:
                    weight[i] = class_weight[c]

        self._expanded_class_weight = weight

    def fit(self, X, y, coef_init=None, intercept_init=None,
            class_weight=None, sample_weight=None):
        """Fit linear model with Stochastic Gradient Descent.

        Parameters
        ----------
        X : numpy array of shape [n_samples,n_features]
            Training data

        y : numpy array of shape [n_samples]
            Target values

        coef_init : array, shape = [n_classes,n_features]
            The initial coeffients to warm-start the optimization.

        intercept_init : array, shape = [n_classes]
            The initial intercept to warm-start the optimization.

        class_weight : dict, {class_label : weight} or "auto"
            Weights associated with classes. If not given, all classes
            are supposed to have weight one.

            The "auto" mode uses the values of y to automatically adjust
            weights inversely proportional to class frequencies.

        sample_weight : array-like, shape = [n_samples], optional
            Weights applied to individual samples (1. for unweighted).

        Returns
        -------
        self : returns an instance of self.
        """
        X = safe_asarray(X)
        y = np.asarray(y)

        n_samples, n_features = X.shape
        if n_samples != y.shape[0]:
            raise ValueError("Shapes of X and y do not match.")

        # sort in asc order; largest class id is positive class
        self.classes = np.unique(y)
        n_classes = self.classes.shape[0]

        # Allocate datastructures from input arguments
        self._set_class_weight(class_weight, self.classes, y)
        self._set_sample_weight(sample_weight, n_samples)
        self._allocate_parameter_mem(n_classes, n_features,
                                     coef_init, intercept_init)

        # delegate to concrete training procedure
        if n_classes > 2:
            self._fit_multiclass(X, y)
        elif n_classes == 2:
            self._fit_binary(X, y)
        else:
            raise ValueError("The number of class labels must be "
                             "greater than one.")
        # return self for chaining fit and predict calls
        return self

    def _fit_binary(self, X, y):
        raise NotImplementedError("BaseSGDClassifier is an abstract class.")

    def _fit_multiclass(self, X, y):
        raise NotImplementedError("BaseSGDClassifier is an abstract class.")

    def decision_function(self, X):
        """Predict signed 'distance' to the hyperplane (aka confidence score)

        Parameters
        ----------
        X : array, shape [n_samples, n_features]

        Returns
        -------
        array, shape = [n_samples] if n_classes == 2 else [n_samples,n_classes]
          The signed 'distances' to the hyperplane(s).
        """
        X = atleast2d_or_csr(X)
        scores = safe_sparse_dot(X, self.coef_.T) + self.intercept_
        if self.classes.shape[0] == 2:
            return np.ravel(scores)
        else:
            return scores

    def predict(self, X):
        """Predict using the linear model

        Parameters
        ----------
        X : array or scipy.sparse matrix of shape [n_samples, n_features]
           Whether the numpy.array or scipy.sparse matrix is accepted depends
           on the actual implementation

        Returns
        -------
        array, shape = [n_samples]
           Array containing the predicted class labels.
        """
        scores = self.decision_function(X)
        if self.classes.shape[0] == 2:
            indices = np.array(scores > 0, dtype=np.int)
        else:
            indices = scores.argmax(axis=1)
        return self.classes[np.ravel(indices)]

    def predict_proba(self, X):
        """Predict class membership probability

        Parameters
        ----------
        X : array or scipy.sparse matrix of shape [n_samples, n_features]

        Returns
        -------
        array, shape = [n_samples] if n_classes == 2 else [n_samples,
        n_classes]
            Contains the membership probabilities of the positive class.

        """
        if len(self.classes) != 2:
            raise NotImplementedError("predict_(log_)proba only supported"
                                      " for binary classification")
        elif not isinstance(self.loss_function, Log):
            raise NotImplementedError("predict_(log_)proba only supported when"
                                      " loss='log' (%s given)" % self.loss)

        return 1.0 / (1.0 + np.exp(-self.decision_function(X)))


class BaseSGDRegressor(BaseSGD, RegressorMixin):
    """Base class for dense and sparse regression using SGD."""
    def __init__(self, loss="squared_loss", penalty="l2", alpha=0.0001,
                 rho=0.85, fit_intercept=True, n_iter=5, shuffle=False,
                 verbose=0, p=0.1, seed=0, learning_rate="invscaling",
                 eta0=0.01, power_t=0.25):
        self.p = float(p)
        super(BaseSGDRegressor, self).__init__(loss=loss, penalty=penalty,
                                               alpha=alpha, rho=rho,
                                               fit_intercept=fit_intercept,
                                               n_iter=n_iter, shuffle=shuffle,
                                               verbose=verbose, seed=seed,
                                               learning_rate=learning_rate,
                                               eta0=eta0, power_t=power_t)

    def _set_loss_function(self, loss):
        """Get concrete LossFunction"""
        loss_functions = {
            "squared_loss": SquaredLoss(),
            "huber": Huber(self.p),
        }
        try:
            self.loss_function = loss_functions[loss]
        except KeyError:
            raise ValueError("The loss %s is not supported. " % loss)

    def fit(self, X, y, coef_init=None, intercept_init=None,
            sample_weight=None):
        """Fit linear model with Stochastic Gradient Descent.

        Parameters
        ----------
        X : numpy array of shape [n_samples,n_features]
            Training data

        y : numpy array of shape [n_samples]
            Target values

        coef_init : array, shape = [n_features]
            The initial coeffients to warm-start the optimization.

        intercept_init : array, shape = [1]
            The initial intercept to warm-start the optimization.

        sample_weight : array-like, shape = [n_samples], optional
            Weights applied to individual samples (1. for unweighted).

        Returns
        -------
        self : returns an instance of self.
        """
        X, y = check_arrays(X, y, sparse_format="csr", copy=False)
        y = np.asarray(y, dtype=np.float64, order="C")

        n_samples, n_features = X.shape

        # Allocate datastructures from input arguments
        self._set_sample_weight(sample_weight, n_samples)
        self._allocate_parameter_mem(1, n_features,
                                     coef_init, intercept_init)

        self._fit_regressor(X, y)
        return self

    def _fit_regressor(self, X, y):
        raise NotImplementedError("BaseSGDRegressor is an abstract class.")

    def predict(self, X):
        """Predict using the linear model

        Parameters
        ----------
        X : array or scipy.sparse matrix of shape [n_samples, n_features]
           Whether the numpy.array or scipy.sparse matrix is accepted depends
           on the actual implementation.

        Returns
        -------
        array, shape = [n_samples]
           Array containing the predicted class labels.
        """
        X = atleast2d_or_csr(X)
        scores = safe_sparse_dot(X, self.coef_) + self.intercept_
        return scores.ravel()


class CoefSelectTransformerMixin(TransformerMixin):
    """Mixin for linear models that can find sparse solutions."""

    def transform(self, X, threshold=1e-10):
        if len(self.coef_.shape) == 1 or self.coef_.shape[1] == 1:
            # 2-class case
            coef = np.ravel(self.coef_)
        else:
            # multi-class case
            coef = np.mean(self.coef_, axis=0)

        return X[:, coef > threshold]<|MERGE_RESOLUTION|>--- conflicted
+++ resolved
@@ -75,9 +75,7 @@
         X = safe_asarray(X)
         return safe_sparse_dot(X, self.coef_.T) + self.intercept_
 
-<<<<<<< HEAD
-    _center_data = staticmethod(center_data)
-=======
+
     @staticmethod
     def _center_data(X, y, fit_intercept, normalize=False, copy=True):
         """
@@ -108,7 +106,7 @@
             X_std = np.ones(X.shape[1])
             y_mean = 0.
         return X, y, X_mean, y_mean, X_std
->>>>>>> 69803e02
+
 
     def _set_intercept(self, X_mean, y_mean, X_std):
         """Set the intercept_
