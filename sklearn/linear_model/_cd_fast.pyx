# Authors: The scikit-learn developers
# SPDX-License-Identifier: BSD-3-Clause

from libc.math cimport fabs, sqrt
import numpy as np

from cython cimport floating
import warnings
from ..exceptions import ConvergenceWarning

from ..utils._cython_blas cimport (
    _axpy, _dot, _asum, _gemv, _nrm2, _copy, _scal
)
from ..utils._cython_blas cimport ColMajor, Trans, NoTrans
from ..utils._typedefs cimport uint8_t, uint32_t
from ..utils._random cimport our_rand_r


# The following two functions are shamelessly copied from the tree code.

cdef enum:
    # Max value for our rand_r replacement (near the bottom).
    # We don't use RAND_MAX because it's different across platforms and
    # particularly tiny on Windows/MSVC.
    # It corresponds to the maximum representable value for
    # 32-bit signed integers (i.e. 2^31 - 1).
    RAND_R_MAX = 2147483647


cdef inline uint32_t rand_int(uint32_t end, uint32_t* random_state) noexcept nogil:
    """Generate a random integer in [0; end)."""
    return our_rand_r(random_state) % end


cdef inline floating fmax(floating x, floating y) noexcept nogil:
    if x > y:
        return x
    return y


cdef inline floating fsign(floating f) noexcept nogil:
    if f == 0:
        return 0
    elif f > 0:
        return 1.0
    else:
        return -1.0


cdef inline floating abs_max(int n, const floating* a) noexcept nogil:
    """np.max(np.abs(a))"""
    cdef int i
    cdef floating m = fabs(a[0])
    cdef floating d
    for i in range(1, n):
        d = fabs(a[i])
        if d > m:
            m = d
    return m


cdef inline floating max(int n, floating* a) noexcept nogil:
    """np.max(a)"""
    cdef int i
    cdef floating m = a[0]
    cdef floating d
    for i in range(1, n):
        d = a[i]
        if d > m:
            m = d
    return m


cdef inline floating diff_abs_max(int n, const floating* a, floating* b) noexcept nogil:
    """np.max(np.abs(a - b))"""
    cdef int i
    cdef floating m = fabs(a[0] - b[0])
    cdef floating d
    for i in range(1, n):
        d = fabs(a[i] - b[i])
        if d > m:
            m = d
    return m


message_conv = (
    "Objective did not converge. You might want to increase "
    "the number of iterations, check the scale of the "
    "features or consider increasing regularisation."
)


message_ridge = (
    "Linear regression models with a zero l1 penalization "
    "strength are more efficiently fitted using one of the "
    "solvers implemented in "
    "sklearn.linear_model.Ridge/RidgeCV instead."
)


cdef (floating, floating) gap_enet(
    int n_samples,
    int n_features,
    const floating[::1] w,
    floating alpha,  # L1 penalty
    floating beta,  # L2 penalty
    const floating[::1, :] X,
    const floating[::1] y,
    const floating[::1] R,  # current residuals = y - X @ w
    floating[::1] XtA,  # XtA = X.T @ R - beta * w is calculated inplace
    bint positive,
) noexcept nogil:
    """Compute dual gap for use in enet_coordinate_descent."""
    cdef floating gap = 0.0
    cdef floating dual_norm_XtA
    cdef floating R_norm2
    cdef floating w_norm2 = 0.0
    cdef floating l1_norm
    cdef floating A_norm2
    cdef floating const_

    # XtA = X.T @ R - beta * w
    _copy(n_features, &w[0], 1, &XtA[0], 1)
    _gemv(ColMajor, Trans, n_samples, n_features, 1.0, &X[0, 0],
          n_samples, &R[0], 1,
          -beta, &XtA[0], 1)

    if positive:
        dual_norm_XtA = max(n_features, &XtA[0])
    else:
        dual_norm_XtA = abs_max(n_features, &XtA[0])

    # R_norm2 = R @ R
    R_norm2 = _dot(n_samples, &R[0], 1, &R[0], 1)

    # w_norm2 = w @ w
    if beta > 0:
        w_norm2 = _dot(n_features, &w[0], 1, &w[0], 1)

    if (dual_norm_XtA > alpha):
        const_ = alpha / dual_norm_XtA
        A_norm2 = R_norm2 * (const_ ** 2)
        gap = 0.5 * (R_norm2 + A_norm2)
    else:
        const_ = 1.0
        gap = R_norm2

    l1_norm = _asum(n_features, &w[0], 1)

    gap += (
        alpha * l1_norm
        - const_ * _dot(n_samples, &R[0], 1, &y[0], 1)  # R @ y
        + 0.5 * beta * (1 + const_ ** 2) * w_norm2
    )
    return gap, dual_norm_XtA


def enet_coordinate_descent(
    floating[::1] w,
    floating alpha,
    floating beta,
    const floating[::1, :] X,
    const floating[::1] y,
    unsigned int max_iter,
    floating tol,
    object rng,
    bint random=0,
    bint positive=0,
    bint do_screening=1,
):
    """
    Cython version of the coordinate descent algorithm for Elastic-Net regression.

    The algorithm mostly follows [Friedman 2010].
    We minimize the primal

        P(w) = 1/2 ||y - X w||_2^2 + alpha ||w||_1 + beta/2 ||w||_2^2

    The dual for beta = 0, see e.g. [Fercoq 2015] with v = alpha * theta, is

        D(v) = -1/2 ||v||_2^2 + y v

    with dual feasible condition ||X^T v||_inf <= alpha.
    For beta > 0, one uses extended versions of X and y by adding n_features rows

        X -> (           X)    y -> (y)
             (sqrt(beta) I)         (0)

    Note that the residual y - X w is an important ingredient for the estimation of a
    dual feasible point v.
    At optimum of primal w* and dual v*, one has

        v = y* - X w*

    The duality gap is

        G(w, v) = P(w) - D(v) <= P(w) - P(w*)

    The final stopping criterion is based on the duality gap

        tol ||y||_2^2 <= G(w, v)

    The tolerance here is multiplied by ||y||_2^2 to have an inequality that scales the
    same on both sides and because one has G(0, 0) = 1/2 ||y||_2^2.

    Returns
    -------
    w : ndarray of shape (n_features,)
        ElasticNet coefficients.
    gap : float
        Achieved dual gap.
    tol : float
        Equals input `tol` times `np.dot(y, y)`. The tolerance used for the dual gap.
    n_iter : int
        Number of coordinate descent iterations.

    References
    ----------
    .. [Friedman 2010]
       Jerome H. Friedman, Trevor Hastie, Rob Tibshirani. (2010)
       Regularization Paths for Generalized Linear Models via Coordinate Descent
       https://www.jstatsoft.org/article/view/v033i01

    .. [Fercoq 2015]
       Olivier Fercoq, Alexandre Gramfort, Joseph Salmon. (2015)
       Mind the duality gap: safer rules for the Lasso
       https://arxiv.org/abs/1505.03410
    """

    if floating is float:
        dtype = np.float32
    else:
        dtype = np.float64

    # get the data information into easy vars
    cdef unsigned int n_samples = X.shape[0]
    cdef unsigned int n_features = X.shape[1]

    # compute squared norms of the columns of X
    # same as norm2_cols_X = np.square(X).sum(axis=0)
    cdef floating[::1] norm2_cols_X = np.einsum(
        "ij,ij->j", X, X, dtype=dtype, order="C"
    )

    # initial value of the residuals
    cdef floating[::1] R = np.empty(n_samples, dtype=dtype)
    cdef floating[::1] XtA = np.empty(n_features, dtype=dtype)

    cdef floating d_j
    cdef floating Xj_theta
    cdef floating tmp
    cdef floating w_j
    cdef floating d_w_max
    cdef floating w_max
    cdef floating d_w_j
    cdef floating gap = tol + 1.0
    cdef floating d_w_tol = tol
    cdef floating dual_norm_XtA
    cdef unsigned int n_active = n_features
    cdef uint32_t[::1] active_set
    # TODO: use binset insteaf of array of bools
    cdef uint8_t[::1] excluded_set
    cdef unsigned int j
    cdef unsigned int n_iter = 0
    cdef unsigned int f_iter
    cdef uint32_t rand_r_state_seed = rng.randint(0, RAND_R_MAX)
    cdef uint32_t* rand_r_state = &rand_r_state_seed

    if alpha == 0 and beta == 0:
        warnings.warn("Coordinate descent with no regularization may lead to "
                      "unexpected results and is discouraged.")

    if do_screening:
        active_set = np.empty(n_features, dtype=np.uint32)  # map [:n_active] -> j
        excluded_set = np.empty(n_features, dtype=np.uint8)

    with nogil:
        # R = y - np.dot(X, w)
        _copy(n_samples, &y[0], 1, &R[0], 1)
        _gemv(ColMajor, NoTrans, n_samples, n_features, -1.0, &X[0, 0],
              n_samples, &w[0], 1, 1.0, &R[0], 1)

        # tol *= np.dot(y, y)
        tol *= _dot(n_samples, &y[0], 1, &y[0], 1)

        # Check convergence before entering the main loop.
        gap, dual_norm_XtA = gap_enet(
            n_samples, n_features, w, alpha, beta, X, y, R, XtA, positive
        )
        if gap <= tol:
            with gil:
                return np.asarray(w), gap, tol, 0

        # Gap Safe Screening Rules, see https://arxiv.org/abs/1802.07481, Eq. 11
        if do_screening:
            n_active = 0
            for j in range(n_features):
                if norm2_cols_X[j] == 0:
                    w[j] = 0
                    excluded_set[j] = 1
                    continue
                Xj_theta = XtA[j] / fmax(alpha, dual_norm_XtA)  # X[:,j] @ dual_theta
                d_j = (1 - fabs(Xj_theta)) / sqrt(norm2_cols_X[j] + beta)
                if d_j <= sqrt(2 * gap) / alpha:
                    # include feature j
                    active_set[n_active] = j
                    excluded_set[j] = 0
                    n_active += 1
                else:
                    # R += w[j] * X[:,j]
                    _axpy(n_samples, w[j], &X[0, j], 1, &R[0], 1)
                    w[j] = 0
                    excluded_set[j] = 1

        for n_iter in range(max_iter):
            w_max = 0.0
            d_w_max = 0.0
            for f_iter in range(n_active):  # Loop over coordinates
                if random:
                    j = rand_int(n_active, rand_r_state)
                else:
                    j = f_iter

                if do_screening:
                    j = active_set[j]

                if norm2_cols_X[j] == 0.0:
                    continue

                w_j = w[j]  # Store previous value

                # tmp = X[:,j] @ (R + w_j * X[:,j])
                tmp = _dot(n_samples, &X[0, j], 1, &R[0], 1) + w_j * norm2_cols_X[j]

                if positive and tmp < 0:
                    w[j] = 0.0
                else:
                    w[j] = (fsign(tmp) * fmax(fabs(tmp) - alpha, 0)
                            / (norm2_cols_X[j] + beta))

                if w[j] != w_j:
                    # R -= (w[j] - w_j) * X[:,j] # Update residual
                    _axpy(n_samples, w_j - w[j], &X[0, j], 1, &R[0], 1)

                # update the maximum absolute coefficient update
                d_w_j = fabs(w[j] - w_j)
                d_w_max = fmax(d_w_max, d_w_j)

                w_max = fmax(w_max, fabs(w[j]))

            if (
                w_max == 0.0
                or d_w_max / w_max <= d_w_tol
                or n_iter == max_iter - 1
            ):
                # the biggest coordinate update of this iteration was smaller
                # than the tolerance: check the duality gap as ultimate
                # stopping criterion
                gap, dual_norm_XtA = gap_enet(
                    n_samples, n_features, w, alpha, beta, X, y, R, XtA, positive
                )

                if gap <= tol:
                    # return if we reached desired tolerance
                    break

                # Gap Safe Screening Rules, see https://arxiv.org/abs/1802.07481, Eq. 11
                if do_screening:
                    n_active = 0
                    for j in range(n_features):
                        if excluded_set[j]:
                            continue
                        Xj_theta = XtA[j] / fmax(alpha, dual_norm_XtA)  # X @ dual_theta
                        d_j = (1 - fabs(Xj_theta)) / sqrt(norm2_cols_X[j] + beta)
                        if d_j <= sqrt(2 * gap) / alpha:
                            # include feature j
                            active_set[n_active] = j
                            excluded_set[j] = 0
                            n_active += 1
                        else:
                            # R += w[j] * X[:,j]
                            _axpy(n_samples, w[j], &X[0, j], 1, &R[0], 1)
                            w[j] = 0
                            excluded_set[j] = 1

        else:
            # for/else, runs if for doesn't end with a `break`
            with gil:
                message = (
                    message_conv +
                    f" Duality gap: {gap:.3e}, tolerance: {tol:.3e}"
                )
                if alpha < np.finfo(np.float64).eps:
                    message += "\n" + message_ridge
                warnings.warn(message, ConvergenceWarning)

    return np.asarray(w), gap, tol, n_iter + 1


cdef inline void R_plus_wj_Xj(
    unsigned int n_samples,
    floating[::1] R,  # out
    const floating[::1] X_data,
    const int[::1] X_indices,
    const int[::1] X_indptr,
    const floating[::1] X_mean,
    bint center,
    const floating[::1] sample_weight,
    bint no_sample_weights,
    floating w_j,
    unsigned int j,
) noexcept nogil:
    """R += w_j * X[:,j]"""
    cdef unsigned int startptr = X_indptr[j]
    cdef unsigned int endptr = X_indptr[j + 1]
    cdef floating sw
    cdef floating X_mean_j = X_mean[j]
    if no_sample_weights:
        for i in range(startptr, endptr):
            R[X_indices[i]] += X_data[i] * w_j
        if center:
            for i in range(n_samples):
                R[i] -= X_mean_j * w_j
    else:
        for i in range(startptr, endptr):
            sw = sample_weight[X_indices[i]]
            R[X_indices[i]] += sw * X_data[i] * w_j
        if center:
            for i in range(n_samples):
                R[i] -= sample_weight[i] * X_mean_j * w_j


cdef (floating, floating) gap_enet_sparse(
    int n_samples,
    int n_features,
    const floating[::1] w,
    floating alpha,  # L1 penalty
    floating beta,  # L2 penalty
    const floating[::1] X_data,
    const int[::1] X_indices,
    const int[::1] X_indptr,
    const floating[::1] y,
    const floating[::1] sample_weight,
    bint no_sample_weights,
    const floating[::1] X_mean,
    bint center,
    const floating[::1] R,  # current residuals = y - X @ w
    floating R_sum,
    floating[::1] XtA,  # XtA = X.T @ R - beta * w is calculated inplace
    bint positive,
) noexcept nogil:
    """Compute dual gap for use in sparse_enet_coordinate_descent."""
    cdef floating gap = 0.0
    cdef floating dual_norm_XtA
    cdef floating R_norm2
    cdef floating w_norm2 = 0.0
    cdef floating l1_norm
    cdef floating A_norm2
    cdef floating const_
    cdef unsigned int i, j

    # XtA = X.T @ R - beta * w
    # sparse X.T @ dense R
    for j in range(n_features):
        XtA[j] = 0.0
        for i in range(X_indptr[j], X_indptr[j + 1]):
            XtA[j] += X_data[i] * R[X_indices[i]]

        if center:
            XtA[j] -= X_mean[j] * R_sum
        XtA[j] -= beta * w[j]

    if positive:
        dual_norm_XtA = max(n_features, &XtA[0])
    else:
        dual_norm_XtA = abs_max(n_features, &XtA[0])

    # R_norm2 = R @ R
    if no_sample_weights:
        R_norm2 = _dot(n_samples, &R[0], 1, &R[0], 1)
    else:
        R_norm2 = 0.0
        for i in range(n_samples):
            # R is already multiplied by sample_weight
            if sample_weight[i] != 0:
                R_norm2 += (R[i] ** 2) / sample_weight[i]

    # w_norm2 = w @ w
    if beta > 0:
        w_norm2 = _dot(n_features, &w[0], 1, &w[0], 1)

    if (dual_norm_XtA > alpha):
        const_ = alpha / dual_norm_XtA
        A_norm2 = R_norm2 * const_**2
        gap = 0.5 * (R_norm2 + A_norm2)
    else:
        const_ = 1.0
        gap = R_norm2

    l1_norm = _asum(n_features, &w[0], 1)

    gap += (
        alpha * l1_norm
        - const_ * _dot(n_samples, &R[0], 1, &y[0], 1)  # R @ y
        + 0.5 * beta * (1 + const_ ** 2) * w_norm2
    )
    return gap, dual_norm_XtA


def sparse_enet_coordinate_descent(
    floating[::1] w,
    floating alpha,
    floating beta,
    const floating[::1] X_data,
    const int[::1] X_indices,
    const int[::1] X_indptr,
    const floating[::1] y,
    const floating[::1] sample_weight,
    const floating[::1] X_mean,
    unsigned int max_iter,
    floating tol,
    object rng,
    bint random=0,
    bint positive=0,
    bint do_screening=1,
):
    """Cython version of the coordinate descent algorithm for Elastic-Net

    We minimize:

        1/2 * norm(y - Z w, 2)^2 + alpha * norm(w, 1) + (beta/2) * norm(w, 2)^2

    where Z = X - X_mean.
    With sample weights sw, this becomes

        1/2 * sum(sw * (y - Z w)^2, axis=0) + alpha * norm(w, 1)
        + (beta/2) * norm(w, 2)^2

    and X_mean is the weighted average of X (per column).

    The rest is the same as enet_coordinate_descent, but for sparse X.

    Returns
    -------
    w : ndarray of shape (n_features,)
        ElasticNet coefficients.
    gap : float
        Achieved dual gap.
    tol : float
        Equals input `tol` times `np.dot(y, y)`. The tolerance used for the dual gap.
    n_iter : int
        Number of coordinate descent iterations.
    """
    # Notes for sample_weight:
    # For dense X, one centers X and y and then rescales them by sqrt(sample_weight).
    # Here, for sparse X, we get the sample_weight averaged center X_mean. We take care
    # that every calculation results as if we had rescaled y and X (and therefore also
    # X_mean) by sqrt(sample_weight) without actually calculating the square root.
    # We work with:
    #     yw = sample_weight * y
    #     R = sample_weight * residual
    #     norm2_cols_X = np.sum(sample_weight * (X - X_mean)**2, axis=0)

    if floating is float:
        dtype = np.float32
    else:
        dtype = np.float64

    # get the data information into easy vars
    cdef unsigned int n_samples = y.shape[0]
    cdef unsigned int n_features = w.shape[0]

<<<<<<< HEAD
    # compute norms of the columns of X
=======
    # compute squared norms of the columns of X
>>>>>>> 2bcfd2e7
    cdef floating[::1] norm2_cols_X = np.zeros(n_features, dtype=dtype)

    # initial value of the residuals
    # R = y - Zw, weighted version R = sample_weight * (y - Zw)
    cdef floating[::1] R
    cdef floating[::1] XtA = np.empty(n_features, dtype=dtype)
    cdef const floating[::1] yw

    cdef floating d_j
    cdef floating Xj_theta
    cdef floating tmp
    cdef floating w_j
    cdef floating d_w_max
    cdef floating w_max
    cdef floating d_w_j
    cdef floating gap = tol + 1.0
    cdef floating d_w_tol = tol
    cdef floating dual_norm_XtA
    cdef floating X_mean_j
    cdef floating R_sum = 0.0
    cdef floating normalize_sum
    cdef unsigned int n_active = n_features
    cdef uint32_t[::1] active_set
    # TODO: use binset insteaf of array of bools
    cdef uint8_t[::1] excluded_set
    cdef unsigned int i
    cdef unsigned int j
    cdef unsigned int n_iter = 0
    cdef unsigned int f_iter
    cdef unsigned int startptr = X_indptr[0]
    cdef unsigned int endptr
    cdef uint32_t rand_r_state_seed = rng.randint(0, RAND_R_MAX)
    cdef uint32_t* rand_r_state = &rand_r_state_seed
    cdef bint center = False
    cdef bint no_sample_weights = sample_weight is None

    if do_screening:
        active_set = np.empty(n_features, dtype=np.uint32)  # map [:n_active] -> j
        excluded_set = np.empty(n_features, dtype=np.uint8)

    if no_sample_weights:
        yw = y
        R = y.copy()
    else:
        yw = np.multiply(sample_weight, y)
        R = yw.copy()

    with nogil:
        # center = (X_mean != 0).any()
        for j in range(n_features):
            if X_mean[j]:
                center = True
                break

        # R = y - np.dot(X, w)
        for j in range(n_features):
            X_mean_j = X_mean[j]
            endptr = X_indptr[j + 1]
            normalize_sum = 0.0
            w_j = w[j]

            if no_sample_weights:
<<<<<<< HEAD
                for i in range(startptr, endptr):
                    normalize_sum += (X_data[i] - X_mean_j) ** 2
                    R[X_indices[i]] -= X_data[i] * w_j
                norm2_cols_X[j] = normalize_sum + \
                    (n_samples - endptr + startptr) * X_mean_j ** 2
=======
                for jj in range(startptr, endptr):
                    normalize_sum += (X_data[jj] - X_mean_ii) ** 2
                    R[X_indices[jj]] -= X_data[jj] * w_ii
                norm2_cols_X[ii] = normalize_sum + \
                    (n_samples - endptr + startptr) * X_mean_ii ** 2
>>>>>>> 2bcfd2e7
                if center:
                    for i in range(n_samples):
                        R[i] += X_mean_j * w_j
                        R_sum += R[i]
            else:
                # R = sw * (y - np.dot(X, w))
                for i in range(startptr, endptr):
                    tmp = sample_weight[X_indices[i]]
                    # second term will be subtracted by loop over range(n_samples)
                    normalize_sum += (tmp * (X_data[i] - X_mean_j) ** 2
                                      - tmp * X_mean_j ** 2)
                    R[X_indices[i]] -= tmp * X_data[i] * w_j
                if center:
<<<<<<< HEAD
                    for i in range(n_samples):
                        normalize_sum += sample_weight[i] * X_mean_j ** 2
                        R[i] += sample_weight[i] * X_mean_j * w_j
                        R_sum += R[i]
                norm2_cols_X[j] = normalize_sum
=======
                    for jj in range(n_samples):
                        normalize_sum += sample_weight[jj] * X_mean_ii ** 2
                        R[jj] += sample_weight[jj] * X_mean_ii * w_ii
                        R_sum += R[jj]
                norm2_cols_X[ii] = normalize_sum
>>>>>>> 2bcfd2e7
            startptr = endptr

        # Note: No need to update R_sum from here on because the update terms cancel
        # each other: w_j * np.sum(X[:,j] - X_mean[j]) = 0. R_sum is only ever
        # needed and calculated if X_mean is provided.

        # tol *= np.dot(y, y)
        # with sample weights: tol *= y @ (sw * y)
        tol *= _dot(n_samples, &y[0], 1, &yw[0], 1)

        # Check convergence before entering the main loop.
        gap, dual_norm_XtA = gap_enet_sparse(
            n_samples,
            n_features,
            w,
            alpha,
            beta,
            X_data,
            X_indices,
            X_indptr,
            y,
            sample_weight,
            no_sample_weights,
            X_mean,
            center,
            R,
            R_sum,
            XtA,
            positive,
        )
        if gap <= tol:
            with gil:
                return np.asarray(w), gap, tol, 0

        # Gap Safe Screening Rules, see https://arxiv.org/abs/1802.07481, Eq. 11
        if do_screening:
            n_active = 0
            for j in range(n_features):
                if norm2_cols_X[j] == 0:
                    w[j] = 0
                    excluded_set[j] = 1
                    continue
                Xj_theta = XtA[j] / fmax(alpha, dual_norm_XtA)  # X[:,j] @ dual_theta
                d_j = (1 - fabs(Xj_theta)) / sqrt(norm2_cols_X[j] + beta)
                if d_j <= sqrt(2 * gap) / alpha:
                    # include feature j
                    active_set[n_active] = j
                    excluded_set[j] = 0
                    n_active += 1
                else:
                    # R += w[j] * X[:,j]
                    R_plus_wj_Xj(
                        n_samples,
                        R,
                        X_data,
                        X_indices,
                        X_indptr,
                        X_mean,
                        center,
                        sample_weight,
                        no_sample_weights,
                        w[j],
                        j,
                    )
                    w[j] = 0
                    excluded_set[j] = 1

        for n_iter in range(max_iter):
            w_max = 0.0
            d_w_max = 0.0
            for f_iter in range(n_active):  # Loop over coordinates
                if random:
                    j = rand_int(n_active, rand_r_state)
                else:
                    j = f_iter

<<<<<<< HEAD
                if do_screening:
                    j = active_set[j]

                if norm2_cols_X[j] == 0.0:
                    continue

                startptr = X_indptr[j]
                endptr = X_indptr[j + 1]
                w_j = w[j]  # Store previous value
                X_mean_j = X_mean[j]

                if w_j != 0.0:
                    # R += w_j * X[:,j]
                    R_plus_wj_Xj(
                        n_samples,
                        R,
                        X_data,
                        X_indices,
                        X_indptr,
                        X_mean,
                        center,
                        sample_weight,
                        no_sample_weights,
                        w_j,
                        j,
                    )

                # tmp = (X[:,j] * R).sum()
                tmp = 0.0
                for i in range(startptr, endptr):
                    tmp += R[X_indices[i]] * X_data[i]
=======
                if norm2_cols_X[ii] == 0.0:
                    continue

                startptr = X_indptr[ii]
                endptr = X_indptr[ii + 1]
                w_ii = w[ii]  # Store previous value
                X_mean_ii = X_mean[ii]

                # tmp = X[:,ii] @ (R + w_ii * X[:,ii])
                tmp = 0.0
                for jj in range(startptr, endptr):
                    tmp += R[X_indices[jj]] * X_data[jj]
                tmp += w_ii * norm2_cols_X[ii]
>>>>>>> 2bcfd2e7

                if center:
                    tmp -= R_sum * X_mean_j

                if positive and tmp < 0.0:
                    w[j] = 0.0
                else:
<<<<<<< HEAD
                    w[j] = fsign(tmp) * fmax(fabs(tmp) - alpha, 0) \
                            / (norm2_cols_X[j] + beta)

                if w[j] != 0.0:
                    # R -=  w[j] * X[:,j] # Update residual
                    R_plus_wj_Xj(
                        n_samples,
                        R,
                        X_data,
                        X_indices,
                        X_indptr,
                        X_mean,
                        center,
                        sample_weight,
                        no_sample_weights,
                        -w[j],
                        j,
                    )
=======
                    w[ii] = fsign(tmp) * fmax(fabs(tmp) - alpha, 0) \
                            / (norm2_cols_X[ii] + beta)

                if w[ii] != w_ii:
                    # R -=  (w[ii] - w_ii) * X[:,ii] # Update residual
                    if no_sample_weights:
                        for jj in range(startptr, endptr):
                            R[X_indices[jj]] -= X_data[jj] * (w[ii] - w_ii)
                        if center:
                            for jj in range(n_samples):
                                R[jj] += X_mean_ii * (w[ii] - w_ii)
                    else:
                        for jj in range(startptr, endptr):
                            kk = X_indices[jj]
                            R[kk] -= sample_weight[kk] * X_data[jj] * (w[ii] - w_ii)
                        if center:
                            for jj in range(n_samples):
                                R[jj] += sample_weight[jj] * X_mean_ii * (w[ii] - w_ii)
>>>>>>> 2bcfd2e7

                # update the maximum absolute coefficient update
                d_w_j = fabs(w[j] - w_j)
                d_w_max = fmax(d_w_max, d_w_j)

                w_max = fmax(w_max, fabs(w[j]))

            if w_max == 0.0 or d_w_max / w_max <= d_w_tol or n_iter == max_iter - 1:
                # the biggest coordinate update of this iteration was smaller than
                # the tolerance: check the duality gap as ultimate stopping
                # criterion
                gap, dual_norm_XtA = gap_enet_sparse(
                    n_samples,
                    n_features,
                    w,
                    alpha,
                    beta,
                    X_data,
                    X_indices,
                    X_indptr,
                    y,
                    sample_weight,
                    no_sample_weights,
                    X_mean,
                    center,
                    R,
                    R_sum,
                    XtA,
                    positive,
                )

                if gap <= tol:
                    # return if we reached desired tolerance
                    break

                # Gap Safe Screening Rules, see https://arxiv.org/abs/1802.07481, Eq. 11
                if do_screening:
                    n_active = 0
                    for j in range(n_features):
                        if excluded_set[j]:
                            continue
                        Xj_theta = XtA[j] / fmax(alpha, dual_norm_XtA)  # X @ dual_theta
                        d_j = (1 - fabs(Xj_theta)) / sqrt(norm2_cols_X[j] + beta)
                        if d_j <= sqrt(2 * gap) / alpha:
                            # include feature j
                            active_set[n_active] = j
                            excluded_set[j] = 0
                            n_active += 1
                        else:
                            # R += w[j] * X[:,j]
                            R_plus_wj_Xj(
                                n_samples,
                                R,
                                X_data,
                                X_indices,
                                X_indptr,
                                X_mean,
                                center,
                                sample_weight,
                                no_sample_weights,
                                w[j],
                                j,
                            )
                            w[j] = 0
                            excluded_set[j] = 1

        else:
            # for/else, runs if for doesn't end with a `break`
            with gil:
                message = (
                    message_conv +
                    f" Duality gap: {gap:.3e}, tolerance: {tol:.3e}"
                )
                if alpha < np.finfo(np.float64).eps:
                    message += "\n" + message_ridge
                warnings.warn(message, ConvergenceWarning)

    return np.asarray(w), gap, tol, n_iter + 1


def enet_coordinate_descent_gram(
    floating[::1] w,
    floating alpha,
    floating beta,
    const floating[:, ::1] Q,
    const floating[::1] q,
    const floating[:] y,
    unsigned int max_iter,
    floating tol,
    object rng,
    bint random=0,
    bint positive=0
):
    """Cython version of the coordinate descent algorithm
        for Elastic-Net regression

        We minimize

        (1/2) * w^T Q w - q^T w + alpha norm(w, 1) + (beta/2) * norm(w, 2)^2

        which amount to the Elastic-Net problem when:
        Q = X^T X (Gram matrix)
        q = X^T y

    Returns
    -------
    w : ndarray of shape (n_features,)
        ElasticNet coefficients.
    gap : float
        Achieved dual gap.
    tol : float
        Equals input `tol` times `np.dot(y, y)`. The tolerance used for the dual gap.
    n_iter : int
        Number of coordinate descent iterations.
    """

    if floating is float:
        dtype = np.float32
    else:
        dtype = np.float64

    # get the data information into easy vars
    cdef unsigned int n_features = Q.shape[0]

    # initial value "Q w" which will be kept of up to date in the iterations
    cdef floating[::1] Qw = np.dot(Q, w)
    cdef floating[::1] XtA = np.zeros(n_features, dtype=dtype)
    cdef floating y_norm2 = np.dot(y, y)

    cdef floating tmp
    cdef floating w_ii
    cdef floating d_w_max
    cdef floating w_max
    cdef floating d_w_ii
    cdef floating q_dot_w
    cdef floating gap = tol + 1.0
    cdef floating d_w_tol = tol
    cdef floating dual_norm_XtA
    cdef floating R_norm2
    cdef floating w_norm2
    cdef floating A_norm2
    cdef floating const_
    cdef unsigned int ii
    cdef unsigned int n_iter = 0
    cdef unsigned int f_iter
    cdef uint32_t rand_r_state_seed = rng.randint(0, RAND_R_MAX)
    cdef uint32_t* rand_r_state = &rand_r_state_seed

    if alpha == 0:
        warnings.warn(
            "Coordinate descent without L1 regularization may "
            "lead to unexpected results and is discouraged. "
            "Set l1_ratio > 0 to add L1 regularization."
        )

    with nogil:
        tol *= y_norm2
        for n_iter in range(max_iter):
            w_max = 0.0
            d_w_max = 0.0
            for f_iter in range(n_features):  # Loop over coordinates
                if random:
                    ii = rand_int(n_features, rand_r_state)
                else:
                    ii = f_iter

                if Q[ii, ii] == 0.0:
                    continue

                w_ii = w[ii]  # Store previous value

                # if Q = X.T @ X then tmp = X[:,ii] @ (y - X @ w + X[:, ii] * w_ii)
                tmp = q[ii] - Qw[ii] + w_ii * Q[ii, ii]

                if positive and tmp < 0:
                    w[ii] = 0.0
                else:
                    w[ii] = fsign(tmp) * fmax(fabs(tmp) - alpha, 0) \
                        / (Q[ii, ii] + beta)

                if w[ii] != w_ii:
                    # Qw +=  (w[ii] - w_ii) * Q[ii]  # Update Qw = Q @ w
                    _axpy(n_features, w[ii] - w_ii, &Q[ii, 0], 1,
                          &Qw[0], 1)

                # update the maximum absolute coefficient update
                d_w_ii = fabs(w[ii] - w_ii)
                if d_w_ii > d_w_max:
                    d_w_max = d_w_ii

                if fabs(w[ii]) > w_max:
                    w_max = fabs(w[ii])

            if w_max == 0.0 or d_w_max / w_max <= d_w_tol or n_iter == max_iter - 1:
                # the biggest coordinate update of this iteration was smaller than
                # the tolerance: check the duality gap as ultimate stopping
                # criterion

                # q_dot_w = w @ q
                q_dot_w = _dot(n_features, &w[0], 1, &q[0], 1)

                for ii in range(n_features):
                    XtA[ii] = q[ii] - Qw[ii] - beta * w[ii]
                if positive:
                    dual_norm_XtA = max(n_features, &XtA[0])
                else:
                    dual_norm_XtA = abs_max(n_features, &XtA[0])

                # temp = w @ Q @ w
                tmp = _dot(n_features, &w[0], 1, &Qw[0], 1)
                R_norm2 = y_norm2 + tmp - 2.0 * q_dot_w

                # w_norm2 = w @ w
                w_norm2 = _dot(n_features, &w[0], 1, &w[0], 1)

                if (dual_norm_XtA > alpha):
                    const_ = alpha / dual_norm_XtA
                    A_norm2 = R_norm2 * (const_ ** 2)
                    gap = 0.5 * (R_norm2 + A_norm2)
                else:
                    const_ = 1.0
                    gap = R_norm2

                # The call to asum is equivalent to the L1 norm of w
                gap += (
                    alpha * _asum(n_features, &w[0], 1)
                    - const_ * y_norm2
                    + const_ * q_dot_w
                    + 0.5 * beta * (1 + const_ ** 2) * w_norm2
                )

                if gap <= tol:
                    # return if we reached desired tolerance
                    break

        else:
            # for/else, runs if for doesn't end with a `break`
            with gil:
                message = (
                    message_conv +
                    f" Duality gap: {gap:.3e}, tolerance: {tol:.3e}"
                )
                warnings.warn(message, ConvergenceWarning)

    return np.asarray(w), gap, tol, n_iter + 1


def enet_coordinate_descent_multi_task(
    const floating[::1, :] W,
    floating l1_reg,
    floating l2_reg,
    const floating[::1, :] X,
    const floating[::1, :] Y,
    unsigned int max_iter,
    floating tol,
    object rng,
    bint random=0
):
    """Cython version of the coordinate descent algorithm
        for Elastic-Net multi-task regression

        We minimize

        0.5 * norm(Y - X W.T, 2)^2 + l1_reg ||W.T||_21 + 0.5 * l2_reg norm(W.T, 2)^2

    The algorithm follows
    Noah Simon, Jerome Friedman, Trevor Hastie. 2013.
    A Blockwise Descent Algorithm for Group-penalized Multiresponse and Multinomial
    Regression
    https://doi.org/10.48550/arXiv.1311.6529

    Returns
    -------
    W : ndarray of shape (n_tasks, n_features)
        ElasticNet coefficients.
    gap : float
        Achieved dual gap.
    tol : float
        Equals input `tol` times `np.dot(y, y)`. The tolerance used for the dual gap.
    n_iter : int
        Number of coordinate descent iterations.
    """

    if floating is float:
        dtype = np.float32
    else:
        dtype = np.float64

    # get the data information into easy vars
    cdef unsigned int n_samples = X.shape[0]
    cdef unsigned int n_features = X.shape[1]
    cdef unsigned int n_tasks = Y.shape[1]

    # compute squared norms of the columns of X
    # same as norm2_cols_X = np.square(X).sum(axis=0)
    cdef floating[::1] norm2_cols_X = np.einsum(
        "ij,ij->j", X, X, dtype=dtype, order="C"
    )

    # to store XtA
    cdef floating[:, ::1] XtA = np.zeros((n_features, n_tasks), dtype=dtype)
    cdef floating XtA_axis1norm
    cdef floating dual_norm_XtA

    # initial value of the residuals
    cdef floating[::1, :] R = np.zeros((n_samples, n_tasks), dtype=dtype, order='F')

    cdef floating[::1] tmp = np.zeros(n_tasks, dtype=dtype)
    cdef floating[::1] w_ii = np.zeros(n_tasks, dtype=dtype)
    cdef floating d_w_max
    cdef floating w_max
    cdef floating d_w_ii
    cdef floating nn
    cdef floating W_ii_abs_max
    cdef floating gap = tol + 1.0
    cdef floating d_w_tol = tol
    cdef floating R_norm2
    cdef floating w_norm2
    cdef floating ry_sum
    cdef floating l21_norm
    cdef unsigned int ii
    cdef unsigned int jj
    cdef unsigned int n_iter = 0
    cdef unsigned int f_iter
    cdef uint32_t rand_r_state_seed = rng.randint(0, RAND_R_MAX)
    cdef uint32_t* rand_r_state = &rand_r_state_seed

    if l1_reg == 0:
        warnings.warn(
            "Coordinate descent with l1_reg=0 may lead to unexpected"
            " results and is discouraged."
        )

    with nogil:
        # R = Y - np.dot(X, W.T)
        _copy(n_samples * n_tasks, &Y[0, 0], 1, &R[0, 0], 1)
        for ii in range(n_features):
            for jj in range(n_tasks):
                if W[jj, ii] != 0:
                    _axpy(n_samples, -W[jj, ii], &X[0, ii], 1,
                          &R[0, jj], 1)

        # tol = tol * linalg.norm(Y, ord='fro') ** 2
        tol = tol * _nrm2(n_samples * n_tasks, &Y[0, 0], 1) ** 2

        for n_iter in range(max_iter):
            w_max = 0.0
            d_w_max = 0.0
            for f_iter in range(n_features):  # Loop over coordinates
                if random:
                    ii = rand_int(n_features, rand_r_state)
                else:
                    ii = f_iter

                if norm2_cols_X[ii] == 0.0:
                    continue

                # w_ii = W[:, ii] # Store previous value
                _copy(n_tasks, &W[0, ii], 1, &w_ii[0], 1)

                # tmp = X[:, ii] @ (R + w_ii * X[:,ii][:, None])
                # first part: X[:, ii] @ R
                #   Using BLAS Level 2:
                #   _gemv(RowMajor, Trans, n_samples, n_tasks, 1.0, &R[0, 0],
                #         n_tasks, &X[0, ii], 1, 0.0, &tmp[0], 1)
                # second part: (X[:, ii] @ X[:,ii]) * w_ii = norm2_cols * w_ii
                #   Using BLAS Level 1:
                #   _axpy(n_tasks, norm2_cols[ii], &w_ii[0], 1, &tmp[0], 1)
                # Using BLAS Level 1 (faster for small vectors like here):
                for jj in range(n_tasks):
                    tmp[jj] = _dot(n_samples, &X[0, ii], 1, &R[0, jj], 1)
                    # As we have the loop already, we use it to replace the second BLAS
                    # Level 1, i.e., _axpy, too.
                    tmp[jj] += w_ii[jj] * norm2_cols_X[ii]

                # nn = sqrt(np.sum(tmp ** 2))
                nn = _nrm2(n_tasks, &tmp[0], 1)

                # W[:, ii] = tmp * fmax(1. - l1_reg / nn, 0) / (norm2_cols_X[ii] + l2_reg)
                _copy(n_tasks, &tmp[0], 1, &W[0, ii], 1)
                _scal(n_tasks, fmax(1. - l1_reg / nn, 0) / (norm2_cols_X[ii] + l2_reg),
                      &W[0, ii], 1)

                # Update residual
                # Using numpy:
                #   R -= (W[:, ii] - w_ii) * X[:, ii][:, None]
                # Using BLAS Level 1 and 2:
                #   _axpy(n_tasks, -1.0, &W[0, ii], 1, &w_ii[0], 1)
                #   _ger(RowMajor, n_samples, n_tasks, 1.0,
                #        &X[0, ii], 1, &w_ii, 1,
                #        &R[0, 0], n_tasks)
                # Using BLAS Level 1 (faster for small vectors like here):
                for jj in range(n_tasks):
                    if W[jj, ii] != w_ii[jj]:
                        _axpy(n_samples, w_ii[jj] - W[jj, ii], &X[0, ii], 1,
                              &R[0, jj], 1)

                # update the maximum absolute coefficient update
                d_w_ii = diff_abs_max(n_tasks, &W[0, ii], &w_ii[0])

                if d_w_ii > d_w_max:
                    d_w_max = d_w_ii

                W_ii_abs_max = abs_max(n_tasks, &W[0, ii])
                if W_ii_abs_max > w_max:
                    w_max = W_ii_abs_max

            if w_max == 0.0 or d_w_max / w_max <= d_w_tol or n_iter == max_iter - 1:
                # the biggest coordinate update of this iteration was smaller than
                # the tolerance: check the duality gap as ultimate stopping
                # criterion

                # XtA = np.dot(X.T, R) - l2_reg * W.T
                for ii in range(n_features):
                    for jj in range(n_tasks):
                        XtA[ii, jj] = _dot(
                            n_samples, &X[0, ii], 1, &R[0, jj], 1
                            ) - l2_reg * W[jj, ii]

                # dual_norm_XtA = np.max(np.sqrt(np.sum(XtA ** 2, axis=1)))
                dual_norm_XtA = 0.0
                for ii in range(n_features):
                    # np.sqrt(np.sum(XtA ** 2, axis=1))
                    XtA_axis1norm = _nrm2(n_tasks, &XtA[ii, 0], 1)
                    if XtA_axis1norm > dual_norm_XtA:
                        dual_norm_XtA = XtA_axis1norm

                # R_norm2 = linalg.norm(R, ord='fro') ** 2
                # w_norm2 = linalg.norm(W, ord='fro') ** 2
                R_norm2 = _dot(n_samples * n_tasks, &R[0, 0], 1, &R[0, 0], 1)
                w_norm2 = _dot(n_features * n_tasks, &W[0, 0], 1, &W[0, 0], 1)
                if (dual_norm_XtA > l1_reg):
                    const_ = l1_reg / dual_norm_XtA
                    A_norm2 = R_norm2 * (const_ ** 2)
                    gap = 0.5 * (R_norm2 + A_norm2)
                else:
                    const_ = 1.0
                    gap = R_norm2

                # ry_sum = np.sum(R * y)
                ry_sum = _dot(n_samples * n_tasks, &R[0, 0], 1, &Y[0, 0], 1)

                # l21_norm = np.sqrt(np.sum(W ** 2, axis=0)).sum()
                l21_norm = 0.0
                for ii in range(n_features):
                    l21_norm += _nrm2(n_tasks, &W[0, ii], 1)

                gap += (
                    l1_reg * l21_norm
                    - const_ * ry_sum
                    + 0.5 * l2_reg * (1 + const_ ** 2) * w_norm2
                )

                if gap <= tol:
                    # return if we reached desired tolerance
                    break
        else:
            # for/else, runs if for doesn't end with a `break`
            with gil:
                message = (
                    message_conv +
                    f" Duality gap: {gap:.3e}, tolerance: {tol:.3e}"
                )
                warnings.warn(message, ConvergenceWarning)

    return np.asarray(W), gap, tol, n_iter + 1<|MERGE_RESOLUTION|>--- conflicted
+++ resolved
@@ -570,11 +570,7 @@
     cdef unsigned int n_samples = y.shape[0]
     cdef unsigned int n_features = w.shape[0]
 
-<<<<<<< HEAD
-    # compute norms of the columns of X
-=======
     # compute squared norms of the columns of X
->>>>>>> 2bcfd2e7
     cdef floating[::1] norm2_cols_X = np.zeros(n_features, dtype=dtype)
 
     # initial value of the residuals
@@ -637,19 +633,11 @@
             w_j = w[j]
 
             if no_sample_weights:
-<<<<<<< HEAD
                 for i in range(startptr, endptr):
                     normalize_sum += (X_data[i] - X_mean_j) ** 2
                     R[X_indices[i]] -= X_data[i] * w_j
                 norm2_cols_X[j] = normalize_sum + \
                     (n_samples - endptr + startptr) * X_mean_j ** 2
-=======
-                for jj in range(startptr, endptr):
-                    normalize_sum += (X_data[jj] - X_mean_ii) ** 2
-                    R[X_indices[jj]] -= X_data[jj] * w_ii
-                norm2_cols_X[ii] = normalize_sum + \
-                    (n_samples - endptr + startptr) * X_mean_ii ** 2
->>>>>>> 2bcfd2e7
                 if center:
                     for i in range(n_samples):
                         R[i] += X_mean_j * w_j
@@ -663,19 +651,11 @@
                                       - tmp * X_mean_j ** 2)
                     R[X_indices[i]] -= tmp * X_data[i] * w_j
                 if center:
-<<<<<<< HEAD
                     for i in range(n_samples):
                         normalize_sum += sample_weight[i] * X_mean_j ** 2
                         R[i] += sample_weight[i] * X_mean_j * w_j
                         R_sum += R[i]
                 norm2_cols_X[j] = normalize_sum
-=======
-                    for jj in range(n_samples):
-                        normalize_sum += sample_weight[jj] * X_mean_ii ** 2
-                        R[jj] += sample_weight[jj] * X_mean_ii * w_ii
-                        R_sum += R[jj]
-                norm2_cols_X[ii] = normalize_sum
->>>>>>> 2bcfd2e7
             startptr = endptr
 
         # Note: No need to update R_sum from here on because the update terms cancel
@@ -752,7 +732,6 @@
                 else:
                     j = f_iter
 
-<<<<<<< HEAD
                 if do_screening:
                     j = active_set[j]
 
@@ -764,8 +743,23 @@
                 w_j = w[j]  # Store previous value
                 X_mean_j = X_mean[j]
 
-                if w_j != 0.0:
-                    # R += w_j * X[:,j]
+                # tmp = X[:,j] @ (R + w_j * X[:,j])
+                tmp = 0.0
+                for i in range(startptr, endptr):
+                    tmp += R[X_indices[i]] * X_data[i]
+                tmp += w_j * norm2_cols_X[j]
+
+                if center:
+                    tmp -= R_sum * X_mean_j
+
+                if positive and tmp < 0.0:
+                    w[j] = 0.0
+                else:
+                    w[j] = fsign(tmp) * fmax(fabs(tmp) - alpha, 0) \
+                            / (norm2_cols_X[j] + beta)
+
+                if w[j] != w_j:
+                    # R -=  (w[j] - w_j) * X[:,j] # Update residual
                     R_plus_wj_Xj(
                         n_samples,
                         R,
@@ -776,75 +770,9 @@
                         center,
                         sample_weight,
                         no_sample_weights,
-                        w_j,
+                        w_j - w[j],
                         j,
                     )
-
-                # tmp = (X[:,j] * R).sum()
-                tmp = 0.0
-                for i in range(startptr, endptr):
-                    tmp += R[X_indices[i]] * X_data[i]
-=======
-                if norm2_cols_X[ii] == 0.0:
-                    continue
-
-                startptr = X_indptr[ii]
-                endptr = X_indptr[ii + 1]
-                w_ii = w[ii]  # Store previous value
-                X_mean_ii = X_mean[ii]
-
-                # tmp = X[:,ii] @ (R + w_ii * X[:,ii])
-                tmp = 0.0
-                for jj in range(startptr, endptr):
-                    tmp += R[X_indices[jj]] * X_data[jj]
-                tmp += w_ii * norm2_cols_X[ii]
->>>>>>> 2bcfd2e7
-
-                if center:
-                    tmp -= R_sum * X_mean_j
-
-                if positive and tmp < 0.0:
-                    w[j] = 0.0
-                else:
-<<<<<<< HEAD
-                    w[j] = fsign(tmp) * fmax(fabs(tmp) - alpha, 0) \
-                            / (norm2_cols_X[j] + beta)
-
-                if w[j] != 0.0:
-                    # R -=  w[j] * X[:,j] # Update residual
-                    R_plus_wj_Xj(
-                        n_samples,
-                        R,
-                        X_data,
-                        X_indices,
-                        X_indptr,
-                        X_mean,
-                        center,
-                        sample_weight,
-                        no_sample_weights,
-                        -w[j],
-                        j,
-                    )
-=======
-                    w[ii] = fsign(tmp) * fmax(fabs(tmp) - alpha, 0) \
-                            / (norm2_cols_X[ii] + beta)
-
-                if w[ii] != w_ii:
-                    # R -=  (w[ii] - w_ii) * X[:,ii] # Update residual
-                    if no_sample_weights:
-                        for jj in range(startptr, endptr):
-                            R[X_indices[jj]] -= X_data[jj] * (w[ii] - w_ii)
-                        if center:
-                            for jj in range(n_samples):
-                                R[jj] += X_mean_ii * (w[ii] - w_ii)
-                    else:
-                        for jj in range(startptr, endptr):
-                            kk = X_indices[jj]
-                            R[kk] -= sample_weight[kk] * X_data[jj] * (w[ii] - w_ii)
-                        if center:
-                            for jj in range(n_samples):
-                                R[jj] += sample_weight[jj] * X_mean_ii * (w[ii] - w_ii)
->>>>>>> 2bcfd2e7
 
                 # update the maximum absolute coefficient update
                 d_w_j = fabs(w[j] - w_j)
