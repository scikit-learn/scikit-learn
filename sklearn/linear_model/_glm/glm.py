--- conflicted
+++ resolved
@@ -11,10 +11,6 @@
 import numpy as np
 import scipy.optimize
 
-<<<<<<< HEAD
-from ._newton_solver import NewtonCholeskySolver, NewtonSolver
-=======
->>>>>>> 2ab1d81e
 from ..._loss.loss import (
     HalfGammaLoss,
     HalfPoissonLoss,
@@ -22,11 +18,7 @@
     HalfTweedieLoss,
     HalfTweedieLossIdentity,
 )
-<<<<<<< HEAD
-from ...base import BaseEstimator, RegressorMixin
-=======
 from ...base import BaseEstimator, RegressorMixin, _fit_context
->>>>>>> 2ab1d81e
 from ...utils import check_array
 from ...utils._openmp_helpers import _openmp_effective_n_threads
 from ...utils._param_validation import Hidden, Interval, StrOptions
