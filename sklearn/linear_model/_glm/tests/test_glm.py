# Authors: Christian Lorentzen <lorentzen.ch@gmail.com>
#
# License: BSD 3 clause

from functools import partial
import itertools
import re
import warnings

import numpy as np
import scipy
from numpy.testing import assert_allclose
import pytest
from scipy import linalg
from scipy.optimize import minimize, root

from sklearn.base import clone
from sklearn._loss import HalfBinomialLoss
from sklearn._loss.glm_distribution import TweedieDistribution
from sklearn._loss.link import IdentityLink, LogLink

from sklearn.datasets import make_low_rank_matrix, make_regression
from sklearn.linear_model import (
    GammaRegressor,
    PoissonRegressor,
    Ridge,
    TweedieRegressor,
)
from sklearn.linear_model._glm import _GeneralizedLinearRegressor
from sklearn.linear_model._linear_loss import LinearModelLoss
from sklearn.exceptions import ConvergenceWarning
from sklearn.metrics import d2_tweedie_score, mean_poisson_deviance
from sklearn.model_selection import train_test_split


SOLVERS = ["lbfgs", "newton-cholesky", "newton-qr-cholesky", "newton-lsmr"]


class BinomialRegressor(_GeneralizedLinearRegressor):
    def _get_loss(self):
        return HalfBinomialLoss()


def _special_minimize(fun, grad, x, tol_NM, tol):
    # Find good starting point by Nelder-Mead
    res_NM = minimize(
        fun, x, method="Nelder-Mead", options={"xatol": tol_NM, "fatol": tol_NM}
    )
    # Now refine via root finding, wich is more precise then minimizing a function.
    res = root(
        grad,
        res_NM.x,
        method="lm",
        options={"ftol": tol, "xtol": tol, "gtol": tol},
    )
    return res.x


@pytest.fixture(scope="module")
def regression_data():
    X, y = make_regression(
        n_samples=107, n_features=10, n_informative=80, noise=0.5, random_state=2
    )
    return X, y


@pytest.fixture(
    params=itertools.product(
        ["long", "wide"],
        [
            BinomialRegressor(),
            PoissonRegressor(),
            GammaRegressor(),
            TweedieRegressor(power=3.0),
            TweedieRegressor(power=0, link="log"),
            TweedieRegressor(power=1.5),
        ],
    )
)
def glm_dataset(global_random_seed, request):
    """Dataset with GLM solutions, well conditioned X.

    This is inspired by ols_ridge_dataset in test_ridge.py.

    The construction is based on the SVD decomposition of X = U S V'.

    Parameters
    ----------
    type : {"long", "wide"}
        If "long", then n_samples > n_features.
        If "wide", then n_features > n_samples.
    model : a GLM model

    For "wide", we return the minimum norm solution w = X' (XX')^-1 y:

        min ||w||_2 subject to X w = y

    Returns
    -------
    model : GLM model
    X : ndarray
        Last column of 1, i.e. intercept.
    y : ndarray
    coef_unpenalized : ndarray
        Minimum norm solutions, i.e. min sum(loss(w)) (with mininum ||w||_2 in
        case of ambiguity)
        Last coefficient is intercept.
    coef_penalized : ndarray
        GLM solution with alpha=l2_reg_strength=1, i.e.
        min 1/n * sum(loss) + ||w||_2^2.
        Last coefficient is intercept.
    """
    data_type, model = request.param
    # Make larger dim more than double as big as the smaller one.
    # This helps when constructing singular matrices like (X, X).
    if data_type == "long":
        n_samples, n_features = 12, 4
    else:
        n_samples, n_features = 4, 12
    k = min(n_samples, n_features)
    rng = np.random.RandomState(global_random_seed)
    X = make_low_rank_matrix(
        n_samples=n_samples,
        n_features=n_features,
        effective_rank=k,
        tail_strength=0.1,
        random_state=rng,
    )
    X[:, -1] = 1  # last columns acts as intercept
    U, s, Vt = linalg.svd(X)
    assert np.all(s) > 1e-3  # to be sure
    U1, _ = U[:, :k], U[:, k:]
    Vt1, _ = Vt[:k, :], Vt[k:, :]

    if data_type == "long":
        coef_unpenalized = rng.uniform(low=1, high=3, size=n_features)
        coef_unpenalized *= rng.choice([-1, 1], size=n_features)
        raw_prediction = X @ coef_unpenalized
    else:
        raw_prediction = rng.uniform(low=-3, high=3, size=n_samples)
        # w = X'(XX')^-1 y = V s^-1 U' y
        coef_unpenalized = Vt1.T @ np.diag(1 / s) @ U1.T @ raw_prediction

    linear_loss = LinearModelLoss(base_loss=model._get_loss(), fit_intercept=True)
    sw = np.full(shape=n_samples, fill_value=1 / n_samples)
    y = linear_loss.base_loss.link.inverse(raw_prediction)

    # Add penalty l2_reg_strength * ||coef||_2^2 for l2_reg_strength=1 and solve with
    # optimizer. Note that the problem is well conditioned such that we get accurate
    # results.
    l2_reg_strength = 1
    fun = partial(
        linear_loss.loss,
        X=X[:, :-1],
        y=y,
        sample_weight=sw,
        l2_reg_strength=l2_reg_strength,
    )
    grad = partial(
        linear_loss.gradient,
        X=X[:, :-1],
        y=y,
        sample_weight=sw,
        l2_reg_strength=l2_reg_strength,
    )
    coef_penalized_with_intercept = _special_minimize(
        fun, grad, coef_unpenalized, tol_NM=1e-6, tol=1e-14
    )

    linear_loss = LinearModelLoss(base_loss=model._get_loss(), fit_intercept=False)
    fun = partial(
        linear_loss.loss,
        X=X[:, :-1],
        y=y,
        sample_weight=sw,
        l2_reg_strength=l2_reg_strength,
    )
    grad = partial(
        linear_loss.gradient,
        X=X[:, :-1],
        y=y,
        sample_weight=sw,
        l2_reg_strength=l2_reg_strength,
    )
    coef_penalized_without_intercept = _special_minimize(
        fun, grad, coef_unpenalized[:-1], tol_NM=1e-6, tol=1e-14
    )

    # To be sure
    assert np.linalg.norm(coef_penalized_with_intercept) < np.linalg.norm(
        coef_unpenalized
    )

    return (
        model,
        X,
        y,
        coef_unpenalized,
        coef_penalized_with_intercept,
        coef_penalized_without_intercept,
    )


@pytest.mark.parametrize("solver", SOLVERS)
@pytest.mark.parametrize("fit_intercept", [False, True])
def test_glm_regression(solver, fit_intercept, glm_dataset):
    """Test that GLM converges for all solvers to correct solution.

    We work with a simple constructed data set with known solution.
    """
    model, X, y, _, coef_with_intercept, coef_without_intercept = glm_dataset
    alpha = 1.0  # because glm_dataset uses this.
    params = dict(
        alpha=alpha,
        fit_intercept=fit_intercept,
        solver=solver,
        tol=1e-12,
        max_iter=1000,
    )

    model = clone(model).set_params(**params)
    X = X[:, :-1]  # remove intercept
    if fit_intercept:
        coef = coef_with_intercept
        intercept = coef[-1]
        coef = coef[:-1]
    else:
        coef = coef_without_intercept
        intercept = 0
    model.fit(X, y)

<<<<<<< HEAD
    if solver == "lbfgs":
        rtol = 3e-5
    elif solver == "newton-lsmr":
        rtol = 1e-10
    else:
        rtol = 1e-11
=======
    rtol = 3e-5 if solver == "lbfgs" else 1e-10
>>>>>>> 82287af5
    assert model.intercept_ == pytest.approx(intercept, rel=rtol)
    assert_allclose(model.coef_, coef, rtol=rtol)

    # Same with sample_weight.
    model = (
        clone(model).set_params(**params).fit(X, y, sample_weight=np.ones(X.shape[0]))
    )
    assert model.intercept_ == pytest.approx(intercept, rel=rtol)
    assert_allclose(model.coef_, coef, rtol=rtol)


@pytest.mark.parametrize("solver", SOLVERS)
@pytest.mark.parametrize("fit_intercept", [True, False])
def test_glm_regression_hstacked_X(solver, fit_intercept, glm_dataset):
    """Test that GLM converges for all solvers to correct solution on hstacked data.

    We work with a simple constructed data set with known solution.
    Fit on [X] with alpha is the same as fit on [X, X]/2 with alpha/2.
    For long X, [X, X] is a singular matrix.
    """
    model, X, y, _, coef_with_intercept, coef_without_intercept = glm_dataset
    n_samples, n_features = X.shape
    alpha = 1.0  # because glm_dataset uses this.
    params = dict(
        alpha=alpha / 2,
        fit_intercept=fit_intercept,
        solver=solver,
        tol=1e-12,
        max_iter=1000,
    )

    if (
        solver == "lbfgs"
        and fit_intercept is False
        and (
            isinstance(model, BinomialRegressor)
            or (isinstance(model, PoissonRegressor) and n_features > n_samples)
        )
    ):
        # Line search cannot locate an adequate point after MAXLS
        #  function and gradient evaluations.
        #  Previous x, f and g restored.
        # Possible causes: 1 error in function or gradient evaluation;
        #                  2 rounding error dominate computation.
        pytest.xfail()

    model = clone(model).set_params(**params)
    X = X[:, :-1]  # remove intercept
    X = 0.5 * np.concatenate((X, X), axis=1)
    assert np.linalg.matrix_rank(X) <= min(n_samples, n_features - 1)
    if fit_intercept:
        coef = coef_with_intercept
        intercept = coef[-1]
        coef = coef[:-1]
    else:
        coef = coef_without_intercept
        intercept = 0
    model.fit(X, y)

<<<<<<< HEAD
    if solver == "lbfgs":
        rtol = 3e-5
    elif solver == "newton-lsmr":
        rtol = 1e-9
    else:
        rtol = 1e-11
=======
    rtol = 3e-5 if solver == "lbfgs" else 1e-10
>>>>>>> 82287af5
    assert model.intercept_ == pytest.approx(intercept, rel=rtol)
    assert_allclose(model.coef_, np.r_[coef, coef], rtol=rtol)


@pytest.mark.parametrize("solver", SOLVERS)
@pytest.mark.parametrize("fit_intercept", [True, False])
def test_glm_regression_vstacked_X(solver, fit_intercept, glm_dataset):
    """Test that GLM converges for all solvers to correct solution on vstacked data.

    We work with a simple constructed data set with known solution.
    Fit on [X] with alpha is the same as fit on [X], [y]
                                                [X], [y] with 1 * alpha.
    It is the same alpha as the average loss stays the same.
    For wide X, [X', X'] is a singular matrix.
    """
    model, X, y, _, coef_with_intercept, coef_without_intercept = glm_dataset
    n_samples, n_features = X.shape
    alpha = 1.0  # because glm_dataset uses this.
    params = dict(
        alpha=alpha,
        fit_intercept=fit_intercept,
        solver=solver,
        tol=1e-12,
        max_iter=1000,
    )

    model = clone(model).set_params(**params)
    X = X[:, :-1]  # remove intercept
    X = np.concatenate((X, X), axis=0)
    assert np.linalg.matrix_rank(X) <= min(n_samples, n_features)
    y = np.r_[y, y]
    if fit_intercept:
        coef = coef_with_intercept
        intercept = coef[-1]
        coef = coef[:-1]
    else:
        coef = coef_without_intercept
        intercept = 0
    model.fit(X, y)

<<<<<<< HEAD
    if solver == "lbfgs":
        rtol = 3e-5
    elif solver == "newton-lsmr":
        rtol = 1e-10
    else:
        rtol = 1e-11
=======
    rtol = 3e-5 if solver == "lbfgs" else 1e-10
>>>>>>> 82287af5
    assert model.intercept_ == pytest.approx(intercept, rel=rtol)
    assert_allclose(model.coef_, coef, rtol=rtol)


# TweedieRegressor(link='log', power=0) raises RuntimeWarning
@pytest.mark.filterwarnings("ignore::scipy.linalg.misc.LinAlgWarning")
@pytest.mark.filterwarnings("ignore::sklearn.exceptions.ConvergenceWarning")
@pytest.mark.filterwarnings("ignore::RuntimeWarning")
@pytest.mark.parametrize("solver", SOLVERS)
@pytest.mark.parametrize("fit_intercept", [True, False])
def test_glm_regression_unpenalized(solver, fit_intercept, glm_dataset):
    """Test that unpenalized GLM converges for all solvers to correct solution.

    We work with a simple constructed data set with known solution.
    Note: This checks the minimum norm solution for wide X, i.e.
    n_samples < n_features:
        min ||w||_2 subject to w minimizing the mean deviviance.
    """
    model, X, y, coef, _, _ = glm_dataset
    n_samples, n_features = X.shape
    alpha = 0  # unpenalized
    params = dict(
        alpha=alpha,
        fit_intercept=fit_intercept,
        solver=solver,
        tol=1e-12,
        max_iter=1000,
    )

    model = clone(model).set_params(**params)
    if fit_intercept:
        X = X[:, :-1]  # remove intercept
        intercept = coef[-1]
        coef = coef[:-1]
    else:
        intercept = 0
    model.fit(X, y)

    # FIXME: `assert_allclose(model.coef_, coef)` should work for all cases but fails
    # for the wide/fat case with n_features > n_samples. Most current GLM solvers do
    # NOT return the minimum norm solution with fit_intercept=True.
    rtol = 5e-6 if solver == "lbfgs" else 1e-7
    if n_samples > n_features:
        assert model.intercept_ == pytest.approx(intercept)
        assert_allclose(model.coef_, coef, rtol=rtol)
    else:
        # As it is an underdetermined problem, prediction = y. The following shows that
        # we get a solution, i.e. a (non-unique) minimum of the objective function ...
        assert_allclose(model.predict(X), y)
        assert_allclose(model._get_loss().link.inverse(X @ coef + intercept), y)
        if (solver in ["lbfgs", "newton-qr-cholesky"] and fit_intercept) or solver in [
            "newton-cholesky"
        ]:
            # But it is not the minimum norm solution. Otherwise the norms would be
            # equal.
            norm_solution = (1 + 1e-12) * np.linalg.norm(np.r_[intercept, coef])
            norm_model = np.linalg.norm(np.r_[model.intercept_, model.coef_])
            assert norm_model > norm_solution
            pytest.xfail(
                reason=f"GLM with {solver} does not provide the minimum norm solution."
            )

        assert model.intercept_ == pytest.approx(intercept)
        assert_allclose(model.coef_, coef, rtol=rtol)


@pytest.mark.filterwarnings("ignore::scipy.linalg.misc.LinAlgWarning")
@pytest.mark.filterwarnings("ignore::sklearn.exceptions.ConvergenceWarning")
@pytest.mark.parametrize("solver", SOLVERS)
@pytest.mark.parametrize("fit_intercept", [True, False])
def test_glm_regression_unpenalized_hstacked_X(solver, fit_intercept, glm_dataset):
    """Test that unpenalized GLM converges for all solvers to correct solution.

    We work with a simple constructed data set with known solution.
    GLM fit on [X] is the same as fit on [X, X]/2.
    For long X, [X, X] is a singular matrix and we check against the minimum norm
    solution:
        min ||w||_2 subject to w = argmin deviance(w)
    """
    model, X, y, coef, _, _ = glm_dataset
    n_samples, n_features = X.shape
    alpha = 0  # unpenalized
    params = dict(
        alpha=alpha,
        fit_intercept=fit_intercept,
        solver=solver,
        tol=1e-12,
        max_iter=1000,
    )

    model = clone(model).set_params(**params)
    if fit_intercept:
        intercept = coef[-1]
        coef = coef[:-1]
        if n_samples > n_features:
            X = X[:, :-1]  # remove intercept
            X = 0.5 * np.concatenate((X, X), axis=1)
        else:
            # To know the minimum norm solution, we keep one intercept column and do
            # not divide by 2. Later on, we must take special care.
            X = np.c_[X[:, :-1], X[:, :-1], X[:, -1]]
    else:
        intercept = 0
        X = 0.5 * np.concatenate((X, X), axis=1)
    assert np.linalg.matrix_rank(X) <= min(n_samples, n_features)
    model.fit(X, y)

    if fit_intercept and n_samples < n_features:
        # Here we take special care.
        model_intercept = 2 * model.intercept_
        model_coef = 2 * model.coef_[:-1]  # exclude the other intercept term.
        # For minimum norm solution, we would have
        # assert model.intercept_ == pytest.approx(model.coef_[-1])
    else:
        model_intercept = model.intercept_
        model_coef = model.coef_

    rtol = 3e-5 if solver == "lbfgs" else 1e-6
    if n_samples > n_features:
        assert model_intercept == pytest.approx(intercept)
        assert_allclose(model_coef, np.r_[coef, coef], rtol=rtol)
    else:
        # As it is an underdetermined problem, prediction = y. The following shows that
        # we get a solution, i.e. a (non-unique) minimum of the objective function ...
        assert_allclose(model.predict(X), y)
        if (solver in ["lbfgs", "newton-qr-cholesky"] and fit_intercept) or solver in [
            "newton-cholesky"
        ]:
            # FIXME: Same as in test_glm_regression_unpenalized.
            # But it is not the minimum norm solution. Otherwise the norms would be
            # equal.
            norm_solution = (1 + 1e-12) * np.linalg.norm(
                0.5 * np.r_[intercept, intercept, coef, coef]
            )
            norm_model = np.linalg.norm(np.r_[model.intercept_, model.coef_])
            assert norm_model > norm_solution
            pytest.xfail(
                reason=f"GLM with {solver} does not provide the minimum norm solution."
            )

        if fit_intercept:
            assert model.intercept_ == pytest.approx(model.coef_[-1])
        assert model_intercept == pytest.approx(intercept)
        assert_allclose(model_coef, np.r_[coef, coef], rtol=rtol)


# TweedieRegressor(link='log', power=0) raises RuntimeWarning
@pytest.mark.filterwarnings("ignore::scipy.linalg.misc.LinAlgWarning")
@pytest.mark.filterwarnings("ignore::sklearn.exceptions.ConvergenceWarning")
@pytest.mark.filterwarnings("ignore::RuntimeWarning")
@pytest.mark.parametrize("solver", SOLVERS)
@pytest.mark.parametrize("fit_intercept", [True, False])
def test_glm_regression_unpenalized_vstacked_X(solver, fit_intercept, glm_dataset):
    """Test that unpenalized GLM converges for all solvers to correct solution.

    We work with a simple constructed data set with known solution.
    GLM fit on [X] is the same as fit on [X], [y]
                                         [X], [y].
    For wide X, [X', X'] is a singular matrix and we check against the minimum norm
    solution:
        min ||w||_2 subject to w = argmin deviance(w)
    """
    model, X, y, coef, _, _ = glm_dataset
    n_samples, n_features = X.shape
    alpha = 0  # unpenalized
    params = dict(
        alpha=alpha,
        fit_intercept=fit_intercept,
        solver=solver,
        tol=1e-12,
        max_iter=1000,
    )

    model = clone(model).set_params(**params)
    if fit_intercept:
        X = X[:, :-1]  # remove intercept
        intercept = coef[-1]
        coef = coef[:-1]
    else:
        intercept = 0
    X = np.concatenate((X, X), axis=0)
    assert np.linalg.matrix_rank(X) <= min(n_samples, n_features)
    y = np.r_[y, y]
    model.fit(X, y)

    rtol = 3e-5 if solver == "lbfgs" else 1e-6
    if n_samples > n_features:
        assert model.intercept_ == pytest.approx(intercept)
        assert_allclose(model.coef_, coef, rtol=rtol)
    else:
        # As it is an underdetermined problem, prediction = y. The following shows that
        # we get a solution, i.e. a (non-unique) minimum of the objective function ...
        assert_allclose(model.predict(X), y)
        if (solver in ["lbfgs", "newton-qr-cholesky"] and fit_intercept) or solver in [
            "newton-cholesky"
        ]:
            # FIXME: Same as in test_glm_regression_unpenalized.
            # But it is not the minimum norm solution. Otherwise the norms would be
            # equal.
            norm_solution = (1 + 1e-12) * np.linalg.norm(np.r_[intercept, coef])
            norm_model = np.linalg.norm(np.r_[model.intercept_, model.coef_])
            assert norm_model > norm_solution
            pytest.xfail(
                reason=f"GLM with {solver} does not provide the minimum norm solution."
            )

        assert model.intercept_ == pytest.approx(intercept)
        assert_allclose(model.coef_, coef, rtol=rtol)


def test_sample_weights_validation():
    """Test the raised errors in the validation of sample_weight."""
    # scalar value but not positive
    X = [[1]]
    y = [1]
    weights = 0
    glm = _GeneralizedLinearRegressor()

    # Positive weights are accepted
    glm.fit(X, y, sample_weight=1)

    # 2d array
    weights = [[0]]
    with pytest.raises(ValueError, match="must be 1D array or scalar"):
        glm.fit(X, y, weights)

    # 1d but wrong length
    weights = [1, 0]
    msg = r"sample_weight.shape == \(2,\), expected \(1,\)!"
    with pytest.raises(ValueError, match=msg):
        glm.fit(X, y, weights)


@pytest.mark.parametrize("fit_intercept", ["not bool", 1, 0, [True]])
def test_glm_fit_intercept_argument(fit_intercept):
    """Test GLM for invalid fit_intercept argument."""
    y = np.array([1, 2])
    X = np.array([[1], [1]])
    glm = _GeneralizedLinearRegressor(fit_intercept=fit_intercept)
    with pytest.raises(ValueError, match="fit_intercept must be bool"):
        glm.fit(X, y)


@pytest.mark.parametrize("solver", ["not a solver", 1, [1]])
def test_glm_solver_argument(solver):
    """Test GLM for invalid solver argument."""
    y = np.array([1, 2])
    X = np.array([[1], [2]])
    glm = _GeneralizedLinearRegressor(solver=solver)
    with pytest.raises(ValueError):
        glm.fit(X, y)


@pytest.mark.parametrize(
    "Estimator",
    [_GeneralizedLinearRegressor, PoissonRegressor, GammaRegressor, TweedieRegressor],
)
@pytest.mark.parametrize(
    "params, err_type, err_msg",
    [
        ({"max_iter": 0}, ValueError, "max_iter == 0, must be >= 1"),
        ({"max_iter": -1}, ValueError, "max_iter == -1, must be >= 1"),
        (
            {"max_iter": "not a number"},
            TypeError,
            "max_iter must be an instance of int, not str",
        ),
        (
            {"max_iter": [1]},
            TypeError,
            "max_iter must be an instance of int, not list",
        ),
        (
            {"max_iter": 5.5},
            TypeError,
            "max_iter must be an instance of int, not float",
        ),
        ({"alpha": -1}, ValueError, "alpha == -1, must be >= 0.0"),
        (
            {"alpha": "1"},
            TypeError,
            "alpha must be an instance of float, not str",
        ),
        ({"tol": -1.0}, ValueError, "tol == -1.0, must be > 0."),
        ({"tol": 0.0}, ValueError, "tol == 0.0, must be > 0.0"),
        ({"tol": 0}, ValueError, "tol == 0, must be > 0.0"),
        (
            {"tol": "1"},
            TypeError,
            "tol must be an instance of float, not str",
        ),
        (
            {"tol": [1e-3]},
            TypeError,
            "tol must be an instance of float, not list",
        ),
        ({"verbose": -1}, ValueError, "verbose == -1, must be >= 0."),
        (
            {"verbose": "1"},
            TypeError,
            "verbose must be an instance of int, not str",
        ),
        (
            {"verbose": 1.0},
            TypeError,
            "verbose must be an instance of int, not float",
        ),
    ],
)
def test_glm_scalar_argument(Estimator, params, err_type, err_msg):
    """Test GLM for invalid parameter arguments."""
    y = np.array([1, 2])
    X = np.array([[1], [2]])
    glm = Estimator(**params)
    with pytest.raises(err_type, match=err_msg):
        glm.fit(X, y)


@pytest.mark.parametrize("warm_start", ["not bool", 1, 0, [True]])
def test_glm_warm_start_argument(warm_start):
    """Test GLM for invalid warm_start argument."""
    y = np.array([1, 2])
    X = np.array([[1], [1]])
    glm = _GeneralizedLinearRegressor(warm_start=warm_start)
    with pytest.raises(ValueError, match="warm_start must be bool"):
        glm.fit(X, y)


@pytest.mark.parametrize(
    "glm",
    [
        TweedieRegressor(power=3),
        PoissonRegressor(),
        GammaRegressor(),
        TweedieRegressor(power=1.5),
    ],
)
def test_glm_wrong_y_range(glm):
    y = np.array([-1, 2])
    X = np.array([[1], [1]])
    msg = r"Some value\(s\) of y are out of the valid range of the loss"
    with pytest.raises(ValueError, match=msg):
        glm.fit(X, y)


@pytest.mark.parametrize("fit_intercept", [False, True])
def test_glm_identity_regression(fit_intercept):
    """Test GLM regression with identity link on a simple dataset."""
    coef = [1.0, 2.0]
    X = np.array([[1, 1, 1, 1, 1], [0, 1, 2, 3, 4]]).T
    y = np.dot(X, coef)
    glm = _GeneralizedLinearRegressor(
        alpha=0,
        fit_intercept=fit_intercept,
        tol=1e-12,
    )
    if fit_intercept:
        glm.fit(X[:, 1:], y)
        assert_allclose(glm.coef_, coef[1:], rtol=1e-10)
        assert_allclose(glm.intercept_, coef[0], rtol=1e-10)
    else:
        glm.fit(X, y)
        assert_allclose(glm.coef_, coef, rtol=1e-12)


@pytest.mark.parametrize("fit_intercept", [False, True])
@pytest.mark.parametrize("alpha", [0.0, 1.0])
@pytest.mark.parametrize(
    "GLMEstimator", [_GeneralizedLinearRegressor, PoissonRegressor, GammaRegressor]
)
def test_glm_sample_weight_consistency(fit_intercept, alpha, GLMEstimator):
    """Test that the impact of sample_weight is consistent"""
    rng = np.random.RandomState(0)
    n_samples, n_features = 10, 5

    X = rng.rand(n_samples, n_features)
    y = rng.rand(n_samples)
    glm_params = dict(alpha=alpha, fit_intercept=fit_intercept)

    glm = GLMEstimator(**glm_params).fit(X, y)
    coef = glm.coef_.copy()

    # sample_weight=np.ones(..) should be equivalent to sample_weight=None
    sample_weight = np.ones(y.shape)
    glm.fit(X, y, sample_weight=sample_weight)
    assert_allclose(glm.coef_, coef, rtol=1e-12)

    # sample_weight are normalized to 1 so, scaling them has no effect
    sample_weight = 2 * np.ones(y.shape)
    glm.fit(X, y, sample_weight=sample_weight)
    assert_allclose(glm.coef_, coef, rtol=1e-12)

    # setting one element of sample_weight to 0 is equivalent to removing
    # the corresponding sample
    sample_weight = np.ones(y.shape)
    sample_weight[-1] = 0
    glm.fit(X, y, sample_weight=sample_weight)
    coef1 = glm.coef_.copy()
    glm.fit(X[:-1], y[:-1])
    assert_allclose(glm.coef_, coef1, rtol=1e-12)

    # check that multiplying sample_weight by 2 is equivalent
    # to repeating corresponding samples twice
    X2 = np.concatenate([X, X[: n_samples // 2]], axis=0)
    y2 = np.concatenate([y, y[: n_samples // 2]])
    sample_weight_1 = np.ones(len(y))
    sample_weight_1[: n_samples // 2] = 2

    glm1 = GLMEstimator(**glm_params).fit(X, y, sample_weight=sample_weight_1)

    glm2 = GLMEstimator(**glm_params).fit(X2, y2, sample_weight=None)
    assert_allclose(glm1.coef_, glm2.coef_)


@pytest.mark.parametrize("solver", SOLVERS)
@pytest.mark.parametrize("fit_intercept", [True, False])
@pytest.mark.parametrize(
    "estimator",
    [
        PoissonRegressor(),
        GammaRegressor(),
        TweedieRegressor(power=3.0),
        TweedieRegressor(power=0, link="log"),
        TweedieRegressor(power=1.5),
        TweedieRegressor(power=4.5),
    ],
)
def test_glm_log_regression(solver, fit_intercept, estimator):
    """Test GLM regression with log link on a simple dataset."""
    coef = [0.2, -0.1]
    X = np.array([[0, 1, 2, 3, 4], [1, 1, 1, 1, 1]]).T
    y = np.exp(np.dot(X, coef))
    glm = clone(estimator).set_params(
        alpha=0,
        fit_intercept=fit_intercept,
        solver=solver,
        tol=1e-8,
    )
    if fit_intercept:
        res = glm.fit(X[:, :-1], y)
        assert_allclose(res.coef_, coef[:-1], rtol=1e-6)
        assert_allclose(res.intercept_, coef[-1], rtol=1e-6)
    else:
        res = glm.fit(X, y)
        assert_allclose(res.coef_, coef, rtol=2e-6)


@pytest.mark.parametrize("solver", SOLVERS)
@pytest.mark.parametrize("fit_intercept", [True, False])
def test_warm_start(solver, fit_intercept, global_random_seed):
    n_samples, n_features = 100, 10
    X, y = make_regression(
        n_samples=n_samples,
        n_features=n_features,
        n_informative=n_features - 2,
        bias=fit_intercept * 1.0,
        noise=1.0,
        random_state=global_random_seed,
    )
    y = np.abs(y)  # Poisson requires non-negative targets.
    params = {"solver": solver, "fit_intercept": fit_intercept, "tol": 1e-10}

    glm1 = PoissonRegressor(warm_start=False, max_iter=1000, **params)
    glm1.fit(X, y)

    glm2 = PoissonRegressor(warm_start=True, max_iter=1, **params)
    # As we intentionally set max_iter=1 such that the solver should raise a
    # ConvergenceWarning.
    with pytest.warns(ConvergenceWarning):
        glm2.fit(X, y)

    linear_loss = LinearModelLoss(
        base_loss=glm1._get_loss(),
        fit_intercept=fit_intercept,
    )
    sw = np.full_like(y, fill_value=1 / n_samples)

    objective_glm1 = linear_loss.loss(
        coef=np.r_[glm1.coef_, glm1.intercept_] if fit_intercept else glm1.coef_,
        X=X,
        y=y,
        sample_weight=sw,
        l2_reg_strength=1.0,
    )
    objective_glm2 = linear_loss.loss(
        coef=np.r_[glm2.coef_, glm2.intercept_] if fit_intercept else glm2.coef_,
        X=X,
        y=y,
        sample_weight=sw,
        l2_reg_strength=1.0,
    )
    assert objective_glm1 < objective_glm2

    glm2.set_params(max_iter=1000)
    glm2.fit(X, y)
    # The two models are not exactly identical since the lbfgs solver
    # computes the approximate hessian from previous iterations, which
    # will not be strictly identical in the case of a warm start.
    rtol = 2e-4 if solver == "lbfgs" else 1e-9
    assert_allclose(glm1.coef_, glm2.coef_, rtol=rtol)
    assert_allclose(glm1.score(X, y), glm2.score(X, y), rtol=1e-5)


# FIXME: 'normalize' to be removed in 1.2 in LinearRegression
@pytest.mark.filterwarnings("ignore:'normalize' was deprecated")
@pytest.mark.parametrize("n_samples, n_features", [(100, 10), (10, 100)])
@pytest.mark.parametrize("fit_intercept", [True, False])
@pytest.mark.parametrize("sample_weight", [None, True])
def test_normal_ridge_comparison(
    n_samples, n_features, fit_intercept, sample_weight, request
):
    """Compare with Ridge regression for Normal distributions."""
    test_size = 10
    X, y = make_regression(
        n_samples=n_samples + test_size,
        n_features=n_features,
        n_informative=n_features - 2,
        noise=0.5,
        random_state=42,
    )

    if n_samples > n_features:
        ridge_params = {"solver": "svd"}
    else:
        ridge_params = {"solver": "saga", "max_iter": 1000000, "tol": 1e-7}

    (
        X_train,
        X_test,
        y_train,
        y_test,
    ) = train_test_split(X, y, test_size=test_size, random_state=0)

    alpha = 1.0
    if sample_weight is None:
        sw_train = None
        alpha_ridge = alpha * n_samples
    else:
        sw_train = np.random.RandomState(0).rand(len(y_train))
        alpha_ridge = alpha * sw_train.sum()

    # GLM has 1/(2*n) * Loss + 1/2*L2, Ridge has Loss + L2
    ridge = Ridge(
        alpha=alpha_ridge,
        normalize=False,
        random_state=42,
        fit_intercept=fit_intercept,
        **ridge_params,
    )
    ridge.fit(X_train, y_train, sample_weight=sw_train)

    glm = _GeneralizedLinearRegressor(
        alpha=alpha,
        fit_intercept=fit_intercept,
        max_iter=300,
        tol=1e-5,
    )
    glm.fit(X_train, y_train, sample_weight=sw_train)
    assert glm.coef_.shape == (X.shape[1],)
    assert_allclose(glm.coef_, ridge.coef_, atol=5e-5)
    assert_allclose(glm.intercept_, ridge.intercept_, rtol=1e-5)
    assert_allclose(glm.predict(X_train), ridge.predict(X_train), rtol=2e-4)
    assert_allclose(glm.predict(X_test), ridge.predict(X_test), rtol=2e-4)


@pytest.mark.parametrize("solver", ["lbfgs", "newton-cholesky", "newton-qr-cholesky"])
def test_poisson_glmnet(solver):
    """Compare Poisson regression with L2 regularization and LogLink to glmnet"""
    # library("glmnet")
    # options(digits=10)
    # df <- data.frame(a=c(-2,-1,1,2), b=c(0,0,1,1), y=c(0,1,1,2))
    # x <- data.matrix(df[,c("a", "b")])
    # y <- df$y
    # fit <- glmnet(x=x, y=y, alpha=0, intercept=T, family="poisson",
    #               standardize=F, thresh=1e-10, nlambda=10000)
    # coef(fit, s=1)
    # (Intercept) -0.12889386979
    # a            0.29019207995
    # b            0.03741173122
    X = np.array([[-2, -1, 1, 2], [0, 0, 1, 1]]).T
    y = np.array([0, 1, 1, 2])
    glm = PoissonRegressor(
        alpha=1,
        fit_intercept=True,
        tol=1e-7,
        max_iter=300,
        solver=solver,
    )
    glm.fit(X, y)
    assert_allclose(glm.intercept_, -0.12889386979, rtol=1e-5)
    assert_allclose(glm.coef_, [0.29019207995, 0.03741173122], rtol=1e-5)


def test_convergence_warning(regression_data):
    X, y = regression_data

    est = _GeneralizedLinearRegressor(max_iter=1, tol=1e-20)
    with pytest.warns(ConvergenceWarning):
        est.fit(X, y)


@pytest.mark.parametrize(
    "name, link_class", [("identity", IdentityLink), ("log", LogLink)]
)
def test_tweedie_link_argument(name, link_class):
    """Test GLM link argument set as string."""
    y = np.array([0.1, 0.5])  # in range of all distributions
    X = np.array([[1], [2]])
    glm = TweedieRegressor(power=1, link=name).fit(X, y)
    assert isinstance(glm._base_loss.link, link_class)

    glm = TweedieRegressor(power=1, link="not a link")
    with pytest.raises(
        ValueError,
        match=re.escape("The link must be an element of ['auto', 'identity', 'log']"),
    ):
        glm.fit(X, y)


@pytest.mark.parametrize(
    "power, expected_link_class",
    [
        (0, IdentityLink),  # normal
        (1, LogLink),  # poisson
        (2, LogLink),  # gamma
        (3, LogLink),  # inverse-gaussian
    ],
)
def test_tweedie_link_auto(power, expected_link_class):
    """Test that link='auto' delivers the expected link function"""
    y = np.array([0.1, 0.5])  # in range of all distributions
    X = np.array([[1], [2]])
    glm = TweedieRegressor(link="auto", power=power).fit(X, y)
    assert isinstance(glm._base_loss.link, expected_link_class)


@pytest.mark.parametrize("power", [0, 1, 1.5, 2, 3])
@pytest.mark.parametrize("link", ["log", "identity"])
def test_tweedie_score(regression_data, power, link):
    """Test that GLM score equals d2_tweedie_score for Tweedie losses."""
    X, y = regression_data
    # make y positive
    y = np.abs(y) + 1.0
    glm = TweedieRegressor(power=power, link=link).fit(X, y)
    assert glm.score(X, y) == pytest.approx(
        d2_tweedie_score(y, glm.predict(X), power=power)
    )


@pytest.mark.parametrize(
    "estimator, value",
    [
        (PoissonRegressor(), True),
        (GammaRegressor(), True),
        (TweedieRegressor(power=1.5), True),
        (TweedieRegressor(power=0), False),
    ],
)
def test_tags(estimator, value):
    assert estimator._get_tags()["requires_positive_y"] is value


# TODO(1.3): remove
@pytest.mark.parametrize(
    "est, family",
    [
        (PoissonRegressor(), "poisson"),
        (GammaRegressor(), "gamma"),
        (TweedieRegressor(), TweedieDistribution()),
        (TweedieRegressor(power=2), TweedieDistribution(power=2)),
        (TweedieRegressor(power=3), TweedieDistribution(power=3)),
    ],
)
def test_family_deprecation(est, family):
    """Test backward compatibility of the family property."""
    with pytest.warns(FutureWarning, match="`family` was deprecated"):
        if isinstance(family, str):
            assert est.family == family
        else:
            assert est.family.__class__ == family.__class__
            assert est.family.power == family.power


def test_linalg_warning_with_newton_solver(global_random_seed):
    rng = np.random.RandomState(global_random_seed)
    X_orig = rng.normal(size=(10, 3))
    X_collinear = np.hstack([X_orig] * 10)  # collinear design
    y = rng.normal(size=X_orig.shape[0])
    y[y < 0] = 0.0

    # No warning raised on well-conditioned design, even without regularization.
    with warnings.catch_warnings():
        warnings.simplefilter("error")
        reg = PoissonRegressor(solver="newton-cholesky", alpha=0.0).fit(X_orig, y)
    reference_deviance = mean_poisson_deviance(y, reg.predict(X_orig))

    # Fitting on collinear data without regularization should raise an
    # informative warning:
    msg = (
        "The inner solver of CholeskyNewtonSolver stumbled upon a"
        " singular or very ill-conditioned hessian matrix"
    )
    with pytest.warns(scipy.linalg.LinAlgWarning, match=msg):
        PoissonRegressor(solver="newton-cholesky", alpha=0.0).fit(X_collinear, y)

    msg = "Newton solver did not converge after.*iterations."
    with pytest.warns(ConvergenceWarning, match=msg):
        PoissonRegressor(solver="newton-cholesky", alpha=0.0).fit(X_collinear, y)

    # Increasing the regularization slightly should make the problem go away:
    reg = PoissonRegressor(solver="newton-cholesky", alpha=1e-12).fit(X_collinear, y)

    # Since we use a small penalty, the deviance of the predictions should still
    # be almost the same.
    this_deviance = mean_poisson_deviance(y, reg.predict(X_collinear))
    assert this_deviance == pytest.approx(reference_deviance)<|MERGE_RESOLUTION|>--- conflicted
+++ resolved
@@ -229,16 +229,7 @@
         intercept = 0
     model.fit(X, y)
 
-<<<<<<< HEAD
-    if solver == "lbfgs":
-        rtol = 3e-5
-    elif solver == "newton-lsmr":
-        rtol = 1e-10
-    else:
-        rtol = 1e-11
-=======
     rtol = 3e-5 if solver == "lbfgs" else 1e-10
->>>>>>> 82287af5
     assert model.intercept_ == pytest.approx(intercept, rel=rtol)
     assert_allclose(model.coef_, coef, rtol=rtol)
 
@@ -298,16 +289,12 @@
         intercept = 0
     model.fit(X, y)
 
-<<<<<<< HEAD
     if solver == "lbfgs":
         rtol = 3e-5
     elif solver == "newton-lsmr":
         rtol = 1e-9
     else:
-        rtol = 1e-11
-=======
-    rtol = 3e-5 if solver == "lbfgs" else 1e-10
->>>>>>> 82287af5
+        rtol = 1e-10
     assert model.intercept_ == pytest.approx(intercept, rel=rtol)
     assert_allclose(model.coef_, np.r_[coef, coef], rtol=rtol)
 
@@ -348,16 +335,7 @@
         intercept = 0
     model.fit(X, y)
 
-<<<<<<< HEAD
-    if solver == "lbfgs":
-        rtol = 3e-5
-    elif solver == "newton-lsmr":
-        rtol = 1e-10
-    else:
-        rtol = 1e-11
-=======
     rtol = 3e-5 if solver == "lbfgs" else 1e-10
->>>>>>> 82287af5
     assert model.intercept_ == pytest.approx(intercept, rel=rtol)
     assert_allclose(model.coef_, coef, rtol=rtol)
 
