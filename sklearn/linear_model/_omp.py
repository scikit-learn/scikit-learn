"""Orthogonal matching pursuit algorithms
"""

# Author: Vlad Niculae
#
# License: BSD 3 clause

import warnings
from math import sqrt

import numpy as np
from scipy import linalg
from scipy.linalg.lapack import get_lapack_funcs
from joblib import Parallel

from ._base import LinearModel, _pre_fit, _deprecate_normalize
from ..base import RegressorMixin, MultiOutputMixin
from ..utils import as_float_array, check_array
from ..utils.fixes import delayed
from ..model_selection import check_cv

premature = (
    "Orthogonal matching pursuit ended prematurely due to linear"
    " dependence in the dictionary. The requested precision might"
    " not have been met."
)


def _cholesky_omp(X, y, n_nonzero_coefs, tol=None, copy_X=True, return_path=False):
    """Orthogonal Matching Pursuit step using the Cholesky decomposition.

    Parameters
    ----------
    X : ndarray of shape (n_samples, n_features)
        Input dictionary. Columns are assumed to have unit norm.

    y : ndarray of shape (n_samples,)
        Input targets.

    n_nonzero_coefs : int
        Targeted number of non-zero elements.

    tol : float, default=None
        Targeted squared error, if not None overrides n_nonzero_coefs.

    copy_X : bool, default=True
        Whether the design matrix X must be copied by the algorithm. A false
        value is only helpful if X is already Fortran-ordered, otherwise a
        copy is made anyway.

    return_path : bool, default=False
        Whether to return every value of the nonzero coefficients along the
        forward path. Useful for cross-validation.

    Returns
    -------
    gamma : ndarray of shape (n_nonzero_coefs,)
        Non-zero elements of the solution.

    idx : ndarray of shape (n_nonzero_coefs,)
        Indices of the positions of the elements in gamma within the solution
        vector.

    coef : ndarray of shape (n_features, n_nonzero_coefs)
        The first k values of column k correspond to the coefficient value
        for the active features at that step. The lower left triangle contains
        garbage. Only returned if ``return_path=True``.

    n_active : int
        Number of active features at convergence.
    """
    if copy_X:
        X = X.copy("F")
    else:  # even if we are allowed to overwrite, still copy it if bad order
        X = np.asfortranarray(X)

    min_float = np.finfo(X.dtype).eps
    nrm2, swap = linalg.get_blas_funcs(("nrm2", "swap"), (X,))
    (potrs,) = get_lapack_funcs(("potrs",), (X,))

    alpha = np.dot(X.T, y)
    residual = y
    gamma = np.empty(0)
    n_active = 0
    indices = np.arange(X.shape[1])  # keeping track of swapping

    max_features = X.shape[1] if tol is not None else n_nonzero_coefs

    L = np.empty((max_features, max_features), dtype=X.dtype)

    if return_path:
        coefs = np.empty_like(L)

    while True:
        lam = np.argmax(np.abs(np.dot(X.T, residual)))
        if lam < n_active or alpha[lam] ** 2 < min_float:
            # atom already selected or inner product too small
            warnings.warn(premature, RuntimeWarning, stacklevel=2)
            break

        if n_active > 0:
            # Updates the Cholesky decomposition of X' X
            L[n_active, :n_active] = np.dot(X[:, :n_active].T, X[:, lam])
            linalg.solve_triangular(
                L[:n_active, :n_active],
                L[n_active, :n_active],
                trans=0,
                lower=1,
                overwrite_b=True,
                check_finite=False,
            )
            v = nrm2(L[n_active, :n_active]) ** 2
            Lkk = linalg.norm(X[:, lam]) ** 2 - v
            if Lkk <= min_float:  # selected atoms are dependent
                warnings.warn(premature, RuntimeWarning, stacklevel=2)
                break
            L[n_active, n_active] = sqrt(Lkk)
        else:
            L[0, 0] = linalg.norm(X[:, lam])

        X.T[n_active], X.T[lam] = swap(X.T[n_active], X.T[lam])
        alpha[n_active], alpha[lam] = alpha[lam], alpha[n_active]
        indices[n_active], indices[lam] = indices[lam], indices[n_active]
        n_active += 1

        # solves LL'x = X'y as a composition of two triangular systems
        gamma, _ = potrs(
            L[:n_active, :n_active], alpha[:n_active], lower=True, overwrite_b=False
        )

        if return_path:
            coefs[:n_active, n_active - 1] = gamma
        residual = y - np.dot(X[:, :n_active], gamma)
        if tol is not None and nrm2(residual) ** 2 <= tol:
            break
        elif n_active == max_features:
            break

    if return_path:
        return gamma, indices[:n_active], coefs[:, :n_active], n_active
    else:
        return gamma, indices[:n_active], n_active


def _gram_omp(
    Gram,
    Xy,
    n_nonzero_coefs,
    tol_0=None,
    tol=None,
    copy_Gram=True,
    copy_Xy=True,
    return_path=False,
):
    """Orthogonal Matching Pursuit step on a precomputed Gram matrix.

    This function uses the Cholesky decomposition method.

    Parameters
    ----------
    Gram : ndarray of shape (n_features, n_features)
        Gram matrix of the input data matrix.

    Xy : ndarray of shape (n_features,)
        Input targets.

    n_nonzero_coefs : int
        Targeted number of non-zero elements.

    tol_0 : float, default=None
        Squared norm of y, required if tol is not None.

    tol : float, default=None
        Targeted squared error, if not None overrides n_nonzero_coefs.

    copy_Gram : bool, default=True
        Whether the gram matrix must be copied by the algorithm. A false
        value is only helpful if it is already Fortran-ordered, otherwise a
        copy is made anyway.

    copy_Xy : bool, default=True
        Whether the covariance vector Xy must be copied by the algorithm.
        If False, it may be overwritten.

    return_path : bool, default=False
        Whether to return every value of the nonzero coefficients along the
        forward path. Useful for cross-validation.

    Returns
    -------
    gamma : ndarray of shape (n_nonzero_coefs,)
        Non-zero elements of the solution.

    idx : ndarray of shape (n_nonzero_coefs,)
        Indices of the positions of the elements in gamma within the solution
        vector.

    coefs : ndarray of shape (n_features, n_nonzero_coefs)
        The first k values of column k correspond to the coefficient value
        for the active features at that step. The lower left triangle contains
        garbage. Only returned if ``return_path=True``.

    n_active : int
        Number of active features at convergence.
    """
    Gram = Gram.copy("F") if copy_Gram else np.asfortranarray(Gram)

    if copy_Xy or not Xy.flags.writeable:
        Xy = Xy.copy()

    min_float = np.finfo(Gram.dtype).eps
    nrm2, swap = linalg.get_blas_funcs(("nrm2", "swap"), (Gram,))
    (potrs,) = get_lapack_funcs(("potrs",), (Gram,))

    indices = np.arange(len(Gram))  # keeping track of swapping
    alpha = Xy
    tol_curr = tol_0
    delta = 0
    gamma = np.empty(0)
    n_active = 0

    max_features = len(Gram) if tol is not None else n_nonzero_coefs

    L = np.empty((max_features, max_features), dtype=Gram.dtype)

    L[0, 0] = 1.0
    if return_path:
        coefs = np.empty_like(L)

    while True:
        lam = np.argmax(np.abs(alpha))
        if lam < n_active or alpha[lam] ** 2 < min_float:
            # selected same atom twice, or inner product too small
            warnings.warn(premature, RuntimeWarning, stacklevel=3)
            break
        if n_active > 0:
            L[n_active, :n_active] = Gram[lam, :n_active]
            linalg.solve_triangular(
                L[:n_active, :n_active],
                L[n_active, :n_active],
                trans=0,
                lower=1,
                overwrite_b=True,
                check_finite=False,
            )
            v = nrm2(L[n_active, :n_active]) ** 2
            Lkk = Gram[lam, lam] - v
            if Lkk <= min_float:  # selected atoms are dependent
                warnings.warn(premature, RuntimeWarning, stacklevel=3)
                break
            L[n_active, n_active] = sqrt(Lkk)
        else:
            L[0, 0] = sqrt(Gram[lam, lam])

        Gram[n_active], Gram[lam] = swap(Gram[n_active], Gram[lam])
        Gram.T[n_active], Gram.T[lam] = swap(Gram.T[n_active], Gram.T[lam])
        indices[n_active], indices[lam] = indices[lam], indices[n_active]
        Xy[n_active], Xy[lam] = Xy[lam], Xy[n_active]
        n_active += 1
        # solves LL'x = X'y as a composition of two triangular systems
        gamma, _ = potrs(
            L[:n_active, :n_active], Xy[:n_active], lower=True, overwrite_b=False
        )
        if return_path:
            coefs[:n_active, n_active - 1] = gamma
        beta = np.dot(Gram[:, :n_active], gamma)
        alpha = Xy - beta
        if tol is not None:
            tol_curr += delta
            delta = np.inner(gamma, beta[:n_active])
            tol_curr -= delta
            if abs(tol_curr) <= tol:
                break
        elif n_active == max_features:
            break

    if return_path:
        return gamma, indices[:n_active], coefs[:, :n_active], n_active
    else:
        return gamma, indices[:n_active], n_active


def orthogonal_mp(
    X,
    y,
    *,
    n_nonzero_coefs=None,
    tol=None,
    precompute=False,
    copy_X=True,
    return_path=False,
    return_n_iter=False,
):
    r"""Orthogonal Matching Pursuit (OMP).

    Solves n_targets Orthogonal Matching Pursuit problems.
    An instance of the problem has the form:

    When parametrized by the number of non-zero coefficients using
    `n_nonzero_coefs`:
    argmin ||y - X\gamma||^2 subject to ||\gamma||_0 <= n_{nonzero coefs}

    When parametrized by error using the parameter `tol`:
    argmin ||\gamma||_0 subject to ||y - X\gamma||^2 <= tol

    Read more in the :ref:`User Guide <omp>`.

    Parameters
    ----------
    X : ndarray of shape (n_samples, n_features)
        Input data. Columns are assumed to have unit norm.

    y : ndarray of shape (n_samples,) or (n_samples, n_targets)
        Input targets.

    n_nonzero_coefs : int, default=None
        Desired number of non-zero entries in the solution. If None (by
        default) this value is set to 10% of n_features.

    tol : float, default=None
        Maximum norm of the residual. If not None, overrides n_nonzero_coefs.

    precompute : 'auto' or bool, default=False
        Whether to perform precomputations. Improves performance when n_targets
        or n_samples is very large.

    copy_X : bool, default=True
        Whether the design matrix X must be copied by the algorithm. A false
        value is only helpful if X is already Fortran-ordered, otherwise a
        copy is made anyway.

    return_path : bool, default=False
        Whether to return every value of the nonzero coefficients along the
        forward path. Useful for cross-validation.

    return_n_iter : bool, default=False
        Whether or not to return the number of iterations.

    Returns
    -------
    coef : ndarray of shape (n_features,) or (n_features, n_targets)
        Coefficients of the OMP solution. If `return_path=True`, this contains
        the whole coefficient path. In this case its shape is
        (n_features, n_features) or (n_features, n_targets, n_features) and
        iterating over the last axis yields coefficients in increasing order
        of active features.

    n_iters : array-like or int
        Number of active features across every target. Returned only if
        `return_n_iter` is set to True.

    See Also
    --------
    OrthogonalMatchingPursuit
    orthogonal_mp_gram
    lars_path
    sklearn.decomposition.sparse_encode

    Notes
    -----
    Orthogonal matching pursuit was introduced in S. Mallat, Z. Zhang,
    Matching pursuits with time-frequency dictionaries, IEEE Transactions on
    Signal Processing, Vol. 41, No. 12. (December 1993), pp. 3397-3415.
    (http://blanche.polytechnique.fr/~mallat/papiers/MallatPursuit93.pdf)

    This implementation is based on Rubinstein, R., Zibulevsky, M. and Elad,
    M., Efficient Implementation of the K-SVD Algorithm using Batch Orthogonal
    Matching Pursuit Technical Report - CS Technion, April 2008.
    https://www.cs.technion.ac.il/~ronrubin/Publications/KSVD-OMP-v2.pdf

    """
    X = check_array(X, order="F", copy=copy_X)
    copy_X = False
    if y.ndim == 1:
        y = y.reshape(-1, 1)
    y = check_array(y)
    if y.shape[1] > 1:  # subsequent targets will be affected
        copy_X = True
    if n_nonzero_coefs is None and tol is None:
        # default for n_nonzero_coefs is 0.1 * n_features
        # but at least one.
        n_nonzero_coefs = max(int(0.1 * X.shape[1]), 1)
    if tol is not None and tol < 0:
        raise ValueError("Epsilon cannot be negative")
    if tol is None and n_nonzero_coefs <= 0:
        raise ValueError("The number of atoms must be positive")
    if tol is None and n_nonzero_coefs > X.shape[1]:
        raise ValueError(
            "The number of atoms cannot be more than the number " "of features"
        )
    if precompute == "auto":
        precompute = X.shape[0] > X.shape[1]
    if precompute:
        G = np.dot(X.T, X)
        G = np.asfortranarray(G)
        Xy = np.dot(X.T, y)
        if tol is not None:
            norms_squared = np.sum((y ** 2), axis=0)
        else:
            norms_squared = None
        return orthogonal_mp_gram(
            G,
            Xy,
            n_nonzero_coefs=n_nonzero_coefs,
            tol=tol,
            norms_squared=norms_squared,
            copy_Gram=copy_X,
            copy_Xy=False,
            return_path=return_path,
        )

    if return_path:
        coef = np.zeros((X.shape[1], y.shape[1], X.shape[1]))
    else:
        coef = np.zeros((X.shape[1], y.shape[1]))
    n_iters = []

    for k in range(y.shape[1]):
        out = _cholesky_omp(
            X, y[:, k], n_nonzero_coefs, tol, copy_X=copy_X, return_path=return_path
        )
        if return_path:
            _, idx, coefs, n_iter = out
            coef = coef[:, :, : len(idx)]
            for n_active, x in enumerate(coefs.T):
                coef[idx[: n_active + 1], k, n_active] = x[: n_active + 1]
        else:
            x, idx, n_iter = out
            coef[idx, k] = x
        n_iters.append(n_iter)

    if y.shape[1] == 1:
        n_iters = n_iters[0]

    if return_n_iter:
        return np.squeeze(coef), n_iters
    else:
        return np.squeeze(coef)


def orthogonal_mp_gram(
    Gram,
    Xy,
    *,
    n_nonzero_coefs=None,
    tol=None,
    norms_squared=None,
    copy_Gram=True,
    copy_Xy=True,
    return_path=False,
    return_n_iter=False,
):
    """Gram Orthogonal Matching Pursuit (OMP).

    Solves n_targets Orthogonal Matching Pursuit problems using only
    the Gram matrix X.T * X and the product X.T * y.

    Read more in the :ref:`User Guide <omp>`.

    Parameters
    ----------
    Gram : ndarray of shape (n_features, n_features)
        Gram matrix of the input data: X.T * X.

    Xy : ndarray of shape (n_features,) or (n_features, n_targets)
        Input targets multiplied by X: X.T * y.

    n_nonzero_coefs : int, default=None
        Desired number of non-zero entries in the solution. If None (by
        default) this value is set to 10% of n_features.

    tol : float, default=None
        Maximum norm of the residual. If not None, overrides n_nonzero_coefs.

    norms_squared : array-like of shape (n_targets,), default=None
        Squared L2 norms of the lines of y. Required if tol is not None.

    copy_Gram : bool, default=True
        Whether the gram matrix must be copied by the algorithm. A false
        value is only helpful if it is already Fortran-ordered, otherwise a
        copy is made anyway.

    copy_Xy : bool, default=True
        Whether the covariance vector Xy must be copied by the algorithm.
        If False, it may be overwritten.

    return_path : bool, default=False
        Whether to return every value of the nonzero coefficients along the
        forward path. Useful for cross-validation.

    return_n_iter : bool, default=False
        Whether or not to return the number of iterations.

    Returns
    -------
    coef : ndarray of shape (n_features,) or (n_features, n_targets)
        Coefficients of the OMP solution. If `return_path=True`, this contains
        the whole coefficient path. In this case its shape is
        (n_features, n_features) or (n_features, n_targets, n_features) and
        iterating over the last axis yields coefficients in increasing order
        of active features.

    n_iters : array-like or int
        Number of active features across every target. Returned only if
        `return_n_iter` is set to True.

    See Also
    --------
    OrthogonalMatchingPursuit
    orthogonal_mp
    lars_path
    sklearn.decomposition.sparse_encode

    Notes
    -----
    Orthogonal matching pursuit was introduced in G. Mallat, Z. Zhang,
    Matching pursuits with time-frequency dictionaries, IEEE Transactions on
    Signal Processing, Vol. 41, No. 12. (December 1993), pp. 3397-3415.
    (http://blanche.polytechnique.fr/~mallat/papiers/MallatPursuit93.pdf)

    This implementation is based on Rubinstein, R., Zibulevsky, M. and Elad,
    M., Efficient Implementation of the K-SVD Algorithm using Batch Orthogonal
    Matching Pursuit Technical Report - CS Technion, April 2008.
    https://www.cs.technion.ac.il/~ronrubin/Publications/KSVD-OMP-v2.pdf

    """
    Gram = check_array(Gram, order="F", copy=copy_Gram)
    Xy = np.asarray(Xy)
    if Xy.ndim > 1 and Xy.shape[1] > 1:
        # or subsequent target will be affected
        copy_Gram = True
    if Xy.ndim == 1:
        Xy = Xy[:, np.newaxis]
        if tol is not None:
            norms_squared = [norms_squared]
    if copy_Xy or not Xy.flags.writeable:
        # Make the copy once instead of many times in _gram_omp itself.
        Xy = Xy.copy()

    if n_nonzero_coefs is None and tol is None:
        n_nonzero_coefs = int(0.1 * len(Gram))
    if tol is not None and norms_squared is None:
        raise ValueError(
            "Gram OMP needs the precomputed norms in order "
            "to evaluate the error sum of squares."
        )
    if tol is not None and tol < 0:
        raise ValueError("Epsilon cannot be negative")
    if tol is None and n_nonzero_coefs <= 0:
        raise ValueError("The number of atoms must be positive")
    if tol is None and n_nonzero_coefs > len(Gram):
        raise ValueError(
            "The number of atoms cannot be more than the number " "of features"
        )

    if return_path:
        coef = np.zeros((len(Gram), Xy.shape[1], len(Gram)))
    else:
        coef = np.zeros((len(Gram), Xy.shape[1]))

    n_iters = []
    for k in range(Xy.shape[1]):
        out = _gram_omp(
            Gram,
            Xy[:, k],
            n_nonzero_coefs,
            norms_squared[k] if tol is not None else None,
            tol,
            copy_Gram=copy_Gram,
            copy_Xy=False,
            return_path=return_path,
        )
        if return_path:
            _, idx, coefs, n_iter = out
            coef = coef[:, :, : len(idx)]
            for n_active, x in enumerate(coefs.T):
                coef[idx[: n_active + 1], k, n_active] = x[: n_active + 1]
        else:
            x, idx, n_iter = out
            coef[idx, k] = x
        n_iters.append(n_iter)

    if Xy.shape[1] == 1:
        n_iters = n_iters[0]

    if return_n_iter:
        return np.squeeze(coef), n_iters
    else:
        return np.squeeze(coef)


class OrthogonalMatchingPursuit(MultiOutputMixin, RegressorMixin, LinearModel):
    """Orthogonal Matching Pursuit model (OMP).

    Read more in the :ref:`User Guide <omp>`.

    Parameters
    ----------
    n_nonzero_coefs : int, default=None
        Desired number of non-zero entries in the solution. If None (by
        default) this value is set to 10% of n_features.

    tol : float, default=None
        Maximum norm of the residual. If not None, overrides n_nonzero_coefs.

    fit_intercept : bool, default=True
        whether to calculate the intercept for this model. If set
        to false, no intercept will be used in calculations
        (i.e. data is expected to be centered).

    normalize : bool, default=True
        This parameter is ignored when ``fit_intercept`` is set to False.
        If True, the regressors X will be normalized before regression by
        subtracting the mean and dividing by the l2-norm.
        If you wish to standardize, please use
        :class:`~sklearn.preprocessing.StandardScaler` before calling ``fit``
        on an estimator with ``normalize=False``.

        .. deprecated:: 1.0
            ``normalize`` was deprecated in version 1.0. It will default
            to False in 1.2 and be removed in 1.4.

    precompute : 'auto' or bool, default='auto'
        Whether to use a precomputed Gram and Xy matrix to speed up
        calculations. Improves performance when :term:`n_targets` or
        :term:`n_samples` is very large. Note that if you already have such
        matrices, you can pass them directly to the fit method.

    Attributes
    ----------
    coef_ : ndarray of shape (n_features,) or (n_targets, n_features)
        Parameter vector (w in the formula).

    intercept_ : float or ndarray of shape (n_targets,)
        Independent term in decision function.

    n_iter_ : int or array-like
        Number of active features across every target.

    n_nonzero_coefs_ : int
        The number of non-zero coefficients in the solution. If
        `n_nonzero_coefs` is None and `tol` is None this value is either set
        to 10% of `n_features` or 1, whichever is greater.

    n_features_in_ : int
        Number of features seen during :term:`fit`.

        .. versionadded:: 0.24

    Examples
    --------
    >>> from sklearn.linear_model import OrthogonalMatchingPursuit
    >>> from sklearn.datasets import make_regression
    >>> X, y = make_regression(noise=4, random_state=0)
    >>> reg = OrthogonalMatchingPursuit(normalize=False).fit(X, y)
    >>> reg.score(X, y)
    0.9991...
    >>> reg.predict(X[:1,])
    array([-78.3854...])

    Notes
    -----
    Orthogonal matching pursuit was introduced in G. Mallat, Z. Zhang,
    Matching pursuits with time-frequency dictionaries, IEEE Transactions on
    Signal Processing, Vol. 41, No. 12. (December 1993), pp. 3397-3415.
    (http://blanche.polytechnique.fr/~mallat/papiers/MallatPursuit93.pdf)

    This implementation is based on Rubinstein, R., Zibulevsky, M. and Elad,
    M., Efficient Implementation of the K-SVD Algorithm using Batch Orthogonal
    Matching Pursuit Technical Report - CS Technion, April 2008.
    https://www.cs.technion.ac.il/~ronrubin/Publications/KSVD-OMP-v2.pdf

    See Also
    --------
    orthogonal_mp
    orthogonal_mp_gram
    lars_path
    Lars
    LassoLars
    sklearn.decomposition.sparse_encode
    OrthogonalMatchingPursuitCV
    """

    def __init__(
        self,
        *,
        n_nonzero_coefs=None,
        tol=None,
        fit_intercept=True,
<<<<<<< HEAD
        normalize=True,
=======
        normalize="deprecated",
>>>>>>> 617ff6ef
        precompute="auto",
    ):
        self.n_nonzero_coefs = n_nonzero_coefs
        self.tol = tol
        self.fit_intercept = fit_intercept
        self.normalize = normalize
        self.precompute = precompute

    def fit(self, X, y):
        """Fit the model using X, y as training data.

        Parameters
        ----------
        X : array-like of shape (n_samples, n_features)
            Training data.

        y : array-like of shape (n_samples,) or (n_samples, n_targets)
            Target values. Will be cast to X's dtype if necessary


        Returns
        -------
        self : object
            returns an instance of self.
        """
        _normalize = _deprecate_normalize(
            self.normalize, default=True, estimator_name=self.__class__.__name__
        )

        X, y = self._validate_data(X, y, multi_output=True, y_numeric=True)
        n_features = X.shape[1]

        X, y, X_offset, y_offset, X_scale, Gram, Xy = _pre_fit(
<<<<<<< HEAD
            X, y, None, self.precompute, self.normalize, self.fit_intercept, copy=True
=======
            X, y, None, self.precompute, _normalize, self.fit_intercept, copy=True
>>>>>>> 617ff6ef
        )

        if y.ndim == 1:
            y = y[:, np.newaxis]

        if self.n_nonzero_coefs is None and self.tol is None:
            # default for n_nonzero_coefs is 0.1 * n_features
            # but at least one.
            self.n_nonzero_coefs_ = max(int(0.1 * n_features), 1)
        else:
            self.n_nonzero_coefs_ = self.n_nonzero_coefs

        if Gram is False:
            coef_, self.n_iter_ = orthogonal_mp(
                X,
                y,
                n_nonzero_coefs=self.n_nonzero_coefs_,
                tol=self.tol,
                precompute=False,
                copy_X=True,
                return_n_iter=True,
            )
        else:
            norms_sq = np.sum(y ** 2, axis=0) if self.tol is not None else None

            coef_, self.n_iter_ = orthogonal_mp_gram(
                Gram,
                Xy=Xy,
                n_nonzero_coefs=self.n_nonzero_coefs_,
                tol=self.tol,
                norms_squared=norms_sq,
                copy_Gram=True,
                copy_Xy=True,
                return_n_iter=True,
            )
        self.coef_ = coef_.T
        self._set_intercept(X_offset, y_offset, X_scale)
        return self


def _omp_path_residues(
    X_train,
    y_train,
    X_test,
    y_test,
    copy=True,
    fit_intercept=True,
    normalize=True,
    max_iter=100,
):
    """Compute the residues on left-out data for a full LARS path.

    Parameters
    ----------
    X_train : ndarray of shape (n_samples, n_features)
        The data to fit the LARS on.

    y_train : ndarray of shape (n_samples)
        The target variable to fit LARS on.

    X_test : ndarray of shape (n_samples, n_features)
        The data to compute the residues on.

    y_test : ndarray of shape (n_samples)
        The target variable to compute the residues on.

    copy : bool, default=True
        Whether X_train, X_test, y_train and y_test should be copied.  If
        False, they may be overwritten.

    fit_intercept : bool, default=True
        Whether to calculate the intercept for this model. If set
        to false, no intercept will be used in calculations
        (i.e. data is expected to be centered).

    normalize : bool, default=True
        This parameter is ignored when ``fit_intercept`` is set to False.
        If True, the regressors X will be normalized before regression by
        subtracting the mean and dividing by the l2-norm.
        If you wish to standardize, please use
        :class:`~sklearn.preprocessing.StandardScaler` before calling ``fit``
        on an estimator with ``normalize=False``.

        .. deprecated:: 1.0
            ``normalize`` was deprecated in version 1.0. It will default
            to False in 1.2 and be removed in 1.4.

    max_iter : int, default=100
        Maximum numbers of iterations to perform, therefore maximum features
        to include. 100 by default.

    Returns
    -------
    residues : ndarray of shape (n_samples, max_features)
        Residues of the prediction on the test data.
    """

    if copy:
        X_train = X_train.copy()
        y_train = y_train.copy()
        X_test = X_test.copy()
        y_test = y_test.copy()

    if fit_intercept:
        X_mean = X_train.mean(axis=0)
        X_train -= X_mean
        X_test -= X_mean
        y_mean = y_train.mean(axis=0)
        y_train = as_float_array(y_train, copy=False)
        y_train -= y_mean
        y_test = as_float_array(y_test, copy=False)
        y_test -= y_mean

    if normalize:
        norms = np.sqrt(np.sum(X_train ** 2, axis=0))
        nonzeros = np.flatnonzero(norms)
        X_train[:, nonzeros] /= norms[nonzeros]

    coefs = orthogonal_mp(
        X_train,
        y_train,
        n_nonzero_coefs=max_iter,
        tol=None,
        precompute=False,
        copy_X=False,
        return_path=True,
    )
    if coefs.ndim == 1:
        coefs = coefs[:, np.newaxis]
    if normalize:
        coefs[nonzeros] /= norms[nonzeros][:, np.newaxis]

    return np.dot(coefs.T, X_test.T) - y_test


class OrthogonalMatchingPursuitCV(RegressorMixin, LinearModel):
    """Cross-validated Orthogonal Matching Pursuit model (OMP).

    See glossary entry for :term:`cross-validation estimator`.

    Read more in the :ref:`User Guide <omp>`.

    Parameters
    ----------
    copy : bool, default=True
        Whether the design matrix X must be copied by the algorithm. A false
        value is only helpful if X is already Fortran-ordered, otherwise a
        copy is made anyway.

    fit_intercept : bool, default=True
        whether to calculate the intercept for this model. If set
        to false, no intercept will be used in calculations
        (i.e. data is expected to be centered).

    normalize : bool, default=True
        This parameter is ignored when ``fit_intercept`` is set to False.
        If True, the regressors X will be normalized before regression by
        subtracting the mean and dividing by the l2-norm.
        If you wish to standardize, please use
        :class:`~sklearn.preprocessing.StandardScaler` before calling ``fit``
        on an estimator with ``normalize=False``.

        .. deprecated:: 1.0
            ``normalize`` was deprecated in version 1.0. It will default
            to False in 1.2 and be removed in 1.4.

    max_iter : int, default=None
        Maximum numbers of iterations to perform, therefore maximum features
        to include. 10% of ``n_features`` but at least 5 if available.

    cv : int, cross-validation generator or iterable, default=None
        Determines the cross-validation splitting strategy.
        Possible inputs for cv are:

        - None, to use the default 5-fold cross-validation,
        - integer, to specify the number of folds.
        - :term:`CV splitter`,
        - An iterable yielding (train, test) splits as arrays of indices.

        For integer/None inputs, :class:`KFold` is used.

        Refer :ref:`User Guide <cross_validation>` for the various
        cross-validation strategies that can be used here.

        .. versionchanged:: 0.22
            ``cv`` default value if None changed from 3-fold to 5-fold.

    n_jobs : int, default=None
        Number of CPUs to use during the cross validation.
        ``None`` means 1 unless in a :obj:`joblib.parallel_backend` context.
        ``-1`` means using all processors. See :term:`Glossary <n_jobs>`
        for more details.

    verbose : bool or int, default=False
        Sets the verbosity amount.

    Attributes
    ----------
    intercept_ : float or ndarray of shape (n_targets,)
        Independent term in decision function.

    coef_ : ndarray of shape (n_features,) or (n_targets, n_features)
        Parameter vector (w in the problem formulation).

    n_nonzero_coefs_ : int
        Estimated number of non-zero coefficients giving the best mean squared
        error over the cross-validation folds.

    n_iter_ : int or array-like
        Number of active features across every target for the model refit with
        the best hyperparameters got by cross-validating across all folds.

    n_features_in_ : int
        Number of features seen during :term:`fit`.

        .. versionadded:: 0.24

    Examples
    --------
    >>> from sklearn.linear_model import OrthogonalMatchingPursuitCV
    >>> from sklearn.datasets import make_regression
    >>> X, y = make_regression(n_features=100, n_informative=10,
    ...                        noise=4, random_state=0)
    >>> reg = OrthogonalMatchingPursuitCV(cv=5, normalize=False).fit(X, y)
    >>> reg.score(X, y)
    0.9991...
    >>> reg.n_nonzero_coefs_
    10
    >>> reg.predict(X[:1,])
    array([-78.3854...])

    See Also
    --------
    orthogonal_mp
    orthogonal_mp_gram
    lars_path
    Lars
    LassoLars
    OrthogonalMatchingPursuit
    LarsCV
    LassoLarsCV
    sklearn.decomposition.sparse_encode

    """

    def __init__(
        self,
        *,
        copy=True,
        fit_intercept=True,
<<<<<<< HEAD
        normalize=True,
=======
        normalize="deprecated",
>>>>>>> 617ff6ef
        max_iter=None,
        cv=None,
        n_jobs=None,
        verbose=False,
    ):
        self.copy = copy
        self.fit_intercept = fit_intercept
        self.normalize = normalize
        self.max_iter = max_iter
        self.cv = cv
        self.n_jobs = n_jobs
        self.verbose = verbose

    def fit(self, X, y):
        """Fit the model using X, y as training data.

        Parameters
        ----------
        X : array-like of shape (n_samples, n_features)
            Training data.

        y : array-like of shape (n_samples,)
            Target values. Will be cast to X's dtype if necessary.

        Returns
        -------
        self : object
            returns an instance of self.
        """
<<<<<<< HEAD
=======

        _normalize = _deprecate_normalize(
            self.normalize, default=True, estimator_name=self.__class__.__name__
        )

>>>>>>> 617ff6ef
        X, y = self._validate_data(
            X, y, y_numeric=True, ensure_min_features=2, estimator=self
        )
        X = as_float_array(X, copy=False, force_all_finite=False)
        cv = check_cv(self.cv, classifier=False)
        max_iter = (
            min(max(int(0.1 * X.shape[1]), 5), X.shape[1])
            if not self.max_iter
            else self.max_iter
        )
        cv_paths = Parallel(n_jobs=self.n_jobs, verbose=self.verbose)(
            delayed(_omp_path_residues)(
                X[train],
                y[train],
                X[test],
                y[test],
                self.copy,
                self.fit_intercept,
<<<<<<< HEAD
                self.normalize,
=======
                _normalize,
>>>>>>> 617ff6ef
                max_iter,
            )
            for train, test in cv.split(X)
        )

        min_early_stop = min(fold.shape[0] for fold in cv_paths)
        mse_folds = np.array(
            [(fold[:min_early_stop] ** 2).mean(axis=1) for fold in cv_paths]
        )
        best_n_nonzero_coefs = np.argmin(mse_folds.mean(axis=0)) + 1
        self.n_nonzero_coefs_ = best_n_nonzero_coefs
        omp = OrthogonalMatchingPursuit(
            n_nonzero_coefs=best_n_nonzero_coefs,
            fit_intercept=self.fit_intercept,
<<<<<<< HEAD
            normalize=self.normalize,
=======
            normalize=_normalize,
>>>>>>> 617ff6ef
        )
        omp.fit(X, y)
        self.coef_ = omp.coef_
        self.intercept_ = omp.intercept_
        self.n_iter_ = omp.n_iter_
        return self<|MERGE_RESOLUTION|>--- conflicted
+++ resolved
@@ -687,11 +687,7 @@
         n_nonzero_coefs=None,
         tol=None,
         fit_intercept=True,
-<<<<<<< HEAD
-        normalize=True,
-=======
         normalize="deprecated",
->>>>>>> 617ff6ef
         precompute="auto",
     ):
         self.n_nonzero_coefs = n_nonzero_coefs
@@ -725,11 +721,7 @@
         n_features = X.shape[1]
 
         X, y, X_offset, y_offset, X_scale, Gram, Xy = _pre_fit(
-<<<<<<< HEAD
-            X, y, None, self.precompute, self.normalize, self.fit_intercept, copy=True
-=======
             X, y, None, self.precompute, _normalize, self.fit_intercept, copy=True
->>>>>>> 617ff6ef
         )
 
         if y.ndim == 1:
@@ -980,11 +972,7 @@
         *,
         copy=True,
         fit_intercept=True,
-<<<<<<< HEAD
-        normalize=True,
-=======
         normalize="deprecated",
->>>>>>> 617ff6ef
         max_iter=None,
         cv=None,
         n_jobs=None,
@@ -1014,14 +1002,11 @@
         self : object
             returns an instance of self.
         """
-<<<<<<< HEAD
-=======
 
         _normalize = _deprecate_normalize(
             self.normalize, default=True, estimator_name=self.__class__.__name__
         )
 
->>>>>>> 617ff6ef
         X, y = self._validate_data(
             X, y, y_numeric=True, ensure_min_features=2, estimator=self
         )
@@ -1040,11 +1025,7 @@
                 y[test],
                 self.copy,
                 self.fit_intercept,
-<<<<<<< HEAD
-                self.normalize,
-=======
                 _normalize,
->>>>>>> 617ff6ef
                 max_iter,
             )
             for train, test in cv.split(X)
@@ -1059,11 +1040,7 @@
         omp = OrthogonalMatchingPursuit(
             n_nonzero_coefs=best_n_nonzero_coefs,
             fit_intercept=self.fit_intercept,
-<<<<<<< HEAD
-            normalize=self.normalize,
-=======
             normalize=_normalize,
->>>>>>> 617ff6ef
         )
         omp.fit(X, y)
         self.coef_ = omp.coef_
