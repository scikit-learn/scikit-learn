--- conflicted
+++ resolved
@@ -687,13 +687,8 @@
         n_nonzero_coefs=None,
         tol=None,
         fit_intercept=True,
-<<<<<<< HEAD
         normalize="deprecated",
         precompute="auto"
-=======
-        normalize=True,
-        precompute="auto",
->>>>>>> 351ace79
     ):
         self.n_nonzero_coefs = n_nonzero_coefs
         self.tol = tol
