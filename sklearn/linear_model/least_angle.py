--- conflicted
+++ resolved
@@ -513,25 +513,13 @@
     verbose : boolean or integer, optional
         Sets the verbosity amount
 
-<<<<<<< HEAD
     normalize : boolean, optional, default True
-        If True, the regressors X will be normalized before regression.
-        This parameter is ignored when `fit_intercept` is set to False.
-        When the regressors are normalized, note that this makes the
-        hyperparameters learnt more robust and almost independent of the number
-        of samples. The same property is not valid for standardized data.
-        However, if you wish to standardize, please use
-        `preprocessing.StandardScaler` before calling `fit` on an estimator
-        with `normalize=False`.
-=======
-    normalize : boolean, optional, default False
         This parameter is ignored when ``fit_intercept`` is set to False.
         If True, the regressors X will be normalized before regression by
         subtracting the mean and dividing by the l2-norm.
         If you wish to standardize, please use
         :class:`sklearn.preprocessing.StandardScaler` before calling ``fit``
         on an estimator with ``normalize=False``.
->>>>>>> d196ea3c
 
     precompute : True | False | 'auto' | array-like
         Whether to use a precomputed Gram matrix to speed up
@@ -756,25 +744,13 @@
     verbose : boolean or integer, optional
         Sets the verbosity amount
 
-<<<<<<< HEAD
     normalize : boolean, optional, default True
-        If True, the regressors X will be normalized before regression.
-        This parameter is ignored when `fit_intercept` is set to False.
-        When the regressors are normalized, note that this makes the
-        hyperparameters learnt more robust and almost independent of the number
-        of samples. The same property is not valid for standardized data.
-        However, if you wish to standardize, please use
-        `preprocessing.StandardScaler` before calling `fit` on an estimator
-        with `normalize=False`.
-=======
-    normalize : boolean, optional, default False
         This parameter is ignored when ``fit_intercept`` is set to False.
         If True, the regressors X will be normalized before regression by
         subtracting the mean and dividing by the l2-norm.
         If you wish to standardize, please use
         :class:`sklearn.preprocessing.StandardScaler` before calling ``fit``
         on an estimator with ``normalize=False``.
->>>>>>> d196ea3c
 
     copy_X : boolean, optional, default True
         If True, X will be copied; else, it may be overwritten.
@@ -923,25 +899,13 @@
         'lasso' for expected small values of alpha in the doc of LassoLarsCV
         and LassoLarsIC.
 
-<<<<<<< HEAD
     normalize : boolean, optional, default True
-        If True, the regressors X will be normalized before regression.
-        This parameter is ignored when `fit_intercept` is set to False.
-        When the regressors are normalized, note that this makes the
-        hyperparameters learnt more robust and almost independent of the number
-        of samples. The same property is not valid for standardized data.
-        However, if you wish to standardize, please use
-        `preprocessing.StandardScaler` before calling `fit` on an estimator
-        with `normalize=False`.
-=======
-    normalize : boolean, optional, default False
         This parameter is ignored when ``fit_intercept`` is set to False.
         If True, the regressors X will be normalized before regression by
         subtracting the mean and dividing by the l2-norm.
         If you wish to standardize, please use
         :class:`sklearn.preprocessing.StandardScaler` before calling ``fit``
         on an estimator with ``normalize=False``.
->>>>>>> d196ea3c
 
     max_iter : integer, optional
         Maximum number of iterations to perform.
@@ -1019,25 +983,13 @@
     verbose : boolean or integer, optional
         Sets the verbosity amount
 
-<<<<<<< HEAD
     normalize : boolean, optional, default True
-        If True, the regressors X will be normalized before regression.
-        This parameter is ignored when `fit_intercept` is set to False.
-        When the regressors are normalized, note that this makes the
-        hyperparameters learnt more robust and almost independent of the number
-        of samples. The same property is not valid for standardized data.
-        However, if you wish to standardize, please use
-        `preprocessing.StandardScaler` before calling `fit` on an estimator
-        with `normalize=False`.
-=======
-    normalize : boolean, optional, default False
         This parameter is ignored when ``fit_intercept`` is set to False.
         If True, the regressors X will be normalized before regression by
         subtracting the mean and dividing by the l2-norm.
         If you wish to standardize, please use
         :class:`sklearn.preprocessing.StandardScaler` before calling ``fit``
         on an estimator with ``normalize=False``.
->>>>>>> d196ea3c
 
     copy_X : boolean, optional, default True
         If ``True``, X will be copied; else, it may be overwritten.
@@ -1243,25 +1195,13 @@
     verbose : boolean or integer, optional
         Sets the verbosity amount
 
-<<<<<<< HEAD
     normalize : boolean, optional, default True
-        If True, the regressors X will be normalized before regression.
-        This parameter is ignored when `fit_intercept` is set to False.
-        When the regressors are normalized, note that this makes the
-        hyperparameters learnt more robust and almost independent of the number
-        of samples. The same property is not valid for standardized data.
-        However, if you wish to standardize, please use
-        `preprocessing.StandardScaler` before calling `fit` on an estimator
-        with `normalize=False`.
-=======
-    normalize : boolean, optional, default False
         This parameter is ignored when ``fit_intercept`` is set to False.
         If True, the regressors X will be normalized before regression by
         subtracting the mean and dividing by the l2-norm.
         If you wish to standardize, please use
         :class:`sklearn.preprocessing.StandardScaler` before calling ``fit``
         on an estimator with ``normalize=False``.
->>>>>>> d196ea3c
 
     precompute : True | False | 'auto' | array-like
         Whether to use a precomputed Gram matrix to speed up
@@ -1388,25 +1328,13 @@
     verbose : boolean or integer, optional
         Sets the verbosity amount
 
-<<<<<<< HEAD
     normalize : boolean, optional, default True
-        If True, the regressors X will be normalized before regression.
-        This parameter is ignored when `fit_intercept` is set to False.
-        When the regressors are normalized, note that this makes the
-        hyperparameters learnt more robust and almost independent of the number
-        of samples. The same property is not valid for standardized data.
-        However, if you wish to standardize, please use
-        `preprocessing.StandardScaler` before calling `fit` on an estimator
-        with `normalize=False`.
-=======
-    normalize : boolean, optional, default False
         This parameter is ignored when ``fit_intercept`` is set to False.
         If True, the regressors X will be normalized before regression by
         subtracting the mean and dividing by the l2-norm.
         If you wish to standardize, please use
         :class:`sklearn.preprocessing.StandardScaler` before calling ``fit``
         on an estimator with ``normalize=False``.
->>>>>>> d196ea3c
 
     copy_X : boolean, optional, default True
         If True, X will be copied; else, it may be overwritten.
