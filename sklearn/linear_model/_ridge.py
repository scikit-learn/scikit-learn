"""
Ridge regression
"""

# Author: Mathieu Blondel <mathieu@mblondel.org>
#         Reuben Fletcher-Costin <reuben.fletchercostin@gmail.com>
#         Fabian Pedregosa <fabian@fseoane.net>
#         Michael Eickenberg <michael.eickenberg@nsup.org>
# License: BSD 3 clause


from abc import ABCMeta, abstractmethod
from functools import partial
import collections
import numbers
import warnings

import numpy as np
import numbers
from scipy import linalg
from scipy import sparse
from scipy import optimize
from scipy.sparse import linalg as sp_linalg

from ._base import LinearClassifierMixin, LinearModel
from ._base import _deprecate_normalize, _rescale_data
from ._sag import sag_solver
from ..base import MultiOutputMixin, RegressorMixin, is_classifier
from ..utils.extmath import safe_sparse_dot
from ..utils.extmath import row_norms
from ..utils import check_array
from ..utils import check_consistent_length
from ..utils import check_scalar
from ..utils import compute_sample_weight
from ..utils import column_or_1d
from ..utils.validation import check_is_fitted
from ..utils.validation import _check_sample_weight
from ..preprocessing import LabelBinarizer
from ..model_selection import GridSearchCV
from ..metrics import check_scoring
from ..exceptions import ConvergenceWarning
from ..utils.sparsefuncs import mean_variance_axis


def _solve_sparse_cg(
    X, y, alpha, max_iter=None, tol=1e-3, verbose=0, X_offset=None, X_scale=None
):
    def _get_rescaled_operator(X):

        X_offset_scale = X_offset / X_scale

        def matvec(b):
            return X.dot(b) - b.dot(X_offset_scale)

        def rmatvec(b):
            return X.T.dot(b) - X_offset_scale * np.sum(b)

        X1 = sparse.linalg.LinearOperator(shape=X.shape, matvec=matvec, rmatvec=rmatvec)
        return X1

    n_samples, n_features = X.shape

    if X_offset is None or X_scale is None:
        X1 = sp_linalg.aslinearoperator(X)
    else:
        X1 = _get_rescaled_operator(X)

    coefs = np.empty((y.shape[1], n_features), dtype=X.dtype)

    if n_features > n_samples:

        def create_mv(curr_alpha):
            def _mv(x):
                return X1.matvec(X1.rmatvec(x)) + curr_alpha * x

            return _mv

    else:

        def create_mv(curr_alpha):
            def _mv(x):
                return X1.rmatvec(X1.matvec(x)) + curr_alpha * x

            return _mv

    for i in range(y.shape[1]):
        y_column = y[:, i]

        mv = create_mv(alpha[i])
        if n_features > n_samples:
            # kernel ridge
            # w = X.T * inv(X X^t + alpha*Id) y
            C = sp_linalg.LinearOperator(
                (n_samples, n_samples), matvec=mv, dtype=X.dtype
            )
            # FIXME atol
            try:
                coef, info = sp_linalg.cg(C, y_column, tol=tol, atol="legacy")
            except TypeError:
                # old scipy
                coef, info = sp_linalg.cg(C, y_column, tol=tol)
            coefs[i] = X1.rmatvec(coef)
        else:
            # linear ridge
            # w = inv(X^t X + alpha*Id) * X.T y
            y_column = X1.rmatvec(y_column)
            C = sp_linalg.LinearOperator(
                (n_features, n_features), matvec=mv, dtype=X.dtype
            )
            # FIXME atol
            try:
                coefs[i], info = sp_linalg.cg(
                    C, y_column, maxiter=max_iter, tol=tol, atol="legacy"
                )
            except TypeError:
                # old scipy
                coefs[i], info = sp_linalg.cg(C, y_column, maxiter=max_iter, tol=tol)

        if info < 0:
            raise ValueError("Failed with error code %d" % info)

        if max_iter is None and info > 0 and verbose:
            warnings.warn(
                "sparse_cg did not converge after %d iterations." % info,
                ConvergenceWarning,
            )

    return coefs


def _solve_lsqr(X, y, alpha, max_iter=None, tol=1e-3):
    n_samples, n_features = X.shape
    coefs = np.empty((y.shape[1], n_features), dtype=X.dtype)
    n_iter = np.empty(y.shape[1], dtype=np.int32)

    # According to the lsqr documentation, alpha = damp^2.
    sqrt_alpha = np.sqrt(alpha)

    for i in range(y.shape[1]):
        y_column = y[:, i]
        info = sp_linalg.lsqr(
            X, y_column, damp=sqrt_alpha[i], atol=tol, btol=tol, iter_lim=max_iter
        )
        coefs[i] = info[0]
        n_iter[i] = info[2]

    return coefs, n_iter


def _solve_cholesky(X, y, alpha):
    # w = inv(X^t X + alpha*Id) * X.T y
    n_features = X.shape[1]
    n_targets = y.shape[1]

    A = safe_sparse_dot(X.T, X, dense_output=True)
    Xy = safe_sparse_dot(X.T, y, dense_output=True)

    one_alpha = np.array_equal(alpha, len(alpha) * [alpha[0]])

    if one_alpha:
        A.flat[:: n_features + 1] += alpha[0]
        return linalg.solve(A, Xy, sym_pos=True, overwrite_a=True).T
    else:
        coefs = np.empty([n_targets, n_features], dtype=X.dtype)
        for coef, target, current_alpha in zip(coefs, Xy.T, alpha):
            A.flat[:: n_features + 1] += current_alpha
            coef[:] = linalg.solve(A, target, sym_pos=True, overwrite_a=False).ravel()
            A.flat[:: n_features + 1] -= current_alpha
        return coefs


def _solve_cholesky_kernel(K, y, alpha, sample_weight=None, copy=False):
    # dual_coef = inv(X X^t + alpha*Id) y
    n_samples = K.shape[0]
    n_targets = y.shape[1]

    if copy:
        K = K.copy()

    alpha = np.atleast_1d(alpha)
    one_alpha = (alpha == alpha[0]).all()
    has_sw = isinstance(sample_weight, np.ndarray) or sample_weight not in [1.0, None]

    if has_sw:
        # Unlike other solvers, we need to support sample_weight directly
        # because K might be a pre-computed kernel.
        sw = np.sqrt(np.atleast_1d(sample_weight))
        y = y * sw[:, np.newaxis]
        K *= np.outer(sw, sw)

    if one_alpha:
        # Only one penalty, we can solve multi-target problems in one time.
        K.flat[:: n_samples + 1] += alpha[0]

        try:
            # Note: we must use overwrite_a=False in order to be able to
            #       use the fall-back solution below in case a LinAlgError
            #       is raised
            dual_coef = linalg.solve(K, y, sym_pos=True, overwrite_a=False)
        except np.linalg.LinAlgError:
            warnings.warn(
                "Singular matrix in solving dual problem. Using "
                "least-squares solution instead."
            )
            dual_coef = linalg.lstsq(K, y)[0]

        # K is expensive to compute and store in memory so change it back in
        # case it was user-given.
        K.flat[:: n_samples + 1] -= alpha[0]

        if has_sw:
            dual_coef *= sw[:, np.newaxis]

        return dual_coef
    else:
        # One penalty per target. We need to solve each target separately.
        dual_coefs = np.empty([n_targets, n_samples], K.dtype)

        for dual_coef, target, current_alpha in zip(dual_coefs, y.T, alpha):
            K.flat[:: n_samples + 1] += current_alpha

            dual_coef[:] = linalg.solve(
                K, target, sym_pos=True, overwrite_a=False
            ).ravel()

            K.flat[:: n_samples + 1] -= current_alpha

        if has_sw:
            dual_coefs *= sw[np.newaxis, :]

        return dual_coefs.T


def _solve_svd(X, y, alpha):
    U, s, Vt = linalg.svd(X, full_matrices=False)
    idx = s > 1e-15  # same default value as scipy.linalg.pinv
    s_nnz = s[idx][:, np.newaxis]
    UTy = np.dot(U.T, y)
    d = np.zeros((s.size, alpha.size), dtype=X.dtype)
    d[idx] = s_nnz / (s_nnz ** 2 + alpha)
    d_UT_y = d * UTy
    return np.dot(Vt.T, d_UT_y).T


def _solve_lbfgs(
    X, y, alpha, positive=True, max_iter=None, tol=1e-3, X_offset=None, X_scale=None
):
    """Solve ridge regression with LBFGS.

    The main purpose is fitting with forcing coefficients to be positive.
    For unconstrained ridge regression, there are faster dedicated solver methods.
    Note that with positive bounds on the coefficients, LBFGS seems faster
    than scipy.optimize.lsq_linear.
    """
    n_samples, n_features = X.shape

    options = {}
    if max_iter is not None:
        options["maxiter"] = max_iter
    config = {
        "method": "L-BFGS-B",
        "tol": tol,
        "jac": True,
        "options": options,
    }
    if positive:
        config["bounds"] = [(0, np.inf)] * n_features

    if X_offset is not None and X_scale is not None:
        X_offset_scale = X_offset / X_scale
    else:
        X_offset_scale = None

    coefs = np.empty((y.shape[1], n_features), dtype=X.dtype)

    for i in range(y.shape[1]):
        x0 = np.zeros((n_features,))
        y_column = y[:, i]

        def func(w):
            residual = X.dot(w) - y_column
            if X_offset_scale is not None:
                residual -= w.dot(X_offset_scale)
            f = 0.5 * residual.dot(residual) + 0.5 * alpha[i] * w.dot(w)
            grad = X.T @ residual + alpha[i] * w
            if X_offset_scale is not None:
                grad -= X_offset_scale * np.sum(residual)

            return f, grad

        result = optimize.minimize(func, x0, **config)
        if not result["success"]:
            warnings.warn(
                "The lbfgs solver did not converge. Try increasing max_iter "
                f"or tol. Currently: max_iter={max_iter} and tol={tol}",
                ConvergenceWarning,
            )
        coefs[i] = result["x"]

    return coefs


def _get_valid_accept_sparse(is_X_sparse, solver):
    if is_X_sparse and solver in ["auto", "sag", "saga"]:
        return "csr"
    else:
        return ["csr", "csc", "coo"]


def ridge_regression(
    X,
    y,
    alpha,
    *,
    sample_weight=None,
    solver="auto",
    max_iter=None,
    tol=1e-3,
    verbose=0,
    positive=False,
    random_state=None,
    return_n_iter=False,
    return_intercept=False,
    check_input=True,
):
    """Solve the ridge equation by the method of normal equations.

    Read more in the :ref:`User Guide <ridge_regression>`.

    Parameters
    ----------
    X : {ndarray, sparse matrix, LinearOperator} of shape \
        (n_samples, n_features)
        Training data

    y : ndarray of shape (n_samples,) or (n_samples, n_targets)
        Target values

    alpha : float or array-like of shape (n_targets,)
        Regularization strength; must be a positive float. Regularization
        improves the conditioning of the problem and reduces the variance of
        the estimates. Larger values specify stronger regularization.
        Alpha corresponds to ``1 / (2C)`` in other linear models such as
        :class:`~sklearn.linear_model.LogisticRegression` or
        :class:`~sklearn.svm.LinearSVC`. If an array is passed, penalties are
        assumed to be specific to the targets. Hence they must correspond in
        number.

    sample_weight : float or array-like of shape (n_samples,), default=None
        Individual weights for each sample. If given a float, every sample
        will have the same weight. If sample_weight is not None and
        solver='auto', the solver will be set to 'cholesky'.

        .. versionadded:: 0.17

    solver : {'auto', 'svd', 'cholesky', 'lsqr', 'sparse_cg', \
            'sag', 'saga', 'lbfgs'}, default='auto'
        Solver to use in the computational routines:

        - 'auto' chooses the solver automatically based on the type of data.

        - 'svd' uses a Singular Value Decomposition of X to compute the Ridge
          coefficients. More stable for singular matrices than 'cholesky'.

        - 'cholesky' uses the standard scipy.linalg.solve function to
          obtain a closed-form solution via a Cholesky decomposition of
          dot(X.T, X)

        - 'sparse_cg' uses the conjugate gradient solver as found in
          scipy.sparse.linalg.cg. As an iterative algorithm, this solver is
          more appropriate than 'cholesky' for large-scale data
          (possibility to set `tol` and `max_iter`).

        - 'lsqr' uses the dedicated regularized least-squares routine
          scipy.sparse.linalg.lsqr. It is the fastest and uses an iterative
          procedure.

        - 'sag' uses a Stochastic Average Gradient descent, and 'saga' uses
          its improved, unbiased version named SAGA. Both methods also use an
          iterative procedure, and are often faster than other solvers when
          both n_samples and n_features are large. Note that 'sag' and
          'saga' fast convergence is only guaranteed on features with
          approximately the same scale. You can preprocess the data with a
          scaler from sklearn.preprocessing.

        - 'lbfgs' uses L-BFGS-B algorithm implemented in
          `scipy.optimize.minimize`. It can be used only when `positive`
          is True.

        All last six solvers support both dense and sparse data. However, only
        'sag', 'sparse_cg', and 'lbfgs' support sparse input when `fit_intercept`
        is True.

        .. versionadded:: 0.17
           Stochastic Average Gradient descent solver.
        .. versionadded:: 0.19
           SAGA solver.

    max_iter : int, default=None
        Maximum number of iterations for conjugate gradient solver.
        For the 'sparse_cg' and 'lsqr' solvers, the default value is determined
        by scipy.sparse.linalg. For 'sag' and saga solver, the default value is
        1000. For 'lbfgs' solver, the default value is 15000.

    tol : float, default=1e-3
        Precision of the solution.

    verbose : int, default=0
        Verbosity level. Setting verbose > 0 will display additional
        information depending on the solver used.

    positive : bool, default=False
        When set to ``True``, forces the coefficients to be positive.
        Only 'lbfgs' solver is supported in this case.

    random_state : int, RandomState instance, default=None
        Used when ``solver`` == 'sag' or 'saga' to shuffle the data.
        See :term:`Glossary <random_state>` for details.

    return_n_iter : bool, default=False
        If True, the method also returns `n_iter`, the actual number of
        iteration performed by the solver.

        .. versionadded:: 0.17

    return_intercept : bool, default=False
        If True and if X is sparse, the method also returns the intercept,
        and the solver is automatically changed to 'sag'. This is only a
        temporary fix for fitting the intercept with sparse data. For dense
        data, use sklearn.linear_model._preprocess_data before your regression.

        .. versionadded:: 0.17

    check_input : bool, default=True
        If False, the input arrays X and y will not be checked.

        .. versionadded:: 0.21

    Returns
    -------
    coef : ndarray of shape (n_features,) or (n_targets, n_features)
        Weight vector(s).

    n_iter : int, optional
        The actual number of iteration performed by the solver.
        Only returned if `return_n_iter` is True.

    intercept : float or ndarray of shape (n_targets,)
        The intercept of the model. Only returned if `return_intercept`
        is True and if X is a scipy sparse array.

    Notes
    -----
    This function won't compute the intercept.
    """
    return _ridge_regression(
        X,
        y,
        alpha,
        sample_weight=sample_weight,
        solver=solver,
        max_iter=max_iter,
        tol=tol,
        verbose=verbose,
        positive=positive,
        random_state=random_state,
        return_n_iter=return_n_iter,
        return_intercept=return_intercept,
        X_scale=None,
        X_offset=None,
        check_input=check_input,
    )


def _ridge_regression(
    X,
    y,
    alpha,
    sample_weight=None,
    solver="auto",
    max_iter=None,
    tol=1e-3,
    verbose=0,
    positive=False,
    random_state=None,
    return_n_iter=False,
    return_intercept=False,
    X_scale=None,
    X_offset=None,
    check_input=True,
):

    has_sw = sample_weight is not None

    if solver == "auto":
        if positive:
            solver = "lbfgs"
        elif return_intercept:
            # sag supports fitting intercept directly
            solver = "sag"
        elif not sparse.issparse(X):
            solver = "cholesky"
        else:
            solver = "sparse_cg"

    if solver not in ("sparse_cg", "cholesky", "svd", "lsqr", "sag", "saga", "lbfgs"):
        raise ValueError(
            "Known solvers are 'sparse_cg', 'cholesky', 'svd'"
            " 'lsqr', 'sag', 'saga' or 'lbfgs'. Got %s." % solver
        )

    if positive and solver != "lbfgs":
        raise ValueError(
            "When positive=True, only 'lbfgs' solver can be used. "
            f"Please change solver {solver} to 'lbfgs' "
            "or set positive=False."
        )

    if solver == "lbfgs" and not positive:
        raise ValueError(
            "'lbfgs' solver can be used only when positive=True. "
            "Please use another solver."
        )

    if return_intercept and solver != "sag":
        raise ValueError(
            "In Ridge, only 'sag' solver can directly fit the "
            "intercept. Please change solver to 'sag' or set "
            "return_intercept=False."
        )

    if check_input:
        _dtype = [np.float64, np.float32]
        _accept_sparse = _get_valid_accept_sparse(sparse.issparse(X), solver)
        X = check_array(X, accept_sparse=_accept_sparse, dtype=_dtype, order="C")
        y = check_array(y, dtype=X.dtype, ensure_2d=False, order=None)
    check_consistent_length(X, y)

    n_samples, n_features = X.shape

    if y.ndim > 2:
        raise ValueError("Target y has the wrong shape %s" % str(y.shape))

    ravel = False
    if y.ndim == 1:
        y = y.reshape(-1, 1)
        ravel = True

    n_samples_, n_targets = y.shape

    if n_samples != n_samples_:
        raise ValueError(
            "Number of samples in X and y does not correspond: %d != %d"
            % (n_samples, n_samples_)
        )

    if has_sw:
        sample_weight = _check_sample_weight(sample_weight, X, dtype=X.dtype)

        if solver not in ["sag", "saga"]:
            # SAG supports sample_weight directly. For other solvers,
            # we implement sample_weight via a simple rescaling.
            X, y = _rescale_data(X, y, sample_weight)

    # Some callers of this method might pass alpha as single
    # element array which already has been validated.
    if alpha is not None and not isinstance(alpha, (np.ndarray, tuple)):
        alpha = check_scalar(
            alpha,
            "alpha",
            target_type=numbers.Real,
            min_val=0.0,
            include_boundaries="left",
        )

    # There should be either 1 or n_targets penalties
    alpha = np.asarray(alpha, dtype=X.dtype).ravel()
    if alpha.size not in [1, n_targets]:
        raise ValueError(
            "Number of targets and number of penalties do not correspond: %d != %d"
            % (alpha.size, n_targets)
        )

    if alpha.size == 1 and n_targets > 1:
        alpha = np.repeat(alpha, n_targets)

    n_iter = None
    if solver == "sparse_cg":
        coef = _solve_sparse_cg(
            X,
            y,
            alpha,
            max_iter=max_iter,
            tol=tol,
            verbose=verbose,
            X_offset=X_offset,
            X_scale=X_scale,
        )

    elif solver == "lsqr":
        coef, n_iter = _solve_lsqr(X, y, alpha, max_iter, tol)

    elif solver == "cholesky":
        if n_features > n_samples:
            K = safe_sparse_dot(X, X.T, dense_output=True)
            try:
                dual_coef = _solve_cholesky_kernel(K, y, alpha)

                coef = safe_sparse_dot(X.T, dual_coef, dense_output=True).T
            except linalg.LinAlgError:
                # use SVD solver if matrix is singular
                solver = "svd"
        else:
            try:
                coef = _solve_cholesky(X, y, alpha)
            except linalg.LinAlgError:
                # use SVD solver if matrix is singular
                solver = "svd"

    elif solver in ["sag", "saga"]:
        # precompute max_squared_sum for all targets
        max_squared_sum = row_norms(X, squared=True).max()

        coef = np.empty((y.shape[1], n_features), dtype=X.dtype)
        n_iter = np.empty(y.shape[1], dtype=np.int32)
        intercept = np.zeros((y.shape[1],), dtype=X.dtype)
        for i, (alpha_i, target) in enumerate(zip(alpha, y.T)):
            init = {
                "coef": np.zeros((n_features + int(return_intercept), 1), dtype=X.dtype)
            }
            coef_, n_iter_, _ = sag_solver(
                X,
                target.ravel(),
                sample_weight,
                "squared",
                alpha_i,
                0,
                max_iter,
                tol,
                verbose,
                random_state,
                False,
                max_squared_sum,
                init,
                is_saga=solver == "saga",
            )
            if return_intercept:
                coef[i] = coef_[:-1]
                intercept[i] = coef_[-1]
            else:
                coef[i] = coef_
            n_iter[i] = n_iter_

        if intercept.shape[0] == 1:
            intercept = intercept[0]
        coef = np.asarray(coef)

    elif solver == "lbfgs":
        coef = _solve_lbfgs(
            X,
            y,
            alpha,
            positive=positive,
            tol=tol,
            max_iter=max_iter,
            X_offset=X_offset,
            X_scale=X_scale,
        )

    if solver == "svd":
        if sparse.issparse(X):
            raise TypeError("SVD solver does not support sparse inputs currently")
        coef = _solve_svd(X, y, alpha)

    if ravel:
        # When y was passed as a 1d-array, we flatten the coefficients.
        coef = coef.ravel()

    if return_n_iter and return_intercept:
        return coef, n_iter, intercept
    elif return_intercept:
        return coef, intercept
    elif return_n_iter:
        return coef, n_iter
    else:
        return coef


class _BaseRidge(LinearModel, metaclass=ABCMeta):
    @abstractmethod
    def __init__(
        self,
        alpha=1.0,
        *,
        fit_intercept=True,
        normalize="deprecated",
        copy_X=True,
        max_iter=None,
        tol=1e-3,
        solver="auto",
        positive=False,
        random_state=None,
    ):
        self.alpha = alpha
        self.fit_intercept = fit_intercept
        self.normalize = normalize
        self.copy_X = copy_X
        self.max_iter = max_iter
        self.tol = tol
        self.solver = solver
        self.positive = positive
        self.random_state = random_state

    def fit(self, X, y, sample_weight=None):

        self._normalize = _deprecate_normalize(
            self.normalize, default=False, estimator_name=self.__class__.__name__
        )

        if self.solver == "lbfgs" and not self.positive:
            raise ValueError(
                "'lbfgs' solver can be used only when positive=True. "
                "Please use another solver."
            )

        if self.positive:
            if self.solver not in ["auto", "lbfgs"]:
                raise ValueError(
                    f"solver='{self.solver}' does not support positive fitting. Please"
                    " set the solver to 'auto' or 'lbfgs', or set `positive=False`"
                )
            else:
                solver = self.solver
        elif sparse.issparse(X) and self.fit_intercept:
            if self.solver not in ["auto", "sparse_cg", "sag", "lbfgs"]:
                raise ValueError(
                    "solver='{}' does not support fitting the intercept "
                    "on sparse data. Please set the solver to 'auto' or "
                    "'sparse_cg', 'sag', 'lbfgs' "
                    "or set `fit_intercept=False`".format(self.solver)
                )
            if self.solver == "lbfgs":
                solver = "lbfgs"
            elif self.solver == "sag" and self.max_iter is None and self.tol > 1e-4:
                warnings.warn(
                    '"sag" solver requires many iterations to fit '
                    "an intercept with sparse inputs. Either set the "
                    'solver to "auto" or "sparse_cg", or set a low '
                    '"tol" and a high "max_iter" (especially if inputs are '
                    "not standardized)."
                )
                solver = "sag"
            else:
                solver = "sparse_cg"
        else:
            solver = self.solver

        if sample_weight is not None:
            sample_weight = _check_sample_weight(sample_weight, X, dtype=X.dtype)

        if self.max_iter is not None:
            self.max_iter = check_scalar(
                self.max_iter, "max_iter", target_type=numbers.Integral, min_val=1
            )

        self.tol = check_scalar(self.tol, "tol", target_type=numbers.Real, min_val=0.0)

        # when X is sparse we only remove offset from y
        X, y, X_offset, y_offset, X_scale = self._preprocess_data(
            X,
            y,
            self.fit_intercept,
            self._normalize,
            self.copy_X,
            sample_weight=sample_weight,
            return_mean=True,
        )

        if solver == "sag" and sparse.issparse(X) and self.fit_intercept:
            self.coef_, self.n_iter_, self.intercept_ = _ridge_regression(
                X,
                y,
                alpha=self.alpha,
                sample_weight=sample_weight,
                max_iter=self.max_iter,
                tol=self.tol,
                solver="sag",
                positive=self.positive,
                random_state=self.random_state,
                return_n_iter=True,
                return_intercept=True,
                check_input=False,
            )
            # add the offset which was subtracted by _preprocess_data
            self.intercept_ += y_offset

        else:
            if sparse.issparse(X) and self.fit_intercept:
                # required to fit intercept with sparse_cg solver
                params = {"X_offset": X_offset, "X_scale": X_scale}
            else:
                # for dense matrices or when intercept is set to 0
                params = {}

            self.coef_, self.n_iter_ = _ridge_regression(
                X,
                y,
                alpha=self.alpha,
                sample_weight=sample_weight,
                max_iter=self.max_iter,
                tol=self.tol,
                solver=solver,
                positive=self.positive,
                random_state=self.random_state,
                return_n_iter=True,
                return_intercept=False,
                check_input=False,
                **params,
            )
            self._set_intercept(X_offset, y_offset, X_scale)

        return self


class Ridge(MultiOutputMixin, RegressorMixin, _BaseRidge):
    """Linear least squares with l2 regularization.

    Minimizes the objective function::

    ||y - Xw||^2_2 + alpha * ||w||^2_2

    This model solves a regression model where the loss function is
    the linear least squares function and regularization is given by
    the l2-norm. Also known as Ridge Regression or Tikhonov regularization.
    This estimator has built-in support for multi-variate regression
    (i.e., when y is a 2d-array of shape (n_samples, n_targets)).

    Read more in the :ref:`User Guide <ridge_regression>`.

    Parameters
    ----------
    alpha : {float, ndarray of shape (n_targets,)}, default=1.0
        Regularization strength; must be a positive float. Regularization
        improves the conditioning of the problem and reduces the variance of
        the estimates. Larger values specify stronger regularization.
        Alpha corresponds to ``1 / (2C)`` in other linear models such as
        :class:`~sklearn.linear_model.LogisticRegression` or
        :class:`~sklearn.svm.LinearSVC`. If an array is passed, penalties are
        assumed to be specific to the targets. Hence they must correspond in
        number.

    fit_intercept : bool, default=True
        Whether to fit the intercept for this model. If set
        to false, no intercept will be used in calculations
        (i.e. ``X`` and ``y`` are expected to be centered).

    normalize : bool, default=False
        This parameter is ignored when ``fit_intercept`` is set to False.
        If True, the regressors X will be normalized before regression by
        subtracting the mean and dividing by the l2-norm.
        If you wish to standardize, please use
        :class:`~sklearn.preprocessing.StandardScaler` before calling ``fit``
        on an estimator with ``normalize=False``.

        .. deprecated:: 1.0
            ``normalize`` was deprecated in version 1.0 and
            will be removed in 1.2.

    copy_X : bool, default=True
        If True, X will be copied; else, it may be overwritten.

    max_iter : int, default=None
        Maximum number of iterations for conjugate gradient solver.
        For 'sparse_cg' and 'lsqr' solvers, the default value is determined
        by scipy.sparse.linalg. For 'sag' solver, the default value is 1000.
        For 'lbfgs' solver, the default value is 15000.

    tol : float, default=1e-3
        Precision of the solution.

    solver : {'auto', 'svd', 'cholesky', 'lsqr', 'sparse_cg', \
            'sag', 'saga', 'lbfgs'}, default='auto'
        Solver to use in the computational routines:

        - 'auto' chooses the solver automatically based on the type of data.

        - 'svd' uses a Singular Value Decomposition of X to compute the Ridge
          coefficients. More stable for singular matrices than 'cholesky'.

        - 'cholesky' uses the standard scipy.linalg.solve function to
          obtain a closed-form solution.

        - 'sparse_cg' uses the conjugate gradient solver as found in
          scipy.sparse.linalg.cg. As an iterative algorithm, this solver is
          more appropriate than 'cholesky' for large-scale data
          (possibility to set `tol` and `max_iter`).

        - 'lsqr' uses the dedicated regularized least-squares routine
          scipy.sparse.linalg.lsqr. It is the fastest and uses an iterative
          procedure.

        - 'sag' uses a Stochastic Average Gradient descent, and 'saga' uses
          its improved, unbiased version named SAGA. Both methods also use an
          iterative procedure, and are often faster than other solvers when
          both n_samples and n_features are large. Note that 'sag' and
          'saga' fast convergence is only guaranteed on features with
          approximately the same scale. You can preprocess the data with a
          scaler from sklearn.preprocessing.

        - 'lbfgs' uses L-BFGS-B algorithm implemented in
          `scipy.optimize.minimize`. It can be used only when `positive`
          is True.

        All last six solvers support both dense and sparse data. However, only
        'sag', 'sparse_cg', and 'lbfgs' support sparse input when `fit_intercept`
        is True.

        .. versionadded:: 0.17
           Stochastic Average Gradient descent solver.
        .. versionadded:: 0.19
           SAGA solver.

    positive : bool, default=False
        When set to ``True``, forces the coefficients to be positive.
        Only 'lbfgs' solver is supported in this case.

    random_state : int, RandomState instance, default=None
        Used when ``solver`` == 'sag' or 'saga' to shuffle the data.
        See :term:`Glossary <random_state>` for details.

        .. versionadded:: 0.17
           `random_state` to support Stochastic Average Gradient.

    Attributes
    ----------
    coef_ : ndarray of shape (n_features,) or (n_targets, n_features)
        Weight vector(s).

    intercept_ : float or ndarray of shape (n_targets,)
        Independent term in decision function. Set to 0.0 if
        ``fit_intercept = False``.

    n_iter_ : None or ndarray of shape (n_targets,)
        Actual number of iterations for each target. Available only for
        sag and lsqr solvers. Other solvers will return None.

        .. versionadded:: 0.17

    n_features_in_ : int
        Number of features seen during :term:`fit`.

        .. versionadded:: 0.24

    feature_names_in_ : ndarray of shape (`n_features_in_`,)
        Names of features seen during :term:`fit`. Defined only when `X`
        has feature names that are all strings.

        .. versionadded:: 1.0

    See Also
    --------
    RidgeClassifier : Ridge classifier.
    RidgeCV : Ridge regression with built-in cross validation.
    :class:`~sklearn.kernel_ridge.KernelRidge` : Kernel ridge regression
        combines ridge regression with the kernel trick.

    Examples
    --------
    >>> from sklearn.linear_model import Ridge
    >>> import numpy as np
    >>> n_samples, n_features = 10, 5
    >>> rng = np.random.RandomState(0)
    >>> y = rng.randn(n_samples)
    >>> X = rng.randn(n_samples, n_features)
    >>> clf = Ridge(alpha=1.0)
    >>> clf.fit(X, y)
    Ridge()
    """

    def __init__(
        self,
        alpha=1.0,
        *,
        fit_intercept=True,
        normalize="deprecated",
        copy_X=True,
        max_iter=None,
        tol=1e-3,
        solver="auto",
        positive=False,
        random_state=None,
    ):
        super().__init__(
            alpha=alpha,
            fit_intercept=fit_intercept,
            normalize=normalize,
            copy_X=copy_X,
            max_iter=max_iter,
            tol=tol,
            solver=solver,
            positive=positive,
            random_state=random_state,
        )

    def fit(self, X, y, sample_weight=None):
        """Fit Ridge regression model.

        Parameters
        ----------
        X : {ndarray, sparse matrix} of shape (n_samples, n_features)
            Training data.

        y : ndarray of shape (n_samples,) or (n_samples, n_targets)
            Target values.

        sample_weight : float or ndarray of shape (n_samples,), default=None
            Individual weights for each sample. If given a float, every sample
            will have the same weight.

        Returns
        -------
        self : object
            Fitted estimator.
        """
        _accept_sparse = _get_valid_accept_sparse(sparse.issparse(X), self.solver)
        X, y = self._validate_data(
            X,
            y,
            accept_sparse=_accept_sparse,
            dtype=[np.float64, np.float32],
            multi_output=True,
            y_numeric=True,
        )
        return super().fit(X, y, sample_weight=sample_weight)


class _RidgeClassifierMixin(LinearClassifierMixin):
    def _prepare_data(self, X, y, sample_weight, solver):
        """Validate `X` and `y` and binarize `y`.

        Parameters
        ----------
        X : {ndarray, sparse matrix} of shape (n_samples, n_features)
            Training data.

        y : ndarray of shape (n_samples,)
            Target values.

        sample_weight : float or ndarray of shape (n_samples,), default=None
            Individual weights for each sample. If given a float, every sample
            will have the same weight.

        solver : str
            The solver used in `Ridge` to know which sparse format to support.

        Returns
        -------
        X : {ndarray, sparse matrix} of shape (n_samples, n_features)
            Validated training data.

        y : ndarray of shape (n_samples,)
            Validated target values.

        sample_weight : ndarray of shape (n_samples,)
            Validated sample weights.

        Y : ndarray of shape (n_samples, n_classes)
            The binarized version of `y`.
        """
        accept_sparse = _get_valid_accept_sparse(sparse.issparse(X), solver)
        X, y = self._validate_data(
            X,
            y,
            accept_sparse=accept_sparse,
            multi_output=True,
            y_numeric=False,
        )

        self._label_binarizer = LabelBinarizer(pos_label=1, neg_label=-1)
        Y = self._label_binarizer.fit_transform(y)
        if not self._label_binarizer.y_type_.startswith("multilabel"):
            y = column_or_1d(y, warn=True)

        sample_weight = _check_sample_weight(sample_weight, X, dtype=X.dtype)
        if self.class_weight:
            sample_weight = sample_weight * compute_sample_weight(self.class_weight, y)
        return X, y, sample_weight, Y

    def predict(self, X):
        """Predict class labels for samples in `X`.

        Parameters
        ----------
        X : {array-like, spare matrix} of shape (n_samples, n_features)
            The data matrix for which we want to predict the targets.

        Returns
        -------
        y_pred : ndarray of shape (n_samples,) or (n_samples, n_outputs)
            Vector or matrix containing the predictions. In binary and
            multiclass problems, this is a vector containing `n_samples`. In
            a multilabel problem, it returns a matrix of shape
            `(n_samples, n_outputs)`.
        """
        check_is_fitted(self, attributes=["_label_binarizer"])
        if self._label_binarizer.y_type_.startswith("multilabel"):
            # Threshold such that the negative label is -1 and positive label
            # is 1 to use the inverse transform of the label binarizer fitted
            # during fit.
            scores = 2 * (self.decision_function(X) > 0) - 1
            return self._label_binarizer.inverse_transform(scores)
        return super().predict(X)

    @property
    def classes_(self):
        """Classes labels."""
        return self._label_binarizer.classes_

    def _more_tags(self):
        return {"multilabel": True}


class RidgeClassifier(_RidgeClassifierMixin, _BaseRidge):
    """Classifier using Ridge regression.

    This classifier first converts the target values into ``{-1, 1}`` and
    then treats the problem as a regression task (multi-output regression in
    the multiclass case).

    Read more in the :ref:`User Guide <ridge_regression>`.

    Parameters
    ----------
    alpha : float, default=1.0
        Regularization strength; must be a positive float. Regularization
        improves the conditioning of the problem and reduces the variance of
        the estimates. Larger values specify stronger regularization.
        Alpha corresponds to ``1 / (2C)`` in other linear models such as
        :class:`~sklearn.linear_model.LogisticRegression` or
        :class:`~sklearn.svm.LinearSVC`.

    fit_intercept : bool, default=True
        Whether to calculate the intercept for this model. If set to false, no
        intercept will be used in calculations (e.g. data is expected to be
        already centered).

    normalize : bool, default=False
        This parameter is ignored when ``fit_intercept`` is set to False.
        If True, the regressors X will be normalized before regression by
        subtracting the mean and dividing by the l2-norm.
        If you wish to standardize, please use
        :class:`~sklearn.preprocessing.StandardScaler` before calling ``fit``
        on an estimator with ``normalize=False``.

        .. deprecated:: 1.0
            ``normalize`` was deprecated in version 1.0 and
            will be removed in 1.2.

    copy_X : bool, default=True
        If True, X will be copied; else, it may be overwritten.

    max_iter : int, default=None
        Maximum number of iterations for conjugate gradient solver.
        The default value is determined by scipy.sparse.linalg.

    tol : float, default=1e-3
        Precision of the solution.

    class_weight : dict or 'balanced', default=None
        Weights associated with classes in the form ``{class_label: weight}``.
        If not given, all classes are supposed to have weight one.

        The "balanced" mode uses the values of y to automatically adjust
        weights inversely proportional to class frequencies in the input data
        as ``n_samples / (n_classes * np.bincount(y))``.

    solver : {'auto', 'svd', 'cholesky', 'lsqr', 'sparse_cg', \
            'sag', 'saga', 'lbfgs'}, default='auto'
        Solver to use in the computational routines:

        - 'auto' chooses the solver automatically based on the type of data.

        - 'svd' uses a Singular Value Decomposition of X to compute the Ridge
          coefficients. More stable for singular matrices than 'cholesky'.

        - 'cholesky' uses the standard scipy.linalg.solve function to
          obtain a closed-form solution.

        - 'sparse_cg' uses the conjugate gradient solver as found in
          scipy.sparse.linalg.cg. As an iterative algorithm, this solver is
          more appropriate than 'cholesky' for large-scale data
          (possibility to set `tol` and `max_iter`).

        - 'lsqr' uses the dedicated regularized least-squares routine
          scipy.sparse.linalg.lsqr. It is the fastest and uses an iterative
          procedure.

        - 'sag' uses a Stochastic Average Gradient descent, and 'saga' uses
          its unbiased and more flexible version named SAGA. Both methods
          use an iterative procedure, and are often faster than other solvers
          when both n_samples and n_features are large. Note that 'sag' and
          'saga' fast convergence is only guaranteed on features with
          approximately the same scale. You can preprocess the data with a
          scaler from sklearn.preprocessing.

          .. versionadded:: 0.17
             Stochastic Average Gradient descent solver.
          .. versionadded:: 0.19
             SAGA solver.

        - 'lbfgs' uses L-BFGS-B algorithm implemented in
          `scipy.optimize.minimize`. It can be used only when `positive`
          is True.

    positive : bool, default=False
        When set to ``True``, forces the coefficients to be positive.
        Only 'lbfgs' solver is supported in this case.

    random_state : int, RandomState instance, default=None
        Used when ``solver`` == 'sag' or 'saga' to shuffle the data.
        See :term:`Glossary <random_state>` for details.

    Attributes
    ----------
    coef_ : ndarray of shape (1, n_features) or (n_classes, n_features)
        Coefficient of the features in the decision function.

        ``coef_`` is of shape (1, n_features) when the given problem is binary.

    intercept_ : float or ndarray of shape (n_targets,)
        Independent term in decision function. Set to 0.0 if
        ``fit_intercept = False``.

    n_iter_ : None or ndarray of shape (n_targets,)
        Actual number of iterations for each target. Available only for
        sag and lsqr solvers. Other solvers will return None.

    classes_ : ndarray of shape (n_classes,)
        The classes labels.

    n_features_in_ : int
        Number of features seen during :term:`fit`.

        .. versionadded:: 0.24

    feature_names_in_ : ndarray of shape (`n_features_in_`,)
        Names of features seen during :term:`fit`. Defined only when `X`
        has feature names that are all strings.

        .. versionadded:: 1.0

    See Also
    --------
    Ridge : Ridge regression.
    RidgeClassifierCV :  Ridge classifier with built-in cross validation.

    Notes
    -----
    For multi-class classification, n_class classifiers are trained in
    a one-versus-all approach. Concretely, this is implemented by taking
    advantage of the multi-variate response support in Ridge.

    Examples
    --------
    >>> from sklearn.datasets import load_breast_cancer
    >>> from sklearn.linear_model import RidgeClassifier
    >>> X, y = load_breast_cancer(return_X_y=True)
    >>> clf = RidgeClassifier().fit(X, y)
    >>> clf.score(X, y)
    0.9595...
    """

    def __init__(
        self,
        alpha=1.0,
        *,
        fit_intercept=True,
        normalize="deprecated",
        copy_X=True,
        max_iter=None,
        tol=1e-3,
        class_weight=None,
        solver="auto",
        positive=False,
        random_state=None,
    ):
        super().__init__(
            alpha=alpha,
            fit_intercept=fit_intercept,
            normalize=normalize,
            copy_X=copy_X,
            max_iter=max_iter,
            tol=tol,
            solver=solver,
            positive=positive,
            random_state=random_state,
        )
        self.class_weight = class_weight

    def fit(self, X, y, sample_weight=None):
        """Fit Ridge classifier model.

        Parameters
        ----------
        X : {ndarray, sparse matrix} of shape (n_samples, n_features)
            Training data.

        y : ndarray of shape (n_samples,)
            Target values.

        sample_weight : float or ndarray of shape (n_samples,), default=None
            Individual weights for each sample. If given a float, every sample
            will have the same weight.

            .. versionadded:: 0.17
               *sample_weight* support to RidgeClassifier.

        Returns
        -------
        self : object
            Instance of the estimator.
        """
        X, y, sample_weight, Y = self._prepare_data(X, y, sample_weight, self.solver)

        super().fit(X, Y, sample_weight=sample_weight)
        return self


def _check_gcv_mode(X, gcv_mode):
    possible_gcv_modes = [None, "auto", "svd", "eigen"]
    if gcv_mode not in possible_gcv_modes:
        raise ValueError(
            "Unknown value for 'gcv_mode'. Got {} instead of one of {}".format(
                gcv_mode, possible_gcv_modes
            )
        )
    if gcv_mode in ["eigen", "svd"]:
        return gcv_mode
    # if X has more rows than columns, use decomposition of X^T.X,
    # otherwise X.X^T
    if X.shape[0] > X.shape[1]:
        return "svd"
    return "eigen"


def _find_smallest_angle(query, vectors):
    """Find the column of vectors that is most aligned with the query.

    Both query and the columns of vectors must have their l2 norm equal to 1.

    Parameters
    ----------
    query : ndarray of shape (n_samples,)
        Normalized query vector.

    vectors : ndarray of shape (n_samples, n_features)
        Vectors to which we compare query, as columns. Must be normalized.
    """
    abs_cosine = np.abs(query.dot(vectors))
    index = np.argmax(abs_cosine)
    return index


class _X_CenterStackOp(sparse.linalg.LinearOperator):
    """Behaves as centered and scaled X with an added intercept column.

    This operator behaves as
    np.hstack([X - sqrt_sw[:, None] * X_mean, sqrt_sw[:, None]])
    """

    def __init__(self, X, X_mean, sqrt_sw):
        n_samples, n_features = X.shape
        super().__init__(X.dtype, (n_samples, n_features + 1))
        self.X = X
        self.X_mean = X_mean
        self.sqrt_sw = sqrt_sw

    def _matvec(self, v):
        v = v.ravel()
        return (
            safe_sparse_dot(self.X, v[:-1], dense_output=True)
            - self.sqrt_sw * self.X_mean.dot(v[:-1])
            + v[-1] * self.sqrt_sw
        )

    def _matmat(self, v):
        return (
            safe_sparse_dot(self.X, v[:-1], dense_output=True)
            - self.sqrt_sw[:, None] * self.X_mean.dot(v[:-1])
            + v[-1] * self.sqrt_sw[:, None]
        )

    def _transpose(self):
        return _XT_CenterStackOp(self.X, self.X_mean, self.sqrt_sw)


class _XT_CenterStackOp(sparse.linalg.LinearOperator):
    """Behaves as transposed centered and scaled X with an intercept column.

    This operator behaves as
    np.hstack([X - sqrt_sw[:, None] * X_mean, sqrt_sw[:, None]]).T
    """

    def __init__(self, X, X_mean, sqrt_sw):
        n_samples, n_features = X.shape
        super().__init__(X.dtype, (n_features + 1, n_samples))
        self.X = X
        self.X_mean = X_mean
        self.sqrt_sw = sqrt_sw

    def _matvec(self, v):
        v = v.ravel()
        n_features = self.shape[0]
        res = np.empty(n_features, dtype=self.X.dtype)
        res[:-1] = safe_sparse_dot(self.X.T, v, dense_output=True) - (
            self.X_mean * self.sqrt_sw.dot(v)
        )
        res[-1] = np.dot(v, self.sqrt_sw)
        return res

    def _matmat(self, v):
        n_features = self.shape[0]
        res = np.empty((n_features, v.shape[1]), dtype=self.X.dtype)
        res[:-1] = safe_sparse_dot(self.X.T, v, dense_output=True) - self.X_mean[
            :, None
        ] * self.sqrt_sw.dot(v)
        res[-1] = np.dot(self.sqrt_sw, v)
        return res


class _IdentityRegressor:
    """Fake regressor which will directly output the prediction."""

    def decision_function(self, y_predict):
        return y_predict

    def predict(self, y_predict):
        return y_predict


class _IdentityClassifier(LinearClassifierMixin):
    """Fake classifier which will directly output the prediction.

    We inherit from LinearClassifierMixin to get the proper shape for the
    output `y`.
    """

    def __init__(self, classes):
        self.classes_ = classes

    def decision_function(self, y_predict):
        return y_predict


class _RidgeGCV(LinearModel):
    """Ridge regression with built-in Leave-one-out Cross-Validation.

    This class is not intended to be used directly. Use RidgeCV instead.

    Notes
    -----

    We want to solve (K + alpha*Id)c = y,
    where K = X X^T is the kernel matrix.

    Let G = (K + alpha*Id).

    Dual solution: c = G^-1y
    Primal solution: w = X^T c

    Compute eigendecomposition K = Q V Q^T.
    Then G^-1 = Q (V + alpha*Id)^-1 Q^T,
    where (V + alpha*Id) is diagonal.
    It is thus inexpensive to inverse for many alphas.

    Let loov be the vector of prediction values for each example
    when the model was fitted with all examples but this example.

    loov = (KG^-1Y - diag(KG^-1)Y) / diag(I-KG^-1)

    Let looe be the vector of prediction errors for each example
    when the model was fitted with all examples but this example.

    looe = y - loov = c / diag(G^-1)

    The best score (negative mean squared error or user-provided scoring) is
    stored in the `best_score_` attribute, and the selected hyperparameter in
    `alpha_`.

    References
    ----------
    http://cbcl.mit.edu/publications/ps/MIT-CSAIL-TR-2007-025.pdf
    https://www.mit.edu/~9.520/spring07/Classes/rlsslides.pdf
    """

    def __init__(
        self,
        alphas=(0.1, 1.0, 10.0),
        *,
        fit_intercept=True,
        normalize="deprecated",
        scoring=None,
        copy_X=True,
        gcv_mode=None,
        store_cv_values=False,
        is_clf=False,
        alpha_per_target=False,
    ):
        self.alphas = alphas
        self.fit_intercept = fit_intercept
        self.normalize = normalize
        self.scoring = scoring
        self.copy_X = copy_X
        self.gcv_mode = gcv_mode
        self.store_cv_values = store_cv_values
        self.is_clf = is_clf
        self.alpha_per_target = alpha_per_target

    @staticmethod
    def _decomp_diag(v_prime, Q):
        # compute diagonal of the matrix: dot(Q, dot(diag(v_prime), Q^T))
        return (v_prime * Q ** 2).sum(axis=-1)

    @staticmethod
    def _diag_dot(D, B):
        # compute dot(diag(D), B)
        if len(B.shape) > 1:
            # handle case where B is > 1-d
            D = D[(slice(None),) + (np.newaxis,) * (len(B.shape) - 1)]
        return D * B

    def _compute_gram(self, X, sqrt_sw):
        """Computes the Gram matrix XX^T with possible centering.

        Parameters
        ----------
        X : {ndarray, sparse matrix} of shape (n_samples, n_features)
            The preprocessed design matrix.

        sqrt_sw : ndarray of shape (n_samples,)
            square roots of sample weights

        Returns
        -------
        gram : ndarray of shape (n_samples, n_samples)
            The Gram matrix.
        X_mean : ndarray of shape (n_feature,)
            The weighted mean of ``X`` for each feature.

        Notes
        -----
        When X is dense the centering has been done in preprocessing
        so the mean is 0 and we just compute XX^T.

        When X is sparse it has not been centered in preprocessing, but it has
        been scaled by sqrt(sample weights).

        When self.fit_intercept is False no centering is done.

        The centered X is never actually computed because centering would break
        the sparsity of X.
        """
        center = self.fit_intercept and sparse.issparse(X)
        if not center:
            # in this case centering has been done in preprocessing
            # or we are not fitting an intercept.
            X_mean = np.zeros(X.shape[1], dtype=X.dtype)
            return safe_sparse_dot(X, X.T, dense_output=True), X_mean
        # X is sparse
        n_samples = X.shape[0]
        sample_weight_matrix = sparse.dia_matrix(
            (sqrt_sw, 0), shape=(n_samples, n_samples)
        )
        X_weighted = sample_weight_matrix.dot(X)
        X_mean, _ = mean_variance_axis(X_weighted, axis=0)
        X_mean *= n_samples / sqrt_sw.dot(sqrt_sw)
        X_mX = sqrt_sw[:, None] * safe_sparse_dot(X_mean, X.T, dense_output=True)
        X_mX_m = np.outer(sqrt_sw, sqrt_sw) * np.dot(X_mean, X_mean)
        return (
            safe_sparse_dot(X, X.T, dense_output=True) + X_mX_m - X_mX - X_mX.T,
            X_mean,
        )

    def _compute_covariance(self, X, sqrt_sw):
        """Computes covariance matrix X^TX with possible centering.

        Parameters
        ----------
        X : sparse matrix of shape (n_samples, n_features)
            The preprocessed design matrix.

        sqrt_sw : ndarray of shape (n_samples,)
            square roots of sample weights

        Returns
        -------
        covariance : ndarray of shape (n_features, n_features)
            The covariance matrix.
        X_mean : ndarray of shape (n_feature,)
            The weighted mean of ``X`` for each feature.

        Notes
        -----
        Since X is sparse it has not been centered in preprocessing, but it has
        been scaled by sqrt(sample weights).

        When self.fit_intercept is False no centering is done.

        The centered X is never actually computed because centering would break
        the sparsity of X.
        """
        if not self.fit_intercept:
            # in this case centering has been done in preprocessing
            # or we are not fitting an intercept.
            X_mean = np.zeros(X.shape[1], dtype=X.dtype)
            return safe_sparse_dot(X.T, X, dense_output=True), X_mean
        # this function only gets called for sparse X
        n_samples = X.shape[0]
        sample_weight_matrix = sparse.dia_matrix(
            (sqrt_sw, 0), shape=(n_samples, n_samples)
        )
        X_weighted = sample_weight_matrix.dot(X)
        X_mean, _ = mean_variance_axis(X_weighted, axis=0)
        X_mean = X_mean * n_samples / sqrt_sw.dot(sqrt_sw)
        weight_sum = sqrt_sw.dot(sqrt_sw)
        return (
            safe_sparse_dot(X.T, X, dense_output=True)
            - weight_sum * np.outer(X_mean, X_mean),
            X_mean,
        )

    def _sparse_multidot_diag(self, X, A, X_mean, sqrt_sw):
        """Compute the diagonal of (X - X_mean).dot(A).dot((X - X_mean).T)
        without explicitly centering X nor computing X.dot(A)
        when X is sparse.

        Parameters
        ----------
        X : sparse matrix of shape (n_samples, n_features)

        A : ndarray of shape (n_features, n_features)

        X_mean : ndarray of shape (n_features,)

        sqrt_sw : ndarray of shape (n_features,)
            square roots of sample weights

        Returns
        -------
        diag : np.ndarray, shape (n_samples,)
            The computed diagonal.
        """
        intercept_col = scale = sqrt_sw
        batch_size = X.shape[1]
        diag = np.empty(X.shape[0], dtype=X.dtype)
        for start in range(0, X.shape[0], batch_size):
            batch = slice(start, min(X.shape[0], start + batch_size), 1)
            X_batch = np.empty(
                (X[batch].shape[0], X.shape[1] + self.fit_intercept), dtype=X.dtype
            )
            if self.fit_intercept:
                X_batch[:, :-1] = X[batch].A - X_mean * scale[batch][:, None]
                X_batch[:, -1] = intercept_col[batch]
            else:
                X_batch = X[batch].A
            diag[batch] = (X_batch.dot(A) * X_batch).sum(axis=1)
        return diag

    def _eigen_decompose_gram(self, X, y, sqrt_sw):
        """Eigendecomposition of X.X^T, used when n_samples <= n_features."""
        # if X is dense it has already been centered in preprocessing
        K, X_mean = self._compute_gram(X, sqrt_sw)
        if self.fit_intercept:
            # to emulate centering X with sample weights,
            # ie removing the weighted average, we add a column
            # containing the square roots of the sample weights.
            # by centering, it is orthogonal to the other columns
            K += np.outer(sqrt_sw, sqrt_sw)
        eigvals, Q = linalg.eigh(K)
        QT_y = np.dot(Q.T, y)
        return X_mean, eigvals, Q, QT_y

    def _solve_eigen_gram(self, alpha, y, sqrt_sw, X_mean, eigvals, Q, QT_y):
        """Compute dual coefficients and diagonal of G^-1.

        Used when we have a decomposition of X.X^T (n_samples <= n_features).
        """
        w = 1.0 / (eigvals + alpha)
        if self.fit_intercept:
            # the vector containing the square roots of the sample weights (1
            # when no sample weights) is the eigenvector of XX^T which
            # corresponds to the intercept; we cancel the regularization on
            # this dimension. the corresponding eigenvalue is
            # sum(sample_weight).
            normalized_sw = sqrt_sw / np.linalg.norm(sqrt_sw)
            intercept_dim = _find_smallest_angle(normalized_sw, Q)
            w[intercept_dim] = 0  # cancel regularization for the intercept

        c = np.dot(Q, self._diag_dot(w, QT_y))
        G_inverse_diag = self._decomp_diag(w, Q)
        # handle case where y is 2-d
        if len(y.shape) != 1:
            G_inverse_diag = G_inverse_diag[:, np.newaxis]
        return G_inverse_diag, c

    def _eigen_decompose_covariance(self, X, y, sqrt_sw):
        """Eigendecomposition of X^T.X, used when n_samples > n_features
        and X is sparse.
        """
        n_samples, n_features = X.shape
        cov = np.empty((n_features + 1, n_features + 1), dtype=X.dtype)
        cov[:-1, :-1], X_mean = self._compute_covariance(X, sqrt_sw)
        if not self.fit_intercept:
            cov = cov[:-1, :-1]
        # to emulate centering X with sample weights,
        # ie removing the weighted average, we add a column
        # containing the square roots of the sample weights.
        # by centering, it is orthogonal to the other columns
        # when all samples have the same weight we add a column of 1
        else:
            cov[-1] = 0
            cov[:, -1] = 0
            cov[-1, -1] = sqrt_sw.dot(sqrt_sw)
        nullspace_dim = max(0, n_features - n_samples)
        eigvals, V = linalg.eigh(cov)
        # remove eigenvalues and vectors in the null space of X^T.X
        eigvals = eigvals[nullspace_dim:]
        V = V[:, nullspace_dim:]
        return X_mean, eigvals, V, X

    def _solve_eigen_covariance_no_intercept(
        self, alpha, y, sqrt_sw, X_mean, eigvals, V, X
    ):
        """Compute dual coefficients and diagonal of G^-1.

        Used when we have a decomposition of X^T.X
        (n_samples > n_features and X is sparse), and not fitting an intercept.
        """
        w = 1 / (eigvals + alpha)
        A = (V * w).dot(V.T)
        AXy = A.dot(safe_sparse_dot(X.T, y, dense_output=True))
        y_hat = safe_sparse_dot(X, AXy, dense_output=True)
        hat_diag = self._sparse_multidot_diag(X, A, X_mean, sqrt_sw)
        if len(y.shape) != 1:
            # handle case where y is 2-d
            hat_diag = hat_diag[:, np.newaxis]
        return (1 - hat_diag) / alpha, (y - y_hat) / alpha

    def _solve_eigen_covariance_intercept(
        self, alpha, y, sqrt_sw, X_mean, eigvals, V, X
    ):
        """Compute dual coefficients and diagonal of G^-1.

        Used when we have a decomposition of X^T.X
        (n_samples > n_features and X is sparse),
        and we are fitting an intercept.
        """
        # the vector [0, 0, ..., 0, 1]
        # is the eigenvector of X^TX which
        # corresponds to the intercept; we cancel the regularization on
        # this dimension. the corresponding eigenvalue is
        # sum(sample_weight), e.g. n when uniform sample weights.
        intercept_sv = np.zeros(V.shape[0])
        intercept_sv[-1] = 1
        intercept_dim = _find_smallest_angle(intercept_sv, V)
        w = 1 / (eigvals + alpha)
        w[intercept_dim] = 1 / eigvals[intercept_dim]
        A = (V * w).dot(V.T)
        # add a column to X containing the square roots of sample weights
        X_op = _X_CenterStackOp(X, X_mean, sqrt_sw)
        AXy = A.dot(X_op.T.dot(y))
        y_hat = X_op.dot(AXy)
        hat_diag = self._sparse_multidot_diag(X, A, X_mean, sqrt_sw)
        # return (1 - hat_diag), (y - y_hat)
        if len(y.shape) != 1:
            # handle case where y is 2-d
            hat_diag = hat_diag[:, np.newaxis]
        return (1 - hat_diag) / alpha, (y - y_hat) / alpha

    def _solve_eigen_covariance(self, alpha, y, sqrt_sw, X_mean, eigvals, V, X):
        """Compute dual coefficients and diagonal of G^-1.

        Used when we have a decomposition of X^T.X
        (n_samples > n_features and X is sparse).
        """
        if self.fit_intercept:
            return self._solve_eigen_covariance_intercept(
                alpha, y, sqrt_sw, X_mean, eigvals, V, X
            )
        return self._solve_eigen_covariance_no_intercept(
            alpha, y, sqrt_sw, X_mean, eigvals, V, X
        )

    def _svd_decompose_design_matrix(self, X, y, sqrt_sw):
        # X already centered
        X_mean = np.zeros(X.shape[1], dtype=X.dtype)
        if self.fit_intercept:
            # to emulate fit_intercept=True situation, add a column
            # containing the square roots of the sample weights
            # by centering, the other columns are orthogonal to that one
            intercept_column = sqrt_sw[:, None]
            X = np.hstack((X, intercept_column))
        U, singvals, _ = linalg.svd(X, full_matrices=0)
        singvals_sq = singvals ** 2
        UT_y = np.dot(U.T, y)
        return X_mean, singvals_sq, U, UT_y

    def _solve_svd_design_matrix(self, alpha, y, sqrt_sw, X_mean, singvals_sq, U, UT_y):
        """Compute dual coefficients and diagonal of G^-1.

        Used when we have an SVD decomposition of X
        (n_samples > n_features and X is dense).
        """
        w = ((singvals_sq + alpha) ** -1) - (alpha ** -1)
        if self.fit_intercept:
            # detect intercept column
            normalized_sw = sqrt_sw / np.linalg.norm(sqrt_sw)
            intercept_dim = _find_smallest_angle(normalized_sw, U)
            # cancel the regularization for the intercept
            w[intercept_dim] = -(alpha ** -1)
        c = np.dot(U, self._diag_dot(w, UT_y)) + (alpha ** -1) * y
        G_inverse_diag = self._decomp_diag(w, U) + (alpha ** -1)
        if len(y.shape) != 1:
            # handle case where y is 2-d
            G_inverse_diag = G_inverse_diag[:, np.newaxis]
        return G_inverse_diag, c

    def fit(self, X, y, sample_weight=None):
        """Fit Ridge regression model with gcv.

        Parameters
        ----------
        X : {ndarray, sparse matrix} of shape (n_samples, n_features)
            Training data. Will be cast to float64 if necessary.

        y : ndarray of shape (n_samples,) or (n_samples, n_targets)
            Target values. Will be cast to float64 if necessary.

        sample_weight : float or ndarray of shape (n_samples,), default=None
            Individual weights for each sample. If given a float, every sample
            will have the same weight.

        Returns
        -------
        self : object
        """
        _normalize = _deprecate_normalize(
            self.normalize, default=False, estimator_name=self.__class__.__name__
        )

        X, y = self._validate_data(
            X,
            y,
            accept_sparse=["csr", "csc", "coo"],
            dtype=[np.float64],
            multi_output=True,
            y_numeric=True,
        )

        # alpha_per_target cannot be used in classifier mode. All subclasses
        # of _RidgeGCV that are classifiers keep alpha_per_target at its
        # default value: False, so the condition below should never happen.
        assert not (self.is_clf and self.alpha_per_target)

        if sample_weight is not None:
            sample_weight = _check_sample_weight(sample_weight, X, dtype=X.dtype)

        self.alphas = np.asarray(self.alphas)

        X, y, X_offset, y_offset, X_scale = LinearModel._preprocess_data(
            X,
            y,
            self.fit_intercept,
            _normalize,
            self.copy_X,
            sample_weight=sample_weight,
        )

        gcv_mode = _check_gcv_mode(X, self.gcv_mode)

        if gcv_mode == "eigen":
            decompose = self._eigen_decompose_gram
            solve = self._solve_eigen_gram
        elif gcv_mode == "svd":
            if sparse.issparse(X):
                decompose = self._eigen_decompose_covariance
                solve = self._solve_eigen_covariance
            else:
                decompose = self._svd_decompose_design_matrix
                solve = self._solve_svd_design_matrix

        n_samples = X.shape[0]

        if sample_weight is not None:
            X, y = _rescale_data(X, y, sample_weight)
            sqrt_sw = np.sqrt(sample_weight)
        else:
            sqrt_sw = np.ones(n_samples, dtype=X.dtype)

        X_mean, *decomposition = decompose(X, y, sqrt_sw)

        scorer = check_scoring(self, scoring=self.scoring, allow_none=True)
        error = scorer is None

        n_y = 1 if len(y.shape) == 1 else y.shape[1]
        n_alphas = 1 if np.ndim(self.alphas) == 0 else len(self.alphas)

        if self.store_cv_values:
            self.cv_values_ = np.empty((n_samples * n_y, n_alphas), dtype=X.dtype)

        best_coef, best_score, best_alpha = None, None, None

        for i, alpha in enumerate(np.atleast_1d(self.alphas)):
            G_inverse_diag, c = solve(float(alpha), y, sqrt_sw, X_mean, *decomposition)
            if error:
                squared_errors = (c / G_inverse_diag) ** 2
                if self.alpha_per_target:
                    alpha_score = -squared_errors.mean(axis=0)
                else:
                    alpha_score = -squared_errors.mean()
                if self.store_cv_values:
                    self.cv_values_[:, i] = squared_errors.ravel()
            else:
                predictions = y - (c / G_inverse_diag)
                if self.store_cv_values:
                    self.cv_values_[:, i] = predictions.ravel()

                if self.is_clf:
                    identity_estimator = _IdentityClassifier(classes=np.arange(n_y))
                    alpha_score = scorer(
                        identity_estimator, predictions, y.argmax(axis=1)
                    )
                else:
                    identity_estimator = _IdentityRegressor()
                    if self.alpha_per_target:
                        alpha_score = np.array(
                            [
                                scorer(identity_estimator, predictions[:, j], y[:, j])
                                for j in range(n_y)
                            ]
                        )
                    else:
                        alpha_score = scorer(
                            identity_estimator, predictions.ravel(), y.ravel()
                        )

            # Keep track of the best model
            if best_score is None:
                # initialize
                if self.alpha_per_target and n_y > 1:
                    best_coef = c
                    best_score = np.atleast_1d(alpha_score)
                    best_alpha = np.full(n_y, alpha)
                else:
                    best_coef = c
                    best_score = alpha_score
                    best_alpha = alpha
            else:
                # update
                if self.alpha_per_target and n_y > 1:
                    to_update = alpha_score > best_score
                    best_coef[:, to_update] = c[:, to_update]
                    best_score[to_update] = alpha_score[to_update]
                    best_alpha[to_update] = alpha
                elif alpha_score > best_score:
                    best_coef, best_score, best_alpha = c, alpha_score, alpha

        self.alpha_ = best_alpha
        self.best_score_ = best_score
        self.dual_coef_ = best_coef
        self.coef_ = safe_sparse_dot(self.dual_coef_.T, X)

        X_offset += X_mean * X_scale
        self._set_intercept(X_offset, y_offset, X_scale)

        if self.store_cv_values:
            if len(y.shape) == 1:
                cv_values_shape = n_samples, n_alphas
            else:
                cv_values_shape = n_samples, n_y, n_alphas
            self.cv_values_ = self.cv_values_.reshape(cv_values_shape)

        return self


class _BaseRidgeCV(LinearModel):
    def __init__(
        self,
        alphas=(0.1, 1.0, 10.0),
        *,
        fit_intercept=True,
        normalize="deprecated",
        scoring=None,
        cv=None,
        gcv_mode=None,
        store_cv_values=False,
        alpha_per_target=False,
    ):
        self.alphas = alphas
        self.fit_intercept = fit_intercept
        self.normalize = normalize
        self.scoring = scoring
        self.cv = cv
        self.gcv_mode = gcv_mode
        self.store_cv_values = store_cv_values
        self.alpha_per_target = alpha_per_target

    def fit(self, X, y, sample_weight=None):
        """Fit Ridge regression model with cv.

        Parameters
        ----------
        X : ndarray of shape (n_samples, n_features)
            Training data. If using GCV, will be cast to float64
            if necessary.

        y : ndarray of shape (n_samples,) or (n_samples, n_targets)
            Target values. Will be cast to X's dtype if necessary.

        sample_weight : float or ndarray of shape (n_samples,), default=None
            Individual weights for each sample. If given a float, every sample
            will have the same weight.

        Returns
        -------
        self : object
            Fitted estimator.

        Notes
        -----
        When sample_weight is provided, the selected hyperparameter may depend
        on whether we use leave-one-out cross-validation (cv=None or cv='auto')
        or another form of cross-validation, because only leave-one-out
        cross-validation takes the sample weights into account when computing
        the validation score.
        """
        cv = self.cv

        check_scalar_alpha = partial(
            check_scalar,
            target_type=numbers.Real,
            min_val=0.0,
            include_boundaries="neither",
        )

        if isinstance(self.alphas, collections.abc.Collection):
            n_alphas = 1 if np.ndim(self.alphas) == 0 else len(self.alphas)
            if n_alphas != 1:
                for index, alpha in enumerate(self.alphas):
                    alpha = check_scalar_alpha(alpha, f"alphas[{index}]")
            elif np.ndim(self.alphas) == 0:
                # converting a single scalar into a np.ndarray
                # (e.g. `x=np.array(1)`)
                # creates a 0d-array whose value can be accessed with
                # `x[()]`
                self.alphas[()] = check_scalar_alpha(self.alphas[()], "alphas")
            else:
                self.alphas[0] = check_scalar_alpha(self.alphas[0], "alphas")
        else:
            # check for single non-iterable item
            self.alphas = check_scalar_alpha(self.alphas, "alphas")

<<<<<<< HEAD
        self.alphas = np.asarray(self.alphas)
=======
        alphas = np.asarray(self.alphas)
>>>>>>> 01c00176

        if cv is None:
            estimator = _RidgeGCV(
                self.alphas,
                fit_intercept=self.fit_intercept,
                normalize=self.normalize,
                scoring=self.scoring,
                gcv_mode=self.gcv_mode,
                store_cv_values=self.store_cv_values,
                is_clf=is_classifier(self),
                alpha_per_target=self.alpha_per_target,
            )
            estimator.fit(X, y, sample_weight=sample_weight)
            self.alpha_ = estimator.alpha_
            self.best_score_ = estimator.best_score_
            if self.store_cv_values:
                self.cv_values_ = estimator.cv_values_
        else:
            if self.store_cv_values:
                raise ValueError("cv!=None and store_cv_values=True are incompatible")
            if self.alpha_per_target:
                raise ValueError("cv!=None and alpha_per_target=True are incompatible")

            parameters = {"alpha": self.alphas}
            solver = "sparse_cg" if sparse.issparse(X) else "auto"
            model = RidgeClassifier if is_classifier(self) else Ridge
            gs = GridSearchCV(
                model(
                    fit_intercept=self.fit_intercept,
                    normalize=self.normalize,
                    solver=solver,
                ),
                parameters,
                cv=cv,
                scoring=self.scoring,
            )
            gs.fit(X, y, sample_weight=sample_weight)
            estimator = gs.best_estimator_
            self.alpha_ = gs.best_estimator_.alpha
            self.best_score_ = gs.best_score_

        self.coef_ = estimator.coef_
        self.intercept_ = estimator.intercept_
        self.n_features_in_ = estimator.n_features_in_
        if hasattr(estimator, "feature_names_in_"):
            self.feature_names_in_ = estimator.feature_names_in_

        return self


class RidgeCV(MultiOutputMixin, RegressorMixin, _BaseRidgeCV):
    """Ridge regression with built-in cross-validation.

    See glossary entry for :term:`cross-validation estimator`.

    By default, it performs efficient Leave-One-Out Cross-Validation.

    Read more in the :ref:`User Guide <ridge_regression>`.

    Parameters
    ----------
    alphas : ndarray of shape (n_alphas,), default=(0.1, 1.0, 10.0)
        Array of alpha values to try.
        Regularization strength; must be a positive float. Regularization
        improves the conditioning of the problem and reduces the variance of
        the estimates. Larger values specify stronger regularization.
        Alpha corresponds to ``1 / (2C)`` in other linear models such as
        :class:`~sklearn.linear_model.LogisticRegression` or
        :class:`~sklearn.svm.LinearSVC`.
        If using Leave-One-Out cross-validation, alphas must be positive.

    fit_intercept : bool, default=True
        Whether to calculate the intercept for this model. If set
        to false, no intercept will be used in calculations
        (i.e. data is expected to be centered).

    normalize : bool, default=False
        This parameter is ignored when ``fit_intercept`` is set to False.
        If True, the regressors X will be normalized before regression by
        subtracting the mean and dividing by the l2-norm.
        If you wish to standardize, please use
        :class:`~sklearn.preprocessing.StandardScaler` before calling ``fit``
        on an estimator with ``normalize=False``.

        .. deprecated:: 1.0
            ``normalize`` was deprecated in version 1.0 and will be removed in
            1.2.

    scoring : str, callable, default=None
        A string (see model evaluation documentation) or
        a scorer callable object / function with signature
        ``scorer(estimator, X, y)``.
        If None, the negative mean squared error if cv is 'auto' or None
        (i.e. when using leave-one-out cross-validation), and r2 score
        otherwise.

    cv : int, cross-validation generator or an iterable, default=None
        Determines the cross-validation splitting strategy.
        Possible inputs for cv are:

        - None, to use the efficient Leave-One-Out cross-validation
        - integer, to specify the number of folds.
        - :term:`CV splitter`,
        - An iterable yielding (train, test) splits as arrays of indices.

        For integer/None inputs, if ``y`` is binary or multiclass,
        :class:`~sklearn.model_selection.StratifiedKFold` is used, else,
        :class:`~sklearn.model_selection.KFold` is used.

        Refer :ref:`User Guide <cross_validation>` for the various
        cross-validation strategies that can be used here.

    gcv_mode : {'auto', 'svd', 'eigen'}, default='auto'
        Flag indicating which strategy to use when performing
        Leave-One-Out Cross-Validation. Options are::

            'auto' : use 'svd' if n_samples > n_features, otherwise use 'eigen'
            'svd' : force use of singular value decomposition of X when X is
                dense, eigenvalue decomposition of X^T.X when X is sparse.
            'eigen' : force computation via eigendecomposition of X.X^T

        The 'auto' mode is the default and is intended to pick the cheaper
        option of the two depending on the shape of the training data.

    store_cv_values : bool, default=False
        Flag indicating if the cross-validation values corresponding to
        each alpha should be stored in the ``cv_values_`` attribute (see
        below). This flag is only compatible with ``cv=None`` (i.e. using
        Leave-One-Out Cross-Validation).

    alpha_per_target : bool, default=False
        Flag indicating whether to optimize the alpha value (picked from the
        `alphas` parameter list) for each target separately (for multi-output
        settings: multiple prediction targets). When set to `True`, after
        fitting, the `alpha_` attribute will contain a value for each target.
        When set to `False`, a single alpha is used for all targets.

        .. versionadded:: 0.24

    Attributes
    ----------
    cv_values_ : ndarray of shape (n_samples, n_alphas) or \
            shape (n_samples, n_targets, n_alphas), optional
        Cross-validation values for each alpha (only available if
        ``store_cv_values=True`` and ``cv=None``). After ``fit()`` has been
        called, this attribute will contain the mean squared errors if
        `scoring is None` otherwise it will contain standardized per point
        prediction values.

    coef_ : ndarray of shape (n_features) or (n_targets, n_features)
        Weight vector(s).

    intercept_ : float or ndarray of shape (n_targets,)
        Independent term in decision function. Set to 0.0 if
        ``fit_intercept = False``.

    alpha_ : float or ndarray of shape (n_targets,)
        Estimated regularization parameter, or, if ``alpha_per_target=True``,
        the estimated regularization parameter for each target.

    best_score_ : float or ndarray of shape (n_targets,)
        Score of base estimator with best alpha, or, if
        ``alpha_per_target=True``, a score for each target.

        .. versionadded:: 0.23

    n_features_in_ : int
        Number of features seen during :term:`fit`.

        .. versionadded:: 0.24

    feature_names_in_ : ndarray of shape (`n_features_in_`,)
        Names of features seen during :term:`fit`. Defined only when `X`
        has feature names that are all strings.

        .. versionadded:: 1.0

    See Also
    --------
    Ridge : Ridge regression.
    RidgeClassifier : Classifier based on ridge regression on {-1, 1} labels.
    RidgeClassifierCV : Ridge classifier with built-in cross validation.

    Examples
    --------
    >>> from sklearn.datasets import load_diabetes
    >>> from sklearn.linear_model import RidgeCV
    >>> X, y = load_diabetes(return_X_y=True)
    >>> clf = RidgeCV(alphas=[1e-3, 1e-2, 1e-1, 1]).fit(X, y)
    >>> clf.score(X, y)
    0.5166...
    """


class RidgeClassifierCV(_RidgeClassifierMixin, _BaseRidgeCV):
    """Ridge classifier with built-in cross-validation.

    See glossary entry for :term:`cross-validation estimator`.

    By default, it performs Leave-One-Out Cross-Validation. Currently,
    only the n_features > n_samples case is handled efficiently.

    Read more in the :ref:`User Guide <ridge_regression>`.

    Parameters
    ----------
    alphas : ndarray of shape (n_alphas,), default=(0.1, 1.0, 10.0)
        Array of alpha values to try.
        Regularization strength; must be a positive float. Regularization
        improves the conditioning of the problem and reduces the variance of
        the estimates. Larger values specify stronger regularization.
        Alpha corresponds to ``1 / (2C)`` in other linear models such as
        :class:`~sklearn.linear_model.LogisticRegression` or
        :class:`~sklearn.svm.LinearSVC`.

    fit_intercept : bool, default=True
        Whether to calculate the intercept for this model. If set
        to false, no intercept will be used in calculations
        (i.e. data is expected to be centered).

    normalize : bool, default=False
        This parameter is ignored when ``fit_intercept`` is set to False.
        If True, the regressors X will be normalized before regression by
        subtracting the mean and dividing by the l2-norm.
        If you wish to standardize, please use
        :class:`~sklearn.preprocessing.StandardScaler` before calling ``fit``
        on an estimator with ``normalize=False``.

        .. deprecated:: 1.0
            ``normalize`` was deprecated in version 1.0 and
            will be removed in 1.2.

    scoring : str, callable, default=None
        A string (see model evaluation documentation) or
        a scorer callable object / function with signature
        ``scorer(estimator, X, y)``.

    cv : int, cross-validation generator or an iterable, default=None
        Determines the cross-validation splitting strategy.
        Possible inputs for cv are:

        - None, to use the efficient Leave-One-Out cross-validation
        - integer, to specify the number of folds.
        - :term:`CV splitter`,
        - An iterable yielding (train, test) splits as arrays of indices.

        Refer :ref:`User Guide <cross_validation>` for the various
        cross-validation strategies that can be used here.

    class_weight : dict or 'balanced', default=None
        Weights associated with classes in the form ``{class_label: weight}``.
        If not given, all classes are supposed to have weight one.

        The "balanced" mode uses the values of y to automatically adjust
        weights inversely proportional to class frequencies in the input data
        as ``n_samples / (n_classes * np.bincount(y))``.

    store_cv_values : bool, default=False
        Flag indicating if the cross-validation values corresponding to
        each alpha should be stored in the ``cv_values_`` attribute (see
        below). This flag is only compatible with ``cv=None`` (i.e. using
        Leave-One-Out Cross-Validation).

    Attributes
    ----------
    cv_values_ : ndarray of shape (n_samples, n_targets, n_alphas), optional
        Cross-validation values for each alpha (only if ``store_cv_values=True`` and
        ``cv=None``). After ``fit()`` has been called, this attribute will
        contain the mean squared errors if `scoring is None` otherwise it
        will contain standardized per point prediction values.

    coef_ : ndarray of shape (1, n_features) or (n_targets, n_features)
        Coefficient of the features in the decision function.

        ``coef_`` is of shape (1, n_features) when the given problem is binary.

    intercept_ : float or ndarray of shape (n_targets,)
        Independent term in decision function. Set to 0.0 if
        ``fit_intercept = False``.

    alpha_ : float
        Estimated regularization parameter.

    best_score_ : float
        Score of base estimator with best alpha.

        .. versionadded:: 0.23

    classes_ : ndarray of shape (n_classes,)
        The classes labels.

    n_features_in_ : int
        Number of features seen during :term:`fit`.

        .. versionadded:: 0.24

    feature_names_in_ : ndarray of shape (`n_features_in_`,)
        Names of features seen during :term:`fit`. Defined only when `X`
        has feature names that are all strings.

        .. versionadded:: 1.0

    See Also
    --------
    Ridge : Ridge regression.
    RidgeClassifier : Ridge classifier.
    RidgeCV : Ridge regression with built-in cross validation.

    Notes
    -----
    For multi-class classification, n_class classifiers are trained in
    a one-versus-all approach. Concretely, this is implemented by taking
    advantage of the multi-variate response support in Ridge.

    Examples
    --------
    >>> from sklearn.datasets import load_breast_cancer
    >>> from sklearn.linear_model import RidgeClassifierCV
    >>> X, y = load_breast_cancer(return_X_y=True)
    >>> clf = RidgeClassifierCV(alphas=[1e-3, 1e-2, 1e-1, 1]).fit(X, y)
    >>> clf.score(X, y)
    0.9630...
    """

    def __init__(
        self,
        alphas=(0.1, 1.0, 10.0),
        *,
        fit_intercept=True,
        normalize="deprecated",
        scoring=None,
        cv=None,
        class_weight=None,
        store_cv_values=False,
    ):
        super().__init__(
            alphas=alphas,
            fit_intercept=fit_intercept,
            normalize=normalize,
            scoring=scoring,
            cv=cv,
            store_cv_values=store_cv_values,
        )
        self.class_weight = class_weight

    def fit(self, X, y, sample_weight=None):
        """Fit Ridge classifier with cv.

        Parameters
        ----------
        X : ndarray of shape (n_samples, n_features)
            Training vectors, where `n_samples` is the number of samples
            and `n_features` is the number of features. When using GCV,
            will be cast to float64 if necessary.

        y : ndarray of shape (n_samples,)
            Target values. Will be cast to X's dtype if necessary.

        sample_weight : float or ndarray of shape (n_samples,), default=None
            Individual weights for each sample. If given a float, every sample
            will have the same weight.

        Returns
        -------
        self : object
            Fitted estimator.
        """
        # `RidgeClassifier` does not accept "sag" or "saga" solver and thus support
        # csr, csc, and coo sparse matrices. By using solver="eigen" we force to accept
        # all sparse format.
        X, y, sample_weight, Y = self._prepare_data(X, y, sample_weight, solver="eigen")

        # If cv is None, gcv mode will be used and we used the binarized Y
        # since y will not be binarized in _RidgeGCV estimator.
        # If cv is not None, a GridSearchCV with some RidgeClassifier
        # estimators are used where y will be binarized. Thus, we pass y
        # instead of the binarized Y.
        target = Y if self.cv is None else y
        super().fit(X, target, sample_weight=sample_weight)
        return self

    def _more_tags(self):
        return {
            "multilabel": True,
            "_xfail_checks": {
                "check_sample_weights_invariance": (
                    "zero sample_weight is not equivalent to removing samples"
                ),
            },
        }<|MERGE_RESOLUTION|>--- conflicted
+++ resolved
@@ -2060,11 +2060,7 @@
             # check for single non-iterable item
             self.alphas = check_scalar_alpha(self.alphas, "alphas")
 
-<<<<<<< HEAD
-        self.alphas = np.asarray(self.alphas)
-=======
         alphas = np.asarray(self.alphas)
->>>>>>> 01c00176
 
         if cv is None:
             estimator = _RidgeGCV(
