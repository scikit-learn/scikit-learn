"""
Ridge regression
"""

# Author: Mathieu Blondel <mathieu@mblondel.org>
#         Reuben Fletcher-Costin <reuben.fletchercostin@gmail.com>
#         Fabian Pedregosa <fabian@fseoane.net>
#         Michael Eickenberg <michael.eickenberg@nsup.org>
# License: BSD 3 clause


from abc import ABCMeta, abstractmethod
import warnings

import numpy as np
from scipy import linalg
from scipy import sparse
from scipy.sparse import linalg as sp_linalg

from ._base import LinearClassifierMixin, LinearModel, _rescale_data
from ._sag import sag_solver
from ..base import RegressorMixin, MultiOutputMixin, is_classifier
from ..utils.extmath import safe_sparse_dot
from ..utils.extmath import row_norms
from ..utils import check_X_y
from ..utils import check_array
from ..utils import check_consistent_length
from ..utils import compute_sample_weight
from ..utils import column_or_1d
from ..utils.validation import _check_sample_weight
from ..preprocessing import LabelBinarizer
from ..model_selection import GridSearchCV
from ..metrics import check_scoring
from ..exceptions import ConvergenceWarning
from ..utils.sparsefuncs import mean_variance_axis


def _solve_sparse_cg(X, y, alpha, max_iter=None, tol=1e-3, verbose=0,
                     X_offset=None, X_scale=None):

    def _get_rescaled_operator(X):

        X_offset_scale = X_offset / X_scale

        def matvec(b):
            return X.dot(b) - b.dot(X_offset_scale)

        def rmatvec(b):
            return X.T.dot(b) - X_offset_scale * np.sum(b)

        X1 = sparse.linalg.LinearOperator(shape=X.shape,
                                          matvec=matvec,
                                          rmatvec=rmatvec)
        return X1

    n_samples, n_features = X.shape

    if X_offset is None or X_scale is None:
        X1 = sp_linalg.aslinearoperator(X)
    else:
        X1 = _get_rescaled_operator(X)

    coefs = np.empty((y.shape[1], n_features), dtype=X.dtype)

    if n_features > n_samples:
        def create_mv(curr_alpha):
            def _mv(x):
                return X1.matvec(X1.rmatvec(x)) + curr_alpha * x
            return _mv
    else:
        def create_mv(curr_alpha):
            def _mv(x):
                return X1.rmatvec(X1.matvec(x)) + curr_alpha * x
            return _mv

    for i in range(y.shape[1]):
        y_column = y[:, i]

        mv = create_mv(alpha[i])
        if n_features > n_samples:
            # kernel ridge
            # w = X.T * inv(X X^t + alpha*Id) y
            C = sp_linalg.LinearOperator(
                (n_samples, n_samples), matvec=mv, dtype=X.dtype)
            # FIXME atol
            try:
                coef, info = sp_linalg.cg(C, y_column, tol=tol, atol='legacy')
            except TypeError:
                # old scipy
                coef, info = sp_linalg.cg(C, y_column, tol=tol)
            coefs[i] = X1.rmatvec(coef)
        else:
            # linear ridge
            # w = inv(X^t X + alpha*Id) * X.T y
            y_column = X1.rmatvec(y_column)
            C = sp_linalg.LinearOperator(
                (n_features, n_features), matvec=mv, dtype=X.dtype)
            # FIXME atol
            try:
                coefs[i], info = sp_linalg.cg(C, y_column, maxiter=max_iter,
                                              tol=tol, atol='legacy')
            except TypeError:
                # old scipy
                coefs[i], info = sp_linalg.cg(C, y_column, maxiter=max_iter,
                                              tol=tol)

        if info < 0:
            raise ValueError("Failed with error code %d" % info)

        if max_iter is None and info > 0 and verbose:
            warnings.warn("sparse_cg did not converge after %d iterations." %
                          info, ConvergenceWarning)

    return coefs


def _solve_lsqr(X, y, alpha, max_iter=None, tol=1e-3):
    n_samples, n_features = X.shape
    coefs = np.empty((y.shape[1], n_features), dtype=X.dtype)
    n_iter = np.empty(y.shape[1], dtype=np.int32)

    # According to the lsqr documentation, alpha = damp^2.
    sqrt_alpha = np.sqrt(alpha)

    for i in range(y.shape[1]):
        y_column = y[:, i]
        info = sp_linalg.lsqr(X, y_column, damp=sqrt_alpha[i],
                              atol=tol, btol=tol, iter_lim=max_iter)
        coefs[i] = info[0]
        n_iter[i] = info[2]

    return coefs, n_iter


def _solve_cholesky(X, y, alpha):
    # w = inv(X^t X + alpha*Id) * X.T y
    n_samples, n_features = X.shape
    n_targets = y.shape[1]

    A = safe_sparse_dot(X.T, X, dense_output=True)
    Xy = safe_sparse_dot(X.T, y, dense_output=True)

    one_alpha = np.array_equal(alpha, len(alpha) * [alpha[0]])

    if one_alpha:
        A.flat[::n_features + 1] += alpha[0]
        return linalg.solve(A, Xy, sym_pos=True,
                            overwrite_a=True).T
    else:
        coefs = np.empty([n_targets, n_features], dtype=X.dtype)
        for coef, target, current_alpha in zip(coefs, Xy.T, alpha):
            A.flat[::n_features + 1] += current_alpha
            coef[:] = linalg.solve(A, target, sym_pos=True,
                                   overwrite_a=False).ravel()
            A.flat[::n_features + 1] -= current_alpha
        return coefs


def _solve_cholesky_kernel(K, y, alpha, sample_weight=None, copy=False):
    # dual_coef = inv(X X^t + alpha*Id) y
    n_samples = K.shape[0]
    n_targets = y.shape[1]

    if copy:
        K = K.copy()

    alpha = np.atleast_1d(alpha)
    one_alpha = (alpha == alpha[0]).all()
    has_sw = isinstance(sample_weight, np.ndarray) \
        or sample_weight not in [1.0, None]

    if has_sw:
        # Unlike other solvers, we need to support sample_weight directly
        # because K might be a pre-computed kernel.
        sw = np.sqrt(np.atleast_1d(sample_weight))
        y = y * sw[:, np.newaxis]
        K *= np.outer(sw, sw)

    if one_alpha:
        # Only one penalty, we can solve multi-target problems in one time.
        K.flat[::n_samples + 1] += alpha[0]

        try:
            # Note: we must use overwrite_a=False in order to be able to
            #       use the fall-back solution below in case a LinAlgError
            #       is raised
            dual_coef = linalg.solve(K, y, sym_pos=True,
                                     overwrite_a=False)
        except np.linalg.LinAlgError:
            warnings.warn("Singular matrix in solving dual problem. Using "
                          "least-squares solution instead.")
            dual_coef = linalg.lstsq(K, y)[0]

        # K is expensive to compute and store in memory so change it back in
        # case it was user-given.
        K.flat[::n_samples + 1] -= alpha[0]

        if has_sw:
            dual_coef *= sw[:, np.newaxis]

        return dual_coef
    else:
        # One penalty per target. We need to solve each target separately.
        dual_coefs = np.empty([n_targets, n_samples], K.dtype)

        for dual_coef, target, current_alpha in zip(dual_coefs, y.T, alpha):
            K.flat[::n_samples + 1] += current_alpha

            dual_coef[:] = linalg.solve(K, target, sym_pos=True,
                                        overwrite_a=False).ravel()

            K.flat[::n_samples + 1] -= current_alpha

        if has_sw:
            dual_coefs *= sw[np.newaxis, :]

        return dual_coefs.T


def _solve_svd(X, y, alpha):
    U, s, Vt = linalg.svd(X, full_matrices=False)
    idx = s > 1e-15  # same default value as scipy.linalg.pinv
    s_nnz = s[idx][:, np.newaxis]
    UTy = np.dot(U.T, y)
    d = np.zeros((s.size, alpha.size), dtype=X.dtype)
    d[idx] = s_nnz / (s_nnz ** 2 + alpha)
    d_UT_y = d * UTy
    return np.dot(Vt.T, d_UT_y).T


def _get_valid_accept_sparse(is_X_sparse, solver):
    if is_X_sparse and solver in ['auto', 'sag', 'saga']:
        return 'csr'
    else:
        return ['csr', 'csc', 'coo']


def ridge_regression(X, y, alpha, sample_weight=None, solver='auto',
                     max_iter=None, tol=1e-3, verbose=0, random_state=None,
                     return_n_iter=False, return_intercept=False,
                     check_input=True):
    """Solve the ridge equation by the method of normal equations.

    Read more in the :ref:`User Guide <ridge_regression>`.

    Parameters
    ----------
    X : {array-like, sparse matrix, LinearOperator} of shape \
        (n_samples, n_features)
        Training data

    y : array-like of shape (n_samples,) or (n_samples, n_targets)
        Target values

    alpha : float or array-like of shape (n_targets,)
        Regularization strength; must be a positive float. Regularization
        improves the conditioning of the problem and reduces the variance of
        the estimates. Larger values specify stronger regularization.
        Alpha corresponds to ``C^-1`` in other linear models such as
        LogisticRegression or LinearSVC. If an array is passed, penalties are
        assumed to be specific to the targets. Hence they must correspond in
        number.

    sample_weight : float or array-like of shape (n_samples,), default=None
        Individual weights for each sample. If given a float, every sample
        will have the same weight. If sample_weight is not None and
        solver='auto', the solver will be set to 'cholesky'.

        .. versionadded:: 0.17

    solver : {'auto', 'svd', 'cholesky', 'lsqr', 'sparse_cg', 'sag', 'saga'}
        Solver to use in the computational routines:

        - 'auto' chooses the solver automatically based on the type of data.

        - 'svd' uses a Singular Value Decomposition of X to compute the Ridge
          coefficients. More stable for singular matrices than
          'cholesky'.

        - 'cholesky' uses the standard scipy.linalg.solve function to
          obtain a closed-form solution via a Cholesky decomposition of
          dot(X.T, X)

        - 'sparse_cg' uses the conjugate gradient solver as found in
          scipy.sparse.linalg.cg. As an iterative algorithm, this solver is
          more appropriate than 'cholesky' for large-scale data
          (possibility to set `tol` and `max_iter`).

        - 'lsqr' uses the dedicated regularized least-squares routine
          scipy.sparse.linalg.lsqr. It is the fastest and uses an iterative
          procedure.

        - 'sag' uses a Stochastic Average Gradient descent, and 'saga' uses
          its improved, unbiased version named SAGA. Both methods also use an
          iterative procedure, and are often faster than other solvers when
          both n_samples and n_features are large. Note that 'sag' and
          'saga' fast convergence is only guaranteed on features with
          approximately the same scale. You can preprocess the data with a
          scaler from sklearn.preprocessing.


        All last five solvers support both dense and sparse data. However, only
        'sag' and 'sparse_cg' supports sparse input when`fit_intercept` is
        True.

        .. versionadded:: 0.17
           Stochastic Average Gradient descent solver.
        .. versionadded:: 0.19
           SAGA solver.

    max_iter : int, optional
        Maximum number of iterations for conjugate gradient solver.
        For the 'sparse_cg' and 'lsqr' solvers, the default value is determined
        by scipy.sparse.linalg. For 'sag' and saga solver, the default value is
        1000.

    tol : float, default=1e-3
        Precision of the solution.

    verbose : int, default=0
        Verbosity level. Setting verbose > 0 will display additional
        information depending on the solver used.

    random_state : int, RandomState instance or None, optional, default None
        The seed of the pseudo random number generator to use when shuffling
        the data.  If int, random_state is the seed used by the random number
        generator; If RandomState instance, random_state is the random number
        generator; If None, the random number generator is the RandomState
        instance used by `np.random`. Used when ``solver`` == 'sag'.

    return_n_iter : bool, default=False
        If True, the method also returns `n_iter`, the actual number of
        iteration performed by the solver.

        .. versionadded:: 0.17

    return_intercept : bool, default=False
        If True and if X is sparse, the method also returns the intercept,
        and the solver is automatically changed to 'sag'. This is only a
        temporary fix for fitting the intercept with sparse data. For dense
        data, use sklearn.linear_model._preprocess_data before your regression.

        .. versionadded:: 0.17

    check_input : bool, default=True
        If False, the input arrays X and y will not be checked.

        .. versionadded:: 0.21

    Returns
    -------
    coef : array of shape (n_features,) or (n_targets, n_features)
        Weight vector(s).

    n_iter : int, optional
        The actual number of iteration performed by the solver.
        Only returned if `return_n_iter` is True.

    intercept : float or array of shape (n_targets,)
        The intercept of the model. Only returned if `return_intercept`
        is True and if X is a scipy sparse array.

    Notes
    -----
    This function won't compute the intercept.
    """
    return _ridge_regression(X, y, alpha,
                             sample_weight=sample_weight,
                             solver=solver,
                             max_iter=max_iter,
                             tol=tol,
                             verbose=verbose,
                             random_state=random_state,
                             return_n_iter=return_n_iter,
                             return_intercept=return_intercept,
                             X_scale=None,
                             X_offset=None,
                             check_input=check_input)


def _ridge_regression(X, y, alpha, sample_weight=None, solver='auto',
                      max_iter=None, tol=1e-3, verbose=0, random_state=None,
                      return_n_iter=False, return_intercept=False,
                      X_scale=None, X_offset=None, check_input=True):

    has_sw = sample_weight is not None

    if solver == 'auto':
        if return_intercept:
            # only sag supports fitting intercept directly
            solver = "sag"
        elif not sparse.issparse(X):
            solver = "cholesky"
        else:
            solver = "sparse_cg"

    if solver not in ('sparse_cg', 'cholesky', 'svd', 'lsqr', 'sag', 'saga'):
        raise ValueError("Known solvers are 'sparse_cg', 'cholesky', 'svd'"
                         " 'lsqr', 'sag' or 'saga'. Got %s." % solver)

    if return_intercept and solver != 'sag':
        raise ValueError("In Ridge, only 'sag' solver can directly fit the "
                         "intercept. Please change solver to 'sag' or set "
                         "return_intercept=False.")

    if check_input:
        _dtype = [np.float64, np.float32]
        _accept_sparse = _get_valid_accept_sparse(sparse.issparse(X), solver)
        X = check_array(X, accept_sparse=_accept_sparse, dtype=_dtype,
                        order="C")
        y = check_array(y, dtype=X.dtype, ensure_2d=False, order=None)
    check_consistent_length(X, y)

    n_samples, n_features = X.shape

    if y.ndim > 2:
        raise ValueError("Target y has the wrong shape %s" % str(y.shape))

    ravel = False
    if y.ndim == 1:
        y = y.reshape(-1, 1)
        ravel = True

    n_samples_, n_targets = y.shape

    if n_samples != n_samples_:
        raise ValueError("Number of samples in X and y does not correspond:"
                         " %d != %d" % (n_samples, n_samples_))

    if has_sw:
        sample_weight = _check_sample_weight(sample_weight, X, dtype=X.dtype)

        if solver not in ['sag', 'saga']:
            # SAG supports sample_weight directly. For other solvers,
            # we implement sample_weight via a simple rescaling.
            X, y = _rescale_data(X, y, sample_weight)

    # There should be either 1 or n_targets penalties
    alpha = np.asarray(alpha, dtype=X.dtype).ravel()
    if alpha.size not in [1, n_targets]:
        raise ValueError("Number of targets and number of penalties "
                         "do not correspond: %d != %d"
                         % (alpha.size, n_targets))

    if alpha.size == 1 and n_targets > 1:
        alpha = np.repeat(alpha, n_targets)

    n_iter = None
    if solver == 'sparse_cg':
        coef = _solve_sparse_cg(X, y, alpha,
                                max_iter=max_iter,
                                tol=tol,
                                verbose=verbose,
                                X_offset=X_offset,
                                X_scale=X_scale)

    elif solver == 'lsqr':
        coef, n_iter = _solve_lsqr(X, y, alpha, max_iter, tol)

    elif solver == 'cholesky':
        if n_features > n_samples:
            K = safe_sparse_dot(X, X.T, dense_output=True)
            try:
                dual_coef = _solve_cholesky_kernel(K, y, alpha)

                coef = safe_sparse_dot(X.T, dual_coef, dense_output=True).T
            except linalg.LinAlgError:
                # use SVD solver if matrix is singular
                solver = 'svd'
        else:
            try:
                coef = _solve_cholesky(X, y, alpha)
            except linalg.LinAlgError:
                # use SVD solver if matrix is singular
                solver = 'svd'

    elif solver in ['sag', 'saga']:
        # precompute max_squared_sum for all targets
        max_squared_sum = row_norms(X, squared=True).max()

        coef = np.empty((y.shape[1], n_features), dtype=X.dtype)
        n_iter = np.empty(y.shape[1], dtype=np.int32)
        intercept = np.zeros((y.shape[1], ), dtype=X.dtype)
        for i, (alpha_i, target) in enumerate(zip(alpha, y.T)):
            init = {'coef': np.zeros((n_features + int(return_intercept), 1),
                                     dtype=X.dtype)}
            coef_, n_iter_, _ = sag_solver(
                X, target.ravel(), sample_weight, 'squared', alpha_i, 0,
                max_iter, tol, verbose, random_state, False, max_squared_sum,
                init,
                is_saga=solver == 'saga')
            if return_intercept:
                coef[i] = coef_[:-1]
                intercept[i] = coef_[-1]
            else:
                coef[i] = coef_
            n_iter[i] = n_iter_

        if intercept.shape[0] == 1:
            intercept = intercept[0]
        coef = np.asarray(coef)

    if solver == 'svd':
        if sparse.issparse(X):
            raise TypeError('SVD solver does not support sparse'
                            ' inputs currently')
        coef = _solve_svd(X, y, alpha)

    if ravel:
        # When y was passed as a 1d-array, we flatten the coefficients.
        coef = coef.ravel()

    if return_n_iter and return_intercept:
        return coef, n_iter, intercept
    elif return_intercept:
        return coef, intercept
    elif return_n_iter:
        return coef, n_iter
    else:
        return coef


class _BaseRidge(LinearModel, metaclass=ABCMeta):
    @abstractmethod
    def __init__(self, alpha=1.0, fit_intercept=True, normalize=False,
                 copy_X=True, max_iter=None, tol=1e-3, solver="auto",
                 random_state=None):
        self.alpha = alpha
        self.fit_intercept = fit_intercept
        self.normalize = normalize
        self.copy_X = copy_X
        self.max_iter = max_iter
        self.tol = tol
        self.solver = solver
        self.random_state = random_state

    def fit(self, X, y, sample_weight=None):

        # all other solvers work at both float precision levels
        _dtype = [np.float64, np.float32]
        _accept_sparse = _get_valid_accept_sparse(sparse.issparse(X),
                                                  self.solver)
        X, y = check_X_y(X, y,
                         accept_sparse=_accept_sparse,
                         dtype=_dtype,
                         multi_output=True, y_numeric=True)
        if sparse.issparse(X) and self.fit_intercept:
            if self.solver not in ['auto', 'sparse_cg', 'sag']:
                raise ValueError(
                    "solver='{}' does not support fitting the intercept "
                    "on sparse data. Please set the solver to 'auto' or "
                    "'sparse_cg', 'sag', or set `fit_intercept=False`"
                    .format(self.solver))
            if (self.solver == 'sag' and self.max_iter is None and
                    self.tol > 1e-4):
                warnings.warn(
                    '"sag" solver requires many iterations to fit '
                    'an intercept with sparse inputs. Either set the '
                    'solver to "auto" or "sparse_cg", or set a low '
                    '"tol" and a high "max_iter" (especially if inputs are '
                    'not standardized).')
                solver = 'sag'
            else:
                solver = 'sparse_cg'
        else:
            solver = self.solver

        if sample_weight is not None:
            sample_weight = _check_sample_weight(sample_weight, X,
                                                 dtype=X.dtype)

        # when X is sparse we only remove offset from y
        X, y, X_offset, y_offset, X_scale = self._preprocess_data(
            X, y, self.fit_intercept, self.normalize, self.copy_X,
            sample_weight=sample_weight, return_mean=True)

        if solver == 'sag' and sparse.issparse(X) and self.fit_intercept:
            self.coef_, self.n_iter_, self.intercept_ = _ridge_regression(
                X, y, alpha=self.alpha, sample_weight=sample_weight,
                max_iter=self.max_iter, tol=self.tol, solver=self.solver,
                random_state=self.random_state, return_n_iter=True,
                return_intercept=True, check_input=False)
            # add the offset which was subtracted by _preprocess_data
            self.intercept_ += y_offset

        else:
            if sparse.issparse(X) and self.fit_intercept:
                # required to fit intercept with sparse_cg solver
                params = {'X_offset': X_offset, 'X_scale': X_scale}
            else:
                # for dense matrices or when intercept is set to 0
                params = {}

            self.coef_, self.n_iter_ = _ridge_regression(
                X, y, alpha=self.alpha, sample_weight=sample_weight,
                max_iter=self.max_iter, tol=self.tol, solver=solver,
                random_state=self.random_state, return_n_iter=True,
                return_intercept=False, check_input=False, **params)
            self._set_intercept(X_offset, y_offset, X_scale)

        return self


class Ridge(MultiOutputMixin, RegressorMixin, _BaseRidge):
    """Linear least squares with l2 regularization.

    Minimizes the objective function::

    ||y - Xw||^2_2 + alpha * ||w||^2_2

    This model solves a regression model where the loss function is
    the linear least squares function and regularization is given by
    the l2-norm. Also known as Ridge Regression or Tikhonov regularization.
    This estimator has built-in support for multi-variate regression
    (i.e., when y is a 2d-array of shape (n_samples, n_targets)).

    Read more in the :ref:`User Guide <ridge_regression>`.

    Parameters
    ----------
    alpha : {float, array-like of shape (n_targets,)}, default=1.0
        Regularization strength; must be a positive float. Regularization
        improves the conditioning of the problem and reduces the variance of
        the estimates. Larger values specify stronger regularization.
        Alpha corresponds to ``C^-1`` in other linear models such as
        LogisticRegression or LinearSVC. If an array is passed, penalties are
        assumed to be specific to the targets. Hence they must correspond in
        number.

    fit_intercept : bool, default=True
        Whether to calculate the intercept for this model. If set
        to false, no intercept will be used in calculations
        (i.e. data is expected to be centered).

    normalize : bool, default=False
        This parameter is ignored when ``fit_intercept`` is set to False.
        If True, the regressors X will be normalized before regression by
        subtracting the mean and dividing by the l2-norm.
        If you wish to standardize, please use
        :class:`sklearn.preprocessing.StandardScaler` before calling ``fit``
        on an estimator with ``normalize=False``.

    copy_X : bool, default=True
        If True, X will be copied; else, it may be overwritten.

    max_iter : int, optional
        Maximum number of iterations for conjugate gradient solver.
        For 'sparse_cg' and 'lsqr' solvers, the default value is determined
        by scipy.sparse.linalg. For 'sag' solver, the default value is 1000.

    tol : float, default=1e-3
        Precision of the solution.

    solver : {'auto', 'svd', 'cholesky', 'lsqr', 'sparse_cg', 'sag', 'saga'}
        Solver to use in the computational routines:

        - 'auto' chooses the solver automatically based on the type of data.

        - 'svd' uses a Singular Value Decomposition of X to compute the Ridge
          coefficients. More stable for singular matrices than
          'cholesky'.

        - 'cholesky' uses the standard scipy.linalg.solve function to
          obtain a closed-form solution.

        - 'sparse_cg' uses the conjugate gradient solver as found in
          scipy.sparse.linalg.cg. As an iterative algorithm, this solver is
          more appropriate than 'cholesky' for large-scale data
          (possibility to set `tol` and `max_iter`).

        - 'lsqr' uses the dedicated regularized least-squares routine
          scipy.sparse.linalg.lsqr. It is the fastest and uses an iterative
          procedure.

        - 'sag' uses a Stochastic Average Gradient descent, and 'saga' uses
          its improved, unbiased version named SAGA. Both methods also use an
          iterative procedure, and are often faster than other solvers when
          both n_samples and n_features are large. Note that 'sag' and
          'saga' fast convergence is only guaranteed on features with
          approximately the same scale. You can preprocess the data with a
          scaler from sklearn.preprocessing.

        All last five solvers support both dense and sparse data. However, only
        'sparse_cg' supports sparse input when `fit_intercept` is True.

        .. versionadded:: 0.17
           Stochastic Average Gradient descent solver.
        .. versionadded:: 0.19
           SAGA solver.

    random_state : int, RandomState instance or None, optional, default None
        The seed of the pseudo random number generator to use when shuffling
        the data.  If int, random_state is the seed used by the random number
        generator; If RandomState instance, random_state is the random number
        generator; If None, the random number generator is the RandomState
        instance used by `np.random`. Used when ``solver`` == 'sag'.

        .. versionadded:: 0.17
           *random_state* to support Stochastic Average Gradient.

    Attributes
    ----------
    coef_ : array of shape (n_features,) or (n_targets, n_features)
        Weight vector(s).

    intercept_ : float or array of shape (n_targets,)
        Independent term in decision function. Set to 0.0 if
        ``fit_intercept = False``.

    n_iter_ : None or array of shape (n_targets,)
        Actual number of iterations for each target. Available only for
        sag and lsqr solvers. Other solvers will return None.

        .. versionadded:: 0.17

    See also
    --------
    RidgeClassifier : Ridge classifier
    RidgeCV : Ridge regression with built-in cross validation
    :class:`sklearn.kernel_ridge.KernelRidge` : Kernel ridge regression
        combines ridge regression with the kernel trick

    Examples
    --------
    >>> from sklearn.linear_model import Ridge
    >>> import numpy as np
    >>> n_samples, n_features = 10, 5
    >>> rng = np.random.RandomState(0)
    >>> y = rng.randn(n_samples)
    >>> X = rng.randn(n_samples, n_features)
    >>> clf = Ridge(alpha=1.0)
    >>> clf.fit(X, y)
    Ridge()
    """

    def __init__(self, alpha=1.0, fit_intercept=True, normalize=False,
                 copy_X=True, max_iter=None, tol=1e-3, solver="auto",
                 random_state=None):
        super().__init__(
            alpha=alpha, fit_intercept=fit_intercept,
            normalize=normalize, copy_X=copy_X,
            max_iter=max_iter, tol=tol, solver=solver,
            random_state=random_state)

    def fit(self, X, y, sample_weight=None):
        """Fit Ridge regression model.

        Parameters
        ----------
        X : {array-like, sparse matrix} of shape (n_samples, n_features)
            Training data

        y : array-like of shape (n_samples,) or (n_samples, n_targets)
            Target values

        sample_weight : float or array-like of shape (n_samples,), default=None
            Individual weights for each sample. If given a float, every sample
            will have the same weight.

        Returns
        -------
        self : returns an instance of self.
        """
        return super().fit(X, y, sample_weight=sample_weight)


class RidgeClassifier(LinearClassifierMixin, _BaseRidge):
    """Classifier using Ridge regression.

    This classifier first converts the target values into ``{-1, 1}`` and
    then treats the problem as a regression task (multi-output regression in
    the multiclass case).

    Read more in the :ref:`User Guide <ridge_regression>`.

    Parameters
    ----------
    alpha : float, default=1.0
        Regularization strength; must be a positive float. Regularization
        improves the conditioning of the problem and reduces the variance of
        the estimates. Larger values specify stronger regularization.
        Alpha corresponds to ``C^-1`` in other linear models such as
        LogisticRegression or LinearSVC.

    fit_intercept : bool, default=True
        Whether to calculate the intercept for this model. If set to false, no
        intercept will be used in calculations (e.g. data is expected to be
        already centered).

    normalize : bool, default=False
        This parameter is ignored when ``fit_intercept`` is set to False.
        If True, the regressors X will be normalized before regression by
        subtracting the mean and dividing by the l2-norm.
        If you wish to standardize, please use
        :class:`sklearn.preprocessing.StandardScaler` before calling ``fit``
        on an estimator with ``normalize=False``.

    copy_X : bool, default=True
        If True, X will be copied; else, it may be overwritten.

    max_iter : int, optional
        Maximum number of iterations for conjugate gradient solver.
        The default value is determined by scipy.sparse.linalg.

    tol : float, default=1e-3
        Precision of the solution.

    class_weight : dict or 'balanced', optional
        Weights associated with classes in the form ``{class_label: weight}``.
        If not given, all classes are supposed to have weight one.

        The "balanced" mode uses the values of y to automatically adjust
        weights inversely proportional to class frequencies in the input data
        as ``n_samples / (n_classes * np.bincount(y))``.

    solver : {'auto', 'svd', 'cholesky', 'lsqr', 'sparse_cg', 'sag', 'saga'}
        Solver to use in the computational routines:

        - 'auto' chooses the solver automatically based on the type of data.

        - 'svd' uses a Singular Value Decomposition of X to compute the Ridge
          coefficients. More stable for singular matrices than
          'cholesky'.

        - 'cholesky' uses the standard scipy.linalg.solve function to
          obtain a closed-form solution.

        - 'sparse_cg' uses the conjugate gradient solver as found in
          scipy.sparse.linalg.cg. As an iterative algorithm, this solver is
          more appropriate than 'cholesky' for large-scale data
          (possibility to set `tol` and `max_iter`).

        - 'lsqr' uses the dedicated regularized least-squares routine
          scipy.sparse.linalg.lsqr. It is the fastest and uses an iterative
          procedure.

        - 'sag' uses a Stochastic Average Gradient descent, and 'saga' uses
          its unbiased and more flexible version named SAGA. Both methods
          use an iterative procedure, and are often faster than other solvers
          when both n_samples and n_features are large. Note that 'sag' and
          'saga' fast convergence is only guaranteed on features with
          approximately the same scale. You can preprocess the data with a
          scaler from sklearn.preprocessing.

          .. versionadded:: 0.17
             Stochastic Average Gradient descent solver.
          .. versionadded:: 0.19
           SAGA solver.

    random_state : int, RandomState instance or None, default=None
        The seed of the pseudo random number generator to use when shuffling
        the data.  If int, random_state is the seed used by the random number
        generator; If RandomState instance, random_state is the random number
        generator; If None, the random number generator is the RandomState
        instance used by `np.random`. Used when ``solver`` == 'sag'.

    Attributes
    ----------
    coef_ : array of shape (1, n_features) or (n_classes, n_features)
        Coefficient of the features in the decision function.

        ``coef_`` is of shape (1, n_features) when the given problem is binary.

    intercept_ : float or array of shape (n_targets,)
        Independent term in decision function. Set to 0.0 if
        ``fit_intercept = False``.

    n_iter_ : None or array of shape (n_targets,)
        Actual number of iterations for each target. Available only for
        sag and lsqr solvers. Other solvers will return None.

    classes_ : array of shape (n_classes,)
        The classes labels.

    See Also
    --------
    Ridge : Ridge regression.
    RidgeClassifierCV :  Ridge classifier with built-in cross validation.

    Notes
    -----
    For multi-class classification, n_class classifiers are trained in
    a one-versus-all approach. Concretely, this is implemented by taking
    advantage of the multi-variate response support in Ridge.

    Examples
    --------
    >>> from sklearn.datasets import load_breast_cancer
    >>> from sklearn.linear_model import RidgeClassifier
    >>> X, y = load_breast_cancer(return_X_y=True)
    >>> clf = RidgeClassifier().fit(X, y)
    >>> clf.score(X, y)
    0.9595...
    """

    def __init__(self, alpha=1.0, fit_intercept=True, normalize=False,
                 copy_X=True, max_iter=None, tol=1e-3, class_weight=None,
                 solver="auto", random_state=None):
        super().__init__(
            alpha=alpha, fit_intercept=fit_intercept, normalize=normalize,
            copy_X=copy_X, max_iter=max_iter, tol=tol, solver=solver,
            random_state=random_state)
        self.class_weight = class_weight

    def fit(self, X, y, sample_weight=None):
        """Fit Ridge classifier model.

        Parameters
        ----------
        X : {array-like, sparse matrix} of shape (n_samples, n_features)
            Training data.

        y : array-like of shape (n_samples,)
            Target values.

        sample_weight : float or array-like of shape (n_samples,), default=None
            Individual weights for each sample. If given a float, every sample
            will have the same weight.

            .. versionadded:: 0.17
               *sample_weight* support to Classifier.

        Returns
        -------
        self : object
            Instance of the estimator.
        """
        _accept_sparse = _get_valid_accept_sparse(sparse.issparse(X),
                                                  self.solver)
        X, y = check_X_y(X, y, accept_sparse=_accept_sparse, multi_output=True,
                         y_numeric=False)
        sample_weight = _check_sample_weight(sample_weight, X, dtype=X.dtype)

        self._label_binarizer = LabelBinarizer(pos_label=1, neg_label=-1)
        Y = self._label_binarizer.fit_transform(y)
        if not self._label_binarizer.y_type_.startswith('multilabel'):
            y = column_or_1d(y, warn=True)
        else:
            # we don't (yet) support multi-label classification in Ridge
            raise ValueError(
                "%s doesn't support multi-label classification" % (
                    self.__class__.__name__))

        if self.class_weight:
            # modify the sample weights with the corresponding class weight
            sample_weight = (sample_weight *
                             compute_sample_weight(self.class_weight, y))

        super().fit(X, Y, sample_weight=sample_weight)
        return self

    @property
    def classes_(self):
        return self._label_binarizer.classes_


def _check_gcv_mode(X, gcv_mode):
    possible_gcv_modes = [None, 'auto', 'svd', 'eigen']
    if gcv_mode not in possible_gcv_modes:
        raise ValueError(
            "Unknown value for 'gcv_mode'. "
            "Got {} instead of one of {}" .format(
                gcv_mode, possible_gcv_modes))
    if gcv_mode in ['eigen', 'svd']:
        return gcv_mode
    # if X has more rows than columns, use decomposition of X^T.X,
    # otherwise X.X^T
    if X.shape[0] > X.shape[1]:
        return 'svd'
    return 'eigen'


def _find_smallest_angle(query, vectors):
    """Find the column of vectors that is most aligned with the query.

    Both query and the columns of vectors must have their l2 norm equal to 1.

    Parameters
    ----------
    query : ndarray of shape (n_samples,)
        Normalized query vector.

    vectors : ndarray of shape (n_samples, n_features)
        Vectors to which we compare query, as columns. Must be normalized.
    """
    abs_cosine = np.abs(query.dot(vectors))
    index = np.argmax(abs_cosine)
    return index


class _X_CenterStackOp(sparse.linalg.LinearOperator):
    """Behaves as centered and scaled X with an added intercept column.

    This operator behaves as
    np.hstack([X - sqrt_sw[:, None] * X_mean, sqrt_sw[:, None]])
    """

    def __init__(self, X, X_mean, sqrt_sw):
        n_samples, n_features = X.shape
        super().__init__(X.dtype, (n_samples, n_features + 1))
        self.X = X
        self.X_mean = X_mean
        self.sqrt_sw = sqrt_sw

    def _matvec(self, v):
        v = v.ravel()
        return safe_sparse_dot(
            self.X, v[:-1], dense_output=True
        ) - self.sqrt_sw * self.X_mean.dot(v[:-1]) + v[-1] * self.sqrt_sw

    def _matmat(self, v):
        return (
            safe_sparse_dot(self.X, v[:-1], dense_output=True) -
            self.sqrt_sw[:, None] * self.X_mean.dot(v[:-1]) + v[-1] *
            self.sqrt_sw[:, None])

    def _transpose(self):
        return _XT_CenterStackOp(self.X, self.X_mean, self.sqrt_sw)


class _XT_CenterStackOp(sparse.linalg.LinearOperator):
    """Behaves as transposed centered and scaled X with an intercept column.

    This operator behaves as
    np.hstack([X - sqrt_sw[:, None] * X_mean, sqrt_sw[:, None]]).T
    """

    def __init__(self, X, X_mean, sqrt_sw):
        n_samples, n_features = X.shape
        super().__init__(X.dtype, (n_features + 1, n_samples))
        self.X = X
        self.X_mean = X_mean
        self.sqrt_sw = sqrt_sw

    def _matvec(self, v):
        v = v.ravel()
        n_features = self.shape[0]
        res = np.empty(n_features, dtype=self.X.dtype)
        res[:-1] = (
            safe_sparse_dot(self.X.T, v, dense_output=True) -
            (self.X_mean * self.sqrt_sw.dot(v))
        )
        res[-1] = np.dot(v, self.sqrt_sw)
        return res

    def _matmat(self, v):
        n_features = self.shape[0]
        res = np.empty((n_features, v.shape[1]), dtype=self.X.dtype)
        res[:-1] = (
            safe_sparse_dot(self.X.T, v, dense_output=True) -
            self.X_mean[:, None] * self.sqrt_sw.dot(v)
        )
        res[-1] = np.dot(self.sqrt_sw, v)
        return res


class _RidgeGCV(LinearModel):
    """Ridge regression with built-in Generalized Cross-Validation

    It allows efficient Leave-One-Out cross-validation.

    This class is not intended to be used directly. Use RidgeCV instead.

    Notes
    -----

    We want to solve (K + alpha*Id)c = y,
    where K = X X^T is the kernel matrix.

    Let G = (K + alpha*Id).

    Dual solution: c = G^-1y
    Primal solution: w = X^T c

    Compute eigendecomposition K = Q V Q^T.
    Then G^-1 = Q (V + alpha*Id)^-1 Q^T,
    where (V + alpha*Id) is diagonal.
    It is thus inexpensive to inverse for many alphas.

    Let loov be the vector of prediction values for each example
    when the model was fitted with all examples but this example.

    loov = (KG^-1Y - diag(KG^-1)Y) / diag(I-KG^-1)

    Let looe be the vector of prediction errors for each example
    when the model was fitted with all examples but this example.

    looe = y - loov = c / diag(G^-1)

    References
    ----------
    http://cbcl.mit.edu/publications/ps/MIT-CSAIL-TR-2007-025.pdf
    https://www.mit.edu/~9.520/spring07/Classes/rlsslides.pdf
    """

    def __init__(self, alphas=(0.1, 1.0, 10.0),
                 fit_intercept=True, normalize=False,
                 scoring=None, copy_X=True,
                 gcv_mode=None, store_cv_values=False,
                 is_clf=False):
        self.alphas = np.asarray(alphas)
        self.fit_intercept = fit_intercept
        self.normalize = normalize
        self.scoring = scoring
        self.copy_X = copy_X
        self.gcv_mode = gcv_mode
        self.store_cv_values = store_cv_values
        self.is_clf = is_clf

    def _decomp_diag(self, v_prime, Q):
        # compute diagonal of the matrix: dot(Q, dot(diag(v_prime), Q^T))
        return (v_prime * Q ** 2).sum(axis=-1)

    def _diag_dot(self, D, B):
        # compute dot(diag(D), B)
        if len(B.shape) > 1:
            # handle case where B is > 1-d
            D = D[(slice(None), ) + (np.newaxis, ) * (len(B.shape) - 1)]
        return D * B

    def _compute_gram(self, X, sqrt_sw):
        """Computes the Gram matrix XX^T with possible centering.

        Parameters
        ----------
        X : {array-like, sparse matrix} of shape (n_samples, n_features)
            The preprocessed design matrix.

        sqrt_sw : ndarray of shape (n_samples,)
            square roots of sample weights

        Returns
        -------
        gram : ndarray of shape (n_samples, n_samples)
            The Gram matrix.
        X_mean : ndarray of shape (n_feature,)
            The weighted mean of ``X`` for each feature.

        Notes
        -----
        When X is dense the centering has been done in preprocessing
        so the mean is 0 and we just compute XX^T.

        When X is sparse it has not been centered in preprocessing, but it has
        been scaled by sqrt(sample weights).

        When self.fit_intercept is False no centering is done.

        The centered X is never actually computed because centering would break
        the sparsity of X.
        """
        center = self.fit_intercept and sparse.issparse(X)
        if not center:
            # in this case centering has been done in preprocessing
            # or we are not fitting an intercept.
            X_mean = np.zeros(X.shape[1], dtype=X.dtype)
            return safe_sparse_dot(X, X.T, dense_output=True), X_mean
        # X is sparse
        n_samples = X.shape[0]
        sample_weight_matrix = sparse.dia_matrix(
            (sqrt_sw, 0), shape=(n_samples, n_samples))
        X_weighted = sample_weight_matrix.dot(X)
        X_mean, _ = mean_variance_axis(X_weighted, axis=0)
        X_mean *= n_samples / sqrt_sw.dot(sqrt_sw)
        X_mX = sqrt_sw[:, None] * safe_sparse_dot(
            X_mean, X.T, dense_output=True)
        X_mX_m = np.outer(sqrt_sw, sqrt_sw) * np.dot(X_mean, X_mean)
        return (safe_sparse_dot(X, X.T, dense_output=True) + X_mX_m
                - X_mX - X_mX.T, X_mean)

    def _compute_covariance(self, X, sqrt_sw):
        """Computes covariance matrix X^TX with possible centering.

        Parameters
        ----------
        X : sparse matrix of shape (n_samples, n_features)
            The preprocessed design matrix.

        sqrt_sw : ndarray of shape (n_samples,)
            square roots of sample weights

        Returns
        -------
        covariance : ndarray of shape (n_features, n_features)
            The covariance matrix.
        X_mean : ndarray of shape (n_feature,)
            The weighted mean of ``X`` for each feature.

        Notes
        -----
        Since X is sparse it has not been centered in preprocessing, but it has
        been scaled by sqrt(sample weights).

        When self.fit_intercept is False no centering is done.

        The centered X is never actually computed because centering would break
        the sparsity of X.
        """
        if not self.fit_intercept:
            # in this case centering has been done in preprocessing
            # or we are not fitting an intercept.
            X_mean = np.zeros(X.shape[1], dtype=X.dtype)
            return safe_sparse_dot(X.T, X, dense_output=True), X_mean
        # this function only gets called for sparse X
        n_samples = X.shape[0]
        sample_weight_matrix = sparse.dia_matrix(
            (sqrt_sw, 0), shape=(n_samples, n_samples))
        X_weighted = sample_weight_matrix.dot(X)
        X_mean, _ = mean_variance_axis(X_weighted, axis=0)
        X_mean = X_mean * n_samples / sqrt_sw.dot(sqrt_sw)
        weight_sum = sqrt_sw.dot(sqrt_sw)
        return (safe_sparse_dot(X.T, X, dense_output=True) -
                weight_sum * np.outer(X_mean, X_mean),
                X_mean)

    def _sparse_multidot_diag(self, X, A, X_mean, sqrt_sw):
        """Compute the diagonal of (X - X_mean).dot(A).dot((X - X_mean).T)
        without explicitely centering X nor computing X.dot(A)
        when X is sparse.

        Parameters
        ----------
        X : sparse matrix of shape (n_samples, n_features)

        A : ndarray of shape (n_features, n_features)

        X_mean : ndarray of shape (n_features,)

        sqrt_sw : ndarray of shape (n_features,)
            square roots of sample weights

        Returns
        -------
        diag : np.ndarray, shape (n_samples,)
            The computed diagonal.
        """
        intercept_col = scale = sqrt_sw
        batch_size = X.shape[1]
        diag = np.empty(X.shape[0], dtype=X.dtype)
        for start in range(0, X.shape[0], batch_size):
            batch = slice(start, min(X.shape[0], start + batch_size), 1)
            X_batch = np.empty(
                (X[batch].shape[0], X.shape[1] + self.fit_intercept),
                dtype=X.dtype
            )
            if self.fit_intercept:
                X_batch[:, :-1] = X[batch].A - X_mean * scale[batch][:, None]
                X_batch[:, -1] = intercept_col[batch]
            else:
                X_batch = X[batch].A
            diag[batch] = (X_batch.dot(A) * X_batch).sum(axis=1)
        return diag

    def _eigen_decompose_gram(self, X, y, sqrt_sw):
        """Eigendecomposition of X.X^T, used when n_samples <= n_features."""
        # if X is dense it has already been centered in preprocessing
        K, X_mean = self._compute_gram(X, sqrt_sw)
        if self.fit_intercept:
            # to emulate centering X with sample weights,
            # ie removing the weighted average, we add a column
            # containing the square roots of the sample weights.
            # by centering, it is orthogonal to the other columns
            K += np.outer(sqrt_sw, sqrt_sw)
        eigvals, Q = linalg.eigh(K)
        QT_y = np.dot(Q.T, y)
        return X_mean, eigvals, Q, QT_y

    def _solve_eigen_gram(self, alpha, y, sqrt_sw, X_mean, eigvals, Q, QT_y):
        """Compute dual coefficients and diagonal of G^-1.

        Used when we have a decomposition of X.X^T (n_samples <= n_features).
        """
        w = 1. / (eigvals + alpha)
        if self.fit_intercept:
            # the vector containing the square roots of the sample weights (1
            # when no sample weights) is the eigenvector of XX^T which
            # corresponds to the intercept; we cancel the regularization on
            # this dimension. the corresponding eigenvalue is
            # sum(sample_weight).
            normalized_sw = sqrt_sw / np.linalg.norm(sqrt_sw)
            intercept_dim = _find_smallest_angle(normalized_sw, Q)
            w[intercept_dim] = 0  # cancel regularization for the intercept

        c = np.dot(Q, self._diag_dot(w, QT_y))
        G_inverse_diag = self._decomp_diag(w, Q)
        # handle case where y is 2-d
        if len(y.shape) != 1:
            G_inverse_diag = G_inverse_diag[:, np.newaxis]
        return G_inverse_diag, c

    def _eigen_decompose_covariance(self, X, y, sqrt_sw):
        """Eigendecomposition of X^T.X, used when n_samples > n_features
        and X is sparse.
        """
        n_samples, n_features = X.shape
        cov = np.empty((n_features + 1, n_features + 1), dtype=X.dtype)
        cov[:-1, :-1], X_mean = self._compute_covariance(X, sqrt_sw)
        if not self.fit_intercept:
            cov = cov[:-1, :-1]
        # to emulate centering X with sample weights,
        # ie removing the weighted average, we add a column
        # containing the square roots of the sample weights.
        # by centering, it is orthogonal to the other columns
        # when all samples have the same weight we add a column of 1
        else:
            cov[-1] = 0
            cov[:, -1] = 0
            cov[-1, -1] = sqrt_sw.dot(sqrt_sw)
        nullspace_dim = max(0, X.shape[1] - X.shape[0])
        eigvals, V = linalg.eigh(cov)
        # remove eigenvalues and vectors in the null space of X^T.X
        eigvals = eigvals[nullspace_dim:]
        V = V[:, nullspace_dim:]
        return X_mean, eigvals, V, X

    def _solve_eigen_covariance_no_intercept(
            self, alpha, y, sqrt_sw, X_mean, eigvals, V, X):
        """Compute dual coefficients and diagonal of G^-1.

        Used when we have a decomposition of X^T.X
        (n_samples > n_features and X is sparse), and not fitting an intercept.
        """
        w = 1 / (eigvals + alpha)
        A = (V * w).dot(V.T)
        AXy = A.dot(safe_sparse_dot(X.T, y, dense_output=True))
        y_hat = safe_sparse_dot(X, AXy, dense_output=True)
        hat_diag = self._sparse_multidot_diag(X, A, X_mean, sqrt_sw)
        if len(y.shape) != 1:
            # handle case where y is 2-d
            hat_diag = hat_diag[:, np.newaxis]
        return (1 - hat_diag) / alpha, (y - y_hat) / alpha

    def _solve_eigen_covariance_intercept(
            self, alpha, y, sqrt_sw, X_mean, eigvals, V, X):
        """Compute dual coefficients and diagonal of G^-1.

        Used when we have a decomposition of X^T.X
        (n_samples > n_features and X is sparse),
        and we are fitting an intercept.
        """
        # the vector [0, 0, ..., 0, 1]
        # is the eigenvector of X^TX which
        # corresponds to the intercept; we cancel the regularization on
        # this dimension. the corresponding eigenvalue is
        # sum(sample_weight), e.g. n when uniform sample weights.
        intercept_sv = np.zeros(V.shape[0])
        intercept_sv[-1] = 1
        intercept_dim = _find_smallest_angle(intercept_sv, V)
        w = 1 / (eigvals + alpha)
        w[intercept_dim] = 1 / eigvals[intercept_dim]
        A = (V * w).dot(V.T)
        # add a column to X containing the square roots of sample weights
        X_op = _X_CenterStackOp(X, X_mean, sqrt_sw)
        AXy = A.dot(X_op.T.dot(y))
        y_hat = X_op.dot(AXy)
        hat_diag = self._sparse_multidot_diag(X, A, X_mean, sqrt_sw)
        # return (1 - hat_diag), (y - y_hat)
        if len(y.shape) != 1:
            # handle case where y is 2-d
            hat_diag = hat_diag[:, np.newaxis]
        return (1 - hat_diag) / alpha, (y - y_hat) / alpha

    def _solve_eigen_covariance(
            self, alpha, y, sqrt_sw, X_mean, eigvals, V, X):
        """Compute dual coefficients and diagonal of G^-1.

        Used when we have a decomposition of X^T.X
        (n_samples > n_features and X is sparse).
        """
        if self.fit_intercept:
            return self._solve_eigen_covariance_intercept(
                alpha, y, sqrt_sw, X_mean, eigvals, V, X)
        return self._solve_eigen_covariance_no_intercept(
            alpha, y, sqrt_sw, X_mean, eigvals, V, X)

    def _svd_decompose_design_matrix(self, X, y, sqrt_sw):
        # X already centered
        X_mean = np.zeros(X.shape[1], dtype=X.dtype)
        if self.fit_intercept:
            # to emulate fit_intercept=True situation, add a column
            # containing the square roots of the sample weights
            # by centering, the other columns are orthogonal to that one
            intercept_column = sqrt_sw[:, None]
            X = np.hstack((X, intercept_column))
        U, singvals, _ = linalg.svd(X, full_matrices=0)
        singvals_sq = singvals ** 2
        UT_y = np.dot(U.T, y)
        return X_mean, singvals_sq, U, UT_y

    def _solve_svd_design_matrix(
            self, alpha, y, sqrt_sw, X_mean, singvals_sq, U, UT_y):
        """Compute dual coefficients and diagonal of G^-1.

        Used when we have an SVD decomposition of X
        (n_samples > n_features and X is dense).
        """
        w = ((singvals_sq + alpha) ** -1) - (alpha ** -1)
        if self.fit_intercept:
            # detect intercept column
            normalized_sw = sqrt_sw / np.linalg.norm(sqrt_sw)
            intercept_dim = _find_smallest_angle(normalized_sw, U)
            # cancel the regularization for the intercept
            w[intercept_dim] = - (alpha ** -1)
        c = np.dot(U, self._diag_dot(w, UT_y)) + (alpha ** -1) * y
        G_inverse_diag = self._decomp_diag(w, U) + (alpha ** -1)
        if len(y.shape) != 1:
            # handle case where y is 2-d
            G_inverse_diag = G_inverse_diag[:, np.newaxis]
        return G_inverse_diag, c

    def fit(self, X, y, sample_weight=None):
        """Fit Ridge regression model with gcv.

        Parameters
        ----------
        X : {array-like, sparse matrix} of shape (n_samples, n_features)
            Training data. Will be cast to float64 if necessary.

        y : array-like of shape (n_samples,) or (n_samples, n_targets)
            Target values. Will be cast to float64 if necessary.

        sample_weight : float or array-like of shape (n_samples,), default=None
            Individual weights for each sample. If given a float, every sample
            will have the same weight.

        Returns
        -------
        self : object
        """
<<<<<<< HEAD

        X, y = check_X_y(X, y, ['csr', 'csc', 'coo'],
                         dtype=[np.float64],
=======
        X, y = check_X_y(X, y, ['csr', 'csc', 'coo'], dtype=[np.float64],
>>>>>>> 816c9809
                         multi_output=True, y_numeric=True)

        if sample_weight is not None:
            sample_weight = _check_sample_weight(sample_weight, X,
                                                 dtype=X.dtype)

        if np.any(self.alphas <= 0):
            raise ValueError(
                "alphas must be positive. Got {} containing some "
                "negative or null value instead.".format(self.alphas))

        n_samples, n_features = X.shape

        X, y, X_offset, y_offset, X_scale = LinearModel._preprocess_data(
            X, y, self.fit_intercept, self.normalize, self.copy_X,
            sample_weight=sample_weight)

        gcv_mode = _check_gcv_mode(X, self.gcv_mode)

        if gcv_mode == 'eigen':
            decompose = self._eigen_decompose_gram
            solve = self._solve_eigen_gram
        elif gcv_mode == 'svd':
            if sparse.issparse(X):
                decompose = self._eigen_decompose_covariance
                solve = self._solve_eigen_covariance
            else:
                decompose = self._svd_decompose_design_matrix
                solve = self._solve_svd_design_matrix

        if sample_weight is not None:
            X, y = _rescale_data(X, y, sample_weight)
            sqrt_sw = np.sqrt(sample_weight)
        else:
            sqrt_sw = np.ones(X.shape[0], dtype=X.dtype)

        scorer = check_scoring(self, scoring=self.scoring, allow_none=True)
        error = scorer is None

        n_y = 1 if len(y.shape) == 1 else y.shape[1]
        cv_values = np.zeros((n_samples * n_y, len(self.alphas)),
                             dtype=X.dtype)
        C = []
        X_mean, *decomposition = decompose(X, y, sqrt_sw)
        for i, alpha in enumerate(self.alphas):
            G_inverse_diag, c = solve(
                float(alpha), y, sqrt_sw, X_mean, *decomposition)
            if error:
                squared_errors = (c / G_inverse_diag) ** 2
                cv_values[:, i] = squared_errors.ravel()
            else:
                predictions = y - (c / G_inverse_diag)
                cv_values[:, i] = predictions.ravel()
            C.append(c)

        if error:
            best = cv_values.mean(axis=0).argmin()
        else:

            if not self.is_clf:
                # The scorer want an object that will make the predictions but
                # they are already computed efficiently by _RidgeGCV. This
                # identity_estimator will just return them
                def identity_estimator():
                    pass
                identity_estimator.decision_function = lambda \
                    y_predict: y_predict
                identity_estimator.predict = lambda y_predict: y_predict

                out = [scorer(identity_estimator, cv_values[:, i], y.ravel())
                       for i in range(len(self.alphas))]

            else:
                scorer.needs_threshold = True
                y = y.argmax(axis=1)

                class identity_classifier(LinearClassifierMixin):
                    def decision_function(self, X):
                        return X

                    @property
                    def classes_(self):
                        return np.arange(n_y)

                out = [scorer(identity_classifier(),
                              cv_values[:, i].reshape(n_samples, n_y), y)
                       for i in range(len(self.alphas))]

            best = np.argmax(out)

        self.alpha_ = self.alphas[best]
        self.dual_coef_ = C[best]
        self.coef_ = safe_sparse_dot(self.dual_coef_.T, X)

        X_offset += X_mean * X_scale
        self._set_intercept(X_offset, y_offset, X_scale)

        if self.store_cv_values:
            if len(y.shape) == 1:
                cv_values_shape = n_samples, len(self.alphas)
            else:
                cv_values_shape = n_samples, n_y, len(self.alphas)
            self.cv_values_ = cv_values.reshape(cv_values_shape)

        return self


class _BaseRidgeCV(LinearModel):
    def __init__(self, alphas=(0.1, 1.0, 10.0),
                 fit_intercept=True, normalize=False, scoring=None,
                 cv=None, gcv_mode=None,
                 store_cv_values=False):
        self.alphas = np.asarray(alphas)
        self.fit_intercept = fit_intercept
        self.normalize = normalize
        self.scoring = scoring
        self.cv = cv
        self.gcv_mode = gcv_mode
        self.store_cv_values = store_cv_values

    def fit(self, X, y, sample_weight=None):
        """Fit Ridge regression model with cv.

        Parameters
        ----------
        X : array-like of shape (n_samples, n_features)
            Training data. If using GCV, will be cast to float64
            if necessary.

        y : array-like of shape (n_samples,) or (n_samples, n_targets)
            Target values. Will be cast to X's dtype if necessary.

        sample_weight : float or array-like of shape (n_samples,), default=None
            Individual weights for each sample. If given a float, every sample
            will have the same weight.

        Returns
        -------
        self : object

        Notes
        -----
        When sample_weight is provided, the selected hyperparameter may depend
        on whether we use generalized cross-validation (cv=None or cv='auto')
        or another form of cross-validation, because only generalized
        cross-validation takes the sample weights into account when computing
        the validation score.
        """
        cv = self.cv
        if cv is None:
            estimator = _RidgeGCV(self.alphas,
                                  fit_intercept=self.fit_intercept,
                                  normalize=self.normalize,
                                  scoring=self.scoring,
                                  gcv_mode=self.gcv_mode,
                                  store_cv_values=self.store_cv_values,
                                  is_clf=is_classifier(self))
            estimator.fit(X, y, sample_weight=sample_weight)
            self.alpha_ = estimator.alpha_
            if self.store_cv_values:
                self.cv_values_ = estimator.cv_values_
        else:
            if self.store_cv_values:
                raise ValueError("cv!=None and store_cv_values=True "
                                 " are incompatible")
            parameters = {'alpha': self.alphas}
            solver = 'sparse_cg' if sparse.issparse(X) else 'auto'
            model = RidgeClassifier if is_classifier(self) else Ridge
            gs = GridSearchCV(model(fit_intercept=self.fit_intercept,
                                    normalize=self.normalize,
                                    solver=solver),
                              parameters, cv=cv, scoring=self.scoring)
            gs.fit(X, y, sample_weight=sample_weight)
            estimator = gs.best_estimator_
            self.alpha_ = gs.best_estimator_.alpha

        self.coef_ = estimator.coef_
        self.intercept_ = estimator.intercept_

        return self


class RidgeCV(MultiOutputMixin, RegressorMixin, _BaseRidgeCV):
    """Ridge regression with built-in cross-validation.

    See glossary entry for :term:`cross-validation estimator`.

    By default, it performs Generalized Cross-Validation, which is a form of
    efficient Leave-One-Out cross-validation.

    Read more in the :ref:`User Guide <ridge_regression>`.

    Parameters
    ----------
    alphas : ndarray of shape (n_alphas,), default=(0.1, 1.0, 10.0)
        Array of alpha values to try.
        Regularization strength; must be a positive float. Regularization
        improves the conditioning of the problem and reduces the variance of
        the estimates. Larger values specify stronger regularization.
        Alpha corresponds to ``C^-1`` in other linear models such as
        LogisticRegression or LinearSVC.
        If using generalized cross-validation, alphas must be positive.

    fit_intercept : bool, default=True
        Whether to calculate the intercept for this model. If set
        to false, no intercept will be used in calculations
        (i.e. data is expected to be centered).

    normalize : bool, default=False
        This parameter is ignored when ``fit_intercept`` is set to False.
        If True, the regressors X will be normalized before regression by
        subtracting the mean and dividing by the l2-norm.
        If you wish to standardize, please use
        :class:`sklearn.preprocessing.StandardScaler` before calling ``fit``
        on an estimator with ``normalize=False``.

    scoring : string, callable or None, default=None
        A string (see model evaluation documentation) or
        a scorer callable object / function with signature
        ``scorer(estimator, X, y)``.
        If None, the negative mean squared error if cv is 'auto' or None
        (i.e. when using generalized cross-validation), and r2 score otherwise.

    cv : int, cross-validation generator or an iterable, optional
        Determines the cross-validation splitting strategy.
        Possible inputs for cv are:

        - None, to use the efficient Leave-One-Out cross-validation
          (also known as Generalized Cross-Validation).
        - integer, to specify the number of folds.
        - :term:`CV splitter`,
        - An iterable yielding (train, test) splits as arrays of indices.

        For integer/None inputs, if ``y`` is binary or multiclass,
        :class:`sklearn.model_selection.StratifiedKFold` is used, else,
        :class:`sklearn.model_selection.KFold` is used.

        Refer :ref:`User Guide <cross_validation>` for the various
        cross-validation strategies that can be used here.

    gcv_mode : {None, 'auto', 'svd', eigen'}, optional
        Flag indicating which strategy to use when performing
        Generalized Cross-Validation. Options are::

            'auto' : use 'svd' if n_samples > n_features, otherwise use 'eigen'
            'svd' : force use of singular value decomposition of X when X is
                dense, eigenvalue decomposition of X^T.X when X is sparse.
            'eigen' : force computation via eigendecomposition of X.X^T

        The 'auto' mode is the default and is intended to pick the cheaper
        option of the two depending on the shape of the training data.

    store_cv_values : boolean, default=False
        Flag indicating if the cross-validation values corresponding to
        each alpha should be stored in the ``cv_values_`` attribute (see
        below). This flag is only compatible with ``cv=None`` (i.e. using
        Generalized Cross-Validation).

    Attributes
    ----------
    cv_values_ : array of shape (n_samples, n_alphas) or \
        shape (n_samples, n_targets, n_alphas), optional
        Cross-validation values for each alpha (if ``store_cv_values=True``\
        and ``cv=None``). After ``fit()`` has been called, this attribute \
        will contain the mean squared errors (by default) or the values \
        of the ``{loss,score}_func`` function (if provided in the constructor).

    coef_ : array of shape (n_features) or (n_targets, n_features)
        Weight vector(s).

    intercept_ : float or array of shape (n_targets,)
        Independent term in decision function. Set to 0.0 if
        ``fit_intercept = False``.

    alpha_ : float
        Estimated regularization parameter.

    Examples
    --------
    >>> from sklearn.datasets import load_diabetes
    >>> from sklearn.linear_model import RidgeCV
    >>> X, y = load_diabetes(return_X_y=True)
    >>> clf = RidgeCV(alphas=[1e-3, 1e-2, 1e-1, 1]).fit(X, y)
    >>> clf.score(X, y)
    0.5166...

    See also
    --------
    Ridge : Ridge regression
    RidgeClassifier : Ridge classifier
    RidgeClassifierCV : Ridge classifier with built-in cross validation
    """


class RidgeClassifierCV(LinearClassifierMixin, _BaseRidgeCV):
    """Ridge classifier with built-in cross-validation.

    See glossary entry for :term:`cross-validation estimator`.

    By default, it performs Generalized Cross-Validation, which is a form of
    efficient Leave-One-Out cross-validation. Currently, only the n_features >
    n_samples case is handled efficiently.

    Read more in the :ref:`User Guide <ridge_regression>`.

    Parameters
    ----------
    alphas : ndarray of shape (n_alphas,), default=(0.1, 1.0, 10.0)
        Array of alpha values to try.
        Regularization strength; must be a positive float. Regularization
        improves the conditioning of the problem and reduces the variance of
        the estimates. Larger values specify stronger regularization.
        Alpha corresponds to ``C^-1`` in other linear models such as
        LogisticRegression or LinearSVC.

    fit_intercept : bool, default=True
        Whether to calculate the intercept for this model. If set
        to false, no intercept will be used in calculations
        (i.e. data is expected to be centered).

    normalize : bool, default=False
        This parameter is ignored when ``fit_intercept`` is set to False.
        If True, the regressors X will be normalized before regression by
        subtracting the mean and dividing by the l2-norm.
        If you wish to standardize, please use
        :class:`sklearn.preprocessing.StandardScaler` before calling ``fit``
        on an estimator with ``normalize=False``.

    scoring : string, callable or None, default=None
        A string (see model evaluation documentation) or
        a scorer callable object / function with signature
        ``scorer(estimator, X, y)``.

    cv : int, cross-validation generator or an iterable, optional
        Determines the cross-validation splitting strategy.
        Possible inputs for cv are:

        - None, to use the efficient Leave-One-Out cross-validation
        - integer, to specify the number of folds.
        - :term:`CV splitter`,
        - An iterable yielding (train, test) splits as arrays of indices.

        Refer :ref:`User Guide <cross_validation>` for the various
        cross-validation strategies that can be used here.

    class_weight : dict or 'balanced', optional
        Weights associated with classes in the form ``{class_label: weight}``.
        If not given, all classes are supposed to have weight one.

        The "balanced" mode uses the values of y to automatically adjust
        weights inversely proportional to class frequencies in the input data
        as ``n_samples / (n_classes * np.bincount(y))``

    store_cv_values : boolean, default=False
        Flag indicating if the cross-validation values corresponding to
        each alpha should be stored in the ``cv_values_`` attribute (see
        below). This flag is only compatible with ``cv=None`` (i.e. using
        Generalized Cross-Validation).

    Attributes
    ----------
    cv_values_ : array of shape (n_samples, n_targets, n_alphas), optional
        Cross-validation values for each alpha (if ``store_cv_values=True`` and
        ``cv=None``). After ``fit()`` has been called, this attribute will
        contain the mean squared errors (by default) or the values of the
        ``{loss,score}_func`` function (if provided in the constructor). This
        attribute exists only when ``store_cv_values`` is True.

    coef_ : array of shape (1, n_features) or (n_targets, n_features)
        Coefficient of the features in the decision function.

        ``coef_`` is of shape (1, n_features) when the given problem is binary.

    intercept_ : float or array of shape (n_targets,)
        Independent term in decision function. Set to 0.0 if
        ``fit_intercept = False``.

    alpha_ : float
        Estimated regularization parameter

    classes_ : array of shape (n_classes,)
        The classes labels.

    Examples
    --------
    >>> from sklearn.datasets import load_breast_cancer
    >>> from sklearn.linear_model import RidgeClassifierCV
    >>> X, y = load_breast_cancer(return_X_y=True)
    >>> clf = RidgeClassifierCV(alphas=[1e-3, 1e-2, 1e-1, 1]).fit(X, y)
    >>> clf.score(X, y)
    0.9630...

    See also
    --------
    Ridge : Ridge regression
    RidgeClassifier : Ridge classifier
    RidgeCV : Ridge regression with built-in cross validation

    Notes
    -----
    For multi-class classification, n_class classifiers are trained in
    a one-versus-all approach. Concretely, this is implemented by taking
    advantage of the multi-variate response support in Ridge.
    """

    def __init__(self, alphas=(0.1, 1.0, 10.0), fit_intercept=True,
                 normalize=False, scoring=None, cv=None, class_weight=None,
                 store_cv_values=False):
        super().__init__(
            alphas=alphas, fit_intercept=fit_intercept, normalize=normalize,
            scoring=scoring, cv=cv, store_cv_values=store_cv_values)
        self.class_weight = class_weight

    def fit(self, X, y, sample_weight=None):
        """Fit Ridge classifier with cv.

        Parameters
        ----------
        X : array-like of shape (n_samples, n_features)
            Training vectors, where n_samples is the number of samples
            and n_features is the number of features. When using GCV,
            will be cast to float64 if necessary.

        y : array-like of shape (n_samples,)
            Target values. Will be cast to X's dtype if necessary.

        sample_weight : float or array-like of shape (n_samples,), default=None
            Individual weights for each sample. If given a float, every sample
            will have the same weight.

        Returns
        -------
        self : object
        """
<<<<<<< HEAD

        check_X_y(X, y, accept_sparse=['csr', 'csc', 'coo'],
                  multi_output=True)
=======
        X, y = check_X_y(X, y, accept_sparse=['csr', 'csc', 'coo'],
                         multi_output=True, y_numeric=False)
        sample_weight = _check_sample_weight(sample_weight, X, dtype=X.dtype)
>>>>>>> 816c9809

        self._label_binarizer = LabelBinarizer(pos_label=1, neg_label=-1)
        Y = self._label_binarizer.fit_transform(y)
        if not self._label_binarizer.y_type_.startswith('multilabel'):
            y = column_or_1d(y, warn=True)

        if self.class_weight:
            # modify the sample weights with the corresponding class weight
            sample_weight = (sample_weight *
                             compute_sample_weight(self.class_weight, y))

        target = Y if self.cv is None else y
        _BaseRidgeCV.fit(self, X, target, sample_weight=sample_weight)
        return self

    @property
    def classes_(self):
        return self._label_binarizer.classes_<|MERGE_RESOLUTION|>--- conflicted
+++ resolved
@@ -1427,13 +1427,7 @@
         -------
         self : object
         """
-<<<<<<< HEAD
-
-        X, y = check_X_y(X, y, ['csr', 'csc', 'coo'],
-                         dtype=[np.float64],
-=======
         X, y = check_X_y(X, y, ['csr', 'csc', 'coo'], dtype=[np.float64],
->>>>>>> 816c9809
                          multi_output=True, y_numeric=True)
 
         if sample_weight is not None:
@@ -1868,15 +1862,9 @@
         -------
         self : object
         """
-<<<<<<< HEAD
-
-        check_X_y(X, y, accept_sparse=['csr', 'csc', 'coo'],
-                  multi_output=True)
-=======
         X, y = check_X_y(X, y, accept_sparse=['csr', 'csc', 'coo'],
                          multi_output=True, y_numeric=False)
         sample_weight = _check_sample_weight(sample_weight, X, dtype=X.dtype)
->>>>>>> 816c9809
 
         self._label_binarizer = LabelBinarizer(pos_label=1, neg_label=-1)
         Y = self._label_binarizer.fit_transform(y)
