--- conflicted
+++ resolved
@@ -2516,11 +2516,7 @@
         return router
 
     def _get_scorer(self):
-<<<<<<< HEAD
-        """Make sure the sorer is weighted if necessary.
-=======
         """Make sure the scorer is weighted if necessary.
->>>>>>> 332ab38d
 
         This uses `self._get_scorer_instance()` implemented in child objects to get the
         raw scorer instance of the estimator, which will be ignored if `self.scoring` is
