"""
Ridge regression
"""

# Author: Mathieu Blondel <mathieu@mblondel.org>
#         Reuben Fletcher-Costin <reuben.fletchercostin@gmail.com>
#         Fabian Pedregosa <fabian@fseoane.net>
#         Michael Eickenberg <michael.eickenberg@nsup.org>
# License: BSD 3 clause


from abc import ABCMeta, abstractmethod
import warnings

import numpy as np
from scipy import linalg
from scipy import sparse
from scipy.sparse import linalg as sp_linalg

from ._base import LinearClassifierMixin, LinearModel, _rescale_data
from ._sag import sag_solver
from ..base import RegressorMixin, MultiOutputMixin, is_classifier
from ..utils.extmath import safe_sparse_dot
from ..utils.extmath import row_norms
from ..utils import check_X_y
from ..utils import check_array
from ..utils import check_consistent_length
from ..utils import compute_sample_weight
from ..utils import column_or_1d
from ..utils.validation import _check_sample_weight
from ..preprocessing import LabelBinarizer
from ..model_selection import GridSearchCV
from ..metrics import check_scoring
from ..exceptions import ConvergenceWarning
from ..utils.sparsefuncs import mean_variance_axis


def _solve_sparse_cg(X, y, alpha, max_iter=None, tol=1e-3, verbose=0,
                     X_offset=None, X_scale=None):

    def _get_rescaled_operator(X):

        X_offset_scale = X_offset / X_scale

        def matvec(b):
            return X.dot(b) - b.dot(X_offset_scale)

        def rmatvec(b):
            return X.T.dot(b) - X_offset_scale * np.sum(b)

        X1 = sparse.linalg.LinearOperator(shape=X.shape,
                                          matvec=matvec,
                                          rmatvec=rmatvec)
        return X1

    n_samples, n_features = X.shape

    if X_offset is None or X_scale is None:
        X1 = sp_linalg.aslinearoperator(X)
    else:
        X1 = _get_rescaled_operator(X)

    coefs = np.empty((y.shape[1], n_features), dtype=X.dtype)

    if n_features > n_samples:
        def create_mv(curr_alpha):
            def _mv(x):
                return X1.matvec(X1.rmatvec(x)) + curr_alpha * x
            return _mv
    else:
        def create_mv(curr_alpha):
            def _mv(x):
                return X1.rmatvec(X1.matvec(x)) + curr_alpha * x
            return _mv

    for i in range(y.shape[1]):
        y_column = y[:, i]

        mv = create_mv(alpha[i])
        if n_features > n_samples:
            # kernel ridge
            # w = X.T * inv(X X^t + alpha*Id) y
            C = sp_linalg.LinearOperator(
                (n_samples, n_samples), matvec=mv, dtype=X.dtype)
            # FIXME atol
            try:
                coef, info = sp_linalg.cg(C, y_column, tol=tol, atol='legacy')
            except TypeError:
                # old scipy
                coef, info = sp_linalg.cg(C, y_column, tol=tol)
            coefs[i] = X1.rmatvec(coef)
        else:
            # linear ridge
            # w = inv(X^t X + alpha*Id) * X.T y
            y_column = X1.rmatvec(y_column)
            C = sp_linalg.LinearOperator(
                (n_features, n_features), matvec=mv, dtype=X.dtype)
            # FIXME atol
            try:
                coefs[i], info = sp_linalg.cg(C, y_column, maxiter=max_iter,
                                              tol=tol, atol='legacy')
            except TypeError:
                # old scipy
                coefs[i], info = sp_linalg.cg(C, y_column, maxiter=max_iter,
                                              tol=tol)

        if info < 0:
            raise ValueError("Failed with error code %d" % info)

        if max_iter is None and info > 0 and verbose:
            warnings.warn("sparse_cg did not converge after %d iterations." %
                          info, ConvergenceWarning)

    return coefs


def _solve_lsqr(X, y, alpha, max_iter=None, tol=1e-3):
    n_samples, n_features = X.shape
    coefs = np.empty((y.shape[1], n_features), dtype=X.dtype)
    n_iter = np.empty(y.shape[1], dtype=np.int32)

    # According to the lsqr documentation, alpha = damp^2.
    sqrt_alpha = np.sqrt(alpha)

    for i in range(y.shape[1]):
        y_column = y[:, i]
        info = sp_linalg.lsqr(X, y_column, damp=sqrt_alpha[i],
                              atol=tol, btol=tol, iter_lim=max_iter)
        coefs[i] = info[0]
        n_iter[i] = info[2]

    return coefs, n_iter


def _solve_cholesky(X, y, alpha):
    # w = inv(X^t X + alpha*Id) * X.T y
    n_samples, n_features = X.shape
    n_targets = y.shape[1]

    A = safe_sparse_dot(X.T, X, dense_output=True)
    Xy = safe_sparse_dot(X.T, y, dense_output=True)

    one_alpha = np.array_equal(alpha, len(alpha) * [alpha[0]])

    if one_alpha:
        A.flat[::n_features + 1] += alpha[0]
        return linalg.solve(A, Xy, sym_pos=True,
                            overwrite_a=True).T
    else:
        coefs = np.empty([n_targets, n_features], dtype=X.dtype)
        for coef, target, current_alpha in zip(coefs, Xy.T, alpha):
            A.flat[::n_features + 1] += current_alpha
            coef[:] = linalg.solve(A, target, sym_pos=True,
                                   overwrite_a=False).ravel()
            A.flat[::n_features + 1] -= current_alpha
        return coefs


def _solve_cholesky_kernel(K, y, alpha, sample_weight=None, copy=False):
    # dual_coef = inv(X X^t + alpha*Id) y
    n_samples = K.shape[0]
    n_targets = y.shape[1]

    if copy:
        K = K.copy()

    alpha = np.atleast_1d(alpha)
    one_alpha = (alpha == alpha[0]).all()
    has_sw = isinstance(sample_weight, np.ndarray) \
        or sample_weight not in [1.0, None]

    if has_sw:
        # Unlike other solvers, we need to support sample_weight directly
        # because K might be a pre-computed kernel.
        sw = np.sqrt(np.atleast_1d(sample_weight))
        y = y * sw[:, np.newaxis]
        K *= np.outer(sw, sw)

    if one_alpha:
        # Only one penalty, we can solve multi-target problems in one time.
        K.flat[::n_samples + 1] += alpha[0]

        try:
            # Note: we must use overwrite_a=False in order to be able to
            #       use the fall-back solution below in case a LinAlgError
            #       is raised
            dual_coef = linalg.solve(K, y, sym_pos=True,
                                     overwrite_a=False)
        except np.linalg.LinAlgError:
            warnings.warn("Singular matrix in solving dual problem. Using "
                          "least-squares solution instead.")
            dual_coef = linalg.lstsq(K, y)[0]

        # K is expensive to compute and store in memory so change it back in
        # case it was user-given.
        K.flat[::n_samples + 1] -= alpha[0]

        if has_sw:
            dual_coef *= sw[:, np.newaxis]

        return dual_coef
    else:
        # One penalty per target. We need to solve each target separately.
        dual_coefs = np.empty([n_targets, n_samples], K.dtype)

        for dual_coef, target, current_alpha in zip(dual_coefs, y.T, alpha):
            K.flat[::n_samples + 1] += current_alpha

            dual_coef[:] = linalg.solve(K, target, sym_pos=True,
                                        overwrite_a=False).ravel()

            K.flat[::n_samples + 1] -= current_alpha

        if has_sw:
            dual_coefs *= sw[np.newaxis, :]

        return dual_coefs.T


def _solve_svd(X, y, alpha):
    U, s, Vt = linalg.svd(X, full_matrices=False)
    idx = s > 1e-15  # same default value as scipy.linalg.pinv
    s_nnz = s[idx][:, np.newaxis]
    UTy = np.dot(U.T, y)
    d = np.zeros((s.size, alpha.size), dtype=X.dtype)
    d[idx] = s_nnz / (s_nnz ** 2 + alpha)
    d_UT_y = d * UTy
    return np.dot(Vt.T, d_UT_y).T


def _get_valid_accept_sparse(is_X_sparse, solver):
    if is_X_sparse and solver in ['auto', 'sag', 'saga']:
        return 'csr'
    else:
        return ['csr', 'csc', 'coo']


def ridge_regression(X, y, alpha, sample_weight=None, solver='auto',
                     max_iter=None, tol=1e-3, verbose=0, random_state=None,
                     return_n_iter=False, return_intercept=False,
                     check_input=True):
    """Solve the ridge equation by the method of normal equations.

    Read more in the :ref:`User Guide <ridge_regression>`.

    Parameters
    ----------
    X : {array-like, sparse matrix, LinearOperator} of shape \
        (n_samples, n_features)
        Training data

    y : array-like of shape (n_samples,) or (n_samples, n_targets)
        Target values

    alpha : float or array-like of shape (n_targets,)
        Regularization strength; must be a positive float. Regularization
        improves the conditioning of the problem and reduces the variance of
        the estimates. Larger values specify stronger regularization.
        Alpha corresponds to ``C^-1`` in other linear models such as
        LogisticRegression or LinearSVC. If an array is passed, penalties are
        assumed to be specific to the targets. Hence they must correspond in
        number.

    sample_weight : float or array-like of shape (n_samples,), default=None
        Individual weights for each sample. If given a float, every sample
        will have the same weight. If sample_weight is not None and
        solver='auto', the solver will be set to 'cholesky'.

        .. versionadded:: 0.17

    solver : {'auto', 'svd', 'cholesky', 'lsqr', 'sparse_cg', 'sag', 'saga'}
        Solver to use in the computational routines:

        - 'auto' chooses the solver automatically based on the type of data.

        - 'svd' uses a Singular Value Decomposition of X to compute the Ridge
          coefficients. More stable for singular matrices than
          'cholesky'.

        - 'cholesky' uses the standard scipy.linalg.solve function to
          obtain a closed-form solution via a Cholesky decomposition of
          dot(X.T, X)

        - 'sparse_cg' uses the conjugate gradient solver as found in
          scipy.sparse.linalg.cg. As an iterative algorithm, this solver is
          more appropriate than 'cholesky' for large-scale data
          (possibility to set `tol` and `max_iter`).

        - 'lsqr' uses the dedicated regularized least-squares routine
          scipy.sparse.linalg.lsqr. It is the fastest and uses an iterative
          procedure.

        - 'sag' uses a Stochastic Average Gradient descent, and 'saga' uses
          its improved, unbiased version named SAGA. Both methods also use an
          iterative procedure, and are often faster than other solvers when
          both n_samples and n_features are large. Note that 'sag' and
          'saga' fast convergence is only guaranteed on features with
          approximately the same scale. You can preprocess the data with a
          scaler from sklearn.preprocessing.


        All last five solvers support both dense and sparse data. However, only
        'sag' and 'sparse_cg' supports sparse input when`fit_intercept` is
        True.

        .. versionadded:: 0.17
           Stochastic Average Gradient descent solver.
        .. versionadded:: 0.19
           SAGA solver.

    max_iter : int, optional
        Maximum number of iterations for conjugate gradient solver.
        For the 'sparse_cg' and 'lsqr' solvers, the default value is determined
        by scipy.sparse.linalg. For 'sag' and saga solver, the default value is
        1000.

    tol : float, default=1e-3
        Precision of the solution.

    verbose : int, default=0
        Verbosity level. Setting verbose > 0 will display additional
        information depending on the solver used.

    random_state : int, RandomState instance or None, optional, default None
        The seed of the pseudo random number generator to use when shuffling
        the data.  If int, random_state is the seed used by the random number
        generator; If RandomState instance, random_state is the random number
        generator; If None, the random number generator is the RandomState
        instance used by `np.random`. Used when ``solver`` == 'sag'.

    return_n_iter : bool, default=False
        If True, the method also returns `n_iter`, the actual number of
        iteration performed by the solver.

        .. versionadded:: 0.17

    return_intercept : bool, default=False
        If True and if X is sparse, the method also returns the intercept,
        and the solver is automatically changed to 'sag'. This is only a
        temporary fix for fitting the intercept with sparse data. For dense
        data, use sklearn.linear_model._preprocess_data before your regression.

        .. versionadded:: 0.17

    check_input : bool, default=True
        If False, the input arrays X and y will not be checked.

        .. versionadded:: 0.21

    Returns
    -------
    coef : array of shape (n_features,) or (n_targets, n_features)
        Weight vector(s).

    n_iter : int, optional
        The actual number of iteration performed by the solver.
        Only returned if `return_n_iter` is True.

    intercept : float or array of shape (n_targets,)
        The intercept of the model. Only returned if `return_intercept`
        is True and if X is a scipy sparse array.

    Notes
    -----
    This function won't compute the intercept.
    """
    return _ridge_regression(X, y, alpha,
                             sample_weight=sample_weight,
                             solver=solver,
                             max_iter=max_iter,
                             tol=tol,
                             verbose=verbose,
                             random_state=random_state,
                             return_n_iter=return_n_iter,
                             return_intercept=return_intercept,
                             X_scale=None,
                             X_offset=None,
                             check_input=check_input)


def _ridge_regression(X, y, alpha, sample_weight=None, solver='auto',
                      max_iter=None, tol=1e-3, verbose=0, random_state=None,
                      return_n_iter=False, return_intercept=False,
                      X_scale=None, X_offset=None, check_input=True):

    has_sw = sample_weight is not None

    if solver == 'auto':
        if return_intercept:
            # only sag supports fitting intercept directly
            solver = "sag"
        elif not sparse.issparse(X):
            solver = "cholesky"
        else:
            solver = "sparse_cg"

    if solver not in ('sparse_cg', 'cholesky', 'svd', 'lsqr', 'sag', 'saga'):
        raise ValueError("Known solvers are 'sparse_cg', 'cholesky', 'svd'"
                         " 'lsqr', 'sag' or 'saga'. Got %s." % solver)

    if return_intercept and solver != 'sag':
        raise ValueError("In Ridge, only 'sag' solver can directly fit the "
                         "intercept. Please change solver to 'sag' or set "
                         "return_intercept=False.")

    if check_input:
        _dtype = [np.float64, np.float32]
        _accept_sparse = _get_valid_accept_sparse(sparse.issparse(X), solver)
        X = check_array(X, accept_sparse=_accept_sparse, dtype=_dtype,
                        order="C")
        y = check_array(y, dtype=X.dtype, ensure_2d=False, order=None)
    check_consistent_length(X, y)

    n_samples, n_features = X.shape

    if y.ndim > 2:
        raise ValueError("Target y has the wrong shape %s" % str(y.shape))

    ravel = False
    if y.ndim == 1:
        y = y.reshape(-1, 1)
        ravel = True

    n_samples_, n_targets = y.shape

    if n_samples != n_samples_:
        raise ValueError("Number of samples in X and y does not correspond:"
                         " %d != %d" % (n_samples, n_samples_))

    if has_sw:
        sample_weight = _check_sample_weight(sample_weight, X, dtype=X.dtype)

        if solver not in ['sag', 'saga']:
            # SAG supports sample_weight directly. For other solvers,
            # we implement sample_weight via a simple rescaling.
            X, y = _rescale_data(X, y, sample_weight)

    # There should be either 1 or n_targets penalties
    alpha = np.asarray(alpha, dtype=X.dtype).ravel()
    if alpha.size not in [1, n_targets]:
        raise ValueError("Number of targets and number of penalties "
                         "do not correspond: %d != %d"
                         % (alpha.size, n_targets))

    if alpha.size == 1 and n_targets > 1:
        alpha = np.repeat(alpha, n_targets)

    n_iter = None
    if solver == 'sparse_cg':
        coef = _solve_sparse_cg(X, y, alpha,
                                max_iter=max_iter,
                                tol=tol,
                                verbose=verbose,
                                X_offset=X_offset,
                                X_scale=X_scale)

    elif solver == 'lsqr':
        coef, n_iter = _solve_lsqr(X, y, alpha, max_iter, tol)

    elif solver == 'cholesky':
        if n_features > n_samples:
            K = safe_sparse_dot(X, X.T, dense_output=True)
            try:
                dual_coef = _solve_cholesky_kernel(K, y, alpha)

                coef = safe_sparse_dot(X.T, dual_coef, dense_output=True).T
            except linalg.LinAlgError:
                # use SVD solver if matrix is singular
                solver = 'svd'
        else:
            try:
                coef = _solve_cholesky(X, y, alpha)
            except linalg.LinAlgError:
                # use SVD solver if matrix is singular
                solver = 'svd'

    elif solver in ['sag', 'saga']:
        # precompute max_squared_sum for all targets
        max_squared_sum = row_norms(X, squared=True).max()

        coef = np.empty((y.shape[1], n_features), dtype=X.dtype)
        n_iter = np.empty(y.shape[1], dtype=np.int32)
        intercept = np.zeros((y.shape[1], ), dtype=X.dtype)
        for i, (alpha_i, target) in enumerate(zip(alpha, y.T)):
            init = {'coef': np.zeros((n_features + int(return_intercept), 1),
                                     dtype=X.dtype)}
            coef_, n_iter_, _ = sag_solver(
                X, target.ravel(), sample_weight, 'squared', alpha_i, 0,
                max_iter, tol, verbose, random_state, False, max_squared_sum,
                init,
                is_saga=solver == 'saga')
            if return_intercept:
                coef[i] = coef_[:-1]
                intercept[i] = coef_[-1]
            else:
                coef[i] = coef_
            n_iter[i] = n_iter_

        if intercept.shape[0] == 1:
            intercept = intercept[0]
        coef = np.asarray(coef)

    if solver == 'svd':
        if sparse.issparse(X):
            raise TypeError('SVD solver does not support sparse'
                            ' inputs currently')
        coef = _solve_svd(X, y, alpha)

    if ravel:
        # When y was passed as a 1d-array, we flatten the coefficients.
        coef = coef.ravel()

    if return_n_iter and return_intercept:
        return coef, n_iter, intercept
    elif return_intercept:
        return coef, intercept
    elif return_n_iter:
        return coef, n_iter
    else:
        return coef


class _BaseRidge(LinearModel, metaclass=ABCMeta):
    @abstractmethod
    def __init__(self, alpha=1.0, fit_intercept=True, normalize=False,
                 copy_X=True, max_iter=None, tol=1e-3, solver="auto",
                 random_state=None):
        self.alpha = alpha
        self.fit_intercept = fit_intercept
        self.normalize = normalize
        self.copy_X = copy_X
        self.max_iter = max_iter
        self.tol = tol
        self.solver = solver
        self.random_state = random_state

    def fit(self, X, y, sample_weight=None):

        # all other solvers work at both float precision levels
        _dtype = [np.float64, np.float32]
        _accept_sparse = _get_valid_accept_sparse(sparse.issparse(X),
                                                  self.solver)
        X, y = check_X_y(X, y,
                         accept_sparse=_accept_sparse,
                         dtype=_dtype,
                         multi_output=True, y_numeric=True)
        if sparse.issparse(X) and self.fit_intercept:
            if self.solver not in ['auto', 'sparse_cg', 'sag']:
                raise ValueError(
                    "solver='{}' does not support fitting the intercept "
                    "on sparse data. Please set the solver to 'auto' or "
                    "'sparse_cg', 'sag', or set `fit_intercept=False`"
                    .format(self.solver))
            if (self.solver == 'sag' and self.max_iter is None and
                    self.tol > 1e-4):
                warnings.warn(
                    '"sag" solver requires many iterations to fit '
                    'an intercept with sparse inputs. Either set the '
                    'solver to "auto" or "sparse_cg", or set a low '
                    '"tol" and a high "max_iter" (especially if inputs are '
                    'not standardized).')
                solver = 'sag'
            else:
                solver = 'sparse_cg'
        else:
            solver = self.solver

        if sample_weight is not None:
            sample_weight = _check_sample_weight(sample_weight, X,
                                                 dtype=X.dtype)

        # when X is sparse we only remove offset from y
        X, y, X_offset, y_offset, X_scale = self._preprocess_data(
            X, y, self.fit_intercept, self.normalize, self.copy_X,
            sample_weight=sample_weight, return_mean=True)

        if solver == 'sag' and sparse.issparse(X) and self.fit_intercept:
            self.coef_, self.n_iter_, self.intercept_ = _ridge_regression(
                X, y, alpha=self.alpha, sample_weight=sample_weight,
                max_iter=self.max_iter, tol=self.tol, solver=self.solver,
                random_state=self.random_state, return_n_iter=True,
                return_intercept=True, check_input=False)
            # add the offset which was subtracted by _preprocess_data
            self.intercept_ += y_offset

        else:
            if sparse.issparse(X) and self.fit_intercept:
                # required to fit intercept with sparse_cg solver
                params = {'X_offset': X_offset, 'X_scale': X_scale}
            else:
                # for dense matrices or when intercept is set to 0
                params = {}

            self.coef_, self.n_iter_ = _ridge_regression(
                X, y, alpha=self.alpha, sample_weight=sample_weight,
                max_iter=self.max_iter, tol=self.tol, solver=solver,
                random_state=self.random_state, return_n_iter=True,
                return_intercept=False, check_input=False, **params)
            self._set_intercept(X_offset, y_offset, X_scale)

        return self


class Ridge(MultiOutputMixin, RegressorMixin, _BaseRidge):
    """Linear least squares with l2 regularization.

    Minimizes the objective function::

    ||y - Xw||^2_2 + alpha * ||w||^2_2

    This model solves a regression model where the loss function is
    the linear least squares function and regularization is given by
    the l2-norm. Also known as Ridge Regression or Tikhonov regularization.
    This estimator has built-in support for multi-variate regression
    (i.e., when y is a 2d-array of shape (n_samples, n_targets)).

    Read more in the :ref:`User Guide <ridge_regression>`.

    Parameters
    ----------
    alpha : {float, array-like of shape (n_targets,)}, default=1.0
        Regularization strength; must be a positive float. Regularization
        improves the conditioning of the problem and reduces the variance of
        the estimates. Larger values specify stronger regularization.
        Alpha corresponds to ``C^-1`` in other linear models such as
        LogisticRegression or LinearSVC. If an array is passed, penalties are
        assumed to be specific to the targets. Hence they must correspond in
        number.

    fit_intercept : bool, default=True
        Whether to calculate the intercept for this model. If set
        to false, no intercept will be used in calculations
        (i.e. data is expected to be centered).

    normalize : bool, default=False
        This parameter is ignored when ``fit_intercept`` is set to False.
        If True, the regressors X will be normalized before regression by
        subtracting the mean and dividing by the l2-norm.
        If you wish to standardize, please use
        :class:`sklearn.preprocessing.StandardScaler` before calling ``fit``
        on an estimator with ``normalize=False``.

    copy_X : bool, default=True
        If True, X will be copied; else, it may be overwritten.

    max_iter : int, optional
        Maximum number of iterations for conjugate gradient solver.
        For 'sparse_cg' and 'lsqr' solvers, the default value is determined
        by scipy.sparse.linalg. For 'sag' solver, the default value is 1000.

    tol : float, default=1e-3
        Precision of the solution.

    solver : {'auto', 'svd', 'cholesky', 'lsqr', 'sparse_cg', 'sag', 'saga'}
        Solver to use in the computational routines:

        - 'auto' chooses the solver automatically based on the type of data.

        - 'svd' uses a Singular Value Decomposition of X to compute the Ridge
          coefficients. More stable for singular matrices than
          'cholesky'.

        - 'cholesky' uses the standard scipy.linalg.solve function to
          obtain a closed-form solution.

        - 'sparse_cg' uses the conjugate gradient solver as found in
          scipy.sparse.linalg.cg. As an iterative algorithm, this solver is
          more appropriate than 'cholesky' for large-scale data
          (possibility to set `tol` and `max_iter`).

        - 'lsqr' uses the dedicated regularized least-squares routine
          scipy.sparse.linalg.lsqr. It is the fastest and uses an iterative
          procedure.

        - 'sag' uses a Stochastic Average Gradient descent, and 'saga' uses
          its improved, unbiased version named SAGA. Both methods also use an
          iterative procedure, and are often faster than other solvers when
          both n_samples and n_features are large. Note that 'sag' and
          'saga' fast convergence is only guaranteed on features with
          approximately the same scale. You can preprocess the data with a
          scaler from sklearn.preprocessing.

        All last five solvers support both dense and sparse data. However, only
        'sparse_cg' supports sparse input when `fit_intercept` is True.

        .. versionadded:: 0.17
           Stochastic Average Gradient descent solver.
        .. versionadded:: 0.19
           SAGA solver.

    random_state : int, RandomState instance or None, optional, default None
        The seed of the pseudo random number generator to use when shuffling
        the data.  If int, random_state is the seed used by the random number
        generator; If RandomState instance, random_state is the random number
        generator; If None, the random number generator is the RandomState
        instance used by `np.random`. Used when ``solver`` == 'sag'.

        .. versionadded:: 0.17
           *random_state* to support Stochastic Average Gradient.

    Attributes
    ----------
    coef_ : array of shape (n_features,) or (n_targets, n_features)
        Weight vector(s).

    intercept_ : float or array of shape (n_targets,)
        Independent term in decision function. Set to 0.0 if
        ``fit_intercept = False``.

    n_iter_ : None or array of shape (n_targets,)
        Actual number of iterations for each target. Available only for
        sag and lsqr solvers. Other solvers will return None.

        .. versionadded:: 0.17

    See also
    --------
    RidgeClassifier : Ridge classifier
    RidgeCV : Ridge regression with built-in cross validation
    :class:`sklearn.kernel_ridge.KernelRidge` : Kernel ridge regression
        combines ridge regression with the kernel trick

    Examples
    --------
    >>> from sklearn.linear_model import Ridge
    >>> import numpy as np
    >>> n_samples, n_features = 10, 5
    >>> rng = np.random.RandomState(0)
    >>> y = rng.randn(n_samples)
    >>> X = rng.randn(n_samples, n_features)
    >>> clf = Ridge(alpha=1.0)
    >>> clf.fit(X, y)
    Ridge()
    """

    def __init__(self, alpha=1.0, fit_intercept=True, normalize=False,
                 copy_X=True, max_iter=None, tol=1e-3, solver="auto",
                 random_state=None):
        super().__init__(
            alpha=alpha, fit_intercept=fit_intercept,
            normalize=normalize, copy_X=copy_X,
            max_iter=max_iter, tol=tol, solver=solver,
            random_state=random_state)

    def fit(self, X, y, sample_weight=None):
        """Fit Ridge regression model.

        Parameters
        ----------
        X : {array-like, sparse matrix} of shape (n_samples, n_features)
            Training data

        y : array-like of shape (n_samples,) or (n_samples, n_targets)
            Target values

        sample_weight : float or array-like of shape (n_samples,), default=None
            Individual weights for each sample. If given a float, every sample
            will have the same weight.

        Returns
        -------
        self : returns an instance of self.
        """
        return super().fit(X, y, sample_weight=sample_weight)


class RidgeClassifier(LinearClassifierMixin, _BaseRidge):
    """Classifier using Ridge regression.

    This classifier first converts the target values into ``{-1, 1}`` and
    then treats the problem as a regression task (multi-output regression in
    the multiclass case).

    Read more in the :ref:`User Guide <ridge_regression>`.

    Parameters
    ----------
    alpha : float, default=1.0
        Regularization strength; must be a positive float. Regularization
        improves the conditioning of the problem and reduces the variance of
        the estimates. Larger values specify stronger regularization.
        Alpha corresponds to ``C^-1`` in other linear models such as
        LogisticRegression or LinearSVC.

    fit_intercept : bool, default=True
        Whether to calculate the intercept for this model. If set to false, no
        intercept will be used in calculations (e.g. data is expected to be
        already centered).

    normalize : bool, default=False
        This parameter is ignored when ``fit_intercept`` is set to False.
        If True, the regressors X will be normalized before regression by
        subtracting the mean and dividing by the l2-norm.
        If you wish to standardize, please use
        :class:`sklearn.preprocessing.StandardScaler` before calling ``fit``
        on an estimator with ``normalize=False``.

    copy_X : bool, default=True
        If True, X will be copied; else, it may be overwritten.

    max_iter : int, optional
        Maximum number of iterations for conjugate gradient solver.
        The default value is determined by scipy.sparse.linalg.

    tol : float, default=1e-3
        Precision of the solution.

    class_weight : dict or 'balanced', optional
        Weights associated with classes in the form ``{class_label: weight}``.
        If not given, all classes are supposed to have weight one.

        The "balanced" mode uses the values of y to automatically adjust
        weights inversely proportional to class frequencies in the input data
        as ``n_samples / (n_classes * np.bincount(y))``.

    solver : {'auto', 'svd', 'cholesky', 'lsqr', 'sparse_cg', 'sag', 'saga'}
        Solver to use in the computational routines:

        - 'auto' chooses the solver automatically based on the type of data.

        - 'svd' uses a Singular Value Decomposition of X to compute the Ridge
          coefficients. More stable for singular matrices than
          'cholesky'.

        - 'cholesky' uses the standard scipy.linalg.solve function to
          obtain a closed-form solution.

        - 'sparse_cg' uses the conjugate gradient solver as found in
          scipy.sparse.linalg.cg. As an iterative algorithm, this solver is
          more appropriate than 'cholesky' for large-scale data
          (possibility to set `tol` and `max_iter`).

        - 'lsqr' uses the dedicated regularized least-squares routine
          scipy.sparse.linalg.lsqr. It is the fastest and uses an iterative
          procedure.

        - 'sag' uses a Stochastic Average Gradient descent, and 'saga' uses
          its unbiased and more flexible version named SAGA. Both methods
          use an iterative procedure, and are often faster than other solvers
          when both n_samples and n_features are large. Note that 'sag' and
          'saga' fast convergence is only guaranteed on features with
          approximately the same scale. You can preprocess the data with a
          scaler from sklearn.preprocessing.

          .. versionadded:: 0.17
             Stochastic Average Gradient descent solver.
          .. versionadded:: 0.19
           SAGA solver.

    random_state : int, RandomState instance or None, default=None
        The seed of the pseudo random number generator to use when shuffling
        the data.  If int, random_state is the seed used by the random number
        generator; If RandomState instance, random_state is the random number
        generator; If None, the random number generator is the RandomState
        instance used by `np.random`. Used when ``solver`` == 'sag'.

    Attributes
    ----------
    coef_ : array of shape (1, n_features) or (n_classes, n_features)
        Coefficient of the features in the decision function.

        ``coef_`` is of shape (1, n_features) when the given problem is binary.

    intercept_ : float or array of shape (n_targets,)
        Independent term in decision function. Set to 0.0 if
        ``fit_intercept = False``.

    n_iter_ : None or array of shape (n_targets,)
        Actual number of iterations for each target. Available only for
        sag and lsqr solvers. Other solvers will return None.

    classes_ : array of shape (n_classes,)
        The classes labels.

    See Also
    --------
    Ridge : Ridge regression.
    RidgeClassifierCV :  Ridge classifier with built-in cross validation.

    Notes
    -----
    For multi-class classification, n_class classifiers are trained in
    a one-versus-all approach. Concretely, this is implemented by taking
    advantage of the multi-variate response support in Ridge.

    Examples
    --------
    >>> from sklearn.datasets import load_breast_cancer
    >>> from sklearn.linear_model import RidgeClassifier
    >>> X, y = load_breast_cancer(return_X_y=True)
    >>> clf = RidgeClassifier().fit(X, y)
    >>> clf.score(X, y)
    0.9595...
    """

    def __init__(self, alpha=1.0, fit_intercept=True, normalize=False,
                 copy_X=True, max_iter=None, tol=1e-3, class_weight=None,
                 solver="auto", random_state=None):
        super().__init__(
            alpha=alpha, fit_intercept=fit_intercept, normalize=normalize,
            copy_X=copy_X, max_iter=max_iter, tol=tol, solver=solver,
            random_state=random_state)
        self.class_weight = class_weight

    def fit(self, X, y, sample_weight=None):
        """Fit Ridge classifier model.

        Parameters
        ----------
        X : {array-like, sparse matrix} of shape (n_samples, n_features)
            Training data.

        y : array-like of shape (n_samples,)
            Target values.

        sample_weight : float or array-like of shape (n_samples,), default=None
            Individual weights for each sample. If given a float, every sample
            will have the same weight.

            .. versionadded:: 0.17
               *sample_weight* support to Classifier.

        Returns
        -------
        self : object
            Instance of the estimator.
        """
        _accept_sparse = _get_valid_accept_sparse(sparse.issparse(X),
                                                  self.solver)
        X, y = check_X_y(X, y, accept_sparse=_accept_sparse, multi_output=True,
                         y_numeric=False)
        sample_weight = _check_sample_weight(sample_weight, X, dtype=X.dtype)

        self._label_binarizer = LabelBinarizer(pos_label=1, neg_label=-1)
        Y = self._label_binarizer.fit_transform(y)
        if not self._label_binarizer.y_type_.startswith('multilabel'):
            y = column_or_1d(y, warn=True)
        else:
            # we don't (yet) support multi-label classification in Ridge
            raise ValueError(
                "%s doesn't support multi-label classification" % (
                    self.__class__.__name__))

        if self.class_weight:
            # modify the sample weights with the corresponding class weight
            sample_weight = (sample_weight *
                             compute_sample_weight(self.class_weight, y))

        super().fit(X, Y, sample_weight=sample_weight)
        return self

    @property
    def classes_(self):
        return self._label_binarizer.classes_


def _check_gcv_mode(X, gcv_mode):
    possible_gcv_modes = [None, 'auto', 'svd', 'eigen']
    if gcv_mode not in possible_gcv_modes:
        raise ValueError(
            "Unknown value for 'gcv_mode'. "
            "Got {} instead of one of {}" .format(
                gcv_mode, possible_gcv_modes))
    if gcv_mode in ['eigen', 'svd']:
        return gcv_mode
    # if X has more rows than columns, use decomposition of X^T.X,
    # otherwise X.X^T
    if X.shape[0] > X.shape[1]:
        return 'svd'
    return 'eigen'


def _find_smallest_angle(query, vectors):
    """Find the column of vectors that is most aligned with the query.

    Both query and the columns of vectors must have their l2 norm equal to 1.

    Parameters
    ----------
    query : ndarray of shape (n_samples,)
        Normalized query vector.

    vectors : ndarray of shape (n_samples, n_features)
        Vectors to which we compare query, as columns. Must be normalized.
    """
    abs_cosine = np.abs(query.dot(vectors))
    index = np.argmax(abs_cosine)
    return index


class _X_CenterStackOp(sparse.linalg.LinearOperator):
    """Behaves as centered and scaled X with an added intercept column.

    This operator behaves as
    np.hstack([X - sqrt_sw[:, None] * X_mean, sqrt_sw[:, None]])
    """

    def __init__(self, X, X_mean, sqrt_sw):
        n_samples, n_features = X.shape
        super().__init__(X.dtype, (n_samples, n_features + 1))
        self.X = X
        self.X_mean = X_mean
        self.sqrt_sw = sqrt_sw

    def _matvec(self, v):
        v = v.ravel()
        return safe_sparse_dot(
            self.X, v[:-1], dense_output=True
        ) - self.sqrt_sw * self.X_mean.dot(v[:-1]) + v[-1] * self.sqrt_sw

    def _matmat(self, v):
        return (
            safe_sparse_dot(self.X, v[:-1], dense_output=True) -
            self.sqrt_sw[:, None] * self.X_mean.dot(v[:-1]) + v[-1] *
            self.sqrt_sw[:, None])

    def _transpose(self):
        return _XT_CenterStackOp(self.X, self.X_mean, self.sqrt_sw)


class _XT_CenterStackOp(sparse.linalg.LinearOperator):
    """Behaves as transposed centered and scaled X with an intercept column.

    This operator behaves as
    np.hstack([X - sqrt_sw[:, None] * X_mean, sqrt_sw[:, None]]).T
    """

    def __init__(self, X, X_mean, sqrt_sw):
        n_samples, n_features = X.shape
        super().__init__(X.dtype, (n_features + 1, n_samples))
        self.X = X
        self.X_mean = X_mean
        self.sqrt_sw = sqrt_sw

    def _matvec(self, v):
        v = v.ravel()
        n_features = self.shape[0]
        res = np.empty(n_features, dtype=self.X.dtype)
        res[:-1] = (
            safe_sparse_dot(self.X.T, v, dense_output=True) -
            (self.X_mean * self.sqrt_sw.dot(v))
        )
        res[-1] = np.dot(v, self.sqrt_sw)
        return res

    def _matmat(self, v):
        n_features = self.shape[0]
        res = np.empty((n_features, v.shape[1]), dtype=self.X.dtype)
        res[:-1] = (
            safe_sparse_dot(self.X.T, v, dense_output=True) -
            self.X_mean[:, None] * self.sqrt_sw.dot(v)
        )
        res[-1] = np.dot(self.sqrt_sw, v)
        return res


class _IdentityEstimator:
    """Hack to call a scorer when we already have the predictions."""

    def decision_function(self, y_predict):
        return y_predict

    def predict(self, y_predict):
        return y_predict


class _RidgeGCV(LinearModel):
    """Ridge regression with built-in Generalized Cross-Validation

    It allows efficient Leave-One-Out cross-validation.

    This class is not intended to be used directly. Use RidgeCV instead.

    Notes
    -----

    We want to solve (K + alpha*Id)c = y,
    where K = X X^T is the kernel matrix.

    Let G = (K + alpha*Id).

    Dual solution: c = G^-1y
    Primal solution: w = X^T c

    Compute eigendecomposition K = Q V Q^T.
    Then G^-1 = Q (V + alpha*Id)^-1 Q^T,
    where (V + alpha*Id) is diagonal.
    It is thus inexpensive to inverse for many alphas.

    Let loov be the vector of prediction values for each example
    when the model was fitted with all examples but this example.

    loov = (KG^-1Y - diag(KG^-1)Y) / diag(I-KG^-1)

    Let looe be the vector of prediction errors for each example
    when the model was fitted with all examples but this example.

    looe = y - loov = c / diag(G^-1)

    The best score (negative mean squared error or user-provided scoring) is
    stored in the `best_score_` attribute, and the selected hyperparameter in
    `alpha_`.

    References
    ----------
    http://cbcl.mit.edu/publications/ps/MIT-CSAIL-TR-2007-025.pdf
    https://www.mit.edu/~9.520/spring07/Classes/rlsslides.pdf
    """

    def __init__(self, alphas=(0.1, 1.0, 10.0),
                 fit_intercept=True, normalize=False,
                 scoring=None, copy_X=True,
                 gcv_mode=None, store_cv_values=False,
                 is_clf=False):
        self.alphas = np.asarray(alphas)
        self.fit_intercept = fit_intercept
        self.normalize = normalize
        self.scoring = scoring
        self.copy_X = copy_X
        self.gcv_mode = gcv_mode
        self.store_cv_values = store_cv_values
        self.is_clf = is_clf

    def _decomp_diag(self, v_prime, Q):
        # compute diagonal of the matrix: dot(Q, dot(diag(v_prime), Q^T))
        return (v_prime * Q ** 2).sum(axis=-1)

    def _diag_dot(self, D, B):
        # compute dot(diag(D), B)
        if len(B.shape) > 1:
            # handle case where B is > 1-d
            D = D[(slice(None), ) + (np.newaxis, ) * (len(B.shape) - 1)]
        return D * B

    def _compute_gram(self, X, sqrt_sw):
        """Computes the Gram matrix XX^T with possible centering.

        Parameters
        ----------
        X : {array-like, sparse matrix} of shape (n_samples, n_features)
            The preprocessed design matrix.

        sqrt_sw : ndarray of shape (n_samples,)
            square roots of sample weights

        Returns
        -------
        gram : ndarray of shape (n_samples, n_samples)
            The Gram matrix.
        X_mean : ndarray of shape (n_feature,)
            The weighted mean of ``X`` for each feature.

        Notes
        -----
        When X is dense the centering has been done in preprocessing
        so the mean is 0 and we just compute XX^T.

        When X is sparse it has not been centered in preprocessing, but it has
        been scaled by sqrt(sample weights).

        When self.fit_intercept is False no centering is done.

        The centered X is never actually computed because centering would break
        the sparsity of X.
        """
        center = self.fit_intercept and sparse.issparse(X)
        if not center:
            # in this case centering has been done in preprocessing
            # or we are not fitting an intercept.
            X_mean = np.zeros(X.shape[1], dtype=X.dtype)
            return safe_sparse_dot(X, X.T, dense_output=True), X_mean
        # X is sparse
        n_samples = X.shape[0]
        sample_weight_matrix = sparse.dia_matrix(
            (sqrt_sw, 0), shape=(n_samples, n_samples))
        X_weighted = sample_weight_matrix.dot(X)
        X_mean, _ = mean_variance_axis(X_weighted, axis=0)
        X_mean *= n_samples / sqrt_sw.dot(sqrt_sw)
        X_mX = sqrt_sw[:, None] * safe_sparse_dot(
            X_mean, X.T, dense_output=True)
        X_mX_m = np.outer(sqrt_sw, sqrt_sw) * np.dot(X_mean, X_mean)
        return (safe_sparse_dot(X, X.T, dense_output=True) + X_mX_m
                - X_mX - X_mX.T, X_mean)

    def _compute_covariance(self, X, sqrt_sw):
        """Computes covariance matrix X^TX with possible centering.

        Parameters
        ----------
        X : sparse matrix of shape (n_samples, n_features)
            The preprocessed design matrix.

        sqrt_sw : ndarray of shape (n_samples,)
            square roots of sample weights

        Returns
        -------
        covariance : ndarray of shape (n_features, n_features)
            The covariance matrix.
        X_mean : ndarray of shape (n_feature,)
            The weighted mean of ``X`` for each feature.

        Notes
        -----
        Since X is sparse it has not been centered in preprocessing, but it has
        been scaled by sqrt(sample weights).

        When self.fit_intercept is False no centering is done.

        The centered X is never actually computed because centering would break
        the sparsity of X.
        """
        if not self.fit_intercept:
            # in this case centering has been done in preprocessing
            # or we are not fitting an intercept.
            X_mean = np.zeros(X.shape[1], dtype=X.dtype)
            return safe_sparse_dot(X.T, X, dense_output=True), X_mean
        # this function only gets called for sparse X
        n_samples = X.shape[0]
        sample_weight_matrix = sparse.dia_matrix(
            (sqrt_sw, 0), shape=(n_samples, n_samples))
        X_weighted = sample_weight_matrix.dot(X)
        X_mean, _ = mean_variance_axis(X_weighted, axis=0)
        X_mean = X_mean * n_samples / sqrt_sw.dot(sqrt_sw)
        weight_sum = sqrt_sw.dot(sqrt_sw)
        return (safe_sparse_dot(X.T, X, dense_output=True) -
                weight_sum * np.outer(X_mean, X_mean),
                X_mean)

    def _sparse_multidot_diag(self, X, A, X_mean, sqrt_sw):
        """Compute the diagonal of (X - X_mean).dot(A).dot((X - X_mean).T)
        without explicitely centering X nor computing X.dot(A)
        when X is sparse.

        Parameters
        ----------
        X : sparse matrix of shape (n_samples, n_features)

        A : ndarray of shape (n_features, n_features)

        X_mean : ndarray of shape (n_features,)

        sqrt_sw : ndarray of shape (n_features,)
            square roots of sample weights

        Returns
        -------
        diag : np.ndarray, shape (n_samples,)
            The computed diagonal.
        """
        intercept_col = scale = sqrt_sw
        batch_size = X.shape[1]
        diag = np.empty(X.shape[0], dtype=X.dtype)
        for start in range(0, X.shape[0], batch_size):
            batch = slice(start, min(X.shape[0], start + batch_size), 1)
            X_batch = np.empty(
                (X[batch].shape[0], X.shape[1] + self.fit_intercept),
                dtype=X.dtype
            )
            if self.fit_intercept:
                X_batch[:, :-1] = X[batch].A - X_mean * scale[batch][:, None]
                X_batch[:, -1] = intercept_col[batch]
            else:
                X_batch = X[batch].A
            diag[batch] = (X_batch.dot(A) * X_batch).sum(axis=1)
        return diag

    def _eigen_decompose_gram(self, X, y, sqrt_sw):
        """Eigendecomposition of X.X^T, used when n_samples <= n_features."""
        # if X is dense it has already been centered in preprocessing
        K, X_mean = self._compute_gram(X, sqrt_sw)
        if self.fit_intercept:
            # to emulate centering X with sample weights,
            # ie removing the weighted average, we add a column
            # containing the square roots of the sample weights.
            # by centering, it is orthogonal to the other columns
            K += np.outer(sqrt_sw, sqrt_sw)
        eigvals, Q = linalg.eigh(K)
        QT_y = np.dot(Q.T, y)
        return X_mean, eigvals, Q, QT_y

    def _solve_eigen_gram(self, alpha, y, sqrt_sw, X_mean, eigvals, Q, QT_y):
        """Compute dual coefficients and diagonal of G^-1.

        Used when we have a decomposition of X.X^T (n_samples <= n_features).
        """
        w = 1. / (eigvals + alpha)
        if self.fit_intercept:
            # the vector containing the square roots of the sample weights (1
            # when no sample weights) is the eigenvector of XX^T which
            # corresponds to the intercept; we cancel the regularization on
            # this dimension. the corresponding eigenvalue is
            # sum(sample_weight).
            normalized_sw = sqrt_sw / np.linalg.norm(sqrt_sw)
            intercept_dim = _find_smallest_angle(normalized_sw, Q)
            w[intercept_dim] = 0  # cancel regularization for the intercept

        c = np.dot(Q, self._diag_dot(w, QT_y))
        G_inverse_diag = self._decomp_diag(w, Q)
        # handle case where y is 2-d
        if len(y.shape) != 1:
            G_inverse_diag = G_inverse_diag[:, np.newaxis]
        return G_inverse_diag, c

    def _eigen_decompose_covariance(self, X, y, sqrt_sw):
        """Eigendecomposition of X^T.X, used when n_samples > n_features
        and X is sparse.
        """
        n_samples, n_features = X.shape
        cov = np.empty((n_features + 1, n_features + 1), dtype=X.dtype)
        cov[:-1, :-1], X_mean = self._compute_covariance(X, sqrt_sw)
        if not self.fit_intercept:
            cov = cov[:-1, :-1]
        # to emulate centering X with sample weights,
        # ie removing the weighted average, we add a column
        # containing the square roots of the sample weights.
        # by centering, it is orthogonal to the other columns
        # when all samples have the same weight we add a column of 1
        else:
            cov[-1] = 0
            cov[:, -1] = 0
            cov[-1, -1] = sqrt_sw.dot(sqrt_sw)
        nullspace_dim = max(0, X.shape[1] - X.shape[0])
        eigvals, V = linalg.eigh(cov)
        # remove eigenvalues and vectors in the null space of X^T.X
        eigvals = eigvals[nullspace_dim:]
        V = V[:, nullspace_dim:]
        return X_mean, eigvals, V, X

    def _solve_eigen_covariance_no_intercept(
            self, alpha, y, sqrt_sw, X_mean, eigvals, V, X):
        """Compute dual coefficients and diagonal of G^-1.

        Used when we have a decomposition of X^T.X
        (n_samples > n_features and X is sparse), and not fitting an intercept.
        """
        w = 1 / (eigvals + alpha)
        A = (V * w).dot(V.T)
        AXy = A.dot(safe_sparse_dot(X.T, y, dense_output=True))
        y_hat = safe_sparse_dot(X, AXy, dense_output=True)
        hat_diag = self._sparse_multidot_diag(X, A, X_mean, sqrt_sw)
        if len(y.shape) != 1:
            # handle case where y is 2-d
            hat_diag = hat_diag[:, np.newaxis]
        return (1 - hat_diag) / alpha, (y - y_hat) / alpha

    def _solve_eigen_covariance_intercept(
            self, alpha, y, sqrt_sw, X_mean, eigvals, V, X):
        """Compute dual coefficients and diagonal of G^-1.

        Used when we have a decomposition of X^T.X
        (n_samples > n_features and X is sparse),
        and we are fitting an intercept.
        """
        # the vector [0, 0, ..., 0, 1]
        # is the eigenvector of X^TX which
        # corresponds to the intercept; we cancel the regularization on
        # this dimension. the corresponding eigenvalue is
        # sum(sample_weight), e.g. n when uniform sample weights.
        intercept_sv = np.zeros(V.shape[0])
        intercept_sv[-1] = 1
        intercept_dim = _find_smallest_angle(intercept_sv, V)
        w = 1 / (eigvals + alpha)
        w[intercept_dim] = 1 / eigvals[intercept_dim]
        A = (V * w).dot(V.T)
        # add a column to X containing the square roots of sample weights
        X_op = _X_CenterStackOp(X, X_mean, sqrt_sw)
        AXy = A.dot(X_op.T.dot(y))
        y_hat = X_op.dot(AXy)
        hat_diag = self._sparse_multidot_diag(X, A, X_mean, sqrt_sw)
        # return (1 - hat_diag), (y - y_hat)
        if len(y.shape) != 1:
            # handle case where y is 2-d
            hat_diag = hat_diag[:, np.newaxis]
        return (1 - hat_diag) / alpha, (y - y_hat) / alpha

    def _solve_eigen_covariance(
            self, alpha, y, sqrt_sw, X_mean, eigvals, V, X):
        """Compute dual coefficients and diagonal of G^-1.

        Used when we have a decomposition of X^T.X
        (n_samples > n_features and X is sparse).
        """
        if self.fit_intercept:
            return self._solve_eigen_covariance_intercept(
                alpha, y, sqrt_sw, X_mean, eigvals, V, X)
        return self._solve_eigen_covariance_no_intercept(
            alpha, y, sqrt_sw, X_mean, eigvals, V, X)

    def _svd_decompose_design_matrix(self, X, y, sqrt_sw):
        # X already centered
        X_mean = np.zeros(X.shape[1], dtype=X.dtype)
        if self.fit_intercept:
            # to emulate fit_intercept=True situation, add a column
            # containing the square roots of the sample weights
            # by centering, the other columns are orthogonal to that one
            intercept_column = sqrt_sw[:, None]
            X = np.hstack((X, intercept_column))
        U, singvals, _ = linalg.svd(X, full_matrices=0)
        singvals_sq = singvals ** 2
        UT_y = np.dot(U.T, y)
        return X_mean, singvals_sq, U, UT_y

    def _solve_svd_design_matrix(
            self, alpha, y, sqrt_sw, X_mean, singvals_sq, U, UT_y):
        """Compute dual coefficients and diagonal of G^-1.

        Used when we have an SVD decomposition of X
        (n_samples > n_features and X is dense).
        """
        w = ((singvals_sq + alpha) ** -1) - (alpha ** -1)
        if self.fit_intercept:
            # detect intercept column
            normalized_sw = sqrt_sw / np.linalg.norm(sqrt_sw)
            intercept_dim = _find_smallest_angle(normalized_sw, U)
            # cancel the regularization for the intercept
            w[intercept_dim] = - (alpha ** -1)
        c = np.dot(U, self._diag_dot(w, UT_y)) + (alpha ** -1) * y
        G_inverse_diag = self._decomp_diag(w, U) + (alpha ** -1)
        if len(y.shape) != 1:
            # handle case where y is 2-d
            G_inverse_diag = G_inverse_diag[:, np.newaxis]
        return G_inverse_diag, c

    def fit(self, X, y, sample_weight=None):
        """Fit Ridge regression model with gcv.

        Parameters
        ----------
        X : {array-like, sparse matrix} of shape (n_samples, n_features)
            Training data. Will be cast to float64 if necessary.

        y : array-like of shape (n_samples,) or (n_samples, n_targets)
            Target values. Will be cast to float64 if necessary.

        sample_weight : float or array-like of shape (n_samples,), default=None
            Individual weights for each sample. If given a float, every sample
            will have the same weight.

        Returns
        -------
        self : object
        """
        X, y = check_X_y(X, y, ['csr', 'csc', 'coo'], dtype=[np.float64],
                         multi_output=True, y_numeric=True)

        if sample_weight is not None:
            sample_weight = _check_sample_weight(sample_weight, X,
                                                 dtype=X.dtype)

        if np.any(self.alphas <= 0):
            raise ValueError(
                "alphas must be positive. Got {} containing some "
                "negative or null value instead.".format(self.alphas))

        n_samples, n_features = X.shape

        X, y, X_offset, y_offset, X_scale = LinearModel._preprocess_data(
            X, y, self.fit_intercept, self.normalize, self.copy_X,
            sample_weight=sample_weight)

        gcv_mode = _check_gcv_mode(X, self.gcv_mode)

        if gcv_mode == 'eigen':
            decompose = self._eigen_decompose_gram
            solve = self._solve_eigen_gram
        elif gcv_mode == 'svd':
            if sparse.issparse(X):
                decompose = self._eigen_decompose_covariance
                solve = self._solve_eigen_covariance
            else:
                decompose = self._svd_decompose_design_matrix
                solve = self._solve_svd_design_matrix

        if sample_weight is not None:
            X, y = _rescale_data(X, y, sample_weight)
            sqrt_sw = np.sqrt(sample_weight)
        else:
            sqrt_sw = np.ones(X.shape[0], dtype=X.dtype)

        X_mean, *decomposition = decompose(X, y, sqrt_sw)

        scorer = check_scoring(self, scoring=self.scoring, allow_none=True)
        error = scorer is None

        n_y = 1 if len(y.shape) == 1 else y.shape[1]

        if self.store_cv_values:
            self.cv_values_ = np.empty(
                (n_samples * n_y, len(self.alphas)), dtype=X.dtype)

        best_coef, best_score, best_alpha = None, None, None

        for i, alpha in enumerate(self.alphas):
            G_inverse_diag, c = solve(
                float(alpha), y, sqrt_sw, X_mean, *decomposition)
            if error:
                squared_errors = (c / G_inverse_diag) ** 2
                alpha_score = -squared_errors.mean()
                if self.store_cv_values:
                    self.cv_values_[:, i] = squared_errors.ravel()
            else:
                predictions = y - (c / G_inverse_diag)
                alpha_score = scorer(
                    _IdentityEstimator(), predictions.ravel(), y.ravel())
                if self.store_cv_values:
                    self.cv_values_[:, i] = predictions.ravel()

<<<<<<< HEAD
        if error:
            best = cv_values.mean(axis=0).argmin()
        else:

            if not self.is_clf:
                # The scorer want an object that will make the predictions but
                # they are already computed efficiently by _RidgeGCV. This
                # identity_estimator will just return them
                def identity_estimator():
                    pass
                identity_estimator.decision_function = lambda \
                    y_predict: y_predict
                identity_estimator.predict = lambda y_predict: y_predict

                out = [scorer(identity_estimator, cv_values[:, i], y.ravel())
                       for i in range(len(self.alphas))]

            else:
                scorer.needs_threshold = True
                y = y.argmax(axis=1)

                class identity_classifier(LinearClassifierMixin):
                    def decision_function(self, X):
                        return X

                    @property
                    def classes_(self):
                        return np.arange(n_y)

                out = [scorer(identity_classifier(),
                              cv_values[:, i].reshape(n_samples, n_y), y)
                       for i in range(len(self.alphas))]

            best = np.argmax(out)

        self.alpha_ = self.alphas[best]
        self.dual_coef_ = C[best]
=======
            if (best_score is None) or (alpha_score > best_score):
                best_coef, best_score, best_alpha = c, alpha_score, alpha

        self.alpha_ = best_alpha
        self.best_score_ = best_score
        self.dual_coef_ = best_coef
>>>>>>> efa7069a
        self.coef_ = safe_sparse_dot(self.dual_coef_.T, X)

        X_offset += X_mean * X_scale
        self._set_intercept(X_offset, y_offset, X_scale)

        if self.store_cv_values:
            if len(y.shape) == 1:
                cv_values_shape = n_samples, len(self.alphas)
            else:
                cv_values_shape = n_samples, n_y, len(self.alphas)
            self.cv_values_ = self.cv_values_.reshape(cv_values_shape)

        return self


class _BaseRidgeCV(LinearModel):
    def __init__(self, alphas=(0.1, 1.0, 10.0),
                 fit_intercept=True, normalize=False, scoring=None,
                 cv=None, gcv_mode=None,
                 store_cv_values=False):
        self.alphas = np.asarray(alphas)
        self.fit_intercept = fit_intercept
        self.normalize = normalize
        self.scoring = scoring
        self.cv = cv
        self.gcv_mode = gcv_mode
        self.store_cv_values = store_cv_values

    def fit(self, X, y, sample_weight=None):
        """Fit Ridge regression model with cv.

        Parameters
        ----------
        X : array-like of shape (n_samples, n_features)
            Training data. If using GCV, will be cast to float64
            if necessary.

        y : array-like of shape (n_samples,) or (n_samples, n_targets)
            Target values. Will be cast to X's dtype if necessary.

        sample_weight : float or array-like of shape (n_samples,), default=None
            Individual weights for each sample. If given a float, every sample
            will have the same weight.

        Returns
        -------
        self : object

        Notes
        -----
        When sample_weight is provided, the selected hyperparameter may depend
        on whether we use generalized cross-validation (cv=None or cv='auto')
        or another form of cross-validation, because only generalized
        cross-validation takes the sample weights into account when computing
        the validation score.
        """
        cv = self.cv
        if cv is None:
            estimator = _RidgeGCV(self.alphas,
                                  fit_intercept=self.fit_intercept,
                                  normalize=self.normalize,
                                  scoring=self.scoring,
                                  gcv_mode=self.gcv_mode,
                                  store_cv_values=self.store_cv_values,
                                  is_clf=is_classifier(self))
            estimator.fit(X, y, sample_weight=sample_weight)
            self.alpha_ = estimator.alpha_
            if self.store_cv_values:
                self.cv_values_ = estimator.cv_values_
        else:
            if self.store_cv_values:
                raise ValueError("cv!=None and store_cv_values=True "
                                 " are incompatible")
            parameters = {'alpha': self.alphas}
            solver = 'sparse_cg' if sparse.issparse(X) else 'auto'
            model = RidgeClassifier if is_classifier(self) else Ridge
            gs = GridSearchCV(model(fit_intercept=self.fit_intercept,
                                    normalize=self.normalize,
                                    solver=solver),
                              parameters, cv=cv, scoring=self.scoring)
            gs.fit(X, y, sample_weight=sample_weight)
            estimator = gs.best_estimator_
            self.alpha_ = gs.best_estimator_.alpha

        self.coef_ = estimator.coef_
        self.intercept_ = estimator.intercept_

        return self


class RidgeCV(MultiOutputMixin, RegressorMixin, _BaseRidgeCV):
    """Ridge regression with built-in cross-validation.

    See glossary entry for :term:`cross-validation estimator`.

    By default, it performs Generalized Cross-Validation, which is a form of
    efficient Leave-One-Out cross-validation.

    Read more in the :ref:`User Guide <ridge_regression>`.

    Parameters
    ----------
    alphas : ndarray of shape (n_alphas,), default=(0.1, 1.0, 10.0)
        Array of alpha values to try.
        Regularization strength; must be a positive float. Regularization
        improves the conditioning of the problem and reduces the variance of
        the estimates. Larger values specify stronger regularization.
        Alpha corresponds to ``C^-1`` in other linear models such as
        LogisticRegression or LinearSVC.
        If using generalized cross-validation, alphas must be positive.

    fit_intercept : bool, default=True
        Whether to calculate the intercept for this model. If set
        to false, no intercept will be used in calculations
        (i.e. data is expected to be centered).

    normalize : bool, default=False
        This parameter is ignored when ``fit_intercept`` is set to False.
        If True, the regressors X will be normalized before regression by
        subtracting the mean and dividing by the l2-norm.
        If you wish to standardize, please use
        :class:`sklearn.preprocessing.StandardScaler` before calling ``fit``
        on an estimator with ``normalize=False``.

    scoring : string, callable or None, default=None
        A string (see model evaluation documentation) or
        a scorer callable object / function with signature
        ``scorer(estimator, X, y)``.
        If None, the negative mean squared error if cv is 'auto' or None
        (i.e. when using generalized cross-validation), and r2 score otherwise.

    cv : int, cross-validation generator or an iterable, optional
        Determines the cross-validation splitting strategy.
        Possible inputs for cv are:

        - None, to use the efficient Leave-One-Out cross-validation
          (also known as Generalized Cross-Validation).
        - integer, to specify the number of folds.
        - :term:`CV splitter`,
        - An iterable yielding (train, test) splits as arrays of indices.

        For integer/None inputs, if ``y`` is binary or multiclass,
        :class:`sklearn.model_selection.StratifiedKFold` is used, else,
        :class:`sklearn.model_selection.KFold` is used.

        Refer :ref:`User Guide <cross_validation>` for the various
        cross-validation strategies that can be used here.

    gcv_mode : {None, 'auto', 'svd', eigen'}, optional
        Flag indicating which strategy to use when performing
        Generalized Cross-Validation. Options are::

            'auto' : use 'svd' if n_samples > n_features, otherwise use 'eigen'
            'svd' : force use of singular value decomposition of X when X is
                dense, eigenvalue decomposition of X^T.X when X is sparse.
            'eigen' : force computation via eigendecomposition of X.X^T

        The 'auto' mode is the default and is intended to pick the cheaper
        option of the two depending on the shape of the training data.

    store_cv_values : boolean, default=False
        Flag indicating if the cross-validation values corresponding to
        each alpha should be stored in the ``cv_values_`` attribute (see
        below). This flag is only compatible with ``cv=None`` (i.e. using
        Generalized Cross-Validation).

    Attributes
    ----------
    cv_values_ : array of shape (n_samples, n_alphas) or \
        shape (n_samples, n_targets, n_alphas), optional
        Cross-validation values for each alpha (if ``store_cv_values=True``\
        and ``cv=None``). After ``fit()`` has been called, this attribute \
        will contain the mean squared errors (by default) or the values \
        of the ``{loss,score}_func`` function (if provided in the constructor).

    coef_ : array of shape (n_features) or (n_targets, n_features)
        Weight vector(s).

    intercept_ : float or array of shape (n_targets,)
        Independent term in decision function. Set to 0.0 if
        ``fit_intercept = False``.

    alpha_ : float
        Estimated regularization parameter.

    Examples
    --------
    >>> from sklearn.datasets import load_diabetes
    >>> from sklearn.linear_model import RidgeCV
    >>> X, y = load_diabetes(return_X_y=True)
    >>> clf = RidgeCV(alphas=[1e-3, 1e-2, 1e-1, 1]).fit(X, y)
    >>> clf.score(X, y)
    0.5166...

    See also
    --------
    Ridge : Ridge regression
    RidgeClassifier : Ridge classifier
    RidgeClassifierCV : Ridge classifier with built-in cross validation
    """


class RidgeClassifierCV(LinearClassifierMixin, _BaseRidgeCV):
    """Ridge classifier with built-in cross-validation.

    See glossary entry for :term:`cross-validation estimator`.

    By default, it performs Generalized Cross-Validation, which is a form of
    efficient Leave-One-Out cross-validation. Currently, only the n_features >
    n_samples case is handled efficiently.

    Read more in the :ref:`User Guide <ridge_regression>`.

    Parameters
    ----------
    alphas : ndarray of shape (n_alphas,), default=(0.1, 1.0, 10.0)
        Array of alpha values to try.
        Regularization strength; must be a positive float. Regularization
        improves the conditioning of the problem and reduces the variance of
        the estimates. Larger values specify stronger regularization.
        Alpha corresponds to ``C^-1`` in other linear models such as
        LogisticRegression or LinearSVC.

    fit_intercept : bool, default=True
        Whether to calculate the intercept for this model. If set
        to false, no intercept will be used in calculations
        (i.e. data is expected to be centered).

    normalize : bool, default=False
        This parameter is ignored when ``fit_intercept`` is set to False.
        If True, the regressors X will be normalized before regression by
        subtracting the mean and dividing by the l2-norm.
        If you wish to standardize, please use
        :class:`sklearn.preprocessing.StandardScaler` before calling ``fit``
        on an estimator with ``normalize=False``.

    scoring : string, callable or None, default=None
        A string (see model evaluation documentation) or
        a scorer callable object / function with signature
        ``scorer(estimator, X, y)``.

    cv : int, cross-validation generator or an iterable, optional
        Determines the cross-validation splitting strategy.
        Possible inputs for cv are:

        - None, to use the efficient Leave-One-Out cross-validation
        - integer, to specify the number of folds.
        - :term:`CV splitter`,
        - An iterable yielding (train, test) splits as arrays of indices.

        Refer :ref:`User Guide <cross_validation>` for the various
        cross-validation strategies that can be used here.

    class_weight : dict or 'balanced', optional
        Weights associated with classes in the form ``{class_label: weight}``.
        If not given, all classes are supposed to have weight one.

        The "balanced" mode uses the values of y to automatically adjust
        weights inversely proportional to class frequencies in the input data
        as ``n_samples / (n_classes * np.bincount(y))``

    store_cv_values : boolean, default=False
        Flag indicating if the cross-validation values corresponding to
        each alpha should be stored in the ``cv_values_`` attribute (see
        below). This flag is only compatible with ``cv=None`` (i.e. using
        Generalized Cross-Validation).

    Attributes
    ----------
    cv_values_ : array of shape (n_samples, n_targets, n_alphas), optional
        Cross-validation values for each alpha (if ``store_cv_values=True`` and
        ``cv=None``). After ``fit()`` has been called, this attribute will
        contain the mean squared errors (by default) or the values of the
        ``{loss,score}_func`` function (if provided in the constructor). This
        attribute exists only when ``store_cv_values`` is True.

    coef_ : array of shape (1, n_features) or (n_targets, n_features)
        Coefficient of the features in the decision function.

        ``coef_`` is of shape (1, n_features) when the given problem is binary.

    intercept_ : float or array of shape (n_targets,)
        Independent term in decision function. Set to 0.0 if
        ``fit_intercept = False``.

    alpha_ : float
        Estimated regularization parameter

    classes_ : array of shape (n_classes,)
        The classes labels.

    Examples
    --------
    >>> from sklearn.datasets import load_breast_cancer
    >>> from sklearn.linear_model import RidgeClassifierCV
    >>> X, y = load_breast_cancer(return_X_y=True)
    >>> clf = RidgeClassifierCV(alphas=[1e-3, 1e-2, 1e-1, 1]).fit(X, y)
    >>> clf.score(X, y)
    0.9630...

    See also
    --------
    Ridge : Ridge regression
    RidgeClassifier : Ridge classifier
    RidgeCV : Ridge regression with built-in cross validation

    Notes
    -----
    For multi-class classification, n_class classifiers are trained in
    a one-versus-all approach. Concretely, this is implemented by taking
    advantage of the multi-variate response support in Ridge.
    """

    def __init__(self, alphas=(0.1, 1.0, 10.0), fit_intercept=True,
                 normalize=False, scoring=None, cv=None, class_weight=None,
                 store_cv_values=False):
        super().__init__(
            alphas=alphas, fit_intercept=fit_intercept, normalize=normalize,
            scoring=scoring, cv=cv, store_cv_values=store_cv_values)
        self.class_weight = class_weight

    def fit(self, X, y, sample_weight=None):
        """Fit Ridge classifier with cv.

        Parameters
        ----------
        X : array-like of shape (n_samples, n_features)
            Training vectors, where n_samples is the number of samples
            and n_features is the number of features. When using GCV,
            will be cast to float64 if necessary.

        y : array-like of shape (n_samples,)
            Target values. Will be cast to X's dtype if necessary.

        sample_weight : float or array-like of shape (n_samples,), default=None
            Individual weights for each sample. If given a float, every sample
            will have the same weight.

        Returns
        -------
        self : object
        """
        X, y = check_X_y(X, y, accept_sparse=['csr', 'csc', 'coo'],
                         multi_output=True, y_numeric=False)
        sample_weight = _check_sample_weight(sample_weight, X, dtype=X.dtype)

        self._label_binarizer = LabelBinarizer(pos_label=1, neg_label=-1)
        Y = self._label_binarizer.fit_transform(y)
        if not self._label_binarizer.y_type_.startswith('multilabel'):
            y = column_or_1d(y, warn=True)

        if self.class_weight:
            # modify the sample weights with the corresponding class weight
            sample_weight = (sample_weight *
                             compute_sample_weight(self.class_weight, y))

        target = Y if self.cv is None else y
        _BaseRidgeCV.fit(self, X, target, sample_weight=sample_weight)
        return self

    @property
    def classes_(self):
        return self._label_binarizer.classes_<|MERGE_RESOLUTION|>--- conflicted
+++ resolved
@@ -1054,13 +1054,25 @@
         return res
 
 
-class _IdentityEstimator:
-    """Hack to call a scorer when we already have the predictions."""
+class _IdentityRegressor:
+    """Fake regressor which will directly output the prediction."""
 
     def decision_function(self, y_predict):
         return y_predict
 
     def predict(self, y_predict):
+        return y_predict
+
+class _IdentityClassifier(LinearClassifierMixin):
+    """Fake classifier which will directly output the prediction.
+
+    We inherit from LinearClassifierMixin to get the proper shape for the
+    predictions.
+    """
+    def __init__(self, classes):
+        self.classes_ = classes
+
+    def decision_function(self, y_predict):
         return y_predict
 
 
@@ -1501,57 +1513,24 @@
                     self.cv_values_[:, i] = squared_errors.ravel()
             else:
                 predictions = y - (c / G_inverse_diag)
-                alpha_score = scorer(
-                    _IdentityEstimator(), predictions.ravel(), y.ravel())
                 if self.store_cv_values:
                     self.cv_values_[:, i] = predictions.ravel()
 
-<<<<<<< HEAD
-        if error:
-            best = cv_values.mean(axis=0).argmin()
-        else:
-
-            if not self.is_clf:
-                # The scorer want an object that will make the predictions but
-                # they are already computed efficiently by _RidgeGCV. This
-                # identity_estimator will just return them
-                def identity_estimator():
-                    pass
-                identity_estimator.decision_function = lambda \
-                    y_predict: y_predict
-                identity_estimator.predict = lambda y_predict: y_predict
-
-                out = [scorer(identity_estimator, cv_values[:, i], y.ravel())
-                       for i in range(len(self.alphas))]
-
-            else:
-                scorer.needs_threshold = True
-                y = y.argmax(axis=1)
-
-                class identity_classifier(LinearClassifierMixin):
-                    def decision_function(self, X):
-                        return X
-
-                    @property
-                    def classes_(self):
-                        return np.arange(n_y)
-
-                out = [scorer(identity_classifier(),
-                              cv_values[:, i].reshape(n_samples, n_y), y)
-                       for i in range(len(self.alphas))]
-
-            best = np.argmax(out)
-
-        self.alpha_ = self.alphas[best]
-        self.dual_coef_ = C[best]
-=======
+                if self.is_clf:
+                    identity_estimator = _IdentityClassifier(np.arange(n_y))
+                    predictions_, y_ = predictions, y.argmax(axis=1)
+                else:
+                    identity_estimator = _IdentityRegressor()
+                    predictions_, y_ = predictions.ravel(), y.ravel()
+
+                alpha_score = scorer(identity_estimator, predictions_, y_)
+
             if (best_score is None) or (alpha_score > best_score):
                 best_coef, best_score, best_alpha = c, alpha_score, alpha
 
         self.alpha_ = best_alpha
         self.best_score_ = best_score
         self.dual_coef_ = best_coef
->>>>>>> efa7069a
         self.coef_ = safe_sparse_dot(self.dual_coef_.T, X)
 
         X_offset += X_mean * X_scale
