--- conflicted
+++ resolved
@@ -142,16 +142,6 @@
         Number of weight updates performed during training.
         Same as ``(n_iter_ * n_samples + 1)``.
 
-<<<<<<< HEAD
-=======
-    loss_function_ : callable
-        Loss function used by the algorithm.
-
-         .. deprecated:: 1.4
-            Attribute `loss_function_` was deprecated in version 1.4 and will be
-            removed in 1.6.
-
->>>>>>> 09b37b48
     See Also
     --------
     SGDClassifier : Incrementally trained logistic regression.
