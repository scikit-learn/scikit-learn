# Authors: Rob Zinkov, Mathieu Blondel
# License: BSD 3 clause

from ._stochastic_gradient import BaseSGDClassifier
from ._stochastic_gradient import BaseSGDRegressor
from ._stochastic_gradient import DEFAULT_EPSILON


class PassiveAggressiveClassifier(BaseSGDClassifier):
    """Passive Aggressive Classifier.

    Read more in the :ref:`User Guide <passive_aggressive>`.

    Parameters
    ----------
    C : float, default=1.0
        Maximum step size (regularization). Defaults to 1.0.

    fit_intercept : bool, default=True
        Whether the intercept should be estimated or not. If False, the
        data is assumed to be already centered.

    max_iter : int, default=1000
        The maximum number of passes over the training data (aka epochs).
        It only impacts the behavior in the ``fit`` method, and not the
        :meth:`partial_fit` method.

        .. versionadded:: 0.19

    tol : float or None, default=1e-3
        The stopping criterion. If it is not None, the iterations will stop
        when (loss > previous_loss - tol).

        .. versionadded:: 0.19

    early_stopping : bool, default=False
        Whether to use early stopping to terminate training when validation.
        score is not improving. If set to True, it will automatically set aside
        a stratified fraction of training data as validation and terminate
        training when validation score is not improving by at least tol for
        n_iter_no_change consecutive epochs.

        .. versionadded:: 0.20

    validation_fraction : float, default=0.1
        The proportion of training data to set aside as validation set for
        early stopping. Must be between 0 and 1.
        Only used if early_stopping is True.

        .. versionadded:: 0.20

    n_iter_no_change : int, default=5
        Number of iterations with no improvement to wait before early stopping.

        .. versionadded:: 0.20

    shuffle : bool, default=True
        Whether or not the training data should be shuffled after each epoch.

    verbose : int, default=0
        The verbosity level.

    loss : str, default="hinge"
        The loss function to be used:
        hinge: equivalent to PA-I in the reference paper.
        squared_hinge: equivalent to PA-II in the reference paper.

    n_jobs : int or None, default=None
        The number of CPUs to use to do the OVA (One Versus All, for
        multi-class problems) computation.
        ``None`` means 1 unless in a :obj:`joblib.parallel_backend` context.
        ``-1`` means using all processors. See :term:`Glossary <n_jobs>`
        for more details.

    random_state : int, RandomState instance, default=None
        Used to shuffle the training data, when ``shuffle`` is set to
        ``True``. Pass an int for reproducible output across multiple
        function calls.
        See :term:`Glossary <random_state>`.

    warm_start : bool, default=False
        When set to True, reuse the solution of the previous call to fit as
        initialization, otherwise, just erase the previous solution.
        See :term:`the Glossary <warm_start>`.

        Repeatedly calling fit or partial_fit when warm_start is True can
        result in a different solution than when calling fit a single time
        because of the way the data is shuffled.

    class_weight : dict, {class_label: weight} or "balanced" or None, \
            default=None
        Preset for the class_weight fit parameter.

        Weights associated with classes. If not given, all classes
        are supposed to have weight one.

        The "balanced" mode uses the values of y to automatically adjust
        weights inversely proportional to class frequencies in the input data
        as ``n_samples / (n_classes * np.bincount(y))``.

        .. versionadded:: 0.17
           parameter *class_weight* to automatically weight samples.

    average : bool or int, default=False
        When set to True, computes the averaged SGD weights and stores the
        result in the ``coef_`` attribute. If set to an int greater than 1,
        averaging will begin once the total number of samples seen reaches
        average. So average=10 will begin averaging after seeing 10 samples.

        .. versionadded:: 0.19
           parameter *average* to use weights averaging in SGD.

    Attributes
    ----------
    coef_ : ndarray of shape (1, n_features) if n_classes == 2 else \
            (n_classes, n_features)
        Weights assigned to the features.

    intercept_ : ndarray of shape (1,) if n_classes == 2 else (n_classes,)
        Constants in decision function.

    n_features_in_ : int
        Number of features seen during :term:`fit`.

        .. versionadded:: 0.24

    feature_names_in_ : ndarray of shape (`n_features_in_`,)
        Names of features seen during :term:`fit`. Defined only when `X`
        has feature names that are all strings.

        .. versionadded:: 1.0

    n_iter_ : int
        The actual number of iterations to reach the stopping criterion.
        For multiclass fits, it is the maximum over every binary fit.

    classes_ : ndarray of shape (n_classes,)
        The unique classes labels.

    t_ : int
        Number of weight updates performed during training.
        Same as ``(n_iter_ * n_samples)``.

    loss_function_ : callable
        Loss function used by the algorithm.

    See Also
    --------
    SGDClassifier : Incrementally trained logistic regression.
    Perceptron : Linear perceptron classifier.

    References
    ----------
    Online Passive-Aggressive Algorithms
    <http://jmlr.csail.mit.edu/papers/volume7/crammer06a/crammer06a.pdf>
    K. Crammer, O. Dekel, J. Keshat, S. Shalev-Shwartz, Y. Singer - JMLR (2006)

    Examples
    --------
    >>> from sklearn.linear_model import PassiveAggressiveClassifier
    >>> from sklearn.datasets import make_classification
    >>> X, y = make_classification(n_features=4, random_state=0)
    >>> clf = PassiveAggressiveClassifier(max_iter=1000, random_state=0,
    ... tol=1e-3)
    >>> clf.fit(X, y)
    PassiveAggressiveClassifier(random_state=0)
    >>> print(clf.coef_)
    [[0.26642044 0.45070924 0.67251877 0.64185414]]
    >>> print(clf.intercept_)
    [1.84127814]
    >>> print(clf.predict([[0, 0, 0, 0]]))
    [1]
    """

    def __init__(
        self,
        *,
        C=1.0,
        fit_intercept=True,
        max_iter=1000,
        tol=1e-3,
        early_stopping=False,
        validation_fraction=0.1,
        n_iter_no_change=5,
        shuffle=True,
        verbose=0,
        loss="hinge",
        n_jobs=None,
        random_state=None,
        warm_start=False,
        class_weight=None,
        average=False,
    ):
        super().__init__(
            penalty=None,
            fit_intercept=fit_intercept,
            max_iter=max_iter,
            tol=tol,
            early_stopping=early_stopping,
            validation_fraction=validation_fraction,
            n_iter_no_change=n_iter_no_change,
            shuffle=shuffle,
            verbose=verbose,
            random_state=random_state,
            eta0=1.0,
            warm_start=warm_start,
            class_weight=class_weight,
            average=average,
            n_jobs=n_jobs,
        )

        self.C = C
        self.loss = loss

    def partial_fit(self, X, y, classes=None):
        """Fit linear model with Passive Aggressive algorithm.

        Parameters
        ----------
        X : {array-like, sparse matrix} of shape (n_samples, n_features)
            Subset of the training data.

        y : array-like of shape (n_samples,)
            Subset of the target values.

        classes : ndarray of shape (n_classes,)
            Classes across all calls to partial_fit.
            Can be obtained by via `np.unique(y_all)`, where y_all is the
            target vector of the entire dataset.
            This argument is required for the first call to partial_fit
            and can be omitted in the subsequent calls.
            Note that y doesn't need to contain all labels in `classes`.

        Returns
        -------
        self : object
            Fitted estimator.
        """
        self._validate_params(for_partial_fit=True)
        if self.class_weight == "balanced":
            raise ValueError(
                "class_weight 'balanced' is not supported for "
                "partial_fit. For 'balanced' weights, use "
                "`sklearn.utils.compute_class_weight` with "
                "`class_weight='balanced'`. In place of y you "
                "can use a large enough subset of the full "
                "training set target to properly estimate the "
                "class frequency distributions. Pass the "
                "resulting weights as the class_weight "
                "parameter."
            )
        lr = "pa1" if self.loss == "hinge" else "pa2"
        return self._partial_fit(
            X,
            y,
            alpha=1.0,
            C=self.C,
            loss="hinge",
            learning_rate=lr,
            max_iter=1,
            classes=classes,
            sample_weight=None,
            coef_init=None,
            intercept_init=None,
        )

    def fit(self, X, y, coef_init=None, intercept_init=None):
        """Fit linear model with Passive Aggressive algorithm.

        Parameters
        ----------
        X : {array-like, sparse matrix} of shape (n_samples, n_features)
            Training data.

        y : array-like of shape (n_samples,)
            Target values.

        coef_init : ndarray of shape (n_classes, n_features)
            The initial coefficients to warm-start the optimization.

        intercept_init : ndarray of shape (n_classes,)
            The initial intercept to warm-start the optimization.

        Returns
        -------
        self : object
            Fitted estimator.
        """
        self._validate_params()
        lr = "pa1" if self.loss == "hinge" else "pa2"
        return self._fit(
            X,
            y,
            alpha=1.0,
            C=self.C,
            loss="hinge",
            learning_rate=lr,
            coef_init=coef_init,
            intercept_init=intercept_init,
        )


class PassiveAggressiveRegressor(BaseSGDRegressor):
    """Passive Aggressive Regressor.

    Read more in the :ref:`User Guide <passive_aggressive>`.

    Parameters
    ----------

    C : float, default=1.0
        Maximum step size (regularization). Defaults to 1.0.

    fit_intercept : bool, default=True
        Whether the intercept should be estimated or not. If False, the
        data is assumed to be already centered. Defaults to True.

    max_iter : int, default=1000
        The maximum number of passes over the training data (aka epochs).
        It only impacts the behavior in the ``fit`` method, and not the
        :meth:`partial_fit` method.

        .. versionadded:: 0.19

    tol : float or None, default=1e-3
        The stopping criterion. If it is not None, the iterations will stop
        when (loss > previous_loss - tol).

        .. versionadded:: 0.19

    early_stopping : bool, default=False
        Whether to use early stopping to terminate training when validation.
        score is not improving. If set to True, it will automatically set aside
        a fraction of training data as validation and terminate
        training when validation score is not improving by at least tol for
        n_iter_no_change consecutive epochs.

        .. versionadded:: 0.20

    validation_fraction : float, default=0.1
        The proportion of training data to set aside as validation set for
        early stopping. Must be between 0 and 1.
        Only used if early_stopping is True.

        .. versionadded:: 0.20

    n_iter_no_change : int, default=5
        Number of iterations with no improvement to wait before early stopping.

        .. versionadded:: 0.20

    shuffle : bool, default=True
        Whether or not the training data should be shuffled after each epoch.

    verbose : int, default=0
        The verbosity level.

    loss : str, default="epsilon_insensitive"
        The loss function to be used:
        epsilon_insensitive: equivalent to PA-I in the reference paper.
        squared_epsilon_insensitive: equivalent to PA-II in the reference
        paper.

    epsilon : float, default=0.1
        If the difference between the current prediction and the correct label
        is below this threshold, the model is not updated.

    random_state : int, RandomState instance, default=None
        Used to shuffle the training data, when ``shuffle`` is set to
        ``True``. Pass an int for reproducible output across multiple
        function calls.
        See :term:`Glossary <random_state>`.

    warm_start : bool, default=False
        When set to True, reuse the solution of the previous call to fit as
        initialization, otherwise, just erase the previous solution.
        See :term:`the Glossary <warm_start>`.

        Repeatedly calling fit or partial_fit when warm_start is True can
        result in a different solution than when calling fit a single time
        because of the way the data is shuffled.

    average : bool or int, default=False
        When set to True, computes the averaged SGD weights and stores the
        result in the ``coef_`` attribute. If set to an int greater than 1,
        averaging will begin once the total number of samples seen reaches
        average. So average=10 will begin averaging after seeing 10 samples.

        .. versionadded:: 0.19
           parameter *average* to use weights averaging in SGD.

    Attributes
    ----------
    coef_ : array, shape = [1, n_features] if n_classes == 2 else [n_classes,\
            n_features]
        Weights assigned to the features.

    intercept_ : array, shape = [1] if n_classes == 2 else [n_classes]
        Constants in decision function.

    n_features_in_ : int
        Number of features seen during :term:`fit`.

        .. versionadded:: 0.24

    feature_names_in_ : ndarray of shape (`n_features_in_`,)
        Names of features seen during :term:`fit`. Defined only when `X`
        has feature names that are all strings.

        .. versionadded:: 1.0

    n_iter_ : int
        The actual number of iterations to reach the stopping criterion.

    t_ : int
        Number of weight updates performed during training.
        Same as ``(n_iter_ * n_samples)``.

    See Also
    --------
    SGDRegressor : Linear model fitted by minimizing a regularized
        empirical loss with SGD.

    References
    ----------
    Online Passive-Aggressive Algorithms
    <http://jmlr.csail.mit.edu/papers/volume7/crammer06a/crammer06a.pdf>
    K. Crammer, O. Dekel, J. Keshat, S. Shalev-Shwartz, Y. Singer - JMLR (2006).

    Examples
    --------
    >>> from sklearn.linear_model import PassiveAggressiveRegressor
    >>> from sklearn.datasets import make_regression

    >>> X, y = make_regression(n_features=4, random_state=0)
    >>> regr = PassiveAggressiveRegressor(max_iter=100, random_state=0,
    ... tol=1e-3)
    >>> regr.fit(X, y)
    PassiveAggressiveRegressor(max_iter=100, random_state=0)
    >>> print(regr.coef_)
    [20.50901376 34.20277924 67.61404406 87.91710776]
    >>> print(regr.intercept_)
    [-0.0055367]
    >>> print(regr.predict([[0, 0, 0, 0]]))
<<<<<<< HEAD
    [-0.0055367]

    See Also
    --------
    SGDRegressor

    References
    ----------
    Online Passive-Aggressive Algorithms
    <http://jmlr.csail.mit.edu/papers/volume7/crammer06a/crammer06a.pdf>
    K. Crammer, O. Dekel, J. Keshat, S. Shalev-Shwartz, Y. Singer - JMLR (2006)

=======
    [-0.02306214]
>>>>>>> 7f1c6c36
    """

    def __init__(
        self,
        *,
        C=1.0,
        fit_intercept=True,
        max_iter=1000,
        tol=1e-3,
        early_stopping=False,
        validation_fraction=0.1,
        n_iter_no_change=5,
        shuffle=True,
        verbose=0,
        loss="epsilon_insensitive",
        epsilon=DEFAULT_EPSILON,
        random_state=None,
        warm_start=False,
        average=False,
    ):
        super().__init__(
            penalty=None,
            l1_ratio=0,
            epsilon=epsilon,
            eta0=1.0,
            fit_intercept=fit_intercept,
            max_iter=max_iter,
            tol=tol,
            early_stopping=early_stopping,
            validation_fraction=validation_fraction,
            n_iter_no_change=n_iter_no_change,
            shuffle=shuffle,
            verbose=verbose,
            random_state=random_state,
            warm_start=warm_start,
            average=average,
        )
        self.C = C
        self.loss = loss

    def partial_fit(self, X, y):
        """Fit linear model with Passive Aggressive algorithm.

        Parameters
        ----------
        X : {array-like, sparse matrix} of shape (n_samples, n_features)
            Subset of training data.

        y : numpy array of shape [n_samples]
            Subset of target values.

        Returns
        -------
        self : object
            Fitted estimator.
        """
        self._validate_params(for_partial_fit=True)
        lr = "pa1" if self.loss == "epsilon_insensitive" else "pa2"
        return self._partial_fit(
            X,
            y,
            alpha=1.0,
            C=self.C,
            loss="epsilon_insensitive",
            learning_rate=lr,
            max_iter=1,
            sample_weight=None,
            coef_init=None,
            intercept_init=None,
        )

    def fit(self, X, y, coef_init=None, intercept_init=None):
        """Fit linear model with Passive Aggressive algorithm.

        Parameters
        ----------
        X : {array-like, sparse matrix} of shape (n_samples, n_features)
            Training data.

        y : numpy array of shape [n_samples]
            Target values.

        coef_init : array, shape = [n_features]
            The initial coefficients to warm-start the optimization.

        intercept_init : array, shape = [1]
            The initial intercept to warm-start the optimization.

        Returns
        -------
        self : object
            Fitted estimator.
        """
        self._validate_params()
        lr = "pa1" if self.loss == "epsilon_insensitive" else "pa2"
        return self._fit(
            X,
            y,
            alpha=1.0,
            C=self.C,
            loss="epsilon_insensitive",
            learning_rate=lr,
            coef_init=coef_init,
            intercept_init=intercept_init,
        )<|MERGE_RESOLUTION|>--- conflicted
+++ resolved
@@ -442,22 +442,7 @@
     >>> print(regr.intercept_)
     [-0.0055367]
     >>> print(regr.predict([[0, 0, 0, 0]]))
-<<<<<<< HEAD
-    [-0.0055367]
-
-    See Also
-    --------
-    SGDRegressor
-
-    References
-    ----------
-    Online Passive-Aggressive Algorithms
-    <http://jmlr.csail.mit.edu/papers/volume7/crammer06a/crammer06a.pdf>
-    K. Crammer, O. Dekel, J. Keshat, S. Shalev-Shwartz, Y. Singer - JMLR (2006)
-
-=======
     [-0.02306214]
->>>>>>> 7f1c6c36
     """
 
     def __init__(
