# Authors: The scikit-learn developers
# SPDX-License-Identifier: BSD-3-Clause

from numbers import Real

<<<<<<< HEAD
from ..base import _fit_context
from ..utils import deprecated
from ..utils._param_validation import Interval, StrOptions
from ._stochastic_gradient import DEFAULT_EPSILON, BaseSGDClassifier, BaseSGDRegressor
=======
from sklearn.base import _fit_context
from sklearn.linear_model._stochastic_gradient import (
    DEFAULT_EPSILON,
    BaseSGDClassifier,
    BaseSGDRegressor,
)
from sklearn.utils._param_validation import Interval, StrOptions
>>>>>>> 1fe65954


# TODO(1.8): Remove
@deprecated(
    "this deprecated in version 1.6 and will be removed in 1.8."
    "Use `SGDClassifier` instead."
)
class PassiveAggressiveClassifier(BaseSGDClassifier):
    """Passive Aggressive Classifier.

    .. deprecated:: 1.6
        The whole class `PassiveAggressiveClassifier` was deprecated in version 1.6
        and will be removed in 1.8. Instead use::

            clf = SGDClassifier(
                penalty=None,
                alpha=1.0,
                eta0=1.0,
                learning_rate="pa1",  # "pa1" and "pa2" are private
                loss="hinge",
            )
            clf.PA_C = 1.0  # Note that this uses a private API.

        With `loss="squared_hinge"`, one would set learning_rate="pa2".

    Read more in the :ref:`User Guide <passive_aggressive>`.

    Parameters
    ----------
    PA_C : float, default=1.0
        Aggressiveness parameter for the passive-agressive algorithm, see [1].
        For PA-I it is the maximum step size. For PA-II it regularizes the
        step size (the smaller `PA_C` the more it regularizes).
        As a general rule-of-thumb, `PA_C` should be small when the data is noisy.

    fit_intercept : bool, default=True
        Whether the intercept should be estimated or not. If False, the
        data is assumed to be already centered.

    max_iter : int, default=1000
        The maximum number of passes over the training data (aka epochs).
        It only impacts the behavior in the ``fit`` method, and not the
        :meth:`~sklearn.linear_model.PassiveAggressiveClassifier.partial_fit` method.

        .. versionadded:: 0.19

    tol : float or None, default=1e-3
        The stopping criterion. If it is not None, the iterations will stop
        when (loss > previous_loss - tol).

        .. versionadded:: 0.19

    early_stopping : bool, default=False
        Whether to use early stopping to terminate training when validation
        score is not improving. If set to True, it will automatically set aside
        a stratified fraction of training data as validation and terminate
        training when validation score is not improving by at least `tol` for
        `n_iter_no_change` consecutive epochs.

        .. versionadded:: 0.20

    validation_fraction : float, default=0.1
        The proportion of training data to set aside as validation set for
        early stopping. Must be between 0 and 1.
        Only used if early_stopping is True.

        .. versionadded:: 0.20

    n_iter_no_change : int, default=5
        Number of iterations with no improvement to wait before early stopping.

        .. versionadded:: 0.20

    shuffle : bool, default=True
        Whether or not the training data should be shuffled after each epoch.

    verbose : int, default=0
        The verbosity level.

    loss : str, default="hinge"
        The loss function to be used:
        hinge: equivalent to PA-I in the reference paper.
        squared_hinge: equivalent to PA-II in the reference paper.

    n_jobs : int or None, default=None
        The number of CPUs to use to do the OVA (One Versus All, for
        multi-class problems) computation.
        ``None`` means 1 unless in a :obj:`joblib.parallel_backend` context.
        ``-1`` means using all processors. See :term:`Glossary <n_jobs>`
        for more details.

    random_state : int, RandomState instance, default=None
        Used to shuffle the training data, when ``shuffle`` is set to
        ``True``. Pass an int for reproducible output across multiple
        function calls.
        See :term:`Glossary <random_state>`.

    warm_start : bool, default=False
        When set to True, reuse the solution of the previous call to fit as
        initialization, otherwise, just erase the previous solution.
        See :term:`the Glossary <warm_start>`.

        Repeatedly calling fit or partial_fit when warm_start is True can
        result in a different solution than when calling fit a single time
        because of the way the data is shuffled.

    class_weight : dict, {class_label: weight} or "balanced" or None, \
            default=None
        Preset for the class_weight fit parameter.

        Weights associated with classes. If not given, all classes
        are supposed to have weight one.

        The "balanced" mode uses the values of y to automatically adjust
        weights inversely proportional to class frequencies in the input data
        as ``n_samples / (n_classes * np.bincount(y))``.

        .. versionadded:: 0.17
           parameter *class_weight* to automatically weight samples.

    average : bool or int, default=False
        When set to True, computes the averaged SGD weights and stores the
        result in the ``coef_`` attribute. If set to an int greater than 1,
        averaging will begin once the total number of samples seen reaches
        average. So average=10 will begin averaging after seeing 10 samples.

        .. versionadded:: 0.19
           parameter *average* to use weights averaging in SGD.

    Attributes
    ----------
    coef_ : ndarray of shape (1, n_features) if n_classes == 2 else \
            (n_classes, n_features)
        Weights assigned to the features.

    intercept_ : ndarray of shape (1,) if n_classes == 2 else (n_classes,)
        Constants in decision function.

    n_features_in_ : int
        Number of features seen during :term:`fit`.

        .. versionadded:: 0.24

    feature_names_in_ : ndarray of shape (`n_features_in_`,)
        Names of features seen during :term:`fit`. Defined only when `X`
        has feature names that are all strings.

        .. versionadded:: 1.0

    n_iter_ : int
        The actual number of iterations to reach the stopping criterion.
        For multiclass fits, it is the maximum over every binary fit.

    classes_ : ndarray of shape (n_classes,)
        The unique classes labels.

    t_ : int
        Number of weight updates performed during training.
        Same as ``(n_iter_ * n_samples + 1)``.

    See Also
    --------
    SGDClassifier : Incrementally trained logistic regression.
    Perceptron : Linear perceptron classifier.

    References
    ----------
    .. [1] Online Passive-Aggressive Algorithms
       <http://jmlr.csail.mit.edu/papers/volume7/crammer06a/crammer06a.pdf>
       K. Crammer, O. Dekel, J. Keshat, S. Shalev-Shwartz, Y. Singer - JMLR (2006)

    Examples
    --------
    >>> from sklearn.linear_model import PassiveAggressiveClassifier
    >>> from sklearn.datasets import make_classification
    >>> X, y = make_classification(n_features=4, random_state=0)
    >>> clf = PassiveAggressiveClassifier(max_iter=1000, random_state=0,
    ... tol=1e-3)
    >>> clf.fit(X, y)
    PassiveAggressiveClassifier(random_state=0)
    >>> print(clf.coef_)
    [[0.26642044 0.45070924 0.67251877 0.64185414]]
    >>> print(clf.intercept_)
    [1.84127814]
    >>> print(clf.predict([[0, 0, 0, 0]]))
    [1]
    """

    _parameter_constraints: dict = {
        **BaseSGDClassifier._parameter_constraints,
        "loss": [StrOptions({"hinge", "squared_hinge"})],
        "PA_C": [Interval(Real, 0, None, closed="right")],
    }

    def __init__(
        self,
        *,
        PA_C=1.0,
        fit_intercept=True,
        max_iter=1000,
        tol=1e-3,
        early_stopping=False,
        validation_fraction=0.1,
        n_iter_no_change=5,
        shuffle=True,
        verbose=0,
        loss="hinge",
        n_jobs=None,
        random_state=None,
        warm_start=False,
        class_weight=None,
        average=False,
    ):
        super().__init__(
            penalty=None,
            fit_intercept=fit_intercept,
            max_iter=max_iter,
            tol=tol,
            early_stopping=early_stopping,
            validation_fraction=validation_fraction,
            n_iter_no_change=n_iter_no_change,
            shuffle=shuffle,
            verbose=verbose,
            random_state=random_state,
            eta0=1.0,
            warm_start=warm_start,
            class_weight=class_weight,
            average=average,
            n_jobs=n_jobs,
        )

        self.PA_C = PA_C
        self.loss = loss

    @_fit_context(prefer_skip_nested_validation=True)
    def partial_fit(self, X, y, classes=None):
        """Fit linear model with Passive Aggressive algorithm.

        Parameters
        ----------
        X : {array-like, sparse matrix} of shape (n_samples, n_features)
            Subset of the training data.

        y : array-like of shape (n_samples,)
            Subset of the target values.

        classes : ndarray of shape (n_classes,)
            Classes across all calls to partial_fit.
            Can be obtained by via `np.unique(y_all)`, where y_all is the
            target vector of the entire dataset.
            This argument is required for the first call to partial_fit
            and can be omitted in the subsequent calls.
            Note that y doesn't need to contain all labels in `classes`.

        Returns
        -------
        self : object
            Fitted estimator.
        """
        if not hasattr(self, "classes_"):
            self._more_validate_params(for_partial_fit=True)

            if self.class_weight == "balanced":
                raise ValueError(
                    "class_weight 'balanced' is not supported for "
                    "partial_fit. For 'balanced' weights, use "
                    "`sklearn.utils.compute_class_weight` with "
                    "`class_weight='balanced'`. In place of y you "
                    "can use a large enough subset of the full "
                    "training set target to properly estimate the "
                    "class frequency distributions. Pass the "
                    "resulting weights as the class_weight "
                    "parameter."
                )

        lr = "pa1" if self.loss == "hinge" else "pa2"
        return self._partial_fit(
            X,
            y,
            alpha=1.0,
            loss="hinge",
            learning_rate=lr,
            max_iter=1,
            classes=classes,
            sample_weight=None,
            coef_init=None,
            intercept_init=None,
        )

    @_fit_context(prefer_skip_nested_validation=True)
    def fit(self, X, y, coef_init=None, intercept_init=None):
        """Fit linear model with Passive Aggressive algorithm.

        Parameters
        ----------
        X : {array-like, sparse matrix} of shape (n_samples, n_features)
            Training data.

        y : array-like of shape (n_samples,)
            Target values.

        coef_init : ndarray of shape (n_classes, n_features)
            The initial coefficients to warm-start the optimization.

        intercept_init : ndarray of shape (n_classes,)
            The initial intercept to warm-start the optimization.

        Returns
        -------
        self : object
            Fitted estimator.
        """
        self._more_validate_params()

        lr = "pa1" if self.loss == "hinge" else "pa2"
        return self._fit(
            X,
            y,
            alpha=1.0,
            loss="hinge",
            learning_rate=lr,
            coef_init=coef_init,
            intercept_init=intercept_init,
        )


# TODO(1.8): Remove
@deprecated(
    "this deprecated in version 1.6 and will be removed in 1.8."
    "Use `SGDRegressor` instead."
)
class PassiveAggressiveRegressor(BaseSGDRegressor):
    """Passive Aggressive Regressor.

    .. deprecated:: 1.6
        The whole class `PassiveAggressiveRegressor` was deprecated in version 1.6
        and will be removed in 1.8. Instead use::

            reg = SGDRegressor(
                penalty=None,
                alpha=1.0,
                eta0=1.0,
                l1_ratio=0,
                learning_rate="pa1",  # "pa1" and "pa2" are private
                loss="epsilon_insensitive",
            )
            reg.PA_C = 1.0  # Note that this uses a private API.

        With `loss="squared_epsilon_insensitive"`, one would set learning_rate="pa2".
        Use `SGDRegressor` instead.

    Read more in the :ref:`User Guide <passive_aggressive>`.

    Parameters
    ----------

    PA_C : float, default=1.0
        Aggressiveness parameter for the passive-agressive algorithm, see [1].
        For PA-I it is the maximum step size. For PA-II it regularizes the
        step size (the smaller `PA_C` the more it regularizes).
        As a general rule-of-thumb, `PA_C` should be small when the data is noisy.

    fit_intercept : bool, default=True
        Whether the intercept should be estimated or not. If False, the
        data is assumed to be already centered. Defaults to True.

    max_iter : int, default=1000
        The maximum number of passes over the training data (aka epochs).
        It only impacts the behavior in the ``fit`` method, and not the
        :meth:`~sklearn.linear_model.PassiveAggressiveRegressor.partial_fit` method.

        .. versionadded:: 0.19

    tol : float or None, default=1e-3
        The stopping criterion. If it is not None, the iterations will stop
        when (loss > previous_loss - tol).

        .. versionadded:: 0.19

    early_stopping : bool, default=False
        Whether to use early stopping to terminate training when validation.
        score is not improving. If set to True, it will automatically set aside
        a fraction of training data as validation and terminate
        training when validation score is not improving by at least tol for
        n_iter_no_change consecutive epochs.

        .. versionadded:: 0.20

    validation_fraction : float, default=0.1
        The proportion of training data to set aside as validation set for
        early stopping. Must be between 0 and 1.
        Only used if early_stopping is True.

        .. versionadded:: 0.20

    n_iter_no_change : int, default=5
        Number of iterations with no improvement to wait before early stopping.

        .. versionadded:: 0.20

    shuffle : bool, default=True
        Whether or not the training data should be shuffled after each epoch.

    verbose : int, default=0
        The verbosity level.

    loss : str, default="epsilon_insensitive"
        The loss function to be used:
        epsilon_insensitive: equivalent to PA-I in the reference paper.
        squared_epsilon_insensitive: equivalent to PA-II in the reference
        paper.

    epsilon : float, default=0.1
        If the difference between the current prediction and the correct label
        is below this threshold, the model is not updated.

    random_state : int, RandomState instance, default=None
        Used to shuffle the training data, when ``shuffle`` is set to
        ``True``. Pass an int for reproducible output across multiple
        function calls.
        See :term:`Glossary <random_state>`.

    warm_start : bool, default=False
        When set to True, reuse the solution of the previous call to fit as
        initialization, otherwise, just erase the previous solution.
        See :term:`the Glossary <warm_start>`.

        Repeatedly calling fit or partial_fit when warm_start is True can
        result in a different solution than when calling fit a single time
        because of the way the data is shuffled.

    average : bool or int, default=False
        When set to True, computes the averaged SGD weights and stores the
        result in the ``coef_`` attribute. If set to an int greater than 1,
        averaging will begin once the total number of samples seen reaches
        average. So average=10 will begin averaging after seeing 10 samples.

        .. versionadded:: 0.19
           parameter *average* to use weights averaging in SGD.

    Attributes
    ----------
    coef_ : array, shape = [1, n_features] if n_classes == 2 else [n_classes,\
            n_features]
        Weights assigned to the features.

    intercept_ : array, shape = [1] if n_classes == 2 else [n_classes]
        Constants in decision function.

    n_features_in_ : int
        Number of features seen during :term:`fit`.

        .. versionadded:: 0.24

    feature_names_in_ : ndarray of shape (`n_features_in_`,)
        Names of features seen during :term:`fit`. Defined only when `X`
        has feature names that are all strings.

        .. versionadded:: 1.0

    n_iter_ : int
        The actual number of iterations to reach the stopping criterion.

    t_ : int
        Number of weight updates performed during training.
        Same as ``(n_iter_ * n_samples + 1)``.

    See Also
    --------
    SGDRegressor : Linear model fitted by minimizing a regularized
        empirical loss with SGD.

    References
    ----------
    Online Passive-Aggressive Algorithms
    <http://jmlr.csail.mit.edu/papers/volume7/crammer06a/crammer06a.pdf>
    K. Crammer, O. Dekel, J. Keshat, S. Shalev-Shwartz, Y. Singer - JMLR (2006).

    Examples
    --------
    >>> from sklearn.linear_model import PassiveAggressiveRegressor
    >>> from sklearn.datasets import make_regression

    >>> X, y = make_regression(n_features=4, random_state=0)
    >>> regr = PassiveAggressiveRegressor(max_iter=100, random_state=0,
    ... tol=1e-3)
    >>> regr.fit(X, y)
    PassiveAggressiveRegressor(max_iter=100, random_state=0)
    >>> print(regr.coef_)
    [20.48736655 34.18818427 67.59122734 87.94731329]
    >>> print(regr.intercept_)
    [-0.02306214]
    >>> print(regr.predict([[0, 0, 0, 0]]))
    [-0.02306214]
    """

    _parameter_constraints: dict = {
        **BaseSGDRegressor._parameter_constraints,
        "loss": [StrOptions({"epsilon_insensitive", "squared_epsilon_insensitive"})],
        "PA_C": [Interval(Real, 0, None, closed="right")],
        "epsilon": [Interval(Real, 0, None, closed="left")],
    }

    def __init__(
        self,
        *,
        PA_C=1.0,
        fit_intercept=True,
        max_iter=1000,
        tol=1e-3,
        early_stopping=False,
        validation_fraction=0.1,
        n_iter_no_change=5,
        shuffle=True,
        verbose=0,
        loss="epsilon_insensitive",
        epsilon=DEFAULT_EPSILON,
        random_state=None,
        warm_start=False,
        average=False,
    ):
        super().__init__(
            loss=loss,
            penalty=None,
            l1_ratio=0,
            epsilon=epsilon,
            eta0=1.0,
            fit_intercept=fit_intercept,
            max_iter=max_iter,
            tol=tol,
            early_stopping=early_stopping,
            validation_fraction=validation_fraction,
            n_iter_no_change=n_iter_no_change,
            shuffle=shuffle,
            verbose=verbose,
            random_state=random_state,
            warm_start=warm_start,
            average=average,
        )
        self.PA_C = PA_C

    @_fit_context(prefer_skip_nested_validation=True)
    def partial_fit(self, X, y):
        """Fit linear model with Passive Aggressive algorithm.

        Parameters
        ----------
        X : {array-like, sparse matrix} of shape (n_samples, n_features)
            Subset of training data.

        y : numpy array of shape [n_samples]
            Subset of target values.

        Returns
        -------
        self : object
            Fitted estimator.
        """
        if not hasattr(self, "coef_"):
            self._more_validate_params(for_partial_fit=True)

        lr = "pa1" if self.loss == "epsilon_insensitive" else "pa2"
        return self._partial_fit(
            X,
            y,
            alpha=1.0,
            loss="epsilon_insensitive",
            learning_rate=lr,
            max_iter=1,
            sample_weight=None,
            coef_init=None,
            intercept_init=None,
        )

    @_fit_context(prefer_skip_nested_validation=True)
    def fit(self, X, y, coef_init=None, intercept_init=None):
        """Fit linear model with Passive Aggressive algorithm.

        Parameters
        ----------
        X : {array-like, sparse matrix} of shape (n_samples, n_features)
            Training data.

        y : numpy array of shape [n_samples]
            Target values.

        coef_init : array, shape = [n_features]
            The initial coefficients to warm-start the optimization.

        intercept_init : array, shape = [1]
            The initial intercept to warm-start the optimization.

        Returns
        -------
        self : object
            Fitted estimator.
        """
        self._more_validate_params()

        lr = "pa1" if self.loss == "epsilon_insensitive" else "pa2"
        return self._fit(
            X,
            y,
            alpha=1.0,
            loss="epsilon_insensitive",
            learning_rate=lr,
            coef_init=coef_init,
            intercept_init=intercept_init,
        )<|MERGE_RESOLUTION|>--- conflicted
+++ resolved
@@ -3,20 +3,14 @@
 
 from numbers import Real
 
-<<<<<<< HEAD
-from ..base import _fit_context
-from ..utils import deprecated
-from ..utils._param_validation import Interval, StrOptions
-from ._stochastic_gradient import DEFAULT_EPSILON, BaseSGDClassifier, BaseSGDRegressor
-=======
 from sklearn.base import _fit_context
 from sklearn.linear_model._stochastic_gradient import (
     DEFAULT_EPSILON,
     BaseSGDClassifier,
     BaseSGDRegressor,
 )
+from sklearn.utils import deprecated
 from sklearn.utils._param_validation import Interval, StrOptions
->>>>>>> 1fe65954
 
 
 # TODO(1.8): Remove
