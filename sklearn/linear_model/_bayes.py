"""
Various bayesian regression
"""

# Authors: The scikit-learn developers
# SPDX-License-Identifier: BSD-3-Clause

from math import log
from numbers import Integral, Real

import numpy as np
from scipy import linalg
from scipy.linalg import pinvh

from ..base import RegressorMixin, _fit_context
from ..utils import _safe_indexing
from ..utils._param_validation import Interval
from ..utils.extmath import fast_logdet
from ..utils.validation import _check_sample_weight, validate_data
from ._base import LinearModel, _preprocess_data, _rescale_data

###############################################################################
# BayesianRidge regression


class BayesianRidge(RegressorMixin, LinearModel):
    """Bayesian ridge regression.

    Fit a Bayesian ridge model. See the Notes section for details on this
    implementation and the optimization of the regularization parameters
    lambda (precision of the weights) and alpha (precision of the noise).

    Read more in the :ref:`User Guide <bayesian_regression>`.
    For an intuitive visualization of how the sinusoid is approximated by
    a polynomial using different pairs of initial values, see
    :ref:`sphx_glr_auto_examples_linear_model_plot_bayesian_ridge_curvefit.py`.

    Parameters
    ----------
    max_iter : int, default=300
        Maximum number of iterations over the complete dataset before
        stopping independently of any early stopping criterion.

        .. versionchanged:: 1.3

    tol : float, default=1e-3
        Stop the algorithm if w has converged.

    alpha_1 : float, default=1e-6
        Hyper-parameter : shape parameter for the Gamma distribution prior
        over the alpha parameter.

    alpha_2 : float, default=1e-6
        Hyper-parameter : inverse scale parameter (rate parameter) for the
        Gamma distribution prior over the alpha parameter.

    lambda_1 : float, default=1e-6
        Hyper-parameter : shape parameter for the Gamma distribution prior
        over the lambda parameter.

    lambda_2 : float, default=1e-6
        Hyper-parameter : inverse scale parameter (rate parameter) for the
        Gamma distribution prior over the lambda parameter.

    alpha_init : float, default=None
        Initial value for alpha (precision of the noise).
        If not set, alpha_init is 1/Var(y).

        .. versionadded:: 0.22

    lambda_init : float, default=None
        Initial value for lambda (precision of the weights).
        If not set, lambda_init is 1.

        .. versionadded:: 0.22

    compute_score : bool, default=False
        If True, compute the log marginal likelihood at each iteration of the
        optimization.

    fit_intercept : bool, default=True
        Whether to calculate the intercept for this model.
        The intercept is not treated as a probabilistic parameter
        and thus has no associated variance. If set
        to False, no intercept will be used in calculations
        (i.e. data is expected to be centered).

    copy_X : bool, default=True
        If True, X will be copied; else, it may be overwritten.

    verbose : bool, default=False
        Verbose mode when fitting the model.

    Attributes
    ----------
    coef_ : array-like of shape (n_features,)
        Coefficients of the regression model (mean of distribution)

    intercept_ : float
        Independent term in decision function. Set to 0.0 if
        `fit_intercept = False`.

    alpha_ : float
       Estimated precision of the noise.

    lambda_ : float
       Estimated precision of the weights.

    sigma_ : array-like of shape (n_features, n_features)
        Estimated variance-covariance matrix of the weights

    scores_ : array-like of shape (n_iter_+1,)
        If computed_score is True, value of the log marginal likelihood (to be
        maximized) at each iteration of the optimization. The array starts
        with the value of the log marginal likelihood obtained for the initial
        values of alpha and lambda and ends with the value obtained for the
        estimated alpha and lambda.

    n_iter_ : int
        The actual number of iterations to reach the stopping criterion.

    X_offset_ : ndarray of shape (n_features,)
        If `fit_intercept=True`, offset subtracted for centering data to a
        zero mean. Set to np.zeros(n_features) otherwise.

    X_scale_ : ndarray of shape (n_features,)
        Set to np.ones(n_features).

    n_features_in_ : int
        Number of features seen during :term:`fit`.

        .. versionadded:: 0.24

    feature_names_in_ : ndarray of shape (`n_features_in_`,)
        Names of features seen during :term:`fit`. Defined only when `X`
        has feature names that are all strings.

        .. versionadded:: 1.0

    See Also
    --------
    ARDRegression : Bayesian ARD regression.

    Notes
    -----
    There exist several strategies to perform Bayesian ridge regression. This
    implementation is based on the algorithm described in Appendix A of
    (Tipping, 2001) where updates of the regularization parameters are done as
    suggested in (MacKay, 1992). Note that according to A New
    View of Automatic Relevance Determination (Wipf and Nagarajan, 2008) these
    update rules do not guarantee that the marginal likelihood is increasing
    between two consecutive iterations of the optimization.

    References
    ----------
    D. J. C. MacKay, Bayesian Interpolation, Computation and Neural Systems,
    Vol. 4, No. 3, 1992.

    M. E. Tipping, Sparse Bayesian Learning and the Relevance Vector Machine,
    Journal of Machine Learning Research, Vol. 1, 2001.

    Examples
    --------
    >>> from sklearn import linear_model
    >>> clf = linear_model.BayesianRidge()
    >>> clf.fit([[0,0], [1, 1], [2, 2]], [0, 1, 2])
    BayesianRidge()
    >>> clf.predict([[1, 1]])
    array([1.])
    """

    _parameter_constraints: dict = {
        "max_iter": [Interval(Integral, 1, None, closed="left")],
        "tol": [Interval(Real, 0, None, closed="neither")],
        "alpha_1": [Interval(Real, 0, None, closed="left")],
        "alpha_2": [Interval(Real, 0, None, closed="left")],
        "lambda_1": [Interval(Real, 0, None, closed="left")],
        "lambda_2": [Interval(Real, 0, None, closed="left")],
        "alpha_init": [None, Interval(Real, 0, None, closed="left")],
        "lambda_init": [None, Interval(Real, 0, None, closed="left")],
        "compute_score": ["boolean"],
        "fit_intercept": ["boolean"],
        "copy_X": ["boolean"],
        "verbose": ["verbose"],
    }

    def __init__(
        self,
        *,
        max_iter=300,
        tol=1.0e-3,
        alpha_1=1.0e-6,
        alpha_2=1.0e-6,
        lambda_1=1.0e-6,
        lambda_2=1.0e-6,
        alpha_init=None,
        lambda_init=None,
        compute_score=False,
        fit_intercept=True,
        copy_X=True,
        verbose=False,
    ):
        self.max_iter = max_iter
        self.tol = tol
        self.alpha_1 = alpha_1
        self.alpha_2 = alpha_2
        self.lambda_1 = lambda_1
        self.lambda_2 = lambda_2
        self.alpha_init = alpha_init
        self.lambda_init = lambda_init
        self.compute_score = compute_score
        self.fit_intercept = fit_intercept
        self.copy_X = copy_X
        self.verbose = verbose

    @_fit_context(prefer_skip_nested_validation=True)
    def fit(self, X, y, sample_weight=None):
        """Fit the model.

        Parameters
        ----------
        X : ndarray of shape (n_samples, n_features)
            Training data.
        y : ndarray of shape (n_samples,)
            Target values. Will be cast to X's dtype if necessary.

        sample_weight : ndarray of shape (n_samples,), default=None
            Individual weights for each sample.

            .. versionadded:: 0.20
               parameter *sample_weight* support to BayesianRidge.

        Returns
        -------
        self : object
            Returns the instance itself.
        """
        X, y = validate_data(
            self,
            X,
            y,
            dtype=[np.float64, np.float32],
            force_writeable=True,
            y_numeric=True,
        )
        dtype = X.dtype

        if sample_weight is not None:
            sample_weight = _check_sample_weight(sample_weight, X, dtype=dtype)

        X, y, X_offset_, y_offset_, X_scale_ = _preprocess_data(
            X,
            y,
            fit_intercept=self.fit_intercept,
            copy=self.copy_X,
            sample_weight=sample_weight,
        )

        if sample_weight is not None:
            # Sample weight can be implemented via a simple rescaling.
            X, y, _ = _rescale_data(X, y, sample_weight)

        self.X_offset_ = X_offset_
        self.X_scale_ = X_scale_
        n_samples, n_features = X.shape

        # Initialization of the values of the parameters
        eps = np.finfo(np.float64).eps
        # Add `eps` in the denominator to omit division by zero if `np.var(y)`
        # is zero
        alpha_ = self.alpha_init
        lambda_ = self.lambda_init
        if alpha_ is None:
            alpha_ = 1.0 / (np.var(y) + eps)
        if lambda_ is None:
            lambda_ = 1.0

        # Avoid unintended type promotion to float64 with numpy 2
        alpha_ = np.asarray(alpha_, dtype=dtype)
        lambda_ = np.asarray(lambda_, dtype=dtype)

        verbose = self.verbose
        lambda_1 = self.lambda_1
        lambda_2 = self.lambda_2
        alpha_1 = self.alpha_1
        alpha_2 = self.alpha_2

        self.scores_ = list()
        coef_old_ = None

        XT_y = np.dot(X.T, y)
        U, S, Vh = linalg.svd(X, full_matrices=False)
        eigen_vals_ = S**2

        # Convergence loop of the bayesian ridge regression
        for iter_ in range(self.max_iter):
            # update posterior mean coef_ based on alpha_ and lambda_ and
            # compute corresponding rmse
            coef_, rmse_ = self._update_coef_(
                X, y, n_samples, n_features, XT_y, U, Vh, eigen_vals_, alpha_, lambda_
            )
            if self.compute_score:
                # compute the log marginal likelihood
                s = self._log_marginal_likelihood(
                    n_samples, n_features, eigen_vals_, alpha_, lambda_, coef_, rmse_
                )
                self.scores_.append(s)

            # Update alpha and lambda according to (MacKay, 1992)
            gamma_ = np.sum((alpha_ * eigen_vals_) / (lambda_ + alpha_ * eigen_vals_))
            lambda_ = (gamma_ + 2 * lambda_1) / (np.sum(coef_**2) + 2 * lambda_2)
            alpha_ = (n_samples - gamma_ + 2 * alpha_1) / (rmse_ + 2 * alpha_2)

            # Check for convergence
            if iter_ != 0 and np.sum(np.abs(coef_old_ - coef_)) < self.tol:
                if verbose:
                    print("Convergence after ", str(iter_), " iterations")
                break
            coef_old_ = np.copy(coef_)

        self.n_iter_ = iter_ + 1

        # return regularization parameters and corresponding posterior mean,
        # log marginal likelihood and posterior covariance
        self.alpha_ = alpha_
        self.lambda_ = lambda_
        self.coef_, rmse_ = self._update_coef_(
            X, y, n_samples, n_features, XT_y, U, Vh, eigen_vals_, alpha_, lambda_
        )
        if self.compute_score:
            # compute the log marginal likelihood
            s = self._log_marginal_likelihood(
                n_samples, n_features, eigen_vals_, alpha_, lambda_, coef_, rmse_
            )
            self.scores_.append(s)
            self.scores_ = np.array(self.scores_)

        # posterior covariance is given by 1/alpha_ * scaled_sigma_
        scaled_sigma_ = np.dot(
            Vh.T, Vh / (eigen_vals_ + lambda_ / alpha_)[:, np.newaxis]
        )
        self.sigma_ = (1.0 / alpha_) * scaled_sigma_

        self._set_intercept(X_offset_, y_offset_, X_scale_)

        return self

    def predict(self, X, return_std=False):
        """Predict using the linear model.

        In addition to the mean of the predictive distribution, also its
        standard deviation can be returned.

        Parameters
        ----------
        X : {array-like, sparse matrix} of shape (n_samples, n_features)
            Samples.

        return_std : bool, default=False
            Whether to return the standard deviation of posterior prediction.

        Returns
        -------
        y_mean : array-like of shape (n_samples,)
            Mean of predictive distribution of query points.

        y_std : array-like of shape (n_samples,)
            Standard deviation of predictive distribution of query points.
        """
        y_mean = self._decision_function(X)
        if not return_std:
            return y_mean
        else:
            sigmas_squared_data = (np.dot(X, self.sigma_) * X).sum(axis=1)
            y_std = np.sqrt(sigmas_squared_data + (1.0 / self.alpha_))
            return y_mean, y_std

    def _update_coef_(
        self, X, y, n_samples, n_features, XT_y, U, Vh, eigen_vals_, alpha_, lambda_
    ):
        """Update posterior mean and compute corresponding rmse.

        Posterior mean is given by coef_ = scaled_sigma_ * X.T * y where
        scaled_sigma_ = (lambda_/alpha_ * np.eye(n_features)
                         + np.dot(X.T, X))^-1
        """

        if n_samples > n_features:
            coef_ = np.linalg.multi_dot(
                [Vh.T, Vh / (eigen_vals_ + lambda_ / alpha_)[:, np.newaxis], XT_y]
            )
        else:
            coef_ = np.linalg.multi_dot(
                [X.T, U / (eigen_vals_ + lambda_ / alpha_)[None, :], U.T, y]
            )

        rmse_ = np.sum((y - np.dot(X, coef_)) ** 2)

        return coef_, rmse_

    def _log_marginal_likelihood(
        self, n_samples, n_features, eigen_vals, alpha_, lambda_, coef, rmse
    ):
        """Log marginal likelihood."""
        alpha_1 = self.alpha_1
        alpha_2 = self.alpha_2
        lambda_1 = self.lambda_1
        lambda_2 = self.lambda_2

        # compute the log of the determinant of the posterior covariance.
        # posterior covariance is given by
        # sigma = (lambda_ * np.eye(n_features) + alpha_ * np.dot(X.T, X))^-1
        if n_samples > n_features:
            logdet_sigma = -np.sum(np.log(lambda_ + alpha_ * eigen_vals))
        else:
            logdet_sigma = np.full(n_features, lambda_, dtype=np.array(lambda_).dtype)
            logdet_sigma[:n_samples] += alpha_ * eigen_vals
            logdet_sigma = -np.sum(np.log(logdet_sigma))

        score = lambda_1 * log(lambda_) - lambda_2 * lambda_
        score += alpha_1 * log(alpha_) - alpha_2 * alpha_
        score += 0.5 * (
            n_features * log(lambda_)
            + n_samples * log(alpha_)
            - alpha_ * rmse
            - lambda_ * np.sum(coef**2)
            + logdet_sigma
            - n_samples * log(2 * np.pi)
        )

        return score

<<<<<<< HEAD
    def __sklearn_tags__(self):
        tags = super().__sklearn_tags__()
        # TODO: fix sample_weight handling of this estimator, see meta-issue #16298
        tags._xfail_checks = {
            "check_sample_weight_equivalence_on_dense_data": (
                "sample_weight is not equivalent to removing/repeating samples."
            ),
            "check_sample_weight_equivalence_on_sparse_data": (
                "sample_weight is not equivalent to removing/repeating samples."
            ),
        }
        return tags

=======
>>>>>>> eaf9529b

###############################################################################
# ARD (Automatic Relevance Determination) regression


class ARDRegression(RegressorMixin, LinearModel):
    """Bayesian ARD regression.

    Fit the weights of a regression model, using an ARD prior. The weights of
    the regression model are assumed to be in Gaussian distributions.
    Also estimate the parameters lambda (precisions of the distributions of the
    weights) and alpha (precision of the distribution of the noise).
    The estimation is done by an iterative procedures (Evidence Maximization)

    Read more in the :ref:`User Guide <bayesian_regression>`.

    Parameters
    ----------
    max_iter : int, default=300
        Maximum number of iterations.

        .. versionchanged:: 1.3

    tol : float, default=1e-3
        Stop the algorithm if w has converged.

    alpha_1 : float, default=1e-6
        Hyper-parameter : shape parameter for the Gamma distribution prior
        over the alpha parameter.

    alpha_2 : float, default=1e-6
        Hyper-parameter : inverse scale parameter (rate parameter) for the
        Gamma distribution prior over the alpha parameter.

    lambda_1 : float, default=1e-6
        Hyper-parameter : shape parameter for the Gamma distribution prior
        over the lambda parameter.

    lambda_2 : float, default=1e-6
        Hyper-parameter : inverse scale parameter (rate parameter) for the
        Gamma distribution prior over the lambda parameter.

    compute_score : bool, default=False
        If True, compute the objective function at each step of the model.

    threshold_lambda : float, default=10 000
        Threshold for removing (pruning) weights with high precision from
        the computation.

    fit_intercept : bool, default=True
        Whether to calculate the intercept for this model. If set
        to false, no intercept will be used in calculations
        (i.e. data is expected to be centered).

    copy_X : bool, default=True
        If True, X will be copied; else, it may be overwritten.

    verbose : bool, default=False
        Verbose mode when fitting the model.

    Attributes
    ----------
    coef_ : array-like of shape (n_features,)
        Coefficients of the regression model (mean of distribution)

    alpha_ : float
       estimated precision of the noise.

    lambda_ : array-like of shape (n_features,)
       estimated precisions of the weights.

    sigma_ : array-like of shape (n_features, n_features)
        estimated variance-covariance matrix of the weights

    scores_ : float
        if computed, value of the objective function (to be maximized)

    n_iter_ : int
        The actual number of iterations to reach the stopping criterion.

        .. versionadded:: 1.3

    intercept_ : float
        Independent term in decision function. Set to 0.0 if
        ``fit_intercept = False``.

    X_offset_ : float
        If `fit_intercept=True`, offset subtracted for centering data to a
        zero mean. Set to np.zeros(n_features) otherwise.

    X_scale_ : float
        Set to np.ones(n_features).

    n_features_in_ : int
        Number of features seen during :term:`fit`.

        .. versionadded:: 0.24

    feature_names_in_ : ndarray of shape (`n_features_in_`,)
        Names of features seen during :term:`fit`. Defined only when `X`
        has feature names that are all strings.

        .. versionadded:: 1.0

    See Also
    --------
    BayesianRidge : Bayesian ridge regression.

    Notes
    -----
    For an example, see :ref:`examples/linear_model/plot_ard.py
    <sphx_glr_auto_examples_linear_model_plot_ard.py>`.

    References
    ----------
    D. J. C. MacKay, Bayesian nonlinear modeling for the prediction
    competition, ASHRAE Transactions, 1994.

    R. Salakhutdinov, Lecture notes on Statistical Machine Learning,
    http://www.utstat.toronto.edu/~rsalakhu/sta4273/notes/Lecture2.pdf#page=15
    Their beta is our ``self.alpha_``
    Their alpha is our ``self.lambda_``
    ARD is a little different than the slide: only dimensions/features for
    which ``self.lambda_ < self.threshold_lambda`` are kept and the rest are
    discarded.

    Examples
    --------
    >>> from sklearn import linear_model
    >>> clf = linear_model.ARDRegression()
    >>> clf.fit([[0,0], [1, 1], [2, 2]], [0, 1, 2])
    ARDRegression()
    >>> clf.predict([[1, 1]])
    array([1.])
    """

    _parameter_constraints: dict = {
        "max_iter": [Interval(Integral, 1, None, closed="left")],
        "tol": [Interval(Real, 0, None, closed="left")],
        "alpha_1": [Interval(Real, 0, None, closed="left")],
        "alpha_2": [Interval(Real, 0, None, closed="left")],
        "lambda_1": [Interval(Real, 0, None, closed="left")],
        "lambda_2": [Interval(Real, 0, None, closed="left")],
        "compute_score": ["boolean"],
        "threshold_lambda": [Interval(Real, 0, None, closed="left")],
        "fit_intercept": ["boolean"],
        "copy_X": ["boolean"],
        "verbose": ["verbose"],
    }

    def __init__(
        self,
        *,
        max_iter=300,
        tol=1.0e-3,
        alpha_1=1.0e-6,
        alpha_2=1.0e-6,
        lambda_1=1.0e-6,
        lambda_2=1.0e-6,
        compute_score=False,
        threshold_lambda=1.0e4,
        fit_intercept=True,
        copy_X=True,
        verbose=False,
    ):
        self.max_iter = max_iter
        self.tol = tol
        self.fit_intercept = fit_intercept
        self.alpha_1 = alpha_1
        self.alpha_2 = alpha_2
        self.lambda_1 = lambda_1
        self.lambda_2 = lambda_2
        self.compute_score = compute_score
        self.threshold_lambda = threshold_lambda
        self.copy_X = copy_X
        self.verbose = verbose

    @_fit_context(prefer_skip_nested_validation=True)
    def fit(self, X, y):
        """Fit the model according to the given training data and parameters.

        Iterative procedure to maximize the evidence

        Parameters
        ----------
        X : array-like of shape (n_samples, n_features)
            Training vector, where `n_samples` is the number of samples and
            `n_features` is the number of features.
        y : array-like of shape (n_samples,)
            Target values (integers). Will be cast to X's dtype if necessary.

        Returns
        -------
        self : object
            Fitted estimator.
        """
        X, y = validate_data(
            self,
            X,
            y,
            dtype=[np.float64, np.float32],
            force_writeable=True,
            y_numeric=True,
            ensure_min_samples=2,
        )
        dtype = X.dtype

        n_samples, n_features = X.shape
        coef_ = np.zeros(n_features, dtype=dtype)

        X, y, X_offset_, y_offset_, X_scale_ = _preprocess_data(
            X, y, fit_intercept=self.fit_intercept, copy=self.copy_X
        )

        self.X_offset_ = X_offset_
        self.X_scale_ = X_scale_

        # Launch the convergence loop
        keep_lambda = np.ones(n_features, dtype=bool)

        lambda_1 = self.lambda_1
        lambda_2 = self.lambda_2
        alpha_1 = self.alpha_1
        alpha_2 = self.alpha_2
        verbose = self.verbose

        # Initialization of the values of the parameters
        eps = np.finfo(np.float64).eps
        # Add `eps` in the denominator to omit division by zero if `np.var(y)`
        # is zero.
        # Explicitly set dtype to avoid unintended type promotion with numpy 2.
        alpha_ = np.asarray(1.0 / (np.var(y) + eps), dtype=dtype)
        lambda_ = np.ones(n_features, dtype=dtype)

        self.scores_ = list()
        coef_old_ = None

        def update_coeff(X, y, coef_, alpha_, keep_lambda, sigma_):
            coef_[keep_lambda] = alpha_ * np.linalg.multi_dot(
                [sigma_, X[:, keep_lambda].T, y]
            )
            return coef_

        update_sigma = (
            self._update_sigma
            if n_samples >= n_features
            else self._update_sigma_woodbury
        )
        # Iterative procedure of ARDRegression
        for iter_ in range(self.max_iter):
            sigma_ = update_sigma(X, alpha_, lambda_, keep_lambda)
            coef_ = update_coeff(X, y, coef_, alpha_, keep_lambda, sigma_)

            # Update alpha and lambda
            rmse_ = np.sum((y - np.dot(X, coef_)) ** 2)
            gamma_ = 1.0 - lambda_[keep_lambda] * np.diag(sigma_)
            lambda_[keep_lambda] = (gamma_ + 2.0 * lambda_1) / (
                (coef_[keep_lambda]) ** 2 + 2.0 * lambda_2
            )
            alpha_ = (n_samples - gamma_.sum() + 2.0 * alpha_1) / (
                rmse_ + 2.0 * alpha_2
            )

            # Prune the weights with a precision over a threshold
            keep_lambda = lambda_ < self.threshold_lambda
            coef_[~keep_lambda] = 0

            # Compute the objective function
            if self.compute_score:
                s = (lambda_1 * np.log(lambda_) - lambda_2 * lambda_).sum()
                s += alpha_1 * log(alpha_) - alpha_2 * alpha_
                s += 0.5 * (
                    fast_logdet(sigma_)
                    + n_samples * log(alpha_)
                    + np.sum(np.log(lambda_))
                )
                s -= 0.5 * (alpha_ * rmse_ + (lambda_ * coef_**2).sum())
                self.scores_.append(s)

            # Check for convergence
            if iter_ > 0 and np.sum(np.abs(coef_old_ - coef_)) < self.tol:
                if verbose:
                    print("Converged after %s iterations" % iter_)
                break
            coef_old_ = np.copy(coef_)

            if not keep_lambda.any():
                break

        self.n_iter_ = iter_ + 1

        if keep_lambda.any():
            # update sigma and mu using updated params from the last iteration
            sigma_ = update_sigma(X, alpha_, lambda_, keep_lambda)
            coef_ = update_coeff(X, y, coef_, alpha_, keep_lambda, sigma_)
        else:
            sigma_ = np.array([]).reshape(0, 0)

        self.coef_ = coef_
        self.alpha_ = alpha_
        self.sigma_ = sigma_
        self.lambda_ = lambda_
        self._set_intercept(X_offset_, y_offset_, X_scale_)
        return self

    def _update_sigma_woodbury(self, X, alpha_, lambda_, keep_lambda):
        # See slides as referenced in the docstring note
        # this function is used when n_samples < n_features and will invert
        # a matrix of shape (n_samples, n_samples) making use of the
        # woodbury formula:
        # https://en.wikipedia.org/wiki/Woodbury_matrix_identity
        n_samples = X.shape[0]
        X_keep = X[:, keep_lambda]
        inv_lambda = 1 / lambda_[keep_lambda].reshape(1, -1)
        sigma_ = pinvh(
            np.eye(n_samples, dtype=X.dtype) / alpha_
            + np.dot(X_keep * inv_lambda, X_keep.T)
        )
        sigma_ = np.dot(sigma_, X_keep * inv_lambda)
        sigma_ = -np.dot(inv_lambda.reshape(-1, 1) * X_keep.T, sigma_)
        sigma_[np.diag_indices(sigma_.shape[1])] += 1.0 / lambda_[keep_lambda]
        return sigma_

    def _update_sigma(self, X, alpha_, lambda_, keep_lambda):
        # See slides as referenced in the docstring note
        # this function is used when n_samples >= n_features and will
        # invert a matrix of shape (n_features, n_features)
        X_keep = X[:, keep_lambda]
        gram = np.dot(X_keep.T, X_keep)
        eye = np.eye(gram.shape[0], dtype=X.dtype)
        sigma_inv = lambda_[keep_lambda] * eye + alpha_ * gram
        sigma_ = pinvh(sigma_inv)
        return sigma_

    def predict(self, X, return_std=False):
        """Predict using the linear model.

        In addition to the mean of the predictive distribution, also its
        standard deviation can be returned.

        Parameters
        ----------
        X : {array-like, sparse matrix} of shape (n_samples, n_features)
            Samples.

        return_std : bool, default=False
            Whether to return the standard deviation of posterior prediction.

        Returns
        -------
        y_mean : array-like of shape (n_samples,)
            Mean of predictive distribution of query points.

        y_std : array-like of shape (n_samples,)
            Standard deviation of predictive distribution of query points.
        """
        y_mean = self._decision_function(X)
        if return_std is False:
            return y_mean
        else:
            col_index = self.lambda_ < self.threshold_lambda
            X = _safe_indexing(X, indices=col_index, axis=1)
            sigmas_squared_data = (np.dot(X, self.sigma_) * X).sum(axis=1)
            y_std = np.sqrt(sigmas_squared_data + (1.0 / self.alpha_))
            return y_mean, y_std<|MERGE_RESOLUTION|>--- conflicted
+++ resolved
@@ -430,22 +430,6 @@
 
         return score
 
-<<<<<<< HEAD
-    def __sklearn_tags__(self):
-        tags = super().__sklearn_tags__()
-        # TODO: fix sample_weight handling of this estimator, see meta-issue #16298
-        tags._xfail_checks = {
-            "check_sample_weight_equivalence_on_dense_data": (
-                "sample_weight is not equivalent to removing/repeating samples."
-            ),
-            "check_sample_weight_equivalence_on_sparse_data": (
-                "sample_weight is not equivalent to removing/repeating samples."
-            ),
-        }
-        return tags
-
-=======
->>>>>>> eaf9529b
 
 ###############################################################################
 # ARD (Automatic Relevance Determination) regression
