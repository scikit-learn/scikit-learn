--- conflicted
+++ resolved
@@ -17,11 +17,7 @@
 from ..utils._param_validation import Hidden, Interval, StrOptions
 from ..utils.extmath import fast_logdet
 from ..utils.validation import _check_sample_weight
-<<<<<<< HEAD
-from ..utils._param_validation import Interval, Hidden, StrOptions
-=======
 from ._base import LinearModel, _preprocess_data, _rescale_data
->>>>>>> 2ab1d81e
 
 
 # TODO(1.5) Remove
