# encoding: utf-8
# cython: cdivision=True
# cython: boundscheck=False
# cython: wraparound=False
#
# Author: Peter Prettenhofer <peter.prettenhofer@gmail.com>
#
# License: BSD Style.


import numpy as np
import sys
from time import time

cimport numpy as np
cimport cython

from libc.stdlib cimport free, malloc

from sklearn.utils.weight_vector cimport WeightVector
from sklearn.utils.seq_dataset cimport SequentialDataset


cdef extern from "math.h":
    cdef extern double exp(double x)
    cdef extern double log(double x)
    cdef extern double sqrt(double x)
    cdef extern double pow(double x, double y)

ctypedef np.float64_t DOUBLE
ctypedef np.int32_t INTEGER


# Penalty constans
DEF NO_PENALTY = 0
DEF L1 = 1
DEF L2 = 2
DEF ELASTICNET = 3

# Learning rate constants
DEF CONSTANT = 1
DEF OPTIMAL = 2
DEF INVSCALING = 3
DEF EXPONENTIAL = 4

# ----------------------------------------
# Extension Types for Loss Functions
# ----------------------------------------

cdef class LossFunction:
    """Base class for convex loss functions"""

    cpdef double loss(self, double p, double y):
        """Evaluate the loss function.

        Parameters
        ----------
        p : double
            The prediction, p = w^T x
        y : double
            The true value (aka target)

        Returns
        -------
        double
            The loss evaluated at `p` and `y`.
        """
        raise NotImplementedError()

    cpdef double dloss(self, double p, double y):
        """Evaluate the derivative of the loss function with respect to
        the prediction `p`.

        Parameters
        ----------
        p : double
            The prediction, p = w^T x
        y : double
            The true value (aka target)
        Returns
        -------
        double
            The derivative of the loss function w.r.t. `p`.
        """
        raise NotImplementedError()

    cdef double weight_update(self, WeightVector w,
                              DOUBLE *x_data_ptr, INTEGER *x_ind_ptr,
                              int xnnz, double y, double sample_weight,
                              double *class_weights, double *p,
                              double eta):

        cdef double update = 0.0
        cdef double class_weight = class_weights[0]
        w.dot(x_data_ptr, x_ind_ptr, xnnz, p)

        if y > 0.0:
            class_weight = class_weights[1]

        update = eta * self.dloss(p[0], y) * class_weight * sample_weight
        if update != 0.0:
            w.add(x_data_ptr, x_ind_ptr, xnnz, 0, -update)

        return self.loss(p[0], y)


cdef class Regression(LossFunction):
    """Base class for loss functions for regression"""

    cpdef double loss(self, double p, double y):
        raise NotImplementedError()

    cpdef double dloss(self, double p, double y):
        raise NotImplementedError()


cdef class Classification(LossFunction):
    """Base class for loss functions for classification"""

    cpdef double loss(self, double p, double y):
        raise NotImplementedError()

    cpdef double dloss(self, double p, double y):
        raise NotImplementedError()


cdef class MulticlassClassification(Classification):
    """Base class for loss functions for multi-class classification"""

    cpdef double loss(self, double p, double y):
        raise NotImplementedError()

    cpdef double dloss(self, double p, double y):
        raise NotImplementedError()


cdef class ModifiedHuber(Classification):
    """Modified Huber loss for binary classification with y in {-1, 1}

    This is equivalent to quadratically smoothed SVM with gamma = 2.

    See T. Zhang 'Solving Large Scale Linear Prediction Problems Using
    Stochastic Gradient Descent', ICML'04.
    """
    cpdef double loss(self, double p, double y):
        cdef double z = p * y
        if z >= 1.0:
            return 0.0
        elif z >= -1.0:
            return (1.0 - z) * (1.0 - z)
        else:
            return -4.0 * z

    cpdef double dloss(self, double p, double y):
        cdef double z = p * y
        if z >= 1.0:
            return 0.0
        elif z >= -1.0:
            return 2.0 * (1.0 - z) * -y
        else:
            return -4.0 * y

    def __reduce__(self):
        return ModifiedHuber, ()


cdef class Hinge(Classification):
    """Hinge loss for binary classification tasks with y in {-1,1}

    Parameters
    ----------

    threshold : float > 0.0
        Margin threshold. When threshold=1.0, one gets the loss used by SVM.
        When threshold=0.0, one gets the loss used by the Perceptron.
    """

    cdef double threshold

    def __init__(self, double threshold=1.0):
        self.threshold = threshold

    cpdef double loss(self, double p, double y):
        cdef double z = p * y
        if z <= self.threshold:
            return (self.threshold - z)
        return 0.0

    cpdef double dloss(self, double p, double y):
        cdef double z = p * y
        if z <= self.threshold:
            return -y
        return 0.0

    def __reduce__(self):
        return Hinge, (self.threshold,)


cdef class Log(Classification):
    """Logistic regression loss for binary classification with y in {-1, 1}"""

    cpdef double loss(self, double p, double y):
        cdef double z = p * y
        # approximately equal and saves the computation of the log
        if z > 18:
            return exp(-z)
        if z < -18:
            return -z
        return log(1.0 + exp(-z))

    cpdef double dloss(self, double p, double y):
        cdef double z = p * y
        # approximately equal and saves the computation of the log
        if z > 18.0:
            return exp(-z) * -y
        if z < -18.0:
            return -y
        return -y / (exp(z) + 1.0)

    def __reduce__(self):
        return Log, ()


@cython.final
cdef class MultinomialLog(Log):
    """Multinomial logistic regression loss for y in [0, K-1]"""

    cdef double weight_update(self, WeightVector w, DOUBLE *x_data_ptr,
                              INTEGER *x_ind_ptr, int xnnz, double y,
                              double sample_weight, double *class_weights,
                              double *p, double eta):
        cdef double update = 0.0
        cdef int k
        cdef int K = w.K
        cdef int true_k = <int>y
        cdef double p_sum = 0.0

        w.dot(x_data_ptr, x_ind_ptr, xnnz, p)
        for k in range(K):
            p[k] = exp(p[k])
            p_sum += p[k]

        for k in range(K):
            update = -1.0 * eta * (p[k] / p_sum)
            if k == true_k:
                update += eta
            w.add(x_data_ptr, x_ind_ptr, xnnz, k, update)

        return log(p[true_k] / p_sum)

    def __reduce__(self):
        return MultinomialLog, ()


@cython.final
cdef class Perceptron(Classification):
    """Perceptron loss"""

    cpdef double loss(self, double p, double y):
        raise NotImplementedError()

    cpdef double dloss(self, double p, double y):
        raise NotImplementedError()

    cdef double weight_update(self, WeightVector w, DOUBLE *x_data_ptr,
                              INTEGER *x_ind_ptr, int xnnz, double y,
                              double sample_weight, double *class_weights,
                              double *p, double eta):

        cdef int k
        cdef int true_k
        cdef int pred_k
        cdef double max_p = 0.0
        cdef int K = w.K
        cdef double update = 0.0
        cdef double class_weight = class_weights[0]

        if K == 1:
            # binary case; assume y in {-1, 1}
            if y > 0.0:
                class_weight = class_weights[1]

            w.dot(x_data_ptr, x_ind_ptr, xnnz, p)

            if p[0] * y <= 0.0:
                update = eta * -y * class_weight * sample_weight

            if update != 0.0:
                w.add(x_data_ptr, x_ind_ptr, xnnz, 0, -update)

        else:
            # multiclass case; assume y in [0, K-1]
            true_k = <int>y
            class_weight = class_weights[true_k]

            w.dot(x_data_ptr, x_ind_ptr, xnnz, p)
            for k in range(K):
                if p[k] >= max_p:
                    pred_k = k
                    max_p = p[k]

            if pred_k != true_k:
                update = eta * class_weight * sample_weight
                w.add(x_data_ptr, x_ind_ptr, xnnz, true_k, update)
                w.add(x_data_ptr, x_ind_ptr, xnnz, pred_k, -update)

        if update != 0.0:
            return 1.0
        else:
            return 0.0

    def __reduce__(self):
        return Perceptron, ()


cdef class SquaredLoss(Regression):
    """Squared loss traditional used in linear regression."""
    cpdef double loss(self, double p, double y):
        return 0.5 * (p - y) * (p - y)

    cpdef double dloss(self, double p, double y):
        return p - y

    def __reduce__(self):
        return SquaredLoss, ()


cdef class Huber(Regression):
    """Huber regression loss

    Variant of the SquaredLoss that is robust to outliers (quadratic near zero,
    linear in for large errors).

    http://en.wikipedia.org/wiki/Huber_Loss_Function
    """

    cdef double c

    def __init__(self, double c):
        self.c = c

    cpdef double loss(self, double p, double y):
        cdef double r = p - y
        cdef double abs_r = abs(r)
        if abs_r <= self.c:
            return 0.5 * r * r
        else:
            return self.c * abs_r - (0.5 * self.c * self.c)

    cpdef double dloss(self, double p, double y):
        cdef double r = p - y
        cdef double abs_r = abs(r)
        if abs_r <= self.c:
            return r
        elif r > 0.0:
            return self.c
        else:
            return -self.c

    def __reduce__(self):
        return Huber, (self.c,)


<<<<<<< HEAD
def plain_sgd(WeightVector w, LossFunction loss, int penalty_type,
              double alpha, double rho, SequentialDataset dataset,
              int n_iter,  int verbose, int shuffle, int seed,
              np.ndarray[double, ndim=1, mode='c'] class_weight,
              int learning_rate, double eta0, double power_t,
              double t=1.0):
=======
cdef class EpsilonInsensitive(Regression):
    """Epsilon-Insensitive loss (used by SVR).

    loss = max(0, |y - p| - epsilon)
    """

    cdef double epsilon

    def __init__(self, double epsilon):
        self.epsilon = epsilon

    cpdef double loss(self, double p, double y):
        cdef double ret = abs(y - p) - self.epsilon
        return ret if ret > 0 else 0

    cpdef double dloss(self, double p, double y):
        if y - p > self.epsilon:
            return -1
        elif p - y > self.epsilon:
            return 1
        else:
            return 0

    def __reduce__(self):
        return EpsilonInsensitive, (self.epsilon,)


def plain_sgd(np.ndarray[DOUBLE, ndim=1, mode='c'] weights,
              double intercept,
              LossFunction loss,
              int penalty_type,
              double alpha, double rho,
              SequentialDataset dataset,
              int n_iter, int fit_intercept,
              int verbose, int shuffle, int seed,
              double weight_pos, double weight_neg,
              int learning_rate, double eta0,
              double power_t,
              double t=1.0,
              double intercept_decay=1.0):
>>>>>>> e3f62d2d
    """Plain SGD for generic loss functions and penalties.

    Parameters
    ----------
    w : WeightVector
        The model parameters
    loss : LossFunction
        A concrete ``LossFunction`` object.
    penalty_type : int
        The penalty 2 for L2, 1 for L1, and 3 for Elastic-Net.
    alpha : float
        The regularization parameter.
    rho : float
        The elastic net hyperparameter.
    dataset : SequentialDataset
        A concrete ``SequentialDataset`` object.
    n_iter : int
        The number of iterations (epochs).
    verbose : int
        Print verbose output; 0 for quite.
    shuffle : int
        Whether to shuffle the training data before each epoch.
    class_weight : ndarray[double, ndim=1], shape=(n_classes,)
        The class weights.
    seed : int
        The seed of the pseudo random number generator to use when
        shuffling the data
    learning_rate : int
        The learning rate:
        (1) constant, eta = eta0
        (2) optimal, eta = 1.0/(t+t0)
        (3) inverse scaling, eta = eta0 / pow(t, power_t)
    eta0 : double
        The initial learning rate.
    power_t : double
        The exponent for inverse scaling learning rate.
    t : double
        Initial state of the learning rate. This value is equal to the
        iteration count except when the learning rate is set to `optimal`.
        Default: 1.0.
    """
    # get the data information into easy vars
    cdef Py_ssize_t n_samples = dataset.n_samples
    cdef Py_ssize_t n_features = w.n_features

    # ``K==1`` for both regression and binary classification;
    # ``K==n_classes`` for multi-class classification.
    cdef int K = w.K

    cdef DOUBLE *x_data_ptr = NULL
    cdef INTEGER *x_ind_ptr = NULL

    cdef double *class_weight_data_ptr = <double *>class_weight.data

    # helper variable
    cdef int xnnz
    cdef double eta = eta0
    cdef double sumloss = 0.0
    cdef double y = 0.0
    cdef double sample_weight
    cdef unsigned int count = 0
    cdef unsigned int epoch = 0
    cdef unsigned int i = 0

    # predictions array
    cdef double *p = NULL
    p = <double *> malloc(K * sizeof(double))
    for i in range(K):
        p[i] = 0.0

    # q array is only used for L1 regularization
    # it stores the cumulative L1 penalty for each feature
    cdef double *q = NULL
    if penalty_type == L1 or penalty_type == ELASTICNET:
        q = <double *> malloc(K * n_features * sizeof(double))
        for i in range(K * n_features):
            q[i] = 0.0
    # total cumulative L1 penalty
    cdef double u = 0.0

    if penalty_type == L2:
        rho = 1.0
    elif penalty_type == L1:
        rho = 0.0

    t_start = time()
    for epoch in range(n_iter):
        if verbose > 0:
            print("-- Epoch %d" % (epoch + 1))
        if shuffle:
            dataset.shuffle(seed)
        for i in range(n_samples):
            dataset.next(&x_data_ptr, &x_ind_ptr, &xnnz, &y,
                         &sample_weight)

            if learning_rate == OPTIMAL:
                eta = 1.0 / (alpha * t)
            elif learning_rate == INVSCALING:
                eta = eta0 / pow(t, power_t)
            elif learning_rate == EXPONENTIAL:
                eta = eta0 * pow(power_t, -t / (n_samples * n_iter))

            sumloss += loss.weight_update(w, x_data_ptr, x_ind_ptr, xnnz, y,
                                          sample_weight, class_weight_data_ptr,
                                          p, eta)

            if penalty_type >= L2:
                w.scale(1.0 - (rho * eta * alpha))

            if penalty_type == L1 or penalty_type == ELASTICNET:
                u += ((1.0 - rho) * eta * alpha)
                l1penalty(w, q, x_ind_ptr, xnnz, u)
            t += 1
            count += 1

        # report epoch information
        if verbose > 0:
            print("Norm: %.2f, NNZs: %d, "\
            "T: %d, Avg. loss: %.6f" % (w.norm(),
                                        w.w.nonzero()[0].shape[0],
                                        count,
                                        sumloss / count))
            print("Total training time: %.2f seconds." % (time() - t_start))

    if w.w_scale != 1.0:
        w.reset_scale()

    free(p)
    if q != NULL:
        free(q)


cdef inline double max(double a, double b):
    return a if a >= b else b


cdef inline double min(double a, double b):
    return a if a <= b else b


cdef void l1penalty(WeightVector w, double *q,
                    INTEGER *x_ind_ptr, int xnnz, double u):
    """Apply the L1 penalty to each updated feature

    This implements the truncated gradient approach by
    [Tsuruoka, Y., Tsujii, J., and Ananiadou, S., 2009].
    """
    cdef double z = 0.0
    cdef int j = 0
    cdef int k = 0
    cdef int idx = 0
    cdef Py_ssize_t n_features = w.n_features
    cdef Py_ssize_t K = w.K
    cdef double w_scale = w.w_scale
    cdef double *w_data_ptr = w.w_data_ptr
    cdef double *w_data_ptr_k = w_data_ptr
    cdef double *q_k = q

    for k in range(K):
        w_data_ptr_k = w_data_ptr + (k * n_features)
        q_k = q + (k * n_features)
        for j in range(xnnz):
            idx = x_ind_ptr[j]
            z = w_data_ptr_k[idx]
            if w_data_ptr_k[idx] > 0.0:
                w_data_ptr_k[idx] = max(
                    0.0, w_data_ptr_k[idx] - ((u + q_k[idx]) / w_scale))

            elif w_data_ptr_k[idx] < 0.0:
                w_data_ptr_k[idx] = min(
                    0.0, w_data_ptr_k[idx] + ((u - q_k[idx]) / w_scale))

            q_k[idx] += (w_scale * (w_data_ptr_k[idx] - z))<|MERGE_RESOLUTION|>--- conflicted
+++ resolved
@@ -361,55 +361,39 @@
         return Huber, (self.c,)
 
 
-<<<<<<< HEAD
+cdef class EpsilonInsensitive(Regression):
+    """Epsilon-Insensitive loss (used by SVR).
+
+    loss = max(0, |y - p| - epsilon)
+    """
+
+    cdef double epsilon
+
+    def __init__(self, double epsilon):
+        self.epsilon = epsilon
+
+    cpdef double loss(self, double p, double y):
+        cdef double ret = abs(y - p) - self.epsilon
+        return ret if ret > 0 else 0
+
+    cpdef double dloss(self, double p, double y):
+        if y - p > self.epsilon:
+            return -1
+        elif p - y > self.epsilon:
+            return 1
+        else:
+            return 0
+
+    def __reduce__(self):
+        return EpsilonInsensitive, (self.epsilon,)
+
+
 def plain_sgd(WeightVector w, LossFunction loss, int penalty_type,
               double alpha, double rho, SequentialDataset dataset,
               int n_iter,  int verbose, int shuffle, int seed,
               np.ndarray[double, ndim=1, mode='c'] class_weight,
               int learning_rate, double eta0, double power_t,
               double t=1.0):
-=======
-cdef class EpsilonInsensitive(Regression):
-    """Epsilon-Insensitive loss (used by SVR).
-
-    loss = max(0, |y - p| - epsilon)
-    """
-
-    cdef double epsilon
-
-    def __init__(self, double epsilon):
-        self.epsilon = epsilon
-
-    cpdef double loss(self, double p, double y):
-        cdef double ret = abs(y - p) - self.epsilon
-        return ret if ret > 0 else 0
-
-    cpdef double dloss(self, double p, double y):
-        if y - p > self.epsilon:
-            return -1
-        elif p - y > self.epsilon:
-            return 1
-        else:
-            return 0
-
-    def __reduce__(self):
-        return EpsilonInsensitive, (self.epsilon,)
-
-
-def plain_sgd(np.ndarray[DOUBLE, ndim=1, mode='c'] weights,
-              double intercept,
-              LossFunction loss,
-              int penalty_type,
-              double alpha, double rho,
-              SequentialDataset dataset,
-              int n_iter, int fit_intercept,
-              int verbose, int shuffle, int seed,
-              double weight_pos, double weight_neg,
-              int learning_rate, double eta0,
-              double power_t,
-              double t=1.0,
-              double intercept_decay=1.0):
->>>>>>> e3f62d2d
     """Plain SGD for generic loss functions and penalties.
 
     Parameters
