--- conflicted
+++ resolved
@@ -211,16 +211,6 @@
             self.average_intercept_ = np.zeros(self.standard_intercept_.shape,
                                                dtype=np.float64,
                                                order="C")
-<<<<<<< HEAD
-
-
-def _check_fit_data(X, y):
-    """Check if shape of input data matches. """
-    n_samples, _ = X.shape
-    if n_samples != y.shape[0]:
-        raise ValueError("Shapes of X and y do not match.")
-=======
->>>>>>> acc1ac27
 
 
 def _make_dataset(X, y_i, sample_weight):
@@ -624,11 +614,7 @@
         Whether the intercept should be estimated or not. If False, the
         data is assumed to be already centered. Defaults to True.
 
-<<<<<<< HEAD
-    n_iter: int, optional
-=======
     n_iter : int, optional
->>>>>>> acc1ac27
         The number of passes over the training data (aka epochs). The number
         of iterations is set to 1 if using partial_fit.
         Defaults to 5.
@@ -687,23 +673,14 @@
 
     average : bool or int, optional
         When set to True, computes the averaged SGD weights and stores the
-<<<<<<< HEAD
-        result in the coef_ attribute. If set to an int greater than 1,
-=======
         result in the ``coef_`` attribute. If set to an int greater than 1,
->>>>>>> acc1ac27
         averaging will begin once the total number of samples seen reaches
         average. So average=10 will begin averaging after seeing 10 samples.
 
     Attributes
     ----------
-<<<<<<< HEAD
-    coef_ : array, shape (1, n_features) if n_classes == 2 else (n_classes,
-    n_features)
-=======
     coef_ : array, shape (1, n_features) if n_classes == 2 else (n_classes,\
             n_features)
->>>>>>> acc1ac27
         Weights assigned to the features.
 
     intercept_ : array, shape (1,) if n_classes == 2 else (n_classes,)
@@ -721,11 +698,7 @@
     SGDClassifier(alpha=0.0001, average=False, class_weight=None, epsilon=0.1,
             eta0=0.0, fit_intercept=True, l1_ratio=0.15,
             learning_rate='optimal', loss='hinge', n_iter=5, n_jobs=1,
-<<<<<<< HEAD
-            penalty='l2', power_t=0.5, random_state=None, shuffle=False,
-=======
             penalty='l2', power_t=0.5, random_state=None, shuffle=True,
->>>>>>> acc1ac27
             verbose=0, warm_start=False)
     >>> print(clf.predict([[-0.8, -1]]))
     [1]
@@ -906,12 +879,9 @@
         if self.coef_ is None:
             self._allocate_parameter_mem(1, n_features,
                                          coef_init, intercept_init)
-<<<<<<< HEAD
-=======
         elif n_features != self.coef_.shape[-1]:
             raise ValueError("Number of features %d does not match previous data %d."
                              % (n_features, self.coef_.shape[-1]))
->>>>>>> acc1ac27
         if self.average > 0 and self.average_coef_ is None:
             self.average_coef_ = np.zeros(n_features,
                                           dtype=np.float64,
@@ -1201,24 +1171,14 @@
 
     average : bool or int, optional
         When set to True, computes the averaged SGD weights and stores the
-<<<<<<< HEAD
-        result in the coef_ attribute. If set to an int greater than 1,
-        averaging will begin once the total number of samples seen reaches
-        average. So average=10 will begin averaging after seeing 10 samples.
-=======
         result in the ``coef_`` attribute. If set to an int greater than 1,
         averaging will begin once the total number of samples seen reaches
         average. So ``average=10 will`` begin averaging after seeing 10 samples.
->>>>>>> acc1ac27
 
     Attributes
     ----------
     coef_ : array, shape (n_features,)
-<<<<<<< HEAD
-        Weights asigned to the features.
-=======
         Weights assigned to the features.
->>>>>>> acc1ac27
 
     intercept_ : array, shape (1,)
         The intercept term.
@@ -1243,11 +1203,7 @@
     SGDRegressor(alpha=0.0001, average=False, epsilon=0.1, eta0=0.01,
                  fit_intercept=True, l1_ratio=0.15, learning_rate='invscaling',
                  loss='squared_loss', n_iter=5, penalty='l2', power_t=0.25,
-<<<<<<< HEAD
-                 random_state=None, shuffle=False, verbose=0, warm_start=False)
-=======
                  random_state=None, shuffle=True, verbose=0, warm_start=False)
->>>>>>> acc1ac27
 
     See also
     --------
