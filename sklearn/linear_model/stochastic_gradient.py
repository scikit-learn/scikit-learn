--- conflicted
+++ resolved
@@ -266,100 +266,6 @@
     return dataset, intercept_decay
 
 
-<<<<<<< HEAD
-class SGDClassifier(BaseSGD, LinearClassifierMixin, SelectorMixin):
-    """Linear model fitted by minimizing a regularized empirical loss with SGD.
-
-    SGD stands for Stochastic Gradient Descent: the gradient of the loss is
-    estimated each sample at a time and the model is updated along the way with
-    a decreasing strength schedule (aka learning rate).
-
-    The regularizer is a penalty added to the loss function that shrinks model
-    parameters towards the zero vector using either the squared euclidean norm
-    L2 or the absolute norm L1 or a combination of both (Elastic Net). If the
-    parameter update crosses the 0.0 value because of the regularizer, the
-    update is truncated to 0.0 to allow for learning sparse models and achieve
-    online feature selection.
-
-    This implementation works with data represented as dense or sparse arrays
-    of floating point values for the features.
-
-    Parameters
-    ----------
-    loss : str, 'hinge' or 'log' or 'modified_huber'
-        The loss function to be used. Defaults to 'hinge'. The hinge loss is
-        a margin loss used by standard linear SVM models. The 'log' loss is
-        the loss of logistic regression models and can be used for
-        probability estimation in binary classifiers. 'modified_huber'
-        is another smooth loss that brings tolerance to outliers.
-        
-
-    penalty : str, 'l2' or 'l1' or 'elasticnet'
-        The penalty (aka regularization term) to be used. Defaults to 'l2'
-        which is the standard regularizer for linear SVM models. 'l1' and
-        'elasticnet' migh bring sparsity to the model (feature selection)
-        not achievable with 'l2'.
-
-    alpha : float
-        Constant that multiplies the regularization term. Defaults to 0.0001
-
-    l1_ratio : float
-        The Elastic Net mixing parameter, with 0 <= l1_ratio <= 1.
-        l1_ratio=0 corresponds to L2 penalty, l1_ratio=1 to L1.
-        Defaults to 0.15.
-
-    fit_intercept: bool
-        Whether the intercept should be estimated or not. If False, the
-        data is assumed to be already centered. Defaults to True.
-
-    n_iter: int, optional
-        The number of passes over the training data (aka epochs).
-        Defaults to 5.
-
-    shuffle: bool, optional
-        Whether or not the training data should be shuffled after each epoch.
-        Defaults to False.
-
-    seed: int, optional
-        The seed of the pseudo random number generator to use when
-        shuffling the data.
-
-    verbose: integer, optional
-        The verbosity level
-
-    n_jobs: integer, optional
-        The number of CPUs to use to do the OVA (One Versus All, for
-        multi-class problems) computation. -1 means 'all CPUs'. Defaults
-        to 1.
-
-    learning_rate : string, optional
-        The learning rate:
-        constant: eta = eta0
-        optimal: eta = 1.0/(t+t0) [default]
-        invscaling: eta = eta0 / pow(t, power_t)
-
-    eta0 : double
-        The initial learning rate [default 0.01].
-=======
-def _prepare_fit_binary(est, y, i):
-    """Initialization for fit_binary.
->>>>>>> 829afede
-
-    Returns y, coef, intercept.
-    """
-    y_i = np.ones(y.shape, dtype=np.float64, order="C")
-    y_i[y != est.classes_[i]] = -1.0
-
-    if len(est.classes_) == 2:
-        coef = est.coef_.ravel()
-        intercept = est.intercept_[0]
-    else:
-        coef = est.coef_[i]
-        intercept = est.intercept_[i]
-
-    return y_i, coef, intercept
-
-
 def fit_binary(est, i, X, y, alpha, C, learning_rate, n_iter,
                pos_weight, neg_weight, sample_weight):
     """Fit a single binary classifier.
@@ -817,32 +723,6 @@
         """
         return np.log(self.predict_proba(X))
 
-<<<<<<< HEAD
-    def _fit_binary(self, X, y, sample_weight, n_iter):
-        """Fit a binary classifier on X and y. """
-        coef, intercept = fit_binary(self, 1, X, y, n_iter,
-                                     self._expanded_class_weight[1],
-                                     self._expanded_class_weight[0],
-                                     sample_weight)
-        # need to be 2d
-        self.coef_ = coef.reshape(1, -1)
-        # intercept is a float, need to convert it to an array of length 1
-        self.intercept_ = np.atleast_1d(intercept)
-
-    """
-    def _fit_multiclass(self, X, y, sample_weight, n_iter):
-
-        # Use joblib to fit OvA in parallel
-        result = Parallel(n_jobs=self.n_jobs, verbose=self.verbose)(
-            delayed(fit_binary)(self, i, X, y, n_iter,
-                                self._expanded_class_weight[i], 1.,
-                                sample_weight)
-            for i in xrange(len(self.classes_)))
-
-        for i, (coef, intercept) in enumerate(result):
-            self.coef_[i] = coef
-            self.intercept_[i] = intercept
-    """
 
 def _prepare_fit_binary(est, y, i, query_id=None):
     """Initialization for fit_binary.
@@ -860,32 +740,10 @@
         intercept = est.intercept_[i]
 
     if query_id is not None:
-        #query_id_i = np.array(query_id.shape, dtype=np.float64, order="C")
         query_id_i = np.array(query_id, dtype=np.float64, order="C")
         return y_i, coef, intercept, query_id_i    
     else:
         return y_i, coef, intercept
-
-
-def fit_binary(est, i, X, y, n_iter, pos_weight, neg_weight,
-               sample_weight):
-    """Fit a single binary classifier.
-
-    The i'th class is considered the "positive" class.
-    """
-    y_i, coef, intercept = _prepare_fit_binary(est, y, i)
-    assert y_i.shape[0] == y.shape[0] == sample_weight.shape[0]
-    dataset, intercept_decay = _make_dataset(X, y_i, sample_weight)
-    penalty_type = est._get_penalty_type(est.penalty)
-    learning_rate_type = est._get_learning_rate_type(est.learning_rate)
-    return plain_sgd(coef, intercept, est.loss_function,
-                     penalty_type, est.alpha, est.l1_ratio,
-                     dataset, n_iter, int(est.fit_intercept),
-                     int(est.verbose), int(est.shuffle), est.seed,
-                     pos_weight, neg_weight,
-                     learning_rate_type, est.eta0,
-                     est.power_t, est.t_, intercept_decay)
-
 
 def fit_binary_ranking(est, i, X, y, query_id, n_iter, pos_weight, neg_weight,
                        sample_weight):
@@ -1055,10 +913,10 @@
                                          fit_intercept=fit_intercept,
                                          n_iter=n_iter, shuffle=shuffle,
                                          verbose=verbose, epsilon=epsilon,
-                                         seed=seed, rho=rho,
-                                         learning_rate=learning_rate,
+                                         rho=rho, learning_rate=learning_rate,
                                          eta0=eta0, power_t=power_t,
                                          warm_start=warm_start)
+        self.seed = seed
         self.class_weight = class_weight
         self.classes_ = None
         self.n_jobs = int(n_jobs)
@@ -1280,112 +1138,6 @@
         tau, _ = stats.kendalltau(scores, y)
         return np.abs(tau)
 
-
-class SGDRegressor(BaseSGD, RegressorMixin, SelectorMixin):
-    """Linear model fitted by minimizing a regularized empirical loss with SGD
-
-    SGD stands for Stochastic Gradient Descent: the gradient of the loss is
-    estimated each sample at a time and the model is updated along the way with
-    a decreasing strength schedule (aka learning rate).
-
-    The regularizer is a penalty added to the loss function that shrinks model
-    parameters towards the zero vector using either the squared euclidean norm
-    L2 or the absolute norm L1 or a combination of both (Elastic Net). If the
-    parameter update crosses the 0.0 value because of the regularizer, the
-    update is truncated to 0.0 to allow for learning sparse models and achieve
-    online feature selection.
-
-    This implementation works with data represented as dense numpy arrays of
-    floating point values for the features.
-
-    Parameters
-    ----------
-    loss : str, 'squared_loss' or 'huber'
-        The loss function to be used. Defaults to 'squared_loss' which refers
-        to the ordinary least squares fit. 'huber' is an epsilon insensitive
-        loss function for robust regression.
-
-    penalty : str, 'l2' or 'l1' or 'elasticnet'
-        The penalty (aka regularization term) to be used. Defaults to 'l2'
-        which is the standard regularizer for linear SVM models. 'l1' and
-        'elasticnet' migh bring sparsity to the model (feature selection)
-        not achievable with 'l2'.
-
-    alpha : float
-        Constant that multiplies the regularization term. Defaults to 0.0001
-
-    l1_ratio : float
-        The Elastic Net mixing parameter, with 0 <= l1_ratio <= 1.
-        l1_ratio=0 corresponds to L2 penalty, l1_ratio=1 to L1.
-        Defaults to 0.15.
-
-    fit_intercept: bool
-        Whether the intercept should be estimated or not. If False, the
-        data is assumed to be already centered. Defaults to True.
-
-    n_iter: int, optional
-        The number of passes over the training data (aka epochs).
-        Defaults to 5.
-
-    shuffle: bool, optional
-        Whether or not the training data should be shuffled after each epoch.
-        Defaults to False.
-
-    seed: int, optional
-        The seed of the pseudo random number generator to use when
-        shuffling the data.
-
-    verbose: integer, optional
-        The verbosity level.
-
-    epsilon: float
-        Epsilon in the epsilon-insensitive huber loss function;
-        only if `loss=='huber'`.
-
-    learning_rate : string, optional
-        The learning rate:
-        constant: eta = eta0
-        optimal: eta = 1.0/(t+t0)
-        invscaling: eta = eta0 / pow(t, power_t) [default]
-
-    eta0 : double, optional
-        The initial learning rate [default 0.01].
-
-    power_t : double, optional
-        The exponent for inverse scaling learning rate [default 0.25].
-
-    warm_start : bool, optional
-        When set to True, reuse the solution of the previous call to fit as
-        initialization, otherwise, just erase the previous solution.
-
-    Attributes
-    ----------
-    `coef_` : array, shape = [n_features]
-        Weights asigned to the features.
-
-    `intercept_` : array, shape = [1]
-        The intercept term.
-
-    Examples
-    --------
-    >>> import numpy as np
-    >>> from sklearn import linear_model
-    >>> n_samples, n_features = 10, 5
-    >>> np.random.seed(0)
-    >>> y = np.random.randn(n_samples)
-    >>> X = np.random.randn(n_samples, n_features)
-    >>> clf = linear_model.SGDRegressor()
-    >>> clf.fit(X, y)
-    SGDRegressor(alpha=0.0001, epsilon=0.1, eta0=0.01, fit_intercept=True,
-           l1_ratio=0.15, learning_rate='invscaling', loss='squared_loss',
-           n_iter=5, p=None, penalty='l2', power_t=0.25, rho=None, seed=0,
-           shuffle=False, verbose=0, warm_start=False)
-
-    See also
-    --------
-    Ridge, ElasticNet, Lasso, SVR
-=======
->>>>>>> 829afede
 
 class BaseSGDRegressor(BaseSGD, RegressorMixin):
 
