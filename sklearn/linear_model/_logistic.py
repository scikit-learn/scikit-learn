"""
Logistic Regression
"""

# Author: Gael Varoquaux <gael.varoquaux@normalesup.org>
#         Fabian Pedregosa <f@bianp.net>
#         Alexandre Gramfort <alexandre.gramfort@telecom-paristech.fr>
#         Manoj Kumar <manojkumarsivaraj334@gmail.com>
#         Lars Buitinck
#         Simon Wu <s8wu@uwaterloo.ca>
#         Arthur Mensch <arthur.mensch@m4x.org

import numbers
import warnings

import numpy as np
from scipy import optimize
from joblib import Parallel, effective_n_jobs

from ._base import LinearClassifierMixin, SparseCoefMixin, BaseEstimator
from ._linear_loss import LinearModelLoss
from ._sag import sag_solver
from .._loss.loss import HalfBinomialLoss, HalfMultinomialLoss
from ..preprocessing import LabelEncoder, LabelBinarizer
from ..svm._base import _fit_liblinear
from ..utils import check_array, check_consistent_length, compute_class_weight
from ..utils import check_random_state
from ..utils.extmath import softmax
from ..utils.extmath import row_norms
from ..utils.optimize import _newton_cg, _check_optimize_result
from ..utils.validation import check_is_fitted, _check_sample_weight
from ..utils.multiclass import check_classification_targets
from ..utils.fixes import delayed
from ..model_selection import check_cv
from ..metrics import get_scorer


_LOGISTIC_SOLVER_CONVERGENCE_MSG = (
    "Please also refer to the documentation for alternative solver options:\n"
    "    https://scikit-learn.org/stable/modules/linear_model.html"
    "#logistic-regression"
)


def _check_solver(solver, penalty, dual):
    all_solvers = ["liblinear", "newton-cg", "lbfgs", "sag", "saga", "trust-ncg"]
    if solver not in all_solvers:
        raise ValueError(
            "Logistic Regression supports only solvers in %s, got %s."
            % (all_solvers, solver)
        )

    all_penalties = ["l1", "l2", "elasticnet", "none"]
    if penalty not in all_penalties:
        raise ValueError(
            "Logistic Regression supports only penalties in %s, got %s."
            % (all_penalties, penalty)
        )

    if solver not in ["liblinear", "saga"] and penalty not in ("l2", "none"):
        raise ValueError(
            "Solver %s supports only 'l2' or 'none' penalties, got %s penalty."
            % (solver, penalty)
        )
    if solver != "liblinear" and dual:
        raise ValueError(
            "Solver %s supports only dual=False, got dual=%s" % (solver, dual)
        )

    if penalty == "elasticnet" and solver != "saga":
        raise ValueError(
            "Only 'saga' solver supports elasticnet penalty, got solver={}.".format(
                solver
            )
        )

    if solver == "liblinear" and penalty == "none":
        raise ValueError("penalty='none' is not supported for the liblinear solver")

    return solver


def _check_multi_class(multi_class, solver, n_classes):
    if multi_class == "auto":
        if solver == "liblinear":
            multi_class = "ovr"
        elif n_classes > 2:
            multi_class = "multinomial"
        else:
            multi_class = "ovr"
    if multi_class not in ("multinomial", "ovr"):
        raise ValueError(
            "multi_class should be 'multinomial', 'ovr' or 'auto'. Got %s."
            % multi_class
        )
    if multi_class == "multinomial" and solver == "liblinear":
        raise ValueError("Solver %s does not support a multinomial backend." % solver)
    return multi_class


def _logistic_regression_path(
    X,
    y,
    pos_class=None,
    Cs=10,
    fit_intercept=True,
    max_iter=100,
    tol=1e-4,
    verbose=0,
    solver="lbfgs",
    coef=None,
    class_weight=None,
    dual=False,
    penalty="l2",
    intercept_scaling=1.0,
    multi_class="auto",
    random_state=None,
    check_input=True,
    max_squared_sum=None,
    sample_weight=None,
    l1_ratio=None,
    n_threads=1,
):
    """Compute a Logistic Regression model for a list of regularization
    parameters.

    This is an implementation that uses the result of the previous model
    to speed up computations along the set of solutions, making it faster
    than sequentially calling LogisticRegression for the different parameters.
    Note that there will be no speedup with liblinear solver, since it does
    not handle warm-starting.

    Read more in the :ref:`User Guide <logistic_regression>`.

    Parameters
    ----------
    X : {array-like, sparse matrix} of shape (n_samples, n_features)
        Input data.

    y : array-like of shape (n_samples,) or (n_samples, n_targets)
        Input data, target values.

    pos_class : int, default=None
        The class with respect to which we perform a one-vs-all fit.
        If None, then it is assumed that the given problem is binary.

    Cs : int or array-like of shape (n_cs,), default=10
        List of values for the regularization parameter or integer specifying
        the number of regularization parameters that should be used. In this
        case, the parameters will be chosen in a logarithmic scale between
        1e-4 and 1e4.

    fit_intercept : bool, default=True
        Whether to fit an intercept for the model. In this case the shape of
        the returned array is (n_cs, n_features + 1).

    max_iter : int, default=100
        Maximum number of iterations for the solver.

    tol : float, default=1e-4
        Stopping criterion. For the newton-cg and lbfgs solvers, the iteration
        will stop when ``max{|g_i | i = 1, ..., n} <= tol``
        where ``g_i`` is the i-th component of the gradient.

    verbose : int, default=0
        For the liblinear and lbfgs solvers set verbose to any positive
        number for verbosity.

    solver : {'lbfgs', 'newton-cg', 'liblinear', 'sag', 'saga'}, \
            default='lbfgs'
        Numerical solver to use.

    coef : array-like of shape (n_features,), default=None
        Initialization value for coefficients of logistic regression.
        Useless for liblinear solver.

    class_weight : dict or 'balanced', default=None
        Weights associated with classes in the form ``{class_label: weight}``.
        If not given, all classes are supposed to have weight one.

        The "balanced" mode uses the values of y to automatically adjust
        weights inversely proportional to class frequencies in the input data
        as ``n_samples / (n_classes * np.bincount(y))``.

        Note that these weights will be multiplied with sample_weight (passed
        through the fit method) if sample_weight is specified.

    dual : bool, default=False
        Dual or primal formulation. Dual formulation is only implemented for
        l2 penalty with liblinear solver. Prefer dual=False when
        n_samples > n_features.

    penalty : {'l1', 'l2', 'elasticnet'}, default='l2'
        Used to specify the norm used in the penalization. The 'newton-cg',
        'sag' and 'lbfgs' solvers support only l2 penalties. 'elasticnet' is
        only supported by the 'saga' solver.

    intercept_scaling : float, default=1.
        Useful only when the solver 'liblinear' is used
        and self.fit_intercept is set to True. In this case, x becomes
        [x, self.intercept_scaling],
        i.e. a "synthetic" feature with constant value equal to
        intercept_scaling is appended to the instance vector.
        The intercept becomes ``intercept_scaling * synthetic_feature_weight``.

        Note! the synthetic feature weight is subject to l1/l2 regularization
        as all other features.
        To lessen the effect of regularization on synthetic feature weight
        (and therefore on the intercept) intercept_scaling has to be increased.

    multi_class : {'ovr', 'multinomial', 'auto'}, default='auto'
        If the option chosen is 'ovr', then a binary problem is fit for each
        label. For 'multinomial' the loss minimised is the multinomial loss fit
        across the entire probability distribution, *even when the data is
        binary*. 'multinomial' is unavailable when solver='liblinear'.
        'auto' selects 'ovr' if the data is binary, or if solver='liblinear',
        and otherwise selects 'multinomial'.

        .. versionadded:: 0.18
           Stochastic Average Gradient descent solver for 'multinomial' case.
        .. versionchanged:: 0.22
            Default changed from 'ovr' to 'auto' in 0.22.

    random_state : int, RandomState instance, default=None
        Used when ``solver`` == 'sag', 'saga' or 'liblinear' to shuffle the
        data. See :term:`Glossary <random_state>` for details.

    check_input : bool, default=True
        If False, the input arrays X and y will not be checked.

    max_squared_sum : float, default=None
        Maximum squared sum of X over samples. Used only in SAG solver.
        If None, it will be computed, going through all the samples.
        The value should be precomputed to speed up cross validation.

    sample_weight : array-like of shape(n_samples,), default=None
        Array of weights that are assigned to individual samples.
        If not provided, then each sample is given unit weight.

    l1_ratio : float, default=None
        The Elastic-Net mixing parameter, with ``0 <= l1_ratio <= 1``. Only
        used if ``penalty='elasticnet'``. Setting ``l1_ratio=0`` is equivalent
        to using ``penalty='l2'``, while setting ``l1_ratio=1`` is equivalent
        to using ``penalty='l1'``. For ``0 < l1_ratio <1``, the penalty is a
        combination of L1 and L2.

    n_threads : int, default=1
       Number of OpenMP threads to use.

    Returns
    -------
    coefs : ndarray of shape (n_cs, n_features) or (n_cs, n_features + 1)
        List of coefficients for the Logistic Regression model. If
        fit_intercept is set to True then the second dimension will be
        n_features + 1, where the last item represents the intercept. For
        ``multiclass='multinomial'``, the shape is (n_classes, n_cs,
        n_features) or (n_classes, n_cs, n_features + 1).

    Cs : ndarray
        Grid of Cs used for cross-validation.

    n_iter : array of shape (n_cs,)
        Actual number of iteration for each Cs.

    Notes
    -----
    You might get slightly different results with the solver liblinear than
    with the others since this uses LIBLINEAR which penalizes the intercept.

    .. versionchanged:: 0.19
        The "copy" parameter was removed.
    """
    if isinstance(Cs, numbers.Integral):
        Cs = np.logspace(-4, 4, Cs)

    solver = _check_solver(solver, penalty, dual)

    # Preprocessing.
    if check_input:
        X = check_array(
            X,
            accept_sparse="csr",
            dtype=np.float64,
            accept_large_sparse=solver not in ["liblinear", "sag", "saga"],
        )
        y = check_array(y, ensure_2d=False, dtype=None)
        check_consistent_length(X, y)
    _, n_features = X.shape

    classes = np.unique(y)
    random_state = check_random_state(random_state)

    multi_class = _check_multi_class(multi_class, solver, len(classes))
    if pos_class is None and multi_class != "multinomial":
        if classes.size > 2:
            raise ValueError("To fit OvR, use the pos_class argument")
        # np.unique(y) gives labels in sorted order.
        pos_class = classes[1]

    # If sample weights exist, convert them to array (support for lists)
    # and check length
    # Otherwise set them to 1 for all examples
    sample_weight = _check_sample_weight(sample_weight, X, dtype=X.dtype, copy=True)

    # If class_weights is a dict (provided by the user), the weights
    # are assigned to the original labels. If it is "balanced", then
    # the class_weights are assigned after masking the labels with a OvR.
    le = LabelEncoder()
    if isinstance(class_weight, dict) or multi_class == "multinomial":
        class_weight_ = compute_class_weight(class_weight, classes=classes, y=y)
        sample_weight *= class_weight_[le.fit_transform(y)]

    # For doing a ovr, we need to mask the labels first. for the
    # multinomial case this is not necessary.
    if multi_class == "ovr":
        w0 = np.zeros(n_features + int(fit_intercept), dtype=X.dtype)
        mask = y == pos_class
        y_bin = np.ones(y.shape, dtype=X.dtype)
        if solver in ["lbfgs", "newton-cg"]:
            # HalfBinomialLoss, used for those solvers, represents y in [0, 1] instead
            # of in [-1, 1].
            mask_classes = np.array([0, 1])
            y_bin[~mask] = 0.0
        else:
            mask_classes = np.array([-1, 1])
            y_bin[~mask] = -1.0

        # for compute_class_weight
        if class_weight == "balanced":
            class_weight_ = compute_class_weight(
                class_weight, classes=mask_classes, y=y_bin
            )
            sample_weight *= class_weight_[le.fit_transform(y_bin)]

    else:
        if solver in ["sag", "saga", "lbfgs", "newton-cg"]:
            # SAG, lbfgs and newton-cg multinomial solvers need LabelEncoder,
            # not LabelBinarizer, i.e. y as a 1d-array of integers.
            # LabelEncoder also saves memory compared to LabelBinarizer, especially
            # when n_classes is large.
            le = LabelEncoder()
            Y_multi = le.fit_transform(y).astype(X.dtype, copy=False)
        else:
            # For liblinear solver, apply LabelBinarizer, i.e. y is one-hot encoded.
            lbin = LabelBinarizer()
            Y_multi = lbin.fit_transform(y)
            if Y_multi.shape[1] == 1:
                Y_multi = np.hstack([1 - Y_multi, Y_multi])

        w0 = np.zeros(
            (classes.size, n_features + int(fit_intercept)), order="F", dtype=X.dtype
        )

    if coef is not None:
        # it must work both giving the bias term and not
        if multi_class == "ovr":
            if coef.size not in (n_features, w0.size):
                raise ValueError(
                    "Initialization coef is of shape %d, expected shape %d or %d"
                    % (coef.size, n_features, w0.size)
                )
            w0[: coef.size] = coef
        else:
            # For binary problems coef.shape[0] should be 1, otherwise it
            # should be classes.size.
            n_classes = classes.size
            if n_classes == 2:
                n_classes = 1

            if coef.shape[0] != n_classes or coef.shape[1] not in (
                n_features,
                n_features + 1,
            ):
                raise ValueError(
                    "Initialization coef is of shape (%d, %d), expected "
                    "shape (%d, %d) or (%d, %d)"
                    % (
                        coef.shape[0],
                        coef.shape[1],
                        classes.size,
                        n_features,
                        classes.size,
                        n_features + 1,
                    )
                )

            if n_classes == 1:
                w0[0, : coef.shape[1]] = -coef
                w0[1, : coef.shape[1]] = coef
            else:
                w0[:, : coef.shape[1]] = coef

    if multi_class == "multinomial":
<<<<<<< HEAD
        # scipy.optimize.minimize and newton-cg accepts only
        # ravelled parameters.
        if solver in ["lbfgs", "trust-ncg", "newton-cg"]:
            w0 = w0.ravel()
=======
        if solver in ["lbfgs", "newton-cg"]:
            # scipy.optimize.minimize and newton-cg accept only ravelled parameters,
            # i.e. 1d-arrays. LinearModelLoss expects classes to be contiguous and
            # reconstructs the 2d-array via w0.reshape((n_classes, -1), order="F").
            # As w0 is F-contiguous, ravel(order="F") also avoids a copy.
            w0 = w0.ravel(order="F")
            loss = LinearModelLoss(
                base_loss=HalfMultinomialLoss(n_classes=classes.size),
                fit_intercept=fit_intercept,
            )
>>>>>>> 4f700c13
        target = Y_multi
        if solver in "lbfgs":
            func = loss.loss_gradient
        elif solver == "newton-cg":
<<<<<<< HEAD

            def func(x, *args):
                return _multinomial_loss(x, *args)[0]

            def grad(x, *args):
                return _multinomial_loss_grad(x, *args)[1]

            hess = _multinomial_grad_hess
        elif solver == "trust-ncg":

            def func(x, *args):
                return _multinomial_loss_grad(x, *args)[0:2]

            def hessp(x, *args):
                return _multinomial_grad_hess(*args)[1](x)

=======
            func = loss.loss
            grad = loss.gradient
            hess = loss.gradient_hessian_product  # hess = [gradient, hessp]
>>>>>>> 4f700c13
        warm_start_sag = {"coef": w0.T}
    else:
        target = y_bin
        if solver == "lbfgs":
            loss = LinearModelLoss(
                base_loss=HalfBinomialLoss(), fit_intercept=fit_intercept
            )
            func = loss.loss_gradient
        elif solver == "newton-cg":
<<<<<<< HEAD
            func = _logistic_loss

            def grad(x, *args):
                return _logistic_loss_and_grad(x, *args)[1]

            hess = _logistic_grad_hess
        elif solver == "trust-ncg":
            func = _logistic_loss_and_grad

            def hessp(x, *args):
                return _logistic_grad_hess(*args)[1](x)

=======
            loss = LinearModelLoss(
                base_loss=HalfBinomialLoss(), fit_intercept=fit_intercept
            )
            func = loss.loss
            grad = loss.gradient
            hess = loss.gradient_hessian_product  # hess = [gradient, hessp]
>>>>>>> 4f700c13
        warm_start_sag = {"coef": np.expand_dims(w0, axis=1)}

    coefs = list()
    n_iter = np.zeros(len(Cs), dtype=np.int32)
    for i, C in enumerate(Cs):
<<<<<<< HEAD
        if solver in ["lbfgs", "trust-ncg"]:
            if solver == "lbfgs":
                iprint = [-1, 50, 1, 100, 101][
                    np.searchsorted(np.array([0, 1, 2, 3]), verbose)
                ]
                opt_res = optimize.minimize(
                    func,
                    w0,
                    method="L-BFGS-B",
                    jac=True,
                    args=(X, target, 1.0 / C, sample_weight),
                    options={"iprint": iprint, "gtol": tol, "maxiter": max_iter},
                )
            elif solver == "trust-ncg":
                opt_res = optimize.minimize(
                    func,
                    w0,
                    method=solver,
                    jac=True,
                    hessp=hessp,
                    args=(X, target, 1.0 / C, sample_weight),
                )
=======
        if solver == "lbfgs":
            l2_reg_strength = 1.0 / C
            iprint = [-1, 50, 1, 100, 101][
                np.searchsorted(np.array([0, 1, 2, 3]), verbose)
            ]
            opt_res = optimize.minimize(
                func,
                w0,
                method="L-BFGS-B",
                jac=True,
                args=(X, target, sample_weight, l2_reg_strength, n_threads),
                options={"iprint": iprint, "gtol": tol, "maxiter": max_iter},
            )
>>>>>>> 4f700c13
            n_iter_i = _check_optimize_result(
                solver,
                opt_res,
                max_iter,
                extra_warning_msg=_LOGISTIC_SOLVER_CONVERGENCE_MSG,
            )
            w0, loss = opt_res.x, opt_res.fun
        elif solver == "newton-cg":
            l2_reg_strength = 1.0 / C
            args = (X, target, sample_weight, l2_reg_strength, n_threads)
            w0, n_iter_i = _newton_cg(
                hess, func, grad, w0, args=args, maxiter=max_iter, tol=tol
            )
        elif solver == "liblinear":
            coef_, intercept_, n_iter_i, = _fit_liblinear(
                X,
                target,
                C,
                fit_intercept,
                intercept_scaling,
                None,
                penalty,
                dual,
                verbose,
                max_iter,
                tol,
                random_state,
                sample_weight=sample_weight,
            )
            if fit_intercept:
                w0 = np.concatenate([coef_.ravel(), intercept_])
            else:
                w0 = coef_.ravel()

        elif solver in ["sag", "saga"]:
            if multi_class == "multinomial":
                target = target.astype(X.dtype, copy=False)
                loss = "multinomial"
            else:
                loss = "log"
            # alpha is for L2-norm, beta is for L1-norm
            if penalty == "l1":
                alpha = 0.0
                beta = 1.0 / C
            elif penalty == "l2":
                alpha = 1.0 / C
                beta = 0.0
            else:  # Elastic-Net penalty
                alpha = (1.0 / C) * (1 - l1_ratio)
                beta = (1.0 / C) * l1_ratio

            w0, n_iter_i, warm_start_sag = sag_solver(
                X,
                target,
                sample_weight,
                loss,
                alpha,
                beta,
                max_iter,
                tol,
                verbose,
                random_state,
                False,
                max_squared_sum,
                warm_start_sag,
                is_saga=(solver == "saga"),
            )

        else:
            raise ValueError(
                "solver must be one of {'liblinear', 'lbfgs', "
                "'newton-cg', 'sag'}, got '%s' instead" % solver
            )

        if multi_class == "multinomial":
            n_classes = max(2, classes.size)
            if solver in ["lbfgs", "newton-cg"]:
                multi_w0 = np.reshape(w0, (n_classes, -1), order="F")
            else:
                multi_w0 = w0
            if n_classes == 2:
                multi_w0 = multi_w0[1][np.newaxis, :]
            coefs.append(multi_w0.copy())
        else:
            coefs.append(w0.copy())

        n_iter[i] = n_iter_i

    return np.array(coefs), np.array(Cs), n_iter


# helper function for LogisticCV
def _log_reg_scoring_path(
    X,
    y,
    train,
    test,
    pos_class=None,
    Cs=10,
    scoring=None,
    fit_intercept=False,
    max_iter=100,
    tol=1e-4,
    class_weight=None,
    verbose=0,
    solver="lbfgs",
    penalty="l2",
    dual=False,
    intercept_scaling=1.0,
    multi_class="auto",
    random_state=None,
    max_squared_sum=None,
    sample_weight=None,
    l1_ratio=None,
):
    """Computes scores across logistic_regression_path

    Parameters
    ----------
    X : {array-like, sparse matrix} of shape (n_samples, n_features)
        Training data.

    y : array-like of shape (n_samples,) or (n_samples, n_targets)
        Target labels.

    train : list of indices
        The indices of the train set.

    test : list of indices
        The indices of the test set.

    pos_class : int, default=None
        The class with respect to which we perform a one-vs-all fit.
        If None, then it is assumed that the given problem is binary.

    Cs : int or list of floats, default=10
        Each of the values in Cs describes the inverse of
        regularization strength. If Cs is as an int, then a grid of Cs
        values are chosen in a logarithmic scale between 1e-4 and 1e4.
        If not provided, then a fixed set of values for Cs are used.

    scoring : callable, default=None
        A string (see model evaluation documentation) or
        a scorer callable object / function with signature
        ``scorer(estimator, X, y)``. For a list of scoring functions
        that can be used, look at :mod:`sklearn.metrics`. The
        default scoring option used is accuracy_score.

    fit_intercept : bool, default=False
        If False, then the bias term is set to zero. Else the last
        term of each coef_ gives us the intercept.

    max_iter : int, default=100
        Maximum number of iterations for the solver.

    tol : float, default=1e-4
        Tolerance for stopping criteria.

    class_weight : dict or 'balanced', default=None
        Weights associated with classes in the form ``{class_label: weight}``.
        If not given, all classes are supposed to have weight one.

        The "balanced" mode uses the values of y to automatically adjust
        weights inversely proportional to class frequencies in the input data
        as ``n_samples / (n_classes * np.bincount(y))``

        Note that these weights will be multiplied with sample_weight (passed
        through the fit method) if sample_weight is specified.

    verbose : int, default=0
        For the liblinear and lbfgs solvers set verbose to any positive
        number for verbosity.

    solver : {'lbfgs', 'newton-cg', 'liblinear', 'sag', 'saga'}, \
            default='lbfgs'
        Decides which solver to use.

    penalty : {'l1', 'l2', 'elasticnet'}, default='l2'
        Used to specify the norm used in the penalization. The 'newton-cg',
        'sag' and 'lbfgs' solvers support only l2 penalties. 'elasticnet' is
        only supported by the 'saga' solver.

    dual : bool, default=False
        Dual or primal formulation. Dual formulation is only implemented for
        l2 penalty with liblinear solver. Prefer dual=False when
        n_samples > n_features.

    intercept_scaling : float, default=1.
        Useful only when the solver 'liblinear' is used
        and self.fit_intercept is set to True. In this case, x becomes
        [x, self.intercept_scaling],
        i.e. a "synthetic" feature with constant value equals to
        intercept_scaling is appended to the instance vector.
        The intercept becomes intercept_scaling * synthetic feature weight
        Note! the synthetic feature weight is subject to l1/l2 regularization
        as all other features.
        To lessen the effect of regularization on synthetic feature weight
        (and therefore on the intercept) intercept_scaling has to be increased.

    multi_class : {'auto', 'ovr', 'multinomial'}, default='auto'
        If the option chosen is 'ovr', then a binary problem is fit for each
        label. For 'multinomial' the loss minimised is the multinomial loss fit
        across the entire probability distribution, *even when the data is
        binary*. 'multinomial' is unavailable when solver='liblinear'.

    random_state : int, RandomState instance, default=None
        Used when ``solver`` == 'sag', 'saga' or 'liblinear' to shuffle the
        data. See :term:`Glossary <random_state>` for details.

    max_squared_sum : float, default=None
        Maximum squared sum of X over samples. Used only in SAG solver.
        If None, it will be computed, going through all the samples.
        The value should be precomputed to speed up cross validation.

    sample_weight : array-like of shape(n_samples,), default=None
        Array of weights that are assigned to individual samples.
        If not provided, then each sample is given unit weight.

    l1_ratio : float, default=None
        The Elastic-Net mixing parameter, with ``0 <= l1_ratio <= 1``. Only
        used if ``penalty='elasticnet'``. Setting ``l1_ratio=0`` is equivalent
        to using ``penalty='l2'``, while setting ``l1_ratio=1`` is equivalent
        to using ``penalty='l1'``. For ``0 < l1_ratio <1``, the penalty is a
        combination of L1 and L2.

    Returns
    -------
    coefs : ndarray of shape (n_cs, n_features) or (n_cs, n_features + 1)
        List of coefficients for the Logistic Regression model. If
        fit_intercept is set to True then the second dimension will be
        n_features + 1, where the last item represents the intercept.

    Cs : ndarray
        Grid of Cs used for cross-validation.

    scores : ndarray of shape (n_cs,)
        Scores obtained for each Cs.

    n_iter : ndarray of shape(n_cs,)
        Actual number of iteration for each Cs.
    """
    X_train = X[train]
    X_test = X[test]
    y_train = y[train]
    y_test = y[test]

    if sample_weight is not None:
        sample_weight = _check_sample_weight(sample_weight, X)
        sample_weight = sample_weight[train]

    coefs, Cs, n_iter = _logistic_regression_path(
        X_train,
        y_train,
        Cs=Cs,
        l1_ratio=l1_ratio,
        fit_intercept=fit_intercept,
        solver=solver,
        max_iter=max_iter,
        class_weight=class_weight,
        pos_class=pos_class,
        multi_class=multi_class,
        tol=tol,
        verbose=verbose,
        dual=dual,
        penalty=penalty,
        intercept_scaling=intercept_scaling,
        random_state=random_state,
        check_input=False,
        max_squared_sum=max_squared_sum,
        sample_weight=sample_weight,
    )

    log_reg = LogisticRegression(solver=solver, multi_class=multi_class)

    # The score method of Logistic Regression has a classes_ attribute.
    if multi_class == "ovr":
        log_reg.classes_ = np.array([-1, 1])
    elif multi_class == "multinomial":
        log_reg.classes_ = np.unique(y_train)
    else:
        raise ValueError(
            "multi_class should be either multinomial or ovr, got %d" % multi_class
        )

    if pos_class is not None:
        mask = y_test == pos_class
        y_test = np.ones(y_test.shape, dtype=np.float64)
        y_test[~mask] = -1.0

    scores = list()

    scoring = get_scorer(scoring)
    for w in coefs:
        if multi_class == "ovr":
            w = w[np.newaxis, :]
        if fit_intercept:
            log_reg.coef_ = w[:, :-1]
            log_reg.intercept_ = w[:, -1]
        else:
            log_reg.coef_ = w
            log_reg.intercept_ = 0.0

        if scoring is None:
            scores.append(log_reg.score(X_test, y_test))
        else:
            scores.append(scoring(log_reg, X_test, y_test))

    return coefs, Cs, np.array(scores), n_iter


class LogisticRegression(LinearClassifierMixin, SparseCoefMixin, BaseEstimator):
    """
    Logistic Regression (aka logit, MaxEnt) classifier.

    In the multiclass case, the training algorithm uses the one-vs-rest (OvR)
    scheme if the 'multi_class' option is set to 'ovr', and uses the
    cross-entropy loss if the 'multi_class' option is set to 'multinomial'.
    (Currently the 'multinomial' option is supported only by the 'lbfgs',
    'sag', 'saga' and 'newton-cg' solvers.)

    This class implements regularized logistic regression using the
    'liblinear' library, 'newton-cg', 'sag', 'saga' and 'lbfgs' solvers. **Note
    that regularization is applied by default**. It can handle both dense
    and sparse input. Use C-ordered arrays or CSR matrices containing 64-bit
    floats for optimal performance; any other input format will be converted
    (and copied).

    The 'newton-cg', 'sag', and 'lbfgs' solvers support only L2 regularization
    with primal formulation, or no regularization. The 'liblinear' solver
    supports both L1 and L2 regularization, with a dual formulation only for
    the L2 penalty. The Elastic-Net regularization is only supported by the
    'saga' solver.

    Read more in the :ref:`User Guide <logistic_regression>`.

    Parameters
    ----------
    penalty : {'l1', 'l2', 'elasticnet', 'none'}, default='l2'
        Specify the norm of the penalty:

        - `'none'`: no penalty is added;
        - `'l2'`: add a L2 penalty term and it is the default choice;
        - `'l1'`: add a L1 penalty term;
        - `'elasticnet'`: both L1 and L2 penalty terms are added.

        .. warning::
           Some penalties may not work with some solvers. See the parameter
           `solver` below, to know the compatibility between the penalty and
           solver.

        .. versionadded:: 0.19
           l1 penalty with SAGA solver (allowing 'multinomial' + L1)

    dual : bool, default=False
        Dual or primal formulation. Dual formulation is only implemented for
        l2 penalty with liblinear solver. Prefer dual=False when
        n_samples > n_features.

    tol : float, default=1e-4
        Tolerance for stopping criteria.

    C : float, default=1.0
        Inverse of regularization strength; must be a positive float.
        Like in support vector machines, smaller values specify stronger
        regularization.

    fit_intercept : bool, default=True
        Specifies if a constant (a.k.a. bias or intercept) should be
        added to the decision function.

    intercept_scaling : float, default=1
        Useful only when the solver 'liblinear' is used
        and self.fit_intercept is set to True. In this case, x becomes
        [x, self.intercept_scaling],
        i.e. a "synthetic" feature with constant value equal to
        intercept_scaling is appended to the instance vector.
        The intercept becomes ``intercept_scaling * synthetic_feature_weight``.

        Note! the synthetic feature weight is subject to l1/l2 regularization
        as all other features.
        To lessen the effect of regularization on synthetic feature weight
        (and therefore on the intercept) intercept_scaling has to be increased.

    class_weight : dict or 'balanced', default=None
        Weights associated with classes in the form ``{class_label: weight}``.
        If not given, all classes are supposed to have weight one.

        The "balanced" mode uses the values of y to automatically adjust
        weights inversely proportional to class frequencies in the input data
        as ``n_samples / (n_classes * np.bincount(y))``.

        Note that these weights will be multiplied with sample_weight (passed
        through the fit method) if sample_weight is specified.

        .. versionadded:: 0.17
           *class_weight='balanced'*

    random_state : int, RandomState instance, default=None
        Used when ``solver`` == 'sag', 'saga' or 'liblinear' to shuffle the
        data. See :term:`Glossary <random_state>` for details.

    solver : {'newton-cg', 'lbfgs', 'liblinear', 'sag', 'saga', 'trust-ncg'}, \
            default='lbfgs'

        Algorithm to use in the optimization problem. Default is 'lbfgs'.
        To choose a solver, you might want to consider the following aspects:

            - For small datasets, 'liblinear' is a good choice, whereas 'sag'
              and 'saga' are faster for large ones;
            - For multiclass problems, only 'newton-cg', 'sag', 'saga' and
              'lbfgs' handle multinomial loss;
            - 'liblinear' is limited to one-versus-rest schemes.

        .. warning::
           The choice of the algorithm depends on the penalty chosen:
           Supported penalties by solver:

           - 'newton-cg'   -   ['l2', 'none']
           - 'lbfgs'       -   ['l2', 'none']
           - 'liblinear'   -   ['l1', 'l2']
           - 'sag'         -   ['l2', 'none']
           - 'saga'        -   ['elasticnet', 'l1', 'l2', 'none']
           - 'trust-ncg'   -   ['l2', 'none']

        .. note::
           'sag' and 'saga' fast convergence is only guaranteed on
           features with approximately the same scale. You can
           preprocess the data with a scaler from :mod:`sklearn.preprocessing`.

        .. seealso::
           Refer to the User Guide for more information regarding
           :class:`LogisticRegression` and more specifically the
           `Table <https://scikit-learn.org/dev/modules/linear_model.html#logistic-regression>`_
           summarazing solver/penalty supports.

        .. versionadded:: 0.17
           Stochastic Average Gradient descent solver.
        .. versionadded:: 0.19
           SAGA solver.
        .. versionchanged:: 0.22
            The default solver changed from 'liblinear' to 'lbfgs' in 0.22.
        .. versionchanged:: 1.1
            Newton conjugate gradient trust-region (trust-ncg) solver.

    max_iter : int, default=100
        Maximum number of iterations taken for the solvers to converge.

    multi_class : {'auto', 'ovr', 'multinomial'}, default='auto'
        If the option chosen is 'ovr', then a binary problem is fit for each
        label. For 'multinomial' the loss minimised is the multinomial loss fit
        across the entire probability distribution, *even when the data is
        binary*. 'multinomial' is unavailable when solver='liblinear'.
        'auto' selects 'ovr' if the data is binary, or if solver='liblinear',
        and otherwise selects 'multinomial'.

        .. versionadded:: 0.18
           Stochastic Average Gradient descent solver for 'multinomial' case.
        .. versionchanged:: 0.22
            Default changed from 'ovr' to 'auto' in 0.22.

    verbose : int, default=0
        For the liblinear and lbfgs solvers set verbose to any positive
        number for verbosity.

    warm_start : bool, default=False
        When set to True, reuse the solution of the previous call to fit as
        initialization, otherwise, just erase the previous solution.
        Useless for liblinear solver. See :term:`the Glossary <warm_start>`.

        .. versionadded:: 0.17
           *warm_start* to support *lbfgs*, *newton-cg*, *sag*, *saga* solvers.

    n_jobs : int, default=None
        Number of CPU cores used when parallelizing over classes if
        multi_class='ovr'". This parameter is ignored when the ``solver`` is
        set to 'liblinear' regardless of whether 'multi_class' is specified or
        not. ``None`` means 1 unless in a :obj:`joblib.parallel_backend`
        context. ``-1`` means using all processors.
        See :term:`Glossary <n_jobs>` for more details.

    l1_ratio : float, default=None
        The Elastic-Net mixing parameter, with ``0 <= l1_ratio <= 1``. Only
        used if ``penalty='elasticnet'``. Setting ``l1_ratio=0`` is equivalent
        to using ``penalty='l2'``, while setting ``l1_ratio=1`` is equivalent
        to using ``penalty='l1'``. For ``0 < l1_ratio <1``, the penalty is a
        combination of L1 and L2.

    Attributes
    ----------

    classes_ : ndarray of shape (n_classes, )
        A list of class labels known to the classifier.

    coef_ : ndarray of shape (1, n_features) or (n_classes, n_features)
        Coefficient of the features in the decision function.

        `coef_` is of shape (1, n_features) when the given problem is binary.
        In particular, when `multi_class='multinomial'`, `coef_` corresponds
        to outcome 1 (True) and `-coef_` corresponds to outcome 0 (False).

    intercept_ : ndarray of shape (1,) or (n_classes,)
        Intercept (a.k.a. bias) added to the decision function.

        If `fit_intercept` is set to False, the intercept is set to zero.
        `intercept_` is of shape (1,) when the given problem is binary.
        In particular, when `multi_class='multinomial'`, `intercept_`
        corresponds to outcome 1 (True) and `-intercept_` corresponds to
        outcome 0 (False).

    n_features_in_ : int
        Number of features seen during :term:`fit`.

        .. versionadded:: 0.24

    feature_names_in_ : ndarray of shape (`n_features_in_`,)
        Names of features seen during :term:`fit`. Defined only when `X`
        has feature names that are all strings.

        .. versionadded:: 1.0

    n_iter_ : ndarray of shape (n_classes,) or (1, )
        Actual number of iterations for all classes. If binary or multinomial,
        it returns only 1 element. For liblinear solver, only the maximum
        number of iteration across all classes is given.

        .. versionchanged:: 0.20

            In SciPy <= 1.0.0 the number of lbfgs iterations may exceed
            ``max_iter``. ``n_iter_`` will now report at most ``max_iter``.

    See Also
    --------
    SGDClassifier : Incrementally trained logistic regression (when given
        the parameter ``loss="log"``).
    LogisticRegressionCV : Logistic regression with built-in cross validation.

    Notes
    -----
    The underlying C implementation uses a random number generator to
    select features when fitting the model. It is thus not uncommon,
    to have slightly different results for the same input data. If
    that happens, try with a smaller tol parameter.

    Predict output may not match that of standalone liblinear in certain
    cases. See :ref:`differences from liblinear <liblinear_differences>`
    in the narrative documentation.

    References
    ----------

    L-BFGS-B -- Software for Large-scale Bound-constrained Optimization
        Ciyou Zhu, Richard Byrd, Jorge Nocedal and Jose Luis Morales.
        http://users.iems.northwestern.edu/~nocedal/lbfgsb.html

    LIBLINEAR -- A Library for Large Linear Classification
        https://www.csie.ntu.edu.tw/~cjlin/liblinear/

    SAG -- Mark Schmidt, Nicolas Le Roux, and Francis Bach
        Minimizing Finite Sums with the Stochastic Average Gradient
        https://hal.inria.fr/hal-00860051/document

    SAGA -- Defazio, A., Bach F. & Lacoste-Julien S. (2014).
            :arxiv:`"SAGA: A Fast Incremental Gradient Method With Support
            for Non-Strongly Convex Composite Objectives" <1407.0202>`

    Hsiang-Fu Yu, Fang-Lan Huang, Chih-Jen Lin (2011). Dual coordinate descent
        methods for logistic regression and maximum entropy models.
        Machine Learning 85(1-2):41-75.
        https://www.csie.ntu.edu.tw/~cjlin/papers/maxent_dual.pdf

    Examples
    --------
    >>> from sklearn.datasets import load_iris
    >>> from sklearn.linear_model import LogisticRegression
    >>> X, y = load_iris(return_X_y=True)
    >>> clf = LogisticRegression(random_state=0).fit(X, y)
    >>> clf.predict(X[:2, :])
    array([0, 0])
    >>> clf.predict_proba(X[:2, :])
    array([[9.8...e-01, 1.8...e-02, 1.4...e-08],
           [9.7...e-01, 2.8...e-02, ...e-08]])
    >>> clf.score(X, y)
    0.97...
    """

    def __init__(
        self,
        penalty="l2",
        *,
        dual=False,
        tol=1e-4,
        C=1.0,
        fit_intercept=True,
        intercept_scaling=1,
        class_weight=None,
        random_state=None,
        solver="lbfgs",
        max_iter=100,
        multi_class="auto",
        verbose=0,
        warm_start=False,
        n_jobs=None,
        l1_ratio=None,
    ):

        self.penalty = penalty
        self.dual = dual
        self.tol = tol
        self.C = C
        self.fit_intercept = fit_intercept
        self.intercept_scaling = intercept_scaling
        self.class_weight = class_weight
        self.random_state = random_state
        self.solver = solver
        self.max_iter = max_iter
        self.multi_class = multi_class
        self.verbose = verbose
        self.warm_start = warm_start
        self.n_jobs = n_jobs
        self.l1_ratio = l1_ratio

    def fit(self, X, y, sample_weight=None):
        """
        Fit the model according to the given training data.

        Parameters
        ----------
        X : {array-like, sparse matrix} of shape (n_samples, n_features)
            Training vector, where `n_samples` is the number of samples and
            `n_features` is the number of features.

        y : array-like of shape (n_samples,)
            Target vector relative to X.

        sample_weight : array-like of shape (n_samples,) default=None
            Array of weights that are assigned to individual samples.
            If not provided, then each sample is given unit weight.

            .. versionadded:: 0.17
               *sample_weight* support to LogisticRegression.

        Returns
        -------
        self
            Fitted estimator.

        Notes
        -----
        The SAGA solver supports both float64 and float32 bit arrays.
        """
        solver = _check_solver(self.solver, self.penalty, self.dual)

        if not isinstance(self.C, numbers.Number) or self.C < 0:
            raise ValueError("Penalty term must be positive; got (C=%r)" % self.C)
        if self.penalty == "elasticnet":
            if (
                not isinstance(self.l1_ratio, numbers.Number)
                or self.l1_ratio < 0
                or self.l1_ratio > 1
            ):
                raise ValueError(
                    "l1_ratio must be between 0 and 1; got (l1_ratio=%r)"
                    % self.l1_ratio
                )
        elif self.l1_ratio is not None:
            warnings.warn(
                "l1_ratio parameter is only used when penalty is "
                "'elasticnet'. Got "
                "(penalty={})".format(self.penalty)
            )
        if self.penalty == "none":
            if self.C != 1.0:  # default values
                warnings.warn(
                    "Setting penalty='none' will ignore the C and l1_ratio parameters"
                )
                # Note that check for l1_ratio is done right above
            C_ = np.inf
            penalty = "l2"
        else:
            C_ = self.C
            penalty = self.penalty
        if not isinstance(self.max_iter, numbers.Number) or self.max_iter < 0:
            raise ValueError(
                "Maximum number of iteration must be positive; got (max_iter=%r)"
                % self.max_iter
            )
        if not isinstance(self.tol, numbers.Number) or self.tol < 0:
            raise ValueError(
                "Tolerance for stopping criteria must be positive; got (tol=%r)"
                % self.tol
            )

        if solver == "lbfgs":
            _dtype = np.float64
        else:
            _dtype = [np.float64, np.float32]

        X, y = self._validate_data(
            X,
            y,
            accept_sparse="csr",
            dtype=_dtype,
            order="C",
            accept_large_sparse=solver not in ["liblinear", "sag", "saga"],
        )
        check_classification_targets(y)
        self.classes_ = np.unique(y)

        multi_class = _check_multi_class(self.multi_class, solver, len(self.classes_))

        if solver == "liblinear":
            if effective_n_jobs(self.n_jobs) != 1:
                warnings.warn(
                    "'n_jobs' > 1 does not have any effect when"
                    " 'solver' is set to 'liblinear'. Got 'n_jobs'"
                    " = {}.".format(effective_n_jobs(self.n_jobs))
                )
            self.coef_, self.intercept_, self.n_iter_ = _fit_liblinear(
                X,
                y,
                self.C,
                self.fit_intercept,
                self.intercept_scaling,
                self.class_weight,
                self.penalty,
                self.dual,
                self.verbose,
                self.max_iter,
                self.tol,
                self.random_state,
                sample_weight=sample_weight,
            )
            return self

        if solver in ["sag", "saga"]:
            max_squared_sum = row_norms(X, squared=True).max()
        else:
            max_squared_sum = None

        n_classes = len(self.classes_)
        classes_ = self.classes_
        if n_classes < 2:
            raise ValueError(
                "This solver needs samples of at least 2 classes"
                " in the data, but the data contains only one"
                " class: %r"
                % classes_[0]
            )

        if len(self.classes_) == 2:
            n_classes = 1
            classes_ = classes_[1:]

        if self.warm_start:
            warm_start_coef = getattr(self, "coef_", None)
        else:
            warm_start_coef = None
        if warm_start_coef is not None and self.fit_intercept:
            warm_start_coef = np.append(
                warm_start_coef, self.intercept_[:, np.newaxis], axis=1
            )

        # Hack so that we iterate only once for the multinomial case.
        if multi_class == "multinomial":
            classes_ = [None]
            warm_start_coef = [warm_start_coef]
        if warm_start_coef is None:
            warm_start_coef = [None] * n_classes

        path_func = delayed(_logistic_regression_path)

        # The SAG solver releases the GIL so it's more efficient to use
        # threads for this solver.
        if solver in ["sag", "saga"]:
            prefer = "threads"
        else:
            prefer = "processes"

        # TODO: Refactor this to avoid joblib parallelism entirely when doing binary
        # and multinomial multiclass classification and use joblib only for the
        # one-vs-rest multiclass case.
        if (
            solver in ["lbfgs", "newton-cg"]
            and len(classes_) == 1
            and effective_n_jobs(self.n_jobs) == 1
        ):
            # In the future, we would like n_threads = _openmp_effective_n_threads()
            # For the time being, we just do
            n_threads = 1
        else:
            n_threads = 1

        fold_coefs_ = Parallel(n_jobs=self.n_jobs, verbose=self.verbose, prefer=prefer)(
            path_func(
                X,
                y,
                pos_class=class_,
                Cs=[C_],
                l1_ratio=self.l1_ratio,
                fit_intercept=self.fit_intercept,
                tol=self.tol,
                verbose=self.verbose,
                solver=solver,
                multi_class=multi_class,
                max_iter=self.max_iter,
                class_weight=self.class_weight,
                check_input=False,
                random_state=self.random_state,
                coef=warm_start_coef_,
                penalty=penalty,
                max_squared_sum=max_squared_sum,
                sample_weight=sample_weight,
                n_threads=n_threads,
            )
            for class_, warm_start_coef_ in zip(classes_, warm_start_coef)
        )

        fold_coefs_, _, n_iter_ = zip(*fold_coefs_)
        self.n_iter_ = np.asarray(n_iter_, dtype=np.int32)[:, 0]

        n_features = X.shape[1]
        if multi_class == "multinomial":
            self.coef_ = fold_coefs_[0][0]
        else:
            self.coef_ = np.asarray(fold_coefs_)
            self.coef_ = self.coef_.reshape(
                n_classes, n_features + int(self.fit_intercept)
            )

        if self.fit_intercept:
            self.intercept_ = self.coef_[:, -1]
            self.coef_ = self.coef_[:, :-1]
        else:
            self.intercept_ = np.zeros(n_classes)

        return self

    def predict_proba(self, X):
        """
        Probability estimates.

        The returned estimates for all classes are ordered by the
        label of classes.

        For a multi_class problem, if multi_class is set to be "multinomial"
        the softmax function is used to find the predicted probability of
        each class.
        Else use a one-vs-rest approach, i.e calculate the probability
        of each class assuming it to be positive using the logistic function.
        and normalize these values across all the classes.

        Parameters
        ----------
        X : array-like of shape (n_samples, n_features)
            Vector to be scored, where `n_samples` is the number of samples and
            `n_features` is the number of features.

        Returns
        -------
        T : array-like of shape (n_samples, n_classes)
            Returns the probability of the sample for each class in the model,
            where classes are ordered as they are in ``self.classes_``.
        """
        check_is_fitted(self)

        ovr = self.multi_class in ["ovr", "warn"] or (
            self.multi_class == "auto"
            and (self.classes_.size <= 2 or self.solver == "liblinear")
        )
        if ovr:
            return super()._predict_proba_lr(X)
        else:
            decision = self.decision_function(X)
            if decision.ndim == 1:
                # Workaround for multi_class="multinomial" and binary outcomes
                # which requires softmax prediction with only a 1D decision.
                decision_2d = np.c_[-decision, decision]
            else:
                decision_2d = decision
            return softmax(decision_2d, copy=False)

    def predict_log_proba(self, X):
        """
        Predict logarithm of probability estimates.

        The returned estimates for all classes are ordered by the
        label of classes.

        Parameters
        ----------
        X : array-like of shape (n_samples, n_features)
            Vector to be scored, where `n_samples` is the number of samples and
            `n_features` is the number of features.

        Returns
        -------
        T : array-like of shape (n_samples, n_classes)
            Returns the log-probability of the sample for each class in the
            model, where classes are ordered as they are in ``self.classes_``.
        """
        return np.log(self.predict_proba(X))


class LogisticRegressionCV(LogisticRegression, LinearClassifierMixin, BaseEstimator):
    """Logistic Regression CV (aka logit, MaxEnt) classifier.

    See glossary entry for :term:`cross-validation estimator`.

    This class implements logistic regression using liblinear, newton-cg, sag
    of lbfgs optimizer. The newton-cg, sag and lbfgs solvers support only L2
    regularization with primal formulation. The liblinear solver supports both
    L1 and L2 regularization, with a dual formulation only for the L2 penalty.
    Elastic-Net penalty is only supported by the saga solver.

    For the grid of `Cs` values and `l1_ratios` values, the best hyperparameter
    is selected by the cross-validator
    :class:`~sklearn.model_selection.StratifiedKFold`, but it can be changed
    using the :term:`cv` parameter. The 'newton-cg', 'sag', 'saga' and 'lbfgs'
    solvers can warm-start the coefficients (see :term:`Glossary<warm_start>`).

    Read more in the :ref:`User Guide <logistic_regression>`.

    Parameters
    ----------
    Cs : int or list of floats, default=10
        Each of the values in Cs describes the inverse of regularization
        strength. If Cs is as an int, then a grid of Cs values are chosen
        in a logarithmic scale between 1e-4 and 1e4.
        Like in support vector machines, smaller values specify stronger
        regularization.

    fit_intercept : bool, default=True
        Specifies if a constant (a.k.a. bias or intercept) should be
        added to the decision function.

    cv : int or cross-validation generator, default=None
        The default cross-validation generator used is Stratified K-Folds.
        If an integer is provided, then it is the number of folds used.
        See the module :mod:`sklearn.model_selection` module for the
        list of possible cross-validation objects.

        .. versionchanged:: 0.22
            ``cv`` default value if None changed from 3-fold to 5-fold.

    dual : bool, default=False
        Dual or primal formulation. Dual formulation is only implemented for
        l2 penalty with liblinear solver. Prefer dual=False when
        n_samples > n_features.

    penalty : {'l1', 'l2', 'elasticnet'}, default='l2'
        Specify the norm of the penalty:

        - `'l2'`: add a L2 penalty term (used by default);
        - `'l1'`: add a L1 penalty term;
        - `'elasticnet'`: both L1 and L2 penalty terms are added.

        .. warning::
           Some penalties may not work with some solvers. See the parameter
           `solver` below, to know the compatibility between the penalty and
           solver.

    scoring : str or callable, default=None
        A string (see model evaluation documentation) or
        a scorer callable object / function with signature
        ``scorer(estimator, X, y)``. For a list of scoring functions
        that can be used, look at :mod:`sklearn.metrics`. The
        default scoring option used is 'accuracy'.

    solver : {'newton-cg', 'lbfgs', 'liblinear', 'sag', 'saga'}, \
            default='lbfgs'

        Algorithm to use in the optimization problem. Default is 'lbfgs'.
        To choose a solver, you might want to consider the following aspects:

            - For small datasets, 'liblinear' is a good choice, whereas 'sag'
              and 'saga' are faster for large ones;
            - For multiclass problems, only 'newton-cg', 'sag', 'saga' and
              'lbfgs' handle multinomial loss;
            - 'liblinear' might be slower in :class:`LogisticRegressionCV`
              because it does not handle warm-starting. 'liblinear' is
              limited to one-versus-rest schemes.

        .. warning::
           The choice of the algorithm depends on the penalty chosen:

           - 'newton-cg'   -   ['l2']
           - 'lbfgs'       -   ['l2']
           - 'liblinear'   -   ['l1', 'l2']
           - 'sag'         -   ['l2']
           - 'saga'        -   ['elasticnet', 'l1', 'l2']

        .. note::
           'sag' and 'saga' fast convergence is only guaranteed on features
           with approximately the same scale. You can preprocess the data with
           a scaler from :mod:`sklearn.preprocessing`.

        .. versionadded:: 0.17
           Stochastic Average Gradient descent solver.
        .. versionadded:: 0.19
           SAGA solver.

    tol : float, default=1e-4
        Tolerance for stopping criteria.

    max_iter : int, default=100
        Maximum number of iterations of the optimization algorithm.

    class_weight : dict or 'balanced', default=None
        Weights associated with classes in the form ``{class_label: weight}``.
        If not given, all classes are supposed to have weight one.

        The "balanced" mode uses the values of y to automatically adjust
        weights inversely proportional to class frequencies in the input data
        as ``n_samples / (n_classes * np.bincount(y))``.

        Note that these weights will be multiplied with sample_weight (passed
        through the fit method) if sample_weight is specified.

        .. versionadded:: 0.17
           class_weight == 'balanced'

    n_jobs : int, default=None
        Number of CPU cores used during the cross-validation loop.
        ``None`` means 1 unless in a :obj:`joblib.parallel_backend` context.
        ``-1`` means using all processors. See :term:`Glossary <n_jobs>`
        for more details.

    verbose : int, default=0
        For the 'liblinear', 'sag' and 'lbfgs' solvers set verbose to any
        positive number for verbosity.

    refit : bool, default=True
        If set to True, the scores are averaged across all folds, and the
        coefs and the C that corresponds to the best score is taken, and a
        final refit is done using these parameters.
        Otherwise the coefs, intercepts and C that correspond to the
        best scores across folds are averaged.

    intercept_scaling : float, default=1
        Useful only when the solver 'liblinear' is used
        and self.fit_intercept is set to True. In this case, x becomes
        [x, self.intercept_scaling],
        i.e. a "synthetic" feature with constant value equal to
        intercept_scaling is appended to the instance vector.
        The intercept becomes ``intercept_scaling * synthetic_feature_weight``.

        Note! the synthetic feature weight is subject to l1/l2 regularization
        as all other features.
        To lessen the effect of regularization on synthetic feature weight
        (and therefore on the intercept) intercept_scaling has to be increased.

    multi_class : {'auto, 'ovr', 'multinomial'}, default='auto'
        If the option chosen is 'ovr', then a binary problem is fit for each
        label. For 'multinomial' the loss minimised is the multinomial loss fit
        across the entire probability distribution, *even when the data is
        binary*. 'multinomial' is unavailable when solver='liblinear'.
        'auto' selects 'ovr' if the data is binary, or if solver='liblinear',
        and otherwise selects 'multinomial'.

        .. versionadded:: 0.18
           Stochastic Average Gradient descent solver for 'multinomial' case.
        .. versionchanged:: 0.22
            Default changed from 'ovr' to 'auto' in 0.22.

    random_state : int, RandomState instance, default=None
        Used when `solver='sag'`, 'saga' or 'liblinear' to shuffle the data.
        Note that this only applies to the solver and not the cross-validation
        generator. See :term:`Glossary <random_state>` for details.

    l1_ratios : list of float, default=None
        The list of Elastic-Net mixing parameter, with ``0 <= l1_ratio <= 1``.
        Only used if ``penalty='elasticnet'``. A value of 0 is equivalent to
        using ``penalty='l2'``, while 1 is equivalent to using
        ``penalty='l1'``. For ``0 < l1_ratio <1``, the penalty is a combination
        of L1 and L2.

    Attributes
    ----------
    classes_ : ndarray of shape (n_classes, )
        A list of class labels known to the classifier.

    coef_ : ndarray of shape (1, n_features) or (n_classes, n_features)
        Coefficient of the features in the decision function.

        `coef_` is of shape (1, n_features) when the given problem
        is binary.

    intercept_ : ndarray of shape (1,) or (n_classes,)
        Intercept (a.k.a. bias) added to the decision function.

        If `fit_intercept` is set to False, the intercept is set to zero.
        `intercept_` is of shape(1,) when the problem is binary.

    Cs_ : ndarray of shape (n_cs)
        Array of C i.e. inverse of regularization parameter values used
        for cross-validation.

    l1_ratios_ : ndarray of shape (n_l1_ratios)
        Array of l1_ratios used for cross-validation. If no l1_ratio is used
        (i.e. penalty is not 'elasticnet'), this is set to ``[None]``

    coefs_paths_ : ndarray of shape (n_folds, n_cs, n_features) or \
                   (n_folds, n_cs, n_features + 1)
        dict with classes as the keys, and the path of coefficients obtained
        during cross-validating across each fold and then across each Cs
        after doing an OvR for the corresponding class as values.
        If the 'multi_class' option is set to 'multinomial', then
        the coefs_paths are the coefficients corresponding to each class.
        Each dict value has shape ``(n_folds, n_cs, n_features)`` or
        ``(n_folds, n_cs, n_features + 1)`` depending on whether the
        intercept is fit or not. If ``penalty='elasticnet'``, the shape is
        ``(n_folds, n_cs, n_l1_ratios_, n_features)`` or
        ``(n_folds, n_cs, n_l1_ratios_, n_features + 1)``.

    scores_ : dict
        dict with classes as the keys, and the values as the
        grid of scores obtained during cross-validating each fold, after doing
        an OvR for the corresponding class. If the 'multi_class' option
        given is 'multinomial' then the same scores are repeated across
        all classes, since this is the multinomial class. Each dict value
        has shape ``(n_folds, n_cs`` or ``(n_folds, n_cs, n_l1_ratios)`` if
        ``penalty='elasticnet'``.

    C_ : ndarray of shape (n_classes,) or (n_classes - 1,)
        Array of C that maps to the best scores across every class. If refit is
        set to False, then for each class, the best C is the average of the
        C's that correspond to the best scores for each fold.
        `C_` is of shape(n_classes,) when the problem is binary.

    l1_ratio_ : ndarray of shape (n_classes,) or (n_classes - 1,)
        Array of l1_ratio that maps to the best scores across every class. If
        refit is set to False, then for each class, the best l1_ratio is the
        average of the l1_ratio's that correspond to the best scores for each
        fold.  `l1_ratio_` is of shape(n_classes,) when the problem is binary.

    n_iter_ : ndarray of shape (n_classes, n_folds, n_cs) or (1, n_folds, n_cs)
        Actual number of iterations for all classes, folds and Cs.
        In the binary or multinomial cases, the first dimension is equal to 1.
        If ``penalty='elasticnet'``, the shape is ``(n_classes, n_folds,
        n_cs, n_l1_ratios)`` or ``(1, n_folds, n_cs, n_l1_ratios)``.

    n_features_in_ : int
        Number of features seen during :term:`fit`.

        .. versionadded:: 0.24

    feature_names_in_ : ndarray of shape (`n_features_in_`,)
        Names of features seen during :term:`fit`. Defined only when `X`
        has feature names that are all strings.

        .. versionadded:: 1.0

    See Also
    --------
    LogisticRegression : Logistic regression without tuning the
        hyperparameter `C`.

    Examples
    --------
    >>> from sklearn.datasets import load_iris
    >>> from sklearn.linear_model import LogisticRegressionCV
    >>> X, y = load_iris(return_X_y=True)
    >>> clf = LogisticRegressionCV(cv=5, random_state=0).fit(X, y)
    >>> clf.predict(X[:2, :])
    array([0, 0])
    >>> clf.predict_proba(X[:2, :]).shape
    (2, 3)
    >>> clf.score(X, y)
    0.98...
    """

    def __init__(
        self,
        *,
        Cs=10,
        fit_intercept=True,
        cv=None,
        dual=False,
        penalty="l2",
        scoring=None,
        solver="lbfgs",
        tol=1e-4,
        max_iter=100,
        class_weight=None,
        n_jobs=None,
        verbose=0,
        refit=True,
        intercept_scaling=1.0,
        multi_class="auto",
        random_state=None,
        l1_ratios=None,
    ):
        self.Cs = Cs
        self.fit_intercept = fit_intercept
        self.cv = cv
        self.dual = dual
        self.penalty = penalty
        self.scoring = scoring
        self.tol = tol
        self.max_iter = max_iter
        self.class_weight = class_weight
        self.n_jobs = n_jobs
        self.verbose = verbose
        self.solver = solver
        self.refit = refit
        self.intercept_scaling = intercept_scaling
        self.multi_class = multi_class
        self.random_state = random_state
        self.l1_ratios = l1_ratios

    def fit(self, X, y, sample_weight=None):
        """Fit the model according to the given training data.

        Parameters
        ----------
        X : {array-like, sparse matrix} of shape (n_samples, n_features)
            Training vector, where `n_samples` is the number of samples and
            `n_features` is the number of features.

        y : array-like of shape (n_samples,)
            Target vector relative to X.

        sample_weight : array-like of shape (n_samples,) default=None
            Array of weights that are assigned to individual samples.
            If not provided, then each sample is given unit weight.

        Returns
        -------
        self : object
            Fitted LogisticRegressionCV estimator.
        """
        solver = _check_solver(self.solver, self.penalty, self.dual)

        if not isinstance(self.max_iter, numbers.Number) or self.max_iter < 0:
            raise ValueError(
                "Maximum number of iteration must be positive; got (max_iter=%r)"
                % self.max_iter
            )
        if not isinstance(self.tol, numbers.Number) or self.tol < 0:
            raise ValueError(
                "Tolerance for stopping criteria must be positive; got (tol=%r)"
                % self.tol
            )
        if self.penalty == "elasticnet":
            if (
                self.l1_ratios is None
                or len(self.l1_ratios) == 0
                or any(
                    (
                        not isinstance(l1_ratio, numbers.Number)
                        or l1_ratio < 0
                        or l1_ratio > 1
                    )
                    for l1_ratio in self.l1_ratios
                )
            ):
                raise ValueError(
                    "l1_ratios must be a list of numbers between "
                    "0 and 1; got (l1_ratios=%r)"
                    % self.l1_ratios
                )
            l1_ratios_ = self.l1_ratios
        else:
            if self.l1_ratios is not None:
                warnings.warn(
                    "l1_ratios parameter is only used when penalty "
                    "is 'elasticnet'. Got (penalty={})".format(self.penalty)
                )

            l1_ratios_ = [None]

        if self.penalty == "none":
            raise ValueError(
                "penalty='none' is not useful and not supported by "
                "LogisticRegressionCV."
            )

        X, y = self._validate_data(
            X,
            y,
            accept_sparse="csr",
            dtype=np.float64,
            order="C",
            accept_large_sparse=solver not in ["liblinear", "sag", "saga"],
        )
        check_classification_targets(y)

        class_weight = self.class_weight

        # Encode for string labels
        label_encoder = LabelEncoder().fit(y)
        y = label_encoder.transform(y)
        if isinstance(class_weight, dict):
            class_weight = {
                label_encoder.transform([cls])[0]: v for cls, v in class_weight.items()
            }

        # The original class labels
        classes = self.classes_ = label_encoder.classes_
        encoded_labels = label_encoder.transform(label_encoder.classes_)

        multi_class = _check_multi_class(self.multi_class, solver, len(classes))

        if solver in ["sag", "saga"]:
            max_squared_sum = row_norms(X, squared=True).max()
        else:
            max_squared_sum = None

        # init cross-validation generator
        cv = check_cv(self.cv, y, classifier=True)
        folds = list(cv.split(X, y))

        # Use the label encoded classes
        n_classes = len(encoded_labels)

        if n_classes < 2:
            raise ValueError(
                "This solver needs samples of at least 2 classes"
                " in the data, but the data contains only one"
                " class: %r"
                % classes[0]
            )

        if n_classes == 2:
            # OvR in case of binary problems is as good as fitting
            # the higher label
            n_classes = 1
            encoded_labels = encoded_labels[1:]
            classes = classes[1:]

        # We need this hack to iterate only once over labels, in the case of
        # multi_class = multinomial, without changing the value of the labels.
        if multi_class == "multinomial":
            iter_encoded_labels = iter_classes = [None]
        else:
            iter_encoded_labels = encoded_labels
            iter_classes = classes

        # compute the class weights for the entire dataset y
        if class_weight == "balanced":
            class_weight = compute_class_weight(
                class_weight, classes=np.arange(len(self.classes_)), y=y
            )
            class_weight = dict(enumerate(class_weight))

        path_func = delayed(_log_reg_scoring_path)

        # The SAG solver releases the GIL so it's more efficient to use
        # threads for this solver.
        if self.solver in ["sag", "saga"]:
            prefer = "threads"
        else:
            prefer = "processes"

        fold_coefs_ = Parallel(n_jobs=self.n_jobs, verbose=self.verbose, prefer=prefer)(
            path_func(
                X,
                y,
                train,
                test,
                pos_class=label,
                Cs=self.Cs,
                fit_intercept=self.fit_intercept,
                penalty=self.penalty,
                dual=self.dual,
                solver=solver,
                tol=self.tol,
                max_iter=self.max_iter,
                verbose=self.verbose,
                class_weight=class_weight,
                scoring=self.scoring,
                multi_class=multi_class,
                intercept_scaling=self.intercept_scaling,
                random_state=self.random_state,
                max_squared_sum=max_squared_sum,
                sample_weight=sample_weight,
                l1_ratio=l1_ratio,
            )
            for label in iter_encoded_labels
            for train, test in folds
            for l1_ratio in l1_ratios_
        )

        # _log_reg_scoring_path will output different shapes depending on the
        # multi_class param, so we need to reshape the outputs accordingly.
        # Cs is of shape (n_classes . n_folds . n_l1_ratios, n_Cs) and all the
        # rows are equal, so we just take the first one.
        # After reshaping,
        # - scores is of shape (n_classes, n_folds, n_Cs . n_l1_ratios)
        # - coefs_paths is of shape
        #  (n_classes, n_folds, n_Cs . n_l1_ratios, n_features)
        # - n_iter is of shape
        #  (n_classes, n_folds, n_Cs . n_l1_ratios) or
        #  (1, n_folds, n_Cs . n_l1_ratios)
        coefs_paths, Cs, scores, n_iter_ = zip(*fold_coefs_)
        self.Cs_ = Cs[0]
        if multi_class == "multinomial":
            coefs_paths = np.reshape(
                coefs_paths,
                (len(folds), len(l1_ratios_) * len(self.Cs_), n_classes, -1),
            )
            # equiv to coefs_paths = np.moveaxis(coefs_paths, (0, 1, 2, 3),
            #                                                 (1, 2, 0, 3))
            coefs_paths = np.swapaxes(coefs_paths, 0, 1)
            coefs_paths = np.swapaxes(coefs_paths, 0, 2)
            self.n_iter_ = np.reshape(
                n_iter_, (1, len(folds), len(self.Cs_) * len(l1_ratios_))
            )
            # repeat same scores across all classes
            scores = np.tile(scores, (n_classes, 1, 1))
        else:
            coefs_paths = np.reshape(
                coefs_paths,
                (n_classes, len(folds), len(self.Cs_) * len(l1_ratios_), -1),
            )
            self.n_iter_ = np.reshape(
                n_iter_, (n_classes, len(folds), len(self.Cs_) * len(l1_ratios_))
            )
        scores = np.reshape(scores, (n_classes, len(folds), -1))
        self.scores_ = dict(zip(classes, scores))
        self.coefs_paths_ = dict(zip(classes, coefs_paths))

        self.C_ = list()
        self.l1_ratio_ = list()
        self.coef_ = np.empty((n_classes, X.shape[1]))
        self.intercept_ = np.zeros(n_classes)
        for index, (cls, encoded_label) in enumerate(
            zip(iter_classes, iter_encoded_labels)
        ):

            if multi_class == "ovr":
                scores = self.scores_[cls]
                coefs_paths = self.coefs_paths_[cls]
            else:
                # For multinomial, all scores are the same across classes
                scores = scores[0]
                # coefs_paths will keep its original shape because
                # logistic_regression_path expects it this way

            if self.refit:
                # best_index is between 0 and (n_Cs . n_l1_ratios - 1)
                # for example, with n_cs=2 and n_l1_ratios=3
                # the layout of scores is
                # [c1, c2, c1, c2, c1, c2]
                #   l1_1 ,  l1_2 ,  l1_3
                best_index = scores.sum(axis=0).argmax()

                best_index_C = best_index % len(self.Cs_)
                C_ = self.Cs_[best_index_C]
                self.C_.append(C_)

                best_index_l1 = best_index // len(self.Cs_)
                l1_ratio_ = l1_ratios_[best_index_l1]
                self.l1_ratio_.append(l1_ratio_)

                if multi_class == "multinomial":
                    coef_init = np.mean(coefs_paths[:, :, best_index, :], axis=1)
                else:
                    coef_init = np.mean(coefs_paths[:, best_index, :], axis=0)

                # Note that y is label encoded and hence pos_class must be
                # the encoded label / None (for 'multinomial')
                w, _, _ = _logistic_regression_path(
                    X,
                    y,
                    pos_class=encoded_label,
                    Cs=[C_],
                    solver=solver,
                    fit_intercept=self.fit_intercept,
                    coef=coef_init,
                    max_iter=self.max_iter,
                    tol=self.tol,
                    penalty=self.penalty,
                    class_weight=class_weight,
                    multi_class=multi_class,
                    verbose=max(0, self.verbose - 1),
                    random_state=self.random_state,
                    check_input=False,
                    max_squared_sum=max_squared_sum,
                    sample_weight=sample_weight,
                    l1_ratio=l1_ratio_,
                )
                w = w[0]

            else:
                # Take the best scores across every fold and the average of
                # all coefficients corresponding to the best scores.
                best_indices = np.argmax(scores, axis=1)
                if multi_class == "ovr":
                    w = np.mean(
                        [coefs_paths[i, best_indices[i], :] for i in range(len(folds))],
                        axis=0,
                    )
                else:
                    w = np.mean(
                        [
                            coefs_paths[:, i, best_indices[i], :]
                            for i in range(len(folds))
                        ],
                        axis=0,
                    )

                best_indices_C = best_indices % len(self.Cs_)
                self.C_.append(np.mean(self.Cs_[best_indices_C]))

                if self.penalty == "elasticnet":
                    best_indices_l1 = best_indices // len(self.Cs_)
                    self.l1_ratio_.append(np.mean(l1_ratios_[best_indices_l1]))
                else:
                    self.l1_ratio_.append(None)

            if multi_class == "multinomial":
                self.C_ = np.tile(self.C_, n_classes)
                self.l1_ratio_ = np.tile(self.l1_ratio_, n_classes)
                self.coef_ = w[:, : X.shape[1]]
                if self.fit_intercept:
                    self.intercept_ = w[:, -1]
            else:
                self.coef_[index] = w[: X.shape[1]]
                if self.fit_intercept:
                    self.intercept_[index] = w[-1]

        self.C_ = np.asarray(self.C_)
        self.l1_ratio_ = np.asarray(self.l1_ratio_)
        self.l1_ratios_ = np.asarray(l1_ratios_)
        # if elasticnet was used, add the l1_ratios dimension to some
        # attributes
        if self.l1_ratios is not None:
            # with n_cs=2 and n_l1_ratios=3
            # the layout of scores is
            # [c1, c2, c1, c2, c1, c2]
            #   l1_1 ,  l1_2 ,  l1_3
            # To get a 2d array with the following layout
            #      l1_1, l1_2, l1_3
            # c1 [[ .  ,  .  ,  .  ],
            # c2  [ .  ,  .  ,  .  ]]
            # We need to first reshape and then transpose.
            # The same goes for the other arrays
            for cls, coefs_path in self.coefs_paths_.items():
                self.coefs_paths_[cls] = coefs_path.reshape(
                    (len(folds), self.l1_ratios_.size, self.Cs_.size, -1)
                )
                self.coefs_paths_[cls] = np.transpose(
                    self.coefs_paths_[cls], (0, 2, 1, 3)
                )
            for cls, score in self.scores_.items():
                self.scores_[cls] = score.reshape(
                    (len(folds), self.l1_ratios_.size, self.Cs_.size)
                )
                self.scores_[cls] = np.transpose(self.scores_[cls], (0, 2, 1))

            self.n_iter_ = self.n_iter_.reshape(
                (-1, len(folds), self.l1_ratios_.size, self.Cs_.size)
            )
            self.n_iter_ = np.transpose(self.n_iter_, (0, 1, 3, 2))

        return self

    def score(self, X, y, sample_weight=None):
        """Score using the `scoring` option on the given test data and labels.

        Parameters
        ----------
        X : array-like of shape (n_samples, n_features)
            Test samples.

        y : array-like of shape (n_samples,)
            True labels for X.

        sample_weight : array-like of shape (n_samples,), default=None
            Sample weights.

        Returns
        -------
        score : float
            Score of self.predict(X) wrt. y.
        """
        scoring = self.scoring or "accuracy"
        scoring = get_scorer(scoring)

        return scoring(self, X, y, sample_weight=sample_weight)

    def _more_tags(self):
        return {
            "_xfail_checks": {
                "check_sample_weights_invariance": (
                    "zero sample_weight is not equivalent to removing samples"
                ),
            }
        }<|MERGE_RESOLUTION|>--- conflicted
+++ resolved
@@ -391,13 +391,7 @@
                 w0[:, : coef.shape[1]] = coef
 
     if multi_class == "multinomial":
-<<<<<<< HEAD
-        # scipy.optimize.minimize and newton-cg accepts only
-        # ravelled parameters.
         if solver in ["lbfgs", "trust-ncg", "newton-cg"]:
-            w0 = w0.ravel()
-=======
-        if solver in ["lbfgs", "newton-cg"]:
             # scipy.optimize.minimize and newton-cg accept only ravelled parameters,
             # i.e. 1d-arrays. LinearModelLoss expects classes to be contiguous and
             # reconstructs the 2d-array via w0.reshape((n_classes, -1), order="F").
@@ -407,33 +401,22 @@
                 base_loss=HalfMultinomialLoss(n_classes=classes.size),
                 fit_intercept=fit_intercept,
             )
->>>>>>> 4f700c13
         target = Y_multi
         if solver in "lbfgs":
             func = loss.loss_gradient
         elif solver == "newton-cg":
-<<<<<<< HEAD
-
-            def func(x, *args):
-                return _multinomial_loss(x, *args)[0]
-
-            def grad(x, *args):
-                return _multinomial_loss_grad(x, *args)[1]
-
-            hess = _multinomial_grad_hess
-        elif solver == "trust-ncg":
-
-            def func(x, *args):
-                return _multinomial_loss_grad(x, *args)[0:2]
-
-            def hessp(x, *args):
-                return _multinomial_grad_hess(*args)[1](x)
-
-=======
             func = loss.loss
             grad = loss.gradient
             hess = loss.gradient_hessian_product  # hess = [gradient, hessp]
->>>>>>> 4f700c13
+        # TODO: Update w/ new loss module
+        elif solver == "trust-ncg":
+            loss = LinearModelLoss(
+                base_loss=HalfMultinomialLoss(n_classes=classes.size),
+                fit_intercept=fit_intercept,
+            )
+            func = loss.loss
+            grad = loss.gradient
+            hess = loss.gradient_hessian_product  # hess = [gradient, hessp]
         warm_start_sag = {"coef": w0.T}
     else:
         target = y_bin
@@ -443,56 +426,24 @@
             )
             func = loss.loss_gradient
         elif solver == "newton-cg":
-<<<<<<< HEAD
-            func = _logistic_loss
-
-            def grad(x, *args):
-                return _logistic_loss_and_grad(x, *args)[1]
-
-            hess = _logistic_grad_hess
-        elif solver == "trust-ncg":
-            func = _logistic_loss_and_grad
-
-            def hessp(x, *args):
-                return _logistic_grad_hess(*args)[1](x)
-
-=======
             loss = LinearModelLoss(
                 base_loss=HalfBinomialLoss(), fit_intercept=fit_intercept
             )
             func = loss.loss
             grad = loss.gradient
             hess = loss.gradient_hessian_product  # hess = [gradient, hessp]
->>>>>>> 4f700c13
+        # TODO: Update w/ new loss module
+        elif solver == "trust-ncg":
+            loss = LinearModelLoss(
+                base_loss=HalfBinomialLoss(), fit_intercept=fit_intercept
+            )
+            func = loss.loss_gradient
+            hess = loss.gradient_hessian_product  # hess = [gradient, hessp]
         warm_start_sag = {"coef": np.expand_dims(w0, axis=1)}
 
     coefs = list()
     n_iter = np.zeros(len(Cs), dtype=np.int32)
     for i, C in enumerate(Cs):
-<<<<<<< HEAD
-        if solver in ["lbfgs", "trust-ncg"]:
-            if solver == "lbfgs":
-                iprint = [-1, 50, 1, 100, 101][
-                    np.searchsorted(np.array([0, 1, 2, 3]), verbose)
-                ]
-                opt_res = optimize.minimize(
-                    func,
-                    w0,
-                    method="L-BFGS-B",
-                    jac=True,
-                    args=(X, target, 1.0 / C, sample_weight),
-                    options={"iprint": iprint, "gtol": tol, "maxiter": max_iter},
-                )
-            elif solver == "trust-ncg":
-                opt_res = optimize.minimize(
-                    func,
-                    w0,
-                    method=solver,
-                    jac=True,
-                    hessp=hessp,
-                    args=(X, target, 1.0 / C, sample_weight),
-                )
-=======
         if solver == "lbfgs":
             l2_reg_strength = 1.0 / C
             iprint = [-1, 50, 1, 100, 101][
@@ -506,7 +457,15 @@
                 args=(X, target, sample_weight, l2_reg_strength, n_threads),
                 options={"iprint": iprint, "gtol": tol, "maxiter": max_iter},
             )
->>>>>>> 4f700c13
+        elif solver == "trust-ncg":
+            opt_res = optimize.minimize(
+                func,
+                w0,
+                method=solver,
+                jac=True,
+                hessp=hess[1],
+                args=(X, target, 1.0 / C, sample_weight),
+            )
             n_iter_i = _check_optimize_result(
                 solver,
                 opt_res,
