"""
Logistic Regression
"""

# Author: Gael Varoquaux <gael.varoquaux@normalesup.org>
#         Fabian Pedregosa <f@bianp.net>
#         Alexandre Gramfort <alexandre.gramfort@telecom-paristech.fr>
#         Manoj Kumar <manojkumarsivaraj334@gmail.com>
#         Lars Buitinck
#         Simon Wu <s8wu@uwaterloo.ca>
#         Arthur Mensch <arthur.mensch@m4x.org

import numbers
import warnings
from numbers import Integral, Real

import numpy as np
from joblib import effective_n_jobs
from scipy import optimize

from sklearn.metrics import get_scorer_names

<<<<<<< HEAD
from ._base import LinearClassifierMixin, SparseCoefMixin, BaseEstimator
from ._linear_loss import LinearModelLoss
from ._sag import sag_solver
from ._glm.glm import NEWTON_SOLVER
from ..base import _fit_context
=======
>>>>>>> ee5d94e0
from .._loss.loss import HalfBinomialLoss, HalfMultinomialLoss
from ..base import _fit_context
from ..metrics import get_scorer
from ..model_selection import check_cv
from ..preprocessing import LabelBinarizer, LabelEncoder
from ..svm._base import _fit_liblinear
from ..utils import (
    check_array,
    check_consistent_length,
    check_random_state,
    compute_class_weight,
)
from ..utils._param_validation import Interval, StrOptions
from ..utils.extmath import row_norms, softmax
from ..utils.multiclass import check_classification_targets
from ..utils.optimize import _check_optimize_result, _newton_cg
from ..utils.parallel import Parallel, delayed
from ..utils.validation import _check_sample_weight, check_is_fitted
from ._base import BaseEstimator, LinearClassifierMixin, SparseCoefMixin
from ._glm.glm import NewtonCholeskySolver
from ._linear_loss import LinearModelLoss
from ._sag import sag_solver

_LOGISTIC_SOLVER_CONVERGENCE_MSG = (
    "Please also refer to the documentation for alternative solver options:\n"
    "    https://scikit-learn.org/stable/modules/linear_model.html"
    "#logistic-regression"
)


def _check_solver(solver, penalty, dual):
    # TODO(1.4): Remove "none" option
    if solver not in ["liblinear", "saga"] and penalty not in ("l2", "none", None):
        raise ValueError(
            "Solver %s supports only 'l2' or 'none' penalties, got %s penalty."
            % (solver, penalty)
        )
    if solver != "liblinear" and dual:
        raise ValueError(
            "Solver %s supports only dual=False, got dual=%s" % (solver, dual)
        )

    if penalty == "elasticnet" and solver != "saga":
        raise ValueError(
            "Only 'saga' solver supports elasticnet penalty, got solver={}.".format(
                solver
            )
        )

    if solver == "liblinear" and penalty == "none":
        raise ValueError("penalty='none' is not supported for the liblinear solver")

    return solver


def _check_multi_class(multi_class, solver, n_classes):
    """Computes the multi class type, either "multinomial" or "ovr".

    For `n_classes` > 2 and a solver that supports it, returns "multinomial".
    For all other cases, in particular binary classification, return "ovr".
    """
    if multi_class == "auto":
        if solver in ("liblinear", "newton-cholesky"):
            multi_class = "ovr"
        elif n_classes > 2:
            multi_class = "multinomial"
        else:
            multi_class = "ovr"
    if multi_class == "multinomial" and solver in ("liblinear", "newton-cholesky"):
        raise ValueError("Solver %s does not support a multinomial backend." % solver)
    return multi_class


def _logistic_regression_path(
    X,
    y,
    pos_class=None,
    Cs=10,
    fit_intercept=True,
    max_iter=100,
    tol=1e-4,
    verbose=0,
    solver="lbfgs",
    coef=None,
    class_weight=None,
    dual=False,
    penalty="l2",
    intercept_scaling=1.0,
    multi_class="auto",
    random_state=None,
    check_input=True,
    max_squared_sum=None,
    sample_weight=None,
    l1_ratio=None,
    n_threads=1,
):
    """Compute a Logistic Regression model for a list of regularization
    parameters.

    This is an implementation that uses the result of the previous model
    to speed up computations along the set of solutions, making it faster
    than sequentially calling LogisticRegression for the different parameters.
    Note that there will be no speedup with liblinear solver, since it does
    not handle warm-starting.

    Read more in the :ref:`User Guide <logistic_regression>`.

    Parameters
    ----------
    X : {array-like, sparse matrix} of shape (n_samples, n_features)
        Input data.

    y : array-like of shape (n_samples,) or (n_samples, n_targets)
        Input data, target values.

    pos_class : int, default=None
        The class with respect to which we perform a one-vs-all fit.
        If None, then it is assumed that the given problem is binary.

    Cs : int or array-like of shape (n_cs,), default=10
        List of values for the regularization parameter or integer specifying
        the number of regularization parameters that should be used. In this
        case, the parameters will be chosen in a logarithmic scale between
        1e-4 and 1e4.

    fit_intercept : bool, default=True
        Whether to fit an intercept for the model. In this case the shape of
        the returned array is (n_cs, n_features + 1).

    max_iter : int, default=100
        Maximum number of iterations for the solver.

    tol : float, default=1e-4
        Stopping criterion. For the newton-cg and lbfgs solvers, the iteration
        will stop when ``max{|g_i | i = 1, ..., n} <= tol``
        where ``g_i`` is the i-th component of the gradient.

    verbose : int, default=0
        For most solver, except for 'newton-cg', set verbose to any positive number
        for verbosity.

    solver : {'lbfgs', 'liblinear', 'newton-cg', 'newton-cholesky', 'newton-lsmr', \
            'sag', 'saga'}, default='lbfgs'
        Numerical solver to use.

    coef : array-like of shape (n_features,), default=None
        Initialization value for coefficients of logistic regression.
        Useless for liblinear solver.

    class_weight : dict or 'balanced', default=None
        Weights associated with classes in the form ``{class_label: weight}``.
        If not given, all classes are supposed to have weight one.

        The "balanced" mode uses the values of y to automatically adjust
        weights inversely proportional to class frequencies in the input data
        as ``n_samples / (n_classes * np.bincount(y))``.

        Note that these weights will be multiplied with sample_weight (passed
        through the fit method) if sample_weight is specified.

    dual : bool, default=False
        Dual or primal formulation. Dual formulation is only implemented for
        l2 penalty with liblinear solver. Prefer dual=False when
        n_samples > n_features.

    penalty : {'l1', 'l2', 'elasticnet'}, default='l2'
        Used to specify the norm used in the penalization. The 'newton-cg',
        'sag' and 'lbfgs' solvers support only l2 penalties. 'elasticnet' is
        only supported by the 'saga' solver.

    intercept_scaling : float, default=1.
        Useful only when the solver 'liblinear' is used
        and self.fit_intercept is set to True. In this case, x becomes
        [x, self.intercept_scaling],
        i.e. a "synthetic" feature with constant value equal to
        intercept_scaling is appended to the instance vector.
        The intercept becomes ``intercept_scaling * synthetic_feature_weight``.

        Note! the synthetic feature weight is subject to l1/l2 regularization
        as all other features.
        To lessen the effect of regularization on synthetic feature weight
        (and therefore on the intercept) intercept_scaling has to be increased.

    multi_class : {'ovr', 'multinomial', 'auto'}, default='auto'
        If the option chosen is 'ovr', then a binary problem is fit for each
        label. For 'multinomial' the loss minimised is the multinomial loss fit
        across the entire probability distribution, *even when the data is
        binary*. 'multinomial' is unavailable when solver='liblinear'.
        'auto' selects 'ovr' if the data is binary, or if solver='liblinear',
        and otherwise selects 'multinomial'.

        .. versionadded:: 0.18
           Stochastic Average Gradient descent solver for 'multinomial' case.
        .. versionchanged:: 0.22
            Default changed from 'ovr' to 'auto' in 0.22.

    random_state : int, RandomState instance, default=None
        Used when ``solver`` == 'sag', 'saga' or 'liblinear' to shuffle the
        data. See :term:`Glossary <random_state>` for details.

    check_input : bool, default=True
        If False, the input arrays X and y will not be checked.

    max_squared_sum : float, default=None
        Maximum squared sum of X over samples. Used only in SAG solver.
        If None, it will be computed, going through all the samples.
        The value should be precomputed to speed up cross validation.

    sample_weight : array-like of shape(n_samples,), default=None
        Array of weights that are assigned to individual samples.
        If not provided, then each sample is given unit weight.

    l1_ratio : float, default=None
        The Elastic-Net mixing parameter, with ``0 <= l1_ratio <= 1``. Only
        used if ``penalty='elasticnet'``. Setting ``l1_ratio=0`` is equivalent
        to using ``penalty='l2'``, while setting ``l1_ratio=1`` is equivalent
        to using ``penalty='l1'``. For ``0 < l1_ratio <1``, the penalty is a
        combination of L1 and L2.

    n_threads : int, default=1
       Number of OpenMP threads to use.

    Returns
    -------
    coefs : ndarray of shape (n_cs, n_features) or (n_cs, n_features + 1)
        List of coefficients for the Logistic Regression model. If
        fit_intercept is set to True then the second dimension will be
        n_features + 1, where the last item represents the intercept. For
        ``multiclass='multinomial'``, the shape is (n_classes, n_cs,
        n_features) or (n_classes, n_cs, n_features + 1).

    Cs : ndarray
        Grid of Cs used for cross-validation.

    n_iter : array of shape (n_cs,)
        Actual number of iteration for each Cs.

    Notes
    -----
    You might get slightly different results with the solver liblinear than
    with the others since this uses LIBLINEAR which penalizes the intercept.

    .. versionchanged:: 0.19
        The "copy" parameter was removed.
    """
    if isinstance(Cs, numbers.Integral):
        Cs = np.logspace(-4, 4, Cs)

    solver = _check_solver(solver, penalty, dual)

    # Preprocessing.
    if check_input:
        X = check_array(
            X,
            accept_sparse="csr",
            dtype=np.float64,
            accept_large_sparse=solver not in ["liblinear", "sag", "saga"],
        )
        y = check_array(y, ensure_2d=False, dtype=None)
        check_consistent_length(X, y)
    n_samples, n_features = X.shape

    classes = np.unique(y)
    random_state = check_random_state(random_state)

    multi_class = _check_multi_class(multi_class, solver, len(classes))
    if pos_class is None and multi_class != "multinomial":
        if classes.size > 2:
            raise ValueError("To fit OvR, use the pos_class argument")
        # np.unique(y) gives labels in sorted order.
        pos_class = classes[1]

    # If sample weights exist, convert them to array (support for lists)
    # and check length
    # Otherwise set them to 1 for all examples
    sample_weight = _check_sample_weight(sample_weight, X, dtype=X.dtype, copy=True)

    if solver in ["newton-cholesky", "newton-lsmr"]:
        # IMPORTANT NOTE: Rescaling of sample_weight:
        # Same as in _GeneralizedLinearRegressor.fit().
        # We want to minimize
        #     obj = 1/(2*sum(sample_weight)) * sum(sample_weight * deviance)
        #         + 1/2 * alpha * L2,
        # with
        #     deviance = 2 * log_loss.
        # The objective is invariant to multiplying sample_weight by a constant. We
        # choose this constant such that sum(sample_weight) = 1. Thus, we end up with
        #     obj = sum(sample_weight * loss) + 1/2 * alpha * L2.
        # Note that LinearModelLoss.loss() computes sum(sample_weight * loss).
        #
        # This rescaling has to be done before multiplying by class_weights.
        sw_sum = sample_weight.sum()  # needed to rescale penalty, nasty matter!
        sample_weight = sample_weight / sw_sum

    # If class_weights is a dict (provided by the user), the weights
    # are assigned to the original labels. If it is "balanced", then
    # the class_weights are assigned after masking the labels with a OvR.
    le = LabelEncoder()
    if isinstance(class_weight, dict) or multi_class == "multinomial":
        class_weight_ = compute_class_weight(class_weight, classes=classes, y=y)
        sample_weight *= class_weight_[le.fit_transform(y)]

    # For doing a ovr, we need to mask the labels first. For the
    # multinomial case this is not necessary.
    if multi_class == "ovr":
        w0 = np.zeros(n_features + int(fit_intercept), dtype=X.dtype)
        mask = y == pos_class
        y_bin = np.ones(y.shape, dtype=X.dtype)
        if solver in ["lbfgs", "newton-cg", "newton-cholesky", "newton-lsmr"]:
            # HalfBinomialLoss, used for those solvers, represents y in [0, 1] instead
            # of in [-1, 1].
            mask_classes = np.array([0, 1])
            y_bin[~mask] = 0.0
        else:
            mask_classes = np.array([-1, 1])
            y_bin[~mask] = -1.0

        # for compute_class_weight
        if class_weight == "balanced":
            class_weight_ = compute_class_weight(
                class_weight, classes=mask_classes, y=y_bin
            )
            sample_weight *= class_weight_[le.fit_transform(y_bin)]

    else:
        if solver in ["sag", "saga", "lbfgs", "newton-cg", "newton-lsmr"]:
            # SAG, lbfgs, newton-cg and newton-lsmr multinomial solvers need
            # LabelEncoder, not LabelBinarizer, i.e. y as a 1d-array of integers.
            # LabelEncoder also saves memory compared to LabelBinarizer, especially
            # when n_classes is large.
            le = LabelEncoder()
            Y_multi = le.fit_transform(y).astype(X.dtype, copy=False)
        else:
            # For liblinear solver, apply LabelBinarizer, i.e. y is one-hot encoded.
            lbin = LabelBinarizer()
            Y_multi = lbin.fit_transform(y)
            if Y_multi.shape[1] == 1:
                Y_multi = np.hstack([1 - Y_multi, Y_multi])

        w0 = np.zeros(
            (classes.size, n_features + int(fit_intercept)), order="F", dtype=X.dtype
        )

    if coef is not None:
        # it must work both giving the bias term and not
        if multi_class == "ovr":
            if coef.size not in (n_features, w0.size):
                raise ValueError(
                    "Initialization coef is of shape %d, expected shape %d or %d"
                    % (coef.size, n_features, w0.size)
                )
            w0[: coef.size] = coef
        else:
            # For binary problems coef.shape[0] should be 1, otherwise it
            # should be classes.size.
            n_classes = classes.size
            if n_classes == 2:
                n_classes = 1

            if coef.shape[0] != n_classes or coef.shape[1] not in (
                n_features,
                n_features + 1,
            ):
                raise ValueError(
                    "Initialization coef is of shape (%d, %d), expected "
                    "shape (%d, %d) or (%d, %d)"
                    % (
                        coef.shape[0],
                        coef.shape[1],
                        classes.size,
                        n_features,
                        classes.size,
                        n_features + 1,
                    )
                )

            if n_classes == 1:
                w0[0, : coef.shape[1]] = -coef
                w0[1, : coef.shape[1]] = coef
            else:
                w0[:, : coef.shape[1]] = coef

    if multi_class == "multinomial":
        target = Y_multi
        if solver in ["lbfgs", "newton-cg", "newton-lsmr"]:
            loss = LinearModelLoss(
                base_loss=HalfMultinomialLoss(n_classes=classes.size),
                fit_intercept=fit_intercept,
            )
        if solver in ["lbfgs", "newton-cg"]:
            # scipy.optimize.minimize and newton-cg accept only ravelled parameters,
            # i.e. 1d-arrays. LinearModelLoss expects classes to be contiguous and
            # reconstructs the 2d-array via w0.reshape((n_classes, -1), order="F").
            # As w0 is F-contiguous, ravel(order="F") also avoids a copy.
            w0 = w0.ravel(order="F")
        if solver in "lbfgs":
            func = loss.loss_gradient
        elif solver == "newton-cg":
            func = loss.loss
            grad = loss.gradient
            hess = loss.gradient_hessian_product  # hess = [gradient, hessp]
        warm_start_sag = {"coef": w0.T}
    else:
        target = y_bin
        if solver == "lbfgs":
            loss = LinearModelLoss(
                base_loss=HalfBinomialLoss(), fit_intercept=fit_intercept
            )
            func = loss.loss_gradient
        elif solver == "newton-cg":
            loss = LinearModelLoss(
                base_loss=HalfBinomialLoss(), fit_intercept=fit_intercept
            )
            func = loss.loss
            grad = loss.gradient
            hess = loss.gradient_hessian_product  # hess = [gradient, hessp]
        elif solver in ("newton-cholesky", "newton-lsmr"):
            loss = LinearModelLoss(
                base_loss=HalfBinomialLoss(), fit_intercept=fit_intercept
            )
        warm_start_sag = {"coef": np.expand_dims(w0, axis=1)}

    coefs = list()
    n_iter = np.zeros(len(Cs), dtype=np.int32)
    for i, C in enumerate(Cs):
        if solver == "lbfgs":
            l2_reg_strength = 1.0 / C
            iprint = [-1, 50, 1, 100, 101][
                np.searchsorted(np.array([0, 1, 2, 3]), verbose)
            ]
            opt_res = optimize.minimize(
                func,
                w0,
                method="L-BFGS-B",
                jac=True,
                args=(X, target, sample_weight, l2_reg_strength, n_threads),
                options={"iprint": iprint, "gtol": tol, "maxiter": max_iter},
            )
            n_iter_i = _check_optimize_result(
                solver,
                opt_res,
                max_iter,
                extra_warning_msg=_LOGISTIC_SOLVER_CONVERGENCE_MSG,
            )
            w0, loss = opt_res.x, opt_res.fun
        elif solver == "newton-cg":
            l2_reg_strength = 1.0 / C
            args = (X, target, sample_weight, l2_reg_strength, n_threads)
            w0, n_iter_i = _newton_cg(
                hess, func, grad, w0, args=args, maxiter=max_iter, tol=tol
            )
        elif solver in ("newton-cholesky", "newton-lsmr"):
            # The division by sw_sum is a consequence of the rescaling of
            # sample_weight, see comment above.
            l2_reg_strength = 1.0 / C / sw_sum
            sol = NEWTON_SOLVER[solver](
                coef=w0,
                linear_loss=loss,
                l2_reg_strength=l2_reg_strength,
                tol=tol,
                max_iter=max_iter,
                n_threads=n_threads,
                verbose=verbose,
            )
            w0 = sol.solve(X=X, y=target, sample_weight=sample_weight)
            n_iter_i = sol.iteration
        elif solver == "liblinear":
            (
                coef_,
                intercept_,
                n_iter_i,
            ) = _fit_liblinear(
                X,
                target,
                C,
                fit_intercept,
                intercept_scaling,
                None,
                penalty,
                dual,
                verbose,
                max_iter,
                tol,
                random_state,
                sample_weight=sample_weight,
            )
            if fit_intercept:
                w0 = np.concatenate([coef_.ravel(), intercept_])
            else:
                w0 = coef_.ravel()
            # n_iter_i is an array for each class. However, `target` is always encoded
            # in {-1, 1}, so we only take the first element of n_iter_i.
            n_iter_i = n_iter_i.item()

        elif solver in ["sag", "saga"]:
            if multi_class == "multinomial":
                target = target.astype(X.dtype, copy=False)
                loss = "multinomial"
            else:
                loss = "log"
            # alpha is for L2-norm, beta is for L1-norm
            if penalty == "l1":
                alpha = 0.0
                beta = 1.0 / C
            elif penalty == "l2":
                alpha = 1.0 / C
                beta = 0.0
            else:  # Elastic-Net penalty
                alpha = (1.0 / C) * (1 - l1_ratio)
                beta = (1.0 / C) * l1_ratio

            w0, n_iter_i, warm_start_sag = sag_solver(
                X,
                target,
                sample_weight,
                loss,
                alpha,
                beta,
                max_iter,
                tol,
                verbose,
                random_state,
                False,
                max_squared_sum,
                warm_start_sag,
                is_saga=(solver == "saga"),
            )

        else:
            raise ValueError(
                "solver must be one of {'liblinear', 'lbfgs', "
                "'newton-cg', 'sag'}, got '%s' instead" % solver
            )

        if multi_class == "multinomial":
            n_classes = max(2, classes.size)
            if solver in ["lbfgs", "newton-cg"]:
                multi_w0 = np.reshape(w0, (n_classes, -1), order="F")
            else:
                multi_w0 = w0
            if n_classes == 2:
                multi_w0 = multi_w0[1][np.newaxis, :]
            coefs.append(multi_w0.copy())
        else:
            coefs.append(w0.copy())

        n_iter[i] = n_iter_i

    return np.array(coefs), np.array(Cs), n_iter


# helper function for LogisticCV
def _log_reg_scoring_path(
    X,
    y,
    train,
    test,
    pos_class=None,
    Cs=10,
    scoring=None,
    fit_intercept=False,
    max_iter=100,
    tol=1e-4,
    class_weight=None,
    verbose=0,
    solver="lbfgs",
    penalty="l2",
    dual=False,
    intercept_scaling=1.0,
    multi_class="auto",
    random_state=None,
    max_squared_sum=None,
    sample_weight=None,
    l1_ratio=None,
):
    """Computes scores across logistic_regression_path

    Parameters
    ----------
    X : {array-like, sparse matrix} of shape (n_samples, n_features)
        Training data.

    y : array-like of shape (n_samples,) or (n_samples, n_targets)
        Target labels.

    train : list of indices
        The indices of the train set.

    test : list of indices
        The indices of the test set.

    pos_class : int, default=None
        The class with respect to which we perform a one-vs-all fit.
        If None, then it is assumed that the given problem is binary.

    Cs : int or list of floats, default=10
        Each of the values in Cs describes the inverse of
        regularization strength. If Cs is as an int, then a grid of Cs
        values are chosen in a logarithmic scale between 1e-4 and 1e4.
        If not provided, then a fixed set of values for Cs are used.

    scoring : callable, default=None
        A string (see model evaluation documentation) or
        a scorer callable object / function with signature
        ``scorer(estimator, X, y)``. For a list of scoring functions
        that can be used, look at :mod:`sklearn.metrics`. The
        default scoring option used is accuracy_score.

    fit_intercept : bool, default=False
        If False, then the bias term is set to zero. Else the last
        term of each coef_ gives us the intercept.

    max_iter : int, default=100
        Maximum number of iterations for the solver.

    tol : float, default=1e-4
        Tolerance for stopping criteria.

    class_weight : dict or 'balanced', default=None
        Weights associated with classes in the form ``{class_label: weight}``.
        If not given, all classes are supposed to have weight one.

        The "balanced" mode uses the values of y to automatically adjust
        weights inversely proportional to class frequencies in the input data
        as ``n_samples / (n_classes * np.bincount(y))``

        Note that these weights will be multiplied with sample_weight (passed
        through the fit method) if sample_weight is specified.

    verbose : int, default=0
        For most solver, except for 'newton-cg', set verbose to any positive number
        for verbosity.

    solver : {'lbfgs', 'liblinear', 'newton-cg', 'newton-cholesky', 'newton-lsmr', \
            'sag', 'saga'}, default='lbfgs'
        Decides which solver to use.

    penalty : {'l1', 'l2', 'elasticnet'}, default='l2'
        Used to specify the norm used in the penalization. The 'newton-cg',
        'sag' and 'lbfgs' solvers support only l2 penalties. 'elasticnet' is
        only supported by the 'saga' solver.

    dual : bool, default=False
        Dual or primal formulation. Dual formulation is only implemented for
        l2 penalty with liblinear solver. Prefer dual=False when
        n_samples > n_features.

    intercept_scaling : float, default=1.
        Useful only when the solver 'liblinear' is used
        and self.fit_intercept is set to True. In this case, x becomes
        [x, self.intercept_scaling],
        i.e. a "synthetic" feature with constant value equals to
        intercept_scaling is appended to the instance vector.
        The intercept becomes intercept_scaling * synthetic feature weight
        Note! the synthetic feature weight is subject to l1/l2 regularization
        as all other features.
        To lessen the effect of regularization on synthetic feature weight
        (and therefore on the intercept) intercept_scaling has to be increased.

    multi_class : {'auto', 'ovr', 'multinomial'}, default='auto'
        If the option chosen is 'ovr', then a binary problem is fit for each
        label. For 'multinomial' the loss minimised is the multinomial loss fit
        across the entire probability distribution, *even when the data is
        binary*. 'multinomial' is unavailable when solver='liblinear'.

    random_state : int, RandomState instance, default=None
        Used when ``solver`` == 'sag', 'saga' or 'liblinear' to shuffle the
        data. See :term:`Glossary <random_state>` for details.

    max_squared_sum : float, default=None
        Maximum squared sum of X over samples. Used only in SAG solver.
        If None, it will be computed, going through all the samples.
        The value should be precomputed to speed up cross validation.

    sample_weight : array-like of shape(n_samples,), default=None
        Array of weights that are assigned to individual samples.
        If not provided, then each sample is given unit weight.

    l1_ratio : float, default=None
        The Elastic-Net mixing parameter, with ``0 <= l1_ratio <= 1``. Only
        used if ``penalty='elasticnet'``. Setting ``l1_ratio=0`` is equivalent
        to using ``penalty='l2'``, while setting ``l1_ratio=1`` is equivalent
        to using ``penalty='l1'``. For ``0 < l1_ratio <1``, the penalty is a
        combination of L1 and L2.

    Returns
    -------
    coefs : ndarray of shape (n_cs, n_features) or (n_cs, n_features + 1)
        List of coefficients for the Logistic Regression model. If
        fit_intercept is set to True then the second dimension will be
        n_features + 1, where the last item represents the intercept.

    Cs : ndarray
        Grid of Cs used for cross-validation.

    scores : ndarray of shape (n_cs,)
        Scores obtained for each Cs.

    n_iter : ndarray of shape(n_cs,)
        Actual number of iteration for each Cs.
    """
    X_train = X[train]
    X_test = X[test]
    y_train = y[train]
    y_test = y[test]

    if sample_weight is not None:
        sample_weight = _check_sample_weight(sample_weight, X)
        sample_weight = sample_weight[train]

    coefs, Cs, n_iter = _logistic_regression_path(
        X_train,
        y_train,
        Cs=Cs,
        l1_ratio=l1_ratio,
        fit_intercept=fit_intercept,
        solver=solver,
        max_iter=max_iter,
        class_weight=class_weight,
        pos_class=pos_class,
        multi_class=multi_class,
        tol=tol,
        verbose=verbose,
        dual=dual,
        penalty=penalty,
        intercept_scaling=intercept_scaling,
        random_state=random_state,
        check_input=False,
        max_squared_sum=max_squared_sum,
        sample_weight=sample_weight,
    )

    log_reg = LogisticRegression(solver=solver, multi_class=multi_class)

    # The score method of Logistic Regression has a classes_ attribute.
    if multi_class == "ovr":
        log_reg.classes_ = np.array([-1, 1])
    elif multi_class == "multinomial":
        log_reg.classes_ = np.unique(y_train)
    else:
        raise ValueError(
            "multi_class should be either multinomial or ovr, got %d" % multi_class
        )

    if pos_class is not None:
        mask = y_test == pos_class
        y_test = np.ones(y_test.shape, dtype=np.float64)
        y_test[~mask] = -1.0

    scores = list()

    scoring = get_scorer(scoring)
    for w in coefs:
        if multi_class == "ovr":
            w = w[np.newaxis, :]
        if fit_intercept:
            log_reg.coef_ = w[:, :-1]
            log_reg.intercept_ = w[:, -1]
        else:
            log_reg.coef_ = w
            log_reg.intercept_ = 0.0

        if scoring is None:
            scores.append(log_reg.score(X_test, y_test))
        else:
            scores.append(scoring(log_reg, X_test, y_test))

    return coefs, Cs, np.array(scores), n_iter


class LogisticRegression(LinearClassifierMixin, SparseCoefMixin, BaseEstimator):
    """
    Logistic Regression (aka logit, MaxEnt) classifier.

    In the multiclass case, the training algorithm uses the one-vs-rest (OvR)
    scheme if the 'multi_class' option is set to 'ovr', and uses the
    cross-entropy loss if the 'multi_class' option is set to 'multinomial'.
    (Currently the 'multinomial' option is supported only by the 'lbfgs',
    'sag', 'saga' and 'newton-cg' solvers.)

    This class implements regularized logistic regression using the
    'liblinear' library, 'newton-cg', 'sag', 'saga' and 'lbfgs' solvers. **Note
    that regularization is applied by default**. It can handle both dense
    and sparse input. Use C-ordered arrays or CSR matrices containing 64-bit
    floats for optimal performance; any other input format will be converted
    (and copied).

    The 'newton-cg', 'sag', and 'lbfgs' solvers support only L2 regularization
    with primal formulation, or no regularization. The 'liblinear' solver
    supports both L1 and L2 regularization, with a dual formulation only for
    the L2 penalty. The Elastic-Net regularization is only supported by the
    'saga' solver.

    Read more in the :ref:`User Guide <logistic_regression>`.

    Parameters
    ----------
    penalty : {'l1', 'l2', 'elasticnet', None}, default='l2'
        Specify the norm of the penalty:

        - `None`: no penalty is added;
        - `'l2'`: add a L2 penalty term and it is the default choice;
        - `'l1'`: add a L1 penalty term;
        - `'elasticnet'`: both L1 and L2 penalty terms are added.

        .. warning::
           Some penalties may not work with some solvers. See the parameter
           `solver` below, to know the compatibility between the penalty and
           solver.

        .. versionadded:: 0.19
           l1 penalty with SAGA solver (allowing 'multinomial' + L1)

        .. deprecated:: 1.2
           The 'none' option was deprecated in version 1.2, and will be removed
           in 1.4. Use `None` instead.

    dual : bool, default=False
        Dual or primal formulation. Dual formulation is only implemented for
        l2 penalty with liblinear solver. Prefer dual=False when
        n_samples > n_features.

    tol : float, default=1e-4
        Tolerance for stopping criteria.

    C : float, default=1.0
        Inverse of regularization strength; must be a positive float.
        Like in support vector machines, smaller values specify stronger
        regularization.

    fit_intercept : bool, default=True
        Specifies if a constant (a.k.a. bias or intercept) should be
        added to the decision function.

    intercept_scaling : float, default=1
        Useful only when the solver 'liblinear' is used
        and self.fit_intercept is set to True. In this case, x becomes
        [x, self.intercept_scaling],
        i.e. a "synthetic" feature with constant value equal to
        intercept_scaling is appended to the instance vector.
        The intercept becomes ``intercept_scaling * synthetic_feature_weight``.

        Note! the synthetic feature weight is subject to l1/l2 regularization
        as all other features.
        To lessen the effect of regularization on synthetic feature weight
        (and therefore on the intercept) intercept_scaling has to be increased.

    class_weight : dict or 'balanced', default=None
        Weights associated with classes in the form ``{class_label: weight}``.
        If not given, all classes are supposed to have weight one.

        The "balanced" mode uses the values of y to automatically adjust
        weights inversely proportional to class frequencies in the input data
        as ``n_samples / (n_classes * np.bincount(y))``.

        Note that these weights will be multiplied with sample_weight (passed
        through the fit method) if sample_weight is specified.

        .. versionadded:: 0.17
           *class_weight='balanced'*

    random_state : int, RandomState instance, default=None
        Used when ``solver`` == 'sag', 'saga' or 'liblinear' to shuffle the
        data. See :term:`Glossary <random_state>` for details.

    solver : {'lbfgs', 'liblinear', 'newton-cg', 'newton-cholesky', 'newton-lsmr', \
            'sag', 'saga'}, default='lbfgs'

        Algorithm to use in the optimization problem. Default is 'lbfgs'.
        To choose a solver, you might want to consider the following aspects:

            - For small datasets, 'liblinear' is a good choice, whereas 'sag'
              and 'saga' are faster for large ones.
            - For multiclass problems, only 'newton-cg', 'newton-lsmr', 'sag', 'saga'
              and 'lbfgs' handle multinomial loss.
            - 'liblinear' is limited to one-versus-rest schemes.
            - 'newton-cholesky' is a good choice for `n_samples` >> `n_features`,
              especially with one-hot encoded categorical features with rare
              categories. Note that it is limited to binary classification and the
              one-versus-rest reduction for multiclass classification. Be aware that
              the memory usage of this solver has a quadratic dependency on
              `n_features` because it explicitly computes the Hessian matrix.
            - 'newton-lsmr' is a good choice for multiclass classification.
               Uses Newton-Raphson steps formulated as iteratively reweighted least
               squares (IRLS), which is solved by LSMR. Contrary to `newton-cholesky`,
               this solver does not explicitly materialize the Hessian matrix but
               instead leverages knowledge about its structure to incrementally solve
               the least squares problems via a series of matrix vector operations
               where the matrices have size `(n_samples, n_features)`.
               Additionaly, this is numerically more stable for ill-conditioned X
               compared to `newton-cholesky`.

        .. warning::
           The choice of the algorithm depends on the penalty chosen.
           Supported penalties by solver:

           - 'lbfgs'           -   ['l2', None]
           - 'liblinear'       -   ['l1', 'l2']
           - 'newton-cg'       -   ['l2', None]
           - 'newton-cholesky' -   ['l2', None]
           - 'newton-lsmr'     -   ['l2', None]
           - 'sag'             -   ['l2', None]
           - 'saga'            -   ['elasticnet', 'l1', 'l2', None]

        .. note::
           'sag' and 'saga' fast convergence is only guaranteed on features
           with approximately the same scale. You can preprocess the data with
           a scaler from :mod:`sklearn.preprocessing`.

        .. seealso::
           Refer to the User Guide for more information regarding
           :class:`LogisticRegression` and more specifically the
           :ref:`Table <Logistic_regression>`
           summarizing solver/penalty supports.

        .. versionadded:: 0.17
           Stochastic Average Gradient descent solver.
        .. versionadded:: 0.19
           SAGA solver.
        .. versionchanged:: 0.22
            The default solver changed from 'liblinear' to 'lbfgs' in 0.22.
        .. versionadded:: 1.2
           newton-cholesky solver.
        .. versionadded:: 1.3
           newton-lsmr solver.

    max_iter : int, default=100
        Maximum number of iterations taken for the solvers to converge.

    multi_class : {'auto', 'ovr', 'multinomial'}, default='auto'
        If the option chosen is 'ovr', then a binary problem is fit for each
        label. For 'multinomial' the loss minimised is the multinomial loss fit
        across the entire probability distribution, *even when the data is
        binary*. 'multinomial' is unavailable when solver='liblinear'.
        'auto' selects 'ovr' if the data is binary, or if solver='liblinear',
        and otherwise selects 'multinomial'.

        .. versionadded:: 0.18
           Stochastic Average Gradient descent solver for 'multinomial' case.
        .. versionchanged:: 0.22
            Default changed from 'ovr' to 'auto' in 0.22.

    verbose : int, default=0
        For most solver, except for 'newton-cg', set verbose to any positive number
        for verbosity.

    warm_start : bool, default=False
        When set to True, reuse the solution of the previous call to fit as
        initialization, otherwise, just erase the previous solution.
        Useless for liblinear solver. See :term:`the Glossary <warm_start>`.

        .. versionadded:: 0.17
           *warm_start* to support *lbfgs*, *newton-cg*, *sag*, *saga* solvers.

    n_jobs : int, default=None
        Number of CPU cores used when parallelizing over classes if
        multi_class='ovr'". This parameter is ignored when the ``solver`` is
        set to 'liblinear' regardless of whether 'multi_class' is specified or
        not. ``None`` means 1 unless in a :obj:`joblib.parallel_backend`
        context. ``-1`` means using all processors.
        See :term:`Glossary <n_jobs>` for more details.

    l1_ratio : float, default=None
        The Elastic-Net mixing parameter, with ``0 <= l1_ratio <= 1``. Only
        used if ``penalty='elasticnet'``. Setting ``l1_ratio=0`` is equivalent
        to using ``penalty='l2'``, while setting ``l1_ratio=1`` is equivalent
        to using ``penalty='l1'``. For ``0 < l1_ratio <1``, the penalty is a
        combination of L1 and L2.

    Attributes
    ----------

    classes_ : ndarray of shape (n_classes, )
        A list of class labels known to the classifier.

    coef_ : ndarray of shape (1, n_features) or (n_classes, n_features)
        Coefficient of the features in the decision function.

        `coef_` is of shape (1, n_features) when the given problem is binary.
        In particular, when `multi_class='multinomial'`, `coef_` corresponds
        to outcome 1 (True) and `-coef_` corresponds to outcome 0 (False).

    intercept_ : ndarray of shape (1,) or (n_classes,)
        Intercept (a.k.a. bias) added to the decision function.

        If `fit_intercept` is set to False, the intercept is set to zero.
        `intercept_` is of shape (1,) when the given problem is binary.
        In particular, when `multi_class='multinomial'`, `intercept_`
        corresponds to outcome 1 (True) and `-intercept_` corresponds to
        outcome 0 (False).

    n_features_in_ : int
        Number of features seen during :term:`fit`.

        .. versionadded:: 0.24

    feature_names_in_ : ndarray of shape (`n_features_in_`,)
        Names of features seen during :term:`fit`. Defined only when `X`
        has feature names that are all strings.

        .. versionadded:: 1.0

    n_iter_ : ndarray of shape (n_classes,) or (1, )
        Actual number of iterations for all classes. If binary or multinomial,
        it returns only 1 element. For liblinear solver, only the maximum
        number of iteration across all classes is given.

        .. versionchanged:: 0.20

            In SciPy <= 1.0.0 the number of lbfgs iterations may exceed
            ``max_iter``. ``n_iter_`` will now report at most ``max_iter``.

    See Also
    --------
    SGDClassifier : Incrementally trained logistic regression (when given
        the parameter ``loss="log_loss"``).
    LogisticRegressionCV : Logistic regression with built-in cross validation.

    Notes
    -----
    The underlying C implementation uses a random number generator to
    select features when fitting the model. It is thus not uncommon,
    to have slightly different results for the same input data. If
    that happens, try with a smaller tol parameter.

    Predict output may not match that of standalone liblinear in certain
    cases. See :ref:`differences from liblinear <liblinear_differences>`
    in the narrative documentation.

    References
    ----------

    L-BFGS-B -- Software for Large-scale Bound-constrained Optimization
        Ciyou Zhu, Richard Byrd, Jorge Nocedal and Jose Luis Morales.
        http://users.iems.northwestern.edu/~nocedal/lbfgsb.html

    LIBLINEAR -- A Library for Large Linear Classification
        https://www.csie.ntu.edu.tw/~cjlin/liblinear/

    SAG -- Mark Schmidt, Nicolas Le Roux, and Francis Bach
        Minimizing Finite Sums with the Stochastic Average Gradient
        https://hal.inria.fr/hal-00860051/document

    SAGA -- Defazio, A., Bach F. & Lacoste-Julien S. (2014).
            :arxiv:`"SAGA: A Fast Incremental Gradient Method With Support
            for Non-Strongly Convex Composite Objectives" <1407.0202>`

    Hsiang-Fu Yu, Fang-Lan Huang, Chih-Jen Lin (2011). Dual coordinate descent
        methods for logistic regression and maximum entropy models.
        Machine Learning 85(1-2):41-75.
        https://www.csie.ntu.edu.tw/~cjlin/papers/maxent_dual.pdf

    Examples
    --------
    >>> from sklearn.datasets import load_iris
    >>> from sklearn.linear_model import LogisticRegression
    >>> X, y = load_iris(return_X_y=True)
    >>> clf = LogisticRegression(random_state=0).fit(X, y)
    >>> clf.predict(X[:2, :])
    array([0, 0])
    >>> clf.predict_proba(X[:2, :])
    array([[9.8...e-01, 1.8...e-02, 1.4...e-08],
           [9.7...e-01, 2.8...e-02, ...e-08]])
    >>> clf.score(X, y)
    0.97...
    """

    _parameter_constraints: dict = {
        # TODO(1.4): Remove "none" option
        "penalty": [
            StrOptions({"l1", "l2", "elasticnet", "none"}, deprecated={"none"}),
            None,
        ],
        "dual": ["boolean"],
        "tol": [Interval(Real, 0, None, closed="left")],
        "C": [Interval(Real, 0, None, closed="right")],
        "fit_intercept": ["boolean"],
        "intercept_scaling": [Interval(Real, 0, None, closed="neither")],
        "class_weight": [dict, StrOptions({"balanced"}), None],
        "random_state": ["random_state"],
        "solver": [
            StrOptions(
                {
                    "lbfgs",
                    "liblinear",
                    "newton-cg",
                    "newton-cholesky",
                    "newton-lsmr",
                    "sag",
                    "saga",
                }
            )
        ],
        "max_iter": [Interval(Integral, 0, None, closed="left")],
        "multi_class": [StrOptions({"auto", "ovr", "multinomial"})],
        "verbose": ["verbose"],
        "warm_start": ["boolean"],
        "n_jobs": [None, Integral],
        "l1_ratio": [Interval(Real, 0, 1, closed="both"), None],
    }

    def __init__(
        self,
        penalty="l2",
        *,
        dual=False,
        tol=1e-4,
        C=1.0,
        fit_intercept=True,
        intercept_scaling=1,
        class_weight=None,
        random_state=None,
        solver="lbfgs",
        max_iter=100,
        multi_class="auto",
        verbose=0,
        warm_start=False,
        n_jobs=None,
        l1_ratio=None,
    ):
        self.penalty = penalty
        self.dual = dual
        self.tol = tol
        self.C = C
        self.fit_intercept = fit_intercept
        self.intercept_scaling = intercept_scaling
        self.class_weight = class_weight
        self.random_state = random_state
        self.solver = solver
        self.max_iter = max_iter
        self.multi_class = multi_class
        self.verbose = verbose
        self.warm_start = warm_start
        self.n_jobs = n_jobs
        self.l1_ratio = l1_ratio

    @_fit_context(prefer_skip_nested_validation=True)
    def fit(self, X, y, sample_weight=None):
        """
        Fit the model according to the given training data.

        Parameters
        ----------
        X : {array-like, sparse matrix} of shape (n_samples, n_features)
            Training vector, where `n_samples` is the number of samples and
            `n_features` is the number of features.

        y : array-like of shape (n_samples,)
            Target vector relative to X.

        sample_weight : array-like of shape (n_samples,) default=None
            Array of weights that are assigned to individual samples.
            If not provided, then each sample is given unit weight.

            .. versionadded:: 0.17
               *sample_weight* support to LogisticRegression.

        Returns
        -------
        self
            Fitted estimator.

        Notes
        -----
        The SAGA solver supports both float64 and float32 bit arrays.
        """
        solver = _check_solver(self.solver, self.penalty, self.dual)

        if self.penalty != "elasticnet" and self.l1_ratio is not None:
            warnings.warn(
                "l1_ratio parameter is only used when penalty is "
                "'elasticnet'. Got "
                "(penalty={})".format(self.penalty)
            )

        if self.penalty == "elasticnet" and self.l1_ratio is None:
            raise ValueError("l1_ratio must be specified when penalty is elasticnet.")

        # TODO(1.4): Remove "none" option
        if self.penalty == "none":
            warnings.warn(
                (
                    "`penalty='none'`has been deprecated in 1.2 and will be removed in"
                    " 1.4. To keep the past behaviour, set `penalty=None`."
                ),
                FutureWarning,
            )

        if self.penalty is None or self.penalty == "none":
            if self.C != 1.0:  # default values
                warnings.warn(
                    "Setting penalty=None will ignore the C and l1_ratio parameters"
                )
                # Note that check for l1_ratio is done right above
            C_ = np.inf
            penalty = "l2"
        else:
            C_ = self.C
            penalty = self.penalty

        if solver == "lbfgs":
            _dtype = np.float64
        else:
            _dtype = [np.float64, np.float32]

        X, y = self._validate_data(
            X,
            y,
            accept_sparse="csr",
            dtype=_dtype,
            order="C",
            accept_large_sparse=solver not in ["liblinear", "sag", "saga"],
        )
        check_classification_targets(y)
        self.classes_ = np.unique(y)

        multi_class = _check_multi_class(self.multi_class, solver, len(self.classes_))

        if solver == "liblinear":
            if effective_n_jobs(self.n_jobs) != 1:
                warnings.warn(
                    "'n_jobs' > 1 does not have any effect when"
                    " 'solver' is set to 'liblinear'. Got 'n_jobs'"
                    " = {}.".format(effective_n_jobs(self.n_jobs))
                )
            self.coef_, self.intercept_, self.n_iter_ = _fit_liblinear(
                X,
                y,
                self.C,
                self.fit_intercept,
                self.intercept_scaling,
                self.class_weight,
                self.penalty,
                self.dual,
                self.verbose,
                self.max_iter,
                self.tol,
                self.random_state,
                sample_weight=sample_weight,
            )
            return self

        if solver in ["sag", "saga"]:
            max_squared_sum = row_norms(X, squared=True).max()
        else:
            max_squared_sum = None

        n_classes = len(self.classes_)
        classes_ = self.classes_
        if n_classes < 2:
            raise ValueError(
                "This solver needs samples of at least 2 classes"
                " in the data, but the data contains only one"
                " class: %r"
                % classes_[0]
            )

        if len(self.classes_) == 2:
            n_classes = 1
            classes_ = classes_[1:]

        if self.warm_start:
            warm_start_coef = getattr(self, "coef_", None)
        else:
            warm_start_coef = None
        if warm_start_coef is not None and self.fit_intercept:
            warm_start_coef = np.append(
                warm_start_coef, self.intercept_[:, np.newaxis], axis=1
            )

        # Hack so that we iterate only once for the multinomial case.
        if multi_class == "multinomial":
            classes_ = [None]
            warm_start_coef = [warm_start_coef]
        if warm_start_coef is None:
            warm_start_coef = [None] * n_classes

        path_func = delayed(_logistic_regression_path)

        # The SAG solver releases the GIL so it's more efficient to use
        # threads for this solver.
        if solver in ["sag", "saga"]:
            prefer = "threads"
        else:
            prefer = "processes"

        # TODO: Refactor this to avoid joblib parallelism entirely when doing binary
        # and multinomial multiclass classification and use joblib only for the
        # one-vs-rest multiclass case.
        if (
            solver in ["lbfgs", "newton-cg", "newton-cholesky", "newton-lsmr"]
            and len(classes_) == 1
            and effective_n_jobs(self.n_jobs) == 1
        ):
            # In the future, we would like n_threads = _openmp_effective_n_threads()
            # For the time being, we just do
            n_threads = 1
        else:
            n_threads = 1

        fold_coefs_ = Parallel(n_jobs=self.n_jobs, verbose=self.verbose, prefer=prefer)(
            path_func(
                X,
                y,
                pos_class=class_,
                Cs=[C_],
                l1_ratio=self.l1_ratio,
                fit_intercept=self.fit_intercept,
                tol=self.tol,
                verbose=self.verbose,
                solver=solver,
                multi_class=multi_class,
                max_iter=self.max_iter,
                class_weight=self.class_weight,
                check_input=False,
                random_state=self.random_state,
                coef=warm_start_coef_,
                penalty=penalty,
                max_squared_sum=max_squared_sum,
                sample_weight=sample_weight,
                n_threads=n_threads,
            )
            for class_, warm_start_coef_ in zip(classes_, warm_start_coef)
        )

        fold_coefs_, _, n_iter_ = zip(*fold_coefs_)
        self.n_iter_ = np.asarray(n_iter_, dtype=np.int32)[:, 0]

        n_features = X.shape[1]
        if multi_class == "multinomial":
            self.coef_ = fold_coefs_[0][0]
        else:
            self.coef_ = np.asarray(fold_coefs_)
            self.coef_ = self.coef_.reshape(
                n_classes, n_features + int(self.fit_intercept)
            )

        if self.fit_intercept:
            self.intercept_ = self.coef_[:, -1]
            self.coef_ = self.coef_[:, :-1]
        else:
            self.intercept_ = np.zeros(n_classes)

        return self

    def predict_proba(self, X):
        """
        Probability estimates.

        The returned estimates for all classes are ordered by the
        label of classes.

        For a multi_class problem, if multi_class is set to be "multinomial"
        the softmax function is used to find the predicted probability of
        each class.
        Else use a one-vs-rest approach, i.e calculate the probability
        of each class assuming it to be positive using the logistic function.
        and normalize these values across all the classes.

        Parameters
        ----------
        X : array-like of shape (n_samples, n_features)
            Vector to be scored, where `n_samples` is the number of samples and
            `n_features` is the number of features.

        Returns
        -------
        T : array-like of shape (n_samples, n_classes)
            Returns the probability of the sample for each class in the model,
            where classes are ordered as they are in ``self.classes_``.
        """
        check_is_fitted(self)

        ovr = self.multi_class in ["ovr", "warn"] or (
            self.multi_class == "auto"
            and (
                self.classes_.size <= 2
                or self.solver in ("liblinear", "newton-cholesky")
            )
        )
        if ovr:
            return super()._predict_proba_lr(X)
        else:
            decision = self.decision_function(X)
            if decision.ndim == 1:
                # Workaround for multi_class="multinomial" and binary outcomes
                # which requires softmax prediction with only a 1D decision.
                decision_2d = np.c_[-decision, decision]
            else:
                decision_2d = decision
            return softmax(decision_2d, copy=False)

    def predict_log_proba(self, X):
        """
        Predict logarithm of probability estimates.

        The returned estimates for all classes are ordered by the
        label of classes.

        Parameters
        ----------
        X : array-like of shape (n_samples, n_features)
            Vector to be scored, where `n_samples` is the number of samples and
            `n_features` is the number of features.

        Returns
        -------
        T : array-like of shape (n_samples, n_classes)
            Returns the log-probability of the sample for each class in the
            model, where classes are ordered as they are in ``self.classes_``.
        """
        return np.log(self.predict_proba(X))


class LogisticRegressionCV(LogisticRegression, LinearClassifierMixin, BaseEstimator):
    """Logistic Regression CV (aka logit, MaxEnt) classifier.

    See glossary entry for :term:`cross-validation estimator`.

    This class implements logistic regression using liblinear, newton-cg, sag
    of lbfgs optimizer. The newton-cg, sag and lbfgs solvers support only L2
    regularization with primal formulation. The liblinear solver supports both
    L1 and L2 regularization, with a dual formulation only for the L2 penalty.
    Elastic-Net penalty is only supported by the saga solver.

    For the grid of `Cs` values and `l1_ratios` values, the best hyperparameter
    is selected by the cross-validator
    :class:`~sklearn.model_selection.StratifiedKFold`, but it can be changed
    using the :term:`cv` parameter. The 'newton-cg', 'sag', 'saga' and 'lbfgs'
    solvers can warm-start the coefficients (see :term:`Glossary<warm_start>`).

    Read more in the :ref:`User Guide <logistic_regression>`.

    Parameters
    ----------
    Cs : int or list of floats, default=10
        Each of the values in Cs describes the inverse of regularization
        strength. If Cs is as an int, then a grid of Cs values are chosen
        in a logarithmic scale between 1e-4 and 1e4.
        Like in support vector machines, smaller values specify stronger
        regularization.

    fit_intercept : bool, default=True
        Specifies if a constant (a.k.a. bias or intercept) should be
        added to the decision function.

    cv : int or cross-validation generator, default=None
        The default cross-validation generator used is Stratified K-Folds.
        If an integer is provided, then it is the number of folds used.
        See the module :mod:`sklearn.model_selection` module for the
        list of possible cross-validation objects.

        .. versionchanged:: 0.22
            ``cv`` default value if None changed from 3-fold to 5-fold.

    dual : bool, default=False
        Dual or primal formulation. Dual formulation is only implemented for
        l2 penalty with liblinear solver. Prefer dual=False when
        n_samples > n_features.

    penalty : {'l1', 'l2', 'elasticnet'}, default='l2'
        Specify the norm of the penalty:

        - `'l2'`: add a L2 penalty term (used by default);
        - `'l1'`: add a L1 penalty term;
        - `'elasticnet'`: both L1 and L2 penalty terms are added.

        .. warning::
           Some penalties may not work with some solvers. See the parameter
           `solver` below, to know the compatibility between the penalty and
           solver.

    scoring : str or callable, default=None
        A string (see model evaluation documentation) or
        a scorer callable object / function with signature
        ``scorer(estimator, X, y)``. For a list of scoring functions
        that can be used, look at :mod:`sklearn.metrics`. The
        default scoring option used is 'accuracy'.

    solver : {'lbfgs', 'liblinear', 'newton-cg', 'newton-cholesky', 'newton-lsmr', \
            'sag', 'saga'}, default='lbfgs'

        Algorithm to use in the optimization problem. Default is 'lbfgs'.
        To choose a solver, you might want to consider the following aspects:

            - For small datasets, 'liblinear' is a good choice, whereas 'sag'
              and 'saga' are faster for large ones.
            - For multiclass problems, only 'newton-cg', 'newton-lsmr', 'sag', 'saga'
              and 'lbfgs' handle multinomial loss.
            - 'liblinear' might be slower in :class:`LogisticRegressionCV`
              because it does not handle warm-starting. 'liblinear' is
              limited to one-versus-rest schemes.
            - 'newton-cholesky' is a good choice for `n_samples` >> `n_features`,
              especially with one-hot encoded categorical features with rare
              categories. Note that it is limited to binary classification and the
              one-versus-rest reduction for multiclass classification. Be aware that
              the memory usage of this solver has a quadratic dependency on
              `n_features` because it explicitly computes the Hessian matrix.

        .. warning::
           The choice of the algorithm depends on the penalty chosen.
           Supported penalties by solver:

           - 'lbfgs'           -   ['l2']
           - 'liblinear'       -   ['l1', 'l2']
           - 'newton-cg'       -   ['l2']
           - 'newton-cholesky' -   ['l2']
           - 'newton-lsmr'     -   ['l2']
           - 'sag'             -   ['l2']
           - 'saga'            -   ['elasticnet', 'l1', 'l2']

        .. note::
           'sag' and 'saga' fast convergence is only guaranteed on features
           with approximately the same scale. You can preprocess the data with
           a scaler from :mod:`sklearn.preprocessing`.

        .. versionadded:: 0.17
           Stochastic Average Gradient descent solver.
        .. versionadded:: 0.19
           SAGA solver.
        .. versionadded:: 1.2
           newton-cholesky solver.
        .. versionadded:: 1.3
            newton-lsmr solver

    tol : float, default=1e-4
        Tolerance for stopping criteria.

    max_iter : int, default=100
        Maximum number of iterations of the optimization algorithm.

    class_weight : dict or 'balanced', default=None
        Weights associated with classes in the form ``{class_label: weight}``.
        If not given, all classes are supposed to have weight one.

        The "balanced" mode uses the values of y to automatically adjust
        weights inversely proportional to class frequencies in the input data
        as ``n_samples / (n_classes * np.bincount(y))``.

        Note that these weights will be multiplied with sample_weight (passed
        through the fit method) if sample_weight is specified.

        .. versionadded:: 0.17
           class_weight == 'balanced'

    n_jobs : int, default=None
        Number of CPU cores used during the cross-validation loop.
        ``None`` means 1 unless in a :obj:`joblib.parallel_backend` context.
        ``-1`` means using all processors. See :term:`Glossary <n_jobs>`
        for more details.

    verbose : int, default=0
        For most solver, except for 'newton-cg', set verbose to any positive number
        for verbosity.

    refit : bool, default=True
        If set to True, the scores are averaged across all folds, and the
        coefs and the C that corresponds to the best score is taken, and a
        final refit is done using these parameters.
        Otherwise the coefs, intercepts and C that correspond to the
        best scores across folds are averaged.

    intercept_scaling : float, default=1
        Useful only when the solver 'liblinear' is used
        and self.fit_intercept is set to True. In this case, x becomes
        [x, self.intercept_scaling],
        i.e. a "synthetic" feature with constant value equal to
        intercept_scaling is appended to the instance vector.
        The intercept becomes ``intercept_scaling * synthetic_feature_weight``.

        Note! the synthetic feature weight is subject to l1/l2 regularization
        as all other features.
        To lessen the effect of regularization on synthetic feature weight
        (and therefore on the intercept) intercept_scaling has to be increased.

    multi_class : {'auto, 'ovr', 'multinomial'}, default='auto'
        If the option chosen is 'ovr', then a binary problem is fit for each
        label. For 'multinomial' the loss minimised is the multinomial loss fit
        across the entire probability distribution, *even when the data is
        binary*. 'multinomial' is unavailable when solver='liblinear'.
        'auto' selects 'ovr' if the data is binary, or if solver='liblinear',
        and otherwise selects 'multinomial'.

        .. versionadded:: 0.18
           Stochastic Average Gradient descent solver for 'multinomial' case.
        .. versionchanged:: 0.22
            Default changed from 'ovr' to 'auto' in 0.22.

    random_state : int, RandomState instance, default=None
        Used when `solver='sag'`, 'saga' or 'liblinear' to shuffle the data.
        Note that this only applies to the solver and not the cross-validation
        generator. See :term:`Glossary <random_state>` for details.

    l1_ratios : list of float, default=None
        The list of Elastic-Net mixing parameter, with ``0 <= l1_ratio <= 1``.
        Only used if ``penalty='elasticnet'``. A value of 0 is equivalent to
        using ``penalty='l2'``, while 1 is equivalent to using
        ``penalty='l1'``. For ``0 < l1_ratio <1``, the penalty is a combination
        of L1 and L2.

    Attributes
    ----------
    classes_ : ndarray of shape (n_classes, )
        A list of class labels known to the classifier.

    coef_ : ndarray of shape (1, n_features) or (n_classes, n_features)
        Coefficient of the features in the decision function.

        `coef_` is of shape (1, n_features) when the given problem
        is binary.

    intercept_ : ndarray of shape (1,) or (n_classes,)
        Intercept (a.k.a. bias) added to the decision function.

        If `fit_intercept` is set to False, the intercept is set to zero.
        `intercept_` is of shape(1,) when the problem is binary.

    Cs_ : ndarray of shape (n_cs)
        Array of C i.e. inverse of regularization parameter values used
        for cross-validation.

    l1_ratios_ : ndarray of shape (n_l1_ratios)
        Array of l1_ratios used for cross-validation. If no l1_ratio is used
        (i.e. penalty is not 'elasticnet'), this is set to ``[None]``

    coefs_paths_ : ndarray of shape (n_folds, n_cs, n_features) or \
                   (n_folds, n_cs, n_features + 1)
        dict with classes as the keys, and the path of coefficients obtained
        during cross-validating across each fold and then across each Cs
        after doing an OvR for the corresponding class as values.
        If the 'multi_class' option is set to 'multinomial', then
        the coefs_paths are the coefficients corresponding to each class.
        Each dict value has shape ``(n_folds, n_cs, n_features)`` or
        ``(n_folds, n_cs, n_features + 1)`` depending on whether the
        intercept is fit or not. If ``penalty='elasticnet'``, the shape is
        ``(n_folds, n_cs, n_l1_ratios_, n_features)`` or
        ``(n_folds, n_cs, n_l1_ratios_, n_features + 1)``.

    scores_ : dict
        dict with classes as the keys, and the values as the
        grid of scores obtained during cross-validating each fold, after doing
        an OvR for the corresponding class. If the 'multi_class' option
        given is 'multinomial' then the same scores are repeated across
        all classes, since this is the multinomial class. Each dict value
        has shape ``(n_folds, n_cs)`` or ``(n_folds, n_cs, n_l1_ratios)`` if
        ``penalty='elasticnet'``.

    C_ : ndarray of shape (n_classes,) or (n_classes - 1,)
        Array of C that maps to the best scores across every class. If refit is
        set to False, then for each class, the best C is the average of the
        C's that correspond to the best scores for each fold.
        `C_` is of shape(n_classes,) when the problem is binary.

    l1_ratio_ : ndarray of shape (n_classes,) or (n_classes - 1,)
        Array of l1_ratio that maps to the best scores across every class. If
        refit is set to False, then for each class, the best l1_ratio is the
        average of the l1_ratio's that correspond to the best scores for each
        fold.  `l1_ratio_` is of shape(n_classes,) when the problem is binary.

    n_iter_ : ndarray of shape (n_classes, n_folds, n_cs) or (1, n_folds, n_cs)
        Actual number of iterations for all classes, folds and Cs.
        In the binary or multinomial cases, the first dimension is equal to 1.
        If ``penalty='elasticnet'``, the shape is ``(n_classes, n_folds,
        n_cs, n_l1_ratios)`` or ``(1, n_folds, n_cs, n_l1_ratios)``.

    n_features_in_ : int
        Number of features seen during :term:`fit`.

        .. versionadded:: 0.24

    feature_names_in_ : ndarray of shape (`n_features_in_`,)
        Names of features seen during :term:`fit`. Defined only when `X`
        has feature names that are all strings.

        .. versionadded:: 1.0

    See Also
    --------
    LogisticRegression : Logistic regression without tuning the
        hyperparameter `C`.

    Examples
    --------
    >>> from sklearn.datasets import load_iris
    >>> from sklearn.linear_model import LogisticRegressionCV
    >>> X, y = load_iris(return_X_y=True)
    >>> clf = LogisticRegressionCV(cv=5, random_state=0).fit(X, y)
    >>> clf.predict(X[:2, :])
    array([0, 0])
    >>> clf.predict_proba(X[:2, :]).shape
    (2, 3)
    >>> clf.score(X, y)
    0.98...
    """

    _parameter_constraints: dict = {**LogisticRegression._parameter_constraints}

    for param in ["C", "warm_start", "l1_ratio"]:
        _parameter_constraints.pop(param)

    _parameter_constraints.update(
        {
            "Cs": [Interval(Integral, 1, None, closed="left"), "array-like"],
            "cv": ["cv_object"],
            "scoring": [StrOptions(set(get_scorer_names())), callable, None],
            "l1_ratios": ["array-like", None],
            "refit": ["boolean"],
            "penalty": [StrOptions({"l1", "l2", "elasticnet"})],
        }
    )

    def __init__(
        self,
        *,
        Cs=10,
        fit_intercept=True,
        cv=None,
        dual=False,
        penalty="l2",
        scoring=None,
        solver="lbfgs",
        tol=1e-4,
        max_iter=100,
        class_weight=None,
        n_jobs=None,
        verbose=0,
        refit=True,
        intercept_scaling=1.0,
        multi_class="auto",
        random_state=None,
        l1_ratios=None,
    ):
        self.Cs = Cs
        self.fit_intercept = fit_intercept
        self.cv = cv
        self.dual = dual
        self.penalty = penalty
        self.scoring = scoring
        self.tol = tol
        self.max_iter = max_iter
        self.class_weight = class_weight
        self.n_jobs = n_jobs
        self.verbose = verbose
        self.solver = solver
        self.refit = refit
        self.intercept_scaling = intercept_scaling
        self.multi_class = multi_class
        self.random_state = random_state
        self.l1_ratios = l1_ratios

    @_fit_context(prefer_skip_nested_validation=True)
    def fit(self, X, y, sample_weight=None):
        """Fit the model according to the given training data.

        Parameters
        ----------
        X : {array-like, sparse matrix} of shape (n_samples, n_features)
            Training vector, where `n_samples` is the number of samples and
            `n_features` is the number of features.

        y : array-like of shape (n_samples,)
            Target vector relative to X.

        sample_weight : array-like of shape (n_samples,) default=None
            Array of weights that are assigned to individual samples.
            If not provided, then each sample is given unit weight.

        Returns
        -------
        self : object
            Fitted LogisticRegressionCV estimator.
        """
        solver = _check_solver(self.solver, self.penalty, self.dual)

        if self.penalty == "elasticnet":
            if (
                self.l1_ratios is None
                or len(self.l1_ratios) == 0
                or any(
                    (
                        not isinstance(l1_ratio, numbers.Number)
                        or l1_ratio < 0
                        or l1_ratio > 1
                    )
                    for l1_ratio in self.l1_ratios
                )
            ):
                raise ValueError(
                    "l1_ratios must be a list of numbers between "
                    "0 and 1; got (l1_ratios=%r)"
                    % self.l1_ratios
                )
            l1_ratios_ = self.l1_ratios
        else:
            if self.l1_ratios is not None:
                warnings.warn(
                    "l1_ratios parameter is only used when penalty "
                    "is 'elasticnet'. Got (penalty={})".format(self.penalty)
                )

            l1_ratios_ = [None]

        X, y = self._validate_data(
            X,
            y,
            accept_sparse="csr",
            dtype=np.float64,
            order="C",
            accept_large_sparse=solver not in ["liblinear", "sag", "saga"],
        )
        check_classification_targets(y)

        class_weight = self.class_weight

        # Encode for string labels
        label_encoder = LabelEncoder().fit(y)
        y = label_encoder.transform(y)
        if isinstance(class_weight, dict):
            class_weight = {
                label_encoder.transform([cls])[0]: v for cls, v in class_weight.items()
            }

        # The original class labels
        classes = self.classes_ = label_encoder.classes_
        encoded_labels = label_encoder.transform(label_encoder.classes_)

        multi_class = _check_multi_class(self.multi_class, solver, len(classes))

        if solver in ["sag", "saga"]:
            max_squared_sum = row_norms(X, squared=True).max()
        else:
            max_squared_sum = None

        # init cross-validation generator
        cv = check_cv(self.cv, y, classifier=True)
        folds = list(cv.split(X, y))

        # Use the label encoded classes
        n_classes = len(encoded_labels)

        if n_classes < 2:
            raise ValueError(
                "This solver needs samples of at least 2 classes"
                " in the data, but the data contains only one"
                " class: %r"
                % classes[0]
            )

        if n_classes == 2:
            # OvR in case of binary problems is as good as fitting
            # the higher label
            n_classes = 1
            encoded_labels = encoded_labels[1:]
            classes = classes[1:]

        # We need this hack to iterate only once over labels, in the case of
        # multi_class = multinomial, without changing the value of the labels.
        if multi_class == "multinomial":
            iter_encoded_labels = iter_classes = [None]
        else:
            iter_encoded_labels = encoded_labels
            iter_classes = classes

        # compute the class weights for the entire dataset y
        if class_weight == "balanced":
            class_weight = compute_class_weight(
                class_weight, classes=np.arange(len(self.classes_)), y=y
            )
            class_weight = dict(enumerate(class_weight))

        path_func = delayed(_log_reg_scoring_path)

        # The SAG solver releases the GIL so it's more efficient to use
        # threads for this solver.
        if self.solver in ["sag", "saga"]:
            prefer = "threads"
        else:
            prefer = "processes"

        fold_coefs_ = Parallel(n_jobs=self.n_jobs, verbose=self.verbose, prefer=prefer)(
            path_func(
                X,
                y,
                train,
                test,
                pos_class=label,
                Cs=self.Cs,
                fit_intercept=self.fit_intercept,
                penalty=self.penalty,
                dual=self.dual,
                solver=solver,
                tol=self.tol,
                max_iter=self.max_iter,
                verbose=self.verbose,
                class_weight=class_weight,
                scoring=self.scoring,
                multi_class=multi_class,
                intercept_scaling=self.intercept_scaling,
                random_state=self.random_state,
                max_squared_sum=max_squared_sum,
                sample_weight=sample_weight,
                l1_ratio=l1_ratio,
            )
            for label in iter_encoded_labels
            for train, test in folds
            for l1_ratio in l1_ratios_
        )

        # _log_reg_scoring_path will output different shapes depending on the
        # multi_class param, so we need to reshape the outputs accordingly.
        # Cs is of shape (n_classes . n_folds . n_l1_ratios, n_Cs) and all the
        # rows are equal, so we just take the first one.
        # After reshaping,
        # - scores is of shape (n_classes, n_folds, n_Cs . n_l1_ratios)
        # - coefs_paths is of shape
        #  (n_classes, n_folds, n_Cs . n_l1_ratios, n_features)
        # - n_iter is of shape
        #  (n_classes, n_folds, n_Cs . n_l1_ratios) or
        #  (1, n_folds, n_Cs . n_l1_ratios)
        coefs_paths, Cs, scores, n_iter_ = zip(*fold_coefs_)
        self.Cs_ = Cs[0]
        if multi_class == "multinomial":
            coefs_paths = np.reshape(
                coefs_paths,
                (len(folds), len(l1_ratios_) * len(self.Cs_), n_classes, -1),
            )
            # equiv to coefs_paths = np.moveaxis(coefs_paths, (0, 1, 2, 3),
            #                                                 (1, 2, 0, 3))
            coefs_paths = np.swapaxes(coefs_paths, 0, 1)
            coefs_paths = np.swapaxes(coefs_paths, 0, 2)
            self.n_iter_ = np.reshape(
                n_iter_, (1, len(folds), len(self.Cs_) * len(l1_ratios_))
            )
            # repeat same scores across all classes
            scores = np.tile(scores, (n_classes, 1, 1))
        else:
            coefs_paths = np.reshape(
                coefs_paths,
                (n_classes, len(folds), len(self.Cs_) * len(l1_ratios_), -1),
            )
            self.n_iter_ = np.reshape(
                n_iter_, (n_classes, len(folds), len(self.Cs_) * len(l1_ratios_))
            )
        scores = np.reshape(scores, (n_classes, len(folds), -1))
        self.scores_ = dict(zip(classes, scores))
        self.coefs_paths_ = dict(zip(classes, coefs_paths))

        self.C_ = list()
        self.l1_ratio_ = list()
        self.coef_ = np.empty((n_classes, X.shape[1]))
        self.intercept_ = np.zeros(n_classes)
        for index, (cls, encoded_label) in enumerate(
            zip(iter_classes, iter_encoded_labels)
        ):
            if multi_class == "ovr":
                scores = self.scores_[cls]
                coefs_paths = self.coefs_paths_[cls]
            else:
                # For multinomial, all scores are the same across classes
                scores = scores[0]
                # coefs_paths will keep its original shape because
                # logistic_regression_path expects it this way

            if self.refit:
                # best_index is between 0 and (n_Cs . n_l1_ratios - 1)
                # for example, with n_cs=2 and n_l1_ratios=3
                # the layout of scores is
                # [c1, c2, c1, c2, c1, c2]
                #   l1_1 ,  l1_2 ,  l1_3
                best_index = scores.sum(axis=0).argmax()

                best_index_C = best_index % len(self.Cs_)
                C_ = self.Cs_[best_index_C]
                self.C_.append(C_)

                best_index_l1 = best_index // len(self.Cs_)
                l1_ratio_ = l1_ratios_[best_index_l1]
                self.l1_ratio_.append(l1_ratio_)

                if multi_class == "multinomial":
                    coef_init = np.mean(coefs_paths[:, :, best_index, :], axis=1)
                else:
                    coef_init = np.mean(coefs_paths[:, best_index, :], axis=0)

                # Note that y is label encoded and hence pos_class must be
                # the encoded label / None (for 'multinomial')
                w, _, _ = _logistic_regression_path(
                    X,
                    y,
                    pos_class=encoded_label,
                    Cs=[C_],
                    solver=solver,
                    fit_intercept=self.fit_intercept,
                    coef=coef_init,
                    max_iter=self.max_iter,
                    tol=self.tol,
                    penalty=self.penalty,
                    class_weight=class_weight,
                    multi_class=multi_class,
                    verbose=max(0, self.verbose - 1),
                    random_state=self.random_state,
                    check_input=False,
                    max_squared_sum=max_squared_sum,
                    sample_weight=sample_weight,
                    l1_ratio=l1_ratio_,
                )
                w = w[0]

            else:
                # Take the best scores across every fold and the average of
                # all coefficients corresponding to the best scores.
                best_indices = np.argmax(scores, axis=1)
                if multi_class == "ovr":
                    w = np.mean(
                        [coefs_paths[i, best_indices[i], :] for i in range(len(folds))],
                        axis=0,
                    )
                else:
                    w = np.mean(
                        [
                            coefs_paths[:, i, best_indices[i], :]
                            for i in range(len(folds))
                        ],
                        axis=0,
                    )

                best_indices_C = best_indices % len(self.Cs_)
                self.C_.append(np.mean(self.Cs_[best_indices_C]))

                if self.penalty == "elasticnet":
                    best_indices_l1 = best_indices // len(self.Cs_)
                    self.l1_ratio_.append(np.mean(l1_ratios_[best_indices_l1]))
                else:
                    self.l1_ratio_.append(None)

            if multi_class == "multinomial":
                self.C_ = np.tile(self.C_, n_classes)
                self.l1_ratio_ = np.tile(self.l1_ratio_, n_classes)
                self.coef_ = w[:, : X.shape[1]]
                if self.fit_intercept:
                    self.intercept_ = w[:, -1]
            else:
                self.coef_[index] = w[: X.shape[1]]
                if self.fit_intercept:
                    self.intercept_[index] = w[-1]

        self.C_ = np.asarray(self.C_)
        self.l1_ratio_ = np.asarray(self.l1_ratio_)
        self.l1_ratios_ = np.asarray(l1_ratios_)
        # if elasticnet was used, add the l1_ratios dimension to some
        # attributes
        if self.l1_ratios is not None:
            # with n_cs=2 and n_l1_ratios=3
            # the layout of scores is
            # [c1, c2, c1, c2, c1, c2]
            #   l1_1 ,  l1_2 ,  l1_3
            # To get a 2d array with the following layout
            #      l1_1, l1_2, l1_3
            # c1 [[ .  ,  .  ,  .  ],
            # c2  [ .  ,  .  ,  .  ]]
            # We need to first reshape and then transpose.
            # The same goes for the other arrays
            for cls, coefs_path in self.coefs_paths_.items():
                self.coefs_paths_[cls] = coefs_path.reshape(
                    (len(folds), self.l1_ratios_.size, self.Cs_.size, -1)
                )
                self.coefs_paths_[cls] = np.transpose(
                    self.coefs_paths_[cls], (0, 2, 1, 3)
                )
            for cls, score in self.scores_.items():
                self.scores_[cls] = score.reshape(
                    (len(folds), self.l1_ratios_.size, self.Cs_.size)
                )
                self.scores_[cls] = np.transpose(self.scores_[cls], (0, 2, 1))

            self.n_iter_ = self.n_iter_.reshape(
                (-1, len(folds), self.l1_ratios_.size, self.Cs_.size)
            )
            self.n_iter_ = np.transpose(self.n_iter_, (0, 1, 3, 2))

        return self

    def score(self, X, y, sample_weight=None):
        """Score using the `scoring` option on the given test data and labels.

        Parameters
        ----------
        X : array-like of shape (n_samples, n_features)
            Test samples.

        y : array-like of shape (n_samples,)
            True labels for X.

        sample_weight : array-like of shape (n_samples,), default=None
            Sample weights.

        Returns
        -------
        score : float
            Score of self.predict(X) w.r.t. y.
        """
        scoring = self.scoring or "accuracy"
        scoring = get_scorer(scoring)

        return scoring(self, X, y, sample_weight=sample_weight)

    def _more_tags(self):
        return {
            "_xfail_checks": {
                "check_sample_weights_invariance": (
                    "zero sample_weight is not equivalent to removing samples"
                ),
            }
        }<|MERGE_RESOLUTION|>--- conflicted
+++ resolved
@@ -20,14 +20,6 @@
 
 from sklearn.metrics import get_scorer_names
 
-<<<<<<< HEAD
-from ._base import LinearClassifierMixin, SparseCoefMixin, BaseEstimator
-from ._linear_loss import LinearModelLoss
-from ._sag import sag_solver
-from ._glm.glm import NEWTON_SOLVER
-from ..base import _fit_context
-=======
->>>>>>> ee5d94e0
 from .._loss.loss import HalfBinomialLoss, HalfMultinomialLoss
 from ..base import _fit_context
 from ..metrics import get_scorer
@@ -47,7 +39,7 @@
 from ..utils.parallel import Parallel, delayed
 from ..utils.validation import _check_sample_weight, check_is_fitted
 from ._base import BaseEstimator, LinearClassifierMixin, SparseCoefMixin
-from ._glm.glm import NewtonCholeskySolver
+from ._glm.glm import NEWTON_SOLVER
 from ._linear_loss import LinearModelLoss
 from ._sag import sag_solver
 
