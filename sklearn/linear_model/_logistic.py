--- conflicted
+++ resolved
@@ -268,21 +268,6 @@
         )
         y = check_array(y, ensure_2d=False, dtype=None)
         check_consistent_length(X, y)
-<<<<<<< HEAD
-    n_samples, n_features = X.shape
-
-    classes = xp_y.unique_values(y)
-    classes_size = size(classes)
-    random_state = check_random_state(random_state)
-
-    multi_class = _check_multi_class(multi_class, solver, classes.shape[0])
-    if pos_class is None and multi_class != "multinomial":
-        if classes_size > 2:
-            raise ValueError("To fit OvR, use the pos_class argument")
-        # np.unique(y) gives labels in sorted order.
-        pos_class = classes[1]
-=======
->>>>>>> 2b0f4762
 
     if sample_weight is not None or class_weight is not None:
         sample_weight = _check_sample_weight(
@@ -290,7 +275,7 @@
         )
 
     n_samples, n_features = X.shape
-    n_classes = len(classes)
+    n_classes = classes.shape[0] if hasattr(classes, "shape") else len(classes)
     is_binary = n_classes == 2
 
     if solver == "liblinear" and not is_binary:
@@ -314,68 +299,27 @@
         )
         sample_weight *= labels_class_weight
 
-<<<<<<< HEAD
-    # For doing a ovr, we need to mask the labels first. For the
-    # multinomial case this is not necessary.
-    if multi_class == "ovr":
+    if is_binary:
         w0 = np.zeros(
             n_features + int(fit_intercept), dtype=_matching_numpy_dtype(X, xp=xp)
         )
-        mask = xp.asarray(y == pos_class, device=device_)
+        mask = xp.asarray(y == classes[1], device=device_)
         y_bin = xp.ones(y.shape, dtype=X.dtype, device=device_)
-=======
-    if is_binary:
-        w0 = np.zeros(n_features + int(fit_intercept), dtype=X.dtype)
-        mask = y == classes[1]
-        y_bin = np.ones(y.shape, dtype=X.dtype)
->>>>>>> 2b0f4762
         if solver == "liblinear":
             y_bin[~mask] = -1.0
         else:
             # HalfBinomialLoss, used for those solvers, represents y in [0, 1] instead
             # of in [-1, 1].
-<<<<<<< HEAD
-            mask_classes = xp.asarray([0, 1], device=device_)
-            y_bin[~mask] = 0.0
-
-        # for compute_class_weight
-        if class_weight == "balanced":
-            class_weight_ = compute_class_weight(
-                class_weight,
-                classes=mask_classes,
-                y=y_bin,
-                sample_weight=sample_weight,
-            )
-            class_weight_ = xp.asarray(class_weight_, dtype=X.dtype, device=device_)
-            sample_weight *= class_weight_[le.fit_transform(y_bin)]
-
-    else:
-        if solver in ["sag", "saga", "lbfgs", "newton-cg", "newton-cholesky"]:
-            # SAG, lbfgs, newton-cg and newton-cholesky multinomial solvers need
-            # LabelEncoder, not LabelBinarizer, i.e. y as a 1d-array of integers.
-            # LabelEncoder also saves memory compared to LabelBinarizer, especially
-            # when n_classes is large.
-            le = LabelEncoder()
-            Y_multi = xp.asarray(le.fit_transform(y), device=device_)
-            Y_multi = xp.astype(Y_multi, X.dtype, copy=False)
-        else:
-            # For liblinear solver, apply LabelBinarizer, i.e. y is one-hot encoded.
-            lbin = LabelBinarizer()
-            Y_multi = lbin.fit_transform(y)
-            if Y_multi.shape[1] == 1:
-                Y_multi = np.hstack([1 - Y_multi, Y_multi])
-
-=======
             y_bin[~mask] = 0.0
     else:
         # All solvers capable of a multinomial need LabelEncoder, not LabelBinarizer,
         # i.e. y as a 1d-array of integers. LabelEncoder also saves memory
         # compared to LabelBinarizer, especially when n_classes is large.
-        Y_multi = le.fit_transform(y).astype(X.dtype, copy=False)
+        Y_multi = xp.asarray(le.fit_transform(y), device=device_)
+        Y_multi = xp.astype(Y_multi, X.dtype, copy=False)
         # It is important that w0 is F-contiguous.
->>>>>>> 2b0f4762
         w0 = np.zeros(
-            (classes_size, n_features + int(fit_intercept)),
+            (size(classes), n_features + int(fit_intercept)),
             order="F",
             dtype=_matching_numpy_dtype(X, xp=xp),
         )
@@ -410,41 +354,11 @@
                 )
                 raise ValueError(msg)
         else:
-<<<<<<< HEAD
-            # For binary problems coef.shape[0] should be 1, otherwise it
-            # should be classes.size.
-            n_classes = classes_size
-            if n_classes == 2:
-                n_classes = 1
-
-            if coef.shape[0] != n_classes or coef.shape[1] not in (
-                n_features,
-                n_features + 1,
-            ):
-                raise ValueError(
-                    "Initialization coef is of shape (%d, %d), expected "
-                    "shape (%d, %d) or (%d, %d)"
-                    % (
-                        coef.shape[0],
-                        coef.shape[1],
-                        classes_size,
-                        n_features,
-                        classes_size,
-                        n_features + 1,
-                    )
-                )
-
-            if n_classes == 1:
-                w0[0, : coef.shape[1]] = -coef
-                w0[1, : coef.shape[1]] = coef
-            else:
-=======
             if (
                 coef.ndim == 2
                 and coef.shape[0] == n_classes
                 and coef.shape[1] == n_features + int(fit_intercept)
             ):
->>>>>>> 2b0f4762
                 w0[:, : coef.shape[1]] = coef
             else:
                 msg = (
@@ -456,12 +370,7 @@
     if is_binary:
         target = y_bin
         loss = LinearModelLoss(
-<<<<<<< HEAD
-            base_loss=HalfMultinomialLoss(n_classes=classes_size),
-            fit_intercept=fit_intercept,
-=======
             base_loss=HalfBinomialLoss(), fit_intercept=fit_intercept
->>>>>>> 2b0f4762
         )
         if solver == "lbfgs":
             func = loss.loss_gradient
@@ -472,7 +381,7 @@
         warm_start_sag = {"coef": np.expand_dims(w0, axis=1)}
     else:  # multinomial
         loss = LinearModelLoss(
-            base_loss=HalfMultinomialLoss(n_classes=classes.size),
+            base_loss=HalfMultinomialLoss(n_classes=size(classes)),
             fit_intercept=fit_intercept,
         )
         target = Y_multi
@@ -612,34 +521,20 @@
             )
             raise ValueError(msg)
 
-<<<<<<< HEAD
-        if multi_class == "multinomial":
-            n_classes = max(2, classes_size)
-=======
         if is_binary:
-            coefs.append(w0.copy())
+            coefs.append(
+                xp.asarray(w0.copy(order=coefs_order), dtype=X.dtype, device=device_)
+            )
         else:
->>>>>>> 2b0f4762
             if solver in ["lbfgs", "newton-cg", "newton-cholesky"]:
                 multi_w0 = np.reshape(w0, (n_classes, -1), order="F")
             else:
                 multi_w0 = w0
-<<<<<<< HEAD
-            if n_classes == 2:
-                multi_w0 = multi_w0[1][np.newaxis, :]
-
             coefs.append(
                 xp.asarray(
                     multi_w0.copy(order=coefs_order), dtype=X.dtype, device=device_
                 )
             )
-        else:
-            coefs.append(
-                xp.asarray(w0.copy(order=coefs_order), dtype=X.dtype, device=device_)
-            )
-=======
-            coefs.append(multi_w0.copy())
->>>>>>> 2b0f4762
 
         n_iter[i] = n_iter_i
 
@@ -1251,48 +1146,9 @@
         )
         n_features = X.shape[1]
         check_classification_targets(y)
-<<<<<<< HEAD
         self.classes_ = xp_y.unique_values(y)
-
-        # TODO(1.8) remove multi_class
-        multi_class = self.multi_class
-        if self.multi_class == "multinomial" and self.classes_.shape[0] == 2:
-            warnings.warn(
-                (
-                    "'multi_class' was deprecated in version 1.5 and will be removed in"
-                    " 1.8. From then on, binary problems will be fit as proper binary "
-                    " logistic regression models (as if multi_class='ovr' were set)."
-                    " Leave it to its default value to avoid this warning."
-                ),
-                FutureWarning,
-            )
-        elif self.multi_class in ("multinomial", "auto"):
-            warnings.warn(
-                (
-                    "'multi_class' was deprecated in version 1.5 and will be removed in"
-                    " 1.8. From then on, it will always use 'multinomial'."
-                    " Leave it to its default value to avoid this warning."
-                ),
-                FutureWarning,
-            )
-        elif self.multi_class == "ovr":
-            warnings.warn(
-                (
-                    "'multi_class' was deprecated in version 1.5 and will be removed in"
-                    " 1.8. Use OneVsRestClassifier(LogisticRegression(..)) instead."
-                    " Leave it to its default value to avoid this warning."
-                ),
-                FutureWarning,
-            )
-        else:
-            # Set to old default value.
-            multi_class = "auto"
-        multi_class = _check_multi_class(multi_class, solver, self.classes_.shape[0])
-=======
-        self.classes_ = np.unique(y)
-        n_classes = len(self.classes_)
+        n_classes = self.classes_.shape[0]
         is_binary = n_classes == 2
->>>>>>> 2b0f4762
 
         if solver == "liblinear":
             if not is_binary:
@@ -1336,11 +1192,6 @@
         else:
             max_squared_sum = None
 
-<<<<<<< HEAD
-        n_classes = self.classes_.shape[0]
-        classes_ = self.classes_
-=======
->>>>>>> 2b0f4762
         if n_classes < 2:
             raise ValueError(
                 "This solver needs samples of at least 2 classes"
@@ -1348,13 +1199,6 @@
                 " class: %r" % self.classes_[0]
             )
 
-<<<<<<< HEAD
-        if n_classes == 2:
-            n_classes = 1
-            classes_ = classes_[1:]
-
-=======
->>>>>>> 2b0f4762
         if self.warm_start:
             warm_start_coef = getattr(self, "coef_", None)
         else:
@@ -1364,41 +1208,9 @@
                 [warm_start_coef, self.intercept_[:, xp.newaxis]], axis=1
             )
 
-<<<<<<< HEAD
-        # Hack so that we iterate only once for the multinomial case.
-        if multi_class == "multinomial":
-            classes_ = [None]
-            warm_start_coef = [warm_start_coef]
-        if warm_start_coef is None:
-            warm_start_coef = [None] * n_classes
-
-        path_func = delayed(_logistic_regression_path)
-
-        # The SAG solver releases the GIL so it's more efficient to use
-        # threads for this solver.
-        if solver in ["sag", "saga"]:
-            prefer = "threads"
-        else:
-            prefer = "processes"
-
-        # TODO: Refactor this to avoid joblib parallelism entirely when doing binary
-        # and multinomial multiclass classification and use joblib only for the
-        # one-vs-rest multiclass case.
-        if (
-            solver in ["lbfgs", "newton-cg", "newton-cholesky"]
-            and n_classes == 1
-            and effective_n_jobs(self.n_jobs) == 1
-        ):
-            # In the future, we would like n_threads = _openmp_effective_n_threads()
-            # For the time being, we just do
-            n_threads = 1
-        else:
-            n_threads = 1
-=======
         # TODO: deprecate n_jobs since it's not used anymore and enable multi-threading
         # if benchmarks show a positive effect.
         n_threads = 1
->>>>>>> 2b0f4762
 
         coefs, _, n_iter = _logistic_regression_path(
             X,
@@ -1421,23 +1233,9 @@
             n_threads=n_threads,
         )
 
-<<<<<<< HEAD
-        fold_coefs_, _, n_iter_ = zip(*fold_coefs_)
-        self.n_iter_ = xp.stack(n_iter_)[:, 0]
-
-        n_features = X.shape[1]
-        if multi_class == "multinomial":
-            self.coef_ = fold_coefs_[0][0, ...]
-        else:
-            self.coef_ = xp.stack(fold_coefs_)
-            self.coef_ = xp.reshape(
-                self.coef_, (n_classes, n_features + int(self.fit_intercept))
-            )
-=======
-        self.n_iter_ = np.asarray(n_iter, dtype=np.int32)
->>>>>>> 2b0f4762
-
-        self.coef_ = coefs[0]
+        self.n_iter_ = xp.asarray(n_iter, dtype=xp.int32)
+
+        self.coef_ = coefs[0, ...]
         if self.fit_intercept:
             if is_binary:
                 self.intercept_ = self.coef_[-1:]
@@ -1446,15 +1244,11 @@
                 self.intercept_ = self.coef_[:, -1]
                 self.coef_ = self.coef_[:, :-1]
         else:
-<<<<<<< HEAD
-            self.intercept_ = xp.zeros(n_classes, dtype=X.dtype, device=device_)
-=======
             if is_binary:
-                self.intercept_ = np.zeros(1, dtype=X.dtype)
+                self.intercept_ = xp.zeros(1, dtype=X.dtype, device=device_)
                 self.coef_ = self.coef_[None, :]
             else:
-                self.intercept_ = np.zeros(n_classes, dtype=X.dtype)
->>>>>>> 2b0f4762
+                self.intercept_ = xp.zeros(n_classes, dtype=X.dtype, device=device_)
 
         return self
 
@@ -1482,29 +1276,11 @@
         """
         check_is_fitted(self)
 
-<<<<<<< HEAD
-        ovr = self.multi_class in ["ovr", "warn"] or (
-            self.multi_class in ["auto", "deprecated"]
-            and (size(self.classes_) <= 2 or self.solver == "liblinear")
-        )
-        if ovr:
-            return super()._predict_proba_lr(X)
-        else:
-            xp, _ = get_namespace(X)
-            decision = self.decision_function(X)
-            if decision.ndim == 1:
-                # Workaround for multi_class="multinomial" and binary outcomes
-                # which requires softmax prediction with only a 1D decision.
-                decision_2d = xp.stack([-decision, decision], axis=1)
-            else:
-                decision_2d = decision
-=======
-        is_binary = self.classes_.size <= 2
+        is_binary = size(self.classes_) <= 2
         if is_binary:
             return super()._predict_proba_lr(X)
         else:
             decision_2d = self.decision_function(X)
->>>>>>> 2b0f4762
             return softmax(decision_2d, copy=False)
 
     def predict_log_proba(self, X):
@@ -1532,13 +1308,10 @@
     def __sklearn_tags__(self):
         tags = super().__sklearn_tags__()
         tags.input_tags.sparse = True
-<<<<<<< HEAD
         tags.array_api_support = self.solver == "lbfgs"
-=======
         if self.solver == "liblinear":
             tags.classifier_tags.multi_class = False
 
->>>>>>> 2b0f4762
         return tags
 
 
