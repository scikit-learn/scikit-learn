--- conflicted
+++ resolved
@@ -892,16 +892,7 @@
            *warm_start* to support *lbfgs*, *newton-cg*, *sag*, *saga* solvers.
 
     n_jobs : int, default=None
-<<<<<<< HEAD
         Not used at the moment.
-=======
-        Number of CPU cores used when parallelizing over classes if
-        ``multi_class='ovr'``. This parameter is ignored when the ``solver`` is
-        set to 'liblinear' regardless of whether 'multi_class' is specified or
-        not. ``None`` means 1 unless in a :obj:`joblib.parallel_backend`
-        context. ``-1`` means using all processors.
-        See :term:`Glossary <n_jobs>` for more details.
->>>>>>> d84df891
 
     l1_ratio : float, default=None
         The Elastic-Net mixing parameter, with ``0 <= l1_ratio <= 1``. Only
