--- conflicted
+++ resolved
@@ -520,13 +520,6 @@
         raise ValueError("Solver %s cannot solve problems with "
                          "a multinomial backend." % solver)
 
-<<<<<<< HEAD
-    if solver not in ['liblinear', 'newton-cg', 'lbfgs']:
-        raise ValueError("Logistic Regression supports only liblinear,"
-                         " newton-cg and lbfgs solvers. got %s" % solver)
-
-=======
->>>>>>> acc1ac27
     if solver != 'liblinear':
         if penalty != 'l2':
             raise ValueError("newton-cg and lbfgs solvers support only "
@@ -536,11 +529,7 @@
                              "dual=False, got dual=%s" % dual)
     # Preprocessing.
     X = check_array(X, accept_sparse='csr', dtype=np.float64)
-<<<<<<< HEAD
-    y = check_array(y, ensure_2d=False, copy=copy)
-=======
     y = check_array(y, ensure_2d=False, copy=copy, dtype=None)
->>>>>>> acc1ac27
     _, n_features = X.shape
     check_consistent_length(X, y)
     classes = np.unique(y)
@@ -1006,7 +995,6 @@
 
     def fit(self, X, y):
         """Fit the model according to the given training data.
-<<<<<<< HEAD
 
         Parameters
         ----------
@@ -1017,18 +1005,6 @@
         y : array-like, shape (n_samples,)
             Target vector relative to X.
 
-=======
-
-        Parameters
-        ----------
-        X : {array-like, sparse matrix}, shape (n_samples, n_features)
-            Training vector, where n_samples in the number of samples and
-            n_features is the number of features.
-
-        y : array-like, shape (n_samples,)
-            Target vector relative to X.
-
->>>>>>> acc1ac27
         Returns
         -------
         self : object
@@ -1046,16 +1022,9 @@
                 "lbfgs solvers, Got solver=%s" % self.solver
                 )
 
-<<<<<<< HEAD
-        if self.solver != 'lbfgs' and self.multi_class == 'multinomial':
-            raise ValueError("Solver %s does not support a multinomial "
-                             "backend.")
-
-=======
         if self.solver == 'liblinear' and self.multi_class == 'multinomial':
             raise ValueError("Solver %s does not support a multinomial "
                              "backend." % self.solver)
->>>>>>> acc1ac27
         if self.multi_class not in ['ovr', 'multinomial']:
             raise ValueError("multi_class should be either ovr or multinomial "
                              "got %s" % self.multi_class)
@@ -1349,11 +1318,7 @@
                                  "the primal form.")
 
         X = check_array(X, accept_sparse='csr', dtype=np.float64)
-<<<<<<< HEAD
-        y = check_array(y, ensure_2d=False)
-=======
         y = check_array(y, ensure_2d=False, dtype=None)
->>>>>>> acc1ac27
 
         if self.multi_class not in ['ovr', 'multinomial']:
             raise ValueError("multi_class backend should be either "
