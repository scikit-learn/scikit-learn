--- conflicted
+++ resolved
@@ -1074,14 +1074,9 @@
         instance used by `np.random`. Used when ``solver`` == 'sag' or
         'liblinear'.
 
-<<<<<<< HEAD
-    solver : str, {'newton-cg', 'lbfgs', 'liblinear', 'sag', 'saga'},
-        default: 'liblinear'. Will be changed to 'lbfgs' solver in 0.22.
-=======
     solver : str, {'newton-cg', 'lbfgs', 'liblinear', 'sag', 'saga'}, \
-             default: 'liblinear'
-
->>>>>>> 21cad613
+             default: 'liblinear'. Will be changed to 'lbfgs' solver in 0.22
+
         Algorithm to use in the optimization problem.
 
         - For small datasets, 'liblinear' is a good choice, whereas 'sag' and
@@ -1221,13 +1216,8 @@
 
     def __init__(self, penalty='l2', dual=False, tol=1e-4, C=1.0,
                  fit_intercept=True, intercept_scaling=1, class_weight=None,
-<<<<<<< HEAD
                  random_state=None, solver='warn', max_iter=100,
-                 multi_class='warn', verbose=0, warm_start=False, n_jobs=1):
-=======
-                 random_state=None, solver='liblinear', max_iter=100,
-                 multi_class='ovr', verbose=0, warm_start=False, n_jobs=None):
->>>>>>> 21cad613
+                 multi_class='warn', verbose=0, warm_start=False, n_jobs=None):
 
         self.penalty = penalty
         self.dual = dual
@@ -1345,13 +1335,8 @@
 
         # The SAG solver releases the GIL so it's more efficient to use
         # threads for this solver.
-<<<<<<< HEAD
         if solver in ['sag', 'saga']:
-            backend = 'threading'
-=======
-        if self.solver in ['sag', 'saga']:
             prefer = 'threads'
->>>>>>> 21cad613
         else:
             prefer = 'processes'
         fold_coefs_ = Parallel(n_jobs=self.n_jobs, verbose=self.verbose,
@@ -1502,14 +1487,9 @@
         that can be used, look at :mod:`sklearn.metrics`. The
         default scoring option used is 'accuracy'.
 
-<<<<<<< HEAD
-    solver : str, {'newton-cg', 'lbfgs', 'liblinear', 'sag', 'saga'},
-        default: 'lbfgs'.
-=======
     solver : str, {'newton-cg', 'lbfgs', 'liblinear', 'sag', 'saga'}, \
-             default: 'lbfgs'
-
->>>>>>> 21cad613
+             default: 'lbfgs'.
+
         Algorithm to use in the optimization problem.
 
         - For small datasets, 'liblinear' is a good choice, whereas 'sag' and
@@ -1666,13 +1646,8 @@
     """
     def __init__(self, Cs=10, fit_intercept=True, cv='warn', dual=False,
                  penalty='l2', scoring=None, solver='lbfgs', tol=1e-4,
-<<<<<<< HEAD
-                 max_iter=100, class_weight=None, n_jobs=1, verbose=0,
+                 max_iter=100, class_weight=None, n_jobs=None, verbose=0,
                  refit=True, intercept_scaling=1., multi_class='warn',
-=======
-                 max_iter=100, class_weight=None, n_jobs=None, verbose=0,
-                 refit=True, intercept_scaling=1., multi_class='ovr',
->>>>>>> 21cad613
                  random_state=None):
         self.Cs = Cs
         self.fit_intercept = fit_intercept
