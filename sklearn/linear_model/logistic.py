"""
Logistic Regression
"""

# Author: Gael Varoquaux <gael.varoquaux@normalesup.org>
#         Fabian Pedregosa <f@bianp.net>
#         Alexandre Gramfort <alexandre.gramfort@telecom-paristech.fr>
#         Manoj Kumar <manojkumarsivaraj334@gmail.com>
#         Lars Buitinck
#         Simon Wu <s8wu@uwaterloo.ca>
#         Arthur Mensch <arthur.mensch@m4x.org

import numbers
import warnings

import numpy as np
from scipy import optimize, sparse
from scipy.special import expit

from .base import LinearClassifierMixin, SparseCoefMixin, BaseEstimator
from .sag import sag_solver
from ..preprocessing import LabelEncoder, LabelBinarizer
from ..svm.base import _fit_liblinear
from ..utils import check_array, check_consistent_length, compute_class_weight
from ..utils import check_random_state
from ..utils.extmath import (log_logistic, safe_sparse_dot, softmax,
                             squared_norm)
from ..utils.extmath import row_norms
from ..utils.fixes import logsumexp
from ..utils.optimize import newton_cg
from ..utils.validation import check_X_y
from ..exceptions import (NotFittedError, ConvergenceWarning,
                          ChangedBehaviorWarning)
from ..utils.multiclass import check_classification_targets
from ..utils import Parallel, delayed
from ..model_selection import check_cv
from ..externals import six
from ..metrics import get_scorer


# .. some helper functions for logistic_regression_path ..
def _intercept_dot(w, X, y):
    """Computes y * np.dot(X, w).

    It takes into consideration if the intercept should be fit or not.

    Parameters
    ----------
    w : ndarray, shape (n_features,) or (n_features + 1,)
        Coefficient vector.

    X : {array-like, sparse matrix}, shape (n_samples, n_features)
        Training data.

    y : ndarray, shape (n_samples,)
        Array of labels.

    Returns
    -------
    w : ndarray, shape (n_features,)
        Coefficient vector without the intercept weight (w[-1]) if the
        intercept should be fit. Unchanged otherwise.

    X : {array-like, sparse matrix}, shape (n_samples, n_features)
        Training data. Unchanged.

    yz : float
        y * np.dot(X, w).
    """
    c = 0.
    if w.size == X.shape[1] + 1:
        c = w[-1]
        w = w[:-1]

    z = safe_sparse_dot(X, w) + c
    yz = y * z
    return w, c, yz


def _logistic_loss_and_grad(w, X, y, alpha, sample_weight=None):
    """Computes the logistic loss and gradient.

    Parameters
    ----------
    w : ndarray, shape (n_features,) or (n_features + 1,)
        Coefficient vector.

    X : {array-like, sparse matrix}, shape (n_samples, n_features)
        Training data.

    y : ndarray, shape (n_samples,)
        Array of labels.

    alpha : float
        Regularization parameter. alpha is equal to 1 / C.

    sample_weight : array-like, shape (n_samples,) optional
        Array of weights that are assigned to individual samples.
        If not provided, then each sample is given unit weight.

    Returns
    -------
    out : float
        Logistic loss.

    grad : ndarray, shape (n_features,) or (n_features + 1,)
        Logistic gradient.
    """
    n_samples, n_features = X.shape
    grad = np.empty_like(w)

    w, c, yz = _intercept_dot(w, X, y)

    if sample_weight is None:
        sample_weight = np.ones(n_samples)

    # Logistic loss is the negative of the log of the logistic function.
    out = -np.sum(sample_weight * log_logistic(yz)) + .5 * alpha * np.dot(w, w)

    z = expit(yz)
    z0 = sample_weight * (z - 1) * y

    grad[:n_features] = safe_sparse_dot(X.T, z0) + alpha * w

    # Case where we fit the intercept.
    if grad.shape[0] > n_features:
        grad[-1] = z0.sum()
    return out, grad


def _logistic_loss(w, X, y, alpha, sample_weight=None):
    """Computes the logistic loss.

    Parameters
    ----------
    w : ndarray, shape (n_features,) or (n_features + 1,)
        Coefficient vector.

    X : {array-like, sparse matrix}, shape (n_samples, n_features)
        Training data.

    y : ndarray, shape (n_samples,)
        Array of labels.

    alpha : float
        Regularization parameter. alpha is equal to 1 / C.

    sample_weight : array-like, shape (n_samples,) optional
        Array of weights that are assigned to individual samples.
        If not provided, then each sample is given unit weight.

    Returns
    -------
    out : float
        Logistic loss.
    """
    w, c, yz = _intercept_dot(w, X, y)

    if sample_weight is None:
        sample_weight = np.ones(y.shape[0])

    # Logistic loss is the negative of the log of the logistic function.
    out = -np.sum(sample_weight * log_logistic(yz)) + .5 * alpha * np.dot(w, w)
    return out


def _logistic_grad_hess(w, X, y, alpha, sample_weight=None):
    """Computes the gradient and the Hessian, in the case of a logistic loss.

    Parameters
    ----------
    w : ndarray, shape (n_features,) or (n_features + 1,)
        Coefficient vector.

    X : {array-like, sparse matrix}, shape (n_samples, n_features)
        Training data.

    y : ndarray, shape (n_samples,)
        Array of labels.

    alpha : float
        Regularization parameter. alpha is equal to 1 / C.

    sample_weight : array-like, shape (n_samples,) optional
        Array of weights that are assigned to individual samples.
        If not provided, then each sample is given unit weight.

    Returns
    -------
    grad : ndarray, shape (n_features,) or (n_features + 1,)
        Logistic gradient.

    Hs : callable
        Function that takes the gradient as a parameter and returns the
        matrix product of the Hessian and gradient.
    """
    n_samples, n_features = X.shape
    grad = np.empty_like(w)
    fit_intercept = grad.shape[0] > n_features

    w, c, yz = _intercept_dot(w, X, y)

    if sample_weight is None:
        sample_weight = np.ones(y.shape[0])

    z = expit(yz)
    z0 = sample_weight * (z - 1) * y

    grad[:n_features] = safe_sparse_dot(X.T, z0) + alpha * w

    # Case where we fit the intercept.
    if fit_intercept:
        grad[-1] = z0.sum()

    # The mat-vec product of the Hessian
    d = sample_weight * z * (1 - z)
    if sparse.issparse(X):
        dX = safe_sparse_dot(sparse.dia_matrix((d, 0),
                             shape=(n_samples, n_samples)), X)
    else:
        # Precompute as much as possible
        dX = d[:, np.newaxis] * X

    if fit_intercept:
        # Calculate the double derivative with respect to intercept
        # In the case of sparse matrices this returns a matrix object.
        dd_intercept = np.squeeze(np.array(dX.sum(axis=0)))

    def Hs(s):
        ret = np.empty_like(s)
        ret[:n_features] = X.T.dot(dX.dot(s[:n_features]))
        ret[:n_features] += alpha * s[:n_features]

        # For the fit intercept case.
        if fit_intercept:
            ret[:n_features] += s[-1] * dd_intercept
            ret[-1] = dd_intercept.dot(s[:n_features])
            ret[-1] += d.sum() * s[-1]
        return ret

    return grad, Hs


def _multinomial_loss(w, X, Y, alpha, sample_weight):
    """Computes multinomial loss and class probabilities.

    Parameters
    ----------
    w : ndarray, shape (n_classes * n_features,) or
        (n_classes * (n_features + 1),)
        Coefficient vector.

    X : {array-like, sparse matrix}, shape (n_samples, n_features)
        Training data.

    Y : ndarray, shape (n_samples, n_classes)
        Transformed labels according to the output of LabelBinarizer.

    alpha : float
        Regularization parameter. alpha is equal to 1 / C.

    sample_weight : array-like, shape (n_samples,) optional
        Array of weights that are assigned to individual samples.
        If not provided, then each sample is given unit weight.

    Returns
    -------
    loss : float
        Multinomial loss.

    p : ndarray, shape (n_samples, n_classes)
        Estimated class probabilities.

    w : ndarray, shape (n_classes, n_features)
        Reshaped param vector excluding intercept terms.

    Reference
    ---------
    Bishop, C. M. (2006). Pattern recognition and machine learning.
    Springer. (Chapter 4.3.4)
    """
    n_classes = Y.shape[1]
    n_features = X.shape[1]
    fit_intercept = w.size == (n_classes * (n_features + 1))
    w = w.reshape(n_classes, -1)
    sample_weight = sample_weight[:, np.newaxis]
    if fit_intercept:
        intercept = w[:, -1]
        w = w[:, :-1]
    else:
        intercept = 0
    p = safe_sparse_dot(X, w.T)
    p += intercept
    p -= logsumexp(p, axis=1)[:, np.newaxis]
    loss = -(sample_weight * Y * p).sum()
    loss += 0.5 * alpha * squared_norm(w)
    p = np.exp(p, p)
    return loss, p, w


def _multinomial_loss_grad(w, X, Y, alpha, sample_weight):
    """Computes the multinomial loss, gradient and class probabilities.

    Parameters
    ----------
    w : ndarray, shape (n_classes * n_features,) or
        (n_classes * (n_features + 1),)
        Coefficient vector.

    X : {array-like, sparse matrix}, shape (n_samples, n_features)
        Training data.

    Y : ndarray, shape (n_samples, n_classes)
        Transformed labels according to the output of LabelBinarizer.

    alpha : float
        Regularization parameter. alpha is equal to 1 / C.

    sample_weight : array-like, shape (n_samples,) optional
        Array of weights that are assigned to individual samples.

    Returns
    -------
    loss : float
        Multinomial loss.

    grad : ndarray, shape (n_classes * n_features,) or
        (n_classes * (n_features + 1),)
        Ravelled gradient of the multinomial loss.

    p : ndarray, shape (n_samples, n_classes)
        Estimated class probabilities

    Reference
    ---------
    Bishop, C. M. (2006). Pattern recognition and machine learning.
    Springer. (Chapter 4.3.4)
    """
    n_classes = Y.shape[1]
    n_features = X.shape[1]
    fit_intercept = (w.size == n_classes * (n_features + 1))
    grad = np.zeros((n_classes, n_features + bool(fit_intercept)),
                    dtype=X.dtype)
    loss, p, w = _multinomial_loss(w, X, Y, alpha, sample_weight)
    sample_weight = sample_weight[:, np.newaxis]
    diff = sample_weight * (p - Y)
    grad[:, :n_features] = safe_sparse_dot(diff.T, X)
    grad[:, :n_features] += alpha * w
    if fit_intercept:
        grad[:, -1] = diff.sum(axis=0)
    return loss, grad.ravel(), p


def _multinomial_grad_hess(w, X, Y, alpha, sample_weight):
    """
    Computes the gradient and the Hessian, in the case of a multinomial loss.

    Parameters
    ----------
    w : ndarray, shape (n_classes * n_features,) or
        (n_classes * (n_features + 1),)
        Coefficient vector.

    X : {array-like, sparse matrix}, shape (n_samples, n_features)
        Training data.

    Y : ndarray, shape (n_samples, n_classes)
        Transformed labels according to the output of LabelBinarizer.

    alpha : float
        Regularization parameter. alpha is equal to 1 / C.

    sample_weight : array-like, shape (n_samples,) optional
        Array of weights that are assigned to individual samples.

    Returns
    -------
    grad : array, shape (n_classes * n_features,) or
        (n_classes * (n_features + 1),)
        Ravelled gradient of the multinomial loss.

    hessp : callable
        Function that takes in a vector input of shape (n_classes * n_features)
        or (n_classes * (n_features + 1)) and returns matrix-vector product
        with hessian.

    References
    ----------
    Barak A. Pearlmutter (1993). Fast Exact Multiplication by the Hessian.
        http://www.bcl.hamilton.ie/~barak/papers/nc-hessian.pdf
    """
    n_features = X.shape[1]
    n_classes = Y.shape[1]
    fit_intercept = w.size == (n_classes * (n_features + 1))

    # `loss` is unused. Refactoring to avoid computing it does not
    # significantly speed up the computation and decreases readability
    loss, grad, p = _multinomial_loss_grad(w, X, Y, alpha, sample_weight)
    sample_weight = sample_weight[:, np.newaxis]

    # Hessian-vector product derived by applying the R-operator on the gradient
    # of the multinomial loss function.
    def hessp(v):
        v = v.reshape(n_classes, -1)
        if fit_intercept:
            inter_terms = v[:, -1]
            v = v[:, :-1]
        else:
            inter_terms = 0
        # r_yhat holds the result of applying the R-operator on the multinomial
        # estimator.
        r_yhat = safe_sparse_dot(X, v.T)
        r_yhat += inter_terms
        r_yhat += (-p * r_yhat).sum(axis=1)[:, np.newaxis]
        r_yhat *= p
        r_yhat *= sample_weight
        hessProd = np.zeros((n_classes, n_features + bool(fit_intercept)))
        hessProd[:, :n_features] = safe_sparse_dot(r_yhat.T, X)
        hessProd[:, :n_features] += v * alpha
        if fit_intercept:
            hessProd[:, -1] = r_yhat.sum(axis=0)
        return hessProd.ravel()

    return grad, hessp


def _check_solver_option(solver, multi_class, penalty, dual):
    if solver not in ['liblinear', 'newton-cg', 'lbfgs', 'sag', 'saga']:
        raise ValueError("Logistic Regression supports only liblinear, "
                         "newton-cg, lbfgs, sag and saga solvers, got %s"
                         % solver)

    if multi_class not in ['multinomial', 'ovr']:
        raise ValueError("multi_class should be either multinomial or "
                         "ovr, got %s" % multi_class)

    if multi_class == 'multinomial' and solver == 'liblinear':
        raise ValueError("Solver %s does not support "
                         "a multinomial backend." % solver)

    if solver not in ['liblinear', 'saga']:
        if penalty != 'l2':
            raise ValueError("Solver %s supports only l2 penalties, "
                             "got %s penalty." % (solver, penalty))
    if solver != 'liblinear':
        if dual:
            raise ValueError("Solver %s supports only "
                             "dual=False, got dual=%s" % (solver, dual))

    if penalty == 'elastic-net' and solver != 'saga':
        raise ValueError("Only 'saga' solver supports elastic-net penalty,"
                         " got solver={}.".format(solver))


def logistic_regression_path(X, y, pos_class=None, Cs=10, fit_intercept=True,
                             max_iter=100, tol=1e-4, verbose=0,
                             solver='lbfgs', coef=None,
                             class_weight=None, dual=False, penalty='l2',
                             intercept_scaling=1., multi_class='ovr',
                             random_state=None, check_input=True,
                             max_squared_sum=None, sample_weight=None,
                             l1_ratio=None):
    """Compute a Logistic Regression model for a list of regularization
    parameters.

    This is an implementation that uses the result of the previous model
    to speed up computations along the set of solutions, making it faster
    than sequentially calling LogisticRegression for the different parameters.
    Note that there will be no speedup with liblinear solver, since it does
    not handle warm-starting.

    Read more in the :ref:`User Guide <logistic_regression>`.

    Parameters
    ----------
    X : array-like or sparse matrix, shape (n_samples, n_features)
        Input data.

    y : array-like, shape (n_samples,)
        Input data, target values.

    pos_class : int, None
        The class with respect to which we perform a one-vs-all fit.
        If None, then it is assumed that the given problem is binary.

    Cs : int | array-like, shape (n_cs,)
        List of values for the regularization parameter or integer specifying
        the number of regularization parameters that should be used. In this
        case, the parameters will be chosen in a logarithmic scale between
        1e-4 and 1e4.

    fit_intercept : bool
        Whether to fit an intercept for the model. In this case the shape of
        the returned array is (n_cs, n_features + 1).

    max_iter : int
        Maximum number of iterations for the solver.

    tol : float
        Stopping criterion. For the newton-cg and lbfgs solvers, the iteration
        will stop when ``max{|g_i | i = 1, ..., n} <= tol``
        where ``g_i`` is the i-th component of the gradient.

    verbose : int
        For the liblinear and lbfgs solvers set verbose to any positive
        number for verbosity.

    solver : {'lbfgs', 'newton-cg', 'liblinear', 'sag', 'saga'}
        Numerical solver to use.

    coef : array-like, shape (n_features,), default None
        Initialization value for coefficients of logistic regression.
        Useless for liblinear solver.

    class_weight : dict or 'balanced', optional
        Weights associated with classes in the form ``{class_label: weight}``.
        If not given, all classes are supposed to have weight one.

        The "balanced" mode uses the values of y to automatically adjust
        weights inversely proportional to class frequencies in the input data
        as ``n_samples / (n_classes * np.bincount(y))``.

        Note that these weights will be multiplied with sample_weight (passed
        through the fit method) if sample_weight is specified.

    dual : bool
        Dual or primal formulation. Dual formulation is only implemented for
        l2 penalty with liblinear solver. Prefer dual=False when
        n_samples > n_features.

    penalty : str, 'l1', 'l2', or 'elastic-net'
        Used to specify the norm used in the penalization. The 'newton-cg',
        'sag' and 'lbfgs' solvers support only l2 penalties. 'elastic-net' is
        only supported by the 'saga' solver.

    intercept_scaling : float, default 1.
        Useful only when the solver 'liblinear' is used
        and self.fit_intercept is set to True. In this case, x becomes
        [x, self.intercept_scaling],
        i.e. a "synthetic" feature with constant value equal to
        intercept_scaling is appended to the instance vector.
        The intercept becomes ``intercept_scaling * synthetic_feature_weight``.

        Note! the synthetic feature weight is subject to l1/l2 regularization
        as all other features.
        To lessen the effect of regularization on synthetic feature weight
        (and therefore on the intercept) intercept_scaling has to be increased.

    multi_class : str, {'ovr', 'multinomial'}
        Multiclass option can be either 'ovr' or 'multinomial'. If the option
        chosen is 'ovr', then a binary problem is fit for each label. Else
        the loss minimised is the multinomial loss fit across
        the entire probability distribution. Does not work for 'liblinear'
        solver.

    random_state : int, RandomState instance or None, optional, default None
        The seed of the pseudo random number generator to use when shuffling
        the data.  If int, random_state is the seed used by the random number
        generator; If RandomState instance, random_state is the random number
        generator; If None, the random number generator is the RandomState
        instance used by `np.random`. Used when ``solver`` == 'sag' or
        'liblinear'.

    check_input : bool, default True
        If False, the input arrays X and y will not be checked.

    max_squared_sum : float, default None
        Maximum squared sum of X over samples. Used only in SAG solver.
        If None, it will be computed, going through all the samples.
        The value should be precomputed to speed up cross validation.

    sample_weight : array-like, shape(n_samples,) optional
        Array of weights that are assigned to individual samples.
        If not provided, then each sample is given unit weight.

    l1_ratio : float or None, optional (default=None)
        The elastic net mixing parameter, with ``0 <= l1_ratio <= 1``. Only
        used if ``penalty='elastic-net'``. Setting ``l1_ratio=0`` is equivalent
        to using ``penalty='l2'``, while setting ``l1_ratio=1`` is equivalent
        to using ``penalty='l1'``. For ``0 < l1_ratio <1``, the penalty is a
        combination of L1 and L2.

    Returns
    -------
    coefs : ndarray, shape (n_cs, n_features) or (n_cs, n_features + 1)
        List of coefficients for the Logistic Regression model. If
        fit_intercept is set to True then the second dimension will be
        n_features + 1, where the last item represents the intercept. For
        ``multiclass='multinomial'``, the shape is (n_classes, n_cs,
        n_features) or (n_classes, n_cs, n_features + 1).

    Cs : ndarray
        Grid of Cs used for cross-validation.

    n_iter : array, shape (n_cs,)
        Actual number of iteration for each Cs.

    Notes
    -----
    You might get slightly different results with the solver liblinear than
    with the others since this uses LIBLINEAR which penalizes the intercept.

    .. versionchanged:: 0.19
        The "copy" parameter was removed.
    """
    if isinstance(Cs, numbers.Integral):
        Cs = np.logspace(-4, 4, Cs)

    _check_solver_option(solver, multi_class, penalty, dual)

    # Preprocessing.
    if check_input:
        X = check_array(X, accept_sparse='csr', dtype=np.float64,
                        accept_large_sparse=solver != 'liblinear')
        y = check_array(y, ensure_2d=False, dtype=None)
        check_consistent_length(X, y)
    _, n_features = X.shape
    classes = np.unique(y)
    random_state = check_random_state(random_state)

    if pos_class is None and multi_class != 'multinomial':
        if (classes.size > 2):
            raise ValueError('To fit OvR, use the pos_class argument')
        # np.unique(y) gives labels in sorted order.
        pos_class = classes[1]

    # If sample weights exist, convert them to array (support for lists)
    # and check length
    # Otherwise set them to 1 for all examples
    if sample_weight is not None:
        sample_weight = np.array(sample_weight, dtype=X.dtype, order='C')
        check_consistent_length(y, sample_weight)
    else:
        sample_weight = np.ones(X.shape[0], dtype=X.dtype)

    # If class_weights is a dict (provided by the user), the weights
    # are assigned to the original labels. If it is "balanced", then
    # the class_weights are assigned after masking the labels with a OvR.
    le = LabelEncoder()
    if isinstance(class_weight, dict) or multi_class == 'multinomial':
        class_weight_ = compute_class_weight(class_weight, classes, y)
        sample_weight *= class_weight_[le.fit_transform(y)]

    # For doing a ovr, we need to mask the labels first. for the
    # multinomial case this is not necessary.
    if multi_class == 'ovr':
        w0 = np.zeros(n_features + int(fit_intercept), dtype=X.dtype)
        mask_classes = np.array([-1, 1])
        mask = (y == pos_class)
        y_bin = np.ones(y.shape, dtype=X.dtype)
        y_bin[~mask] = -1.
        # for compute_class_weight

        if class_weight == "balanced":
            class_weight_ = compute_class_weight(class_weight, mask_classes,
                                                 y_bin)
            sample_weight *= class_weight_[le.fit_transform(y_bin)]

    else:
        if solver not in ['sag', 'saga']:
            lbin = LabelBinarizer()
            Y_multi = lbin.fit_transform(y)
            if Y_multi.shape[1] == 1:
                Y_multi = np.hstack([1 - Y_multi, Y_multi])
        else:
            # SAG multinomial solver needs LabelEncoder, not LabelBinarizer
            le = LabelEncoder()
            Y_multi = le.fit_transform(y).astype(X.dtype, copy=False)

        w0 = np.zeros((classes.size, n_features + int(fit_intercept)),
                      order='F', dtype=X.dtype)

    if coef is not None:
        # it must work both giving the bias term and not
        if multi_class == 'ovr':
            if coef.size not in (n_features, w0.size):
                raise ValueError(
                    'Initialization coef is of shape %d, expected shape '
                    '%d or %d' % (coef.size, n_features, w0.size))
            w0[:coef.size] = coef
        else:
            # For binary problems coef.shape[0] should be 1, otherwise it
            # should be classes.size.
            n_classes = classes.size
            if n_classes == 2:
                n_classes = 1

            if (coef.shape[0] != n_classes or
                    coef.shape[1] not in (n_features, n_features + 1)):
                raise ValueError(
                    'Initialization coef is of shape (%d, %d), expected '
                    'shape (%d, %d) or (%d, %d)' % (
                        coef.shape[0], coef.shape[1], classes.size,
                        n_features, classes.size, n_features + 1))

            if n_classes == 1:
                w0[0, :coef.shape[1]] = -coef
                w0[1, :coef.shape[1]] = coef
            else:
                w0[:, :coef.shape[1]] = coef

    if multi_class == 'multinomial':
        # fmin_l_bfgs_b and newton-cg accepts only ravelled parameters.
        if solver in ['lbfgs', 'newton-cg']:
            w0 = w0.ravel()
        target = Y_multi
        if solver == 'lbfgs':
            func = lambda x, *args: _multinomial_loss_grad(x, *args)[0:2]
        elif solver == 'newton-cg':
            func = lambda x, *args: _multinomial_loss(x, *args)[0]
            grad = lambda x, *args: _multinomial_loss_grad(x, *args)[1]
            hess = _multinomial_grad_hess
        warm_start_sag = {'coef': w0.T}
    else:
        target = y_bin
        if solver == 'lbfgs':
            func = _logistic_loss_and_grad
        elif solver == 'newton-cg':
            func = _logistic_loss
            grad = lambda x, *args: _logistic_loss_and_grad(x, *args)[1]
            hess = _logistic_grad_hess
        warm_start_sag = {'coef': np.expand_dims(w0, axis=1)}

    coefs = list()
    n_iter = np.zeros(len(Cs), dtype=np.int32)
    for i, C in enumerate(Cs):
        if solver == 'lbfgs':
            iprint = [-1, 50, 1, 100, 101][
                np.searchsorted(np.array([0, 1, 2, 3]), verbose)]
            w0, loss, info = optimize.fmin_l_bfgs_b(
                func, w0, fprime=None,
                args=(X, target, 1. / C, sample_weight),
                iprint=iprint, pgtol=tol, maxiter=max_iter)
            if info["warnflag"] == 1:
                warnings.warn("lbfgs failed to converge. Increase the number "
                              "of iterations.", ConvergenceWarning)
            # In scipy <= 1.0.0, nit may exceed maxiter.
            # See https://github.com/scipy/scipy/issues/7854.
            n_iter_i = min(info['nit'], max_iter)
        elif solver == 'newton-cg':
            args = (X, target, 1. / C, sample_weight)
            w0, n_iter_i = newton_cg(hess, func, grad, w0, args=args,
                                     maxiter=max_iter, tol=tol)
        elif solver == 'liblinear':
            coef_, intercept_, n_iter_i, = _fit_liblinear(
                X, target, C, fit_intercept, intercept_scaling, None,
                penalty, dual, verbose, max_iter, tol, random_state,
                sample_weight=sample_weight)
            if fit_intercept:
                w0 = np.concatenate([coef_.ravel(), intercept_])
            else:
                w0 = coef_.ravel()

        elif solver in ['sag', 'saga']:
            if multi_class == 'multinomial':
                target = target.astype(np.float64)
                loss = 'multinomial'
            else:
                loss = 'log'
            if penalty == 'l1':
                alpha = 0.
                beta = 1. / C
            elif penalty == 'l2':
                alpha = 1. / C
                beta = 0.
            else:  # elastic-net penalty (alpha is 2-norm, beta is 1-norm)
                alpha = (1. / C) * (1 - l1_ratio)
                beta = (1. / C) * l1_ratio

            w0, n_iter_i, warm_start_sag = sag_solver(
                X, target, sample_weight, loss, alpha,
                beta, max_iter, tol,
                verbose, random_state, False, max_squared_sum, warm_start_sag,
                is_saga=(solver == 'saga'))

        else:
            raise ValueError("solver must be one of {'liblinear', 'lbfgs', "
                             "'newton-cg', 'sag'}, got '%s' instead" % solver)

        if multi_class == 'multinomial':
            multi_w0 = np.reshape(w0, (classes.size, -1))
            if classes.size == 2:
                multi_w0 = multi_w0[1][np.newaxis, :]
            coefs.append(multi_w0.copy())
        else:
            coefs.append(w0.copy())

        n_iter[i] = n_iter_i

    return np.array(coefs), np.array(Cs), n_iter


# helper function for LogisticCV
def _log_reg_scoring_path(X, y, train, test, pos_class=None, Cs=10,
                          scoring=None, fit_intercept=False,
                          max_iter=100, tol=1e-4, class_weight=None,
                          verbose=0, solver='lbfgs', penalty='l2',
                          dual=False, intercept_scaling=1.,
                          multi_class='ovr', random_state=None,
                          max_squared_sum=None, sample_weight=None,
                          l1_ratio=None):
    """Computes scores across logistic_regression_path

    Parameters
    ----------
    X : {array-like, sparse matrix}, shape (n_samples, n_features)
        Training data.

    y : array-like, shape (n_samples,) or (n_samples, n_targets)
        Target labels.

    train : list of indices
        The indices of the train set.

    test : list of indices
        The indices of the test set.

    pos_class : int, None
        The class with respect to which we perform a one-vs-all fit.
        If None, then it is assumed that the given problem is binary.

    Cs : list of floats | int
        Each of the values in Cs describes the inverse of
        regularization strength. If Cs is as an int, then a grid of Cs
        values are chosen in a logarithmic scale between 1e-4 and 1e4.
        If not provided, then a fixed set of values for Cs are used.

    scoring : callable or None, optional, default: None
        A string (see model evaluation documentation) or
        a scorer callable object / function with signature
        ``scorer(estimator, X, y)``. For a list of scoring functions
        that can be used, look at :mod:`sklearn.metrics`. The
        default scoring option used is accuracy_score.

    fit_intercept : bool
        If False, then the bias term is set to zero. Else the last
        term of each coef_ gives us the intercept.

    max_iter : int
        Maximum number of iterations for the solver.

    tol : float
        Tolerance for stopping criteria.

    class_weight : dict or 'balanced', optional
        Weights associated with classes in the form ``{class_label: weight}``.
        If not given, all classes are supposed to have weight one.

        The "balanced" mode uses the values of y to automatically adjust
        weights inversely proportional to class frequencies in the input data
        as ``n_samples / (n_classes * np.bincount(y))``

        Note that these weights will be multiplied with sample_weight (passed
        through the fit method) if sample_weight is specified.

    verbose : int
        For the liblinear and lbfgs solvers set verbose to any positive
        number for verbosity.

    solver : {'lbfgs', 'newton-cg', 'liblinear', 'sag', 'saga'}
        Decides which solver to use.

    penalty : str, 'l1', 'l2', or 'elastic-net'
        Used to specify the norm used in the penalization. The 'newton-cg',
        'sag' and 'lbfgs' solvers support only l2 penalties. 'elastic-net' is
        only supported by the 'saga' solver.

    dual : bool
        Dual or primal formulation. Dual formulation is only implemented for
        l2 penalty with liblinear solver. Prefer dual=False when
        n_samples > n_features.

    intercept_scaling : float, default 1.
        Useful only when the solver 'liblinear' is used
        and self.fit_intercept is set to True. In this case, x becomes
        [x, self.intercept_scaling],
        i.e. a "synthetic" feature with constant value equals to
        intercept_scaling is appended to the instance vector.
        The intercept becomes intercept_scaling * synthetic feature weight
        Note! the synthetic feature weight is subject to l1/l2 regularization
        as all other features.
        To lessen the effect of regularization on synthetic feature weight
        (and therefore on the intercept) intercept_scaling has to be increased.

    multi_class : str, {'ovr', 'multinomial'}
        Multiclass option can be either 'ovr' or 'multinomial'. If the option
        chosen is 'ovr', then a binary problem is fit for each label. Else
        the loss minimised is the multinomial loss fit across
        the entire probability distribution. Does not work for 'liblinear'
        solver.

    random_state : int, RandomState instance or None, optional, default None
        The seed of the pseudo random number generator to use when shuffling
        the data.  If int, random_state is the seed used by the random number
        generator; If RandomState instance, random_state is the random number
        generator; If None, the random number generator is the RandomState
        instance used by `np.random`. Used when ``solver`` == 'sag' and
        'liblinear'.

    max_squared_sum : float, default None
        Maximum squared sum of X over samples. Used only in SAG solver.
        If None, it will be computed, going through all the samples.
        The value should be precomputed to speed up cross validation.

    sample_weight : array-like, shape(n_samples,) optional
        Array of weights that are assigned to individual samples.
        If not provided, then each sample is given unit weight.

    l1_ratio : float or None, optional (default=None)
        The elastic net mixing parameter, with ``0 <= l1_ratio <= 1``. Only
        used if ``penalty='elastic-net'``. Setting ``l1_ratio=0`` is equivalent
        to using ``penalty='l2'``, while setting ``l1_ratio=1`` is equivalent
        to using ``penalty='l1'``. For ``0 < l1_ratio <1``, the penalty is a
        combination of L1 and L2.

    Returns
    -------
    coefs : ndarray, shape (n_cs, n_features) or (n_cs, n_features + 1)
        List of coefficients for the Logistic Regression model. If
        fit_intercept is set to True then the second dimension will be
        n_features + 1, where the last item represents the intercept.

    Cs : ndarray
        Grid of Cs used for cross-validation.

    scores : ndarray, shape (n_cs,)
        Scores obtained for each Cs.

    n_iter : array, shape(n_cs,)
        Actual number of iteration for each Cs.
    """
    _check_solver_option(solver, multi_class, penalty, dual)

    X_train = X[train]
    X_test = X[test]
    y_train = y[train]
    y_test = y[test]

    if sample_weight is not None:
        sample_weight = check_array(sample_weight, ensure_2d=False)
        check_consistent_length(y, sample_weight)

        sample_weight = sample_weight[train]

    coefs, Cs, n_iter = logistic_regression_path(
        X_train, y_train, Cs=Cs, l1_ratio=l1_ratio,
        fit_intercept=fit_intercept, solver=solver, max_iter=max_iter,
        class_weight=class_weight, pos_class=pos_class,
        multi_class=multi_class, tol=tol, verbose=verbose, dual=dual,
        penalty=penalty, intercept_scaling=intercept_scaling,
        random_state=random_state, check_input=False,
        max_squared_sum=max_squared_sum, sample_weight=sample_weight)

    log_reg = LogisticRegression(multi_class=multi_class)

    # The score method of Logistic Regression has a classes_ attribute.
    if multi_class == 'ovr':
        log_reg.classes_ = np.array([-1, 1])
    elif multi_class == 'multinomial':
        log_reg.classes_ = np.unique(y_train)
    else:
        raise ValueError("multi_class should be either multinomial or ovr, "
                         "got %d" % multi_class)

    if pos_class is not None:
        mask = (y_test == pos_class)
        y_test = np.ones(y_test.shape, dtype=np.float64)
        y_test[~mask] = -1.

    scores = list()

    if isinstance(scoring, six.string_types):
        scoring = get_scorer(scoring)
    for w in coefs:
        if multi_class == 'ovr':
            w = w[np.newaxis, :]
        if fit_intercept:
            log_reg.coef_ = w[:, :-1]
            log_reg.intercept_ = w[:, -1]
        else:
            log_reg.coef_ = w
            log_reg.intercept_ = 0.

        if scoring is None:
            scores.append(log_reg.score(X_test, y_test))
        else:
            scores.append(scoring(log_reg, X_test, y_test))

    return coefs, Cs, np.array(scores), n_iter


class LogisticRegression(BaseEstimator, LinearClassifierMixin,
                         SparseCoefMixin):
    """Logistic Regression (aka logit, MaxEnt) classifier.

    In the multiclass case, the training algorithm uses the one-vs-rest (OvR)
    scheme if the 'multi_class' option is set to 'ovr', and uses the cross-
    entropy loss if the 'multi_class' option is set to 'multinomial'.
    (Currently the 'multinomial' option is supported only by the 'lbfgs',
    'sag', 'saga' and 'newton-cg' solvers.)

    This class implements regularized logistic regression using the
    'liblinear' library, 'newton-cg', 'sag', 'saga' and 'lbfgs' solvers. It can
    handle both dense and sparse input. Use C-ordered arrays or CSR matrices
    containing 64-bit floats for optimal performance; any other input format
    will be converted (and copied).

    The 'newton-cg', 'sag', and 'lbfgs' solvers support only L2 regularization
    with primal formulation. The 'liblinear' solver supports both L1 and L2
    regularization, with a dual formulation only for the L2 penalty. The
    elastic net regularization is only supported by the 'saga' solver.

    Read more in the :ref:`User Guide <logistic_regression>`.

    Parameters
    ----------
    penalty : str, 'l1', 'l2', or 'elastic-net', default: 'l2'
        Used to specify the norm used in the penalization. The 'newton-cg',
        'sag' and 'lbfgs' solvers support only l2 penalties. 'elastic-net' is
        only supported by the 'saga' solver.

        .. versionadded:: 0.19
           l1 penalty with SAGA solver (allowing 'multinomial' + L1)

    dual : bool, default: False
        Dual or primal formulation. Dual formulation is only implemented for
        l2 penalty with liblinear solver. Prefer dual=False when
        n_samples > n_features.

    tol : float, default: 1e-4
        Tolerance for stopping criteria.

    C : float, default: 1.0
        Inverse of regularization strength; must be a positive float.
        Like in support vector machines, smaller values specify stronger
        regularization.

    fit_intercept : bool, default: True
        Specifies if a constant (a.k.a. bias or intercept) should be
        added to the decision function.

    intercept_scaling : float, default 1.
        Useful only when the solver 'liblinear' is used
        and self.fit_intercept is set to True. In this case, x becomes
        [x, self.intercept_scaling],
        i.e. a "synthetic" feature with constant value equal to
        intercept_scaling is appended to the instance vector.
        The intercept becomes ``intercept_scaling * synthetic_feature_weight``.

        Note! the synthetic feature weight is subject to l1/l2 regularization
        as all other features.
        To lessen the effect of regularization on synthetic feature weight
        (and therefore on the intercept) intercept_scaling has to be increased.

    class_weight : dict or 'balanced', default: None
        Weights associated with classes in the form ``{class_label: weight}``.
        If not given, all classes are supposed to have weight one.

        The "balanced" mode uses the values of y to automatically adjust
        weights inversely proportional to class frequencies in the input data
        as ``n_samples / (n_classes * np.bincount(y))``.

        Note that these weights will be multiplied with sample_weight (passed
        through the fit method) if sample_weight is specified.

        .. versionadded:: 0.17
           *class_weight='balanced'*

    random_state : int, RandomState instance or None, optional, default: None
        The seed of the pseudo random number generator to use when shuffling
        the data.  If int, random_state is the seed used by the random number
        generator; If RandomState instance, random_state is the random number
        generator; If None, the random number generator is the RandomState
        instance used by `np.random`. Used when ``solver`` == 'sag' or
        'liblinear'.

    solver : str, {'newton-cg', 'lbfgs', 'liblinear', 'sag', 'saga'}, \
             default: 'liblinear'

        Algorithm to use in the optimization problem.

        - For small datasets, 'liblinear' is a good choice, whereas 'sag' and
          'saga' are faster for large ones.
        - For multiclass problems, only 'newton-cg', 'sag', 'saga' and 'lbfgs'
          handle multinomial loss; 'liblinear' is limited to one-versus-rest
          schemes.
        - 'newton-cg', 'lbfgs' and 'sag' only handle L2 penalty, whereas
          'liblinear' and 'saga' handle L1 penalty.

        Note that 'sag' and 'saga' fast convergence is only guaranteed on
        features with approximately the same scale. You can
        preprocess the data with a scaler from sklearn.preprocessing.

        .. versionadded:: 0.17
           Stochastic Average Gradient descent solver.
        .. versionadded:: 0.19
           SAGA solver.

    max_iter : int, default: 100
        Useful only for the newton-cg, sag and lbfgs solvers.
        Maximum number of iterations taken for the solvers to converge.

    multi_class : str, {'ovr', 'multinomial'}, default: 'ovr'
        Multiclass option can be either 'ovr' or 'multinomial'. If the option
        chosen is 'ovr', then a binary problem is fit for each label. Else
        the loss minimised is the multinomial loss fit across
        the entire probability distribution. Does not work for 'liblinear'
        solver.

        .. versionadded:: 0.18
           Stochastic Average Gradient descent solver for 'multinomial' case.

    verbose : int, default: 0
        For the liblinear and lbfgs solvers set verbose to any positive
        number for verbosity.

    warm_start : bool, default: False
        When set to True, reuse the solution of the previous call to fit as
        initialization, otherwise, just erase the previous solution.
        Useless for liblinear solver. See :term:`the Glossary <warm_start>`.

        .. versionadded:: 0.17
           *warm_start* to support *lbfgs*, *newton-cg*, *sag*, *saga* solvers.

    n_jobs : int, default: 1
        Number of CPU cores used when parallelizing over classes if
        multi_class='ovr'". This parameter is ignored when the ``solver`` is
        set to 'liblinear' regardless of whether 'multi_class' is specified or
        not. If given a value of -1, all cores are used.

    l1_ratio : float or None, optional (default=None)
        The elastic net mixing parameter, with ``0 <= l1_ratio <= 1``. Only
        used if ``penalty='elastic-net'`. Setting ``l1_ratio=0`` is equivalent
        to using ``penalty='l2'``, while setting ``l1_ratio=1`` is equivalent
        to using ``penalty='l1'``. For ``0 < l1_ratio <1``, the penalty is a
        combination of L1 and L2.

    Attributes
    ----------

    coef_ : array, shape (1, n_features) or (n_classes, n_features)
        Coefficient of the features in the decision function.

        `coef_` is of shape (1, n_features) when the given problem is binary.
        In particular, when `multi_class='multinomial'`, `coef_` corresponds
        to outcome 1 (True) and `-coef_` corresponds to outcome 0 (False).

    intercept_ : array, shape (1,) or (n_classes,)
        Intercept (a.k.a. bias) added to the decision function.

        If `fit_intercept` is set to False, the intercept is set to zero.
        `intercept_` is of shape (1,) when the given problem is binary.
        In particular, when `multi_class='multinomial'`, `intercept_`
        corresponds to outcome 1 (True) and `-intercept_` corresponds to
        outcome 0 (False).

    n_iter_ : array, shape (n_classes,) or (1, )
        Actual number of iterations for all classes. If binary or multinomial,
        it returns only 1 element. For liblinear solver, only the maximum
        number of iteration across all classes is given.

        .. versionchanged:: 0.20

            In SciPy <= 1.0.0 the number of lbfgs iterations may exceed
            ``max_iter``. ``n_iter_`` will now report at most ``max_iter``.

    See also
    --------
    SGDClassifier : incrementally trained logistic regression (when given
        the parameter ``loss="log"``).
    sklearn.svm.LinearSVC : learns SVM models using the same algorithm.
    LogisticRegressionCV : Logistic regression with built-in cross validation

    Notes
    -----
    The underlying C implementation uses a random number generator to
    select features when fitting the model. It is thus not uncommon,
    to have slightly different results for the same input data. If
    that happens, try with a smaller tol parameter.

    Predict output may not match that of standalone liblinear in certain
    cases. See :ref:`differences from liblinear <liblinear_differences>`
    in the narrative documentation.

    References
    ----------

    LIBLINEAR -- A Library for Large Linear Classification
        http://www.csie.ntu.edu.tw/~cjlin/liblinear/

    SAG -- Mark Schmidt, Nicolas Le Roux, and Francis Bach
        Minimizing Finite Sums with the Stochastic Average Gradient
        https://hal.inria.fr/hal-00860051/document

    SAGA -- Defazio, A., Bach F. & Lacoste-Julien S. (2014).
        SAGA: A Fast Incremental Gradient Method With Support
        for Non-Strongly Convex Composite Objectives
        https://arxiv.org/abs/1407.0202

    Hsiang-Fu Yu, Fang-Lan Huang, Chih-Jen Lin (2011). Dual coordinate descent
        methods for logistic regression and maximum entropy models.
        Machine Learning 85(1-2):41-75.
        http://www.csie.ntu.edu.tw/~cjlin/papers/maxent_dual.pdf
    """

    def __init__(self, penalty='l2', dual=False, tol=1e-4, C=1.0,
                 fit_intercept=True, intercept_scaling=1, class_weight=None,
                 random_state=None, solver='liblinear', max_iter=100,
<<<<<<< HEAD
                 multi_class='ovr', verbose=0, warm_start=False, n_jobs=1,
                 l1_ratio=None):
=======
                 multi_class='ovr', verbose=0, warm_start=False, n_jobs=None):
>>>>>>> 40e6c43c

        self.penalty = penalty
        self.dual = dual
        self.tol = tol
        self.C = C
        self.fit_intercept = fit_intercept
        self.intercept_scaling = intercept_scaling
        self.class_weight = class_weight
        self.random_state = random_state
        self.solver = solver
        self.max_iter = max_iter
        self.multi_class = multi_class
        self.verbose = verbose
        self.warm_start = warm_start
        self.n_jobs = n_jobs
        self.l1_ratio = l1_ratio

    def fit(self, X, y, sample_weight=None):
        """Fit the model according to the given training data.

        Parameters
        ----------
        X : {array-like, sparse matrix}, shape (n_samples, n_features)
            Training vector, where n_samples is the number of samples and
            n_features is the number of features.

        y : array-like, shape (n_samples,)
            Target vector relative to X.

        sample_weight : array-like, shape (n_samples,) optional
            Array of weights that are assigned to individual samples.
            If not provided, then each sample is given unit weight.

            .. versionadded:: 0.17
               *sample_weight* support to LogisticRegression.

        Returns
        -------
        self : object
        """
        _check_solver_option(self.solver, self.multi_class, self.penalty,
                             self.dual)

        if not isinstance(self.C, numbers.Number) or self.C < 0:
            raise ValueError("Penalty term must be positive; got (C=%r)"
                             % self.C)
        if self.penalty == 'elastic-net':
            if (not isinstance(self.l1_ratio, numbers.Number) or
                    self.l1_ratio < 0 or self.l1_ratio > 1):
                        raise ValueError("l1_ratio must be between 0 and 1;"
                                         " got (l1_ratio=%r)" % self.l1_ratio)
        elif self.l1_ratio is not None:
            warnings.warn("l1_ratio parameter is only used when penalty is "
                          "'elastic-net'. Got "
                          "(penalty={})".format(self.penalty))
            self.l1_ratio = None
        if not isinstance(self.max_iter, numbers.Number) or self.max_iter < 0:
            raise ValueError("Maximum number of iteration must be positive;"
                             " got (max_iter=%r)" % self.max_iter)
        if not isinstance(self.tol, numbers.Number) or self.tol < 0:
            raise ValueError("Tolerance for stopping criteria must be "
                             "positive; got (tol=%r)" % self.tol)

        if self.solver in ['newton-cg']:
            _dtype = [np.float64, np.float32]
        else:
            _dtype = np.float64

        X, y = check_X_y(X, y, accept_sparse='csr', dtype=_dtype, order="C",
                         accept_large_sparse=self.solver != 'liblinear')
        check_classification_targets(y)
        self.classes_ = np.unique(y)
        n_samples, n_features = X.shape

        if self.solver == 'liblinear':
            if self.n_jobs != 1:
                warnings.warn("'n_jobs' > 1 does not have any effect when"
                              " 'solver' is set to 'liblinear'. Got 'n_jobs'"
                              " = {}.".format(self.n_jobs))
            self.coef_, self.intercept_, n_iter_ = _fit_liblinear(
                X, y, self.C, self.fit_intercept, self.intercept_scaling,
                self.class_weight, self.penalty, self.dual, self.verbose,
                self.max_iter, self.tol, self.random_state,
                sample_weight=sample_weight)
            self.n_iter_ = np.array([n_iter_])
            return self

        if self.solver in ['sag', 'saga']:
            max_squared_sum = row_norms(X, squared=True).max()
        else:
            max_squared_sum = None

        n_classes = len(self.classes_)
        classes_ = self.classes_
        if n_classes < 2:
            raise ValueError("This solver needs samples of at least 2 classes"
                             " in the data, but the data contains only one"
                             " class: %r" % classes_[0])

        if len(self.classes_) == 2:
            n_classes = 1
            classes_ = classes_[1:]

        if self.warm_start:
            warm_start_coef = getattr(self, 'coef_', None)
        else:
            warm_start_coef = None
        if warm_start_coef is not None and self.fit_intercept:
            warm_start_coef = np.append(warm_start_coef,
                                        self.intercept_[:, np.newaxis],
                                        axis=1)

        self.coef_ = list()
        self.intercept_ = np.zeros(n_classes)

        # Hack so that we iterate only once for the multinomial case.
        if self.multi_class == 'multinomial':
            classes_ = [None]
            warm_start_coef = [warm_start_coef]
        if warm_start_coef is None:
            warm_start_coef = [None] * n_classes

        path_func = delayed(logistic_regression_path)

        # The SAG solver releases the GIL so it's more efficient to use
        # threads for this solver.
        if self.solver in ['sag', 'saga']:
            prefer = 'threads'
        else:
            prefer = 'processes'
        fold_coefs_ = Parallel(n_jobs=self.n_jobs, verbose=self.verbose,
                               prefer=prefer)(
            path_func(X, y, pos_class=class_, Cs=[self.C],
                      l1_ratio=self.l1_ratio, fit_intercept=self.fit_intercept,
                      tol=self.tol, verbose=self.verbose, solver=self.solver,
                      multi_class=self.multi_class, max_iter=self.max_iter,
                      class_weight=self.class_weight, check_input=False,
                      random_state=self.random_state, coef=warm_start_coef_,
                      penalty=self.penalty, max_squared_sum=max_squared_sum,
                      sample_weight=sample_weight)
            for class_, warm_start_coef_ in zip(classes_, warm_start_coef))

        fold_coefs_, _, n_iter_ = zip(*fold_coefs_)
        self.n_iter_ = np.asarray(n_iter_, dtype=np.int32)[:, 0]

        if self.multi_class == 'multinomial':
            self.coef_ = fold_coefs_[0][0]
        else:
            self.coef_ = np.asarray(fold_coefs_)
            self.coef_ = self.coef_.reshape(n_classes, n_features +
                                            int(self.fit_intercept))

        if self.fit_intercept:
            self.intercept_ = self.coef_[:, -1]
            self.coef_ = self.coef_[:, :-1]

        return self

    def predict_proba(self, X):
        """Probability estimates.

        The returned estimates for all classes are ordered by the
        label of classes.

        For a multi_class problem, if multi_class is set to be "multinomial"
        the softmax function is used to find the predicted probability of
        each class.
        Else use a one-vs-rest approach, i.e calculate the probability
        of each class assuming it to be positive using the logistic function.
        and normalize these values across all the classes.

        Parameters
        ----------
        X : array-like, shape = [n_samples, n_features]

        Returns
        -------
        T : array-like, shape = [n_samples, n_classes]
            Returns the probability of the sample for each class in the model,
            where classes are ordered as they are in ``self.classes_``.
        """
        if not hasattr(self, "coef_"):
            raise NotFittedError("Call fit before prediction")
        if self.multi_class == "ovr":
            return super(LogisticRegression, self)._predict_proba_lr(X)
        else:
            decision = self.decision_function(X)
            if decision.ndim == 1:
                # Workaround for multi_class="multinomial" and binary outcomes
                # which requires softmax prediction with only a 1D decision.
                decision_2d = np.c_[-decision, decision]
            else:
                decision_2d = decision
            return softmax(decision_2d, copy=False)

    def predict_log_proba(self, X):
        """Log of probability estimates.

        The returned estimates for all classes are ordered by the
        label of classes.

        Parameters
        ----------
        X : array-like, shape = [n_samples, n_features]

        Returns
        -------
        T : array-like, shape = [n_samples, n_classes]
            Returns the log-probability of the sample for each class in the
            model, where classes are ordered as they are in ``self.classes_``.
        """
        return np.log(self.predict_proba(X))


class LogisticRegressionCV(LogisticRegression, BaseEstimator,
                           LinearClassifierMixin):
    """Logistic Regression CV (aka logit, MaxEnt) classifier.

    This class implements logistic regression using liblinear, newton-cg, sag
    of lbfgs optimizer. The newton-cg, sag and lbfgs solvers support only L2
    regularization with primal formulation. The liblinear solver supports both
    L1 and L2 regularization, with a dual formulation only for the L2 penalty.
    Elastic net penalyy is only supported by the saga solver.

    For the grid of Cs values (that are set by default to be ten values in
    a logarithmic scale between 1e-4 and 1e4), the best hyperparameter is
    selected by the cross-validator StratifiedKFold, but it can be changed
    using the cv parameter. In the case of newton-cg and lbfgs solvers,
    we warm start along the path i.e guess the initial coefficients of the
    present fit to be the coefficients got after convergence in the previous
    fit, so it is supposed to be faster for high-dimensional dense data.

    Read more in the :ref:`User Guide <logistic_regression>`.

    Parameters
    ----------
    Cs : list of floats | int
        Each of the values in Cs describes the inverse of regularization
        strength. If Cs is as an int, then a grid of Cs values are chosen
        in a logarithmic scale between 1e-4 and 1e4.
        Like in support vector machines, smaller values specify stronger
        regularization.

    fit_intercept : bool, default: True
        Specifies if a constant (a.k.a. bias or intercept) should be
        added to the decision function.

    cv : integer or cross-validation generator, default: None
        The default cross-validation generator used is Stratified K-Folds.
        If an integer is provided, then it is the number of folds used.
        See the module :mod:`sklearn.model_selection` module for the
        list of possible cross-validation objects.

        .. versionchanged:: 0.20
            ``cv`` default value if None will change from 3-fold to 5-fold
            in v0.22.

    dual : bool
        Dual or primal formulation. Dual formulation is only implemented for
        l2 penalty with liblinear solver. Prefer dual=False when
        n_samples > n_features.

    penalty : str, 'l1', 'l2', or 'elastic-net', default: 'l2'
        Used to specify the norm used in the penalization. The 'newton-cg',
        'sag' and 'lbfgs' solvers support only l2 penalties. 'elastic-net' is
        only supported by the 'saga' solver.

    scoring : string, callable, or None
        A string (see model evaluation documentation) or
        a scorer callable object / function with signature
        ``scorer(estimator, X, y)``. For a list of scoring functions
        that can be used, look at :mod:`sklearn.metrics`. The
        default scoring option used is 'accuracy'.

    solver : str, {'newton-cg', 'lbfgs', 'liblinear', 'sag', 'saga'}, \
             default: 'lbfgs'

        Algorithm to use in the optimization problem.

        - For small datasets, 'liblinear' is a good choice, whereas 'sag' and
          'saga' are faster for large ones.
        - For multiclass problems, only 'newton-cg', 'sag', 'saga' and 'lbfgs'
          handle multinomial loss; 'liblinear' is limited to one-versus-rest
          schemes.
        - 'newton-cg', 'lbfgs' and 'sag' only handle L2 penalty, whereas
          'liblinear' and 'saga' handle L1 penalty.
        - 'liblinear' might be slower in LogisticRegressionCV because it does
          not handle warm-starting.

        Note that 'sag' and 'saga' fast convergence is only guaranteed on
        features with approximately the same scale. You can preprocess the data
        with a scaler from sklearn.preprocessing.

        .. versionadded:: 0.17
           Stochastic Average Gradient descent solver.
        .. versionadded:: 0.19
           SAGA solver.

    tol : float, optional
        Tolerance for stopping criteria.

    max_iter : int, optional
        Maximum number of iterations of the optimization algorithm.

    class_weight : dict or 'balanced', optional
        Weights associated with classes in the form ``{class_label: weight}``.
        If not given, all classes are supposed to have weight one.

        The "balanced" mode uses the values of y to automatically adjust
        weights inversely proportional to class frequencies in the input data
        as ``n_samples / (n_classes * np.bincount(y))``.

        Note that these weights will be multiplied with sample_weight (passed
        through the fit method) if sample_weight is specified.

        .. versionadded:: 0.17
           class_weight == 'balanced'

    n_jobs : int, optional
        Number of CPU cores used during the cross-validation loop. If given
        a value of -1, all cores are used.

    verbose : int
        For the 'liblinear', 'sag' and 'lbfgs' solvers set verbose to any
        positive number for verbosity.

    refit : bool
        If set to True, the scores are averaged across all folds, and the
        coefs and the C that corresponds to the best score is taken, and a
        final refit is done using these parameters.
        Otherwise the coefs, intercepts and C that correspond to the
        best scores across folds are averaged.

    intercept_scaling : float, default 1.
        Useful only when the solver 'liblinear' is used
        and self.fit_intercept is set to True. In this case, x becomes
        [x, self.intercept_scaling],
        i.e. a "synthetic" feature with constant value equal to
        intercept_scaling is appended to the instance vector.
        The intercept becomes ``intercept_scaling * synthetic_feature_weight``.

        Note! the synthetic feature weight is subject to l1/l2 regularization
        as all other features.
        To lessen the effect of regularization on synthetic feature weight
        (and therefore on the intercept) intercept_scaling has to be increased.

    multi_class : str, {'ovr', 'multinomial'}
        Multiclass option can be either 'ovr' or 'multinomial'. If the option
        chosen is 'ovr', then a binary problem is fit for each label. Else
        the loss minimised is the multinomial loss fit across
        the entire probability distribution. Does not work for 'liblinear'
        solver.

        .. versionadded:: 0.18
           Stochastic Average Gradient descent solver for 'multinomial' case.

    random_state : int, RandomState instance or None, optional, default None
        If int, random_state is the seed used by the random number generator;
        If RandomState instance, random_state is the random number generator;
        If None, the random number generator is the RandomState instance used
        by `np.random`.

    l1_ratios : list of float or None, optional (default=None)
        The list of elastic net mixing parameter, with ``0 <= l1_ratio <= 1``.
        Only used if ``penalty='elastic-net'``. A value of 0 is equivalent to
        using ``penalty='l2'``, while 1 is equivalent to using
        ``penalty='l1'``. For ``0 < l1_ratio <1``, the penalty is a combination
        of L1 and L2.

    Attributes
    ----------
    coef_ : array, shape (1, n_features) or (n_classes, n_features)
        Coefficient of the features in the decision function.

        `coef_` is of shape (1, n_features) when the given problem
        is binary.

    intercept_ : array, shape (1,) or (n_classes,)
        Intercept (a.k.a. bias) added to the decision function.

        If `fit_intercept` is set to False, the intercept is set to zero.
        `intercept_` is of shape(1,) when the problem is binary.

    Cs_ : array
        Array of C i.e. inverse of regularization parameter values used
        for cross-validation.

    l1_ratios_ : array
        Array of l1_ratios used for cross-validation.

    coefs_paths_ : array, shape ``(n_folds, len(Cs_), n_features)`` or \
                   ``(n_folds, len(Cs_), n_features + 1)``
        dict with classes as the keys, and the path of coefficients obtained
        during cross-validating across each fold and then across each Cs
        after doing an OvR for the corresponding class as values.
        If the 'multi_class' option is set to 'multinomial', then
        the coefs_paths are the coefficients corresponding to each class.
        Each dict value has shape ``(n_folds, len(Cs_), n_features)`` or
        ``(n_folds, len(Cs_), n_features + 1)`` depending on whether the
        intercept is fit or not.

    scores_ : dict
        dict with classes as the keys, and the values as the
        grid of scores obtained during cross-validating each fold, after doing
        an OvR for the corresponding class. If the 'multi_class' option
        given is 'multinomial' then the same scores are repeated across
        all classes, since this is the multinomial class.
        Each dict value has shape (n_folds, len(Cs))

    C_ : array, shape (n_classes,) or (n_classes - 1,)
        Array of C that maps to the best scores across every class. If refit is
        set to False, then for each class, the best C is the average of the
        C's that correspond to the best scores for each fold.
        `C_` is of shape(n_classes,) when the problem is binary.

    l1_ratio_ : array, shape (n_classes,) or (n_classes - 1,)
        Array of l1_ratio that maps to the best scores across every class. If
        refit is set to False, then for each class, the best l1_ratio is the
        average of the l1_ratio's that correspond to the best scores for each
        fold.  `l1_ratio_` is of shape(n_classes,) when the problem is binary.

    n_iter_ : array, shape (n_classes, n_folds, n_cs) or (1, n_folds, n_cs)
        Actual number of iterations for all classes, folds and Cs.
        In the binary or multinomial cases, the first dimension is equal to 1.

    See also
    --------
    LogisticRegression

    """

    def __init__(self, Cs=10, fit_intercept=True, cv='warn', dual=False,
                 penalty='l2', scoring=None, solver='lbfgs', tol=1e-4,
                 max_iter=100, class_weight=None, n_jobs=None, verbose=0,
                 refit=True, intercept_scaling=1., multi_class='ovr',
                 random_state=None, l1_ratios=None):
        self.Cs = Cs
        self.fit_intercept = fit_intercept
        self.cv = cv
        self.dual = dual
        self.penalty = penalty
        self.scoring = scoring
        self.tol = tol
        self.max_iter = max_iter
        self.class_weight = class_weight
        self.n_jobs = n_jobs
        self.verbose = verbose
        self.solver = solver
        self.refit = refit
        self.intercept_scaling = intercept_scaling
        self.multi_class = multi_class
        self.random_state = random_state
        self.l1_ratios = l1_ratios

    def fit(self, X, y, sample_weight=None):
        """Fit the model according to the given training data.

        Parameters
        ----------
        X : {array-like, sparse matrix}, shape (n_samples, n_features)
            Training vector, where n_samples is the number of samples and
            n_features is the number of features.

        y : array-like, shape (n_samples,)
            Target vector relative to X.

        sample_weight : array-like, shape (n_samples,) optional
            Array of weights that are assigned to individual samples.
            If not provided, then each sample is given unit weight.

        Returns
        -------
        self : object
        """
        _check_solver_option(self.solver, self.multi_class, self.penalty,
                             self.dual)

        if not isinstance(self.max_iter, numbers.Number) or self.max_iter < 0:
            raise ValueError("Maximum number of iteration must be positive;"
                             " got (max_iter=%r)" % self.max_iter)
        if not isinstance(self.tol, numbers.Number) or self.tol < 0:
            raise ValueError("Tolerance for stopping criteria must be "
                             "positive; got (tol=%r)" % self.tol)
        if self.penalty == 'elastic-net':
            if self.l1_ratios is None or len(self.l1_ratios) == 0 or any(
                    (not isinstance(l1_ratio, numbers.Number) or l1_ratio < 0
                     or l1_ratio > 1) for l1_ratio in self.l1_ratios):
                raise ValueError("l1_ratios must be a list of numbers between "
                                 "0 and 1; got (l1_ratios=%r)" %
                                 self.l1_ratios)
            l1_ratios_ = self.l1_ratios
        else:
            if self.l1_ratios is not None:
                warnings.warn("l1_ratios parameter is only used when penalty "
                              "is 'elastic-net'. Got (penalty={})".format(
                                  self.penalty))

            l1_ratios_ = [None]

        X, y = check_X_y(X, y, accept_sparse='csr', dtype=np.float64,
                         order="C",
                         accept_large_sparse=self.solver != 'liblinear')
        check_classification_targets(y)

        class_weight = self.class_weight

        # Encode for string labels
        label_encoder = LabelEncoder().fit(y)
        y = label_encoder.transform(y)
        if isinstance(class_weight, dict):
            class_weight = dict((label_encoder.transform([cls])[0], v)
                                for cls, v in class_weight.items())

        # The original class labels
        classes = self.classes_ = label_encoder.classes_
        encoded_labels = label_encoder.transform(label_encoder.classes_)

        if self.solver in ['sag', 'saga']:
            max_squared_sum = row_norms(X, squared=True).max()
        else:
            max_squared_sum = None

        # init cross-validation generator
        cv = check_cv(self.cv, y, classifier=True)
        folds = list(cv.split(X, y))

        # Use the label encoded classes
        n_classes = len(encoded_labels)

        if n_classes < 2:
            raise ValueError("This solver needs samples of at least 2 classes"
                             " in the data, but the data contains only one"
                             " class: %r" % classes[0])

        if n_classes == 2:
            # OvR in case of binary problems is as good as fitting
            # the higher label
            n_classes = 1
            encoded_labels = encoded_labels[1:]
            classes = classes[1:]

        # We need this hack to iterate only once over labels, in the case of
        # multi_class = multinomial, without changing the value of the labels.
        if self.multi_class == 'multinomial':
            iter_encoded_labels = iter_classes = [None]
        else:
            iter_encoded_labels = encoded_labels
            iter_classes = classes

        # compute the class weights for the entire dataset y
        if class_weight == "balanced":
            class_weight = compute_class_weight(class_weight,
                                                np.arange(len(self.classes_)),
                                                y)
            class_weight = dict(enumerate(class_weight))

        path_func = delayed(_log_reg_scoring_path)

        # The SAG solver releases the GIL so it's more efficient to use
        # threads for this solver.
        if self.solver in ['sag', 'saga']:
            prefer = 'threads'
        else:
<<<<<<< HEAD
            backend = 'multiprocessing'

=======
            prefer = 'processes'
>>>>>>> 40e6c43c
        fold_coefs_ = Parallel(n_jobs=self.n_jobs, verbose=self.verbose,
                               prefer=prefer)(
            path_func(X, y, train, test, pos_class=label, Cs=self.Cs,
                      fit_intercept=self.fit_intercept, penalty=self.penalty,
                      dual=self.dual, solver=self.solver, tol=self.tol,
                      max_iter=self.max_iter, verbose=self.verbose,
                      class_weight=class_weight, scoring=self.scoring,
                      multi_class=self.multi_class,
                      intercept_scaling=self.intercept_scaling,
                      random_state=self.random_state,
                      max_squared_sum=max_squared_sum,
                      sample_weight=sample_weight,
                      l1_ratio=l1_ratio
                      )
            for label in iter_encoded_labels
            for train, test in folds
            for l1_ratio in l1_ratios_)

        # _log_reg_scoring_path will output different shapes depending on the
        # multi_class param, so we need to reshape the outputs accordingly.
        # After reshaping,
        # - scores is of shape (n_classes X n_folds X n_features)
        # - coefs_paths is of shape
        #  (n_classes X n_folds X n_Cs . n_l1_ratios X n_features)
        # - n_iter is of shape
        #  (n_classes X n_folds X n_Cs . n_l1_ratios X n_features) or
        #  (1 X n_folds X n_Cs . n_l1_ratios X n_features)
        coefs_paths, Cs, scores, n_iter_ = zip(*fold_coefs_)
        self.Cs_ = Cs[0]
        if self.multi_class == 'multinomial':
            coefs_paths = np.reshape(
                coefs_paths,
                (len(folds),  len(l1_ratios_) * len(self.Cs_), n_classes, -1)
            )
            # equiv to coefs_paths = np.moveaxis(coefs_paths, (0, 1, 2, 3),
            #                                                 (1, 2, 0, 3))
            coefs_paths = np.swapaxes(coefs_paths, 0, 1)
            coefs_paths = np.swapaxes(coefs_paths, 0, 2)
            self.n_iter_ = np.reshape(
                n_iter_,
                (1, len(folds), len(self.Cs_) * len(l1_ratios_))
            )
            # repeat same scores accross all classes
            scores = np.tile(scores, (n_classes, 1, 1))
        else:
            coefs_paths = np.reshape(
                coefs_paths,
                (n_classes, len(folds), len(self.Cs_) * len(l1_ratios_),
                 -1)
            )
            self.n_iter_ = np.reshape(
                n_iter_,
                (n_classes, len(folds), len(self.Cs_) * len(l1_ratios_))
            )
        scores = np.reshape(scores, (n_classes, len(folds), -1))
        self.scores_ = dict(zip(classes, scores))
        self.coefs_paths_ = dict(zip(classes, coefs_paths))

        self.C_ = list()
        self.l1_ratio_ = list()
        self.coef_ = np.empty((n_classes, X.shape[1]))
        self.intercept_ = np.zeros(n_classes)
        for index, (cls, encoded_label) in enumerate(
                zip(iter_classes, iter_encoded_labels)):

            if self.multi_class == 'ovr':
                scores = self.scores_[cls]
                coefs_paths = self.coefs_paths_[cls]
            else:
                # For multinomial, all scores are the same accross classes
                scores = scores[0]
                # coefs_paths will keep its original shape because
                # logistic_regression_path excepts it this way

            if self.refit:
                # best_index is between 0 and (n_Cs . n_l1_ratios - 1)
                # for example, with n_cs=2 and n_l1_ratios=3
                # the layout of scores is
                # [c1, c2, c1, c2, c1, c2]
                #   l1_1 ,  l1_2 ,  l1_3
                best_index = scores.sum(axis=0).argmax()

                best_index_C = best_index % len(self.Cs_)
                C_ = self.Cs_[best_index_C]
                self.C_.append(C_)

                best_index_l1 = best_index // len(self.Cs_)
                l1_ratio_ = l1_ratios_[best_index_l1]
                self.l1_ratio_.append(l1_ratio_)

                if self.multi_class == 'multinomial':
                    coef_init = np.mean(coefs_paths[:, :, best_index, :],
                                        axis=1)
                else:
                    coef_init = np.mean(coefs_paths[:, best_index, :], axis=0)

                # Note that y is label encoded and hence pos_class must be
                # the encoded label / None (for 'multinomial')
                w, _, _ = logistic_regression_path(
                    X, y, pos_class=encoded_label, Cs=[C_], solver=self.solver,
                    fit_intercept=self.fit_intercept, coef=coef_init,
                    max_iter=self.max_iter, tol=self.tol,
                    penalty=self.penalty,
                    class_weight=class_weight,
                    multi_class=self.multi_class,
                    verbose=max(0, self.verbose - 1),
                    random_state=self.random_state,
                    check_input=False, max_squared_sum=max_squared_sum,
                    sample_weight=sample_weight,
                    l1_ratio=l1_ratio_)
                w = w[0]

            else:
                # Take the best scores across every fold and the average of all
                # coefficients corresponding to the best scores.
                best_indices = np.argmax(scores, axis=1)
                if self.multi_class == 'ovr':
                    w = np.mean([coefs_paths[i, best_indices[i], :]
                                 for i in range(len(folds))], axis=0)
                else:
                    w = np.mean([coefs_paths[:, i, best_indices[i], :]
                                 for i in range(len(folds))], axis=0)

                best_indices_C = best_indices % len(self.Cs_)
                self.C_.append(np.mean(self.Cs_[best_indices_C]))

                best_indices_l1 = best_indices // len(self.Cs_)
                self.l1_ratio_.append(np.mean(l1_ratios_[best_indices_l1]))

            if self.multi_class == 'multinomial':
                self.C_ = np.tile(self.C_, n_classes)
                self.l1_ratio_ = np.tile(self.l1_ratio_, n_classes)
                self.coef_ = w[:, :X.shape[1]]
                if self.fit_intercept:
                    self.intercept_ = w[:, -1]
            else:
                self.coef_[index] = w[: X.shape[1]]
                if self.fit_intercept:
                    self.intercept_[index] = w[-1]

        self.C_ = np.asarray(self.C_)
        self.l1_ratio_ = np.asarray(self.l1_ratio_)
        self.l1_ratios_ = np.asarray(l1_ratios_)

        return self

    def score(self, X, y, sample_weight=None):
        """Returns the score using the `scoring` option on the given
        test data and labels.

        Parameters
        ----------
        X : array-like, shape = (n_samples, n_features)
            Test samples.

        y : array-like, shape = (n_samples,)
            True labels for X.

        sample_weight : array-like, shape = [n_samples], optional
            Sample weights.

        Returns
        -------
        score : float
            Score of self.predict(X) wrt. y.

        """

        if self.scoring is not None:
            warnings.warn("The long-standing behavior to use the "
                          "accuracy score has changed. The scoring "
                          "parameter is now used. "
                          "This warning will disappear in version 0.22.",
                          ChangedBehaviorWarning)
        scoring = self.scoring or 'accuracy'
        if isinstance(scoring, six.string_types):
            scoring = get_scorer(scoring)

        return scoring(self, X, y, sample_weight=sample_weight)<|MERGE_RESOLUTION|>--- conflicted
+++ resolved
@@ -1206,12 +1206,8 @@
     def __init__(self, penalty='l2', dual=False, tol=1e-4, C=1.0,
                  fit_intercept=True, intercept_scaling=1, class_weight=None,
                  random_state=None, solver='liblinear', max_iter=100,
-<<<<<<< HEAD
-                 multi_class='ovr', verbose=0, warm_start=False, n_jobs=1,
+                 multi_class='ovr', verbose=0, warm_start=False, n_jobs=None,
                  l1_ratio=None):
-=======
-                 multi_class='ovr', verbose=0, warm_start=False, n_jobs=None):
->>>>>>> 40e6c43c
 
         self.penalty = penalty
         self.dual = dual
@@ -1775,12 +1771,8 @@
         if self.solver in ['sag', 'saga']:
             prefer = 'threads'
         else:
-<<<<<<< HEAD
-            backend = 'multiprocessing'
-
-=======
             prefer = 'processes'
->>>>>>> 40e6c43c
+
         fold_coefs_ = Parallel(n_jobs=self.n_jobs, verbose=self.verbose,
                                prefer=prefer)(
             path_func(X, y, train, test, pos_class=label, Cs=self.Cs,
