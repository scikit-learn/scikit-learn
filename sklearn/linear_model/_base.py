"""
Generalized Linear Models.
"""

# Authors: The scikit-learn developers
# SPDX-License-Identifier: BSD-3-Clause

import warnings
from abc import ABCMeta, abstractmethod
from numbers import Integral, Real

import numpy as np
import scipy.sparse as sp
from scipy import linalg, optimize, sparse
from scipy.sparse.linalg import lsqr
from scipy.special import expit

from ..base import (
    BaseEstimator,
    ClassifierMixin,
    MultiOutputMixin,
    RegressorMixin,
    _fit_context,
)
from ..utils import check_array, check_random_state
from ..utils._array_api import (
    _asarray_with_order,
    _average,
    get_namespace,
    get_namespace_and_device,
    indexing_dtype,
    supported_float_dtypes,
)
from ..utils._param_validation import Interval
from ..utils._seq_dataset import (
    ArrayDataset32,
    ArrayDataset64,
    CSRDataset32,
    CSRDataset64,
)
from ..utils.extmath import safe_sparse_dot
from ..utils.parallel import Parallel, delayed
from ..utils.sparsefuncs import mean_variance_axis
from ..utils.validation import _check_sample_weight, check_is_fitted, validate_data

# TODO: bayesian_ridge_regression and bayesian_regression_ard
# should be squashed into its respective objects.

SPARSE_INTERCEPT_DECAY = 0.01
# For sparse data intercept updates are scaled by this decay factor to avoid
# intercept oscillation.


def make_dataset(X, y, sample_weight, random_state=None):
    """Create ``Dataset`` abstraction for sparse and dense inputs.

    This also returns the ``intercept_decay`` which is different
    for sparse datasets.

    Parameters
    ----------
    X : array-like, shape (n_samples, n_features)
        Training data

    y : array-like, shape (n_samples, )
        Target values.

    sample_weight : numpy array of shape (n_samples,)
        The weight of each sample

    random_state : int, RandomState instance or None (default)
        Determines random number generation for dataset random sampling. It is not
        used for dataset shuffling.
        Pass an int for reproducible output across multiple function calls.
        See :term:`Glossary <random_state>`.

    Returns
    -------
    dataset
        The ``Dataset`` abstraction
    intercept_decay
        The intercept decay
    """

    rng = check_random_state(random_state)
    # seed should never be 0 in SequentialDataset64
    seed = rng.randint(1, np.iinfo(np.int32).max)

    if X.dtype == np.float32:
        CSRData = CSRDataset32
        ArrayData = ArrayDataset32
    else:
        CSRData = CSRDataset64
        ArrayData = ArrayDataset64

    if sp.issparse(X):
        dataset = CSRData(X.data, X.indptr, X.indices, y, sample_weight, seed=seed)
        intercept_decay = SPARSE_INTERCEPT_DECAY
    else:
        X = np.ascontiguousarray(X)
        dataset = ArrayData(X, y, sample_weight, seed=seed)
        intercept_decay = 1.0

    return dataset, intercept_decay


def _preprocess_data(
    X,
    y,
    *,
    fit_intercept,
    copy=True,
    copy_y=True,
    sample_weight=None,
    check_input=True,
    rescale_with_sw=True,
):
    """Common data preprocessing for fitting linear models.

    This helper is in charge of the following steps:

    - `sample_weight` is assumed to be `None` or a validated array with same dtype as
      `X`.
    - If `check_input=True`, perform standard input validation of `X`, `y`.
    - Perform copies if requested to avoid side-effects in case of inplace
      modifications of the input.

    Then, if `fit_intercept=True` this preprocessing centers both `X` and `y` as
    follows:
        - if `X` is dense, center the data and
        store the mean vector in `X_offset`.
        - if `X` is sparse, store the mean in `X_offset`
        without centering `X`. The centering is expected to be handled by the
        linear solver where appropriate.
        - in either case, always center `y` and store the mean in `y_offset`.
        - both `X_offset` and `y_offset` are always weighted by `sample_weight`
          if not set to `None`.

    If `fit_intercept=False`, no centering is performed and `X_offset`, `y_offset`
    are set to zero.

    If `rescale_with_sw` is True, then X and y are rescaled with the square root of
    sample weights.

    Returns
    -------
    X_out : {ndarray, sparse matrix} of shape (n_samples, n_features)
        If copy=True a copy of the input X is triggered, otherwise operations are
        inplace.
        If input X is dense, then X_out is centered.
    y_out : {ndarray, sparse matrix} of shape (n_samples,) or (n_samples, n_targets)
        Centered version of y. Possibly performed inplace on input y depending
        on the copy_y parameter.
    X_offset : ndarray of shape (n_features,)
        The mean per column of input X.
    y_offset : float or ndarray of shape (n_features,)
    X_scale : ndarray of shape (n_features,)
        Always an array of ones. TODO: refactor the code base to make it
        possible to remove this unused variable.
    sample_weight_sqrt : ndarray of shape (n_samples, ) or None
        `np.sqrt(sample_weight)`
    """
    xp, _, device_ = get_namespace_and_device(X, y, sample_weight)
    n_samples, n_features = X.shape
    X_is_sparse = sp.issparse(X)

    if check_input:
        X = check_array(
            X, copy=copy, accept_sparse=["csr", "csc"], dtype=supported_float_dtypes(xp)
        )
        y = check_array(y, dtype=X.dtype, copy=copy_y, ensure_2d=False)
    else:
        y = xp.astype(y, X.dtype, copy=copy_y)
        if copy:
            if X_is_sparse:
                X = X.copy()
            else:
                X = _asarray_with_order(X, order="K", copy=True, xp=xp)

    dtype_ = X.dtype

    if fit_intercept:
        if X_is_sparse:
            X_offset, X_var = mean_variance_axis(X, axis=0, weights=sample_weight)
        else:
            X_offset = _average(X, axis=0, weights=sample_weight, xp=xp)

            X_offset = xp.astype(X_offset, X.dtype, copy=False)
            X -= X_offset

        y_offset = _average(y, axis=0, weights=sample_weight, xp=xp)
        y -= y_offset
    else:
        X_offset = xp.zeros(n_features, dtype=X.dtype, device=device_)
        if y.ndim == 1:
            y_offset = xp.asarray(0.0, dtype=dtype_, device=device_)
        else:
            y_offset = xp.zeros(y.shape[1], dtype=dtype_, device=device_)

    # XXX: X_scale is no longer needed. It is an historic artifact from the
    # time where linear model exposed the normalize parameter.
    X_scale = xp.ones(n_features, dtype=X.dtype, device=device_)

    if sample_weight is not None and rescale_with_sw:
        # Sample weight can be implemented via a simple rescaling.
        # For sparse X and y, it triggers copies anyway.
        # For dense X and y that already have been copied, we safely do inplace
        # rescaling.
        X, y, sample_weight_sqrt = _rescale_data(X, y, sample_weight, inplace=copy)
    else:
        sample_weight_sqrt = None
    return X, y, X_offset, y_offset, X_scale, sample_weight_sqrt


def _rescale_data(X, y, sample_weight, inplace=False):
    """Rescale data sample-wise by square root of sample_weight.

    For many linear models, this enables easy support for sample_weight because

        (y - X w)' S (y - X w)

    with S = diag(sample_weight) becomes

        ||y_rescaled - X_rescaled w||_2^2

    when setting

        y_rescaled = sqrt(S) y
        X_rescaled = sqrt(S) X

    The parameter `inplace` only takes effect for dense X and dense y.

    Returns
    -------
    X_rescaled : {array-like, sparse matrix}

    y_rescaled : {array-like, sparse matrix}

    sample_weight_sqrt : array-like of shape (n_samples,)
    """
    # Assume that _validate_data and _check_sample_weight have been called by
    # the caller.
    xp, _ = get_namespace(X, y, sample_weight)
    n_samples = X.shape[0]
    sample_weight_sqrt = xp.sqrt(sample_weight)

    if sp.issparse(X) or sp.issparse(y):
        sw_matrix = sparse.dia_matrix(
            (sample_weight_sqrt, 0), shape=(n_samples, n_samples)
        )

    if sp.issparse(X):
        X = safe_sparse_dot(sw_matrix, X)
    else:
        if inplace:
            X *= sample_weight_sqrt[:, None]
        else:
            X = X * sample_weight_sqrt[:, None]

    if sp.issparse(y):
        y = safe_sparse_dot(sw_matrix, y)
    else:
        if inplace:
            if y.ndim == 1:
                y *= sample_weight_sqrt
            else:
                y *= sample_weight_sqrt[:, None]
        else:
            if y.ndim == 1:
                y = y * sample_weight_sqrt
            else:
                y = y * sample_weight_sqrt[:, None]
    return X, y, sample_weight_sqrt


class LinearModel(BaseEstimator, metaclass=ABCMeta):
    """Base class for Linear Models"""

    @abstractmethod
    def fit(self, X, y):
        """Fit model."""

    def _decision_function(self, X):
        check_is_fitted(self)

        X = validate_data(self, X, accept_sparse=["csr", "csc", "coo"], reset=False)
        coef_ = self.coef_
        if coef_.ndim == 1:
            return X @ coef_ + self.intercept_
        else:
            return X @ coef_.T + self.intercept_

    def predict(self, X):
        """
        Predict using the linear model.

        Parameters
        ----------
        X : array-like or sparse matrix, shape (n_samples, n_features)
            Samples.

        Returns
        -------
        C : array, shape (n_samples,)
            Returns predicted values.
        """
        return self._decision_function(X)

    def _set_intercept(self, X_offset, y_offset, X_scale=None):
        """Set the intercept_"""
        xp, _ = get_namespace(X_offset, y_offset, X_scale)

        if self.fit_intercept:
            # We always want coef_.dtype=X.dtype. For instance, X.dtype can differ from
            # coef_.dtype if warm_start=True.
            self.coef_ = xp.astype(self.coef_, X_offset.dtype, copy=False)
            if X_scale is not None:
                self.coef_ = xp.divide(self.coef_, X_scale)

            if self.coef_.ndim == 1:
                self.intercept_ = y_offset - X_offset @ self.coef_
            else:
                self.intercept_ = y_offset - X_offset @ self.coef_.T

        else:
            self.intercept_ = 0.0


# XXX Should this derive from LinearModel? It should be a mixin, not an ABC.
# Maybe the n_features checking can be moved to LinearModel.
class LinearClassifierMixin(ClassifierMixin):
    """Mixin for linear classifiers.

    Handles prediction for sparse and dense X.
    """

    def decision_function(self, X):
        """
        Predict confidence scores for samples.

        The confidence score for a sample is proportional to the signed
        distance of that sample to the hyperplane.

        Parameters
        ----------
        X : {array-like, sparse matrix} of shape (n_samples, n_features)
            The data matrix for which we want to get the confidence scores.

        Returns
        -------
        scores : ndarray of shape (n_samples,) or (n_samples, n_classes)
            Confidence scores per `(n_samples, n_classes)` combination. In the
            binary case, confidence score for `self.classes_[1]` where >0 means
            this class would be predicted.
        """
        check_is_fitted(self)
        xp, _ = get_namespace(X)

        X = validate_data(self, X, accept_sparse="csr", reset=False)
        scores = safe_sparse_dot(X, self.coef_.T, dense_output=True) + self.intercept_
        return (
            xp.reshape(scores, (-1,))
            if (scores.ndim > 1 and scores.shape[1] == 1)
            else scores
        )

    def predict(self, X):
        """
        Predict class labels for samples in X.

        Parameters
        ----------
        X : {array-like, sparse matrix} of shape (n_samples, n_features)
            The data matrix for which we want to get the predictions.

        Returns
        -------
        y_pred : ndarray of shape (n_samples,)
            Vector containing the class labels for each sample.
        """
        xp, _ = get_namespace(X)
        scores = self.decision_function(X)
        if len(scores.shape) == 1:
            indices = xp.astype(scores > 0, indexing_dtype(xp))
        else:
            indices = xp.argmax(scores, axis=1)

        return xp.take(self.classes_, indices, axis=0)

    def _predict_proba_lr(self, X):
        """Probability estimation for OvR logistic regression.

        Positive class probabilities are computed as
        1. / (1. + np.exp(-self.decision_function(X)));
        multiclass is handled by normalizing that over all classes.
        """
        prob = self.decision_function(X)
        expit(prob, out=prob)
        if prob.ndim == 1:
            return np.vstack([1 - prob, prob]).T
        else:
            # OvR normalization, like LibLinear's predict_probability
            prob /= prob.sum(axis=1).reshape((prob.shape[0], -1))
            return prob


class SparseCoefMixin:
    """Mixin for converting coef_ to and from CSR format.

    L1-regularizing estimators should inherit this.
    """

    def densify(self):
        """
        Convert coefficient matrix to dense array format.

        Converts the ``coef_`` member (back) to a numpy.ndarray. This is the
        default format of ``coef_`` and is required for fitting, so calling
        this method is only required on models that have previously been
        sparsified; otherwise, it is a no-op.

        Returns
        -------
        self
            Fitted estimator.
        """
        msg = "Estimator, %(name)s, must be fitted before densifying."
        check_is_fitted(self, msg=msg)
        if sp.issparse(self.coef_):
            self.coef_ = self.coef_.toarray()
        return self

    def sparsify(self):
        """
        Convert coefficient matrix to sparse format.

        Converts the ``coef_`` member to a scipy.sparse matrix, which for
        L1-regularized models can be much more memory- and storage-efficient
        than the usual numpy.ndarray representation.

        The ``intercept_`` member is not converted.

        Returns
        -------
        self
            Fitted estimator.

        Notes
        -----
        For non-sparse models, i.e. when there are not many zeros in ``coef_``,
        this may actually *increase* memory usage, so use this method with
        care. A rule of thumb is that the number of zero elements, which can
        be computed with ``(coef_ == 0).sum()``, must be more than 50% for this
        to provide significant benefits.

        After calling this method, further fitting with the partial_fit
        method (if any) will not work until you call densify.
        """
        msg = "Estimator, %(name)s, must be fitted before sparsifying."
        check_is_fitted(self, msg=msg)
        self.coef_ = sp.csr_matrix(self.coef_)
        return self


class LinearRegression(MultiOutputMixin, RegressorMixin, LinearModel):
    """
    Ordinary least squares Linear Regression.

    LinearRegression fits a linear model with coefficients w = (w1, ..., wp)
    to minimize the residual sum of squares between the observed targets in
    the dataset, and the targets predicted by the linear approximation.

    Parameters
    ----------
    fit_intercept : bool, default=True
        Whether to calculate the intercept for this model. If set
        to False, no intercept will be used in calculations
        (i.e. data is expected to be centered).

    copy_X : bool, default=True
        If True, X will be copied; else, it may be overwritten.

    tol : float, default=1e-6
        The precision of the solution (`coef_`) is determined by `tol` which
        specifies a different convergence criterion for the `lsqr` solver.
        `tol` is set as `atol` and `btol` of `scipy.sparse.linalg.lsqr` when
        fitting on sparse training data. This parameter has no effect when fitting
        on dense data.

        .. versionadded:: 1.7

    n_jobs : int, default=None
        The number of jobs to use for the computation. This will only provide
        speedup in case of sufficiently large problems, that is if firstly
        `n_targets > 1` and secondly `X` is sparse or if `positive` is set
        to `True`. ``None`` means 1 unless in a
        :obj:`joblib.parallel_backend` context. ``-1`` means using all
        processors. See :term:`Glossary <n_jobs>` for more details.

    positive : bool, default=False
        When set to ``True``, forces the coefficients to be positive. This
        option is only supported for dense arrays.

        For a comparison between a linear regression model with positive constraints
        on the regression coefficients and a linear regression without such constraints,
        see :ref:`sphx_glr_auto_examples_linear_model_plot_nnls.py`.

        .. versionadded:: 0.24

    Attributes
    ----------
    coef_ : array of shape (n_features, ) or (n_targets, n_features)
        Estimated coefficients for the linear regression problem.
        If multiple targets are passed during the fit (y 2D), this
        is a 2D array of shape (n_targets, n_features), while if only
        one target is passed, this is a 1D array of length n_features.

    rank_ : int
        Rank of matrix `X`. Only available when `X` is dense.

    singular_ : array of shape (min(X, y),)
        Singular values of `X`. Only available when `X` is dense.

    intercept_ : float or array of shape (n_targets,)
        Independent term in the linear model. Set to 0.0 if
        `fit_intercept = False`.

    n_features_in_ : int
        Number of features seen during :term:`fit`.

        .. versionadded:: 0.24

    feature_names_in_ : ndarray of shape (`n_features_in_`,)
        Names of features seen during :term:`fit`. Defined only when `X`
        has feature names that are all strings.

        .. versionadded:: 1.0

    See Also
    --------
    Ridge : Ridge regression addresses some of the
        problems of Ordinary Least Squares by imposing a penalty on the
        size of the coefficients with l2 regularization.
    Lasso : The Lasso is a linear model that estimates
        sparse coefficients with l1 regularization.
    ElasticNet : Elastic-Net is a linear regression
        model trained with both l1 and l2 -norm regularization of the
        coefficients.

    Notes
    -----
    From the implementation point of view, this is just plain Ordinary
    Least Squares (scipy.linalg.lstsq) or Non Negative Least Squares
    (scipy.optimize.nnls) wrapped as a predictor object.

    Examples
    --------
    >>> import numpy as np
    >>> from sklearn.linear_model import LinearRegression
    >>> X = np.array([[1, 1], [1, 2], [2, 2], [2, 3]])
    >>> # y = 1 * x_0 + 2 * x_1 + 3
    >>> y = np.dot(X, np.array([1, 2])) + 3
    >>> reg = LinearRegression().fit(X, y)
    >>> reg.score(X, y)
    1.0
    >>> reg.coef_
    array([1., 2.])
    >>> reg.intercept_
    np.float64(3.0)
    >>> reg.predict(np.array([[3, 5]]))
    array([16.])
    """

    _parameter_constraints: dict = {
        "fit_intercept": ["boolean"],
        "copy_X": ["boolean"],
        "n_jobs": [None, Integral],
        "positive": ["boolean"],
        "tol": [Interval(Real, 0, None, closed="left")],
    }

    def __init__(
        self,
        *,
        fit_intercept=True,
        copy_X=True,
        tol=1e-6,
        n_jobs=None,
        positive=False,
    ):
        self.fit_intercept = fit_intercept
        self.copy_X = copy_X
        self.tol = tol
        self.n_jobs = n_jobs
        self.positive = positive

    @_fit_context(prefer_skip_nested_validation=True)
    def fit(self, X, y, sample_weight=None):
        """
        Fit linear model.

        Parameters
        ----------
        X : {array-like, sparse matrix} of shape (n_samples, n_features)
            Training data.

        y : array-like of shape (n_samples,) or (n_samples, n_targets)
            Target values. Will be cast to X's dtype if necessary.

        sample_weight : array-like of shape (n_samples,), default=None
            Individual weights for each sample.

            .. versionadded:: 0.17
               parameter *sample_weight* support to LinearRegression.

        Returns
        -------
        self : object
            Fitted Estimator.
        """
        n_jobs_ = self.n_jobs

        accept_sparse = False if self.positive else ["csr", "csc", "coo"]

        X, y = validate_data(
            self,
            X,
            y,
            accept_sparse=accept_sparse,
            y_numeric=True,
            multi_output=True,
            force_writeable=True,
        )

        has_sw = sample_weight is not None
        if has_sw:
            sample_weight = _check_sample_weight(
                sample_weight, X, dtype=X.dtype, ensure_non_negative=True
            )

        # Note that neither _rescale_data nor the rest of the fit method of
        # LinearRegression can benefit from in-place operations when X is a
        # sparse matrix. Therefore, let's not copy X when it is sparse.
        copy_X_in_preprocess_data = self.copy_X and not sp.issparse(X)

        X, y, X_offset, y_offset, _, sample_weight_sqrt = _preprocess_data(
            X,
            y,
            fit_intercept=self.fit_intercept,
            copy=copy_X_in_preprocess_data,
            sample_weight=sample_weight,
        )

        if self.positive:
            if y.ndim < 2:
                self.coef_ = optimize.nnls(X, y)[0]
            else:
                # scipy.optimize.nnls cannot handle y with shape (M, K)
                outs = Parallel(n_jobs=n_jobs_)(
                    delayed(optimize.nnls)(X, y[:, j]) for j in range(y.shape[1])
                )
                self.coef_ = np.vstack([out[0] for out in outs])
        elif sp.issparse(X):
            if has_sw:

                def matvec(b):
                    return X.dot(b) - sample_weight_sqrt * b.dot(X_offset)

                def rmatvec(b):
                    return X.T.dot(b) - X_offset * b.dot(sample_weight_sqrt)

            else:

                def matvec(b):
                    return X.dot(b) - b.dot(X_offset)

                def rmatvec(b):
                    return X.T.dot(b) - X_offset * b.sum()

            X_centered = sparse.linalg.LinearOperator(
                shape=X.shape, matvec=matvec, rmatvec=rmatvec
            )

            if y.ndim < 2:
                self.coef_ = lsqr(X_centered, y, atol=self.tol, btol=self.tol)[0]
            else:
                # sparse_lstsq cannot handle y with shape (M, K)
                outs = Parallel(n_jobs=n_jobs_)(
                    delayed(lsqr)(
                        X_centered, y[:, j].ravel(), atol=self.tol, btol=self.tol
                    )
                    for j in range(y.shape[1])
                )
                self.coef_ = np.vstack([out[0] for out in outs])
        else:
            # cut-off ratio for small singular values
            cond = max(X.shape) * np.finfo(X.dtype).eps
            self.coef_, _, self.rank_, self.singular_ = linalg.lstsq(X, y, cond=cond)
            self.coef_ = self.coef_.T

        if y.ndim == 1:
            self.coef_ = np.ravel(self.coef_)
        self._set_intercept(X_offset, y_offset)
        return self

    def __sklearn_tags__(self):
        tags = super().__sklearn_tags__()
        tags.input_tags.sparse = not self.positive
        return tags


def _check_precomputed_gram_matrix(
    X, precompute, X_offset, X_scale, rtol=None, atol=1e-5
):
    """Computes a single element of the gram matrix and compares it to
    the corresponding element of the user supplied gram matrix.

    If the values do not match a ValueError will be thrown.

    Parameters
    ----------
    X : ndarray of shape (n_samples, n_features)
        Data array.

    precompute : array-like of shape (n_features, n_features)
        User-supplied gram matrix.

    X_offset : ndarray of shape (n_features,)
        Array of feature means used to center design matrix.

    X_scale : ndarray of shape (n_features,)
        Array of feature scale factors used to normalize design matrix.

    rtol : float, default=None
        Relative tolerance; see numpy.allclose
        If None, it is set to 1e-4 for arrays of dtype numpy.float32 and 1e-7
        otherwise.

    atol : float, default=1e-5
        absolute tolerance; see :func`numpy.allclose`. Note that the default
        here is more tolerant than the default for
        :func:`numpy.testing.assert_allclose`, where `atol=0`.

    Raises
    ------
    ValueError
        Raised when the provided Gram matrix is not consistent.
    """

    n_features = X.shape[1]
    f1 = n_features // 2
    f2 = min(f1 + 1, n_features - 1)

    v1 = (X[:, f1] - X_offset[f1]) * X_scale[f1]
    v2 = (X[:, f2] - X_offset[f2]) * X_scale[f2]

    expected = np.dot(v1, v2)
    actual = precompute[f1, f2]

    dtypes = [precompute.dtype, expected.dtype]
    if rtol is None:
        rtols = [1e-4 if dtype == np.float32 else 1e-7 for dtype in dtypes]
        rtol = max(rtols)

    if not np.isclose(expected, actual, rtol=rtol, atol=atol):
        raise ValueError(
            "Gram matrix passed in via 'precompute' parameter "
            "did not pass validation when a single element was "
            "checked - please check that it was computed "
            f"properly. For element ({f1},{f2}) we computed "
            f"{expected} but the user-supplied value was "
            f"{actual}."
        )


def _pre_fit(
    X,
    y,
    Xy,
    precompute,
    fit_intercept,
    copy,
    check_gram=True,
    sample_weight=None,
):
    """Function used at beginning of fit in linear models with L1 or L0 penalty.

    This function applies _preprocess_data and additionally computes the gram matrix
    `precompute` as needed as well as `Xy`.

<<<<<<< HEAD
    It is assumed that X, y and sample_weight are already validated.
=======
    Returns
    -------
    X
    y
    X_offset
    y_offset
    X_scale
    precompute
    Xy
>>>>>>> da90c58f
    """
    n_samples, n_features = X.shape

    if sparse.issparse(X):
        # copy is not needed here as X is not modified inplace when X is sparse
        copy = False
        precompute = False
<<<<<<< HEAD
        X, y, X_offset, y_offset, X_scale = _preprocess_data(
            X,
            y,
            fit_intercept=fit_intercept,
            copy=False,
            check_input=False,
            sample_weight=sample_weight,
        )
    else:
        # copy was done in fit if necessary
        X, y, X_offset, y_offset, X_scale = _preprocess_data(
            X,
            y,
            fit_intercept=fit_intercept,
            copy=copy,
            check_input=False,
            sample_weight=sample_weight,
        )
        # Rescale only in dense case. Sparse cd solver directly deals with
        # sample_weight.
        if sample_weight is not None:
            # This triggers copies anyway.
            X, y, _ = _rescale_data(X, y, sample_weight=sample_weight)
=======
        # Rescale X and y only in dense case. Sparse cd solver directly deals with
        # sample_weight.
        rescale_with_sw = False
    else:
        # copy was done in fit if necessary
        rescale_with_sw = True

    X, y, X_offset, y_offset, X_scale, _ = _preprocess_data(
        X,
        y,
        fit_intercept=fit_intercept,
        copy=copy,
        sample_weight=sample_weight,
        check_input=check_input,
        rescale_with_sw=rescale_with_sw,
    )
>>>>>>> da90c58f

    if hasattr(precompute, "__array__"):
        if fit_intercept and not np.allclose(X_offset, np.zeros(n_features)):
            warnings.warn(
                (
                    "Gram matrix was provided but X was centered to fit "
                    "intercept: recomputing Gram matrix."
                ),
                UserWarning,
            )
            # TODO: instead of warning and recomputing, we could just center
            # the user provided Gram matrix a-posteriori (after making a copy
            # when `copy=True`).
            # recompute Gram
            precompute = "auto"
            Xy = None
        elif check_gram:
            # If we're going to use the user's precomputed gram matrix, we
            # do a quick check to make sure its not totally bogus.
            _check_precomputed_gram_matrix(X, precompute, X_offset, X_scale)

    # precompute if n_samples > n_features
    if isinstance(precompute, str) and precompute == "auto":
        precompute = n_samples > n_features

    if precompute is True:
        # make sure that the 'precompute' array is contiguous.
        precompute = np.empty(shape=(n_features, n_features), dtype=X.dtype, order="C")
        np.dot(X.T, X, out=precompute)

    if not hasattr(precompute, "__array__"):
        Xy = None  # cannot use Xy if precompute is not Gram

    if hasattr(precompute, "__array__") and Xy is None:
        common_dtype = np.result_type(X.dtype, y.dtype)
        if y.ndim == 1:
            # Xy is 1d, make sure it is contiguous.
            Xy = np.empty(shape=n_features, dtype=common_dtype, order="C")
            np.dot(X.T, y, out=Xy)
        else:
            # Make sure that Xy is always F contiguous even if X or y are not
            # contiguous: the goal is to make it fast to extract the data for a
            # specific target.
            n_targets = y.shape[1]
            Xy = np.empty(shape=(n_features, n_targets), dtype=common_dtype, order="F")
            np.dot(y.T, X, out=Xy.T)

    return X, y, X_offset, y_offset, X_scale, precompute, Xy<|MERGE_RESOLUTION|>--- conflicted
+++ resolved
@@ -788,9 +788,8 @@
     This function applies _preprocess_data and additionally computes the gram matrix
     `precompute` as needed as well as `Xy`.
 
-<<<<<<< HEAD
     It is assumed that X, y and sample_weight are already validated.
-=======
+
     Returns
     -------
     X
@@ -800,7 +799,6 @@
     X_scale
     precompute
     Xy
->>>>>>> da90c58f
     """
     n_samples, n_features = X.shape
 
@@ -808,31 +806,6 @@
         # copy is not needed here as X is not modified inplace when X is sparse
         copy = False
         precompute = False
-<<<<<<< HEAD
-        X, y, X_offset, y_offset, X_scale = _preprocess_data(
-            X,
-            y,
-            fit_intercept=fit_intercept,
-            copy=False,
-            check_input=False,
-            sample_weight=sample_weight,
-        )
-    else:
-        # copy was done in fit if necessary
-        X, y, X_offset, y_offset, X_scale = _preprocess_data(
-            X,
-            y,
-            fit_intercept=fit_intercept,
-            copy=copy,
-            check_input=False,
-            sample_weight=sample_weight,
-        )
-        # Rescale only in dense case. Sparse cd solver directly deals with
-        # sample_weight.
-        if sample_weight is not None:
-            # This triggers copies anyway.
-            X, y, _ = _rescale_data(X, y, sample_weight=sample_weight)
-=======
         # Rescale X and y only in dense case. Sparse cd solver directly deals with
         # sample_weight.
         rescale_with_sw = False
@@ -846,10 +819,9 @@
         fit_intercept=fit_intercept,
         copy=copy,
         sample_weight=sample_weight,
-        check_input=check_input,
+        check_input=False,
         rescale_with_sw=rescale_with_sw,
     )
->>>>>>> da90c58f
 
     if hasattr(precompute, "__array__"):
         if fit_intercept and not np.allclose(X_offset, np.zeros(n_features)):
