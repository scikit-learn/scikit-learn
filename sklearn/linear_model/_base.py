--- conflicted
+++ resolved
@@ -331,11 +331,11 @@
 
         X = self._validate_data(X, accept_sparse="csr", reset=False)
         scores = safe_sparse_dot(X, self.coef_.T, dense_output=True) + self.intercept_
-<<<<<<< HEAD
-        return scores.ravel() if (scores.ndim > 1 and scores.shape[1] == 1) else scores
-=======
-        return xp.reshape(scores, (-1,)) if scores.shape[1] == 1 else scores
->>>>>>> 5dbf795d
+        return (
+            xp.reshape(scores, (-1,))
+            if (scores.ndim > 1 and scores.shape[1] == 1)
+            else scores
+        )
 
     def predict(self, X):
         """
