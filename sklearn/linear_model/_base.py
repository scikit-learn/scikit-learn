"""
Generalized Linear Models.
"""

# Author: Alexandre Gramfort <alexandre.gramfort@inria.fr>
# Fabian Pedregosa <fabian.pedregosa@inria.fr>
# Olivier Grisel <olivier.grisel@ensta.org>
#         Vincent Michel <vincent.michel@inria.fr>
#         Peter Prettenhofer <peter.prettenhofer@gmail.com>
#         Mathieu Blondel <mathieu@mblondel.org>
#         Lars Buitinck
#         Maryan Morel <maryan.morel@polytechnique.edu>
#         Giorgio Patrini <giorgio.patrini@anu.edu.au>
# License: BSD 3 clause

from abc import ABCMeta, abstractmethod
import numbers
import warnings

import numpy as np
import scipy.sparse as sp
from scipy import linalg
from scipy import optimize
from scipy import sparse
from scipy.special import expit
from joblib import Parallel, delayed

from ..base import (BaseEstimator, ClassifierMixin, RegressorMixin,
                    MultiOutputMixin)
from ..utils import check_array
from ..utils.validation import FLOAT_DTYPES
from ..utils.validation import _deprecate_positional_args
from ..utils import check_random_state
from ..utils.extmath import safe_sparse_dot
from ..utils.sparsefuncs import mean_variance_axis, inplace_column_scale
from ..utils.fixes import sparse_lsqr
from ..utils._seq_dataset import ArrayDataset32, CSRDataset32
from ..utils._seq_dataset import ArrayDataset64, CSRDataset64
from ..utils.validation import check_is_fitted, _check_sample_weight
from ..preprocessing import normalize as f_normalize

# TODO: bayesian_ridge_regression and bayesian_regression_ard
# should be squashed into its respective objects.

SPARSE_INTERCEPT_DECAY = 0.01
# For sparse data intercept updates are scaled by this decay factor to avoid
# intercept oscillation.


def make_dataset(X, y, sample_weight, random_state=None):
    """Create ``Dataset`` abstraction for sparse and dense inputs.

    This also returns the ``intercept_decay`` which is different
    for sparse datasets.

    Parameters
    ----------
    X : array-like, shape (n_samples, n_features)
        Training data

    y : array-like, shape (n_samples, )
        Target values.

    sample_weight : numpy array of shape (n_samples,)
        The weight of each sample

    random_state : int, RandomState instance or None (default)
        Determines random number generation for dataset shuffling and noise.
        Pass an int for reproducible output across multiple function calls.
        See :term:`Glossary <random_state>`.

    Returns
    -------
    dataset
        The ``Dataset`` abstraction
    intercept_decay
        The intercept decay
    """

    rng = check_random_state(random_state)
    # seed should never be 0 in SequentialDataset64
    seed = rng.randint(1, np.iinfo(np.int32).max)

    if X.dtype == np.float32:
        CSRData = CSRDataset32
        ArrayData = ArrayDataset32
    else:
        CSRData = CSRDataset64
        ArrayData = ArrayDataset64

    if sp.issparse(X):
        dataset = CSRData(X.data, X.indptr, X.indices, y, sample_weight,
                          seed=seed)
        intercept_decay = SPARSE_INTERCEPT_DECAY
    else:
        X = np.ascontiguousarray(X)
        dataset = ArrayData(X, y, sample_weight, seed=seed)
        intercept_decay = 1.0

    return dataset, intercept_decay


def _preprocess_data(X, y, fit_intercept, normalize=False, copy=True,
                     sample_weight=None, return_mean=False, check_input=True):
    """Center and scale data.

    Centers data to have mean zero along axis 0. If fit_intercept=False or if
    the X is a sparse matrix, no centering is done, but normalization can still
    be applied. The function returns the statistics necessary to reconstruct
    the input data, which are X_offset, y_offset, X_scale, such that the output

        X = (X - X_offset) / X_scale

    X_scale is the L2 norm of X - X_offset. If sample_weight is not None,
    then the weighted mean of X and y is zero, and not the mean itself. If
    return_mean=True, the mean, eventually weighted, is returned, independently
    of whether X was centered (option used for optimization with sparse data in
    coordinate_descend).

    This is here because nearly all linear models will want their data to be
    centered. This function also systematically makes y consistent with X.dtype
    """
    if isinstance(sample_weight, numbers.Number):
        sample_weight = None
    if sample_weight is not None:
        sample_weight = np.asarray(sample_weight)

    if check_input:
        X = check_array(X, copy=copy, accept_sparse=['csr', 'csc'],
                        dtype=FLOAT_DTYPES)
    elif copy:
        if sp.issparse(X):
            X = X.copy()
        else:
            X = X.copy(order='K')

    y = np.asarray(y, dtype=X.dtype)

    if fit_intercept:
        if sp.issparse(X):
            X_offset, X_var = mean_variance_axis(X, axis=0)
            if not return_mean:
                X_offset[:] = X.dtype.type(0)

            if normalize:

                # TODO: f_normalize could be used here as well but the function
                # inplace_csr_row_normalize_l2 must be changed such that it
                # can return also the norms computed internally

                # transform variance to norm in-place
                X_var *= X.shape[0]
                X_scale = np.sqrt(X_var, X_var)
                del X_var
                X_scale[X_scale == 0] = 1
                inplace_column_scale(X, 1. / X_scale)
            else:
                X_scale = np.ones(X.shape[1], dtype=X.dtype)

        else:
            X_offset = np.average(X, axis=0, weights=sample_weight)
            X -= X_offset
            if normalize:
                X, X_scale = f_normalize(X, axis=0, copy=False,
                                         return_norm=True)
            else:
                X_scale = np.ones(X.shape[1], dtype=X.dtype)
        y_offset = np.average(y, axis=0, weights=sample_weight)
        y = y - y_offset
    else:
        X_offset = np.zeros(X.shape[1], dtype=X.dtype)
        X_scale = np.ones(X.shape[1], dtype=X.dtype)
        if y.ndim == 1:
            y_offset = X.dtype.type(0)
        else:
            y_offset = np.zeros(y.shape[1], dtype=X.dtype)

    return X, y, X_offset, y_offset, X_scale


# TODO: _rescale_data should be factored into _preprocess_data.
# Currently, the fact that sag implements its own way to deal with
# sample_weight makes the refactoring tricky.

def _rescale_data(X, y, sample_weight):
    """Rescale data sample-wise by square root of sample_weight.

    For many linear models, this enables easy support for sample_weight.

    Returns
    -------
    X_rescaled : {array-like, sparse matrix}

    y_rescaled : {array-like, sparse matrix}
    """
    n_samples = X.shape[0]
    sample_weight = np.asarray(sample_weight)
    if sample_weight.ndim == 0:
        sample_weight = np.full(n_samples, sample_weight,
                                dtype=sample_weight.dtype)
    sample_weight = np.sqrt(sample_weight)
    sw_matrix = sparse.dia_matrix((sample_weight, 0),
                                  shape=(n_samples, n_samples))
    X = safe_sparse_dot(sw_matrix, X)
    y = safe_sparse_dot(sw_matrix, y)
    return X, y


class LinearModel(BaseEstimator, metaclass=ABCMeta):
    """Base class for Linear Models"""

    @abstractmethod
    def fit(self, X, y):
        """Fit model."""

    def _decision_function(self, X):
        check_is_fitted(self)

        X = check_array(X, accept_sparse=['csr', 'csc', 'coo'])
        return safe_sparse_dot(X, self.coef_.T,
                               dense_output=True) + self.intercept_

    def predict(self, X):
        """
        Predict using the linear model.

        Parameters
        ----------
        X : array-like or sparse matrix, shape (n_samples, n_features)
            Samples.

        Returns
        -------
        C : array, shape (n_samples,)
            Returns predicted values.
        """
        return self._decision_function(X)

    _preprocess_data = staticmethod(_preprocess_data)

    def _set_intercept(self, X_offset, y_offset, X_scale):
        """Set the intercept_
        """
        if self.fit_intercept:
            self.coef_ = self.coef_ / X_scale
            self.intercept_ = y_offset - np.dot(X_offset, self.coef_.T)
        else:
            self.intercept_ = 0.

    def _more_tags(self):
        return {'requires_y': True}


# XXX Should this derive from LinearModel? It should be a mixin, not an ABC.
# Maybe the n_features checking can be moved to LinearModel.
class LinearClassifierMixin(ClassifierMixin):
    """Mixin for linear classifiers.

    Handles prediction for sparse and dense X.
    """

    def decision_function(self, X):
        """
        Predict confidence scores for samples.

        The confidence score for a sample is the signed distance of that
        sample to the hyperplane.

        Parameters
        ----------
        X : array-like or sparse matrix, shape (n_samples, n_features)
            Samples.

        Returns
        -------
        array, shape=(n_samples,) if n_classes == 2 else (n_samples, n_classes)
            Confidence scores per (sample, class) combination. In the binary
            case, confidence score for self.classes_[1] where >0 means this
            class would be predicted.
        """
        check_is_fitted(self)

        X = check_array(X, accept_sparse='csr')

        n_features = self.coef_.shape[1]
        if X.shape[1] != n_features:
            raise ValueError("X has %d features per sample; expecting %d"
                             % (X.shape[1], n_features))

        scores = safe_sparse_dot(X, self.coef_.T,
                                 dense_output=True) + self.intercept_
        return scores.ravel() if scores.shape[1] == 1 else scores

    def predict(self, X):
        """
        Predict class labels for samples in X.

        Parameters
        ----------
        X : array-like or sparse matrix, shape (n_samples, n_features)
            Samples.

        Returns
        -------
        C : array, shape [n_samples]
            Predicted class label per sample.
        """
        scores = self.decision_function(X)
        if len(scores.shape) == 1:
            indices = (scores > 0).astype(np.int)
        else:
            indices = scores.argmax(axis=1)
        return self.classes_[indices]

    def _predict_proba_lr(self, X):
        """Probability estimation for OvR logistic regression.

        Positive class probabilities are computed as
        1. / (1. + np.exp(-self.decision_function(X)));
        multiclass is handled by normalizing that over all classes.
        """
        prob = self.decision_function(X)
        expit(prob, out=prob)
        if prob.ndim == 1:
            return np.vstack([1 - prob, prob]).T
        else:
            # OvR normalization, like LibLinear's predict_probability
            prob /= prob.sum(axis=1).reshape((prob.shape[0], -1))
            return prob


class SparseCoefMixin:
    """Mixin for converting coef_ to and from CSR format.

    L1-regularizing estimators should inherit this.
    """

    def densify(self):
        """
        Convert coefficient matrix to dense array format.

        Converts the ``coef_`` member (back) to a numpy.ndarray. This is the
        default format of ``coef_`` and is required for fitting, so calling
        this method is only required on models that have previously been
        sparsified; otherwise, it is a no-op.

        Returns
        -------
        self
            Fitted estimator.
        """
        msg = "Estimator, %(name)s, must be fitted before densifying."
        check_is_fitted(self, msg=msg)
        if sp.issparse(self.coef_):
            self.coef_ = self.coef_.toarray()
        return self

    def sparsify(self):
        """
        Convert coefficient matrix to sparse format.

        Converts the ``coef_`` member to a scipy.sparse matrix, which for
        L1-regularized models can be much more memory- and storage-efficient
        than the usual numpy.ndarray representation.

        The ``intercept_`` member is not converted.

        Returns
        -------
        self
            Fitted estimator.

        Notes
        -----
        For non-sparse models, i.e. when there are not many zeros in ``coef_``,
        this may actually *increase* memory usage, so use this method with
        care. A rule of thumb is that the number of zero elements, which can
        be computed with ``(coef_ == 0).sum()``, must be more than 50% for this
        to provide significant benefits.

        After calling this method, further fitting with the partial_fit
        method (if any) will not work until you call densify.
        """
        msg = "Estimator, %(name)s, must be fitted before sparsifying."
        check_is_fitted(self, msg=msg)
        self.coef_ = sp.csr_matrix(self.coef_)
        return self


class LinearRegression(MultiOutputMixin, RegressorMixin, LinearModel):
    """
    Ordinary least squares Linear Regression.

    LinearRegression fits a linear model with coefficients w = (w1, ..., wp)
    to minimize the residual sum of squares between the observed targets in
    the dataset, and the targets predicted by the linear approximation.

    Parameters
    ----------
    fit_intercept : bool, default=True
        Whether to calculate the intercept for this model. If set
        to False, no intercept will be used in calculations
        (i.e. data is expected to be centered).

<<<<<<< HEAD
=======
    normalize : bool, default=False
        This parameter is ignored when ``fit_intercept`` is set to False.
        If True, the regressors X will be normalized before regression by
        subtracting the mean and dividing by the l2-norm.
        If you wish to standardize, please use
        :class:`~sklearn.preprocessing.StandardScaler` before calling ``fit``
        on an estimator with ``normalize=False``.

>>>>>>> 00bc681e
    copy_X : bool, default=True
        If True, X will be copied; else, it may be overwritten.

    n_jobs : int, default=None
        The number of jobs to use for the computation. This will only provide
        speedup for n_targets > 1 and sufficient large problems.
        ``None`` means 1 unless in a :obj:`joblib.parallel_backend` context.
        ``-1`` means using all processors. See :term:`Glossary <n_jobs>`
        for more details.

    normalize : bool, default=False
        This parameter is ignored when ``fit_intercept`` is set to False.
        If True, the regressors X will be normalized before regression by
        subtracting the mean and dividing by the l2-norm.
        If you wish to standardize, please use
        :class:`sklearn.preprocessing.StandardScaler` before calling ``fit`` on
        an estimator with ``normalize=False``.

    positive : bool, default=False
        When set to ``True``, forces the coefficients to be positive. This
        option is only supported for dense arrays.

        .. versionadded:: 0.24

    Attributes
    ----------
    coef_ : array of shape (n_features, ) or (n_targets, n_features)
        Estimated coefficients for the linear regression problem.
        If multiple targets are passed during the fit (y 2D), this
        is a 2D array of shape (n_targets, n_features), while if only
        one target is passed, this is a 1D array of length n_features.

    rank_ : int
        Rank of matrix `X`. Only available when `X` is dense.

    singular_ : array of shape (min(X, y),)
        Singular values of `X`. Only available when `X` is dense.

    intercept_ : float or array of shape (n_targets,)
        Independent term in the linear model. Set to 0.0 if
        `fit_intercept = False`.

    See Also
    --------
    sklearn.linear_model.Ridge : Ridge regression addresses some of the
        problems of Ordinary Least Squares by imposing a penalty on the
        size of the coefficients with l2 regularization.
    sklearn.linear_model.Lasso : The Lasso is a linear model that estimates
        sparse coefficients with l1 regularization.
    sklearn.linear_model.ElasticNet : Elastic-Net is a linear regression
        model trained with both l1 and l2 -norm regularization of the
        coefficients.

    Notes
    -----
    From the implementation point of view, this is just plain Ordinary
    Least Squares (scipy.linalg.lstsq) or Non Negative Least Squares
    (scipy.optimize.nnls) wrapped as a predictor object.

    Examples
    --------
    >>> import numpy as np
    >>> from sklearn.linear_model import LinearRegression
    >>> X = np.array([[1, 1], [1, 2], [2, 2], [2, 3]])
    >>> # y = 1 * x_0 + 2 * x_1 + 3
    >>> y = np.dot(X, np.array([1, 2])) + 3
    >>> reg = LinearRegression().fit(X, y)
    >>> reg.score(X, y)
    1.0
    >>> reg.coef_
    array([1., 2.])
    >>> reg.intercept_
    3.0000...
    >>> reg.predict(np.array([[3, 5]]))
    array([16.])
    """
    @_deprecate_positional_args
    def __init__(self, *, fit_intercept=True, normalize=False, copy_X=True,
                 n_jobs=None, positive=False):
        self.fit_intercept = fit_intercept
        self.normalize = normalize
        self.copy_X = copy_X
        self.n_jobs = n_jobs
        self.positive = positive

    def fit(self, X, y, sample_weight=None):
        """
        Fit linear model.

        Parameters
        ----------
        X : {array-like, sparse matrix} of shape (n_samples, n_features)
            Training data

        y : array-like of shape (n_samples,) or (n_samples, n_targets)
            Target values. Will be cast to X's dtype if necessary

        sample_weight : array-like of shape (n_samples,), default=None
            Individual weights for each sample

            .. versionadded:: 0.17
               parameter *sample_weight* support to LinearRegression.

        Returns
        -------
        self : returns an instance of self.
        """

        n_jobs_ = self.n_jobs

        accept_sparse = False if self.positive else ['csr', 'csc', 'coo']

        X, y = self._validate_data(X, y, accept_sparse=accept_sparse,
                                   y_numeric=True, multi_output=True)

        if sample_weight is not None:
            sample_weight = _check_sample_weight(sample_weight, X,
                                                 dtype=X.dtype)

        X, y, X_offset, y_offset, X_scale = self._preprocess_data(
            X, y, fit_intercept=self.fit_intercept, normalize=self.normalize,
            copy=self.copy_X, sample_weight=sample_weight,
            return_mean=True)

        if sample_weight is not None:
            # Sample weight can be implemented via a simple rescaling.
            X, y = _rescale_data(X, y, sample_weight)

        if self.positive:
            if y.ndim < 2:
                self.coef_, self._residues = optimize.nnls(
                                               X, y)
            else:
                # scipy.optimize.nnls cannot handle y with shape (M, K)
                outs = Parallel(n_jobs=n_jobs_)(
                        delayed(optimize.nnls)(
                                X, y[:, j])
                        for j in range(y.shape[1]))
                self.coef_, self._residues = map(np.vstack, zip(*outs))
        elif sp.issparse(X):
            X_offset_scale = X_offset / X_scale

            def matvec(b):
                return X.dot(b) - b.dot(X_offset_scale)

            def rmatvec(b):
                return X.T.dot(b) - X_offset_scale * np.sum(b)

            X_centered = sparse.linalg.LinearOperator(shape=X.shape,
                                                      matvec=matvec,
                                                      rmatvec=rmatvec)

            if y.ndim < 2:
                out = sparse_lsqr(X_centered, y)
                self.coef_ = out[0]
                self._residues = out[3]
            else:
                # sparse_lstsq cannot handle y with shape (M, K)
                outs = Parallel(n_jobs=n_jobs_)(
                    delayed(sparse_lsqr)(X_centered, y[:, j].ravel())
                    for j in range(y.shape[1]))
                self.coef_ = np.vstack([out[0] for out in outs])
                self._residues = np.vstack([out[3] for out in outs])
        else:
            self.coef_, self._residues, self.rank_, self.singular_ = \
                linalg.lstsq(X, y)
            self.coef_ = self.coef_.T

        if y.ndim == 1:
            self.coef_ = np.ravel(self.coef_)
        self._set_intercept(X_offset, y_offset, X_scale)
        return self


def _pre_fit(X, y, Xy, precompute, normalize, fit_intercept, copy,
             check_input=True, sample_weight=None):
    """Aux function used at beginning of fit in linear models

    Parameters
    ----------
    order : 'F', 'C' or None, default=None
        Whether X and y will be forced to be fortran or c-style. Only relevant
        if sample_weight is not None.
    """
    n_samples, n_features = X.shape

    if sparse.isspmatrix(X):
        # copy is not needed here as X is not modified inplace when X is sparse
        precompute = False
        X, y, X_offset, y_offset, X_scale = _preprocess_data(
            X, y, fit_intercept=fit_intercept, normalize=normalize,
            copy=False, return_mean=True, check_input=check_input)
    else:
        # copy was done in fit if necessary
        X, y, X_offset, y_offset, X_scale = _preprocess_data(
            X, y, fit_intercept=fit_intercept, normalize=normalize, copy=copy,
            check_input=check_input, sample_weight=sample_weight)
    if sample_weight is not None:
        X, y = _rescale_data(X, y, sample_weight=sample_weight)
    if hasattr(precompute, '__array__') and (
        fit_intercept and not np.allclose(X_offset, np.zeros(n_features)) or
            normalize and not np.allclose(X_scale, np.ones(n_features))):
        warnings.warn("Gram matrix was provided but X was centered"
                      " to fit intercept, "
                      "or X was normalized : recomputing Gram matrix.",
                      UserWarning)
        # recompute Gram
        precompute = 'auto'
        Xy = None

    # precompute if n_samples > n_features
    if isinstance(precompute, str) and precompute == 'auto':
        precompute = (n_samples > n_features)

    if precompute is True:
        # make sure that the 'precompute' array is contiguous.
        precompute = np.empty(shape=(n_features, n_features), dtype=X.dtype,
                              order='C')
        np.dot(X.T, X, out=precompute)

    if not hasattr(precompute, '__array__'):
        Xy = None  # cannot use Xy if precompute is not Gram

    if hasattr(precompute, '__array__') and Xy is None:
        common_dtype = np.find_common_type([X.dtype, y.dtype], [])
        if y.ndim == 1:
            # Xy is 1d, make sure it is contiguous.
            Xy = np.empty(shape=n_features, dtype=common_dtype, order='C')
            np.dot(X.T, y, out=Xy)
        else:
            # Make sure that Xy is always F contiguous even if X or y are not
            # contiguous: the goal is to make it fast to extract the data for a
            # specific target.
            n_targets = y.shape[1]
            Xy = np.empty(shape=(n_features, n_targets), dtype=common_dtype,
                          order='F')
            np.dot(y.T, X, out=Xy.T)

    return X, y, X_offset, y_offset, X_scale, precompute, Xy<|MERGE_RESOLUTION|>--- conflicted
+++ resolved
@@ -402,17 +402,6 @@
         to False, no intercept will be used in calculations
         (i.e. data is expected to be centered).
 
-<<<<<<< HEAD
-=======
-    normalize : bool, default=False
-        This parameter is ignored when ``fit_intercept`` is set to False.
-        If True, the regressors X will be normalized before regression by
-        subtracting the mean and dividing by the l2-norm.
-        If you wish to standardize, please use
-        :class:`~sklearn.preprocessing.StandardScaler` before calling ``fit``
-        on an estimator with ``normalize=False``.
-
->>>>>>> 00bc681e
     copy_X : bool, default=True
         If True, X will be copied; else, it may be overwritten.
 
@@ -422,14 +411,6 @@
         ``None`` means 1 unless in a :obj:`joblib.parallel_backend` context.
         ``-1`` means using all processors. See :term:`Glossary <n_jobs>`
         for more details.
-
-    normalize : bool, default=False
-        This parameter is ignored when ``fit_intercept`` is set to False.
-        If True, the regressors X will be normalized before regression by
-        subtracting the mean and dividing by the l2-norm.
-        If you wish to standardize, please use
-        :class:`sklearn.preprocessing.StandardScaler` before calling ``fit`` on
-        an estimator with ``normalize=False``.
 
     positive : bool, default=False
         When set to ``True``, forces the coefficients to be positive. This
