# Author: Alexandre Gramfort <alexandre.gramfort@inria.fr>
#         Fabian Pedregosa <fabian.pedregosa@inria.fr>
#         Olivier Grisel <olivier.grisel@ensta.org>
#         Gael Varoquaux <gael.varoquaux@inria.fr>
#
# License: BSD 3 clause

import sys
import warnings
from abc import ABCMeta, abstractmethod

import numpy as np
from scipy import sparse

from .base import LinearModel, _pre_fit
from ..base import RegressorMixin, MultiOutputMixin
from .base import _preprocess_data
from ..utils import check_array, check_X_y
from ..utils.validation import check_random_state
from ..model_selection import check_cv
from ..utils._joblib import Parallel, delayed, effective_n_jobs
from ..utils.extmath import safe_sparse_dot
from ..utils.fixes import _joblib_parallel_args
from ..utils.validation import check_is_fitted
from ..utils.validation import column_or_1d
from ..exceptions import ConvergenceWarning

from . import cd_fast


###############################################################################
# Paths functions

def _alpha_grid(X, y, Xy=None, l1_ratio=1.0, fit_intercept=True,
                eps=1e-3, n_alphas=100, normalize=False, copy_X=True):
    """ Compute the grid of alpha values for elastic net parameter search

    Parameters
    ----------
    X : {array-like, sparse matrix}, shape (n_samples, n_features)
        Training data. Pass directly as Fortran-contiguous data to avoid
        unnecessary memory duplication

    y : ndarray, shape (n_samples,)
        Target values

    Xy : array-like, optional
        Xy = np.dot(X.T, y) that can be precomputed.

    l1_ratio : float
        The elastic net mixing parameter, with ``0 < l1_ratio <= 1``.
        For ``l1_ratio = 0`` the penalty is an L2 penalty. (currently not
        supported) ``For l1_ratio = 1`` it is an L1 penalty. For
        ``0 < l1_ratio <1``, the penalty is a combination of L1 and L2.

    eps : float, optional
        Length of the path. ``eps=1e-3`` means that
        ``alpha_min / alpha_max = 1e-3``

    n_alphas : int, optional
        Number of alphas along the regularization path

    fit_intercept : boolean, default True
        Whether to fit an intercept or not

    normalize : boolean, optional, default False
        This parameter is ignored when ``fit_intercept`` is set to False.
        If True, the regressors X will be normalized before regression by
        subtracting the mean and dividing by the l2-norm.
        If you wish to standardize, please use
        :class:`sklearn.preprocessing.StandardScaler` before calling ``fit``
        on an estimator with ``normalize=False``.

    copy_X : boolean, optional, default True
        If ``True``, X will be copied; else, it may be overwritten.
    """
    if l1_ratio == 0:
        raise ValueError("Automatic alpha grid generation is not supported for"
                         " l1_ratio=0. Please supply a grid by providing "
                         "your estimator with the appropriate `alphas=` "
                         "argument.")
    n_samples = len(y)

    sparse_center = False
    if Xy is None:
        X_sparse = sparse.isspmatrix(X)
        sparse_center = X_sparse and (fit_intercept or normalize)
        X = check_array(X, 'csc',
                        copy=(copy_X and fit_intercept and not X_sparse))
        if not X_sparse:
            # X can be touched inplace thanks to the above line
            X, y, _, _, _ = _preprocess_data(X, y, fit_intercept,
                                             normalize, copy=False)
        Xy = safe_sparse_dot(X.T, y, dense_output=True)

        if sparse_center:
            # Workaround to find alpha_max for sparse matrices.
            # since we should not destroy the sparsity of such matrices.
            _, _, X_offset, _, X_scale = _preprocess_data(X, y, fit_intercept,
                                                          normalize,
                                                          return_mean=True)
            mean_dot = X_offset * np.sum(y)

    if Xy.ndim == 1:
        Xy = Xy[:, np.newaxis]

    if sparse_center:
        if fit_intercept:
            Xy -= mean_dot[:, np.newaxis]
        if normalize:
            Xy /= X_scale[:, np.newaxis]

    alpha_max = (np.sqrt(np.sum(Xy ** 2, axis=1)).max() /
                 (n_samples * l1_ratio))

    if alpha_max <= np.finfo(float).resolution:
        alphas = np.empty(n_alphas)
        alphas.fill(np.finfo(float).resolution)
        return alphas

    return np.logspace(np.log10(alpha_max * eps), np.log10(alpha_max),
                       num=n_alphas)[::-1]


def lasso_path(X, y, eps=1e-3, n_alphas=100, alphas=None,
               precompute='auto', Xy=None, copy_X=True, coef_init=None,
               verbose=False, return_n_iter=False, positive=False, **params):
    """Compute Lasso path with coordinate descent

    The Lasso optimization function varies for mono and multi-outputs.

    For mono-output tasks it is::

        (1 / (2 * n_samples)) * ||y - Xw||^2_2 + alpha * ||w||_1

    For multi-output tasks it is::

        (1 / (2 * n_samples)) * ||Y - XW||^2_Fro + alpha * ||W||_21

    Where::

        ||W||_21 = \\sum_i \\sqrt{\\sum_j w_{ij}^2}

    i.e. the sum of norm of each row.

    Read more in the :ref:`User Guide <lasso>`.

    Parameters
    ----------
    X : {array-like, sparse matrix}, shape (n_samples, n_features)
        Training data. Pass directly as Fortran-contiguous data to avoid
        unnecessary memory duplication. If ``y`` is mono-output then ``X``
        can be sparse.

    y : ndarray, shape (n_samples,), or (n_samples, n_outputs)
        Target values

    eps : float, optional
        Length of the path. ``eps=1e-3`` means that
        ``alpha_min / alpha_max = 1e-3``

    n_alphas : int, optional
        Number of alphas along the regularization path

    alphas : ndarray, optional
        List of alphas where to compute the models.
        If ``None`` alphas are set automatically

    precompute : True | False | 'auto' | array-like
        Whether to use a precomputed Gram matrix to speed up
        calculations. If set to ``'auto'`` let us decide. The Gram
        matrix can also be passed as argument.

    Xy : array-like, optional
        Xy = np.dot(X.T, y) that can be precomputed. It is useful
        only when the Gram matrix is precomputed.

    copy_X : boolean, optional, default True
        If ``True``, X will be copied; else, it may be overwritten.

    coef_init : array, shape (n_features, ) | None
        The initial values of the coefficients.

    verbose : bool or integer
        Amount of verbosity.

    return_n_iter : bool
        whether to return the number of iterations or not.

    positive : bool, default False
        If set to True, forces coefficients to be positive.
        (Only allowed when ``y.ndim == 1``).

    **params : kwargs
        keyword arguments passed to the coordinate descent solver.

    Returns
    -------
    alphas : array, shape (n_alphas,)
        The alphas along the path where models are computed.

    coefs : array, shape (n_features, n_alphas) or \
            (n_outputs, n_features, n_alphas)
        Coefficients along the path.

    dual_gaps : array, shape (n_alphas,)
        The dual gaps at the end of the optimization for each alpha.

    n_iters : array-like, shape (n_alphas,)
        The number of iterations taken by the coordinate descent optimizer to
        reach the specified tolerance for each alpha.

    Notes
    -----
    For an example, see
    :ref:`examples/linear_model/plot_lasso_coordinate_descent_path.py
    <sphx_glr_auto_examples_linear_model_plot_lasso_coordinate_descent_path.py>`.

    To avoid unnecessary memory duplication the X argument of the fit method
    should be directly passed as a Fortran-contiguous numpy array.

    Note that in certain cases, the Lars solver may be significantly
    faster to implement this functionality. In particular, linear
    interpolation can be used to retrieve model coefficients between the
    values output by lars_path

    Examples
    ---------

    Comparing lasso_path and lars_path with interpolation:

    >>> X = np.array([[1, 2, 3.1], [2.3, 5.4, 4.3]]).T
    >>> y = np.array([1, 2, 3.1])
    >>> # Use lasso_path to compute a coefficient path
    >>> _, coef_path, _ = lasso_path(X, y, alphas=[5., 1., .5])
    >>> print(coef_path)
    [[0.         0.         0.46874778]
     [0.2159048  0.4425765  0.23689075]]

    >>> # Now use lars_path and 1D linear interpolation to compute the
    >>> # same path
    >>> from sklearn.linear_model import lars_path
    >>> alphas, active, coef_path_lars = lars_path(X, y, method='lasso')
    >>> from scipy import interpolate
    >>> coef_path_continuous = interpolate.interp1d(alphas[::-1],
    ...                                             coef_path_lars[:, ::-1])
    >>> print(coef_path_continuous([5., 1., .5]))
    [[0.         0.         0.46915237]
     [0.2159048  0.4425765  0.23668876]]


    See also
    --------
    lars_path
    Lasso
    LassoLars
    LassoCV
    LassoLarsCV
    sklearn.decomposition.sparse_encode
    """
    return enet_path(X, y, l1_ratio=1., eps=eps, n_alphas=n_alphas,
                     alphas=alphas, precompute=precompute, Xy=Xy,
                     copy_X=copy_X, coef_init=coef_init, verbose=verbose,
                     positive=positive, return_n_iter=return_n_iter, **params)


def enet_path(X, y, l1_ratio=0.5, eps=1e-3, n_alphas=100, alphas=None,
              precompute='auto', Xy=None, copy_X=True, coef_init=None,
              verbose=False, return_n_iter=False, positive=False,
              check_input=True, **params):
    """Compute elastic net path with coordinate descent

    The elastic net optimization function varies for mono and multi-outputs.

    For mono-output tasks it is::

        1 / (2 * n_samples) * ||y - Xw||^2_2
        + alpha * l1_ratio * ||w||_1
        + 0.5 * alpha * (1 - l1_ratio) * ||w||^2_2

    For multi-output tasks it is::

        (1 / (2 * n_samples)) * ||Y - XW||^Fro_2
        + alpha * l1_ratio * ||W||_21
        + 0.5 * alpha * (1 - l1_ratio) * ||W||_Fro^2

    Where::

        ||W||_21 = \\sum_i \\sqrt{\\sum_j w_{ij}^2}

    i.e. the sum of norm of each row.

    Read more in the :ref:`User Guide <elastic_net>`.

    Parameters
    ----------
    X : {array-like}, shape (n_samples, n_features)
        Training data. Pass directly as Fortran-contiguous data to avoid
        unnecessary memory duplication. If ``y`` is mono-output then ``X``
        can be sparse.

    y : ndarray, shape (n_samples,) or (n_samples, n_outputs)
        Target values

    l1_ratio : float, optional
        float between 0 and 1 passed to elastic net (scaling between
        l1 and l2 penalties). ``l1_ratio=1`` corresponds to the Lasso

    eps : float
        Length of the path. ``eps=1e-3`` means that
        ``alpha_min / alpha_max = 1e-3``

    n_alphas : int, optional
        Number of alphas along the regularization path

    alphas : ndarray, optional
        List of alphas where to compute the models.
        If None alphas are set automatically

    precompute : True | False | 'auto' | array-like
        Whether to use a precomputed Gram matrix to speed up
        calculations. If set to ``'auto'`` let us decide. The Gram
        matrix can also be passed as argument.

    Xy : array-like, optional
        Xy = np.dot(X.T, y) that can be precomputed. It is useful
        only when the Gram matrix is precomputed.

    copy_X : boolean, optional, default True
        If ``True``, X will be copied; else, it may be overwritten.

    coef_init : array, shape (n_features, ) | None
        The initial values of the coefficients.

    verbose : bool or integer
        Amount of verbosity.

    return_n_iter : bool
        whether to return the number of iterations or not.

    positive : bool, default False
        If set to True, forces coefficients to be positive.
        (Only allowed when ``y.ndim == 1``).

    check_input : bool, default True
        Skip input validation checks, including the Gram matrix when provided
        assuming there are handled by the caller when check_input=False.

    **params : kwargs
        keyword arguments passed to the coordinate descent solver.

    Returns
    -------
    alphas : array, shape (n_alphas,)
        The alphas along the path where models are computed.

    coefs : array, shape (n_features, n_alphas) or \
            (n_outputs, n_features, n_alphas)
        Coefficients along the path.

    dual_gaps : array, shape (n_alphas,)
        The dual gaps at the end of the optimization for each alpha.

    n_iters : array-like, shape (n_alphas,)
        The number of iterations taken by the coordinate descent optimizer to
        reach the specified tolerance for each alpha.
        (Is returned when ``return_n_iter`` is set to True).

    Notes
    -----
    For an example, see
    :ref:`examples/linear_model/plot_lasso_coordinate_descent_path.py
    <sphx_glr_auto_examples_linear_model_plot_lasso_coordinate_descent_path.py>`.

    See also
    --------
    MultiTaskElasticNet
    MultiTaskElasticNetCV
    ElasticNet
    ElasticNetCV
    """
    # We expect X and y to be already Fortran ordered when bypassing
    # checks
    if check_input:
        X = check_array(X, 'csc', dtype=[np.float64, np.float32],
                        order='F', copy=copy_X)
        y = check_array(y, 'csc', dtype=X.dtype.type, order='F', copy=False,
                        ensure_2d=False)
        if Xy is not None:
            # Xy should be a 1d contiguous array or a 2D C ordered array
            Xy = check_array(Xy, dtype=X.dtype.type, order='C', copy=False,
                             ensure_2d=False)

    n_samples, n_features = X.shape

    multi_output = False
    if y.ndim != 1:
        multi_output = True
        _, n_outputs = y.shape

    if multi_output and positive:
        raise ValueError('positive=True is not allowed for multi-output'
                         ' (y.ndim != 1)')

    # MultiTaskElasticNet does not support sparse matrices
    if not multi_output and sparse.isspmatrix(X):
        if 'X_offset' in params:
            # As sparse matrices are not actually centered we need this
            # to be passed to the CD solver.
            X_sparse_scaling = params['X_offset'] / params['X_scale']
            X_sparse_scaling = np.asarray(X_sparse_scaling, dtype=X.dtype)
        else:
            X_sparse_scaling = np.zeros(n_features, dtype=X.dtype)

    # X should be normalized and fit already if function is called
    # from ElasticNet.fit
    if check_input:
        X, y, X_offset, y_offset, X_scale, precompute, Xy = \
            _pre_fit(X, y, Xy, precompute, normalize=False,
                     fit_intercept=False, copy=False, check_input=check_input)
    if alphas is None:
        # No need to normalize of fit_intercept: it has been done
        # above
        alphas = _alpha_grid(X, y, Xy=Xy, l1_ratio=l1_ratio,
                             fit_intercept=False, eps=eps, n_alphas=n_alphas,
                             normalize=False, copy_X=False)
    else:
        alphas = np.sort(alphas)[::-1]  # make sure alphas are properly ordered

    n_alphas = len(alphas)
    tol = params.get('tol', 1e-4)
    max_iter = params.get('max_iter', 1000)
    dual_gaps = np.empty(n_alphas)
    n_iters = []

    rng = check_random_state(params.get('random_state', None))
    selection = params.get('selection', 'cyclic')
    if selection not in ['random', 'cyclic']:
        raise ValueError("selection should be either random or cyclic.")
    random = (selection == 'random')

    if not multi_output:
        coefs = np.empty((n_features, n_alphas), dtype=X.dtype)
    else:
        coefs = np.empty((n_outputs, n_features, n_alphas),
                         dtype=X.dtype)

    if coef_init is None:
        coef_ = np.zeros(coefs.shape[:-1], dtype=X.dtype, order='F')
    else:
        coef_ = np.asfortranarray(coef_init, dtype=X.dtype)

    for i, alpha in enumerate(alphas):
        l1_reg = alpha * l1_ratio * n_samples
        l2_reg = alpha * (1.0 - l1_ratio) * n_samples
        if not multi_output and sparse.isspmatrix(X):
            model = cd_fast.sparse_enet_coordinate_descent(
                coef_, l1_reg, l2_reg, X.data, X.indices,
                X.indptr, y, X_sparse_scaling,
                max_iter, tol, rng, random, positive)
        elif multi_output:
            model = cd_fast.enet_coordinate_descent_multi_task(
                coef_, l1_reg, l2_reg, X, y, max_iter, tol, rng, random)
        elif isinstance(precompute, np.ndarray):
            # We expect precompute to be already Fortran ordered when bypassing
            # checks
            if check_input:
                precompute = check_array(precompute, dtype=X.dtype.type,
                                         order='C')
            model = cd_fast.enet_coordinate_descent_gram(
                coef_, l1_reg, l2_reg, precompute, Xy, y, max_iter,
                tol, rng, random, positive)
        elif precompute is False:
            model = cd_fast.enet_coordinate_descent(
                coef_, l1_reg, l2_reg, X, y, max_iter, tol, rng, random,
                positive)
        else:
            raise ValueError("Precompute should be one of True, False, "
                             "'auto' or array-like. Got %r" % precompute)
        coef_, dual_gap_, eps_, n_iter_ = model
        coefs[..., i] = coef_
        dual_gaps[i] = dual_gap_
        n_iters.append(n_iter_)
        if dual_gap_ > eps_:
            warnings.warn('Objective did not converge.' +
                          ' You might want' +
                          ' to increase the number of iterations.' +
                          ' Fitting data with very small alpha' +
                          ' may cause precision problems.',
                          ConvergenceWarning)

        if verbose:
            if verbose > 2:
                print(model)
            elif verbose > 1:
                print('Path: %03i out of %03i' % (i, n_alphas))
            else:
                sys.stderr.write('.')

    if return_n_iter:
        return alphas, coefs, dual_gaps, n_iters
    return alphas, coefs, dual_gaps


###############################################################################
# ElasticNet model


class ElasticNet(LinearModel, RegressorMixin, MultiOutputMixin):
    """Linear regression with combined L1 and L2 priors as regularizer.

    Minimizes the objective function::

            1 / (2 * n_samples) * ||y - Xw||^2_2
            + alpha * l1_ratio * ||w||_1
            + 0.5 * alpha * (1 - l1_ratio) * ||w||^2_2

    If you are interested in controlling the L1 and L2 penalty
    separately, keep in mind that this is equivalent to::

            a * L1 + b * L2

    where::

            alpha = a + b and l1_ratio = a / (a + b)

    The parameter l1_ratio corresponds to alpha in the glmnet R package while
    alpha corresponds to the lambda parameter in glmnet. Specifically, l1_ratio
    = 1 is the lasso penalty. Currently, l1_ratio <= 0.01 is not reliable,
    unless you supply your own sequence of alpha.

    Read more in the :ref:`User Guide <elastic_net>`.

    Parameters
    ----------
    alpha : float, optional
        Constant that multiplies the penalty terms. Defaults to 1.0.
        See the notes for the exact mathematical meaning of this
        parameter.``alpha = 0`` is equivalent to an ordinary least square,
        solved by the :class:`LinearRegression` object. For numerical
        reasons, using ``alpha = 0`` with the ``Lasso`` object is not advised.
        Given this, you should use the :class:`LinearRegression` object.

    l1_ratio : float
        The ElasticNet mixing parameter, with ``0 <= l1_ratio <= 1``. For
        ``l1_ratio = 0`` the penalty is an L2 penalty. ``For l1_ratio = 1`` it
        is an L1 penalty.  For ``0 < l1_ratio < 1``, the penalty is a
        combination of L1 and L2.

    fit_intercept : bool
        Whether the intercept should be estimated or not. If ``False``, the
        data is assumed to be already centered.

    normalize : boolean, optional, default False
        This parameter is ignored when ``fit_intercept`` is set to False.
        If True, the regressors X will be normalized before regression by
        subtracting the mean and dividing by the l2-norm.
        If you wish to standardize, please use
        :class:`sklearn.preprocessing.StandardScaler` before calling ``fit``
        on an estimator with ``normalize=False``.

    precompute : True | False | array-like
        Whether to use a precomputed Gram matrix to speed up
        calculations. The Gram matrix can also be passed as argument.
        For sparse input this option is always ``True`` to preserve sparsity.

    max_iter : int, optional
        The maximum number of iterations

    copy_X : boolean, optional, default True
        If ``True``, X will be copied; else, it may be overwritten.

    tol : float, optional
        The tolerance for the optimization: if the updates are
        smaller than ``tol``, the optimization code checks the
        dual gap for optimality and continues until it is smaller
        than ``tol``.

    warm_start : bool, optional
        When set to ``True``, reuse the solution of the previous call to fit as
        initialization, otherwise, just erase the previous solution.
        See :term:`the Glossary <warm_start>`.

    positive : bool, optional
        When set to ``True``, forces the coefficients to be positive.

    random_state : int, RandomState instance or None, optional, default None
        The seed of the pseudo random number generator that selects a random
        feature to update.  If int, random_state is the seed used by the random
        number generator; If RandomState instance, random_state is the random
        number generator; If None, the random number generator is the
        RandomState instance used by `np.random`. Used when ``selection`` ==
        'random'.

    selection : str, default 'cyclic'
        If set to 'random', a random coefficient is updated every iteration
        rather than looping over features sequentially by default. This
        (setting to 'random') often leads to significantly faster convergence
        especially when tol is higher than 1e-4.

    Attributes
    ----------
    coef_ : array, shape (n_features,) | (n_targets, n_features)
        parameter vector (w in the cost function formula)

    sparse_coef_ : scipy.sparse matrix, shape (n_features, 1) | \
            (n_targets, n_features)
        ``sparse_coef_`` is a readonly property derived from ``coef_``

    intercept_ : float | array, shape (n_targets,)
        independent term in decision function.

    n_iter_ : array-like, shape (n_targets,)
        number of iterations run by the coordinate descent solver to reach
        the specified tolerance.

    Examples
    --------
    >>> from sklearn.linear_model import ElasticNet
    >>> from sklearn.datasets import make_regression

    >>> X, y = make_regression(n_features=2, random_state=0)
    >>> regr = ElasticNet(random_state=0)
    >>> regr.fit(X, y)  # doctest: +NORMALIZE_WHITESPACE
    ElasticNet(alpha=1.0, copy_X=True, fit_intercept=True, l1_ratio=0.5,
          max_iter=1000, normalize=False, positive=False, precompute=False,
          random_state=0, selection='cyclic', tol=0.0001, warm_start=False)
    >>> print(regr.coef_) # doctest: +ELLIPSIS
    [18.83816048 64.55968825]
    >>> print(regr.intercept_) # doctest: +ELLIPSIS
    1.451...
    >>> print(regr.predict([[0, 0]])) # doctest: +ELLIPSIS
    [1.451...]


    Notes
    -----
    To avoid unnecessary memory duplication the X argument of the fit method
    should be directly passed as a Fortran-contiguous numpy array.

    See also
    --------
    ElasticNetCV : Elastic net model with best model selection by
        cross-validation.
    SGDRegressor: implements elastic net regression with incremental training.
    SGDClassifier: implements logistic regression with elastic net penalty
        (``SGDClassifier(loss="log", penalty="elasticnet")``).
    """
    path = staticmethod(enet_path)

    def __init__(self, alpha=1.0, l1_ratio=0.5, fit_intercept=True,
                 normalize=False, precompute=False, max_iter=1000,
                 copy_X=True, tol=1e-4, warm_start=False, positive=False,
                 random_state=None, selection='cyclic'):
        self.alpha = alpha
        self.l1_ratio = l1_ratio
        self.fit_intercept = fit_intercept
        self.normalize = normalize
        self.precompute = precompute
        self.max_iter = max_iter
        self.copy_X = copy_X
        self.tol = tol
        self.warm_start = warm_start
        self.positive = positive
        self.random_state = random_state
        self.selection = selection

    def fit(self, X, y, check_input=True):
        """Fit model with coordinate descent.

        Parameters
        -----------
        X : ndarray or scipy.sparse matrix, (n_samples, n_features)
            Data

        y : ndarray, shape (n_samples,) or (n_samples, n_targets)
            Target. Will be cast to X's dtype if necessary

        check_input : boolean, (default=True)
            Allow to bypass several input checking.
            Don't use this parameter unless you know what you do.

        Notes
        -----

        Coordinate descent is an algorithm that considers each column of
        data at a time hence it will automatically convert the X input
        as a Fortran-contiguous numpy array if necessary.

        To avoid memory re-allocation it is advised to allocate the
        initial data in memory directly using that format.
        """

        if self.alpha == 0:
            warnings.warn("With alpha=0, this algorithm does not converge "
                          "well. You are advised to use the LinearRegression "
                          "estimator", stacklevel=2)

        if isinstance(self.precompute, str):
            raise ValueError('precompute should be one of True, False or'
                             ' array-like. Got %r' % self.precompute)

        # Remember if X is copied
        X_copied = False
        # We expect X and y to be float64 or float32 Fortran ordered arrays
        # when bypassing checks
        if check_input:
            X_copied = self.copy_X and self.fit_intercept
            X, y = check_X_y(X, y, accept_sparse='csc',
                             order='F', dtype=[np.float64, np.float32],
                             copy=X_copied, multi_output=True, y_numeric=True)
            y = check_array(y, order='F', copy=False, dtype=X.dtype.type,
                            ensure_2d=False)

        # Ensure copying happens only once, don't do it again if done above
        should_copy = self.copy_X and not X_copied
        X, y, X_offset, y_offset, X_scale, precompute, Xy = \
            _pre_fit(X, y, None, self.precompute, self.normalize,
                     self.fit_intercept, copy=should_copy,
                     check_input=check_input)
        if y.ndim == 1:
            y = y[:, np.newaxis]
        if Xy is not None and Xy.ndim == 1:
            Xy = Xy[:, np.newaxis]

        n_samples, n_features = X.shape
        n_targets = y.shape[1]

        if self.selection not in ['cyclic', 'random']:
            raise ValueError("selection should be either random or cyclic.")

        if not self.warm_start or not hasattr(self, "coef_"):
            coef_ = np.zeros((n_targets, n_features), dtype=X.dtype,
                             order='F')
        else:
            coef_ = self.coef_
            if coef_.ndim == 1:
                coef_ = coef_[np.newaxis, :]

        dual_gaps_ = np.zeros(n_targets, dtype=X.dtype)
        self.n_iter_ = []

        for k in range(n_targets):
            if Xy is not None:
                this_Xy = Xy[:, k]
            else:
                this_Xy = None
            _, this_coef, this_dual_gap, this_iter = \
                self.path(X, y[:, k],
                          l1_ratio=self.l1_ratio, eps=None,
                          n_alphas=None, alphas=[self.alpha],
                          precompute=precompute, Xy=this_Xy,
                          fit_intercept=False, normalize=False, copy_X=True,
                          verbose=False, tol=self.tol, positive=self.positive,
                          X_offset=X_offset, X_scale=X_scale,
                          return_n_iter=True, coef_init=coef_[k],
                          max_iter=self.max_iter,
                          random_state=self.random_state,
                          selection=self.selection,
                          check_input=False)
            coef_[k] = this_coef[:, 0]
            dual_gaps_[k] = this_dual_gap[0]
            self.n_iter_.append(this_iter[0])

        if n_targets == 1:
            self.n_iter_ = self.n_iter_[0]
            self.coef_ = coef_[0]
            self.dual_gap_ = dual_gaps_[0]
        else:
            self.coef_ = coef_
            self.dual_gap_ = dual_gaps_

        self._set_intercept(X_offset, y_offset, X_scale)

        # workaround since _set_intercept will cast self.coef_ into X.dtype
        self.coef_ = np.asarray(self.coef_, dtype=X.dtype)

        # return self for chaining fit and predict calls
        return self

    @property
    def sparse_coef_(self):
        """ sparse representation of the fitted ``coef_`` """
        return sparse.csr_matrix(self.coef_)

    def _decision_function(self, X):
        """Decision function of the linear model

        Parameters
        ----------
        X : numpy array or scipy.sparse matrix of shape (n_samples, n_features)

        Returns
        -------
        T : array, shape (n_samples,)
            The predicted decision function
        """
        check_is_fitted(self, 'n_iter_')
        if sparse.isspmatrix(X):
            return safe_sparse_dot(X, self.coef_.T,
                                   dense_output=True) + self.intercept_
        else:
            return super()._decision_function(X)


###############################################################################
# Lasso model

class Lasso(ElasticNet):
    """Linear Model trained with L1 prior as regularizer (aka the Lasso)

    The optimization objective for Lasso is::

        (1 / (2 * n_samples)) * ||y - Xw||^2_2 + alpha * ||w||_1

    Technically the Lasso model is optimizing the same objective function as
    the Elastic Net with ``l1_ratio=1.0`` (no L2 penalty).

    Read more in the :ref:`User Guide <lasso>`.

    Parameters
    ----------
    alpha : float, optional
        Constant that multiplies the L1 term. Defaults to 1.0.
        ``alpha = 0`` is equivalent to an ordinary least square, solved
        by the :class:`LinearRegression` object. For numerical
        reasons, using ``alpha = 0`` with the ``Lasso`` object is not advised.
        Given this, you should use the :class:`LinearRegression` object.

    fit_intercept : boolean, optional, default True
        Whether to calculate the intercept for this model. If set
        to False, no intercept will be used in calculations
        (e.g. data is expected to be already centered).

    normalize : boolean, optional, default False
        This parameter is ignored when ``fit_intercept`` is set to False.
        If True, the regressors X will be normalized before regression by
        subtracting the mean and dividing by the l2-norm.
        If you wish to standardize, please use
        :class:`sklearn.preprocessing.StandardScaler` before calling ``fit``
        on an estimator with ``normalize=False``.

    precompute : True | False | array-like, default=False
        Whether to use a precomputed Gram matrix to speed up
        calculations. If set to ``'auto'`` let us decide. The Gram
        matrix can also be passed as argument. For sparse input
        this option is always ``True`` to preserve sparsity.

    copy_X : boolean, optional, default True
        If ``True``, X will be copied; else, it may be overwritten.

    max_iter : int, optional
        The maximum number of iterations

    tol : float, optional
        The tolerance for the optimization: if the updates are
        smaller than ``tol``, the optimization code checks the
        dual gap for optimality and continues until it is smaller
        than ``tol``.

    warm_start : bool, optional
        When set to True, reuse the solution of the previous call to fit as
        initialization, otherwise, just erase the previous solution.
        See :term:`the Glossary <warm_start>`.

    positive : bool, optional
        When set to ``True``, forces the coefficients to be positive.

    random_state : int, RandomState instance or None, optional, default None
        The seed of the pseudo random number generator that selects a random
        feature to update.  If int, random_state is the seed used by the random
        number generator; If RandomState instance, random_state is the random
        number generator; If None, the random number generator is the
        RandomState instance used by `np.random`. Used when ``selection`` ==
        'random'.

    selection : str, default 'cyclic'
        If set to 'random', a random coefficient is updated every iteration
        rather than looping over features sequentially by default. This
        (setting to 'random') often leads to significantly faster convergence
        especially when tol is higher than 1e-4.

    Attributes
    ----------
    coef_ : array, shape (n_features,) | (n_targets, n_features)
        parameter vector (w in the cost function formula)

    sparse_coef_ : scipy.sparse matrix, shape (n_features, 1) | \
            (n_targets, n_features)
        ``sparse_coef_`` is a readonly property derived from ``coef_``

    intercept_ : float | array, shape (n_targets,)
        independent term in decision function.

    n_iter_ : int | array-like, shape (n_targets,)
        number of iterations run by the coordinate descent solver to reach
        the specified tolerance.

    Examples
    --------
    >>> from sklearn import linear_model
    >>> clf = linear_model.Lasso(alpha=0.1)
    >>> clf.fit([[0,0], [1, 1], [2, 2]], [0, 1, 2])
    ... # doctest: +NORMALIZE_WHITESPACE
    Lasso(alpha=0.1, copy_X=True, fit_intercept=True, max_iter=1000,
       normalize=False, positive=False, precompute=False, random_state=None,
       selection='cyclic', tol=0.0001, warm_start=False)
    >>> print(clf.coef_)
    [0.85 0.  ]
    >>> print(clf.intercept_)  # doctest: +ELLIPSIS
    0.15...

    See also
    --------
    lars_path
    lasso_path
    LassoLars
    LassoCV
    LassoLarsCV
    sklearn.decomposition.sparse_encode

    Notes
    -----
    The algorithm used to fit the model is coordinate descent.

    To avoid unnecessary memory duplication the X argument of the fit method
    should be directly passed as a Fortran-contiguous numpy array.
    """
    path = staticmethod(enet_path)

    def __init__(self, alpha=1.0, fit_intercept=True, normalize=False,
                 precompute=False, copy_X=True, max_iter=1000,
                 tol=1e-4, warm_start=False, positive=False,
                 random_state=None, selection='cyclic'):
        super().__init__(
            alpha=alpha, l1_ratio=1.0, fit_intercept=fit_intercept,
            normalize=normalize, precompute=precompute, copy_X=copy_X,
            max_iter=max_iter, tol=tol, warm_start=warm_start,
            positive=positive, random_state=random_state,
            selection=selection)


###############################################################################
# Functions for CV with paths functions

def _path_residuals(X, y, train, test, path, path_params, alphas=None,
                    l1_ratio=1, X_order=None, dtype=None):
    """Returns the MSE for the models computed by 'path'

    Parameters
    ----------
    X : {array-like, sparse matrix}, shape (n_samples, n_features)
        Training data.

    y : array-like, shape (n_samples,) or (n_samples, n_targets)
        Target values

    train : list of indices
        The indices of the train set

    test : list of indices
        The indices of the test set

    path : callable
        function returning a list of models on the path. See
        enet_path for an example of signature

    path_params : dictionary
        Parameters passed to the path function

    alphas : array-like, optional
        Array of float that is used for cross-validation. If not
        provided, computed using 'path'

    l1_ratio : float, optional
        float between 0 and 1 passed to ElasticNet (scaling between
        l1 and l2 penalties). For ``l1_ratio = 0`` the penalty is an
        L2 penalty. For ``l1_ratio = 1`` it is an L1 penalty. For ``0
        < l1_ratio < 1``, the penalty is a combination of L1 and L2

    X_order : {'F', 'C', or None}, optional
        The order of the arrays expected by the path function to
        avoid memory copies

    dtype : a numpy dtype or None
        The dtype of the arrays expected by the path function to
        avoid memory copies
    """
    X_train = X[train]
    y_train = y[train]
    X_test = X[test]
    y_test = y[test]
    fit_intercept = path_params['fit_intercept']
    normalize = path_params['normalize']

    if y.ndim == 1:
        precompute = path_params['precompute']
    else:
        # No Gram variant of multi-task exists right now.
        # Fall back to default enet_multitask
        precompute = False

    X_train, y_train, X_offset, y_offset, X_scale, precompute, Xy = \
        _pre_fit(X_train, y_train, None, precompute, normalize, fit_intercept,
                 copy=False)

    path_params = path_params.copy()
    path_params['Xy'] = Xy
    path_params['X_offset'] = X_offset
    path_params['X_scale'] = X_scale
    path_params['precompute'] = precompute
    path_params['copy_X'] = False
    path_params['alphas'] = alphas

    if 'l1_ratio' in path_params:
        path_params['l1_ratio'] = l1_ratio

    # Do the ordering and type casting here, as if it is done in the path,
    # X is copied and a reference is kept here
    X_train = check_array(X_train, 'csc', dtype=dtype, order=X_order)
    alphas, coefs, _ = path(X_train, y_train, **path_params)
    del X_train, y_train

    if y.ndim == 1:
        # Doing this so that it becomes coherent with multioutput.
        coefs = coefs[np.newaxis, :, :]
        y_offset = np.atleast_1d(y_offset)
        y_test = y_test[:, np.newaxis]

    if normalize:
        nonzeros = np.flatnonzero(X_scale)
        coefs[:, nonzeros] /= X_scale[nonzeros][:, np.newaxis]

    intercepts = y_offset[:, np.newaxis] - np.dot(X_offset, coefs)
    if sparse.issparse(X_test):
        n_order, n_features, n_alphas = coefs.shape
        # Work around for sparse matrices since coefs is a 3-D numpy array.
        coefs_feature_major = np.rollaxis(coefs, 1)
        feature_2d = np.reshape(coefs_feature_major, (n_features, -1))
        X_test_coefs = safe_sparse_dot(X_test, feature_2d)
        X_test_coefs = X_test_coefs.reshape(X_test.shape[0], n_order, -1)
    else:
        X_test_coefs = safe_sparse_dot(X_test, coefs)
    residues = X_test_coefs - y_test[:, :, np.newaxis]
    residues += intercepts
    this_mses = ((residues ** 2).mean(axis=0)).mean(axis=0)

    return this_mses


<<<<<<< HEAD
class LinearModelCV(six.with_metaclass(ABCMeta, LinearModel,
                                       MultiOutputMixin)):
=======
class LinearModelCV(LinearModel, metaclass=ABCMeta):
>>>>>>> 8e4a8763
    """Base class for iterative model fitting along a regularization path"""

    @abstractmethod
    def __init__(self, eps=1e-3, n_alphas=100, alphas=None, fit_intercept=True,
                 normalize=False, precompute='auto', max_iter=1000, tol=1e-4,
                 copy_X=True, cv='warn', verbose=False, n_jobs=None,
                 positive=False, random_state=None, selection='cyclic'):
        self.eps = eps
        self.n_alphas = n_alphas
        self.alphas = alphas
        self.fit_intercept = fit_intercept
        self.normalize = normalize
        self.precompute = precompute
        self.max_iter = max_iter
        self.tol = tol
        self.copy_X = copy_X
        self.cv = cv
        self.verbose = verbose
        self.n_jobs = n_jobs
        self.positive = positive
        self.random_state = random_state
        self.selection = selection

    def fit(self, X, y):
        """Fit linear model with coordinate descent

        Fit is on grid of alphas and best alpha estimated by cross-validation.

        Parameters
        ----------
        X : {array-like}, shape (n_samples, n_features)
            Training data. Pass directly as Fortran-contiguous data
            to avoid unnecessary memory duplication. If y is mono-output,
            X can be sparse.

        y : array-like, shape (n_samples,) or (n_samples, n_targets)
            Target values
        """
        y = check_array(y, copy=False, dtype=[np.float64, np.float32],
                        ensure_2d=False)
        if y.shape[0] == 0:
            raise ValueError("y has 0 samples: %r" % y)

        if hasattr(self, 'l1_ratio'):
            model_str = 'ElasticNet'
        else:
            model_str = 'Lasso'

        if isinstance(self, ElasticNetCV) or isinstance(self, LassoCV):
            if model_str == 'ElasticNet':
                model = ElasticNet()
            else:
                model = Lasso()
            if y.ndim > 1 and y.shape[1] > 1:
                raise ValueError("For multi-task outputs, use "
                                 "MultiTask%sCV" % (model_str))
            y = column_or_1d(y, warn=True)
        else:
            if sparse.isspmatrix(X):
                raise TypeError("X should be dense but a sparse matrix was"
                                "passed")
            elif y.ndim == 1:
                raise ValueError("For mono-task outputs, use "
                                 "%sCV" % (model_str))
            if model_str == 'ElasticNet':
                model = MultiTaskElasticNet()
            else:
                model = MultiTaskLasso()

        if self.selection not in ["random", "cyclic"]:
            raise ValueError("selection should be either random or cyclic.")

        # This makes sure that there is no duplication in memory.
        # Dealing right with copy_X is important in the following:
        # Multiple functions touch X and subsamples of X and can induce a
        # lot of duplication of memory
        copy_X = self.copy_X and self.fit_intercept

        if isinstance(X, np.ndarray) or sparse.isspmatrix(X):
            # Keep a reference to X
            reference_to_old_X = X
            # Let us not impose fortran ordering so far: it is
            # not useful for the cross-validation loop and will be done
            # by the model fitting itself
            X = check_array(X, 'csc', copy=False)
            if sparse.isspmatrix(X):
                if (hasattr(reference_to_old_X, "data") and
                   not np.may_share_memory(reference_to_old_X.data, X.data)):
                    # X is a sparse matrix and has been copied
                    copy_X = False
            elif not np.may_share_memory(reference_to_old_X, X):
                # X has been copied
                copy_X = False
            del reference_to_old_X
        else:
            X = check_array(X, 'csc', dtype=[np.float64, np.float32],
                            order='F', copy=copy_X)
            copy_X = False

        if X.shape[0] != y.shape[0]:
            raise ValueError("X and y have inconsistent dimensions (%d != %d)"
                             % (X.shape[0], y.shape[0]))

        # All LinearModelCV parameters except 'cv' are acceptable
        path_params = self.get_params()
        if 'l1_ratio' in path_params:
            l1_ratios = np.atleast_1d(path_params['l1_ratio'])
            # For the first path, we need to set l1_ratio
            path_params['l1_ratio'] = l1_ratios[0]
        else:
            l1_ratios = [1, ]
        path_params.pop('cv', None)
        path_params.pop('n_jobs', None)

        alphas = self.alphas
        n_l1_ratio = len(l1_ratios)
        if alphas is None:
            alphas = [_alpha_grid(X, y, l1_ratio=l1_ratio,
                                  fit_intercept=self.fit_intercept,
                                  eps=self.eps, n_alphas=self.n_alphas,
                                  normalize=self.normalize, copy_X=self.copy_X)
                      for l1_ratio in l1_ratios]
        else:
            # Making sure alphas is properly ordered.
            alphas = np.tile(np.sort(alphas)[::-1], (n_l1_ratio, 1))
        # We want n_alphas to be the number of alphas used for each l1_ratio.
        n_alphas = len(alphas[0])
        path_params.update({'n_alphas': n_alphas})

        path_params['copy_X'] = copy_X
        # We are not computing in parallel, we can modify X
        # inplace in the folds
        if effective_n_jobs(self.n_jobs) > 1:
            path_params['copy_X'] = False

        # init cross-validation generator
        cv = check_cv(self.cv)

        # Compute path for all folds and compute MSE to get the best alpha
        folds = list(cv.split(X, y))
        best_mse = np.inf

        # We do a double for loop folded in one, in order to be able to
        # iterate in parallel on l1_ratio and folds
        jobs = (delayed(_path_residuals)(X, y, train, test, self.path,
                                         path_params, alphas=this_alphas,
                                         l1_ratio=this_l1_ratio, X_order='F',
                                         dtype=X.dtype.type)
                for this_l1_ratio, this_alphas in zip(l1_ratios, alphas)
                for train, test in folds)
        mse_paths = Parallel(n_jobs=self.n_jobs, verbose=self.verbose,
                             **_joblib_parallel_args(prefer="threads"))(jobs)
        mse_paths = np.reshape(mse_paths, (n_l1_ratio, len(folds), -1))
        mean_mse = np.mean(mse_paths, axis=1)
        self.mse_path_ = np.squeeze(np.rollaxis(mse_paths, 2, 1))
        for l1_ratio, l1_alphas, mse_alphas in zip(l1_ratios, alphas,
                                                   mean_mse):
            i_best_alpha = np.argmin(mse_alphas)
            this_best_mse = mse_alphas[i_best_alpha]
            if this_best_mse < best_mse:
                best_alpha = l1_alphas[i_best_alpha]
                best_l1_ratio = l1_ratio
                best_mse = this_best_mse

        self.l1_ratio_ = best_l1_ratio
        self.alpha_ = best_alpha
        if self.alphas is None:
            self.alphas_ = np.asarray(alphas)
            if n_l1_ratio == 1:
                self.alphas_ = self.alphas_[0]
        # Remove duplicate alphas in case alphas is provided.
        else:
            self.alphas_ = np.asarray(alphas[0])

        # Refit the model with the parameters selected
        common_params = dict((name, value)
                             for name, value in self.get_params().items()
                             if name in model.get_params())
        model.set_params(**common_params)
        model.alpha = best_alpha
        model.l1_ratio = best_l1_ratio
        model.copy_X = copy_X
        model.precompute = False
        model.fit(X, y)
        if not hasattr(self, 'l1_ratio'):
            del self.l1_ratio_
        self.coef_ = model.coef_
        self.intercept_ = model.intercept_
        self.dual_gap_ = model.dual_gap_
        self.n_iter_ = model.n_iter_
        return self


class LassoCV(LinearModelCV, RegressorMixin):
    """Lasso linear model with iterative fitting along a regularization path.

    See glossary entry for :term:`cross-validation estimator`.

    The best model is selected by cross-validation.

    The optimization objective for Lasso is::

        (1 / (2 * n_samples)) * ||y - Xw||^2_2 + alpha * ||w||_1

    Read more in the :ref:`User Guide <lasso>`.

    Parameters
    ----------
    eps : float, optional
        Length of the path. ``eps=1e-3`` means that
        ``alpha_min / alpha_max = 1e-3``.

    n_alphas : int, optional
        Number of alphas along the regularization path

    alphas : numpy array, optional
        List of alphas where to compute the models.
        If ``None`` alphas are set automatically

    fit_intercept : boolean, default True
        whether to calculate the intercept for this model. If set
        to false, no intercept will be used in calculations
        (e.g. data is expected to be already centered).

    normalize : boolean, optional, default False
        This parameter is ignored when ``fit_intercept`` is set to False.
        If True, the regressors X will be normalized before regression by
        subtracting the mean and dividing by the l2-norm.
        If you wish to standardize, please use
        :class:`sklearn.preprocessing.StandardScaler` before calling ``fit``
        on an estimator with ``normalize=False``.

    precompute : True | False | 'auto' | array-like
        Whether to use a precomputed Gram matrix to speed up
        calculations. If set to ``'auto'`` let us decide. The Gram
        matrix can also be passed as argument.

    max_iter : int, optional
        The maximum number of iterations

    tol : float, optional
        The tolerance for the optimization: if the updates are
        smaller than ``tol``, the optimization code checks the
        dual gap for optimality and continues until it is smaller
        than ``tol``.

    copy_X : boolean, optional, default True
        If ``True``, X will be copied; else, it may be overwritten.

    cv : int, cross-validation generator or an iterable, optional
        Determines the cross-validation splitting strategy.
        Possible inputs for cv are:

        - None, to use the default 3-fold cross-validation,
        - integer, to specify the number of folds.
        - :term:`CV splitter`,
        - An iterable yielding (train, test) splits as arrays of indices.

        For integer/None inputs, :class:`KFold` is used.

        Refer :ref:`User Guide <cross_validation>` for the various
        cross-validation strategies that can be used here.

        .. versionchanged:: 0.20
            ``cv`` default value if None will change from 3-fold to 5-fold
            in v0.22.

    verbose : bool or integer
        Amount of verbosity.

    n_jobs : int or None, optional (default=None)
        Number of CPUs to use during the cross validation.
        ``None`` means 1 unless in a :obj:`joblib.parallel_backend` context.
        ``-1`` means using all processors. See :term:`Glossary <n_jobs>`
        for more details.

    positive : bool, optional
        If positive, restrict regression coefficients to be positive

    random_state : int, RandomState instance or None, optional, default None
        The seed of the pseudo random number generator that selects a random
        feature to update.  If int, random_state is the seed used by the random
        number generator; If RandomState instance, random_state is the random
        number generator; If None, the random number generator is the
        RandomState instance used by `np.random`. Used when ``selection`` ==
        'random'.

    selection : str, default 'cyclic'
        If set to 'random', a random coefficient is updated every iteration
        rather than looping over features sequentially by default. This
        (setting to 'random') often leads to significantly faster convergence
        especially when tol is higher than 1e-4.

    Attributes
    ----------
    alpha_ : float
        The amount of penalization chosen by cross validation

    coef_ : array, shape (n_features,) | (n_targets, n_features)
        parameter vector (w in the cost function formula)

    intercept_ : float | array, shape (n_targets,)
        independent term in decision function.

    mse_path_ : array, shape (n_alphas, n_folds)
        mean square error for the test set on each fold, varying alpha

    alphas_ : numpy array, shape (n_alphas,)
        The grid of alphas used for fitting

    dual_gap_ : ndarray, shape ()
        The dual gap at the end of the optimization for the optimal alpha
        (``alpha_``).

    n_iter_ : int
        number of iterations run by the coordinate descent solver to reach
        the specified tolerance for the optimal alpha.

    Examples
    --------
    >>> from sklearn.linear_model import LassoCV
    >>> from sklearn.datasets import make_regression
    >>> X, y = make_regression(noise=4, random_state=0)
    >>> reg = LassoCV(cv=5, random_state=0).fit(X, y)
    >>> reg.score(X, y) # doctest: +ELLIPSIS
    0.9993...
    >>> reg.predict(X[:1,])
    array([-78.4951...])

    Notes
    -----
    For an example, see
    :ref:`examples/linear_model/plot_lasso_model_selection.py
    <sphx_glr_auto_examples_linear_model_plot_lasso_model_selection.py>`.

    To avoid unnecessary memory duplication the X argument of the fit method
    should be directly passed as a Fortran-contiguous numpy array.

    See also
    --------
    lars_path
    lasso_path
    LassoLars
    Lasso
    LassoLarsCV
    """
    path = staticmethod(lasso_path)

    def __init__(self, eps=1e-3, n_alphas=100, alphas=None, fit_intercept=True,
                 normalize=False, precompute='auto', max_iter=1000, tol=1e-4,
                 copy_X=True, cv='warn', verbose=False, n_jobs=None,
                 positive=False, random_state=None, selection='cyclic'):
        super().__init__(
            eps=eps, n_alphas=n_alphas, alphas=alphas,
            fit_intercept=fit_intercept, normalize=normalize,
            precompute=precompute, max_iter=max_iter, tol=tol, copy_X=copy_X,
            cv=cv, verbose=verbose, n_jobs=n_jobs, positive=positive,
            random_state=random_state, selection=selection)


class ElasticNetCV(LinearModelCV, RegressorMixin):
    """Elastic Net model with iterative fitting along a regularization path.

    See glossary entry for :term:`cross-validation estimator`.

    Read more in the :ref:`User Guide <elastic_net>`.

    Parameters
    ----------
    l1_ratio : float or array of floats, optional
        float between 0 and 1 passed to ElasticNet (scaling between
        l1 and l2 penalties). For ``l1_ratio = 0``
        the penalty is an L2 penalty. For ``l1_ratio = 1`` it is an L1 penalty.
        For ``0 < l1_ratio < 1``, the penalty is a combination of L1 and L2
        This parameter can be a list, in which case the different
        values are tested by cross-validation and the one giving the best
        prediction score is used. Note that a good choice of list of
        values for l1_ratio is often to put more values close to 1
        (i.e. Lasso) and less close to 0 (i.e. Ridge), as in ``[.1, .5, .7,
        .9, .95, .99, 1]``

    eps : float, optional
        Length of the path. ``eps=1e-3`` means that
        ``alpha_min / alpha_max = 1e-3``.

    n_alphas : int, optional
        Number of alphas along the regularization path, used for each l1_ratio.

    alphas : numpy array, optional
        List of alphas where to compute the models.
        If None alphas are set automatically

    fit_intercept : boolean
        whether to calculate the intercept for this model. If set
        to false, no intercept will be used in calculations
        (e.g. data is expected to be already centered).

    normalize : boolean, optional, default False
        This parameter is ignored when ``fit_intercept`` is set to False.
        If True, the regressors X will be normalized before regression by
        subtracting the mean and dividing by the l2-norm.
        If you wish to standardize, please use
        :class:`sklearn.preprocessing.StandardScaler` before calling ``fit``
        on an estimator with ``normalize=False``.

    precompute : True | False | 'auto' | array-like
        Whether to use a precomputed Gram matrix to speed up
        calculations. If set to ``'auto'`` let us decide. The Gram
        matrix can also be passed as argument.

    max_iter : int, optional
        The maximum number of iterations

    tol : float, optional
        The tolerance for the optimization: if the updates are
        smaller than ``tol``, the optimization code checks the
        dual gap for optimality and continues until it is smaller
        than ``tol``.

    cv : int, cross-validation generator or an iterable, optional
        Determines the cross-validation splitting strategy.
        Possible inputs for cv are:

        - None, to use the default 3-fold cross-validation,
        - integer, to specify the number of folds.
        - :term:`CV splitter`,
        - An iterable yielding (train, test) splits as arrays of indices.

        For integer/None inputs, :class:`KFold` is used.

        Refer :ref:`User Guide <cross_validation>` for the various
        cross-validation strategies that can be used here.

        .. versionchanged:: 0.20
            ``cv`` default value if None will change from 3-fold to 5-fold
            in v0.22.

    copy_X : boolean, optional, default True
        If ``True``, X will be copied; else, it may be overwritten.

    verbose : bool or integer
        Amount of verbosity.

    n_jobs : int or None, optional (default=None)
        Number of CPUs to use during the cross validation.
        ``None`` means 1 unless in a :obj:`joblib.parallel_backend` context.
        ``-1`` means using all processors. See :term:`Glossary <n_jobs>`
        for more details.

    positive : bool, optional
        When set to ``True``, forces the coefficients to be positive.

    random_state : int, RandomState instance or None, optional, default None
        The seed of the pseudo random number generator that selects a random
        feature to update.  If int, random_state is the seed used by the random
        number generator; If RandomState instance, random_state is the random
        number generator; If None, the random number generator is the
        RandomState instance used by `np.random`. Used when ``selection`` ==
        'random'.

    selection : str, default 'cyclic'
        If set to 'random', a random coefficient is updated every iteration
        rather than looping over features sequentially by default. This
        (setting to 'random') often leads to significantly faster convergence
        especially when tol is higher than 1e-4.

    Attributes
    ----------
    alpha_ : float
        The amount of penalization chosen by cross validation

    l1_ratio_ : float
        The compromise between l1 and l2 penalization chosen by
        cross validation

    coef_ : array, shape (n_features,) | (n_targets, n_features)
        Parameter vector (w in the cost function formula),

    intercept_ : float | array, shape (n_targets, n_features)
        Independent term in the decision function.

    mse_path_ : array, shape (n_l1_ratio, n_alpha, n_folds)
        Mean square error for the test set on each fold, varying l1_ratio and
        alpha.

    alphas_ : numpy array, shape (n_alphas,) or (n_l1_ratio, n_alphas)
        The grid of alphas used for fitting, for each l1_ratio.

    n_iter_ : int
        number of iterations run by the coordinate descent solver to reach
        the specified tolerance for the optimal alpha.

    Examples
    --------
    >>> from sklearn.linear_model import ElasticNetCV
    >>> from sklearn.datasets import make_regression

    >>> X, y = make_regression(n_features=2, random_state=0)
    >>> regr = ElasticNetCV(cv=5, random_state=0)
    >>> regr.fit(X, y)  # doctest: +NORMALIZE_WHITESPACE
    ElasticNetCV(alphas=None, copy_X=True, cv=5, eps=0.001, fit_intercept=True,
           l1_ratio=0.5, max_iter=1000, n_alphas=100, n_jobs=None,
           normalize=False, positive=False, precompute='auto', random_state=0,
           selection='cyclic', tol=0.0001, verbose=0)
    >>> print(regr.alpha_) # doctest: +ELLIPSIS
    0.1994727942696716
    >>> print(regr.intercept_) # doctest: +ELLIPSIS
    0.398...
    >>> print(regr.predict([[0, 0]])) # doctest: +ELLIPSIS
    [0.398...]


    Notes
    -----
    For an example, see
    :ref:`examples/linear_model/plot_lasso_model_selection.py
    <sphx_glr_auto_examples_linear_model_plot_lasso_model_selection.py>`.

    To avoid unnecessary memory duplication the X argument of the fit method
    should be directly passed as a Fortran-contiguous numpy array.

    The parameter l1_ratio corresponds to alpha in the glmnet R package
    while alpha corresponds to the lambda parameter in glmnet.
    More specifically, the optimization objective is::

        1 / (2 * n_samples) * ||y - Xw||^2_2
        + alpha * l1_ratio * ||w||_1
        + 0.5 * alpha * (1 - l1_ratio) * ||w||^2_2

    If you are interested in controlling the L1 and L2 penalty
    separately, keep in mind that this is equivalent to::

        a * L1 + b * L2

    for::

        alpha = a + b and l1_ratio = a / (a + b).

    See also
    --------
    enet_path
    ElasticNet

    """
    path = staticmethod(enet_path)

    def __init__(self, l1_ratio=0.5, eps=1e-3, n_alphas=100, alphas=None,
                 fit_intercept=True, normalize=False, precompute='auto',
                 max_iter=1000, tol=1e-4, cv='warn', copy_X=True,
                 verbose=0, n_jobs=None, positive=False, random_state=None,
                 selection='cyclic'):
        self.l1_ratio = l1_ratio
        self.eps = eps
        self.n_alphas = n_alphas
        self.alphas = alphas
        self.fit_intercept = fit_intercept
        self.normalize = normalize
        self.precompute = precompute
        self.max_iter = max_iter
        self.tol = tol
        self.cv = cv
        self.copy_X = copy_X
        self.verbose = verbose
        self.n_jobs = n_jobs
        self.positive = positive
        self.random_state = random_state
        self.selection = selection


###############################################################################
# Multi Task ElasticNet and Lasso models (with joint feature selection)


class MultiTaskElasticNet(Lasso):
    """Multi-task ElasticNet model trained with L1/L2 mixed-norm as regularizer

    The optimization objective for MultiTaskElasticNet is::

        (1 / (2 * n_samples)) * ||Y - XW||_Fro^2
        + alpha * l1_ratio * ||W||_21
        + 0.5 * alpha * (1 - l1_ratio) * ||W||_Fro^2

    Where::

        ||W||_21 = sum_i sqrt(sum_j w_ij ^ 2)

    i.e. the sum of norm of each row.

    Read more in the :ref:`User Guide <multi_task_elastic_net>`.

    Parameters
    ----------
    alpha : float, optional
        Constant that multiplies the L1/L2 term. Defaults to 1.0

    l1_ratio : float
        The ElasticNet mixing parameter, with 0 < l1_ratio <= 1.
        For l1_ratio = 1 the penalty is an L1/L2 penalty. For l1_ratio = 0 it
        is an L2 penalty.
        For ``0 < l1_ratio < 1``, the penalty is a combination of L1/L2 and L2.

    fit_intercept : boolean
        whether to calculate the intercept for this model. If set
        to false, no intercept will be used in calculations
        (e.g. data is expected to be already centered).

    normalize : boolean, optional, default False
        This parameter is ignored when ``fit_intercept`` is set to False.
        If True, the regressors X will be normalized before regression by
        subtracting the mean and dividing by the l2-norm.
        If you wish to standardize, please use
        :class:`sklearn.preprocessing.StandardScaler` before calling ``fit``
        on an estimator with ``normalize=False``.

    copy_X : boolean, optional, default True
        If ``True``, X will be copied; else, it may be overwritten.

    max_iter : int, optional
        The maximum number of iterations

    tol : float, optional
        The tolerance for the optimization: if the updates are
        smaller than ``tol``, the optimization code checks the
        dual gap for optimality and continues until it is smaller
        than ``tol``.

    warm_start : bool, optional
        When set to ``True``, reuse the solution of the previous call to fit as
        initialization, otherwise, just erase the previous solution.
        See :term:`the Glossary <warm_start>`.

    random_state : int, RandomState instance or None, optional, default None
        The seed of the pseudo random number generator that selects a random
        feature to update.  If int, random_state is the seed used by the random
        number generator; If RandomState instance, random_state is the random
        number generator; If None, the random number generator is the
        RandomState instance used by `np.random`. Used when ``selection`` ==
        'random'.

    selection : str, default 'cyclic'
        If set to 'random', a random coefficient is updated every iteration
        rather than looping over features sequentially by default. This
        (setting to 'random') often leads to significantly faster convergence
        especially when tol is higher than 1e-4.

    Attributes
    ----------
    intercept_ : array, shape (n_tasks,)
        Independent term in decision function.

    coef_ : array, shape (n_tasks, n_features)
        Parameter vector (W in the cost function formula). If a 1D y is
        passed in at fit (non multi-task usage), ``coef_`` is then a 1D array.
        Note that ``coef_`` stores the transpose of ``W``, ``W.T``.

    n_iter_ : int
        number of iterations run by the coordinate descent solver to reach
        the specified tolerance.

    Examples
    --------
    >>> from sklearn import linear_model
    >>> clf = linear_model.MultiTaskElasticNet(alpha=0.1)
    >>> clf.fit([[0,0], [1, 1], [2, 2]], [[0, 0], [1, 1], [2, 2]])
    ... #doctest: +NORMALIZE_WHITESPACE
    MultiTaskElasticNet(alpha=0.1, copy_X=True, fit_intercept=True,
            l1_ratio=0.5, max_iter=1000, normalize=False, random_state=None,
            selection='cyclic', tol=0.0001, warm_start=False)
    >>> print(clf.coef_)
    [[0.45663524 0.45612256]
     [0.45663524 0.45612256]]
    >>> print(clf.intercept_)
    [0.0872422 0.0872422]

    See also
    --------
    MultiTaskElasticNet : Multi-task L1/L2 ElasticNet with built-in
        cross-validation.
    ElasticNet
    MultiTaskLasso

    Notes
    -----
    The algorithm used to fit the model is coordinate descent.

    To avoid unnecessary memory duplication the X argument of the fit method
    should be directly passed as a Fortran-contiguous numpy array.
    """
    def __init__(self, alpha=1.0, l1_ratio=0.5, fit_intercept=True,
                 normalize=False, copy_X=True, max_iter=1000, tol=1e-4,
                 warm_start=False, random_state=None, selection='cyclic'):
        self.l1_ratio = l1_ratio
        self.alpha = alpha
        self.fit_intercept = fit_intercept
        self.normalize = normalize
        self.max_iter = max_iter
        self.copy_X = copy_X
        self.tol = tol
        self.warm_start = warm_start
        self.random_state = random_state
        self.selection = selection

    def fit(self, X, y):
        """Fit MultiTaskElasticNet model with coordinate descent

        Parameters
        -----------
        X : ndarray, shape (n_samples, n_features)
            Data
        y : ndarray, shape (n_samples, n_tasks)
            Target. Will be cast to X's dtype if necessary

        Notes
        -----

        Coordinate descent is an algorithm that considers each column of
        data at a time hence it will automatically convert the X input
        as a Fortran-contiguous numpy array if necessary.

        To avoid memory re-allocation it is advised to allocate the
        initial data in memory directly using that format.
        """
        X = check_array(X, dtype=[np.float64, np.float32], order='F',
                        copy=self.copy_X and self.fit_intercept)
        y = check_array(y, dtype=X.dtype.type, ensure_2d=False)

        if hasattr(self, 'l1_ratio'):
            model_str = 'ElasticNet'
        else:
            model_str = 'Lasso'
        if y.ndim == 1:
            raise ValueError("For mono-task outputs, use %s" % model_str)

        n_samples, n_features = X.shape
        _, n_tasks = y.shape

        if n_samples != y.shape[0]:
            raise ValueError("X and y have inconsistent dimensions (%d != %d)"
                             % (n_samples, y.shape[0]))

        X, y, X_offset, y_offset, X_scale = _preprocess_data(
            X, y, self.fit_intercept, self.normalize, copy=False)

        if not self.warm_start or not hasattr(self, "coef_"):
            self.coef_ = np.zeros((n_tasks, n_features), dtype=X.dtype.type,
                                  order='F')

        l1_reg = self.alpha * self.l1_ratio * n_samples
        l2_reg = self.alpha * (1.0 - self.l1_ratio) * n_samples

        self.coef_ = np.asfortranarray(self.coef_)  # coef contiguous in memory

        if self.selection not in ['random', 'cyclic']:
            raise ValueError("selection should be either random or cyclic.")
        random = (self.selection == 'random')

        self.coef_, self.dual_gap_, self.eps_, self.n_iter_ = \
            cd_fast.enet_coordinate_descent_multi_task(
                self.coef_, l1_reg, l2_reg, X, y, self.max_iter, self.tol,
                check_random_state(self.random_state), random)

        self._set_intercept(X_offset, y_offset, X_scale)

        if self.dual_gap_ > self.eps_:
            warnings.warn('Objective did not converge, you might want'
                          ' to increase the number of iterations',
                          ConvergenceWarning)

        # return self for chaining fit and predict calls
        return self

    def _more_tags(self):
        return {'multioutput_only': True}


class MultiTaskLasso(MultiTaskElasticNet):
    """Multi-task Lasso model trained with L1/L2 mixed-norm as regularizer.

    The optimization objective for Lasso is::

        (1 / (2 * n_samples)) * ||Y - XW||^2_Fro + alpha * ||W||_21

    Where::

        ||W||_21 = \\sum_i \\sqrt{\\sum_j w_{ij}^2}

    i.e. the sum of norm of each row.

    Read more in the :ref:`User Guide <multi_task_lasso>`.

    Parameters
    ----------
    alpha : float, optional
        Constant that multiplies the L1/L2 term. Defaults to 1.0

    fit_intercept : boolean
        whether to calculate the intercept for this model. If set
        to false, no intercept will be used in calculations
        (e.g. data is expected to be already centered).

    normalize : boolean, optional, default False
        This parameter is ignored when ``fit_intercept`` is set to False.
        If True, the regressors X will be normalized before regression by
        subtracting the mean and dividing by the l2-norm.
        If you wish to standardize, please use
        :class:`sklearn.preprocessing.StandardScaler` before calling ``fit``
        on an estimator with ``normalize=False``.

    copy_X : boolean, optional, default True
        If ``True``, X will be copied; else, it may be overwritten.

    max_iter : int, optional
        The maximum number of iterations

    tol : float, optional
        The tolerance for the optimization: if the updates are
        smaller than ``tol``, the optimization code checks the
        dual gap for optimality and continues until it is smaller
        than ``tol``.

    warm_start : bool, optional
        When set to ``True``, reuse the solution of the previous call to fit as
        initialization, otherwise, just erase the previous solution.
        See :term:`the Glossary <warm_start>`.

    random_state : int, RandomState instance or None, optional, default None
        The seed of the pseudo random number generator that selects a random
        feature to update.  If int, random_state is the seed used by the random
        number generator; If RandomState instance, random_state is the random
        number generator; If None, the random number generator is the
        RandomState instance used by `np.random`. Used when ``selection`` ==
        'random'.

    selection : str, default 'cyclic'
        If set to 'random', a random coefficient is updated every iteration
        rather than looping over features sequentially by default. This
        (setting to 'random') often leads to significantly faster convergence
        especially when tol is higher than 1e-4

    Attributes
    ----------
    coef_ : array, shape (n_tasks, n_features)
        Parameter vector (W in the cost function formula).
        Note that ``coef_`` stores the transpose of ``W``, ``W.T``.

    intercept_ : array, shape (n_tasks,)
        independent term in decision function.

    n_iter_ : int
        number of iterations run by the coordinate descent solver to reach
        the specified tolerance.

    Examples
    --------
    >>> from sklearn import linear_model
    >>> clf = linear_model.MultiTaskLasso(alpha=0.1)
    >>> clf.fit([[0,0], [1, 1], [2, 2]], [[0, 0], [1, 1], [2, 2]])
    ... # doctest: +NORMALIZE_WHITESPACE
    MultiTaskLasso(alpha=0.1, copy_X=True, fit_intercept=True, max_iter=1000,
            normalize=False, random_state=None, selection='cyclic', tol=0.0001,
            warm_start=False)
    >>> print(clf.coef_)
    [[0.89393398 0.        ]
     [0.89393398 0.        ]]
    >>> print(clf.intercept_)
    [0.10606602 0.10606602]

    See also
    --------
    MultiTaskLasso : Multi-task L1/L2 Lasso with built-in cross-validation
    Lasso
    MultiTaskElasticNet

    Notes
    -----
    The algorithm used to fit the model is coordinate descent.

    To avoid unnecessary memory duplication the X argument of the fit method
    should be directly passed as a Fortran-contiguous numpy array.
    """
    def __init__(self, alpha=1.0, fit_intercept=True, normalize=False,
                 copy_X=True, max_iter=1000, tol=1e-4, warm_start=False,
                 random_state=None, selection='cyclic'):
        self.alpha = alpha
        self.fit_intercept = fit_intercept
        self.normalize = normalize
        self.max_iter = max_iter
        self.copy_X = copy_X
        self.tol = tol
        self.warm_start = warm_start
        self.l1_ratio = 1.0
        self.random_state = random_state
        self.selection = selection


class MultiTaskElasticNetCV(LinearModelCV, RegressorMixin):
    """Multi-task L1/L2 ElasticNet with built-in cross-validation.

    See glossary entry for :term:`cross-validation estimator`.

    The optimization objective for MultiTaskElasticNet is::

        (1 / (2 * n_samples)) * ||Y - XW||^Fro_2
        + alpha * l1_ratio * ||W||_21
        + 0.5 * alpha * (1 - l1_ratio) * ||W||_Fro^2

    Where::

        ||W||_21 = \\sum_i \\sqrt{\\sum_j w_{ij}^2}

    i.e. the sum of norm of each row.

    Read more in the :ref:`User Guide <multi_task_elastic_net>`.

    Parameters
    ----------
    l1_ratio : float or array of floats
        The ElasticNet mixing parameter, with 0 < l1_ratio <= 1.
        For l1_ratio = 1 the penalty is an L1/L2 penalty. For l1_ratio = 0 it
        is an L2 penalty.
        For ``0 < l1_ratio < 1``, the penalty is a combination of L1/L2 and L2.
        This parameter can be a list, in which case the different
        values are tested by cross-validation and the one giving the best
        prediction score is used. Note that a good choice of list of
        values for l1_ratio is often to put more values close to 1
        (i.e. Lasso) and less close to 0 (i.e. Ridge), as in ``[.1, .5, .7,
        .9, .95, .99, 1]``

    eps : float, optional
        Length of the path. ``eps=1e-3`` means that
        ``alpha_min / alpha_max = 1e-3``.

    n_alphas : int, optional
        Number of alphas along the regularization path

    alphas : array-like, optional
        List of alphas where to compute the models.
        If not provided, set automatically.

    fit_intercept : boolean
        whether to calculate the intercept for this model. If set
        to false, no intercept will be used in calculations
        (e.g. data is expected to be already centered).

    normalize : boolean, optional, default False
        This parameter is ignored when ``fit_intercept`` is set to False.
        If True, the regressors X will be normalized before regression by
        subtracting the mean and dividing by the l2-norm.
        If you wish to standardize, please use
        :class:`sklearn.preprocessing.StandardScaler` before calling ``fit``
        on an estimator with ``normalize=False``.

    max_iter : int, optional
        The maximum number of iterations

    tol : float, optional
        The tolerance for the optimization: if the updates are
        smaller than ``tol``, the optimization code checks the
        dual gap for optimality and continues until it is smaller
        than ``tol``.

    cv : int, cross-validation generator or an iterable, optional
        Determines the cross-validation splitting strategy.
        Possible inputs for cv are:

        - None, to use the default 3-fold cross-validation,
        - integer, to specify the number of folds.
        - :term:`CV splitter`,
        - An iterable yielding (train, test) splits as arrays of indices.

        For integer/None inputs, :class:`KFold` is used.

        Refer :ref:`User Guide <cross_validation>` for the various
        cross-validation strategies that can be used here.

        .. versionchanged:: 0.20
            ``cv`` default value if None will change from 3-fold to 5-fold
            in v0.22.

    copy_X : boolean, optional, default True
        If ``True``, X will be copied; else, it may be overwritten.

    verbose : bool or integer
        Amount of verbosity.

    n_jobs : int or None, optional (default=None)
        Number of CPUs to use during the cross validation. Note that this is
        used only if multiple values for l1_ratio are given.
        ``None`` means 1 unless in a :obj:`joblib.parallel_backend` context.
        ``-1`` means using all processors. See :term:`Glossary <n_jobs>`
        for more details.

    random_state : int, RandomState instance or None, optional, default None
        The seed of the pseudo random number generator that selects a random
        feature to update.  If int, random_state is the seed used by the random
        number generator; If RandomState instance, random_state is the random
        number generator; If None, the random number generator is the
        RandomState instance used by `np.random`. Used when ``selection`` ==
        'random'.

    selection : str, default 'cyclic'
        If set to 'random', a random coefficient is updated every iteration
        rather than looping over features sequentially by default. This
        (setting to 'random') often leads to significantly faster convergence
        especially when tol is higher than 1e-4.

    Attributes
    ----------
    intercept_ : array, shape (n_tasks,)
        Independent term in decision function.

    coef_ : array, shape (n_tasks, n_features)
        Parameter vector (W in the cost function formula).
        Note that ``coef_`` stores the transpose of ``W``, ``W.T``.

    alpha_ : float
        The amount of penalization chosen by cross validation

    mse_path_ : array, shape (n_alphas, n_folds) or \
                (n_l1_ratio, n_alphas, n_folds)
        mean square error for the test set on each fold, varying alpha

    alphas_ : numpy array, shape (n_alphas,) or (n_l1_ratio, n_alphas)
        The grid of alphas used for fitting, for each l1_ratio

    l1_ratio_ : float
        best l1_ratio obtained by cross-validation.

    n_iter_ : int
        number of iterations run by the coordinate descent solver to reach
        the specified tolerance for the optimal alpha.

    Examples
    --------
    >>> from sklearn import linear_model
    >>> clf = linear_model.MultiTaskElasticNetCV(cv=3)
    >>> clf.fit([[0,0], [1, 1], [2, 2]],
    ...         [[0, 0], [1, 1], [2, 2]])
    ... #doctest: +NORMALIZE_WHITESPACE
    MultiTaskElasticNetCV(alphas=None, copy_X=True, cv=3, eps=0.001,
           fit_intercept=True, l1_ratio=0.5, max_iter=1000, n_alphas=100,
           n_jobs=None, normalize=False, random_state=None, selection='cyclic',
           tol=0.0001, verbose=0)
    >>> print(clf.coef_)
    [[0.52875032 0.46958558]
     [0.52875032 0.46958558]]
    >>> print(clf.intercept_)
    [0.00166409 0.00166409]

    See also
    --------
    MultiTaskElasticNet
    ElasticNetCV
    MultiTaskLassoCV

    Notes
    -----
    The algorithm used to fit the model is coordinate descent.

    To avoid unnecessary memory duplication the X argument of the fit method
    should be directly passed as a Fortran-contiguous numpy array.
    """
    path = staticmethod(enet_path)

    def __init__(self, l1_ratio=0.5, eps=1e-3, n_alphas=100, alphas=None,
                 fit_intercept=True, normalize=False,
                 max_iter=1000, tol=1e-4, cv='warn', copy_X=True,
                 verbose=0, n_jobs=None, random_state=None,
                 selection='cyclic'):
        self.l1_ratio = l1_ratio
        self.eps = eps
        self.n_alphas = n_alphas
        self.alphas = alphas
        self.fit_intercept = fit_intercept
        self.normalize = normalize
        self.max_iter = max_iter
        self.tol = tol
        self.cv = cv
        self.copy_X = copy_X
        self.verbose = verbose
        self.n_jobs = n_jobs
        self.random_state = random_state
        self.selection = selection

    def _more_tags(self):
        return {'multioutput_only': True}


class MultiTaskLassoCV(LinearModelCV, RegressorMixin):
    """Multi-task Lasso model trained with L1/L2 mixed-norm as regularizer.

    See glossary entry for :term:`cross-validation estimator`.

    The optimization objective for MultiTaskLasso is::

        (1 / (2 * n_samples)) * ||Y - XW||^Fro_2 + alpha * ||W||_21

    Where::

        ||W||_21 = \\sum_i \\sqrt{\\sum_j w_{ij}^2}

    i.e. the sum of norm of each row.

    Read more in the :ref:`User Guide <multi_task_lasso>`.

    Parameters
    ----------
    eps : float, optional
        Length of the path. ``eps=1e-3`` means that
        ``alpha_min / alpha_max = 1e-3``.

    n_alphas : int, optional
        Number of alphas along the regularization path

    alphas : array-like, optional
        List of alphas where to compute the models.
        If not provided, set automatically.

    fit_intercept : boolean
        whether to calculate the intercept for this model. If set
        to false, no intercept will be used in calculations
        (e.g. data is expected to be already centered).

    normalize : boolean, optional, default False
        This parameter is ignored when ``fit_intercept`` is set to False.
        If True, the regressors X will be normalized before regression by
        subtracting the mean and dividing by the l2-norm.
        If you wish to standardize, please use
        :class:`sklearn.preprocessing.StandardScaler` before calling ``fit``
        on an estimator with ``normalize=False``.

    max_iter : int, optional
        The maximum number of iterations.

    tol : float, optional
        The tolerance for the optimization: if the updates are
        smaller than ``tol``, the optimization code checks the
        dual gap for optimality and continues until it is smaller
        than ``tol``.

    copy_X : boolean, optional, default True
        If ``True``, X will be copied; else, it may be overwritten.

    cv : int, cross-validation generator or an iterable, optional
        Determines the cross-validation splitting strategy.
        Possible inputs for cv are:

        - None, to use the default 3-fold cross-validation,
        - integer, to specify the number of folds.
        - :term:`CV splitter`,
        - An iterable yielding (train, test) splits as arrays of indices.

        For integer/None inputs, :class:`KFold` is used.

        Refer :ref:`User Guide <cross_validation>` for the various
        cross-validation strategies that can be used here.

        .. versionchanged:: 0.20
            ``cv`` default value if None will change from 3-fold to 5-fold
            in v0.22.

    verbose : bool or integer
        Amount of verbosity.

    n_jobs : int or None, optional (default=None)
        Number of CPUs to use during the cross validation. Note that this is
        used only if multiple values for l1_ratio are given.
        ``None`` means 1 unless in a :obj:`joblib.parallel_backend` context.
        ``-1`` means using all processors. See :term:`Glossary <n_jobs>`
        for more details.

    random_state : int, RandomState instance or None, optional, default None
        The seed of the pseudo random number generator that selects a random
        feature to update.  If int, random_state is the seed used by the random
        number generator; If RandomState instance, random_state is the random
        number generator; If None, the random number generator is the
        RandomState instance used by `np.random`. Used when ``selection`` ==
        'random'

    selection : str, default 'cyclic'
        If set to 'random', a random coefficient is updated every iteration
        rather than looping over features sequentially by default. This
        (setting to 'random') often leads to significantly faster convergence
        especially when tol is higher than 1e-4.

    Attributes
    ----------
    intercept_ : array, shape (n_tasks,)
        Independent term in decision function.

    coef_ : array, shape (n_tasks, n_features)
        Parameter vector (W in the cost function formula).
        Note that ``coef_`` stores the transpose of ``W``, ``W.T``.

    alpha_ : float
        The amount of penalization chosen by cross validation

    mse_path_ : array, shape (n_alphas, n_folds)
        mean square error for the test set on each fold, varying alpha

    alphas_ : numpy array, shape (n_alphas,)
        The grid of alphas used for fitting.

    n_iter_ : int
        number of iterations run by the coordinate descent solver to reach
        the specified tolerance for the optimal alpha.

    Examples
    --------
    >>> from sklearn.linear_model import MultiTaskLassoCV
    >>> from sklearn.datasets import make_regression
    >>> X, y = make_regression(n_targets=2, noise=4, random_state=0)
    >>> reg = MultiTaskLassoCV(cv=5, random_state=0).fit(X, y)
    >>> reg.score(X, y) # doctest: +ELLIPSIS
    0.9994...
    >>> reg.alpha_
    0.5713...
    >>> reg.predict(X[:1,])
    array([[153.7971...,  94.9015...]])

    See also
    --------
    MultiTaskElasticNet
    ElasticNetCV
    MultiTaskElasticNetCV

    Notes
    -----
    The algorithm used to fit the model is coordinate descent.

    To avoid unnecessary memory duplication the X argument of the fit method
    should be directly passed as a Fortran-contiguous numpy array.
    """
    path = staticmethod(lasso_path)

    def __init__(self, eps=1e-3, n_alphas=100, alphas=None, fit_intercept=True,
                 normalize=False, max_iter=1000, tol=1e-4, copy_X=True,
                 cv='warn', verbose=False, n_jobs=None, random_state=None,
                 selection='cyclic'):
        super().__init__(
            eps=eps, n_alphas=n_alphas, alphas=alphas,
            fit_intercept=fit_intercept, normalize=normalize,
            max_iter=max_iter, tol=tol, copy_X=copy_X,
            cv=cv, verbose=verbose, n_jobs=n_jobs, random_state=random_state,
            selection=selection)

    def _more_tags(self):
        return {'multioutput_only': True}<|MERGE_RESOLUTION|>--- conflicted
+++ resolved
@@ -1048,12 +1048,7 @@
     return this_mses
 
 
-<<<<<<< HEAD
-class LinearModelCV(six.with_metaclass(ABCMeta, LinearModel,
-                                       MultiOutputMixin)):
-=======
-class LinearModelCV(LinearModel, metaclass=ABCMeta):
->>>>>>> 8e4a8763
+class LinearModelCV(LinearModel, MultiOutputMixin, metaclass=ABCMeta):
     """Base class for iterative model fitting along a regularization path"""
 
     @abstractmethod
