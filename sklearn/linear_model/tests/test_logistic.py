import itertools
import os
import re
import warnings

import numpy as np
import pytest
from numpy.testing import (
    assert_allclose,
    assert_array_almost_equal,
    assert_array_equal,
)
from scipy import sparse
from scipy.linalg import LinAlgWarning, svd

from sklearn import config_context
from sklearn._loss import HalfMultinomialLoss
from sklearn.base import clone
from sklearn.datasets import load_iris, make_classification, make_low_rank_matrix
from sklearn.exceptions import ConvergenceWarning
from sklearn.linear_model import LogisticRegression, LogisticRegressionCV, SGDClassifier
from sklearn.linear_model._logistic import (
    _log_reg_scoring_path,
    _logistic_regression_path,
)
from sklearn.metrics import get_scorer, log_loss
from sklearn.model_selection import (
    GridSearchCV,
    LeaveOneGroupOut,
    StratifiedKFold,
    cross_val_score,
    train_test_split,
)
from sklearn.multiclass import OneVsRestClassifier
from sklearn.preprocessing import LabelEncoder, StandardScaler, scale
from sklearn.svm import l1_min_c
from sklearn.utils import compute_class_weight, shuffle
from sklearn.utils._testing import ignore_warnings
from sklearn.utils.fixes import _IS_32BIT, COO_CONTAINERS, CSR_CONTAINERS

pytestmark = pytest.mark.filterwarnings(
    "error::sklearn.exceptions.ConvergenceWarning:sklearn.*"
)

SOLVERS = ("lbfgs", "liblinear", "newton-cg", "newton-cholesky", "sag", "saga")
X = [[-1, 0], [0, 1], [1, 1]]
Y1 = [0, 1, 1]
Y2 = [2, 1, 0]
iris = load_iris()


def check_predictions(clf, X, y):
    """Check that the model is able to fit the classification data"""
    n_samples = len(y)
    classes = np.unique(y)
    n_classes = classes.shape[0]

    predicted = clf.fit(X, y).predict(X)
    assert_array_equal(clf.classes_, classes)

    assert predicted.shape == (n_samples,)
    assert_array_equal(predicted, y)

    probabilities = clf.predict_proba(X)
    assert probabilities.shape == (n_samples, n_classes)
    assert_array_almost_equal(probabilities.sum(axis=1), np.ones(n_samples))
    assert_array_equal(probabilities.argmax(axis=1), y)


@pytest.mark.parametrize("csr_container", CSR_CONTAINERS)
def test_predict_2_classes(csr_container):
    # Simple sanity check on a 2 classes dataset
    # Make sure it predicts the correct result on simple datasets.
    check_predictions(LogisticRegression(), X, Y1)
    check_predictions(LogisticRegression(), csr_container(X), Y1)

    check_predictions(LogisticRegression(C=100), X, Y1)
    check_predictions(LogisticRegression(C=100), csr_container(X), Y1)

    check_predictions(LogisticRegression(fit_intercept=False), X, Y1)
    check_predictions(LogisticRegression(fit_intercept=False), csr_container(X), Y1)


def test_logistic_cv_mock_scorer():
    """Test that LogisticRegressionCV calls the scorer."""

    class MockScorer:
        def __init__(self):
            self.calls = 0
            self.scores = [0.1, 0.4, 0.8, 0.5]

        def __call__(self, model, X, y, sample_weight=None):
            score = self.scores[self.calls % len(self.scores)]
            self.calls += 1
            return score

    mock_scorer = MockScorer()
    Cs = [1, 2, 3, 4]
    cv = 2

    lr = LogisticRegressionCV(
        Cs=Cs, scoring=mock_scorer, cv=cv, use_legacy_attributes=False
    )
    X, y = make_classification(random_state=0)
    lr.fit(X, y)

    # Cs[2] has the highest score (0.8) from MockScorer
    assert lr.C_ == Cs[2]

    # scorer called 8 times (cv*len(Cs))
    assert mock_scorer.calls == cv * len(Cs)

    # reset mock_scorer
    mock_scorer.calls = 0
    custom_score = lr.score(X, lr.predict(X))

    assert custom_score == mock_scorer.scores[0]
    assert mock_scorer.calls == 1


@pytest.mark.parametrize("csr_container", CSR_CONTAINERS)
def test_predict_3_classes(csr_container):
    check_predictions(LogisticRegression(C=10), X, Y2)
    check_predictions(LogisticRegression(C=10), csr_container(X), Y2)


@pytest.mark.parametrize(
    "clf",
    [
        LogisticRegression(C=len(iris.data), solver="lbfgs", max_iter=200),
        LogisticRegression(C=len(iris.data), solver="newton-cg"),
        LogisticRegression(
            C=len(iris.data),
            solver="sag",
            tol=1e-2,
        ),
        LogisticRegression(
            C=len(iris.data),
            solver="saga",
            tol=1e-2,
        ),
        LogisticRegression(C=len(iris.data), solver="newton-cholesky"),
        OneVsRestClassifier(LogisticRegression(C=len(iris.data), solver="liblinear")),
    ],
)
def test_predict_iris(clf, global_random_seed):
    """Test logistic regression with the iris dataset.

    Test that different solvers handle multiclass data correctly and
    give good accuracy score (>0.95) for the training data.
    """
    clf = clone(clf)  # Avoid side effects from shared instances
    n_samples, _ = iris.data.shape
    target = iris.target_names[iris.target]

    if getattr(clf, "solver", None) in ("sag", "saga", "liblinear"):
        clf.set_params(random_state=global_random_seed)
    clf.fit(iris.data, target)
    assert_array_equal(np.unique(target), clf.classes_)

    pred = clf.predict(iris.data)
    assert np.mean(pred == target) > 0.95

    probabilities = clf.predict_proba(iris.data)
    assert_allclose(probabilities.sum(axis=1), np.ones(n_samples))

    pred = iris.target_names[probabilities.argmax(axis=1)]
    assert np.mean(pred == target) > 0.95


@pytest.mark.filterwarnings("error::sklearn.exceptions.ConvergenceWarning")
@pytest.mark.parametrize("solver", ["lbfgs", "newton-cholesky"])
def test_logistic_glmnet(solver):
    """Compare Logistic regression with L2 regularization to glmnet"""
    # 2 classes
    # library("glmnet")
    # options(digits=10)
    # df <- data.frame(a=-4:4, b=c(0,0,1,0,1,1,1,0,0), y=c(0,0,0,1,1,1,1,1,1))
    # x <- data.matrix(df[,c("a", "b")])
    # y <- df$y
    # fit <- glmnet(x=x, y=y, alpha=0, lambda=1, intercept=T, family="binomial",
    #               standardize=F, thresh=1e-10, nlambda=1)
    # coef(fit, s=1)
    # (Intercept) 0.89230405539
    # a           0.44464569182
    # b           0.01457563448
    X = np.array([[-4, -3, -2, -1, 0, 1, 2, 3, 4], [0, 0, 1, 0, 1, 1, 1, 0, 0]]).T
    y = np.array([0, 0, 0, 1, 1, 1, 1, 1, 1])
    glm = LogisticRegression(
        C=1 / 1 / y.shape[0],  # C=1.0 / L2-penalty (Ridge) / n_samples
        fit_intercept=True,
        tol=1e-8,
        max_iter=300,
        solver=solver,
    )
    glm.fit(X, y)
    assert_allclose(glm.intercept_, 0.89230405539, rtol=1e-5)
    assert_allclose(glm.coef_, [[0.44464569182, 0.01457563448]], rtol=1e-5)

    # 3 classes
    # y <- c(0,0,0,1,1,1,2,2,2)
    # fit <- glmnet(x=x, y=y, alpha=0, lambda=1, intercept=T, family="multinomial",
    #               standardize=F, thresh=1e-12, nlambda=1)
    # coef(fit, s=1)
    # $`0`
    # 3 x 1 sparse Matrix of class "dgCMatrix"
    #                        s=1
    # (Intercept) -0.12004759652
    # a           -0.38023389305
    # b           -0.01226499932
    #
    # $`1`
    # 3 x 1 sparse Matrix of class "dgCMatrix"
    #                          s=1
    # (Intercept)  2.251747383e-01
    # a           -8.164030176e-05
    # b            4.734548012e-02
    #
    # $`2`
    # 3 x 1 sparse Matrix of class "dgCMatrix"
    #                       s=1
    # (Intercept) -0.1051271418
    # a            0.3803155334
    # b           -0.0350804808
    y = np.array([0, 0, 0, 1, 1, 1, 2, 2, 2])
    glm.fit(X, y)
    assert_allclose(
        glm.intercept_, [-0.12004759652, 2.251747383e-01, -0.1051271418], rtol=1e-5
    )
    assert_allclose(
        glm.coef_,
        [
            [-0.38023389305, -0.01226499932],
            [-8.164030176e-05, 4.734548012e-02],
            [0.3803155334, -0.0350804808],
        ],
        rtol=1e-5,
        atol=1e-8,
    )


# TODO(1.10): remove filterwarnings with deprecation period of use_legacy_attributes
@pytest.mark.filterwarnings("ignore:.*use_legacy_attributes.*:FutureWarning")
@pytest.mark.parametrize("LR", [LogisticRegression, LogisticRegressionCV])
def test_check_solver_option(LR):
    X, y = iris.data, iris.target

    # only 'liblinear' solver
    for solver in ["liblinear"]:
        msg = f"The '{solver}' solver does not support multiclass classification."
        lr = LR(solver=solver)
        with pytest.raises(ValueError, match=msg):
            lr.fit(X, y)

    # all solvers except 'liblinear' and 'saga'
    for solver in ["lbfgs", "newton-cg", "newton-cholesky", "sag"]:
        msg = "Solver %s supports only 'l2' or None penalties," % solver
<<<<<<< HEAD
        if LR == LogisticRegression:
            lr = LR(solver=solver, l1_ratio=1, multi_class="ovr")
        else:
            lr = LR(solver=solver, l1_ratios=(1,), multi_class="ovr")
=======
        lr = LR(solver=solver, penalty="l1")
>>>>>>> cef41a27
        with pytest.raises(ValueError, match=msg):
            lr.fit(X, y)
    for solver in ["lbfgs", "newton-cg", "newton-cholesky", "sag", "saga"]:
        msg = "Solver %s supports only dual=False, got dual=True" % solver
        lr = LR(solver=solver, dual=True)
        with pytest.raises(ValueError, match=msg):
            lr.fit(X, y)

    # only saga supports elasticnet. We only test for liblinear because the
    # error is raised before for the other solvers (solver %s supports only l2
    # penalties)
    for solver in ["liblinear"]:
        msg = f"Only 'saga' solver supports elasticnet penalty, got solver={solver}."
        if LR == LogisticRegression:
            lr = LR(solver=solver, l1_ratio=0.5)
        else:
            lr = LR(solver=solver, l1_ratios=(0.5,))
        with pytest.raises(ValueError, match=msg):
            lr.fit(X, y)

    # liblinear does not support penalty='none'
    # (LogisticRegressionCV does not supports penalty='none' at all)
    if LR is LogisticRegression:
        msg = "penalty=None is not supported for the liblinear solver"
        lr = LR(C=np.inf, solver="liblinear")
        with pytest.raises(ValueError, match=msg):
            lr.fit(X, y)


<<<<<<< HEAD
# TODO(1.10): remove test with removal of penalty
@pytest.mark.filterwarnings("ignore::FutureWarning")
@pytest.mark.parametrize(
    ["LR", "arg"],
    [(LogisticRegression, "l1_ratio"), (LogisticRegressionCV, "l1_ratios")],
)
def test_elasticnet_l1_ratio_err_helpful(LR, arg):
=======
# TODO(1.10): remove filterwarnings with deprecation period of use_legacy_attributes
@pytest.mark.filterwarnings("ignore:.*use_legacy_attributes.*:FutureWarning")
@pytest.mark.parametrize("LR", [LogisticRegression, LogisticRegressionCV])
def test_elasticnet_l1_ratio_err_helpful(LR):
>>>>>>> cef41a27
    # Check that an informative error message is raised when penalty="elasticnet"
    # but l1_ratio is not specified.
    model = LR(penalty="elasticnet", **{arg: None}, solver="saga")
    with pytest.raises(ValueError, match=r".*l1_ratio.*"):
        model.fit(np.array([[1, 2], [3, 4]]), np.array([0, 1]))


@pytest.mark.parametrize("coo_container", COO_CONTAINERS)
def test_sparsify(coo_container):
    # Test sparsify and densify members.
    n_samples, n_features = iris.data.shape
    target = iris.target_names[iris.target]
    X = scale(iris.data)
    clf = LogisticRegression().fit(X, target)

    pred_d_d = clf.decision_function(X)

    clf.sparsify()
    assert sparse.issparse(clf.coef_)
    pred_s_d = clf.decision_function(X)

    sp_data = coo_container(X)
    pred_s_s = clf.decision_function(sp_data)

    clf.densify()
    pred_d_s = clf.decision_function(sp_data)

    assert_array_almost_equal(pred_d_d, pred_s_d)
    assert_array_almost_equal(pred_d_d, pred_s_s)
    assert_array_almost_equal(pred_d_d, pred_d_s)


def test_inconsistent_input():
    # Test that an exception is raised on inconsistent input
    rng = np.random.RandomState(0)
    X_ = rng.random_sample((5, 10))
    y_ = np.ones(X_.shape[0])
    y_[0] = 0

    clf = LogisticRegression(random_state=0)

    # Wrong dimensions for training data
    y_wrong = y_[:-1]

    with pytest.raises(ValueError):
        clf.fit(X, y_wrong)

    # Wrong dimensions for test data
    with pytest.raises(ValueError):
        clf.fit(X_, y_).predict(rng.random_sample((3, 12)))


def test_write_parameters():
    # Test that we can write to coef_ and intercept_
    clf = LogisticRegression()
    clf.fit(X, Y1)
    clf.coef_[:] = 0
    clf.intercept_[:] = 0
    assert_array_almost_equal(clf.decision_function(X), 0)


def test_nan():
    # Test proper NaN handling.
    # Regression test for Issue #252: fit used to go into an infinite loop.
    Xnan = np.array(X, dtype=np.float64)
    Xnan[0, 1] = np.nan
    logistic = LogisticRegression()

    with pytest.raises(ValueError):
        logistic.fit(Xnan, Y1)


def test_consistency_path(global_random_seed):
    # Test that the path algorithm is consistent
    rng = np.random.RandomState(global_random_seed)
    X = np.concatenate((rng.randn(100, 2) + [1, 1], rng.randn(100, 2)))
    y = [1] * 100 + [-1] * 100
    Cs = np.logspace(0, 4, 10)

    f = ignore_warnings
    # can't test with fit_intercept=True since LIBLINEAR
    # penalizes the intercept
    for solver in ["sag", "saga"]:
        coefs, Cs, _ = f(_logistic_regression_path)(
            X,
            y,
            classes=[0, 1],
            Cs=Cs,
            fit_intercept=False,
            tol=1e-5,
            solver=solver,
            max_iter=1000,
            random_state=global_random_seed,
        )
        for i, C in enumerate(Cs):
            lr = LogisticRegression(
                C=C,
                fit_intercept=False,
                tol=1e-5,
                solver=solver,
                random_state=global_random_seed,
                max_iter=1000,
            )
            lr.fit(X, y)
            lr_coef = lr.coef_.ravel()
            assert_array_almost_equal(
                lr_coef, coefs[i], decimal=4, err_msg="with solver = %s" % solver
            )

    # test for fit_intercept=True
    for solver in ("lbfgs", "newton-cg", "newton-cholesky", "liblinear", "sag", "saga"):
        Cs = [1e3]
        coefs, Cs, _ = f(_logistic_regression_path)(
            X,
            y,
            classes=[0, 1],
            Cs=Cs,
            tol=1e-6,
            solver=solver,
            intercept_scaling=10000.0,
            random_state=global_random_seed,
        )
        lr = LogisticRegression(
            C=Cs[0],
            tol=1e-6,
            intercept_scaling=10000.0,
            random_state=global_random_seed,
            solver=solver,
        )
        lr.fit(X, y)
        lr_coef = np.concatenate([lr.coef_.ravel(), lr.intercept_])
        assert_array_almost_equal(
            lr_coef, coefs[0], decimal=4, err_msg="with solver = %s" % solver
        )


def test_logistic_regression_path_convergence_fail():
    rng = np.random.RandomState(0)
    X = np.concatenate((rng.randn(100, 2) + [1, 1], rng.randn(100, 2)))
    y = [1] * 100 + [-1] * 100
    Cs = [1e3]

    # Check that the convergence message points to both a model agnostic
    # advice (scaling the data) and to the logistic regression specific
    # documentation that includes hints on the solver configuration.
    with pytest.warns(ConvergenceWarning) as record:
        _logistic_regression_path(
            X, y, classes=[0, 1], Cs=Cs, tol=0.0, max_iter=1, random_state=0, verbose=0
        )

    assert len(record) == 1
    warn_msg = record[0].message.args[0]
    assert "lbfgs failed to converge after 1 iteration(s)" in warn_msg
    assert "Increase the number of iterations" in warn_msg
    assert "scale the data" in warn_msg
    assert "linear_model.html#logistic-regression" in warn_msg


# XXX: investigate thread-safety bug that might be related to:
# https://github.com/scikit-learn/scikit-learn/issues/31883
@pytest.mark.thread_unsafe
def test_liblinear_dual_random_state(global_random_seed):
    # random_state is relevant for liblinear solver only if dual=True
    X, y = make_classification(n_samples=20, random_state=global_random_seed)
    lr1 = LogisticRegression(
        random_state=global_random_seed,
        dual=True,
        tol=1e-3,
        solver="liblinear",
    )
    lr1.fit(X, y)
    lr2 = LogisticRegression(
        random_state=global_random_seed,
        dual=True,
        tol=1e-3,
        solver="liblinear",
    )
    lr2.fit(X, y)
    lr3 = LogisticRegression(
        random_state=global_random_seed + 1,
        dual=True,
        tol=1e-3,
        solver="liblinear",
    )
    lr3.fit(X, y)

    # same result for same random state
    assert_array_almost_equal(lr1.coef_, lr2.coef_)
    # different results for different random states
    msg = "Arrays are not almost equal to 6 decimals"
    with pytest.raises(AssertionError, match=msg):
        assert_array_almost_equal(lr1.coef_, lr3.coef_)


# TODO(1.12): remove deprecated use_legacy_attributes
@pytest.mark.parametrize("use_legacy_attributes", [True, False])
def test_logistic_cv(global_random_seed, use_legacy_attributes):
    # test for LogisticRegressionCV object
    n_samples, n_features, n_cv = 50, 5, 3
    rng = np.random.RandomState(global_random_seed)
    X_ref = rng.randn(n_samples, n_features)
    y = np.sign(X_ref.dot(5 * rng.randn(n_features)))
    X_ref -= X_ref.mean()
    X_ref /= X_ref.std()
    lr_cv = LogisticRegressionCV(
        Cs=[1.0],
        fit_intercept=False,
        random_state=global_random_seed,
        solver="liblinear",
<<<<<<< HEAD
        cv=n_cv,
=======
        cv=3,
        use_legacy_attributes=use_legacy_attributes,
>>>>>>> cef41a27
    )
    lr_cv.fit(X_ref, y)
    lr = LogisticRegression(
        C=1.0, fit_intercept=False, random_state=global_random_seed, solver="liblinear"
    )
    lr.fit(X_ref, y)
    assert_array_almost_equal(lr.coef_, lr_cv.coef_)

    assert lr_cv.coef_.shape == (1, n_features)
    assert_array_equal(lr_cv.classes_, [-1, 1])
    assert len(lr_cv.classes_) == 2
    assert lr_cv.Cs_.shape == (1,)

<<<<<<< HEAD
    assert lr_cv.Cs_.shape == (1,)
    n_Cs = lr_cv.Cs_.shape[0]
    assert lr_cv.l1_ratios_.shape == (1,)
    n_l1_ratios = lr_cv.l1_ratios_.shape[0]
    coefs_paths = np.asarray(list(lr_cv.coefs_paths_.values()))
    assert coefs_paths.shape == (1, n_cv, n_Cs, n_l1_ratios, n_features)
    scores = np.asarray(list(lr_cv.scores_.values()))
    assert scores.shape == (1, n_cv, n_Cs, n_l1_ratios)
=======
    if use_legacy_attributes:
        coefs_paths = np.asarray(list(lr_cv.coefs_paths_.values()))
        assert coefs_paths.shape == (1, 3, 1, n_features)
        scores = np.asarray(list(lr_cv.scores_.values()))
        assert scores.shape == (1, 3, 1)
    else:
        assert lr_cv.coefs_paths_.shape == (3, 1, 1, 1, n_features)
        assert isinstance(lr_cv.C_, float)
        assert isinstance(lr_cv.l1_ratio_, float)
        assert lr_cv.scores_.shape == (3, 1, 1)
>>>>>>> cef41a27


@pytest.mark.parametrize(
    "scoring, multiclass_agg_list",
    [
        ("accuracy", [""]),
        ("precision", ["_macro", "_weighted"]),
        # no need to test for micro averaging because it
        # is the same as accuracy for f1, precision,
        # and recall (see https://github.com/
        # scikit-learn/scikit-learn/pull/
        # 11578#discussion_r203250062)
        ("f1", ["_macro", "_weighted"]),
        ("neg_log_loss", [""]),
        ("recall", ["_macro", "_weighted"]),
    ],
)
def test_logistic_cv_multinomial_score(
    global_random_seed, scoring, multiclass_agg_list
):
    # test that LogisticRegressionCV uses the right score to compute its
    # cross-validation scores when using a multinomial scoring
    # see https://github.com/scikit-learn/scikit-learn/issues/8720
    X, y = make_classification(
        n_samples=100, random_state=global_random_seed, n_classes=3, n_informative=6
    )
    train, test = np.arange(80), np.arange(80, 100)
    lr = LogisticRegression(C=1.0)
    # we use lbfgs to support multinomial
    params = lr.get_params()
    # we store the params to set them further in _log_reg_scoring_path
    for key in ["C", "n_jobs", "warm_start"]:
        del params[key]
    params["penalty"] = "l2"
    lr.fit(X[train], y[train])
    for averaging in multiclass_agg_list:
        scorer = get_scorer(scoring + averaging)
        assert_array_almost_equal(
            _log_reg_scoring_path(
                X,
                y,
                train,
                test,
                classes=np.unique(y),
                Cs=[1.0],
                scoring=scorer,
                max_squared_sum=None,
                sample_weight=None,
                score_params=None,
                **params,
            )[2][0],
            scorer(lr, X[test], y[test]),
        )


def test_multinomial_logistic_regression_string_inputs():
    """Test internally encode labels"""
    n_samples, n_features, n_classes = 50, 5, 3
    X_ref, y = make_classification(
        n_samples=n_samples,
        n_features=n_features,
        n_classes=n_classes,
        n_informative=3,
        random_state=0,
    )
    y_str = LabelEncoder().fit(["bar", "baz", "foo"]).inverse_transform(y)
    # For numerical labels, let y values be taken from set (-1, 0, 1)
    y = np.array(y) - 1
    # Test for string labels
    lr = LogisticRegression()
    lr_cv = LogisticRegressionCV(Cs=3, use_legacy_attributes=False)
    lr_str = LogisticRegression()
    lr_cv_str = LogisticRegressionCV(Cs=3, use_legacy_attributes=False)

    lr.fit(X_ref, y)
    lr_cv.fit(X_ref, y)
    lr_str.fit(X_ref, y_str)
    lr_cv_str.fit(X_ref, y_str)

    assert_allclose(lr.coef_, lr_str.coef_)
    assert_allclose(lr.predict_proba(X_ref), lr_str.predict_proba(X_ref))
    assert sorted(lr_str.classes_) == ["bar", "baz", "foo"]
    assert_allclose(lr_cv.coef_, lr_cv_str.coef_)
    assert_allclose(lr_cv.predict_proba(X_ref), lr_cv_str.predict_proba(X_ref))
    assert sorted(lr_str.classes_) == ["bar", "baz", "foo"]
    assert sorted(lr_cv_str.classes_) == ["bar", "baz", "foo"]

    # The predictions should be in original labels
    assert sorted(np.unique(lr_str.predict(X_ref))) == ["bar", "baz", "foo"]
    # CV does not necessarily predict all labels
    assert set(np.unique(lr_cv_str.predict(X_ref))) <= {"bar", "baz", "foo"}

    # We use explicit Cs parameter to make sure all labels are predicted for each C.
    lr_cv_str = LogisticRegressionCV(Cs=[1, 2, 10], use_legacy_attributes=False).fit(
        X_ref, y_str
    )
    assert sorted(np.unique(lr_cv_str.predict(X_ref))) == ["bar", "baz", "foo"]

    # Make sure class weights can be given with string labels
    lr_cv_str = LogisticRegression(class_weight={"bar": 1, "baz": 2, "foo": 0}).fit(
        X_ref, y_str
    )

    assert sorted(np.unique(lr_cv_str.predict(X_ref))) == ["bar", "baz"]


@pytest.mark.parametrize("csr_container", CSR_CONTAINERS)
def test_logistic_cv_sparse(global_random_seed, csr_container):
    X, y = make_classification(
        n_samples=100, n_features=5, random_state=global_random_seed
    )
    X[X < 1.0] = 0.0
    csr = csr_container(X)

    clf = LogisticRegressionCV(use_legacy_attributes=False)
    clf.fit(X, y)
    clfs = LogisticRegressionCV(use_legacy_attributes=False)
    clfs.fit(csr, y)
    assert_array_almost_equal(clfs.coef_, clf.coef_)
    assert_array_almost_equal(clfs.intercept_, clf.intercept_)
    assert clfs.C_ == clf.C_


# TODO(1.12): remove deprecated use_legacy_attributes
@pytest.mark.parametrize("use_legacy_attributes", [True, False])
def test_multinomial_cv_iris(use_legacy_attributes):
    # Test that multinomial LogisticRegressionCV is correct using the iris dataset.
    train, target = iris.data, iris.target
    n_samples, n_features = train.shape

    # The cv indices from stratified kfold
    n_cv = 2
    cv = StratifiedKFold(n_cv)
    precomputed_folds = list(cv.split(train, target))

    # Train clf on the original dataset
    clf = LogisticRegressionCV(
        cv=precomputed_folds, solver="newton-cholesky", use_legacy_attributes=True
    )
    clf.fit(train, target)

    # Test the shape of various attributes.
    assert clf.coef_.shape == (3, n_features)
    assert_array_equal(clf.classes_, [0, 1, 2])
    coefs_paths = np.asarray(list(clf.coefs_paths_.values()))
    assert coefs_paths.shape == (3, n_cv, 10, 1, n_features + 1)
    assert clf.Cs_.shape == (10,)
    scores = np.asarray(list(clf.scores_.values()))
    assert scores.shape == (3, n_cv, 10, 1)

    # Test that for the iris data multinomial gives a better accuracy than OvR
    clf_ovr = GridSearchCV(
        OneVsRestClassifier(LogisticRegression(solver="newton-cholesky")),
        {"estimator__C": np.logspace(-4, 4, num=10)},
    ).fit(train, target)
    for solver in ["lbfgs", "newton-cg", "sag", "saga"]:
        max_iter = 500 if solver in ["sag", "saga"] else 30
        clf_multi = LogisticRegressionCV(
            solver=solver,
            max_iter=max_iter,
            random_state=42,
            tol=1e-3 if solver in ["sag", "saga"] else 1e-2,
            cv=2,
            use_legacy_attributes=use_legacy_attributes,
        )
        if solver == "lbfgs":
            # lbfgs requires scaling to avoid convergence warnings
            train = scale(train)

        clf_multi.fit(train, target)
        multi_score = clf_multi.score(train, target)
        ovr_score = clf_ovr.score(train, target)
        assert multi_score > ovr_score

        # Test attributes of LogisticRegressionCV
        assert clf.coef_.shape == clf_multi.coef_.shape
        assert_array_equal(clf_multi.classes_, [0, 1, 2])
<<<<<<< HEAD
        coefs_paths = np.asarray(list(clf_multi.coefs_paths_.values()))
        assert coefs_paths.shape == (3, n_cv, 10, 1, n_features + 1)
        assert clf_multi.Cs_.shape == (10,)
        scores = np.asarray(list(clf_multi.scores_.values()))
        assert scores.shape == (3, n_cv, 10, 1)
=======
        if use_legacy_attributes:
            coefs_paths = np.asarray(list(clf_multi.coefs_paths_.values()))
            assert coefs_paths.shape == (3, n_cv, 10, n_features + 1)
            assert clf_multi.Cs_.shape == (10,)
            scores = np.asarray(list(clf_multi.scores_.values()))
            assert scores.shape == (3, n_cv, 10)

            # Norm of coefficients should increase with increasing C.
            for fold in range(clf_multi.coefs_paths_[0].shape[0]):
                # with use_legacy_attributes=True, coefs_paths_ is a dict whose keys
                # are classes and each value has shape
                # (n_folds, n_l1_ratios, n_cs, n_features)
                # Note that we have to exclude the intercept, hence the ':-1'
                # on the last dimension
                coefs = [
                    clf_multi.coefs_paths_[c][fold, :, :-1] for c in clf_multi.classes_
                ]
                coefs = np.swapaxes(coefs, 1, 0).reshape(len(clf_multi.Cs_), -1)
                norms = np.sum(coefs * coefs, axis=1)  # L2 norm for each C
                assert np.all(np.diff(norms) >= 0)
        else:
            n_folds, n_cs, n_l1_ratios, n_classes, n_dof = 2, 10, 1, 3, n_features + 1
            assert clf_multi.coefs_paths_.shape == (
                n_folds,
                n_l1_ratios,
                n_cs,
                n_classes,
                n_dof,
            )
            assert isinstance(clf_multi.C_, float)
            assert isinstance(clf_multi.l1_ratio_, float)
            assert clf_multi.scores_.shape == (n_folds, n_l1_ratios, n_cs)

            # Norm of coefficients should increase with increasing C.
            for fold in range(clf_multi.coefs_paths_.shape[0]):
                # with use_legacy_attributes=False, coefs_paths_ has shape
                # (n_folds, n_l1_ratios, n_Cs, n_classes, n_features + 1)
                # Note that we have to exclude the intercept, hence the ':-1'
                # on the last dimension
                coefs = clf_multi.coefs_paths_[fold, 0, :, :, :-1]
                coefs = coefs.reshape(len(clf_multi.Cs_), -1)
                norms = np.sum(coefs * coefs, axis=1)  # L2 norm for each C
                assert np.all(np.diff(norms) >= 0)
>>>>>>> cef41a27


def test_logistic_regression_solvers(global_random_seed):
    """Test solvers converge to the same result."""
    X, y = make_classification(
        n_samples=200, n_features=10, n_informative=5, random_state=global_random_seed
    )

    params = dict(C=0.1, fit_intercept=False, random_state=global_random_seed)

    classifiers = {
        solver: LogisticRegression(solver=solver, **params).fit(X, y)
        for solver in SOLVERS
    }

    for solver_1, solver_2 in itertools.combinations(classifiers, r=2):
        assert_allclose(
            classifiers[solver_1].coef_,
            classifiers[solver_2].coef_,
            atol=1e-3,
            rtol=1e-4,
            err_msg=f"Compare {solver_1} vs {solver_2}",
        )


# FIXME: the random state is fixed in the following test because SAG fails
# to converge to the same results as BFGS for 20% of the cases. Usually it
# means that there is one coefficient that is slightly different.
@pytest.mark.parametrize("fit_intercept", [False, True])
def test_logistic_regression_solvers_multiclass(fit_intercept):
    """Test solvers converge to the same result for multiclass problems."""
    X, y = make_classification(
        n_samples=20,
        n_features=20,
        n_informative=10,
        n_classes=3,
        random_state=0,
    )
    tol = 1e-8
    params = dict(fit_intercept=fit_intercept, tol=tol, random_state=42)

    # Override max iteration count for specific solvers to allow for
    # proper convergence.
    solver_max_iter = {"lbfgs": 200, "sag": 10_000, "saga": 10_000}

    classifiers = {
        solver: LogisticRegression(
            solver=solver, max_iter=solver_max_iter.get(solver, 100), **params
        ).fit(X, y)
        for solver in set(SOLVERS) - set(["liblinear"])
    }

    for solver_1, solver_2 in itertools.combinations(classifiers, r=2):
        assert_allclose(
            classifiers[solver_1].coef_,
            classifiers[solver_2].coef_,
            rtol=5e-3 if (solver_1 == "saga" or solver_2 == "saga") else 1e-3,
            err_msg=f"{solver_1} vs {solver_2}",
        )
        if fit_intercept:
            assert_allclose(
                classifiers[solver_1].intercept_,
                classifiers[solver_2].intercept_,
                rtol=5e-3 if (solver_1 == "saga" or solver_2 == "saga") else 1e-3,
                err_msg=f"{solver_1} vs {solver_2}",
            )


@pytest.mark.parametrize("fit_intercept", [False, True])
def test_logistic_regression_solvers_multiclass_unpenalized(
    fit_intercept, global_random_seed
):
    """Test and compare solver results for unpenalized multinomial multiclass."""
    # We want to avoid perfect separation.
    n_samples, n_features, n_classes = 100, 4, 3
    rng = np.random.RandomState(global_random_seed)
    X = make_low_rank_matrix(
        n_samples=n_samples,
        n_features=n_features + fit_intercept,
        effective_rank=n_features + fit_intercept,
        tail_strength=0.1,
        random_state=rng,
    )
    if fit_intercept:
        X[:, -1] = 1
    U, s, Vt = svd(X)
    assert np.all(s > 1e-3)  # to be sure that X is not singular
    assert np.max(s) / np.min(s) < 100  # condition number of X
    if fit_intercept:
        X = X[:, :-1]
    coef = rng.uniform(low=1, high=3, size=n_features * n_classes)
    coef = coef.reshape(n_classes, n_features)
    intercept = rng.uniform(low=-1, high=1, size=n_classes) * fit_intercept
    raw_prediction = X @ coef.T + intercept

    loss = HalfMultinomialLoss(n_classes=n_classes)
    proba = loss.link.inverse(raw_prediction)
    # Only newer numpy version (1.22) support more dimensions on pvals.
    y = np.zeros(n_samples)
    for i in range(n_samples):
        y[i] = np.argwhere(rng.multinomial(n=1, pvals=proba[i, :]))[0, 0]

    tol = 1e-9
    params = dict(fit_intercept=fit_intercept, random_state=global_random_seed)
    solver_max_iter = {"lbfgs": 200, "sag": 10_000, "saga": 10_000}
    solver_tol = {"sag": 1e-8, "saga": 1e-8}
    regressors = {
        solver: LogisticRegression(
            C=np.inf,
            solver=solver,
            tol=solver_tol.get(solver, tol),
            max_iter=solver_max_iter.get(solver, 100),
            **params,
        ).fit(X, y)
        for solver in set(SOLVERS) - set(["liblinear"])
    }
    for solver in regressors.keys():
        # See the docstring of test_multinomial_identifiability_on_iris for reference.
        assert_allclose(
            regressors[solver].coef_.sum(axis=0), 0, atol=1e-10, err_msg=solver
        )

    for solver_1, solver_2 in itertools.combinations(regressors, r=2):
        assert_allclose(
            regressors[solver_1].coef_,
            regressors[solver_2].coef_,
            rtol=5e-3 if (solver_1 == "saga" or solver_2 == "saga") else 2e-3,
            err_msg=f"{solver_1} vs {solver_2}",
        )
        if fit_intercept:
            assert_allclose(
                regressors[solver_1].intercept_,
                regressors[solver_2].intercept_,
                rtol=5e-3 if (solver_1 == "saga" or solver_2 == "saga") else 1e-3,
                err_msg=f"{solver_1} vs {solver_2}",
            )


@pytest.mark.parametrize("weight", [{0: 0.1, 1: 0.2}, {0: 0.1, 1: 0.2, 2: 0.5}])
@pytest.mark.parametrize("class_weight", ["weight", "balanced"])
def test_logistic_regressioncv_class_weights(weight, class_weight, global_random_seed):
    """Test class_weight for LogisticRegressionCV."""
    n_classes = len(weight)
    if class_weight == "weight":
        class_weight = weight

    X, y = make_classification(
        n_samples=30,
        n_features=3,
        n_repeated=0,
        n_informative=3,
        n_redundant=0,
        n_classes=n_classes,
        random_state=global_random_seed,
    )
    params = dict(
        Cs=1,
        fit_intercept=False,
        class_weight=class_weight,
        tol=1e-8,
        use_legacy_attributes=False,
    )
    clf_lbfgs = LogisticRegressionCV(solver="lbfgs", **params)

    # XXX: lbfgs' line search can fail and cause a ConvergenceWarning for some
    # 10% of the random seeds, but only on specific platforms (in particular
    # when using Atlas BLAS/LAPACK implementation). Doubling the maxls internal
    # parameter of the solver does not help. However this lack of proper
    # convergence does not seem to prevent the assertion to pass, so we ignore
    # the warning for now.
    # See: https://github.com/scikit-learn/scikit-learn/pull/27649
    with ignore_warnings(category=ConvergenceWarning):
        clf_lbfgs.fit(X, y)

    for solver in set(SOLVERS) - set(["lbfgs", "liblinear", "newton-cholesky"]):
        clf = LogisticRegressionCV(solver=solver, **params)
        if solver in ("sag", "saga"):
            clf.set_params(
                tol=1e-18, max_iter=10000, random_state=global_random_seed + 1
            )
        clf.fit(X, y)

        assert_allclose(
            clf.coef_, clf_lbfgs.coef_, rtol=1e-3, err_msg=f"{solver} vs lbfgs"
        )


# TODO(1.10): remove filterwarnings with deprecation period of use_legacy_attributes
@pytest.mark.filterwarnings("ignore:.*use_legacy_attributes.*:FutureWarning")
@pytest.mark.parametrize("problem", ("single", "cv"))
@pytest.mark.parametrize(
    "solver", ("lbfgs", "liblinear", "newton-cg", "newton-cholesky", "sag", "saga")
)
def test_logistic_regression_sample_weights(problem, solver, global_random_seed):
    n_samples_per_cv_group = 200
    n_cv_groups = 3

    X, y = make_classification(
        n_samples=n_samples_per_cv_group * n_cv_groups,
        n_features=5,
        n_informative=3,
        n_classes=2,
        n_redundant=0,
        random_state=global_random_seed,
    )
    rng = np.random.RandomState(global_random_seed)
    sw = np.ones(y.shape[0])

    kw_weighted = {
        "random_state": global_random_seed,
        "fit_intercept": False,
        "max_iter": 100_000 if solver.startswith("sag") else 1_000,
        "tol": 1e-8,
    }
    kw_repeated = kw_weighted.copy()
    sw[:n_samples_per_cv_group] = rng.randint(0, 5, size=n_samples_per_cv_group)
    X_repeated = np.repeat(X, sw.astype(int), axis=0)
    y_repeated = np.repeat(y, sw.astype(int), axis=0)

    if problem == "single":
        LR = LogisticRegression
    elif problem == "cv":
        LR = LogisticRegressionCV
        # We weight the first fold 2 times more.
        groups_weighted = np.concatenate(
            [
                np.full(n_samples_per_cv_group, 0),
                np.full(n_samples_per_cv_group, 1),
                np.full(n_samples_per_cv_group, 2),
            ]
        )
        splits_weighted = list(LeaveOneGroupOut().split(X, groups=groups_weighted))
        kw_weighted.update({"Cs": 100, "cv": splits_weighted})

        groups_repeated = np.repeat(groups_weighted, sw.astype(int), axis=0)
        splits_repeated = list(
            LeaveOneGroupOut().split(X_repeated, groups=groups_repeated)
        )
        kw_repeated.update({"Cs": 100, "cv": splits_repeated})

    clf_sw_weighted = LR(solver=solver, **kw_weighted)
    clf_sw_repeated = LR(solver=solver, **kw_repeated)

    if solver == "lbfgs":
        # lbfgs has convergence issues on the data but this should not impact
        # the quality of the results.
        with warnings.catch_warnings():
            warnings.simplefilter("ignore", ConvergenceWarning)
            clf_sw_weighted.fit(X, y, sample_weight=sw)
            clf_sw_repeated.fit(X_repeated, y_repeated)

    else:
        clf_sw_weighted.fit(X, y, sample_weight=sw)
        clf_sw_repeated.fit(X_repeated, y_repeated)

    if problem == "cv":
        assert_allclose(clf_sw_weighted.scores_[1], clf_sw_repeated.scores_[1])
    assert_allclose(clf_sw_weighted.coef_, clf_sw_repeated.coef_, atol=1e-5)


@pytest.mark.parametrize(
    "solver", ("lbfgs", "newton-cg", "newton-cholesky", "sag", "saga")
)
def test_logistic_regression_solver_class_weights(solver, global_random_seed):
    # Test that passing class_weight as [1, 2] is the same as
    # passing class weight = [1,1] but adjusting sample weights
    # to be 2 for all instances of class 1.

    X, y = make_classification(
        n_samples=300,
        n_features=5,
        n_informative=3,
        n_classes=2,
        random_state=global_random_seed,
    )

    sample_weight = y + 1

    kw_weighted = {
        "random_state": global_random_seed,
        "fit_intercept": False,
        "max_iter": 100_000,
        "tol": 1e-8,
    }
    clf_cw_12 = LogisticRegression(
        solver=solver, class_weight={0: 1, 1: 2}, **kw_weighted
    )
    clf_cw_12.fit(X, y)
    clf_sw_12 = LogisticRegression(solver=solver, **kw_weighted)
    clf_sw_12.fit(X, y, sample_weight=sample_weight)
    assert_allclose(clf_cw_12.coef_, clf_sw_12.coef_, atol=1e-6)


def test_sample_and_class_weight_equivalence_liblinear(global_random_seed):
    # Test the above for l1 penalty and l2 penalty with dual=True.
    # since the patched liblinear code is different.

    X, y = make_classification(
        n_samples=300,
        n_features=5,
        n_informative=3,
        n_classes=2,
        random_state=global_random_seed,
    )

    sample_weight = y + 1

    clf_cw = LogisticRegression(
        solver="liblinear",
        fit_intercept=False,
        class_weight={0: 1, 1: 2},
        l1_ratio=1,
        max_iter=10_000,
        tol=1e-12,
        random_state=global_random_seed,
    )
    clf_cw.fit(X, y)
    clf_sw = LogisticRegression(
        solver="liblinear",
        fit_intercept=False,
        l1_ratio=1,
        max_iter=10_000,
        tol=1e-12,
        random_state=global_random_seed,
    )
    clf_sw.fit(X, y, sample_weight)
    assert_allclose(clf_cw.coef_, clf_sw.coef_, atol=1e-10)

    clf_cw = LogisticRegression(
        solver="liblinear",
        fit_intercept=False,
        class_weight={0: 1, 1: 2},
        l1_ratio=0,
        max_iter=10_000,
        tol=1e-12,
        dual=True,
        random_state=global_random_seed,
    )
    clf_cw.fit(X, y)
    clf_sw = LogisticRegression(
        solver="liblinear",
        fit_intercept=False,
        l1_ratio=0,
        max_iter=10_000,
        tol=1e-12,
        dual=True,
        random_state=global_random_seed,
    )
    clf_sw.fit(X, y, sample_weight)
    assert_allclose(clf_cw.coef_, clf_sw.coef_, atol=1e-10)


def _compute_class_weight_dictionary(y):
    # helper for returning a dictionary instead of an array
    classes = np.unique(y)
    class_weight = compute_class_weight("balanced", classes=classes, y=y)
    class_weight_dict = dict(zip(classes, class_weight))
    return class_weight_dict


@pytest.mark.parametrize("csr_container", [lambda x: x] + CSR_CONTAINERS)
def test_logistic_regression_class_weights(global_random_seed, csr_container):
    # Scale data to avoid convergence warnings with the lbfgs solver
    X_iris = scale(iris.data)
    # Multinomial case: remove 90% of class 0
    X = X_iris[45:, :]
    X = csr_container(X)
    y = iris.target[45:]
    class_weight_dict = _compute_class_weight_dictionary(y)

    for solver in set(SOLVERS) - set(["liblinear", "newton-cholesky"]):
        params = dict(solver=solver, max_iter=2000, random_state=global_random_seed)
        clf1 = LogisticRegression(class_weight="balanced", **params)
        clf2 = LogisticRegression(class_weight=class_weight_dict, **params)
        clf1.fit(X, y)
        clf2.fit(X, y)
        assert len(clf1.classes_) == 3
        assert_allclose(clf1.coef_, clf2.coef_, rtol=1e-4)
        # Same as appropriate sample_weight.
        sw = np.ones(X.shape[0])
        for c in clf1.classes_:
            sw[y == c] *= class_weight_dict[c]
        clf3 = LogisticRegression(**params).fit(X, y, sample_weight=sw)
        assert_allclose(clf3.coef_, clf2.coef_, rtol=1e-4)

    # Binary case: remove 90% of class 0 and 100% of class 2
    X = X_iris[45:100, :]
    y = iris.target[45:100]
    class_weight_dict = _compute_class_weight_dictionary(y)

    for solver in SOLVERS:
        params = dict(solver=solver, max_iter=1000, random_state=global_random_seed)

        clf1 = LogisticRegression(class_weight="balanced", **params)
        clf2 = LogisticRegression(class_weight=class_weight_dict, **params)
        clf1.fit(X, y)
        clf2.fit(X, y)
        assert_array_almost_equal(clf1.coef_, clf2.coef_, decimal=6)


def test_logistic_regression_multinomial(global_random_seed):
    # Tests for the multinomial option in logistic regression

    # Some basic attributes of Logistic Regression
    n_samples, n_features, n_classes = 200, 20, 3
    X, y = make_classification(
        n_samples=n_samples,
        n_features=n_features,
        n_informative=10,
        n_classes=n_classes,
        random_state=global_random_seed,
    )

    X = StandardScaler(with_mean=False).fit_transform(X)

    # 'lbfgs' solver is used as a reference - it's the default
    ref_i = LogisticRegression(tol=1e-10)
    ref_w = LogisticRegression(fit_intercept=False, tol=1e-10)
    ref_i.fit(X, y)
    ref_w.fit(X, y)
    assert ref_i.coef_.shape == (n_classes, n_features)
    assert ref_w.coef_.shape == (n_classes, n_features)
    for solver in ["sag", "saga", "newton-cg"]:
        clf_i = LogisticRegression(
            solver=solver,
            random_state=global_random_seed,
            max_iter=2000,
            tol=1e-10,
        )
        clf_w = LogisticRegression(
            solver=solver,
            random_state=global_random_seed,
            max_iter=2000,
            tol=1e-10,
            fit_intercept=False,
        )
        clf_i.fit(X, y)
        clf_w.fit(X, y)
        assert clf_i.coef_.shape == (n_classes, n_features)
        assert clf_w.coef_.shape == (n_classes, n_features)

        # Compare solutions between lbfgs and the other solvers
        assert_allclose(ref_i.coef_, clf_i.coef_, rtol=3e-3)
        assert_allclose(ref_w.coef_, clf_w.coef_, rtol=1e-2)
        assert_allclose(ref_i.intercept_, clf_i.intercept_, rtol=1e-3)

    # Test that the path give almost the same results. However since in this
    # case we take the average of the coefs after fitting across all the
    # folds, it need not be exactly the same.
    for solver in ["lbfgs", "newton-cg", "sag", "saga"]:
        clf_path = LogisticRegressionCV(
            solver=solver,
            random_state=global_random_seed,
            max_iter=2000,
            tol=1e-10,
            Cs=[1.0],
            use_legacy_attributes=False,
        )
        clf_path.fit(X, y)
        assert_allclose(clf_path.coef_, ref_i.coef_, rtol=1e-2)
        assert_allclose(clf_path.intercept_, ref_i.intercept_, rtol=1e-2)


def test_liblinear_decision_function_zero(global_random_seed):
    # Test negative prediction when decision_function values are zero.
    # Liblinear predicts the positive class when decision_function values
    # are zero. This is a test to verify that we do not do the same.
    # See Issue: https://github.com/scikit-learn/scikit-learn/issues/3600
    # and the PR https://github.com/scikit-learn/scikit-learn/pull/3623
    X, y = make_classification(
        n_samples=5, n_features=5, random_state=global_random_seed
    )
    clf = LogisticRegression(
        fit_intercept=False, solver="liblinear", random_state=global_random_seed
    )
    clf.fit(X, y)

    # Dummy data such that the decision function becomes zero.
    X = np.zeros((5, 5))
    assert_array_equal(clf.predict(X), np.zeros(5))


@pytest.mark.parametrize("csr_container", CSR_CONTAINERS)
def test_liblinear_logregcv_sparse(csr_container, global_random_seed):
    # Test LogRegCV with solver='liblinear' works for sparse matrices

    X, y = make_classification(
        n_samples=10, n_features=5, random_state=global_random_seed
    )
    clf = LogisticRegressionCV(solver="liblinear", use_legacy_attributes=False)
    clf.fit(csr_container(X), y)


@pytest.mark.parametrize("csr_container", CSR_CONTAINERS)
def test_saga_sparse(csr_container, global_random_seed):
    # Test LogRegCV with solver='liblinear' works for sparse matrices

    X, y = make_classification(
        n_samples=10, n_features=5, random_state=global_random_seed
    )
    clf = LogisticRegressionCV(
        solver="saga",
        tol=1e-2,
        random_state=global_random_seed,
        use_legacy_attributes=False,
    )
    clf.fit(csr_container(X), y)


def test_logreg_intercept_scaling_zero():
    # Test that intercept_scaling is ignored when fit_intercept is False

    clf = LogisticRegression(fit_intercept=False)
    clf.fit(X, Y1)
    assert clf.intercept_ == 0.0


def test_logreg_l1(global_random_seed):
    # Because liblinear penalizes the intercept and saga does not, we do not
    # fit the intercept to make it possible to compare the coefficients of
    # the two models at convergence.
    rng = np.random.RandomState(global_random_seed)
    n_samples = 100
    X, y = make_classification(
        n_samples=n_samples, n_features=20, random_state=global_random_seed
    )
    X_noise = rng.normal(size=(n_samples, 3))
    X_constant = np.ones(shape=(n_samples, 2))
    X = np.concatenate((X, X_noise, X_constant), axis=1)
    lr_liblinear = LogisticRegression(
        l1_ratio=1,
        C=1.0,
        solver="liblinear",
        fit_intercept=False,
        max_iter=10000,
        tol=1e-10,
        random_state=global_random_seed,
    )
    lr_liblinear.fit(X, y)

    lr_saga = LogisticRegression(
        l1_ratio=1,
        C=1.0,
        solver="saga",
        fit_intercept=False,
        max_iter=10000,
        tol=1e-10,
        random_state=global_random_seed,
    )
    lr_saga.fit(X, y)

    assert_allclose(lr_saga.coef_, lr_liblinear.coef_, atol=0.3)


@pytest.mark.parametrize("csr_container", CSR_CONTAINERS)
def test_logreg_l1_sparse_data(global_random_seed, csr_container):
    # Because liblinear penalizes the intercept and saga does not, we do not
    # fit the intercept to make it possible to compare the coefficients of
    # the two models at convergence.
    rng = np.random.RandomState(global_random_seed)
    n_samples = 50
    X, y = make_classification(
        n_samples=n_samples, n_features=20, random_state=global_random_seed
    )
    X_noise = rng.normal(scale=0.1, size=(n_samples, 3))
    X_constant = np.zeros(shape=(n_samples, 2))
    X = np.concatenate((X, X_noise, X_constant), axis=1)
    X[X < 1] = 0
    X = csr_container(X)

    lr_liblinear = LogisticRegression(
        l1_ratio=1,
        C=1.0,
        solver="liblinear",
        fit_intercept=False,
        tol=1e-10,
        max_iter=10000,
        random_state=global_random_seed,
    )
    lr_liblinear.fit(X, y)

    lr_saga = LogisticRegression(
        l1_ratio=1,
        C=1.0,
        solver="saga",
        fit_intercept=False,
        max_iter=10000,
        tol=1e-10,
        random_state=global_random_seed,
    )
    lr_saga.fit(X, y)
    assert_array_almost_equal(lr_saga.coef_, lr_liblinear.coef_)
    # Noise and constant features should be regularized to zero by the l1
    # penalty
    assert_array_almost_equal(lr_liblinear.coef_[0, -5:], np.zeros(5))
    assert_array_almost_equal(lr_saga.coef_[0, -5:], np.zeros(5))

    # Check that solving on the sparse and dense data yield the same results
    lr_saga_dense = LogisticRegression(
        l1_ratio=1,
        C=1.0,
        solver="saga",
        fit_intercept=False,
        max_iter=10000,
        tol=1e-10,
        random_state=global_random_seed,
    )
    lr_saga_dense.fit(X.toarray(), y)
    assert_array_almost_equal(lr_saga.coef_, lr_saga_dense.coef_)


@pytest.mark.parametrize("l1_ratio", [1, 0])  # L1 and L2 penalty
def test_logistic_regression_cv_refit(global_random_seed, l1_ratio):
    # Test that when refit=True, logistic regression cv with the saga solver
    # converges to the same solution as logistic regression with a fixed
    # regularization parameter.
    # Internally the LogisticRegressionCV model uses a warm start to refit on
    # the full data model with the optimal C found by CV. As the penalized
    # logistic regression loss is convex, we should still recover exactly
    # the same solution as long as the stopping criterion is strict enough (and
    # that there are no exactly duplicated features when l1_ratio=1 / pure L1).
    X, y = make_classification(
        n_samples=100, n_features=20, random_state=global_random_seed
    )
    common_params = dict(
        solver="saga",
        random_state=global_random_seed,
        max_iter=10000,
        tol=1e-12,
    )
    lr_cv = LogisticRegressionCV(
<<<<<<< HEAD
        Cs=[1.0], l1_ratios=(l1_ratio,), refit=True, **common_params
=======
        Cs=[1.0], refit=True, use_legacy_attributes=False, **common_params
>>>>>>> cef41a27
    )
    lr_cv.fit(X, y)
    lr = LogisticRegression(C=1.0, l1_ratio=l1_ratio, **common_params)
    lr.fit(X, y)
    assert_array_almost_equal(lr_cv.coef_, lr.coef_)


def test_logreg_predict_proba_multinomial(global_random_seed):
    X, y = make_classification(
        n_samples=10,
        n_features=20,
        random_state=global_random_seed,
        n_classes=3,
        n_informative=10,
    )

    # Predicted probabilities using the true-entropy loss should give a
    # smaller loss than those using the ovr method.
    clf_multi = LogisticRegression()
    clf_multi.fit(X, y)
    clf_multi_loss = log_loss(y, clf_multi.predict_proba(X))
    clf_ovr = OneVsRestClassifier(LogisticRegression())
    clf_ovr.fit(X, y)
    clf_ovr_loss = log_loss(y, clf_ovr.predict_proba(X))
    assert clf_ovr_loss > clf_multi_loss

    # Predicted probabilities using the soft-max function should give a
    # smaller loss than those using the logistic function.
    clf_multi_loss = log_loss(y, clf_multi.predict_proba(X))
    clf_wrong_loss = log_loss(y, clf_multi._predict_proba_lr(X))
    assert clf_wrong_loss > clf_multi_loss


@pytest.mark.parametrize("max_iter", np.arange(1, 5))
@pytest.mark.parametrize(
    "solver, message",
    [
        (
            "newton-cg",
            "newton-cg failed to converge.* Increase the number of iterations.",
        ),
        (
            "liblinear",
            "Liblinear failed to converge, increase the number of iterations.",
        ),
        ("sag", "The max_iter was reached which means the coef_ did not converge"),
        ("saga", "The max_iter was reached which means the coef_ did not converge"),
        ("lbfgs", "lbfgs failed to converge"),
        ("newton-cholesky", "Newton solver did not converge after [0-9]* iterations"),
    ],
)
def test_max_iter(global_random_seed, max_iter, solver, message):
    # Test that the maximum number of iteration is reached
    X, y_bin = iris.data, iris.target.copy()
    y_bin[y_bin == 2] = 0

    if solver == "newton-cholesky" and max_iter > 1:
        pytest.skip("solver newton-cholesky might converge very fast")

    lr = LogisticRegression(
        max_iter=max_iter,
        tol=1e-15,
        random_state=global_random_seed,
        solver=solver,
    )
    with pytest.warns(ConvergenceWarning, match=message):
        lr.fit(X, y_bin)

    assert lr.n_iter_[0] == max_iter


@pytest.mark.parametrize("solver", SOLVERS)
@pytest.mark.parametrize("use_legacy_attributes", [True, False])
def test_n_iter(solver, use_legacy_attributes):
    # Test that self.n_iter_ has the correct format.
    X, y = iris.data, iris.target
    if solver == "lbfgs":
        # lbfgs requires scaling to avoid convergence warnings
        X = scale(X)

    n_classes = np.unique(y).shape[0]
    assert n_classes == 3

    # Also generate a binary classification sub-problem.
    y_bin = y.copy()
    y_bin[y_bin == 2] = 0

    n_Cs = 4
    n_cv_fold = 2
    n_l1_ratios = 1

    # Binary classification case
    clf = LogisticRegression(tol=1e-2, C=1.0, solver=solver, random_state=42)
    clf.fit(X, y_bin)
    assert clf.n_iter_.shape == (1,)

    clf_cv = LogisticRegressionCV(
        tol=1e-2,
        solver=solver,
        Cs=n_Cs,
        cv=n_cv_fold,
        random_state=42,
<<<<<<< HEAD
    )
    clf_cv.fit(X, y_bin)
    assert clf_cv.n_iter_.shape == (1, n_cv_fold, n_Cs, n_l1_ratios)

    # OvR case
    clf.set_params(multi_class="ovr").fit(X, y)
    assert clf.n_iter_.shape == (n_classes,)

    clf_cv.set_params(multi_class="ovr").fit(X, y)
    assert clf_cv.n_iter_.shape == (n_classes, n_cv_fold, n_Cs, n_l1_ratios)
=======
        use_legacy_attributes=use_legacy_attributes,
    )
    clf_cv.fit(X, y_bin)
    if use_legacy_attributes:
        assert clf_cv.n_iter_.shape == (1, n_cv_fold, n_Cs)
    else:
        assert clf_cv.n_iter_.shape == (n_cv_fold, 1, n_Cs)
>>>>>>> cef41a27

    # multinomial case
    if solver in ("liblinear",):
        # This solver only supports one-vs-rest multiclass classification.
        return

    # When using the multinomial objective function, there is a single
    # optimization problem to solve for all classes at once:
    clf.fit(X, y)
    assert clf.n_iter_.shape == (1,)

<<<<<<< HEAD
    clf_cv.set_params(multi_class="multinomial").fit(X, y)
    assert clf_cv.n_iter_.shape == (1, n_cv_fold, n_Cs, n_l1_ratios)
=======
    clf_cv.fit(X, y)
    if use_legacy_attributes:
        assert clf_cv.n_iter_.shape == (1, n_cv_fold, n_Cs)
    else:
        assert clf_cv.n_iter_.shape == (n_cv_fold, 1, n_Cs)
>>>>>>> cef41a27


@pytest.mark.parametrize("solver", sorted(set(SOLVERS) - set(["liblinear"])))
@pytest.mark.parametrize("warm_start", (True, False))
@pytest.mark.parametrize("fit_intercept", (True, False))
def test_warm_start(global_random_seed, solver, warm_start, fit_intercept):
    # A 1-iteration second fit on same data should give almost same result
    # with warm starting, and quite different result without warm starting.
    # Warm starting does not work with liblinear solver.
    X, y = iris.data, iris.target

    clf = LogisticRegression(
        tol=1e-4,
        warm_start=warm_start,
        solver=solver,
        random_state=global_random_seed,
        fit_intercept=fit_intercept,
    )
    with ignore_warnings(category=ConvergenceWarning):
        clf.fit(X, y)
        coef_1 = clf.coef_

        clf.max_iter = 1
        clf.fit(X, y)
    cum_diff = np.sum(np.abs(coef_1 - clf.coef_))
    msg = (
        f"Warm starting issue with solver {solver}"
        f"with {fit_intercept=} and {warm_start=}"
    )
    if warm_start:
        assert 2.0 > cum_diff, msg
    else:
        assert cum_diff > 2.0, msg


@pytest.mark.parametrize("solver", ["newton-cholesky", "newton-cg"])
@pytest.mark.parametrize("fit_intercept", (True, False))
@pytest.mark.parametrize("C", (1, np.inf))
def test_warm_start_newton_solver(global_random_seed, solver, fit_intercept, C):
    """Test that 2 steps at once are the same as 2 single steps with warm start."""
    X, y = iris.data, iris.target

    clf1 = LogisticRegression(
        solver=solver,
        max_iter=2,
        fit_intercept=fit_intercept,
        C=C,
        random_state=global_random_seed,
    )
    with ignore_warnings(category=ConvergenceWarning):
        clf1.fit(X, y)

    clf2 = LogisticRegression(
        solver=solver,
        max_iter=1,
        warm_start=True,
        fit_intercept=fit_intercept,
        C=C,
        random_state=global_random_seed,
    )
    with ignore_warnings(category=ConvergenceWarning):
        clf2.fit(X, y)
        clf2.fit(X, y)

    assert_allclose(clf2.coef_, clf1.coef_)
    if fit_intercept:
        assert_allclose(clf2.intercept_, clf1.intercept_)


@pytest.mark.parametrize("l1_ratio", (0, 1))
@pytest.mark.parametrize("csr_container", CSR_CONTAINERS)
def test_saga_vs_liblinear(global_random_seed, csr_container, l1_ratio):
    iris = load_iris()
    X, y = iris.data, iris.target
    X = np.concatenate([X] * 3)
    y = np.concatenate([y] * 3)

    X_bin = X[y <= 1]
    y_bin = y[y <= 1] * 2 - 1

    X_sparse, y_sparse = make_classification(
        n_samples=50, n_features=20, random_state=global_random_seed
    )
    X_sparse = csr_container(X_sparse)

    for X, y in ((X_bin, y_bin), (X_sparse, y_sparse)):
        n_samples = X.shape[0]
        # alpha=1e-3 is time consuming
        for alpha in np.logspace(-1, 1, 3):
            saga = LogisticRegression(
                C=1.0 / (n_samples * alpha),
                l1_ratio=l1_ratio,
                solver="saga",
                max_iter=500,
                fit_intercept=False,
                random_state=global_random_seed,
                tol=1e-6,
            )

            liblinear = LogisticRegression(
                C=1.0 / (n_samples * alpha),
                l1_ratio=l1_ratio,
                solver="liblinear",
                max_iter=500,
                fit_intercept=False,
                random_state=global_random_seed,
                tol=1e-6,
            )

            saga.fit(X, y)
            liblinear.fit(X, y)
            # Convergence for alpha=1e-3 is very slow
            assert_array_almost_equal(saga.coef_, liblinear.coef_, 3)


@pytest.mark.parametrize(
    "solver", ["liblinear", "newton-cg", "newton-cholesky", "saga"]
)
@pytest.mark.parametrize("fit_intercept", [False, True])
@pytest.mark.parametrize("csr_container", CSR_CONTAINERS)
def test_dtype_match(solver, fit_intercept, csr_container):
    # Test that np.float32 input data is not cast to np.float64 when possible
    # and that the output is approximately the same no matter the input format.

    out32_type = np.float64 if solver == "liblinear" else np.float32

    X_32 = np.array(X).astype(np.float32)
    y_32 = np.array(Y1).astype(np.float32)
    X_64 = np.array(X).astype(np.float64)
    y_64 = np.array(Y1).astype(np.float64)
    X_sparse_32 = csr_container(X, dtype=np.float32)
    X_sparse_64 = csr_container(X, dtype=np.float64)
    solver_tol = 5e-4

    lr_templ = LogisticRegression(
        solver=solver,
        random_state=42,
        tol=solver_tol,
        fit_intercept=fit_intercept,
    )

    # Check 32-bit type consistency
    lr_32 = clone(lr_templ)
    lr_32.fit(X_32, y_32)
    assert lr_32.coef_.dtype == out32_type

    # Check 32-bit type consistency with sparsity
    lr_32_sparse = clone(lr_templ)
    lr_32_sparse.fit(X_sparse_32, y_32)
    assert lr_32_sparse.coef_.dtype == out32_type

    # Check 64-bit type consistency
    lr_64 = clone(lr_templ)
    lr_64.fit(X_64, y_64)
    assert lr_64.coef_.dtype == np.float64

    # Check 64-bit type consistency with sparsity
    lr_64_sparse = clone(lr_templ)
    lr_64_sparse.fit(X_sparse_64, y_64)
    assert lr_64_sparse.coef_.dtype == np.float64

    # solver_tol bounds the norm of the loss gradient
    # dw ~= inv(H)*grad ==> |dw| ~= |inv(H)| * solver_tol, where H - hessian
    #
    # See https://github.com/scikit-learn/scikit-learn/pull/13645
    #
    # with  Z = np.hstack((np.ones((3,1)), np.array(X)))
    # In [8]: np.linalg.norm(np.diag([0,2,2]) + np.linalg.inv((Z.T @ Z)/4))
    # Out[8]: 1.7193336918135917

    # factor of 2 to get the ball diameter
    atol = 2 * 1.72 * solver_tol
    if os.name == "nt" and _IS_32BIT:
        # FIXME
        atol = 1e-2

    # Check accuracy consistency
    assert_allclose(lr_32.coef_, lr_64.coef_.astype(np.float32), atol=atol)

    if solver == "saga" and fit_intercept:
        # FIXME: SAGA on sparse data fits the intercept inaccurately with the
        # default tol and max_iter parameters.
        atol = 1e-1

    assert_allclose(lr_32.coef_, lr_32_sparse.coef_, atol=atol)
    assert_allclose(lr_64.coef_, lr_64_sparse.coef_, atol=atol)


def test_warm_start_converge_LR(global_random_seed):
    # Test to see that the logistic regression converges on warm start on
    # a multiclass/multinomial problem. Non-regressive test for #10836

    rng = np.random.RandomState(global_random_seed)
    X = np.concatenate((rng.randn(100, 2) + [1, 1], rng.randn(100, 2)))
    y = np.array([1] * 100 + [-1] * 100)
    lr_no_ws = LogisticRegression(
        solver="sag", warm_start=False, tol=1e-6, random_state=global_random_seed
    )
    lr_ws = LogisticRegression(
        solver="sag", warm_start=True, tol=1e-6, random_state=global_random_seed
    )

    lr_no_ws_loss = log_loss(y, lr_no_ws.fit(X, y).predict_proba(X))
    for i in range(5):
        lr_ws.fit(X, y)
    lr_ws_loss = log_loss(y, lr_ws.predict_proba(X))
    assert_allclose(lr_no_ws_loss, lr_ws_loss, rtol=1e-5)


def test_elastic_net_coeffs(global_random_seed):
    # make sure elasticnet penalty gives different coefficients from l1 and l2
    # with saga solver (l1_ratio different from 0 or 1)
    X, y = make_classification(random_state=global_random_seed)

    C = 2.0
    coeffs = list()
    for l1_ratio in (0.5, 1, 0):  # enet, l1, l2
        lr = LogisticRegression(
            C=C,
            l1_ratio=l1_ratio,
            solver="saga",
            random_state=global_random_seed,
            tol=1e-3,
            max_iter=500,
        )
        lr.fit(X, y)
        coeffs.append(lr.coef_)

    elastic_net_coeffs, l1_coeffs, l2_coeffs = coeffs

    # make sure coeffs differ by at least .1
    assert not np.allclose(elastic_net_coeffs, l1_coeffs, rtol=0, atol=1e-3)
    assert not np.allclose(elastic_net_coeffs, l2_coeffs, rtol=0, atol=1e-3)
    assert not np.allclose(l2_coeffs, l1_coeffs, rtol=0, atol=1e-3)


# TODO(1.10): remove whole test with the removal of penalty
@pytest.mark.filterwarnings("ignore:.*'penalty' was deprecated.*:FutureWarning")
@pytest.mark.parametrize("C", [0.001, 0.1, 1, 10, 100, 1000, 1e6])
@pytest.mark.parametrize("penalty, l1_ratio", [("l1", 1), ("l2", 0)])
def test_elastic_net_l1_l2_equivalence(global_random_seed, C, penalty, l1_ratio):
    # Make sure elasticnet is equivalent to l1 when l1_ratio=1 and to l2 when
    # l1_ratio=0.
    X, y = make_classification(random_state=global_random_seed)

    lr_enet = LogisticRegression(
        penalty="elasticnet",
        C=C,
        l1_ratio=l1_ratio,
        solver="saga",
        random_state=global_random_seed,
        tol=1e-2,
    )
    lr_expected = LogisticRegression(
        penalty=penalty, C=C, solver="saga", random_state=global_random_seed, tol=1e-2
    )
    lr_enet.fit(X, y)
    lr_expected.fit(X, y)

    assert_array_almost_equal(lr_enet.coef_, lr_expected.coef_)


# FIXME: Random state is fixed in order to make the test pass
@pytest.mark.parametrize("C", [0.001, 1, 100, 1e6])
def test_elastic_net_vs_l1_l2(C):
    # Make sure that elasticnet with grid search on l1_ratio gives same or
    # better results than just l1 or just l2.

    X, y = make_classification(500, random_state=0)
    X_train, X_test, y_train, y_test = train_test_split(X, y, random_state=0)

    param_grid = {"l1_ratio": np.linspace(0, 1, 5)}

    enet_clf = LogisticRegression(
        l1_ratio=0.5,
        C=C,
        solver="saga",
        random_state=0,
        tol=1e-2,
    )
    gs = GridSearchCV(enet_clf, param_grid, refit=True)

    l1_clf = LogisticRegression(
        l1_ratio=1, C=C, solver="saga", random_state=0, tol=1e-2
    )
    l2_clf = LogisticRegression(
        l1_ratio=0, C=C, solver="saga", random_state=0, tol=1e-2
    )

    for clf in (gs, l1_clf, l2_clf):
        clf.fit(X_train, y_train)

    assert gs.score(X_test, y_test) >= l1_clf.score(X_test, y_test)
    assert gs.score(X_test, y_test) >= l2_clf.score(X_test, y_test)


##FIXME: Random state is fixed in order to make the test pass
@pytest.mark.parametrize("C", np.logspace(-3, 2, 4))
@pytest.mark.parametrize("l1_ratio", [0.1, 0.5, 0.9])
def test_LogisticRegression_elastic_net_objective(C, l1_ratio):
    # Check that training with a penalty matching the objective leads
    # to a lower objective.
    # Here we train a logistic regression with l2 (a) and elasticnet (b)
    # penalties, and compute the elasticnet objective. That of a should be
    # greater than that of b (both objectives are convex).
    X, y = make_classification(
        n_samples=1000,
        n_classes=2,
        n_features=20,
        n_informative=10,
        n_redundant=0,
        n_repeated=0,
        random_state=0,
    )
    X = scale(X)

    lr_enet = LogisticRegression(
        l1_ratio=l1_ratio,
        C=C,
        solver="saga",
        random_state=0,
        fit_intercept=False,
    )
    lr_l2 = LogisticRegression(
        l1_ratio=0, solver="saga", random_state=0, C=C, fit_intercept=False
    )
    lr_enet.fit(X, y)
    lr_l2.fit(X, y)

    def enet_objective(lr):
        coef = lr.coef_.ravel()
        obj = C * log_loss(y, lr.predict_proba(X))
        obj += l1_ratio * np.sum(np.abs(coef))
        obj += (1.0 - l1_ratio) * 0.5 * np.dot(coef, coef)
        return obj

    assert enet_objective(lr_enet) < enet_objective(lr_l2)


# FIXME: Random state is fixed in order to make the test pass
@pytest.mark.parametrize("n_classes", (2, 3))
def test_LogisticRegressionCV_GridSearchCV_elastic_net(n_classes):
    # make sure LogisticRegressionCV gives same best params (l1 and C) as
    # GridSearchCV when penalty is elasticnet

    X, y = make_classification(
        n_samples=100,
        n_classes=n_classes,
        n_informative=3,
        random_state=0,
    )

    cv = StratifiedKFold(5)

    l1_ratios = np.linspace(0, 1, 3)
    Cs = np.logspace(-4, 4, 3)

    lrcv = LogisticRegressionCV(
        l1_ratios=l1_ratios,
        Cs=Cs,
        solver="saga",
        cv=cv,
        random_state=0,
        tol=1e-2,
        use_legacy_attributes=False,
    )
    lrcv.fit(X, y)

    param_grid = {"C": Cs, "l1_ratio": l1_ratios}
    lr = LogisticRegression(
        solver="saga",
        random_state=0,
        tol=1e-2,
    )
    gs = GridSearchCV(lr, param_grid, cv=cv)
    gs.fit(X, y)

    assert gs.best_params_["l1_ratio"] == lrcv.l1_ratio_
    assert gs.best_params_["C"] == lrcv.C_


<<<<<<< HEAD
# TODO(1.8): remove filterwarnings after the deprecation of multi_class
# Maybe remove whole test after removal of the deprecated multi_class.
@pytest.mark.filterwarnings("ignore:.*'multi_class' was deprecated.*:FutureWarning")
def test_LogisticRegressionCV_GridSearchCV_elastic_net_ovr():
    # make sure LogisticRegressionCV gives same best params (l1 and C) as
    # GridSearchCV when penalty is elasticnet and multiclass is ovr. We can't
    # compare best_params like in the previous test because
    # LogisticRegressionCV with multi_class='ovr' will have one C and one
    # l1_param for each class, while LogisticRegression will share the
    # parameters over the *n_classes* classifiers.

    X, y = make_classification(
        n_samples=100, n_classes=3, n_informative=3, random_state=0
    )
    X_train, X_test, y_train, y_test = train_test_split(X, y, random_state=0)
    cv = StratifiedKFold(5)

    l1_ratios = np.linspace(0, 1, 3)
    Cs = np.logspace(-4, 4, 3)

    lrcv = LogisticRegressionCV(
        l1_ratios=l1_ratios,
        Cs=Cs,
        solver="saga",
        cv=cv,
        random_state=0,
        multi_class="ovr",
        tol=1e-2,
    )
    lrcv.fit(X_train, y_train)

    param_grid = {"C": Cs, "l1_ratio": l1_ratios}
    lr = LogisticRegression(
        solver="saga",
        random_state=0,
        multi_class="ovr",
        tol=1e-2,
    )
    gs = GridSearchCV(lr, param_grid, cv=cv)
    gs.fit(X_train, y_train)

    # Check that predictions are 80% the same
    assert (lrcv.predict(X_train) == gs.predict(X_train)).mean() >= 0.8
    assert (lrcv.predict(X_test) == gs.predict(X_test)).mean() >= 0.8


# TODO(1.8): remove filterwarnings after the deprecation of multi_class
@pytest.mark.filterwarnings("ignore:.*'multi_class' was deprecated.*:FutureWarning")
@pytest.mark.parametrize("l1_ratios", ((0,), np.linspace(0, 1, 2)))
@pytest.mark.parametrize("multi_class", ("ovr", "multinomial", "auto"))
def test_LogisticRegressionCV_no_refit(l1_ratios, multi_class):
=======
@pytest.mark.parametrize("penalty", ("l2", "elasticnet"))
@pytest.mark.parametrize("n_classes", (2, 3))
def test_LogisticRegressionCV_no_refit(penalty, n_classes):
>>>>>>> cef41a27
    # Test LogisticRegressionCV attribute shapes when refit is False

    n_features = 20
    X, y = make_classification(
        n_samples=200,
        n_classes=n_classes,
        n_informative=n_classes,
        n_features=n_features,
        random_state=0,
    )

    Cs = np.logspace(-4, 4, 3)
    lrcv = LogisticRegressionCV(
        Cs=Cs,
        l1_ratios=l1_ratios,
        solver="saga",
        random_state=0,
        tol=1e-2,
        refit=False,
        use_legacy_attributes=True,
    )
    lrcv.fit(X, y)

    n_classes = 1 if n_classes == 2 else n_classes
    assert lrcv.C_.shape == (n_classes,)
    assert lrcv.l1_ratio_.shape == (n_classes,)
    assert lrcv.coef_.shape == (n_classes, n_features)
    # Always the same value:
    assert_allclose(lrcv.C_, lrcv.C_[0])
    if l1_ratios is not None:
        assert_allclose(lrcv.l1_ratio_, lrcv.l1_ratio_[0])


@pytest.mark.parametrize("n_classes", (2, 3))
def test_LogisticRegressionCV_elasticnet_attribute_shapes(n_classes):
    # Make sure the shapes of scores_ and coefs_paths_ attributes are correct
    # when using elasticnet (added one dimension for l1_ratios)

    n_features = 20
    X, y = make_classification(
        n_samples=200,
        n_classes=n_classes,
        n_informative=n_classes,
        n_features=n_features,
        random_state=0,
    )

    Cs = np.logspace(-4, 4, 3)
    l1_ratios = np.linspace(0, 1, 2)

    n_folds = 2
    lrcv = LogisticRegressionCV(
        Cs=Cs,
        l1_ratios=l1_ratios,
        solver="saga",
        cv=n_folds,
<<<<<<< HEAD
        multi_class="ovr",
=======
        l1_ratios=l1_ratios,
>>>>>>> cef41a27
        random_state=0,
        tol=1e-2,
        use_legacy_attributes=True,
    )
    lrcv.fit(X, y)
    coefs_paths = np.asarray(list(lrcv.coefs_paths_.values()))

    n_classes = 1 if n_classes == 2 else n_classes
    assert coefs_paths.shape == (
        n_classes,
        n_folds,
        Cs.size,
        l1_ratios.size,
        n_features + 1,
    )
    scores = np.asarray(list(lrcv.scores_.values()))
    assert scores.shape == (n_classes, n_folds, Cs.size, l1_ratios.size)

    assert lrcv.n_iter_.shape == (1, n_folds, Cs.size, l1_ratios.size)

    # Always the same value:
    assert_allclose(lrcv.C_, lrcv.C_[0])
    assert_allclose(lrcv.l1_ratio_, lrcv.l1_ratio_[0])


def test_LogisticRegressionCV_on_folds():
    """Test that LogisticRegressionCV produces the correct result on a fold."""
    X, y = iris.data, iris.target
    lrcv = LogisticRegressionCV(
        solver="newton-cholesky", tol=1e-8, use_legacy_attributes=True
    ).fit(X, y)

    # Reproduce the exact same split as default LogisticRegressionCV.
    cv = StratifiedKFold(5)
    folds = list(cv.split(X, y))

    # Some combinations of fold and value of C.
    for idx_fold, idx_C in [[0, 0], [0, 1], [3, 6]]:
        train_fold_0 = folds[idx_fold][0]  # 0 is training fold
        lr = LogisticRegression(
            C=lrcv.Cs_[idx_C],
            solver="newton-cholesky",
            tol=1e-8,
        ).fit(X[train_fold_0], y[train_fold_0])

        for cl in np.unique(y):
            # Coefficients without intecept
            assert_allclose(
                lrcv.coefs_paths_[cl][idx_fold, idx_C, :-1],
                lr.coef_[cl],
                rtol=1e-5,
            )

            # Intercepts
            assert_allclose(
                lrcv.coefs_paths_[cl][idx_fold, idx_C, -1], lr.intercept_[cl], rtol=1e-5
            )


# TODO(1.10): remove whole test with the removal of penalty
@pytest.mark.filterwarnings("ignore:.*'penalty' was deprecated.*:FutureWarning")
def test_l1_ratio_non_elasticnet():
    msg = (
        r"l1_ratio parameter is only used when penalty is"
        r" 'elasticnet'\. Got \(penalty=l1\)"
    )
    with pytest.warns(UserWarning, match=msg):
        LogisticRegression(penalty="l1", solver="saga", l1_ratio=0.5).fit(X, Y1)


@pytest.mark.parametrize("C", np.logspace(-3, 2, 4))
@pytest.mark.parametrize("l1_ratio", [0.1, 0.5, 0.9])
def test_elastic_net_versus_sgd(global_random_seed, C, l1_ratio):
    # Compare elasticnet penalty in LogisticRegression() and SGD(loss='log_loss')
    n_samples = 500
    X, y = make_classification(
        n_samples=n_samples,
        n_classes=2,
        n_features=5,
        n_informative=5,
        n_redundant=0,
        n_repeated=0,
        random_state=global_random_seed,
    )
    X = scale(X)

    sgd = SGDClassifier(
        penalty="elasticnet",
        l1_ratio=l1_ratio,
        random_state=global_random_seed,
        fit_intercept=False,
        tol=None,
        max_iter=2000,
        alpha=1.0 / C / n_samples,
        loss="log_loss",
    )
    log = LogisticRegression(
        l1_ratio=l1_ratio,
        random_state=global_random_seed,
        fit_intercept=False,
        tol=1e-5,
        max_iter=1000,
        C=C,
        solver="saga",
    )

    sgd.fit(X, y)
    log.fit(X, y)

    assert_allclose(sgd.coef_, log.coef_, atol=0.35)


def test_logistic_regression_path_coefs_multinomial():
    # Make sure that the returned coefs by logistic_regression_path on a
    # multiclass/multinomial don't override each other (used to be a
    # bug).
    X, y = make_classification(
        n_samples=200,
        n_classes=3,
        n_informative=2,
        n_redundant=0,
        n_clusters_per_class=1,
        random_state=0,
        n_features=2,
    )
    Cs = [0.00001, 1, 10000]
    coefs, _, _ = _logistic_regression_path(
        X,
        y,
        classes=np.unique(y),
        penalty="l1",
        Cs=Cs,
        solver="saga",
        random_state=0,
    )

    with pytest.raises(AssertionError):
        assert_array_almost_equal(coefs[0], coefs[1], decimal=1)
    with pytest.raises(AssertionError):
        assert_array_almost_equal(coefs[0], coefs[2], decimal=1)
    with pytest.raises(AssertionError):
        assert_array_almost_equal(coefs[1], coefs[2], decimal=1)


def test_logistic_regression_path_init_coefs():
    X, y = make_classification(
        n_samples=200,
        n_classes=3,
        n_informative=2,
        n_redundant=0,
        n_clusters_per_class=1,
        random_state=0,
        n_features=2,
    )
    classes = np.unique(y)
    # For n_class >= 3, coef should be of shape
    # (n_classes, features + int(fit_intercept))
    coef = np.ones((3, 3))
    _logistic_regression_path(
        X,
        y,
        classes=classes,
        coef=coef,
        random_state=0,
    )

    msg = (
        rf"Initialization coef is of shape {re.escape(str(coef.shape))}"
        r".+expected.+\(3, 2\)"
    )
    with pytest.raises(ValueError, match=msg):
        _logistic_regression_path(
            X, y, classes=classes, coef=coef, random_state=0, fit_intercept=False
        )

    X, y = make_classification(
        n_samples=200,
        n_classes=2,
        n_informative=1,
        n_redundant=0,
        n_clusters_per_class=1,
        random_state=0,
        n_features=2,
    )
    classes = np.unique(y)

    # For the binary case, coef should be of shape
    # (1, features + int(fit_intercept)) or
    # (features + int(fit_intercept))
    coef = np.ones(3)
    _logistic_regression_path(
        X,
        y,
        classes=classes,
        coef=coef,
        random_state=0,
    )

    coef = np.ones((1, 3))
    _logistic_regression_path(
        X,
        y,
        classes=classes,
        coef=coef,
        random_state=0,
    )

    msg = (
        rf"Initialization coef is of shape {re.escape(str(coef.shape))}"
        r".+expected.+\(2,\) or \(1, 2\)"
    )
    with pytest.raises(ValueError, match=msg):
        _logistic_regression_path(
            X, y, classes=classes, coef=coef, random_state=0, fit_intercept=False
        )


# TODO(1.10): remove whole test with the removal of penalty
@pytest.mark.filterwarnings("ignore:.*'penalty' was deprecated.*:FutureWarning")
@pytest.mark.parametrize("solver", sorted(set(SOLVERS) - set(["liblinear"])))
def test_penalty_none(global_random_seed, solver):
    # - Make sure warning is raised if penalty=None and C is set to a
    #   non-default value.
    # - Make sure setting penalty=None is equivalent to setting C=np.inf with
    #   l2 penalty.
    X, y = make_classification(
        n_samples=1000, n_redundant=0, random_state=global_random_seed
    )

    msg = "Setting penalty=None will ignore the C"
    lr = LogisticRegression(penalty=None, solver=solver, C=4)
    with pytest.warns(UserWarning, match=msg):
        lr.fit(X, y)

    lr_none = LogisticRegression(
        penalty=None, solver=solver, max_iter=300, random_state=global_random_seed
    )
    lr_l2_C_inf = LogisticRegression(
        penalty="l2",
        C=np.inf,
        solver=solver,
        max_iter=300,
        random_state=global_random_seed,
    )
    pred_none = lr_none.fit(X, y).predict(X)
    pred_l2_C_inf = lr_l2_C_inf.fit(X, y).predict(X)
    assert_array_equal(pred_none, pred_l2_C_inf)


# XXX: investigate thread-safety bug that might be related to:
# https://github.com/scikit-learn/scikit-learn/issues/31883
@pytest.mark.thread_unsafe
@pytest.mark.parametrize(
    "params",
    [
        {"l1_ratio": 1, "dual": False, "tol": 1e-6, "max_iter": 1000},
        {"l1_ratio": 0, "dual": True, "tol": 1e-12, "max_iter": 1000},
        {"l1_ratio": 0, "dual": False, "tol": 1e-12, "max_iter": 1000},
    ],
)
def test_logisticregression_liblinear_sample_weight(global_random_seed, params):
    # check that we support sample_weight with liblinear in all possible cases:
    # l1-primal, l2-primal, l2-dual
    X = np.array(
        [
            [1, 3],
            [1, 3],
            [1, 3],
            [1, 3],
            [2, 1],
            [2, 1],
            [2, 1],
            [2, 1],
            [3, 3],
            [3, 3],
            [3, 3],
            [3, 3],
            [4, 1],
            [4, 1],
            [4, 1],
            [4, 1],
        ],
        dtype=np.dtype("float"),
    )
    y = np.array(
        [1, 1, 1, 1, 2, 2, 2, 2, 1, 1, 1, 1, 2, 2, 2, 2], dtype=np.dtype("int")
    )

    X2 = np.vstack([X, X])
    y2 = np.hstack([y, 3 - y])
    sample_weight = np.ones(shape=len(y) * 2)
    sample_weight[len(y) :] = 0
    X2, y2, sample_weight = shuffle(
        X2, y2, sample_weight, random_state=global_random_seed
    )

    base_clf = LogisticRegression(solver="liblinear", random_state=global_random_seed)
    base_clf.set_params(**params)
    clf_no_weight = clone(base_clf).fit(X, y)
    clf_with_weight = clone(base_clf).fit(X2, y2, sample_weight=sample_weight)

    for method in ("predict", "predict_proba", "decision_function"):
        X_clf_no_weight = getattr(clf_no_weight, method)(X)
        X_clf_with_weight = getattr(clf_with_weight, method)(X)
        assert_allclose(X_clf_no_weight, X_clf_with_weight)


def test_scores_attribute_layout_elasticnet():
    # Non regression test for issue #14955.
    # when penalty is elastic net the scores_ attribute has shape
    # (n_classes, n_Cs, n_l1_ratios)
    # We here make sure that the second dimension indeed corresponds to Cs and
    # the third dimension corresponds to l1_ratios.

    X, y = make_classification(n_samples=1000, random_state=0)
    cv = StratifiedKFold(n_splits=5)

    l1_ratios = [0.1, 0.9]
    Cs = [0.1, 1, 10]

    lrcv = LogisticRegressionCV(
        Cs=Cs,
        l1_ratios=l1_ratios,
        cv=cv,
        solver="saga",
        random_state=0,
        max_iter=250,
        tol=1e-3,
        use_legacy_attributes=True,
    )
    lrcv.fit(X, y)

    avg_scores_lrcv = lrcv.scores_[1].mean(axis=0)  # average over folds

    for i, C in enumerate(Cs):
        for j, l1_ratio in enumerate(l1_ratios):
            lr = LogisticRegression(
                C=C,
                l1_ratio=l1_ratio,
                solver="saga",
                random_state=0,
                max_iter=250,
                tol=1e-3,
            )

            avg_score_lr = cross_val_score(lr, X, y, cv=cv).mean()
            assert avg_scores_lrcv[i, j] == pytest.approx(avg_score_lr)


@pytest.mark.parametrize("solver", ["lbfgs", "newton-cg", "newton-cholesky"])
@pytest.mark.parametrize("fit_intercept", [False, True])
def test_multinomial_identifiability_on_iris(global_random_seed, solver, fit_intercept):
    """Test that the multinomial classification is identifiable.

    A multinomial with c classes can be modeled with
    probability_k = exp(X@coef_k) / sum(exp(X@coef_l), l=1..c) for k=1..c.
    This is not identifiable, unless one chooses a further constraint.
    According to [1], the maximum of the L2 penalized likelihood automatically
    satisfies the symmetric constraint:
    sum(coef_k, k=1..c) = 0

    Further details can be found in [2].

    Reference
    ---------
    .. [1] :doi:`Zhu, Ji and Trevor J. Hastie. "Classification of gene microarrays by
           penalized logistic regression". Biostatistics 5 3 (2004): 427-43.
           <10.1093/biostatistics/kxg046>`

    .. [2] :arxiv:`Noah Simon and Jerome Friedman and Trevor Hastie. (2013)
           "A Blockwise Descent Algorithm for Group-penalized Multiresponse and
           Multinomial Regression". <1311.6529>`
    """
    # Test logistic regression with the iris dataset
    target = iris.target_names[iris.target]

    clf = LogisticRegression(
        C=len(iris.data),
        solver=solver,
        fit_intercept=fit_intercept,
        random_state=global_random_seed,
    )
    # Scaling X to ease convergence.
    X_scaled = scale(iris.data)
    clf.fit(X_scaled, target)

    # axis=0 is sum over classes
    assert_allclose(clf.coef_.sum(axis=0), 0, atol=1e-10)
    if fit_intercept:
        assert clf.intercept_.sum(axis=0) == pytest.approx(0, abs=1e-11)


@pytest.mark.parametrize("class_weight", [{0: 1.0, 1: 10.0, 2: 1.0}, "balanced"])
def test_sample_weight_not_modified(global_random_seed, class_weight):
    X, y = load_iris(return_X_y=True)
    n_features = len(X)
    W = np.ones(n_features)
    W[: n_features // 2] = 2

    expected = W.copy()

    clf = LogisticRegression(
        random_state=global_random_seed,
        class_weight=class_weight,
        max_iter=200,
    )
    clf.fit(X, y, sample_weight=W)
    assert_allclose(expected, W)


@pytest.mark.parametrize("solver", SOLVERS)
@pytest.mark.parametrize("csr_container", CSR_CONTAINERS)
def test_large_sparse_matrix(solver, global_random_seed, csr_container):
    # Solvers either accept large sparse matrices, or raise helpful error.
    # Non-regression test for pull-request #21093.

    # generate sparse matrix with int64 indices
    X = csr_container(sparse.rand(20, 10, random_state=global_random_seed))
    for attr in ["indices", "indptr"]:
        setattr(X, attr, getattr(X, attr).astype("int64"))
    rng = np.random.RandomState(global_random_seed)
    y = rng.randint(2, size=X.shape[0])

    if solver in ["liblinear", "sag", "saga"]:
        msg = "Only sparse matrices with 32-bit integer indices"
        with pytest.raises(ValueError, match=msg):
            LogisticRegression(solver=solver).fit(X, y)
    else:
        LogisticRegression(solver=solver).fit(X, y)


def test_liblinear_with_large_values():
    # Liblinear freezes when X.max() ~ 1e100, see issue #7486.
    # We preemptively raise an error when X.max() > 1e30.

    # generate sparse matrix with int64 indices
    X = np.array([0, 1e100]).reshape(-1, 1)
    y = np.array([0, 1])

    msg = (
        "Using the 'liblinear' solver while X contains a maximum "
        "value > 1e30 results in a frozen fit. Please choose another "
        "solver or rescale the input X."
    )
    with pytest.raises(ValueError, match=msg):
        LogisticRegression(solver="liblinear").fit(X, y)


def test_single_feature_newton_cg():
    # Test that Newton-CG works with a single feature and intercept.
    # Non-regression test for issue #23605.

    X = np.array([[0.5, 0.65, 1.1, 1.25, 0.8, 0.54, 0.95, 0.7]]).T
    y = np.array([1, 1, 0, 0, 1, 1, 0, 1])
    assert X.shape[1] == 1
    LogisticRegression(solver="newton-cg", fit_intercept=True).fit(X, y)


def test_liblinear_not_stuck(global_random_seed):
    # Non-regression https://github.com/scikit-learn/scikit-learn/issues/18264
    X = iris.data.copy()
    y = iris.target.copy()
    X = X[y != 2]
    y = y[y != 2]
    X_prep = StandardScaler().fit_transform(X)

    C = l1_min_c(X, y, loss="log") * 10 ** (10 / 29)
    clf = LogisticRegression(
        l1_ratio=1,
        C=C,
        solver="liblinear",
        tol=1e-6,
        max_iter=100,
        intercept_scaling=10000.0,
        random_state=global_random_seed,
    )

    # test that the fit does not raise a ConvergenceWarning
    with warnings.catch_warnings():
        warnings.simplefilter("error", ConvergenceWarning)
        clf.fit(X_prep, y)


@config_context(enable_metadata_routing=True)
def test_lr_cv_scores_differ_when_sample_weight_is_requested(global_random_seed):
    """Test that `sample_weight` is correctly passed to the scorer in
    `LogisticRegressionCV.fit` and `LogisticRegressionCV.score` by
    checking the difference in scores with the case when `sample_weight`
    is not requested.
    """
    rng = np.random.RandomState(global_random_seed)
    X, y = make_classification(n_samples=2000, random_state=rng)
    X_t, y_t = make_classification(n_samples=2000, random_state=rng)
    sample_weight = np.ones(len(y))
    sample_weight[: len(y) // 2] = 2
    kwargs = {"sample_weight": sample_weight}

    scorer1 = get_scorer("accuracy")
    lr_cv1 = LogisticRegressionCV(
        scoring=scorer1,
        tol=3e-6,
        use_legacy_attributes=True,
    )
    lr_cv1.fit(X, y, **kwargs)

    scorer2 = get_scorer("accuracy")
    scorer2.set_score_request(sample_weight=True)
    lr_cv2 = LogisticRegressionCV(
        scoring=scorer2,
        tol=3e-6,
        use_legacy_attributes=True,
    )
    lr_cv2.fit(X, y, **kwargs)

    assert not np.allclose(lr_cv1.scores_[1], lr_cv2.scores_[1])

    score_1 = lr_cv1.score(X_t, y_t, **kwargs)
    score_2 = lr_cv2.score(X_t, y_t, **kwargs)

    assert not np.allclose(score_1, score_2)


def test_lr_cv_scores_without_enabling_metadata_routing():
    """Test that `sample_weight` is passed correctly to the scorer in
    `LogisticRegressionCV.fit` and `LogisticRegressionCV.score` even
    when `enable_metadata_routing=False`
    """
    rng = np.random.RandomState(10)
    X, y = make_classification(n_samples=10, random_state=rng)
    X_t, y_t = make_classification(n_samples=10, random_state=rng)
    sample_weight = np.ones(len(y))
    sample_weight[: len(y) // 2] = 2
    kwargs = {"sample_weight": sample_weight}

    with config_context(enable_metadata_routing=False):
        scorer1 = get_scorer("accuracy")
        lr_cv1 = LogisticRegressionCV(
            scoring=scorer1,
            use_legacy_attributes=False,
        )
        lr_cv1.fit(X, y, **kwargs)
        score_1 = lr_cv1.score(X_t, y_t, **kwargs)

    with config_context(enable_metadata_routing=True):
        scorer2 = get_scorer("accuracy")
        scorer2.set_score_request(sample_weight=True)
        lr_cv2 = LogisticRegressionCV(
            scoring=scorer2,
            use_legacy_attributes=False,
        )
        lr_cv2.fit(X, y, **kwargs)
        score_2 = lr_cv2.score(X_t, y_t, **kwargs)

    assert_allclose(lr_cv1.scores_[1], lr_cv2.scores_[1])
    assert_allclose(score_1, score_2)


@pytest.mark.parametrize("solver", SOLVERS)
def test_zero_max_iter(solver):
    # Make sure we can inspect the state of LogisticRegression right after
    # initialization (before the first weight update).
    X, y = load_iris(return_X_y=True)
    y = y == 2
    with ignore_warnings(category=ConvergenceWarning):
        clf = LogisticRegression(solver=solver, max_iter=0).fit(X, y)
    if solver not in ["saga", "sag"]:
        # XXX: sag and saga have n_iter_ = [1]...
        assert clf.n_iter_ == 0

    if solver != "lbfgs":
        # XXX: lbfgs has already started to update the coefficients...
        assert_allclose(clf.coef_, np.zeros_like(clf.coef_))
        assert_allclose(
            clf.decision_function(X),
            np.full(shape=X.shape[0], fill_value=clf.intercept_),
        )
        assert_allclose(
            clf.predict_proba(X),
            np.full(shape=(X.shape[0], 2), fill_value=0.5),
        )
    assert clf.score(X, y) < 0.7


def test_passing_params_without_enabling_metadata_routing():
    """Test that the right error message is raised when metadata params
    are passed while not supported when `enable_metadata_routing=False`."""
    X, y = make_classification(n_samples=10, random_state=0)
    lr_cv = LogisticRegressionCV(use_legacy_attributes=False)
    msg = "is only supported if enable_metadata_routing=True"

    with config_context(enable_metadata_routing=False):
        params = {"extra_param": 1.0}

        with pytest.raises(ValueError, match=msg):
            lr_cv.fit(X, y, **params)

        with pytest.raises(ValueError, match=msg):
            lr_cv.score(X, y, **params)


def test_newton_cholesky_fallback_to_lbfgs(global_random_seed):
    # Wide data matrix should lead to a rank-deficient Hessian matrix
    # hence make the Newton-Cholesky solver raise a warning and fallback to
    # lbfgs.
    X, y = make_classification(
        n_samples=10, n_features=20, random_state=global_random_seed
    )
    C = 1e30  # very high C to nearly disable regularization

    # Check that LBFGS can converge without any warning on this problem.
    lr_lbfgs = LogisticRegression(solver="lbfgs", C=C)
    with warnings.catch_warnings():
        warnings.simplefilter("error")
        lr_lbfgs.fit(X, y)
        n_iter_lbfgs = lr_lbfgs.n_iter_[0]

    assert n_iter_lbfgs >= 1

    # Check that the Newton-Cholesky solver raises a warning and falls back to
    # LBFGS. This should converge with the same number of iterations as the
    # above call of lbfgs since the Newton-Cholesky triggers the fallback
    # before completing the first iteration, for the problem setting at hand.
    lr_nc = LogisticRegression(solver="newton-cholesky", C=C)
    with ignore_warnings(category=LinAlgWarning):
        lr_nc.fit(X, y)
        n_iter_nc = lr_nc.n_iter_[0]

    assert n_iter_nc == n_iter_lbfgs

    # Trying to fit the same model again with a small iteration budget should
    # therefore raise a ConvergenceWarning:
    lr_nc_limited = LogisticRegression(
        solver="newton-cholesky", C=C, max_iter=n_iter_lbfgs - 1
    )
    with ignore_warnings(category=LinAlgWarning):
        with pytest.warns(ConvergenceWarning, match="lbfgs failed to converge"):
            lr_nc_limited.fit(X, y)
            n_iter_nc_limited = lr_nc_limited.n_iter_[0]

    assert n_iter_nc_limited == lr_nc_limited.max_iter - 1


# TODO(1.10): remove filterwarnings with deprecation period of use_legacy_attributes
@pytest.mark.filterwarnings("ignore:.*use_legacy_attributes.*:FutureWarning")
@pytest.mark.parametrize("Estimator", [LogisticRegression, LogisticRegressionCV])
def test_liblinear_multiclass_raises(Estimator):
    """Check that liblinear raises an error on multiclass problems."""
    msg = "The 'liblinear' solver does not support multiclass classification"
    with pytest.raises(ValueError, match=msg):
        Estimator(solver="liblinear").fit(iris.data, iris.target)


# TODO(1.10): use_legacy_attributes gets deprecated
def test_logisticregressioncv_warns_with_use_legacy_attributes():
    X, y = make_classification(n_classes=3, n_samples=50, n_informative=6)
    lr = LogisticRegressionCV()
    msg = "The default value of use_legacy_attributes will change from True"
    with pytest.warns(FutureWarning, match=msg):
        lr.fit(X, y)


# TODO(1.10): remove this test when n_jobs gets removed
def test_logisticregression_warns_with_n_jobs():
    X, y = make_classification(n_classes=3, n_samples=50, n_informative=6)
    lr = LogisticRegression(n_jobs=1)
    msg = "'n_jobs' has no effect"
    with pytest.warns(FutureWarning, match=msg):
<<<<<<< HEAD
        Estimator(solver="liblinear").fit(iris.data, iris.target)


# TODO(1.10): remove after deprecation cycle.
@pytest.mark.parametrize("est", [LogisticRegression, LogisticRegressionCV])
def test_penalty_deprecated(est):
    """Check that penalty in LogisticRegression and *CV is deprecated."""
    X, y = make_classification(n_classes=2, n_samples=20, n_informative=6)
    lr = est(penalty="l2")
    msg = "'penalty' was deprecated"
    with pytest.warns(FutureWarning, match=msg):
        lr.fit(X, y)


# TODO(1.10): remove after deprecation cycle.
@pytest.mark.filterwarnings("ignore:l1_ratios parameter is only us.*:UserWarning")
def test_l1_ratio_None_deprecated():
    """Check that l1_ratio=None in LogisticRegression is deprecated."""
    X, y = make_classification(n_classes=2, n_samples=20, n_informative=6)
    lr = LogisticRegression(l1_ratio=None)
    msg = "'l1_ratio=None' was deprecated"
    with pytest.warns(FutureWarning, match=msg):
        lr.fit(X, y)
    lr = LogisticRegressionCV(l1_ratios=None)
    msg = "'l1_ratios=None' was deprecated"
    with pytest.warns(FutureWarning, match=msg):
=======
>>>>>>> cef41a27
        lr.fit(X, y)<|MERGE_RESOLUTION|>--- conflicted
+++ resolved
@@ -255,14 +255,10 @@
     # all solvers except 'liblinear' and 'saga'
     for solver in ["lbfgs", "newton-cg", "newton-cholesky", "sag"]:
         msg = "Solver %s supports only 'l2' or None penalties," % solver
-<<<<<<< HEAD
         if LR == LogisticRegression:
-            lr = LR(solver=solver, l1_ratio=1, multi_class="ovr")
+            lr = LR(solver=solver, l1_ratio=1)
         else:
-            lr = LR(solver=solver, l1_ratios=(1,), multi_class="ovr")
-=======
-        lr = LR(solver=solver, penalty="l1")
->>>>>>> cef41a27
+            lr = LR(solver=solver, l1_ratios=(1,))
         with pytest.raises(ValueError, match=msg):
             lr.fit(X, y)
     for solver in ["lbfgs", "newton-cg", "newton-cholesky", "sag", "saga"]:
@@ -292,7 +288,6 @@
             lr.fit(X, y)
 
 
-<<<<<<< HEAD
 # TODO(1.10): remove test with removal of penalty
 @pytest.mark.filterwarnings("ignore::FutureWarning")
 @pytest.mark.parametrize(
@@ -300,12 +295,6 @@
     [(LogisticRegression, "l1_ratio"), (LogisticRegressionCV, "l1_ratios")],
 )
 def test_elasticnet_l1_ratio_err_helpful(LR, arg):
-=======
-# TODO(1.10): remove filterwarnings with deprecation period of use_legacy_attributes
-@pytest.mark.filterwarnings("ignore:.*use_legacy_attributes.*:FutureWarning")
-@pytest.mark.parametrize("LR", [LogisticRegression, LogisticRegressionCV])
-def test_elasticnet_l1_ratio_err_helpful(LR):
->>>>>>> cef41a27
     # Check that an informative error message is raised when penalty="elasticnet"
     # but l1_ratio is not specified.
     model = LR(penalty="elasticnet", **{arg: None}, solver="saga")
@@ -515,12 +504,8 @@
         fit_intercept=False,
         random_state=global_random_seed,
         solver="liblinear",
-<<<<<<< HEAD
         cv=n_cv,
-=======
-        cv=3,
         use_legacy_attributes=use_legacy_attributes,
->>>>>>> cef41a27
     )
     lr_cv.fit(X_ref, y)
     lr = LogisticRegression(
@@ -533,28 +518,19 @@
     assert_array_equal(lr_cv.classes_, [-1, 1])
     assert len(lr_cv.classes_) == 2
     assert lr_cv.Cs_.shape == (1,)
-
-<<<<<<< HEAD
-    assert lr_cv.Cs_.shape == (1,)
     n_Cs = lr_cv.Cs_.shape[0]
     assert lr_cv.l1_ratios_.shape == (1,)
     n_l1_ratios = lr_cv.l1_ratios_.shape[0]
-    coefs_paths = np.asarray(list(lr_cv.coefs_paths_.values()))
-    assert coefs_paths.shape == (1, n_cv, n_Cs, n_l1_ratios, n_features)
-    scores = np.asarray(list(lr_cv.scores_.values()))
-    assert scores.shape == (1, n_cv, n_Cs, n_l1_ratios)
-=======
     if use_legacy_attributes:
         coefs_paths = np.asarray(list(lr_cv.coefs_paths_.values()))
-        assert coefs_paths.shape == (1, 3, 1, n_features)
+        assert coefs_paths.shape == (1, n_cv, n_Cs, n_l1_ratios, n_features)
         scores = np.asarray(list(lr_cv.scores_.values()))
-        assert scores.shape == (1, 3, 1)
+        assert scores.shape == (1, n_cv, n_Cs, n_l1_ratios)
     else:
-        assert lr_cv.coefs_paths_.shape == (3, 1, 1, 1, n_features)
+        assert lr_cv.coefs_paths_.shape == (n_cv, n_l1_ratios, n_Cs, 1, n_features)
         assert isinstance(lr_cv.C_, float)
         assert isinstance(lr_cv.l1_ratio_, float)
-        assert lr_cv.scores_.shape == (3, 1, 1)
->>>>>>> cef41a27
+        assert lr_cv.scores_.shape == (n_cv, n_l1_ratios, n_Cs)
 
 
 @pytest.mark.parametrize(
@@ -732,19 +708,12 @@
         # Test attributes of LogisticRegressionCV
         assert clf.coef_.shape == clf_multi.coef_.shape
         assert_array_equal(clf_multi.classes_, [0, 1, 2])
-<<<<<<< HEAD
-        coefs_paths = np.asarray(list(clf_multi.coefs_paths_.values()))
-        assert coefs_paths.shape == (3, n_cv, 10, 1, n_features + 1)
-        assert clf_multi.Cs_.shape == (10,)
-        scores = np.asarray(list(clf_multi.scores_.values()))
-        assert scores.shape == (3, n_cv, 10, 1)
-=======
         if use_legacy_attributes:
             coefs_paths = np.asarray(list(clf_multi.coefs_paths_.values()))
-            assert coefs_paths.shape == (3, n_cv, 10, n_features + 1)
+            assert coefs_paths.shape == (3, n_cv, 10, 1, n_features + 1)
             assert clf_multi.Cs_.shape == (10,)
             scores = np.asarray(list(clf_multi.scores_.values()))
-            assert scores.shape == (3, n_cv, 10)
+            assert scores.shape == (3, n_cv, 10, 1)
 
             # Norm of coefficients should increase with increasing C.
             for fold in range(clf_multi.coefs_paths_[0].shape[0]):
@@ -782,7 +751,6 @@
                 coefs = coefs.reshape(len(clf_multi.Cs_), -1)
                 norms = np.sum(coefs * coefs, axis=1)  # L2 norm for each C
                 assert np.all(np.diff(norms) >= 0)
->>>>>>> cef41a27
 
 
 def test_logistic_regression_solvers(global_random_seed):
@@ -1414,11 +1382,11 @@
         tol=1e-12,
     )
     lr_cv = LogisticRegressionCV(
-<<<<<<< HEAD
-        Cs=[1.0], l1_ratios=(l1_ratio,), refit=True, **common_params
-=======
-        Cs=[1.0], refit=True, use_legacy_attributes=False, **common_params
->>>>>>> cef41a27
+        Cs=[1.0],
+        l1_ratios=(l1_ratio,),
+        refit=True,
+        use_legacy_attributes=False,
+        **common_params,
     )
     lr_cv.fit(X, y)
     lr = LogisticRegression(C=1.0, l1_ratio=l1_ratio, **common_params)
@@ -1521,26 +1489,13 @@
         Cs=n_Cs,
         cv=n_cv_fold,
         random_state=42,
-<<<<<<< HEAD
-    )
-    clf_cv.fit(X, y_bin)
-    assert clf_cv.n_iter_.shape == (1, n_cv_fold, n_Cs, n_l1_ratios)
-
-    # OvR case
-    clf.set_params(multi_class="ovr").fit(X, y)
-    assert clf.n_iter_.shape == (n_classes,)
-
-    clf_cv.set_params(multi_class="ovr").fit(X, y)
-    assert clf_cv.n_iter_.shape == (n_classes, n_cv_fold, n_Cs, n_l1_ratios)
-=======
         use_legacy_attributes=use_legacy_attributes,
     )
     clf_cv.fit(X, y_bin)
     if use_legacy_attributes:
-        assert clf_cv.n_iter_.shape == (1, n_cv_fold, n_Cs)
+        assert clf_cv.n_iter_.shape == (1, n_cv_fold, n_Cs, n_l1_ratios)
     else:
-        assert clf_cv.n_iter_.shape == (n_cv_fold, 1, n_Cs)
->>>>>>> cef41a27
+        assert clf_cv.n_iter_.shape == (n_cv_fold, n_l1_ratios, n_Cs)
 
     # multinomial case
     if solver in ("liblinear",):
@@ -1552,16 +1507,11 @@
     clf.fit(X, y)
     assert clf.n_iter_.shape == (1,)
 
-<<<<<<< HEAD
-    clf_cv.set_params(multi_class="multinomial").fit(X, y)
-    assert clf_cv.n_iter_.shape == (1, n_cv_fold, n_Cs, n_l1_ratios)
-=======
     clf_cv.fit(X, y)
     if use_legacy_attributes:
-        assert clf_cv.n_iter_.shape == (1, n_cv_fold, n_Cs)
+        assert clf_cv.n_iter_.shape == (1, n_cv_fold, n_Cs, n_l1_ratios)
     else:
-        assert clf_cv.n_iter_.shape == (n_cv_fold, 1, n_Cs)
->>>>>>> cef41a27
+        assert clf_cv.n_iter_.shape == (n_cv_fold, n_l1_ratios, n_Cs)
 
 
 @pytest.mark.parametrize("solver", sorted(set(SOLVERS) - set(["liblinear"])))
@@ -1943,63 +1893,9 @@
     assert gs.best_params_["C"] == lrcv.C_
 
 
-<<<<<<< HEAD
-# TODO(1.8): remove filterwarnings after the deprecation of multi_class
-# Maybe remove whole test after removal of the deprecated multi_class.
-@pytest.mark.filterwarnings("ignore:.*'multi_class' was deprecated.*:FutureWarning")
-def test_LogisticRegressionCV_GridSearchCV_elastic_net_ovr():
-    # make sure LogisticRegressionCV gives same best params (l1 and C) as
-    # GridSearchCV when penalty is elasticnet and multiclass is ovr. We can't
-    # compare best_params like in the previous test because
-    # LogisticRegressionCV with multi_class='ovr' will have one C and one
-    # l1_param for each class, while LogisticRegression will share the
-    # parameters over the *n_classes* classifiers.
-
-    X, y = make_classification(
-        n_samples=100, n_classes=3, n_informative=3, random_state=0
-    )
-    X_train, X_test, y_train, y_test = train_test_split(X, y, random_state=0)
-    cv = StratifiedKFold(5)
-
-    l1_ratios = np.linspace(0, 1, 3)
-    Cs = np.logspace(-4, 4, 3)
-
-    lrcv = LogisticRegressionCV(
-        l1_ratios=l1_ratios,
-        Cs=Cs,
-        solver="saga",
-        cv=cv,
-        random_state=0,
-        multi_class="ovr",
-        tol=1e-2,
-    )
-    lrcv.fit(X_train, y_train)
-
-    param_grid = {"C": Cs, "l1_ratio": l1_ratios}
-    lr = LogisticRegression(
-        solver="saga",
-        random_state=0,
-        multi_class="ovr",
-        tol=1e-2,
-    )
-    gs = GridSearchCV(lr, param_grid, cv=cv)
-    gs.fit(X_train, y_train)
-
-    # Check that predictions are 80% the same
-    assert (lrcv.predict(X_train) == gs.predict(X_train)).mean() >= 0.8
-    assert (lrcv.predict(X_test) == gs.predict(X_test)).mean() >= 0.8
-
-
-# TODO(1.8): remove filterwarnings after the deprecation of multi_class
-@pytest.mark.filterwarnings("ignore:.*'multi_class' was deprecated.*:FutureWarning")
 @pytest.mark.parametrize("l1_ratios", ((0,), np.linspace(0, 1, 2)))
-@pytest.mark.parametrize("multi_class", ("ovr", "multinomial", "auto"))
-def test_LogisticRegressionCV_no_refit(l1_ratios, multi_class):
-=======
-@pytest.mark.parametrize("penalty", ("l2", "elasticnet"))
 @pytest.mark.parametrize("n_classes", (2, 3))
-def test_LogisticRegressionCV_no_refit(penalty, n_classes):
->>>>>>> cef41a27
+def test_LogisticRegressionCV_no_refit(l1_ratios, n_classes):
     # Test LogisticRegressionCV attribute shapes when refit is False
 
     n_features = 20
@@ -2029,7 +1925,7 @@
     assert lrcv.coef_.shape == (n_classes, n_features)
     # Always the same value:
     assert_allclose(lrcv.C_, lrcv.C_[0])
-    if l1_ratios is not None:
+    if len(l1_ratios) > 1:
         assert_allclose(lrcv.l1_ratio_, lrcv.l1_ratio_[0])
 
 
@@ -2056,11 +1952,6 @@
         l1_ratios=l1_ratios,
         solver="saga",
         cv=n_folds,
-<<<<<<< HEAD
-        multi_class="ovr",
-=======
-        l1_ratios=l1_ratios,
->>>>>>> cef41a27
         random_state=0,
         tol=1e-2,
         use_legacy_attributes=True,
@@ -2109,14 +2000,16 @@
         for cl in np.unique(y):
             # Coefficients without intecept
             assert_allclose(
-                lrcv.coefs_paths_[cl][idx_fold, idx_C, :-1],
+                lrcv.coefs_paths_[cl][idx_fold, idx_C, 0, :-1],
                 lr.coef_[cl],
                 rtol=1e-5,
             )
 
             # Intercepts
             assert_allclose(
-                lrcv.coefs_paths_[cl][idx_fold, idx_C, -1], lr.intercept_[cl], rtol=1e-5
+                lrcv.coefs_paths_[cl][idx_fold, idx_C, 0, -1],
+                lr.intercept_[cl],
+                rtol=1e-5,
             )
 
 
@@ -2713,32 +2606,22 @@
         Estimator(solver="liblinear").fit(iris.data, iris.target)
 
 
-# TODO(1.10): use_legacy_attributes gets deprecated
-def test_logisticregressioncv_warns_with_use_legacy_attributes():
-    X, y = make_classification(n_classes=3, n_samples=50, n_informative=6)
-    lr = LogisticRegressionCV()
-    msg = "The default value of use_legacy_attributes will change from True"
-    with pytest.warns(FutureWarning, match=msg):
-        lr.fit(X, y)
-
-
-# TODO(1.10): remove this test when n_jobs gets removed
-def test_logisticregression_warns_with_n_jobs():
-    X, y = make_classification(n_classes=3, n_samples=50, n_informative=6)
-    lr = LogisticRegression(n_jobs=1)
-    msg = "'n_jobs' has no effect"
-    with pytest.warns(FutureWarning, match=msg):
-<<<<<<< HEAD
-        Estimator(solver="liblinear").fit(iris.data, iris.target)
-
-
-# TODO(1.10): remove after deprecation cycle.
+# TODO(1.10): remove after deprecation cycle of penalty.
 @pytest.mark.parametrize("est", [LogisticRegression, LogisticRegressionCV])
 def test_penalty_deprecated(est):
     """Check that penalty in LogisticRegression and *CV is deprecated."""
     X, y = make_classification(n_classes=2, n_samples=20, n_informative=6)
     lr = est(penalty="l2")
     msg = "'penalty' was deprecated"
+    with pytest.warns(FutureWarning, match=msg):
+        lr.fit(X, y)
+
+
+# TODO(1.10): use_legacy_attributes gets deprecated
+def test_logisticregressioncv_warns_with_use_legacy_attributes():
+    X, y = make_classification(n_classes=3, n_samples=50, n_informative=6)
+    lr = LogisticRegressionCV()
+    msg = "The default value of use_legacy_attributes will change from True"
     with pytest.warns(FutureWarning, match=msg):
         lr.fit(X, y)
 
@@ -2755,6 +2638,13 @@
     lr = LogisticRegressionCV(l1_ratios=None)
     msg = "'l1_ratios=None' was deprecated"
     with pytest.warns(FutureWarning, match=msg):
-=======
->>>>>>> cef41a27
+        lr.fit(X, y)
+
+
+# TODO(1.10): remove this test when n_jobs gets removed
+def test_logisticregression_warns_with_n_jobs():
+    X, y = make_classification(n_classes=3, n_samples=50, n_informative=6)
+    lr = LogisticRegression(n_jobs=1)
+    msg = "'n_jobs' has no effect"
+    with pytest.warns(FutureWarning, match=msg):
         lr.fit(X, y)