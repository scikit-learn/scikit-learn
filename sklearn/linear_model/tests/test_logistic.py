--- conflicted
+++ resolved
@@ -1055,19 +1055,7 @@
                                         multi_class=multi_class,
                                         random_state=0, solver=solver)
                 lr.fit(X, y_bin)
-<<<<<<< HEAD
                 assert_equal(lr.n_iter_[0], max_iter)
-=======
-                expected_n_iter = max_iter
-                # scipy <= 1.0.0 may do extra iterations in lbfgs. See
-                # https://github.com/scipy/scipy/issues/7854.
-                scipy_lbfgs_bug = (solver == 'lbfgs' and (
-                    LooseVersion(scipy.__version__) < '1' or
-                    LooseVersion(scipy.__version__) == '1.0.0'))
-                if scipy_lbfgs_bug:
-                    expected_n_iter += 1
-                assert lr.n_iter_[0] == expected_n_iter
->>>>>>> 024c7f92
 
 
 def test_n_iter():
