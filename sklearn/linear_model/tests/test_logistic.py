import os
import re
import warnings
import numpy as np
from numpy.testing import assert_allclose, assert_almost_equal
from numpy.testing import assert_array_almost_equal, assert_array_equal
import scipy.sparse as sp
from scipy import linalg, optimize, sparse

import pytest

from sklearn.base import clone
from sklearn.datasets import load_iris, make_classification
from sklearn.metrics import log_loss
from sklearn.metrics import get_scorer
from sklearn.model_selection import StratifiedKFold, GroupKFold
from sklearn.model_selection import GridSearchCV
from sklearn.model_selection import train_test_split
from sklearn.model_selection import cross_val_score
from sklearn.preprocessing import LabelEncoder, StandardScaler
from sklearn.utils import compute_class_weight, _IS_32BIT
from sklearn.utils._testing import ignore_warnings
from sklearn.utils import shuffle
from sklearn.linear_model import SGDClassifier
from sklearn.preprocessing import scale
from sklearn.utils._testing import skip_if_no_parallel

from sklearn.exceptions import ConvergenceWarning
from sklearn.linear_model._logistic import (
    LogisticRegression,
    _logistic_regression_path,
    LogisticRegressionCV,
    _logistic_loss_and_grad,
    _logistic_grad_hess,
    _multinomial_grad_hess,
    _logistic_loss,
    _log_reg_scoring_path,
)

X = [[-1, 0], [0, 1], [1, 1]]
X_sp = sp.csr_matrix(X)
Y1 = [0, 1, 1]
Y2 = [2, 1, 0]
iris = load_iris()


def check_predictions(clf, X, y):
    """Check that the model is able to fit the classification data"""
    n_samples = len(y)
    classes = np.unique(y)
    n_classes = classes.shape[0]

    predicted = clf.fit(X, y).predict(X)
    assert_array_equal(clf.classes_, classes)

    assert predicted.shape == (n_samples,)
    assert_array_equal(predicted, y)

    probabilities = clf.predict_proba(X)
    assert probabilities.shape == (n_samples, n_classes)
    assert_array_almost_equal(probabilities.sum(axis=1), np.ones(n_samples))
    assert_array_equal(probabilities.argmax(axis=1), y)


def test_predict_2_classes():
    # Simple sanity check on a 2 classes dataset
    # Make sure it predicts the correct result on simple datasets.
    check_predictions(LogisticRegression(random_state=0), X, Y1)
    check_predictions(LogisticRegression(random_state=0), X_sp, Y1)

    check_predictions(LogisticRegression(C=100, random_state=0), X, Y1)
    check_predictions(LogisticRegression(C=100, random_state=0), X_sp, Y1)

    check_predictions(LogisticRegression(fit_intercept=False, random_state=0), X, Y1)
    check_predictions(LogisticRegression(fit_intercept=False, random_state=0), X_sp, Y1)


def test_error():
    # Test for appropriate exception on errors
    msg = "Penalty term must be positive"

    with pytest.raises(ValueError, match=msg):
        LogisticRegression(C=-1).fit(X, Y1)

    with pytest.raises(ValueError, match=msg):
        LogisticRegression(C="test").fit(X, Y1)

    msg = "is not a valid scoring value"
    with pytest.raises(ValueError, match=msg):
        LogisticRegressionCV(scoring="bad-scorer", cv=2).fit(X, Y1)

    for LR in [LogisticRegression, LogisticRegressionCV]:
        msg = "Tolerance for stopping criteria must be positive"

        with pytest.raises(ValueError, match=msg):
            LR(tol=-1).fit(X, Y1)

        with pytest.raises(ValueError, match=msg):
            LR(tol="test").fit(X, Y1)

        msg = "Maximum number of iteration must be positive"

        with pytest.raises(ValueError, match=msg):
            LR(max_iter=-1).fit(X, Y1)

        with pytest.raises(ValueError, match=msg):
            LR(max_iter="test").fit(X, Y1)


def test_logistic_cv_mock_scorer():
    class MockScorer:
        def __init__(self):
            self.calls = 0
            self.scores = [0.1, 0.4, 0.8, 0.5]

        def __call__(self, model, X, y, sample_weight=None):
            score = self.scores[self.calls % len(self.scores)]
            self.calls += 1
            return score

    mock_scorer = MockScorer()
    Cs = [1, 2, 3, 4]
    cv = 2

    lr = LogisticRegressionCV(Cs=Cs, scoring=mock_scorer, cv=cv)
    lr.fit(X, Y1)

    # Cs[2] has the highest score (0.8) from MockScorer
    assert lr.C_[0] == Cs[2]

    # scorer called 8 times (cv*len(Cs))
    assert mock_scorer.calls == cv * len(Cs)

    # reset mock_scorer
    mock_scorer.calls = 0
    custom_score = lr.score(X, lr.predict(X))

    assert custom_score == mock_scorer.scores[0]
    assert mock_scorer.calls == 1


def test_logistic_cv_score_does_not_warn_by_default():
    lr = LogisticRegressionCV(cv=2)
    lr.fit(X, Y1)

    with pytest.warns(None) as record:
        lr.score(X, lr.predict(X))
    assert len(record) == 0


@skip_if_no_parallel
def test_lr_liblinear_warning():
    n_samples, n_features = iris.data.shape
    target = iris.target_names[iris.target]

    lr = LogisticRegression(solver="liblinear", n_jobs=2)
    warning_message = (
        "'n_jobs' > 1 does not have any effect when"
        " 'solver' is set to 'liblinear'. Got 'n_jobs'"
        " = 2."
    )
    with pytest.warns(UserWarning, match=warning_message):
        lr.fit(iris.data, target)


def test_predict_3_classes():
    check_predictions(LogisticRegression(C=10), X, Y2)
    check_predictions(LogisticRegression(C=10), X_sp, Y2)


def test_predict_iris():
    # Test logistic regression with the iris dataset
    n_samples, n_features = iris.data.shape

    target = iris.target_names[iris.target]

    # Test that both multinomial and OvR solvers handle
    # multiclass data correctly and give good accuracy
    # score (>0.95) for the training data.
    for clf in [
        LogisticRegression(C=len(iris.data), solver="liblinear", multi_class="ovr"),
        LogisticRegression(C=len(iris.data), solver="lbfgs", multi_class="multinomial"),
        LogisticRegression(
            C=len(iris.data), solver="newton-cg", multi_class="multinomial"
        ),
        LogisticRegression(
            C=len(iris.data), solver="sag", tol=1e-2, multi_class="ovr", random_state=42
        ),
        LogisticRegression(
            C=len(iris.data),
            solver="saga",
            tol=1e-2,
            multi_class="ovr",
            random_state=42,
        ),
    ]:
        clf.fit(iris.data, target)
        assert_array_equal(np.unique(target), clf.classes_)

        pred = clf.predict(iris.data)
        assert np.mean(pred == target) > 0.95

        probabilities = clf.predict_proba(iris.data)
        assert_array_almost_equal(probabilities.sum(axis=1), np.ones(n_samples))

        pred = iris.target_names[probabilities.argmax(axis=1)]
        assert np.mean(pred == target) > 0.95


@pytest.mark.parametrize("solver", ["lbfgs", "newton-cg", "sag", "saga"])
def test_multinomial_validation(solver):
    lr = LogisticRegression(C=-1, solver=solver, multi_class="multinomial")

    with pytest.raises(ValueError):
        lr.fit([[0, 1], [1, 0]], [0, 1])


@pytest.mark.parametrize("LR", [LogisticRegression, LogisticRegressionCV])
def test_check_solver_option(LR):
    X, y = iris.data, iris.target

    msg = (
        r"Logistic Regression supports only solvers in \['liblinear', "
        r"'newton-cg', 'lbfgs', 'sag', 'saga'\], got wrong_name."
    )
    lr = LR(solver="wrong_name", multi_class="ovr")
    with pytest.raises(ValueError, match=msg):
        lr.fit(X, y)

    msg = "multi_class should be 'multinomial', 'ovr' or 'auto'. Got wrong_name"
    lr = LR(solver="newton-cg", multi_class="wrong_name")
    with pytest.raises(ValueError, match=msg):
        lr.fit(X, y)

    # only 'liblinear' solver
    msg = "Solver liblinear does not support a multinomial backend."
    lr = LR(solver="liblinear", multi_class="multinomial")
    with pytest.raises(ValueError, match=msg):
        lr.fit(X, y)

    # all solvers except 'liblinear' and 'saga'
    for solver in ["newton-cg", "lbfgs", "sag"]:
        msg = "Solver %s supports only 'l2' or 'none' penalties," % solver
        lr = LR(solver=solver, penalty="l1", multi_class="ovr")
        with pytest.raises(ValueError, match=msg):
            lr.fit(X, y)
    for solver in ["newton-cg", "lbfgs", "sag", "saga"]:
        msg = "Solver %s supports only dual=False, got dual=True" % solver
        lr = LR(solver=solver, dual=True, multi_class="ovr")
        with pytest.raises(ValueError, match=msg):
            lr.fit(X, y)

    # only saga supports elasticnet. We only test for liblinear because the
    # error is raised before for the other solvers (solver %s supports only l2
    # penalties)
    for solver in ["liblinear"]:
        msg = "Only 'saga' solver supports elasticnet penalty, got solver={}.".format(
            solver
        )
        lr = LR(solver=solver, penalty="elasticnet")
        with pytest.raises(ValueError, match=msg):
            lr.fit(X, y)

    # liblinear does not support penalty='none'
    msg = "penalty='none' is not supported for the liblinear solver"
    lr = LR(penalty="none", solver="liblinear")
    with pytest.raises(ValueError, match=msg):
        lr.fit(X, y)


@pytest.mark.parametrize("solver", ["lbfgs", "newton-cg", "sag", "saga"])
def test_multinomial_binary(solver):
    # Test multinomial LR on a binary problem.
    target = (iris.target > 0).astype(np.intp)
    target = np.array(["setosa", "not-setosa"])[target]

    clf = LogisticRegression(
        solver=solver, multi_class="multinomial", random_state=42, max_iter=2000
    )
    clf.fit(iris.data, target)

    assert clf.coef_.shape == (1, iris.data.shape[1])
    assert clf.intercept_.shape == (1,)
    assert_array_equal(clf.predict(iris.data), target)

    mlr = LogisticRegression(
        solver=solver, multi_class="multinomial", random_state=42, fit_intercept=False
    )
    mlr.fit(iris.data, target)
    pred = clf.classes_[np.argmax(clf.predict_log_proba(iris.data), axis=1)]
    assert np.mean(pred == target) > 0.9


def test_multinomial_binary_probabilities():
    # Test multinomial LR gives expected probabilities based on the
    # decision function, for a binary problem.
    X, y = make_classification()
    clf = LogisticRegression(multi_class="multinomial", solver="saga")
    clf.fit(X, y)

    decision = clf.decision_function(X)
    proba = clf.predict_proba(X)

    expected_proba_class_1 = np.exp(decision) / (np.exp(decision) + np.exp(-decision))
    expected_proba = np.c_[1 - expected_proba_class_1, expected_proba_class_1]

    assert_almost_equal(proba, expected_proba)


def test_sparsify():
    # Test sparsify and densify members.
    n_samples, n_features = iris.data.shape
    target = iris.target_names[iris.target]
    clf = LogisticRegression(random_state=0).fit(iris.data, target)

    pred_d_d = clf.decision_function(iris.data)

    clf.sparsify()
    assert sp.issparse(clf.coef_)
    pred_s_d = clf.decision_function(iris.data)

    sp_data = sp.coo_matrix(iris.data)
    pred_s_s = clf.decision_function(sp_data)

    clf.densify()
    pred_d_s = clf.decision_function(sp_data)

    assert_array_almost_equal(pred_d_d, pred_s_d)
    assert_array_almost_equal(pred_d_d, pred_s_s)
    assert_array_almost_equal(pred_d_d, pred_d_s)


def test_inconsistent_input():
    # Test that an exception is raised on inconsistent input
    rng = np.random.RandomState(0)
    X_ = rng.random_sample((5, 10))
    y_ = np.ones(X_.shape[0])
    y_[0] = 0

    clf = LogisticRegression(random_state=0)

    # Wrong dimensions for training data
    y_wrong = y_[:-1]

    with pytest.raises(ValueError):
        clf.fit(X, y_wrong)

    # Wrong dimensions for test data
    with pytest.raises(ValueError):
        clf.fit(X_, y_).predict(rng.random_sample((3, 12)))


def test_write_parameters():
    # Test that we can write to coef_ and intercept_
    clf = LogisticRegression(random_state=0)
    clf.fit(X, Y1)
    clf.coef_[:] = 0
    clf.intercept_[:] = 0
    assert_array_almost_equal(clf.decision_function(X), 0)


def test_nan():
    # Test proper NaN handling.
    # Regression test for Issue #252: fit used to go into an infinite loop.
    Xnan = np.array(X, dtype=np.float64)
    Xnan[0, 1] = np.nan
    logistic = LogisticRegression(random_state=0)

    with pytest.raises(ValueError):
        logistic.fit(Xnan, Y1)


def test_consistency_path():
    # Test that the path algorithm is consistent
    rng = np.random.RandomState(0)
    X = np.concatenate((rng.randn(100, 2) + [1, 1], rng.randn(100, 2)))
    y = [1] * 100 + [-1] * 100
    Cs = np.logspace(0, 4, 10)

    f = ignore_warnings
    # can't test with fit_intercept=True since LIBLINEAR
    # penalizes the intercept
    for solver in ["sag", "saga"]:
        coefs, Cs, _ = f(_logistic_regression_path)(
            X,
            y,
            Cs=Cs,
            fit_intercept=False,
            tol=1e-5,
            solver=solver,
            max_iter=1000,
            multi_class="ovr",
            random_state=0,
        )
        for i, C in enumerate(Cs):
            lr = LogisticRegression(
                C=C,
                fit_intercept=False,
                tol=1e-5,
                solver=solver,
                multi_class="ovr",
                random_state=0,
                max_iter=1000,
            )
            lr.fit(X, y)
            lr_coef = lr.coef_.ravel()
            assert_array_almost_equal(
                lr_coef, coefs[i], decimal=4, err_msg="with solver = %s" % solver
            )

    # test for fit_intercept=True
    for solver in ("lbfgs", "newton-cg", "liblinear", "sag", "saga"):
        Cs = [1e3]
        coefs, Cs, _ = f(_logistic_regression_path)(
            X,
            y,
            Cs=Cs,
            tol=1e-6,
            solver=solver,
            intercept_scaling=10000.0,
            random_state=0,
            multi_class="ovr",
        )
        lr = LogisticRegression(
            C=Cs[0],
            tol=1e-4,
            intercept_scaling=10000.0,
            random_state=0,
            multi_class="ovr",
            solver=solver,
        )
        lr.fit(X, y)
        lr_coef = np.concatenate([lr.coef_.ravel(), lr.intercept_])
        assert_array_almost_equal(
            lr_coef, coefs[0], decimal=4, err_msg="with solver = %s" % solver
        )


def test_logistic_regression_path_convergence_fail():
    rng = np.random.RandomState(0)
    X = np.concatenate((rng.randn(100, 2) + [1, 1], rng.randn(100, 2)))
    y = [1] * 100 + [-1] * 100
    Cs = [1e3]

    # Check that the convergence message points to both a model agnostic
    # advice (scaling the data) and to the logistic regression specific
    # documentation that includes hints on the solver configuration.
    with pytest.warns(ConvergenceWarning) as record:
        with warnings.catch_warnings():
            # scipy 1.3.0 uses tostring which is deprecated in numpy
            warnings.filterwarnings("ignore", "tostring", DeprecationWarning)
            _logistic_regression_path(
                X, y, Cs=Cs, tol=0.0, max_iter=1, random_state=0, verbose=0
            )

    assert len(record) == 1
    warn_msg = record[0].message.args[0]
    assert "lbfgs failed to converge" in warn_msg
    assert "Increase the number of iterations" in warn_msg
    assert "scale the data" in warn_msg
    assert "linear_model.html#logistic-regression" in warn_msg


def test_liblinear_dual_random_state():
    # random_state is relevant for liblinear solver only if dual=True
    X, y = make_classification(n_samples=20, random_state=0)
    lr1 = LogisticRegression(
        random_state=0,
        dual=True,
        max_iter=1,
        tol=1e-15,
        solver="liblinear",
        multi_class="ovr",
    )
    lr1.fit(X, y)
    lr2 = LogisticRegression(
        random_state=0,
        dual=True,
        max_iter=1,
        tol=1e-15,
        solver="liblinear",
        multi_class="ovr",
    )
    lr2.fit(X, y)
    lr3 = LogisticRegression(
        random_state=8,
        dual=True,
        max_iter=1,
        tol=1e-15,
        solver="liblinear",
        multi_class="ovr",
    )
    lr3.fit(X, y)

    # same result for same random state
    assert_array_almost_equal(lr1.coef_, lr2.coef_)
    # different results for different random states
    msg = "Arrays are not almost equal to 6 decimals"
    with pytest.raises(AssertionError, match=msg):
        assert_array_almost_equal(lr1.coef_, lr3.coef_)


def test_logistic_loss_and_grad():
    X_ref, y = make_classification(n_samples=20, random_state=0)
    n_features = X_ref.shape[1]

    X_sp = X_ref.copy()
    X_sp[X_sp < 0.1] = 0
    X_sp = sp.csr_matrix(X_sp)
    for X in (X_ref, X_sp):
        w = np.zeros(n_features)

        # First check that our derivation of the grad is correct
        loss, grad = _logistic_loss_and_grad(w, X, y, alpha=1.0)
        approx_grad = optimize.approx_fprime(
            w, lambda w: _logistic_loss_and_grad(w, X, y, alpha=1.0)[0], 1e-3
        )
        assert_array_almost_equal(grad, approx_grad, decimal=2)

        # Second check that our intercept implementation is good
        w = np.zeros(n_features + 1)
        loss_interp, grad_interp = _logistic_loss_and_grad(w, X, y, alpha=1.0)
        assert_array_almost_equal(loss, loss_interp)

        approx_grad = optimize.approx_fprime(
            w, lambda w: _logistic_loss_and_grad(w, X, y, alpha=1.0)[0], 1e-3
        )
        assert_array_almost_equal(grad_interp, approx_grad, decimal=2)


def test_logistic_grad_hess():
    rng = np.random.RandomState(0)
    n_samples, n_features = 50, 5
    X_ref = rng.randn(n_samples, n_features)
    y = np.sign(X_ref.dot(5 * rng.randn(n_features)))
    X_ref -= X_ref.mean()
    X_ref /= X_ref.std()
    X_sp = X_ref.copy()
    X_sp[X_sp < 0.1] = 0
    X_sp = sp.csr_matrix(X_sp)
    for X in (X_ref, X_sp):
        w = np.full(n_features, 0.1)

        # First check that _logistic_grad_hess is consistent
        # with _logistic_loss_and_grad
        loss, grad = _logistic_loss_and_grad(w, X, y, alpha=1.0)
        grad_2, hess = _logistic_grad_hess(w, X, y, alpha=1.0)
        assert_array_almost_equal(grad, grad_2)

        # Now check our hessian along the second direction of the grad
        vector = np.zeros_like(grad)
        vector[1] = 1
        hess_col = hess(vector)

        # Computation of the Hessian is particularly fragile to numerical
        # errors when doing simple finite differences. Here we compute the
        # grad along a path in the direction of the vector and then use a
        # least-square regression to estimate the slope
        e = 1e-3
        d_x = np.linspace(-e, e, 30)
        d_grad = np.array(
            [_logistic_loss_and_grad(w + t * vector, X, y, alpha=1.0)[1] for t in d_x]
        )

        d_grad -= d_grad.mean(axis=0)
        approx_hess_col = linalg.lstsq(d_x[:, np.newaxis], d_grad)[0].ravel()

        assert_array_almost_equal(approx_hess_col, hess_col, decimal=3)

        # Second check that our intercept implementation is good
        w = np.zeros(n_features + 1)
        loss_interp, grad_interp = _logistic_loss_and_grad(w, X, y, alpha=1.0)
        loss_interp_2 = _logistic_loss(w, X, y, alpha=1.0)
        grad_interp_2, hess = _logistic_grad_hess(w, X, y, alpha=1.0)
        assert_array_almost_equal(loss_interp, loss_interp_2)
        assert_array_almost_equal(grad_interp, grad_interp_2)


def test_logistic_cv():
    # test for LogisticRegressionCV object
    n_samples, n_features = 50, 5
    rng = np.random.RandomState(0)
    X_ref = rng.randn(n_samples, n_features)
    y = np.sign(X_ref.dot(5 * rng.randn(n_features)))
    X_ref -= X_ref.mean()
    X_ref /= X_ref.std()
    lr_cv = LogisticRegressionCV(
        Cs=[1.0], fit_intercept=False, solver="liblinear", multi_class="ovr", cv=3
    )
    lr_cv.fit(X_ref, y)
    lr = LogisticRegression(
        C=1.0, fit_intercept=False, solver="liblinear", multi_class="ovr"
    )
    lr.fit(X_ref, y)
    assert_array_almost_equal(lr.coef_, lr_cv.coef_)

    assert_array_equal(lr_cv.coef_.shape, (1, n_features))
    assert_array_equal(lr_cv.classes_, [-1, 1])
    assert len(lr_cv.classes_) == 2

    coefs_paths = np.asarray(list(lr_cv.coefs_paths_.values()))
    assert_array_equal(coefs_paths.shape, (1, 3, 1, n_features))
    assert_array_equal(lr_cv.Cs_.shape, (1,))
    scores = np.asarray(list(lr_cv.scores_.values()))
    assert_array_equal(scores.shape, (1, 3, 1))


@pytest.mark.parametrize(
    "scoring, multiclass_agg_list",
    [
        ("accuracy", [""]),
        ("precision", ["_macro", "_weighted"]),
        # no need to test for micro averaging because it
        # is the same as accuracy for f1, precision,
        # and recall (see https://github.com/
        # scikit-learn/scikit-learn/pull/
        # 11578#discussion_r203250062)
        ("f1", ["_macro", "_weighted"]),
        ("neg_log_loss", [""]),
        ("recall", ["_macro", "_weighted"]),
    ],
)
def test_logistic_cv_multinomial_score(scoring, multiclass_agg_list):
    # test that LogisticRegressionCV uses the right score to compute its
    # cross-validation scores when using a multinomial scoring
    # see https://github.com/scikit-learn/scikit-learn/issues/8720
    X, y = make_classification(
        n_samples=100, random_state=0, n_classes=3, n_informative=6
    )
    train, test = np.arange(80), np.arange(80, 100)
    lr = LogisticRegression(C=1.0, multi_class="multinomial")
    # we use lbfgs to support multinomial
    params = lr.get_params()
    # we store the params to set them further in _log_reg_scoring_path
    for key in ["C", "n_jobs", "warm_start"]:
        del params[key]
    lr.fit(X[train], y[train])
    for averaging in multiclass_agg_list:
        scorer = get_scorer(scoring + averaging)
        assert_array_almost_equal(
            _log_reg_scoring_path(
                X, y, train, test, Cs=[1.0], scoring=scorer, **params
            )[2][0],
            scorer(lr, X[test], y[test]),
        )


def test_multinomial_logistic_regression_string_inputs():
    # Test with string labels for LogisticRegression(CV)
    n_samples, n_features, n_classes = 50, 5, 3
    X_ref, y = make_classification(
        n_samples=n_samples,
        n_features=n_features,
        n_classes=n_classes,
        n_informative=3,
        random_state=0,
    )
    y_str = LabelEncoder().fit(["bar", "baz", "foo"]).inverse_transform(y)
    # For numerical labels, let y values be taken from set (-1, 0, 1)
    y = np.array(y) - 1
    # Test for string labels
    lr = LogisticRegression(multi_class="multinomial")
    lr_cv = LogisticRegressionCV(multi_class="multinomial", Cs=3)
    lr_str = LogisticRegression(multi_class="multinomial")
    lr_cv_str = LogisticRegressionCV(multi_class="multinomial", Cs=3)

    lr.fit(X_ref, y)
    lr_cv.fit(X_ref, y)
    lr_str.fit(X_ref, y_str)
    lr_cv_str.fit(X_ref, y_str)

    assert_array_almost_equal(lr.coef_, lr_str.coef_)
    assert sorted(lr_str.classes_) == ["bar", "baz", "foo"]
    assert_array_almost_equal(lr_cv.coef_, lr_cv_str.coef_)
    assert sorted(lr_str.classes_) == ["bar", "baz", "foo"]
    assert sorted(lr_cv_str.classes_) == ["bar", "baz", "foo"]

    # The predictions should be in original labels
    assert sorted(np.unique(lr_str.predict(X_ref))) == ["bar", "baz", "foo"]
    assert sorted(np.unique(lr_cv_str.predict(X_ref))) == ["bar", "baz", "foo"]

    # Make sure class weights can be given with string labels
    lr_cv_str = LogisticRegression(
        class_weight={"bar": 1, "baz": 2, "foo": 0}, multi_class="multinomial"
    ).fit(X_ref, y_str)
    assert sorted(np.unique(lr_cv_str.predict(X_ref))) == ["bar", "baz"]


def test_logistic_cv_sparse():
    X, y = make_classification(n_samples=50, n_features=5, random_state=0)
    X[X < 1.0] = 0.0
    csr = sp.csr_matrix(X)

    clf = LogisticRegressionCV()
    clf.fit(X, y)
    clfs = LogisticRegressionCV()
    clfs.fit(csr, y)
    assert_array_almost_equal(clfs.coef_, clf.coef_)
    assert_array_almost_equal(clfs.intercept_, clf.intercept_)
    assert clfs.C_ == clf.C_


def test_intercept_logistic_helper():
    n_samples, n_features = 10, 5
    X, y = make_classification(
        n_samples=n_samples, n_features=n_features, random_state=0
    )

    # Fit intercept case.
    alpha = 1.0
    w = np.ones(n_features + 1)
    grad_interp, hess_interp = _logistic_grad_hess(w, X, y, alpha)
    loss_interp = _logistic_loss(w, X, y, alpha)

    # Do not fit intercept. This can be considered equivalent to adding
    # a feature vector of ones, i.e column of one vectors.
    X_ = np.hstack((X, np.ones(10)[:, np.newaxis]))
    grad, hess = _logistic_grad_hess(w, X_, y, alpha)
    loss = _logistic_loss(w, X_, y, alpha)

    # In the fit_intercept=False case, the feature vector of ones is
    # penalized. This should be taken care of.
    assert_almost_equal(loss_interp + 0.5 * (w[-1] ** 2), loss)

    # Check gradient.
    assert_array_almost_equal(grad_interp[:n_features], grad[:n_features])
    assert_almost_equal(grad_interp[-1] + alpha * w[-1], grad[-1])

    rng = np.random.RandomState(0)
    grad = rng.rand(n_features + 1)
    hess_interp = hess_interp(grad)
    hess = hess(grad)
    assert_array_almost_equal(hess_interp[:n_features], hess[:n_features])
    assert_almost_equal(hess_interp[-1] + alpha * grad[-1], hess[-1])


def test_ovr_multinomial_iris():
    # Test that OvR and multinomial are correct using the iris dataset.
    train, target = iris.data, iris.target
    n_samples, n_features = train.shape

    # The cv indices from stratified kfold (where stratification is done based
    # on the fine-grained iris classes, i.e, before the classes 0 and 1 are
    # conflated) is used for both clf and clf1
    n_cv = 2
    cv = StratifiedKFold(n_cv)
    precomputed_folds = list(cv.split(train, target))

    # Train clf on the original dataset where classes 0 and 1 are separated
    clf = LogisticRegressionCV(cv=precomputed_folds, multi_class="ovr")
    clf.fit(train, target)

    # Conflate classes 0 and 1 and train clf1 on this modified dataset
    clf1 = LogisticRegressionCV(cv=precomputed_folds, multi_class="ovr")
    target_copy = target.copy()
    target_copy[target_copy == 0] = 1
    clf1.fit(train, target_copy)

    # Ensure that what OvR learns for class2 is same regardless of whether
    # classes 0 and 1 are separated or not
    assert_allclose(clf.scores_[2], clf1.scores_[2])
    assert_allclose(clf.intercept_[2:], clf1.intercept_)
    assert_allclose(clf.coef_[2][np.newaxis, :], clf1.coef_)

    # Test the shape of various attributes.
    assert clf.coef_.shape == (3, n_features)
    assert_array_equal(clf.classes_, [0, 1, 2])
    coefs_paths = np.asarray(list(clf.coefs_paths_.values()))
    assert coefs_paths.shape == (3, n_cv, 10, n_features + 1)
    assert clf.Cs_.shape == (10,)
    scores = np.asarray(list(clf.scores_.values()))
    assert scores.shape == (3, n_cv, 10)

    # Test that for the iris data multinomial gives a better accuracy than OvR
    for solver in ["lbfgs", "newton-cg", "sag", "saga"]:
        max_iter = 500 if solver in ["sag", "saga"] else 15
        clf_multi = LogisticRegressionCV(
            solver=solver,
            multi_class="multinomial",
            max_iter=max_iter,
            random_state=42,
            tol=1e-3 if solver in ["sag", "saga"] else 1e-2,
            cv=2,
        )
        clf_multi.fit(train, target)
        multi_score = clf_multi.score(train, target)
        ovr_score = clf.score(train, target)
        assert multi_score > ovr_score

        # Test attributes of LogisticRegressionCV
        assert clf.coef_.shape == clf_multi.coef_.shape
        assert_array_equal(clf_multi.classes_, [0, 1, 2])
        coefs_paths = np.asarray(list(clf_multi.coefs_paths_.values()))
        assert coefs_paths.shape == (3, n_cv, 10, n_features + 1)
        assert clf_multi.Cs_.shape == (10,)
        scores = np.asarray(list(clf_multi.scores_.values()))
        assert scores.shape == (3, n_cv, 10)


def test_logistic_regression_solvers():
    X, y = make_classification(n_features=10, n_informative=5, random_state=0)

    params = dict(fit_intercept=False, random_state=42, multi_class="ovr")
    ncg = LogisticRegression(solver="newton-cg", **params)
    lbf = LogisticRegression(solver="lbfgs", **params)
    lib = LogisticRegression(solver="liblinear", **params)
    sag = LogisticRegression(solver="sag", **params)
    saga = LogisticRegression(solver="saga", **params)
    ncg.fit(X, y)
    lbf.fit(X, y)
    sag.fit(X, y)
    saga.fit(X, y)
    lib.fit(X, y)
    assert_array_almost_equal(ncg.coef_, lib.coef_, decimal=3)
    assert_array_almost_equal(lib.coef_, lbf.coef_, decimal=3)
    assert_array_almost_equal(ncg.coef_, lbf.coef_, decimal=3)
    assert_array_almost_equal(sag.coef_, lib.coef_, decimal=3)
    assert_array_almost_equal(sag.coef_, ncg.coef_, decimal=3)
    assert_array_almost_equal(sag.coef_, lbf.coef_, decimal=3)
    assert_array_almost_equal(saga.coef_, sag.coef_, decimal=3)
    assert_array_almost_equal(saga.coef_, lbf.coef_, decimal=3)
    assert_array_almost_equal(saga.coef_, ncg.coef_, decimal=3)
    assert_array_almost_equal(saga.coef_, lib.coef_, decimal=3)


def test_logistic_regression_solvers_multiclass():
    X, y = make_classification(
        n_samples=20, n_features=20, n_informative=10, n_classes=3, random_state=0
    )
    tol = 1e-7
    params = dict(fit_intercept=False, tol=tol, random_state=42, multi_class="ovr")
    ncg = LogisticRegression(solver="newton-cg", **params)
    lbf = LogisticRegression(solver="lbfgs", **params)
    lib = LogisticRegression(solver="liblinear", **params)
    sag = LogisticRegression(solver="sag", max_iter=1000, **params)
    saga = LogisticRegression(solver="saga", max_iter=10000, **params)
    ncg.fit(X, y)
    lbf.fit(X, y)
    sag.fit(X, y)
    saga.fit(X, y)
    lib.fit(X, y)
    assert_array_almost_equal(ncg.coef_, lib.coef_, decimal=4)
    assert_array_almost_equal(lib.coef_, lbf.coef_, decimal=4)
    assert_array_almost_equal(ncg.coef_, lbf.coef_, decimal=4)
    assert_array_almost_equal(sag.coef_, lib.coef_, decimal=4)
    assert_array_almost_equal(sag.coef_, ncg.coef_, decimal=4)
    assert_array_almost_equal(sag.coef_, lbf.coef_, decimal=4)
    assert_array_almost_equal(saga.coef_, sag.coef_, decimal=4)
    assert_array_almost_equal(saga.coef_, lbf.coef_, decimal=4)
    assert_array_almost_equal(saga.coef_, ncg.coef_, decimal=4)
    assert_array_almost_equal(saga.coef_, lib.coef_, decimal=4)


def test_logistic_regressioncv_class_weights():
    for weight in [{0: 0.1, 1: 0.2}, {0: 0.1, 1: 0.2, 2: 0.5}]:
        n_classes = len(weight)
        for class_weight in (weight, "balanced"):
            X, y = make_classification(
                n_samples=30,
                n_features=3,
                n_repeated=0,
                n_informative=3,
                n_redundant=0,
                n_classes=n_classes,
                random_state=0,
            )

            clf_lbf = LogisticRegressionCV(
                solver="lbfgs",
                Cs=1,
                fit_intercept=False,
                multi_class="ovr",
                class_weight=class_weight,
            )
            clf_ncg = LogisticRegressionCV(
                solver="newton-cg",
                Cs=1,
                fit_intercept=False,
                multi_class="ovr",
                class_weight=class_weight,
            )
            clf_lib = LogisticRegressionCV(
                solver="liblinear",
                Cs=1,
                fit_intercept=False,
                multi_class="ovr",
                class_weight=class_weight,
            )
            clf_sag = LogisticRegressionCV(
                solver="sag",
                Cs=1,
                fit_intercept=False,
                multi_class="ovr",
                class_weight=class_weight,
                tol=1e-5,
                max_iter=10000,
                random_state=0,
            )
            clf_saga = LogisticRegressionCV(
                solver="saga",
                Cs=1,
                fit_intercept=False,
                multi_class="ovr",
                class_weight=class_weight,
                tol=1e-5,
                max_iter=10000,
                random_state=0,
            )
            clf_lbf.fit(X, y)
            clf_ncg.fit(X, y)
            clf_lib.fit(X, y)
            clf_sag.fit(X, y)
            clf_saga.fit(X, y)
            assert_array_almost_equal(clf_lib.coef_, clf_lbf.coef_, decimal=4)
            assert_array_almost_equal(clf_ncg.coef_, clf_lbf.coef_, decimal=4)
            assert_array_almost_equal(clf_sag.coef_, clf_lbf.coef_, decimal=4)
            assert_array_almost_equal(clf_saga.coef_, clf_lbf.coef_, decimal=4)


def test_logistic_regression_sample_weights():
    X, y = make_classification(
        n_samples=20, n_features=5, n_informative=3, n_classes=2, random_state=0
    )
    sample_weight = y + 1

    for LR in [LogisticRegression, LogisticRegressionCV]:

        kw = {"random_state": 42, "fit_intercept": False, "multi_class": "ovr"}
        if LR is LogisticRegressionCV:
            kw.update({"Cs": 3, "cv": 3})

        # Test that passing sample_weight as ones is the same as
        # not passing them at all (default None)
        for solver in ["lbfgs", "liblinear"]:
            clf_sw_none = LR(solver=solver, **kw)
            clf_sw_ones = LR(solver=solver, **kw)
            clf_sw_none.fit(X, y)
            clf_sw_ones.fit(X, y, sample_weight=np.ones(y.shape[0]))
            assert_array_almost_equal(clf_sw_none.coef_, clf_sw_ones.coef_, decimal=4)

        # Test that sample weights work the same with the lbfgs,
        # newton-cg, and 'sag' solvers
        clf_sw_lbfgs = LR(**kw)
        clf_sw_lbfgs.fit(X, y, sample_weight=sample_weight)
        clf_sw_n = LR(solver="newton-cg", **kw)
        clf_sw_n.fit(X, y, sample_weight=sample_weight)
        clf_sw_sag = LR(solver="sag", tol=1e-10, **kw)
        # ignore convergence warning due to small dataset
        with ignore_warnings():
            clf_sw_sag.fit(X, y, sample_weight=sample_weight)
        clf_sw_liblinear = LR(solver="liblinear", **kw)
        clf_sw_liblinear.fit(X, y, sample_weight=sample_weight)
        assert_array_almost_equal(clf_sw_lbfgs.coef_, clf_sw_n.coef_, decimal=4)
        assert_array_almost_equal(clf_sw_lbfgs.coef_, clf_sw_sag.coef_, decimal=4)
        assert_array_almost_equal(clf_sw_lbfgs.coef_, clf_sw_liblinear.coef_, decimal=4)

        # Test that passing class_weight as [1,2] is the same as
        # passing class weight = [1,1] but adjusting sample weights
        # to be 2 for all instances of class 2
        for solver in ["lbfgs", "liblinear"]:
            clf_cw_12 = LR(solver=solver, class_weight={0: 1, 1: 2}, **kw)
            clf_cw_12.fit(X, y)
            clf_sw_12 = LR(solver=solver, **kw)
            clf_sw_12.fit(X, y, sample_weight=sample_weight)
            assert_array_almost_equal(clf_cw_12.coef_, clf_sw_12.coef_, decimal=4)

    # Test the above for l1 penalty and l2 penalty with dual=True.
    # since the patched liblinear code is different.
    clf_cw = LogisticRegression(
        solver="liblinear",
        fit_intercept=False,
        class_weight={0: 1, 1: 2},
        penalty="l1",
        tol=1e-5,
        random_state=42,
        multi_class="ovr",
    )
    clf_cw.fit(X, y)
    clf_sw = LogisticRegression(
        solver="liblinear",
        fit_intercept=False,
        penalty="l1",
        tol=1e-5,
        random_state=42,
        multi_class="ovr",
    )
    clf_sw.fit(X, y, sample_weight)
    assert_array_almost_equal(clf_cw.coef_, clf_sw.coef_, decimal=4)

    clf_cw = LogisticRegression(
        solver="liblinear",
        fit_intercept=False,
        class_weight={0: 1, 1: 2},
        penalty="l2",
        dual=True,
        random_state=42,
        multi_class="ovr",
    )
    clf_cw.fit(X, y)
    clf_sw = LogisticRegression(
        solver="liblinear",
        fit_intercept=False,
        penalty="l2",
        dual=True,
        random_state=42,
        multi_class="ovr",
    )
    clf_sw.fit(X, y, sample_weight)
    assert_array_almost_equal(clf_cw.coef_, clf_sw.coef_, decimal=4)


def _compute_class_weight_dictionary(y):
    # helper for returning a dictionary instead of an array
    classes = np.unique(y)
    class_weight = compute_class_weight("balanced", classes=classes, y=y)
    class_weight_dict = dict(zip(classes, class_weight))
    return class_weight_dict


def test_logistic_regression_class_weights():
    # Multinomial case: remove 90% of class 0
    X = iris.data[45:, :]
    y = iris.target[45:]
    solvers = ("lbfgs", "newton-cg")
    class_weight_dict = _compute_class_weight_dictionary(y)

    for solver in solvers:
        clf1 = LogisticRegression(
            solver=solver, multi_class="multinomial", class_weight="balanced"
        )
        clf2 = LogisticRegression(
            solver=solver, multi_class="multinomial", class_weight=class_weight_dict
        )
        clf1.fit(X, y)
        clf2.fit(X, y)
        assert_array_almost_equal(clf1.coef_, clf2.coef_, decimal=4)

    # Binary case: remove 90% of class 0 and 100% of class 2
    X = iris.data[45:100, :]
    y = iris.target[45:100]
    solvers = ("lbfgs", "newton-cg", "liblinear")
    class_weight_dict = _compute_class_weight_dictionary(y)

    for solver in solvers:
        clf1 = LogisticRegression(
            solver=solver, multi_class="ovr", class_weight="balanced"
        )
        clf2 = LogisticRegression(
            solver=solver, multi_class="ovr", class_weight=class_weight_dict
        )
        clf1.fit(X, y)
        clf2.fit(X, y)
        assert_array_almost_equal(clf1.coef_, clf2.coef_, decimal=6)


def test_logistic_regression_multinomial():
    # Tests for the multinomial option in logistic regression

    # Some basic attributes of Logistic Regression
    n_samples, n_features, n_classes = 50, 20, 3
    X, y = make_classification(
        n_samples=n_samples,
        n_features=n_features,
        n_informative=10,
        n_classes=n_classes,
        random_state=0,
    )

    X = StandardScaler(with_mean=False).fit_transform(X)

    # 'lbfgs' is used as a referenced
    solver = "lbfgs"
    ref_i = LogisticRegression(solver=solver, multi_class="multinomial")
    ref_w = LogisticRegression(
        solver=solver, multi_class="multinomial", fit_intercept=False
    )
    ref_i.fit(X, y)
    ref_w.fit(X, y)
    assert ref_i.coef_.shape == (n_classes, n_features)
    assert ref_w.coef_.shape == (n_classes, n_features)
    for solver in ["sag", "saga", "newton-cg"]:
        clf_i = LogisticRegression(
            solver=solver,
            multi_class="multinomial",
            random_state=42,
            max_iter=2000,
            tol=1e-7,
        )
        clf_w = LogisticRegression(
            solver=solver,
            multi_class="multinomial",
            random_state=42,
            max_iter=2000,
            tol=1e-7,
            fit_intercept=False,
        )
        clf_i.fit(X, y)
        clf_w.fit(X, y)
        assert clf_i.coef_.shape == (n_classes, n_features)
        assert clf_w.coef_.shape == (n_classes, n_features)

        # Compare solutions between lbfgs and the other solvers
        assert_allclose(ref_i.coef_, clf_i.coef_, rtol=1e-2)
        assert_allclose(ref_w.coef_, clf_w.coef_, rtol=1e-2)
        assert_allclose(ref_i.intercept_, clf_i.intercept_, rtol=1e-2)

    # Test that the path give almost the same results. However since in this
    # case we take the average of the coefs after fitting across all the
    # folds, it need not be exactly the same.
    for solver in ["lbfgs", "newton-cg", "sag", "saga"]:
        clf_path = LogisticRegressionCV(
            solver=solver, max_iter=2000, tol=1e-6, multi_class="multinomial", Cs=[1.0]
        )
        clf_path.fit(X, y)
        assert_allclose(clf_path.coef_, ref_i.coef_, rtol=2e-2)
        assert_allclose(clf_path.intercept_, ref_i.intercept_, rtol=2e-2)


def test_multinomial_grad_hess():
    rng = np.random.RandomState(0)
    n_samples, n_features, n_classes = 100, 5, 3
    X = rng.randn(n_samples, n_features)
    w = rng.rand(n_classes, n_features)
    Y = np.zeros((n_samples, n_classes))
    ind = np.argmax(np.dot(X, w.T), axis=1)
    Y[range(0, n_samples), ind] = 1
    w = w.ravel()
    sample_weights = np.ones(X.shape[0])
    grad, hessp = _multinomial_grad_hess(
        w, X, Y, alpha=1.0, sample_weight=sample_weights
    )
    # extract first column of hessian matrix
    vec = np.zeros(n_features * n_classes)
    vec[0] = 1
    hess_col = hessp(vec)

    # Estimate hessian using least squares as done in
    # test_logistic_grad_hess
    e = 1e-3
    d_x = np.linspace(-e, e, 30)
    d_grad = np.array(
        [
            _multinomial_grad_hess(
                w + t * vec, X, Y, alpha=1.0, sample_weight=sample_weights
            )[0]
            for t in d_x
        ]
    )
    d_grad -= d_grad.mean(axis=0)
    approx_hess_col = linalg.lstsq(d_x[:, np.newaxis], d_grad)[0].ravel()
    assert_array_almost_equal(hess_col, approx_hess_col)


def test_liblinear_decision_function_zero():
    # Test negative prediction when decision_function values are zero.
    # Liblinear predicts the positive class when decision_function values
    # are zero. This is a test to verify that we do not do the same.
    # See Issue: https://github.com/scikit-learn/scikit-learn/issues/3600
    # and the PR https://github.com/scikit-learn/scikit-learn/pull/3623
    X, y = make_classification(n_samples=5, n_features=5, random_state=0)
    clf = LogisticRegression(fit_intercept=False, solver="liblinear", multi_class="ovr")
    clf.fit(X, y)

    # Dummy data such that the decision function becomes zero.
    X = np.zeros((5, 5))
    assert_array_equal(clf.predict(X), np.zeros(5))


def test_liblinear_logregcv_sparse():
    # Test LogRegCV with solver='liblinear' works for sparse matrices

    X, y = make_classification(n_samples=10, n_features=5, random_state=0)
    clf = LogisticRegressionCV(solver="liblinear", multi_class="ovr")
    clf.fit(sparse.csr_matrix(X), y)


def test_saga_sparse():
    # Test LogRegCV with solver='liblinear' works for sparse matrices

    X, y = make_classification(n_samples=10, n_features=5, random_state=0)
    clf = LogisticRegressionCV(solver="saga")
    clf.fit(sparse.csr_matrix(X), y)


def test_logreg_intercept_scaling():
    # Test that the right error message is thrown when intercept_scaling <= 0

    for i in [-1, 0]:
        clf = LogisticRegression(
            intercept_scaling=i, solver="liblinear", multi_class="ovr"
        )
        msg = (
            "Intercept scaling is %r but needs to be greater than 0."
            " To disable fitting an intercept,"
            " set fit_intercept=False."
            % clf.intercept_scaling
        )
        with pytest.raises(ValueError, match=msg):
            clf.fit(X, Y1)


def test_logreg_intercept_scaling_zero():
    # Test that intercept_scaling is ignored when fit_intercept is False

    clf = LogisticRegression(fit_intercept=False)
    clf.fit(X, Y1)
    assert clf.intercept_ == 0.0


def test_logreg_l1():
    # Because liblinear penalizes the intercept and saga does not, we do not
    # fit the intercept to make it possible to compare the coefficients of
    # the two models at convergence.
    rng = np.random.RandomState(42)
    n_samples = 50
    X, y = make_classification(n_samples=n_samples, n_features=20, random_state=0)
    X_noise = rng.normal(size=(n_samples, 3))
    X_constant = np.ones(shape=(n_samples, 2))
    X = np.concatenate((X, X_noise, X_constant), axis=1)
    lr_liblinear = LogisticRegression(
        penalty="l1",
        C=1.0,
        solver="liblinear",
        fit_intercept=False,
        multi_class="ovr",
        tol=1e-10,
    )
    lr_liblinear.fit(X, y)

    lr_saga = LogisticRegression(
        penalty="l1",
        C=1.0,
        solver="saga",
        fit_intercept=False,
        multi_class="ovr",
        max_iter=1000,
        tol=1e-10,
    )
    lr_saga.fit(X, y)
    assert_array_almost_equal(lr_saga.coef_, lr_liblinear.coef_)

    # Noise and constant features should be regularized to zero by the l1
    # penalty
    assert_array_almost_equal(lr_liblinear.coef_[0, -5:], np.zeros(5))
    assert_array_almost_equal(lr_saga.coef_[0, -5:], np.zeros(5))


def test_logreg_l1_sparse_data():
    # Because liblinear penalizes the intercept and saga does not, we do not
    # fit the intercept to make it possible to compare the coefficients of
    # the two models at convergence.
    rng = np.random.RandomState(42)
    n_samples = 50
    X, y = make_classification(n_samples=n_samples, n_features=20, random_state=0)
    X_noise = rng.normal(scale=0.1, size=(n_samples, 3))
    X_constant = np.zeros(shape=(n_samples, 2))
    X = np.concatenate((X, X_noise, X_constant), axis=1)
    X[X < 1] = 0
    X = sparse.csr_matrix(X)

    lr_liblinear = LogisticRegression(
        penalty="l1",
        C=1.0,
        solver="liblinear",
        fit_intercept=False,
        multi_class="ovr",
        tol=1e-10,
    )
    lr_liblinear.fit(X, y)

    lr_saga = LogisticRegression(
        penalty="l1",
        C=1.0,
        solver="saga",
        fit_intercept=False,
        multi_class="ovr",
        max_iter=1000,
        tol=1e-10,
    )
    lr_saga.fit(X, y)
    assert_array_almost_equal(lr_saga.coef_, lr_liblinear.coef_)
    # Noise and constant features should be regularized to zero by the l1
    # penalty
    assert_array_almost_equal(lr_liblinear.coef_[0, -5:], np.zeros(5))
    assert_array_almost_equal(lr_saga.coef_[0, -5:], np.zeros(5))

    # Check that solving on the sparse and dense data yield the same results
    lr_saga_dense = LogisticRegression(
        penalty="l1",
        C=1.0,
        solver="saga",
        fit_intercept=False,
        multi_class="ovr",
        max_iter=1000,
        tol=1e-10,
    )
    lr_saga_dense.fit(X.toarray(), y)
    assert_array_almost_equal(lr_saga.coef_, lr_saga_dense.coef_)


@pytest.mark.parametrize("random_seed", [42])
@pytest.mark.parametrize("penalty", ["l1", "l2"])
def test_logistic_regression_cv_refit(random_seed, penalty):
    # Test that when refit=True, logistic regression cv with the saga solver
    # converges to the same solution as logistic regression with a fixed
    # regularization parameter.
    # Internally the LogisticRegressionCV model uses a warm start to refit on
    # the full data model with the optimal C found by CV. As the penalized
    # logistic regression loss is convex, we should still recover exactly
    # the same solution as long as the stopping criterion is strict enough (and
    # that there are no exactly duplicated features when penalty='l1').
    X, y = make_classification(n_samples=100, n_features=20, random_state=random_seed)
    common_params = dict(
        solver="saga",
        penalty=penalty,
        random_state=random_seed,
        max_iter=1000,
        tol=1e-12,
    )
    lr_cv = LogisticRegressionCV(Cs=[1.0], refit=True, **common_params)
    lr_cv.fit(X, y)
    lr = LogisticRegression(C=1.0, **common_params)
    lr.fit(X, y)
    assert_array_almost_equal(lr_cv.coef_, lr.coef_)


def test_logreg_predict_proba_multinomial():
    X, y = make_classification(
        n_samples=10, n_features=20, random_state=0, n_classes=3, n_informative=10
    )

    # Predicted probabilities using the true-entropy loss should give a
    # smaller loss than those using the ovr method.
    clf_multi = LogisticRegression(multi_class="multinomial", solver="lbfgs")
    clf_multi.fit(X, y)
    clf_multi_loss = log_loss(y, clf_multi.predict_proba(X))
    clf_ovr = LogisticRegression(multi_class="ovr", solver="lbfgs")
    clf_ovr.fit(X, y)
    clf_ovr_loss = log_loss(y, clf_ovr.predict_proba(X))
    assert clf_ovr_loss > clf_multi_loss

    # Predicted probabilities using the soft-max function should give a
    # smaller loss than those using the logistic function.
    clf_multi_loss = log_loss(y, clf_multi.predict_proba(X))
    clf_wrong_loss = log_loss(y, clf_multi._predict_proba_lr(X))
    assert clf_wrong_loss > clf_multi_loss


@pytest.mark.parametrize("max_iter", np.arange(1, 5))
@pytest.mark.parametrize("multi_class", ["ovr", "multinomial"])
@pytest.mark.parametrize(
    "solver, message",
    [
        (
            "newton-cg",
            "newton-cg failed to converge. Increase the number of iterations.",
        ),
        (
            "liblinear",
            "Liblinear failed to converge, increase the number of iterations.",
        ),
        ("sag", "The max_iter was reached which means the coef_ did not converge"),
        ("saga", "The max_iter was reached which means the coef_ did not converge"),
        ("lbfgs", "lbfgs failed to converge"),
    ],
)
def test_max_iter(max_iter, multi_class, solver, message):
    # Test that the maximum number of iteration is reached
    X, y_bin = iris.data, iris.target.copy()
    y_bin[y_bin == 2] = 0

    if solver == "liblinear" and multi_class == "multinomial":
        pytest.skip("'multinomial' is unavailable when solver='liblinear'")

    lr = LogisticRegression(
        max_iter=max_iter,
        tol=1e-15,
        multi_class=multi_class,
        random_state=0,
        solver=solver,
    )
    with pytest.warns(ConvergenceWarning, match=message):
        lr.fit(X, y_bin)

    assert lr.n_iter_[0] == max_iter


@pytest.mark.parametrize("solver", ["newton-cg", "liblinear", "sag", "saga", "lbfgs"])
def test_n_iter(solver):
    # Test that self.n_iter_ has the correct format.
    X, y = iris.data, iris.target

    y_bin = y.copy()
    y_bin[y_bin == 2] = 0

    n_Cs = 4
    n_cv_fold = 2

    # OvR case
    n_classes = 1 if solver == "liblinear" else np.unique(y).shape[0]
    clf = LogisticRegression(
        tol=1e-2, multi_class="ovr", solver=solver, C=1.0, random_state=42
    )
    clf.fit(X, y)
    assert clf.n_iter_.shape == (n_classes,)

    n_classes = np.unique(y).shape[0]
    clf = LogisticRegressionCV(
        tol=1e-2,
        multi_class="ovr",
        solver=solver,
        Cs=n_Cs,
        cv=n_cv_fold,
        random_state=42,
    )
    clf.fit(X, y)
    assert clf.n_iter_.shape == (n_classes, n_cv_fold, n_Cs)
    clf.fit(X, y_bin)
    assert clf.n_iter_.shape == (1, n_cv_fold, n_Cs)

    # multinomial case
    n_classes = 1
    if solver in ("liblinear", "sag", "saga"):
        return

    clf = LogisticRegression(
        tol=1e-2, multi_class="multinomial", solver=solver, C=1.0, random_state=42
    )
    clf.fit(X, y)
    assert clf.n_iter_.shape == (n_classes,)

    clf = LogisticRegressionCV(
        tol=1e-2,
        multi_class="multinomial",
        solver=solver,
        Cs=n_Cs,
        cv=n_cv_fold,
        random_state=42,
    )
    clf.fit(X, y)
    assert clf.n_iter_.shape == (n_classes, n_cv_fold, n_Cs)
    clf.fit(X, y_bin)
    assert clf.n_iter_.shape == (1, n_cv_fold, n_Cs)


@pytest.mark.parametrize("solver", ("newton-cg", "sag", "saga", "lbfgs"))
@pytest.mark.parametrize("warm_start", (True, False))
@pytest.mark.parametrize("fit_intercept", (True, False))
@pytest.mark.parametrize("multi_class", ["ovr", "multinomial"])
def test_warm_start(solver, warm_start, fit_intercept, multi_class):
    # A 1-iteration second fit on same data should give almost same result
    # with warm starting, and quite different result without warm starting.
    # Warm starting does not work with liblinear solver.
    X, y = iris.data, iris.target

    clf = LogisticRegression(
        tol=1e-4,
        multi_class=multi_class,
        warm_start=warm_start,
        solver=solver,
        random_state=42,
        fit_intercept=fit_intercept,
    )
    with ignore_warnings(category=ConvergenceWarning):
        clf.fit(X, y)
        coef_1 = clf.coef_

        clf.max_iter = 1
        clf.fit(X, y)
    cum_diff = np.sum(np.abs(coef_1 - clf.coef_))
    msg = (
        "Warm starting issue with %s solver in %s mode "
        "with fit_intercept=%s and warm_start=%s"
        % (solver, multi_class, str(fit_intercept), str(warm_start))
    )
    if warm_start:
        assert 2.0 > cum_diff, msg
    else:
        assert cum_diff > 2.0, msg


def test_saga_vs_liblinear():
    iris = load_iris()
    X, y = iris.data, iris.target
    X = np.concatenate([X] * 3)
    y = np.concatenate([y] * 3)

    X_bin = X[y <= 1]
    y_bin = y[y <= 1] * 2 - 1

    X_sparse, y_sparse = make_classification(
        n_samples=50, n_features=20, random_state=0
    )
    X_sparse = sparse.csr_matrix(X_sparse)

    for (X, y) in ((X_bin, y_bin), (X_sparse, y_sparse)):
        for penalty in ["l1", "l2"]:
            n_samples = X.shape[0]
            # alpha=1e-3 is time consuming
            for alpha in np.logspace(-1, 1, 3):
                saga = LogisticRegression(
                    C=1.0 / (n_samples * alpha),
                    solver="saga",
                    multi_class="ovr",
                    max_iter=200,
                    fit_intercept=False,
                    penalty=penalty,
                    random_state=0,
                    tol=1e-24,
                )

                liblinear = LogisticRegression(
                    C=1.0 / (n_samples * alpha),
                    solver="liblinear",
                    multi_class="ovr",
                    max_iter=200,
                    fit_intercept=False,
                    penalty=penalty,
                    random_state=0,
                    tol=1e-24,
                )

                saga.fit(X, y)
                liblinear.fit(X, y)
                # Convergence for alpha=1e-3 is very slow
                assert_array_almost_equal(saga.coef_, liblinear.coef_, 3)


@pytest.mark.parametrize("multi_class", ["ovr", "multinomial"])
@pytest.mark.parametrize("solver", ["newton-cg", "liblinear", "saga"])
@pytest.mark.parametrize("fit_intercept", [False, True])
def test_dtype_match(solver, multi_class, fit_intercept):
    # Test that np.float32 input data is not cast to np.float64 when possible
    # and that the output is approximately the same no matter the input format.

    if solver == "liblinear" and multi_class == "multinomial":
        pytest.skip("liblinear does not support multinomial logistic")

    out32_type = np.float64 if solver == "liblinear" else np.float32

    X_32 = np.array(X).astype(np.float32)
    y_32 = np.array(Y1).astype(np.float32)
    X_64 = np.array(X).astype(np.float64)
    y_64 = np.array(Y1).astype(np.float64)
    X_sparse_32 = sp.csr_matrix(X, dtype=np.float32)
    X_sparse_64 = sp.csr_matrix(X, dtype=np.float64)
    solver_tol = 5e-4

    lr_templ = LogisticRegression(
        solver=solver,
        multi_class=multi_class,
        random_state=42,
        tol=solver_tol,
        fit_intercept=fit_intercept,
    )

    # Check 32-bit type consistency
    lr_32 = clone(lr_templ)
    lr_32.fit(X_32, y_32)
    assert lr_32.coef_.dtype == out32_type

    # Check 32-bit type consistency with sparsity
    lr_32_sparse = clone(lr_templ)
    lr_32_sparse.fit(X_sparse_32, y_32)
    assert lr_32_sparse.coef_.dtype == out32_type

    # Check 64-bit type consistency
    lr_64 = clone(lr_templ)
    lr_64.fit(X_64, y_64)
    assert lr_64.coef_.dtype == np.float64

    # Check 64-bit type consistency with sparsity
    lr_64_sparse = clone(lr_templ)
    lr_64_sparse.fit(X_sparse_64, y_64)
    assert lr_64_sparse.coef_.dtype == np.float64

    # solver_tol bounds the norm of the loss gradient
    # dw ~= inv(H)*grad ==> |dw| ~= |inv(H)| * solver_tol, where H - hessian
    #
    # See https://github.com/scikit-learn/scikit-learn/pull/13645
    #
    # with  Z = np.hstack((np.ones((3,1)), np.array(X)))
    # In [8]: np.linalg.norm(np.diag([0,2,2]) + np.linalg.inv((Z.T @ Z)/4))
    # Out[8]: 1.7193336918135917

    # factor of 2 to get the ball diameter
    atol = 2 * 1.72 * solver_tol
    if os.name == "nt" and _IS_32BIT:
        # FIXME
        atol = 1e-2

    # Check accuracy consistency
    assert_allclose(lr_32.coef_, lr_64.coef_.astype(np.float32), atol=atol)

    if solver == "saga" and fit_intercept:
        # FIXME: SAGA on sparse data fits the intercept inaccurately with the
        # default tol and max_iter parameters.
        atol = 1e-1

    assert_allclose(lr_32.coef_, lr_32_sparse.coef_, atol=atol)
    assert_allclose(lr_64.coef_, lr_64_sparse.coef_, atol=atol)


def test_warm_start_converge_LR():
    # Test to see that the logistic regression converges on warm start,
    # with multi_class='multinomial'. Non-regressive test for #10836

    rng = np.random.RandomState(0)
    X = np.concatenate((rng.randn(100, 2) + [1, 1], rng.randn(100, 2)))
    y = np.array([1] * 100 + [-1] * 100)
    lr_no_ws = LogisticRegression(
        multi_class="multinomial", solver="sag", warm_start=False, random_state=0
    )
    lr_ws = LogisticRegression(
        multi_class="multinomial", solver="sag", warm_start=True, random_state=0
    )

    lr_no_ws_loss = log_loss(y, lr_no_ws.fit(X, y).predict_proba(X))
    for i in range(5):
        lr_ws.fit(X, y)
    lr_ws_loss = log_loss(y, lr_ws.predict_proba(X))
    assert_allclose(lr_no_ws_loss, lr_ws_loss, rtol=1e-5)


def test_elastic_net_coeffs():
    # make sure elasticnet penalty gives different coefficients from l1 and l2
    # with saga solver (l1_ratio different from 0 or 1)
    X, y = make_classification(random_state=0)

    C = 2.0
    l1_ratio = 0.5
    coeffs = list()
    for penalty in ("elasticnet", "l1", "l2"):
        lr = LogisticRegression(
            penalty=penalty, C=C, solver="saga", random_state=0, l1_ratio=l1_ratio
        )
        lr.fit(X, y)
        coeffs.append(lr.coef_)

    elastic_net_coeffs, l1_coeffs, l2_coeffs = coeffs
    # make sure coeffs differ by at least .1
    assert not np.allclose(elastic_net_coeffs, l1_coeffs, rtol=0, atol=0.1)
    assert not np.allclose(elastic_net_coeffs, l2_coeffs, rtol=0, atol=0.1)
    assert not np.allclose(l2_coeffs, l1_coeffs, rtol=0, atol=0.1)


@pytest.mark.parametrize("C", [0.001, 0.1, 1, 10, 100, 1000, 1e6])
@pytest.mark.parametrize("penalty, l1_ratio", [("l1", 1), ("l2", 0)])
def test_elastic_net_l1_l2_equivalence(C, penalty, l1_ratio):
    # Make sure elasticnet is equivalent to l1 when l1_ratio=1 and to l2 when
    # l1_ratio=0.
    X, y = make_classification(random_state=0)

    lr_enet = LogisticRegression(
        penalty="elasticnet", C=C, l1_ratio=l1_ratio, solver="saga", random_state=0
    )
    lr_expected = LogisticRegression(
        penalty=penalty, C=C, solver="saga", random_state=0
    )
    lr_enet.fit(X, y)
    lr_expected.fit(X, y)

    assert_array_almost_equal(lr_enet.coef_, lr_expected.coef_)


@pytest.mark.parametrize("C", [0.001, 1, 100, 1e6])
def test_elastic_net_vs_l1_l2(C):
    # Make sure that elasticnet with grid search on l1_ratio gives same or
    # better results than just l1 or just l2.

    X, y = make_classification(500, random_state=0)
    X_train, X_test, y_train, y_test = train_test_split(X, y, random_state=0)

    param_grid = {"l1_ratio": np.linspace(0, 1, 5)}

    enet_clf = LogisticRegression(
        penalty="elasticnet", C=C, solver="saga", random_state=0
    )
    gs = GridSearchCV(enet_clf, param_grid, refit=True)

    l1_clf = LogisticRegression(penalty="l1", C=C, solver="saga", random_state=0)
    l2_clf = LogisticRegression(penalty="l2", C=C, solver="saga", random_state=0)

    for clf in (gs, l1_clf, l2_clf):
        clf.fit(X_train, y_train)

    assert gs.score(X_test, y_test) >= l1_clf.score(X_test, y_test)
    assert gs.score(X_test, y_test) >= l2_clf.score(X_test, y_test)


@pytest.mark.parametrize("C", np.logspace(-3, 2, 4))
@pytest.mark.parametrize("l1_ratio", [0.1, 0.5, 0.9])
def test_LogisticRegression_elastic_net_objective(C, l1_ratio):
    # Check that training with a penalty matching the objective leads
    # to a lower objective.
    # Here we train a logistic regression with l2 (a) and elasticnet (b)
    # penalties, and compute the elasticnet objective. That of a should be
    # greater than that of b (both objectives are convex).
    X, y = make_classification(
        n_samples=1000,
        n_classes=2,
        n_features=20,
        n_informative=10,
        n_redundant=0,
        n_repeated=0,
        random_state=0,
    )
    X = scale(X)

    lr_enet = LogisticRegression(
        penalty="elasticnet",
        solver="saga",
        random_state=0,
        C=C,
        l1_ratio=l1_ratio,
        fit_intercept=False,
    )
    lr_l2 = LogisticRegression(
        penalty="l2", solver="saga", random_state=0, C=C, fit_intercept=False
    )
    lr_enet.fit(X, y)
    lr_l2.fit(X, y)

    def enet_objective(lr):
        coef = lr.coef_.ravel()
        obj = C * log_loss(y, lr.predict_proba(X))
        obj += l1_ratio * np.sum(np.abs(coef))
        obj += (1.0 - l1_ratio) * 0.5 * np.dot(coef, coef)
        return obj

    assert enet_objective(lr_enet) < enet_objective(lr_l2)


@pytest.mark.parametrize("multi_class", ("ovr", "multinomial"))
def test_LogisticRegressionCV_GridSearchCV_elastic_net(multi_class):
    # make sure LogisticRegressionCV gives same best params (l1 and C) as
    # GridSearchCV when penalty is elasticnet

    if multi_class == "ovr":
        # This is actually binary classification, ovr multiclass is treated in
        # test_LogisticRegressionCV_GridSearchCV_elastic_net_ovr
        X, y = make_classification(random_state=0)
    else:
        X, y = make_classification(
            n_samples=100, n_classes=3, n_informative=3, random_state=0
        )

    cv = StratifiedKFold(5)

    l1_ratios = np.linspace(0, 1, 3)
    Cs = np.logspace(-4, 4, 3)

    lrcv = LogisticRegressionCV(
        penalty="elasticnet",
        Cs=Cs,
        solver="saga",
        cv=cv,
        l1_ratios=l1_ratios,
        random_state=0,
        multi_class=multi_class,
    )
    lrcv.fit(X, y)

    param_grid = {"C": Cs, "l1_ratio": l1_ratios}
    lr = LogisticRegression(
        penalty="elasticnet", solver="saga", random_state=0, multi_class=multi_class
    )
    gs = GridSearchCV(lr, param_grid, cv=cv)
    gs.fit(X, y)

    assert gs.best_params_["l1_ratio"] == lrcv.l1_ratio_[0]
    assert gs.best_params_["C"] == lrcv.C_[0]


def test_LogisticRegressionCV_GridSearchCV_elastic_net_ovr():
    # make sure LogisticRegressionCV gives same best params (l1 and C) as
    # GridSearchCV when penalty is elasticnet and multiclass is ovr. We can't
    # compare best_params like in the previous test because
    # LogisticRegressionCV with multi_class='ovr' will have one C and one
    # l1_param for each class, while LogisticRegression will share the
    # parameters over the *n_classes* classifiers.

    X, y = make_classification(
        n_samples=100, n_classes=3, n_informative=3, random_state=0
    )
    X_train, X_test, y_train, y_test = train_test_split(X, y, random_state=0)
    cv = StratifiedKFold(5)

    l1_ratios = np.linspace(0, 1, 3)
    Cs = np.logspace(-4, 4, 3)

    lrcv = LogisticRegressionCV(
        penalty="elasticnet",
        Cs=Cs,
        solver="saga",
        cv=cv,
        l1_ratios=l1_ratios,
        random_state=0,
        multi_class="ovr",
    )
    lrcv.fit(X_train, y_train)

    param_grid = {"C": Cs, "l1_ratio": l1_ratios}
    lr = LogisticRegression(
        penalty="elasticnet", solver="saga", random_state=0, multi_class="ovr"
    )
    gs = GridSearchCV(lr, param_grid, cv=cv)
    gs.fit(X_train, y_train)

    # Check that predictions are 80% the same
    assert (lrcv.predict(X_train) == gs.predict(X_train)).mean() >= 0.8
    assert (lrcv.predict(X_test) == gs.predict(X_test)).mean() >= 0.8


@pytest.mark.parametrize("penalty", ("l2", "elasticnet"))
@pytest.mark.parametrize("multi_class", ("ovr", "multinomial", "auto"))
def test_LogisticRegressionCV_no_refit(penalty, multi_class):
    # Test LogisticRegressionCV attribute shapes when refit is False

    n_classes = 3
    n_features = 20
    X, y = make_classification(
        n_samples=200,
        n_classes=n_classes,
        n_informative=n_classes,
        n_features=n_features,
        random_state=0,
    )

    Cs = np.logspace(-4, 4, 3)
    if penalty == "elasticnet":
        l1_ratios = np.linspace(0, 1, 2)
    else:
        l1_ratios = None

    lrcv = LogisticRegressionCV(
        penalty=penalty,
        Cs=Cs,
        solver="saga",
        l1_ratios=l1_ratios,
        random_state=0,
        multi_class=multi_class,
        refit=False,
    )
    lrcv.fit(X, y)
    assert lrcv.C_.shape == (n_classes,)
    assert lrcv.l1_ratio_.shape == (n_classes,)
    assert lrcv.coef_.shape == (n_classes, n_features)


def test_LogisticRegressionCV_elasticnet_attribute_shapes():
    # Make sure the shapes of scores_ and coefs_paths_ attributes are correct
    # when using elasticnet (added one dimension for l1_ratios)

    n_classes = 3
    n_features = 20
    X, y = make_classification(
        n_samples=200,
        n_classes=n_classes,
        n_informative=n_classes,
        n_features=n_features,
        random_state=0,
    )

    Cs = np.logspace(-4, 4, 3)
    l1_ratios = np.linspace(0, 1, 2)

    n_folds = 2
    lrcv = LogisticRegressionCV(
        penalty="elasticnet",
        Cs=Cs,
        solver="saga",
        cv=n_folds,
        l1_ratios=l1_ratios,
        multi_class="ovr",
        random_state=0,
    )
    lrcv.fit(X, y)
    coefs_paths = np.asarray(list(lrcv.coefs_paths_.values()))
    assert coefs_paths.shape == (
        n_classes,
        n_folds,
        Cs.size,
        l1_ratios.size,
        n_features + 1,
    )
    scores = np.asarray(list(lrcv.scores_.values()))
    assert scores.shape == (n_classes, n_folds, Cs.size, l1_ratios.size)

    assert lrcv.n_iter_.shape == (n_classes, n_folds, Cs.size, l1_ratios.size)


@pytest.mark.parametrize("l1_ratio", (-1, 2, None, "something_wrong"))
def test_l1_ratio_param(l1_ratio):

    msg = r"l1_ratio must be between 0 and 1; got \(l1_ratio=%r\)" % l1_ratio
    with pytest.raises(ValueError, match=msg):
        LogisticRegression(penalty="elasticnet", solver="saga", l1_ratio=l1_ratio).fit(
            X, Y1
        )

    if l1_ratio is not None:
        msg = (
            r"l1_ratio parameter is only used when penalty is"
            r" 'elasticnet'\. Got \(penalty=l1\)"
        )
        with pytest.warns(UserWarning, match=msg):
            LogisticRegression(penalty="l1", solver="saga", l1_ratio=l1_ratio).fit(
                X, Y1
            )


@pytest.mark.parametrize("l1_ratios", ([], [0.5, 2], None, "something_wrong"))
def test_l1_ratios_param(l1_ratios):

    msg = (
        "l1_ratios must be a list of numbers between 0 and 1; got (l1_ratios=%r)"
        % l1_ratios
    )

    with pytest.raises(ValueError, match=re.escape(msg)):
        LogisticRegressionCV(
            penalty="elasticnet", solver="saga", l1_ratios=l1_ratios, cv=2
        ).fit(X, Y1)

    if l1_ratios is not None:
        msg = (
            r"l1_ratios parameter is only used when penalty"
            r" is 'elasticnet'. Got \(penalty=l1\)"
        )
        function = LogisticRegressionCV(
            penalty="l1", solver="saga", l1_ratios=l1_ratios, cv=2
        ).fit
        with pytest.warns(UserWarning, match=msg):
            function(X, Y1)


@pytest.mark.parametrize("C", np.logspace(-3, 2, 4))
@pytest.mark.parametrize("l1_ratio", [0.1, 0.5, 0.9])
def test_elastic_net_versus_sgd(C, l1_ratio):
    # Compare elasticnet penalty in LogisticRegression() and SGD(loss='log')
    n_samples = 500
    X, y = make_classification(
        n_samples=n_samples,
        n_classes=2,
        n_features=5,
        n_informative=5,
        n_redundant=0,
        n_repeated=0,
        random_state=1,
    )
    X = scale(X)

    sgd = SGDClassifier(
        penalty="elasticnet",
        random_state=1,
        fit_intercept=False,
        tol=-np.inf,
        max_iter=2000,
        l1_ratio=l1_ratio,
        alpha=1.0 / C / n_samples,
        loss="log",
    )
    log = LogisticRegression(
        penalty="elasticnet",
        random_state=1,
        fit_intercept=False,
        tol=1e-5,
        max_iter=1000,
        l1_ratio=l1_ratio,
        C=C,
        solver="saga",
    )

    sgd.fit(X, y)
    log.fit(X, y)
    assert_array_almost_equal(sgd.coef_, log.coef_, decimal=1)


def test_logistic_regression_path_coefs_multinomial():
    # Make sure that the returned coefs by logistic_regression_path when
    # multi_class='multinomial' don't override each other (used to be a
    # bug).
    X, y = make_classification(
        n_samples=200,
        n_classes=3,
        n_informative=2,
        n_redundant=0,
        n_clusters_per_class=1,
        random_state=0,
        n_features=2,
    )
    Cs = [0.00001, 1, 10000]
    coefs, _, _ = _logistic_regression_path(
        X,
        y,
        penalty="l1",
        Cs=Cs,
        solver="saga",
        random_state=0,
        multi_class="multinomial",
    )

    with pytest.raises(AssertionError):
        assert_array_almost_equal(coefs[0], coefs[1], decimal=1)
    with pytest.raises(AssertionError):
        assert_array_almost_equal(coefs[0], coefs[2], decimal=1)
    with pytest.raises(AssertionError):
        assert_array_almost_equal(coefs[1], coefs[2], decimal=1)


@pytest.mark.parametrize(
    "est",
    [
        LogisticRegression(random_state=0, max_iter=500),
        LogisticRegressionCV(random_state=0, cv=3, Cs=3, tol=1e-3, max_iter=500),
    ],
    ids=lambda x: x.__class__.__name__,
)
@pytest.mark.parametrize("solver", ["liblinear", "lbfgs", "newton-cg", "sag", "saga"])
def test_logistic_regression_multi_class_auto(est, solver):
    # check multi_class='auto' => multi_class='ovr' iff binary y or liblinear

    def fit(X, y, **kw):
        return clone(est).set_params(**kw).fit(X, y)

    scaled_data = scale(iris.data)
    X = scaled_data[::10]
    X2 = scaled_data[1::10]
    y_multi = iris.target[::10]
    y_bin = y_multi == 0
    est_auto_bin = fit(X, y_bin, multi_class="auto", solver=solver)
    est_ovr_bin = fit(X, y_bin, multi_class="ovr", solver=solver)
    assert_allclose(est_auto_bin.coef_, est_ovr_bin.coef_)
    assert_allclose(est_auto_bin.predict_proba(X2), est_ovr_bin.predict_proba(X2))

    est_auto_multi = fit(X, y_multi, multi_class="auto", solver=solver)
    if solver == "liblinear":
        est_ovr_multi = fit(X, y_multi, multi_class="ovr", solver=solver)
        assert_allclose(est_auto_multi.coef_, est_ovr_multi.coef_)
        assert_allclose(
            est_auto_multi.predict_proba(X2), est_ovr_multi.predict_proba(X2)
        )
    else:
        est_multi_multi = fit(X, y_multi, multi_class="multinomial", solver=solver)
        assert_allclose(est_auto_multi.coef_, est_multi_multi.coef_)
        assert_allclose(
            est_auto_multi.predict_proba(X2), est_multi_multi.predict_proba(X2)
        )

        # Make sure multi_class='ovr' is distinct from ='multinomial'
        assert not np.allclose(
            est_auto_bin.coef_,
            fit(X, y_bin, multi_class="multinomial", solver=solver).coef_,
        )
        assert not np.allclose(
            est_auto_bin.coef_,
            fit(X, y_multi, multi_class="multinomial", solver=solver).coef_,
        )


@pytest.mark.parametrize("solver", ("lbfgs", "newton-cg", "sag", "saga"))
def test_penalty_none(solver):
    # - Make sure warning is raised if penalty='none' and C is set to a
    #   non-default value.
    # - Make sure setting penalty='none' is equivalent to setting C=np.inf with
    #   l2 penalty.
    X, y = make_classification(n_samples=1000, random_state=0)

    msg = "Setting penalty='none' will ignore the C"
    lr = LogisticRegression(penalty="none", solver=solver, C=4)
    with pytest.warns(UserWarning, match=msg):
        lr.fit(X, y)

    lr_none = LogisticRegression(penalty="none", solver=solver, random_state=0)
    lr_l2_C_inf = LogisticRegression(
        penalty="l2", C=np.inf, solver=solver, random_state=0
    )
    pred_none = lr_none.fit(X, y).predict(X)
    pred_l2_C_inf = lr_l2_C_inf.fit(X, y).predict(X)
    assert_array_equal(pred_none, pred_l2_C_inf)

    lr = LogisticRegressionCV(penalty="none")
    err_msg = "penalty='none' is not useful and not supported by LogisticRegressionCV"
    with pytest.raises(ValueError, match=err_msg):
        lr.fit(X, y)


@pytest.mark.parametrize(
    "params",
    [
        {"penalty": "l1", "dual": False, "tol": 1e-12, "max_iter": 1000},
        {"penalty": "l2", "dual": True, "tol": 1e-12, "max_iter": 1000},
        {"penalty": "l2", "dual": False, "tol": 1e-12, "max_iter": 1000},
    ],
)
def test_logisticregression_liblinear_sample_weight(params):
    # check that we support sample_weight with liblinear in all possible cases:
    # l1-primal, l2-primal, l2-dual
    X = np.array(
        [
            [1, 3],
            [1, 3],
            [1, 3],
            [1, 3],
            [2, 1],
            [2, 1],
            [2, 1],
            [2, 1],
            [3, 3],
            [3, 3],
            [3, 3],
            [3, 3],
            [4, 1],
            [4, 1],
            [4, 1],
            [4, 1],
        ],
        dtype=np.dtype("float"),
    )
    y = np.array(
        [1, 1, 1, 1, 2, 2, 2, 2, 1, 1, 1, 1, 2, 2, 2, 2], dtype=np.dtype("int")
    )

    X2 = np.vstack([X, X])
    y2 = np.hstack([y, 3 - y])
    sample_weight = np.ones(shape=len(y) * 2)
    sample_weight[len(y) :] = 0
    X2, y2, sample_weight = shuffle(X2, y2, sample_weight, random_state=0)

    base_clf = LogisticRegression(solver="liblinear", random_state=42)
    base_clf.set_params(**params)
    clf_no_weight = clone(base_clf).fit(X, y)
    clf_with_weight = clone(base_clf).fit(X2, y2, sample_weight=sample_weight)

    for method in ("predict", "predict_proba", "decision_function"):
        X_clf_no_weight = getattr(clf_no_weight, method)(X)
        X_clf_with_weight = getattr(clf_with_weight, method)(X)
        assert_allclose(X_clf_no_weight, X_clf_with_weight)


def test_scores_attribute_layout_elasticnet():
    # Non regression test for issue #14955.
    # when penalty is elastic net the scores_ attribute has shape
    # (n_classes, n_Cs, n_l1_ratios)
    # We here make sure that the second dimension indeed corresponds to Cs and
    # the third dimension corresponds to l1_ratios.

    X, y = make_classification(n_samples=1000, random_state=0)
    cv = StratifiedKFold(n_splits=5)

    l1_ratios = [0.1, 0.9]
    Cs = [0.1, 1, 10]

    lrcv = LogisticRegressionCV(
        penalty="elasticnet",
        solver="saga",
        l1_ratios=l1_ratios,
        Cs=Cs,
        cv=cv,
        random_state=0,
    )
    lrcv.fit(X, y)

    avg_scores_lrcv = lrcv.scores_[1].mean(axis=0)  # average over folds

    for i, C in enumerate(Cs):
        for j, l1_ratio in enumerate(l1_ratios):

            lr = LogisticRegression(
                penalty="elasticnet",
                solver="saga",
                C=C,
                l1_ratio=l1_ratio,
                random_state=0,
            )

            avg_score_lr = cross_val_score(lr, X, y, cv=cv).mean()
            assert avg_scores_lrcv[i, j] == pytest.approx(avg_score_lr)


@pytest.mark.parametrize("fit_intercept", [False, True])
def test_multinomial_identifiability_on_iris(fit_intercept):
    """Test that the multinomial classification is identifiable.

    A multinomial with c classes can be modeled with
    probability_k = exp(X@coef_k) / sum(exp(X@coef_l), l=1..c) for k=1..c.
    This is not identifiable, unless one chooses a further constraint.
    According to [1], the maximum of the L2 penalized likelihood automatically
    satisfies the symmetric constraint:
    sum(coef_k, k=1..c) = 0

    Further details can be found in the appendix of [2].

    Reference
    ---------
    .. [1] Zhu, Ji and Trevor J. Hastie. "Classification of gene microarrays by
    penalized logistic regression". Biostatistics 5 3 (2004): 427-43.
    https://doi.org/10.1093/biostatistics%2Fkxg046

    .. [2] Powers, Scott, Trevor J. Hastie and Robert Tibshirani. "Nuclear
    penalized multinomial regression with an application to predicting at bat
    outcomes in baseball." Statistical modelling 18 5-6 (2017): 388-410 .
    https://arxiv.org/pdf/1706.10272.pdf
    """
    # Test logistic regression with the iris dataset
    n_samples, n_features = iris.data.shape
    target = iris.target_names[iris.target]

    clf = LogisticRegression(
        C=len(iris.data),
        solver="lbfgs",
        max_iter=300,
        multi_class="multinomial",
        fit_intercept=fit_intercept,
    )
    clf.fit(iris.data, target)

    # axis=0 is sum over classes
    assert_allclose(clf.coef_.sum(axis=0), 0, atol=1e-10)
    if fit_intercept:
        clf.intercept_.sum(axis=0) == pytest.approx(0, abs=1e-15)


@pytest.mark.parametrize("multi_class", ["ovr", "multinomial", "auto"])
@pytest.mark.parametrize("class_weight", [{0: 1.0, 1: 10.0, 2: 1.0}, "balanced"])
def test_sample_weight_not_modified(multi_class, class_weight):
    X, y = load_iris(return_X_y=True)
    n_features = len(X)
    W = np.ones(n_features)
    W[: n_features // 2] = 2

    expected = W.copy()

    clf = LogisticRegression(
        random_state=0, class_weight=class_weight, max_iter=200, multi_class=multi_class
    )
    clf.fit(X, y, sample_weight=W)
    assert_allclose(expected, W)


<<<<<<< HEAD
def test_lrcv_metadata_routing():
    X, y = make_classification(n_samples=20, random_state=0)
    sample_weight = y + 1
    rng = np.random.RandomState(0)
    groups = rng.randint(low=0, high=10, size=len(y))
    err_message = "Metadata passed which is not understood: {param}. In method: fit"

    lrcv = LogisticRegressionCV(
        random_state=0,
        max_iter=1,
    )
    lrcv.fit(X, y)
    lrcv.fit(X, y, sample_weight=sample_weight)
    lrcv.fit(X, y, sample_weight=None)

    with pytest.raises(
        ValueError,
        match=re.escape(err_message.format(param=["my_weights"])),
    ):
        lrcv.fit(X, y, my_weights=sample_weight)

    lrcv = LogisticRegressionCV(
        random_state=0,
        max_iter=1,
    ).fit_requests(sample_weight="my_weight")
    lrcv.fit(X, y)
    lrcv.fit(X, y, sample_weight=sample_weight)
    lrcv.fit(X, y, sample_weight=None)

    with pytest.raises(
        ValueError,
        match=re.escape(err_message.format(param=["my_weights"])),
    ):
        lrcv.fit(X, y, my_weights=sample_weight)

    lrcv = LogisticRegressionCV(
        random_state=0,
        max_iter=1,
        cv=GroupKFold(),
    ).fit_requests(sample_weight="my_weight")
    lrcv.fit(X, y, groups=groups)
    lrcv.fit(X, y, sample_weight=sample_weight, groups=groups)
    lrcv.fit(X, y, sample_weight=None, groups=groups)

    with pytest.raises(
        ValueError,
        match=re.escape(err_message.format(param=["my_weights"])),
    ):
        lrcv.fit(X, y, my_weights=sample_weight, groups=groups)

    with pytest.raises(ValueError, match="The 'groups' parameter should not be None."):
        lrcv.fit(X, y)

    with pytest.raises(
        ValueError,
        match=re.escape(err_message.format(param=["my_groups"])),
    ):
        lrcv.fit(X, y, my_groups=groups)
=======
@pytest.mark.parametrize("solver", ["liblinear", "lbfgs", "newton-cg", "sag", "saga"])
def test_large_sparse_matrix(solver):
    # Solvers either accept large sparse matrices, or raise helpful error.
    # Non-regression test for pull-request #21093.

    # generate sparse matrix with int64 indices
    X = sp.rand(20, 10, format="csr")
    for attr in ["indices", "indptr"]:
        setattr(X, attr, getattr(X, attr).astype("int64"))
    y = np.random.randint(2, size=X.shape[0])

    if solver in ["liblinear", "sag", "saga"]:
        msg = "Only sparse matrices with 32-bit integer indices"
        with pytest.raises(ValueError, match=msg):
            LogisticRegression(solver=solver).fit(X, y)
    else:
        LogisticRegression(solver=solver).fit(X, y)
>>>>>>> 2e3c32dc
<|MERGE_RESOLUTION|>--- conflicted
+++ resolved
@@ -2239,7 +2239,6 @@
     assert_allclose(expected, W)
 
 
-<<<<<<< HEAD
 def test_lrcv_metadata_routing():
     X, y = make_classification(n_samples=20, random_state=0)
     sample_weight = y + 1
@@ -2298,7 +2297,8 @@
         match=re.escape(err_message.format(param=["my_groups"])),
     ):
         lrcv.fit(X, y, my_groups=groups)
-=======
+
+
 @pytest.mark.parametrize("solver", ["liblinear", "lbfgs", "newton-cg", "sag", "saga"])
 def test_large_sparse_matrix(solver):
     # Solvers either accept large sparse matrices, or raise helpful error.
@@ -2315,5 +2315,4 @@
         with pytest.raises(ValueError, match=msg):
             LogisticRegression(solver=solver).fit(X, y)
     else:
-        LogisticRegression(solver=solver).fit(X, y)
->>>>>>> 2e3c32dc
+        LogisticRegression(solver=solver).fit(X, y)