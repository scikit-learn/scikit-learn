--- conflicted
+++ resolved
@@ -66,11 +66,6 @@
     assert_array_equal(probabilities.argmax(axis=1), y)
 
 
-<<<<<<< HEAD
-@pytest.mark.filterwarnings('ignore: Default solver will be changed')  # 0.22
-=======
-@pytest.mark.filterwarnings('ignore: Default multi_class will')  # 0.22
->>>>>>> 91e019df
 def test_predict_2_classes():
     # Simple sanity check on a 2 classes dataset
     # Make sure it predicts the correct result on simple datasets.
@@ -86,11 +81,6 @@
                                          random_state=0), X_sp, Y1)
 
 
-<<<<<<< HEAD
-@pytest.mark.filterwarnings('ignore: Default solver will be changed')  # 0.22
-=======
-@pytest.mark.filterwarnings('ignore: Default multi_class will')  # 0.22
->>>>>>> 91e019df
 def test_error():
     # Test for appropriate exception on errors
     msg = "Penalty term must be positive"
@@ -170,11 +160,6 @@
                          lr.fit, iris.data, target)
 
 
-<<<<<<< HEAD
-@pytest.mark.filterwarnings('ignore: Default solver will be changed')  # 0.22
-=======
-@pytest.mark.filterwarnings('ignore: Default multi_class will')  # 0.22
->>>>>>> 91e019df
 def test_predict_3_classes():
     check_predictions(LogisticRegression(C=10), X, Y2)
     check_predictions(LogisticRegression(C=10), X_sp, Y2)
@@ -266,26 +251,6 @@
     assert_raise_message(ValueError, msg, lr.fit, X, y)
 
 
-<<<<<<< HEAD
-=======
-@pytest.mark.parametrize('model, params',
-                         [(LogisticRegression, {}),
-                          (LogisticRegressionCV, {'cv': 5})])
-def test_logistic_regression_warnings(model, params):
-    clf_multi_class_warning = model(**params)
-    clf_no_warnings = model(multi_class='ovr', **params)
-
-    multi_class_warning_msg = "Default multi_class will be changed to 'auto"
-    assert_no_warnings(clf_no_warnings.fit, iris.data, iris.target)
-    assert_warns_message(FutureWarning, multi_class_warning_msg,
-                         clf_multi_class_warning.fit, iris.data, iris.target)
-    # But no warning when binary target:
-    assert_no_warnings(clf_multi_class_warning.fit,
-                       iris.data, iris.target == 0)
-    assert_no_warnings(clf_no_warnings.fit, iris.data, iris.target)
-
-
->>>>>>> 91e019df
 @pytest.mark.parametrize('solver', ['lbfgs', 'newton-cg', 'sag', 'saga'])
 def test_multinomial_binary(solver):
     # Test multinomial LR on a binary problem.
@@ -325,11 +290,6 @@
     assert_almost_equal(proba, expected_proba)
 
 
-<<<<<<< HEAD
-@pytest.mark.filterwarnings('ignore: Default solver will be changed')  # 0.22
-=======
-@pytest.mark.filterwarnings('ignore: Default multi_class will')  # 0.22
->>>>>>> 91e019df
 def test_sparsify():
     # Test sparsify and densify members.
     n_samples, n_features = iris.data.shape
@@ -353,11 +313,6 @@
     assert_array_almost_equal(pred_d_d, pred_d_s)
 
 
-<<<<<<< HEAD
-@pytest.mark.filterwarnings('ignore: Default solver will be changed')  # 0.22
-=======
-@pytest.mark.filterwarnings('ignore: Default multi_class will')  # 0.22
->>>>>>> 91e019df
 def test_inconsistent_input():
     # Test that an exception is raised on inconsistent input
     rng = np.random.RandomState(0)
@@ -376,11 +331,6 @@
                   rng.random_sample((3, 12)))
 
 
-<<<<<<< HEAD
-@pytest.mark.filterwarnings('ignore: Default solver will be changed')  # 0.22
-=======
-@pytest.mark.filterwarnings('ignore: Default multi_class will')  # 0.22
->>>>>>> 91e019df
 def test_write_parameters():
     # Test that we can write to coef_ and intercept_
     clf = LogisticRegression(random_state=0)
@@ -390,11 +340,6 @@
     assert_array_almost_equal(clf.decision_function(X), 0)
 
 
-<<<<<<< HEAD
-@pytest.mark.filterwarnings('ignore: Default solver will be changed')  # 0.22
-=======
-@pytest.mark.filterwarnings('ignore: Default multi_class will')  # 0.22
->>>>>>> 91e019df
 def test_nan():
     # Test proper NaN handling.
     # Regression test for Issue #252: fit used to go into an infinite loop.
@@ -1106,11 +1051,6 @@
         assert_raise_message(ValueError, msg, clf.fit, X, Y1)
 
 
-<<<<<<< HEAD
-@pytest.mark.filterwarnings('ignore: Default solver will be changed')  # 0.22
-=======
-@pytest.mark.filterwarnings('ignore: Default multi_class will')  # 0.22
->>>>>>> 91e019df
 def test_logreg_intercept_scaling_zero():
     # Test that intercept_scaling is ignored when fit_intercept is False
 
