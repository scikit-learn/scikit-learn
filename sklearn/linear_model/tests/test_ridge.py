import numpy as np
import scipy.sparse as sp
from scipy import linalg
from itertools import product

import pytest

from sklearn.utils import _IS_32BIT
from sklearn.utils._testing import assert_almost_equal
from sklearn.utils._testing import assert_allclose
from sklearn.utils._testing import assert_array_almost_equal
from sklearn.utils._testing import assert_array_equal
from sklearn.utils._testing import ignore_warnings
from sklearn.utils.estimator_checks import check_sample_weights_invariance

from sklearn.exceptions import ConvergenceWarning

from sklearn import datasets
from sklearn.metrics import mean_squared_error
from sklearn.metrics import make_scorer
from sklearn.metrics import get_scorer

from sklearn.linear_model import LinearRegression
from sklearn.linear_model import ridge_regression
from sklearn.linear_model import Ridge
from sklearn.linear_model._ridge import _RidgeGCV
from sklearn.linear_model import RidgeCV
from sklearn.linear_model import RidgeClassifier
from sklearn.linear_model import RidgeClassifierCV
from sklearn.linear_model._ridge import _solve_cholesky
from sklearn.linear_model._ridge import _solve_cholesky_kernel
from sklearn.linear_model._ridge import _check_gcv_mode
from sklearn.linear_model._ridge import _X_CenterStackOp
from sklearn.datasets import make_regression
from sklearn.datasets import make_classification

from sklearn.model_selection import GridSearchCV
from sklearn.model_selection import KFold
from sklearn.model_selection import GroupKFold
from sklearn.model_selection import cross_val_predict
from sklearn.model_selection import LeaveOneOut

from sklearn.preprocessing import minmax_scale
from sklearn.utils import check_random_state
from sklearn.datasets import make_multilabel_classification

diabetes = datasets.load_diabetes()
X_diabetes, y_diabetes = diabetes.data, diabetes.target
ind = np.arange(X_diabetes.shape[0])
rng = np.random.RandomState(0)
rng.shuffle(ind)
ind = ind[:200]
X_diabetes, y_diabetes = X_diabetes[ind], y_diabetes[ind]

iris = datasets.load_iris()

X_iris = sp.csr_matrix(iris.data)
y_iris = iris.target


def DENSE_FILTER(X):
    return X


def SPARSE_FILTER(X):
    return sp.csr_matrix(X)


def _accuracy_callable(y_test, y_pred):
    return np.mean(y_test == y_pred)


def _mean_squared_error_callable(y_test, y_pred):
    return ((y_test - y_pred) ** 2).mean()


@pytest.mark.parametrize("solver", ("svd", "sparse_cg", "cholesky", "lsqr", "sag"))
def test_ridge(solver):
    # Ridge regression convergence test using score
    # TODO: for this test to be robust, we should use a dataset instead
    # of np.random.
    rng = np.random.RandomState(0)
    alpha = 1.0

    # With more samples than features
    n_samples, n_features = 6, 5
    y = rng.randn(n_samples)
    X = rng.randn(n_samples, n_features)

    ridge = Ridge(alpha=alpha, solver=solver)
    ridge.fit(X, y)
    assert ridge.coef_.shape == (X.shape[1],)
    assert ridge.score(X, y) > 0.47

    if solver in ("cholesky", "sag"):
        # Currently the only solvers to support sample_weight.
        ridge.fit(X, y, sample_weight=np.ones(n_samples))
        assert ridge.score(X, y) > 0.47

    # With more features than samples
    n_samples, n_features = 5, 10
    y = rng.randn(n_samples)
    X = rng.randn(n_samples, n_features)
    ridge = Ridge(alpha=alpha, solver=solver)
    ridge.fit(X, y)
    assert ridge.score(X, y) > 0.9

    if solver in ("cholesky", "sag"):
        # Currently the only solvers to support sample_weight.
        ridge.fit(X, y, sample_weight=np.ones(n_samples))
        assert ridge.score(X, y) > 0.9


def test_primal_dual_relationship():
    y = y_diabetes.reshape(-1, 1)
    coef = _solve_cholesky(X_diabetes, y, alpha=[1e-2])
    K = np.dot(X_diabetes, X_diabetes.T)
    dual_coef = _solve_cholesky_kernel(K, y, alpha=[1e-2])
    coef2 = np.dot(X_diabetes.T, dual_coef).T
    assert_array_almost_equal(coef, coef2)


def test_ridge_singular():
    # test on a singular matrix
    rng = np.random.RandomState(0)
    n_samples, n_features = 6, 6
    y = rng.randn(n_samples // 2)
    y = np.concatenate((y, y))
    X = rng.randn(n_samples // 2, n_features)
    X = np.concatenate((X, X), axis=0)

    ridge = Ridge(alpha=0)
    ridge.fit(X, y)
    assert ridge.score(X, y) > 0.9


def test_ridge_regression_sample_weights():
    rng = np.random.RandomState(0)

    for solver in ("cholesky",):
        for n_samples, n_features in ((6, 5), (5, 10)):
            for alpha in (1.0, 1e-2):
                y = rng.randn(n_samples)
                X = rng.randn(n_samples, n_features)
                sample_weight = 1.0 + rng.rand(n_samples)

                coefs = ridge_regression(
                    X, y, alpha=alpha, sample_weight=sample_weight, solver=solver
                )

                # Sample weight can be implemented via a simple rescaling
                # for the square loss.
                coefs2 = ridge_regression(
                    X * np.sqrt(sample_weight)[:, np.newaxis],
                    y * np.sqrt(sample_weight),
                    alpha=alpha,
                    solver=solver,
                )
                assert_array_almost_equal(coefs, coefs2)


def test_ridge_regression_convergence_fail():
    rng = np.random.RandomState(0)
    y = rng.randn(5)
    X = rng.randn(5, 10)
    warning_message = r"sparse_cg did not converge after" r" [0-9]+ iterations."
    with pytest.warns(ConvergenceWarning, match=warning_message):
        ridge_regression(
            X, y, alpha=1.0, solver="sparse_cg", tol=0.0, max_iter=None, verbose=1
        )


def test_ridge_sample_weights():
    # TODO: loop over sparse data as well
    # Note: parametrizing this test with pytest results in failed
    #       assertions, meaning that is is not extremely robust

    rng = np.random.RandomState(0)
    param_grid = product(
        (1.0, 1e-2), (True, False), ("svd", "cholesky", "lsqr", "sparse_cg")
    )

    for n_samples, n_features in ((6, 5), (5, 10)):

        y = rng.randn(n_samples)
        X = rng.randn(n_samples, n_features)
        sample_weight = 1.0 + rng.rand(n_samples)

        for (alpha, intercept, solver) in param_grid:

            # Ridge with explicit sample_weight
            est = Ridge(alpha=alpha, fit_intercept=intercept, solver=solver, tol=1e-6)
            est.fit(X, y, sample_weight=sample_weight)
            coefs = est.coef_
            inter = est.intercept_

            # Closed form of the weighted regularized least square
            # theta = (X^T W X + alpha I)^(-1) * X^T W y
            W = np.diag(sample_weight)
            if intercept is False:
                X_aug = X
                D = np.eye(n_features)
            else:
                dummy_column = np.ones(shape=(n_samples, 1))
                X_aug = np.concatenate((dummy_column, X), axis=1)
                D = np.eye(n_features + 1)
                D[0, 0] = 0

            cf_coefs = linalg.solve(
                X_aug.T.dot(W).dot(X_aug) + alpha * D, X_aug.T.dot(W).dot(y)
            )

            if intercept is False:
                assert_array_almost_equal(coefs, cf_coefs)
            else:
                assert_array_almost_equal(coefs, cf_coefs[1:])
                assert_almost_equal(inter, cf_coefs[0])


def test_ridge_shapes():
    # Test shape of coef_ and intercept_
    rng = np.random.RandomState(0)
    n_samples, n_features = 5, 10
    X = rng.randn(n_samples, n_features)
    y = rng.randn(n_samples)
    Y1 = y[:, np.newaxis]
    Y = np.c_[y, 1 + y]

    ridge = Ridge()

    ridge.fit(X, y)
    assert ridge.coef_.shape == (n_features,)
    assert ridge.intercept_.shape == ()

    ridge.fit(X, Y1)
    assert ridge.coef_.shape == (1, n_features)
    assert ridge.intercept_.shape == (1,)

    ridge.fit(X, Y)
    assert ridge.coef_.shape == (2, n_features)
    assert ridge.intercept_.shape == (2,)


def test_ridge_intercept():
    # Test intercept with multiple targets GH issue #708
    rng = np.random.RandomState(0)
    n_samples, n_features = 5, 10
    X = rng.randn(n_samples, n_features)
    y = rng.randn(n_samples)
    Y = np.c_[y, 1.0 + y]

    ridge = Ridge()

    ridge.fit(X, y)
    intercept = ridge.intercept_

    ridge.fit(X, Y)
    assert_almost_equal(ridge.intercept_[0], intercept)
    assert_almost_equal(ridge.intercept_[1], intercept + 1.0)


def test_toy_ridge_object():
    # Test BayesianRegression ridge classifier
    # TODO: test also n_samples > n_features
    X = np.array([[1], [2]])
    Y = np.array([1, 2])
    reg = Ridge(alpha=0.0)
    reg.fit(X, Y)
    X_test = [[1], [2], [3], [4]]
    assert_almost_equal(reg.predict(X_test), [1.0, 2, 3, 4])

    assert len(reg.coef_.shape) == 1
    assert type(reg.intercept_) == np.float64

    Y = np.vstack((Y, Y)).T

    reg.fit(X, Y)
    X_test = [[1], [2], [3], [4]]

    assert len(reg.coef_.shape) == 2
    assert type(reg.intercept_) == np.ndarray


def test_ridge_vs_lstsq():
    # On alpha=0., Ridge and OLS yield the same solution.

    rng = np.random.RandomState(0)
    # we need more samples than features
    n_samples, n_features = 5, 4
    y = rng.randn(n_samples)
    X = rng.randn(n_samples, n_features)

    ridge = Ridge(alpha=0.0, fit_intercept=False)
    ols = LinearRegression(fit_intercept=False)

    ridge.fit(X, y)
    ols.fit(X, y)
    assert_almost_equal(ridge.coef_, ols.coef_)

    ridge.fit(X, y)
    ols.fit(X, y)
    assert_almost_equal(ridge.coef_, ols.coef_)


def test_ridge_individual_penalties():
    # Tests the ridge object using individual penalties

    rng = np.random.RandomState(42)

    n_samples, n_features, n_targets = 20, 10, 5
    X = rng.randn(n_samples, n_features)
    y = rng.randn(n_samples, n_targets)

    penalties = np.arange(n_targets)

    coef_cholesky = np.array(
        [
            Ridge(alpha=alpha, solver="cholesky").fit(X, target).coef_
            for alpha, target in zip(penalties, y.T)
        ]
    )

    coefs_indiv_pen = [
        Ridge(alpha=penalties, solver=solver, tol=1e-8).fit(X, y).coef_
        for solver in ["svd", "sparse_cg", "lsqr", "cholesky", "sag", "saga"]
    ]
    for coef_indiv_pen in coefs_indiv_pen:
        assert_array_almost_equal(coef_cholesky, coef_indiv_pen)

    # Test error is raised when number of targets and penalties do not match.
    ridge = Ridge(alpha=penalties[:-1])
    with pytest.raises(ValueError):
        ridge.fit(X, y)


@pytest.mark.parametrize("n_col", [(), (1,), (3,)])
def test_X_CenterStackOp(n_col):
    rng = np.random.RandomState(0)
    X = rng.randn(11, 8)
    X_m = rng.randn(8)
    sqrt_sw = rng.randn(len(X))
    Y = rng.randn(11, *n_col)
    A = rng.randn(9, *n_col)
    operator = _X_CenterStackOp(sp.csr_matrix(X), X_m, sqrt_sw)
    reference_operator = np.hstack([X - sqrt_sw[:, None] * X_m, sqrt_sw[:, None]])
    assert_allclose(reference_operator.dot(A), operator.dot(A))
    assert_allclose(reference_operator.T.dot(Y), operator.T.dot(Y))


@pytest.mark.parametrize("shape", [(10, 1), (13, 9), (3, 7), (2, 2), (20, 20)])
@pytest.mark.parametrize("uniform_weights", [True, False])
def test_compute_gram(shape, uniform_weights):
    rng = np.random.RandomState(0)
    X = rng.randn(*shape)
    if uniform_weights:
        sw = np.ones(X.shape[0])
    else:
        sw = rng.chisquare(1, shape[0])
    sqrt_sw = np.sqrt(sw)
    X_mean = np.average(X, axis=0, weights=sw)
    X_centered = (X - X_mean) * sqrt_sw[:, None]
    true_gram = X_centered.dot(X_centered.T)
    X_sparse = sp.csr_matrix(X * sqrt_sw[:, None])
    gcv = _RidgeGCV(fit_intercept=True)
    computed_gram, computed_mean = gcv._compute_gram(X_sparse, sqrt_sw)
    assert_allclose(X_mean, computed_mean)
    assert_allclose(true_gram, computed_gram)


@pytest.mark.parametrize("shape", [(10, 1), (13, 9), (3, 7), (2, 2), (20, 20)])
@pytest.mark.parametrize("uniform_weights", [True, False])
def test_compute_covariance(shape, uniform_weights):
    rng = np.random.RandomState(0)
    X = rng.randn(*shape)
    if uniform_weights:
        sw = np.ones(X.shape[0])
    else:
        sw = rng.chisquare(1, shape[0])
    sqrt_sw = np.sqrt(sw)
    X_mean = np.average(X, axis=0, weights=sw)
    X_centered = (X - X_mean) * sqrt_sw[:, None]
    true_covariance = X_centered.T.dot(X_centered)
    X_sparse = sp.csr_matrix(X * sqrt_sw[:, None])
    gcv = _RidgeGCV(fit_intercept=True)
    computed_cov, computed_mean = gcv._compute_covariance(X_sparse, sqrt_sw)
    assert_allclose(X_mean, computed_mean)
    assert_allclose(true_covariance, computed_cov)


def _make_sparse_offset_regression(
    n_samples=100,
    n_features=100,
    proportion_nonzero=0.5,
    n_informative=10,
    n_targets=1,
    bias=13.0,
    X_offset=30.0,
    noise=30.0,
    shuffle=True,
    coef=False,
    random_state=None,
):
    X, y, c = make_regression(
        n_samples=n_samples,
        n_features=n_features,
        n_informative=n_informative,
        n_targets=n_targets,
        bias=bias,
        noise=noise,
        shuffle=shuffle,
        coef=True,
        random_state=random_state,
    )
    if n_features == 1:
        c = np.asarray([c])
    X += X_offset
    mask = (
        np.random.RandomState(random_state).binomial(1, proportion_nonzero, X.shape) > 0
    )
    removed_X = X.copy()
    X[~mask] = 0.0
    removed_X[mask] = 0.0
    y -= removed_X.dot(c)
    if n_features == 1:
        c = c[0]
    if coef:
        return X, y, c
    return X, y


# FIXME: 'normalize' to be removed in 1.2
@pytest.mark.filterwarnings("ignore:'normalize' was deprecated")
@pytest.mark.parametrize(
    "solver, sparse_X",
    (
        (solver, sparse_X)
        for (solver, sparse_X) in product(
            ["cholesky", "sag", "sparse_cg", "lsqr", "saga", "ridgecv"], [False, True]
        )
        if not (sparse_X and solver not in ["sparse_cg", "ridgecv"])
    ),
)
@pytest.mark.parametrize(
    "n_samples,dtype,proportion_nonzero",
    [(20, "float32", 0.1), (40, "float32", 1.0), (20, "float64", 0.2)],
)
@pytest.mark.parametrize("normalize", [True, False])
@pytest.mark.parametrize("seed", np.arange(3))
def test_solver_consistency(
    solver, proportion_nonzero, n_samples, dtype, sparse_X, seed, normalize
):
    alpha = 1.0
    noise = 50.0 if proportion_nonzero > 0.9 else 500.0
    X, y = _make_sparse_offset_regression(
        bias=10,
        n_features=30,
        proportion_nonzero=proportion_nonzero,
        noise=noise,
        random_state=seed,
        n_samples=n_samples,
    )
    if not normalize:
        # Manually scale the data to avoid pathological cases. We use
        # minmax_scale to deal with the sparse case without breaking
        # the sparsity pattern.
        X = minmax_scale(X)
    svd_ridge = Ridge(solver="svd", normalize=normalize, alpha=alpha).fit(X, y)
    X = X.astype(dtype, copy=False)
    y = y.astype(dtype, copy=False)
    if sparse_X:
        X = sp.csr_matrix(X)
    if solver == "ridgecv":
        ridge = RidgeCV(alphas=[alpha], normalize=normalize)
    else:
        ridge = Ridge(solver=solver, tol=1e-10, normalize=normalize, alpha=alpha)
    ridge.fit(X, y)
    assert_allclose(ridge.coef_, svd_ridge.coef_, atol=1e-3, rtol=1e-3)
    assert_allclose(ridge.intercept_, svd_ridge.intercept_, atol=1e-3, rtol=1e-3)


# FIXME: 'normalize' to be removed in 1.2
@pytest.mark.filterwarnings("ignore:'normalize' was deprecated")
@pytest.mark.parametrize("gcv_mode", ["svd", "eigen"])
@pytest.mark.parametrize("X_constructor", [np.asarray, sp.csr_matrix])
@pytest.mark.parametrize("X_shape", [(11, 8), (11, 20)])
@pytest.mark.parametrize("fit_intercept", [True, False])
@pytest.mark.parametrize(
    "y_shape, normalize, noise",
    [
        ((11,), True, 1.0),
        ((11, 1), False, 30.0),
        ((11, 3), False, 150.0),
    ],
)
def test_ridge_gcv_vs_ridge_loo_cv(
    gcv_mode, X_constructor, X_shape, y_shape, fit_intercept, normalize, noise
):
    n_samples, n_features = X_shape
    n_targets = y_shape[-1] if len(y_shape) == 2 else 1
    X, y = _make_sparse_offset_regression(
        n_samples=n_samples,
        n_features=n_features,
        n_targets=n_targets,
        random_state=0,
        shuffle=False,
        noise=noise,
        n_informative=5,
    )
    y = y.reshape(y_shape)

    alphas = [1e-3, 0.1, 1.0, 10.0, 1e3]
    loo_ridge = RidgeCV(
        cv=n_samples,
        fit_intercept=fit_intercept,
        alphas=alphas,
        scoring="neg_mean_squared_error",
        normalize=normalize,
    )
    gcv_ridge = RidgeCV(
        gcv_mode=gcv_mode,
        fit_intercept=fit_intercept,
        alphas=alphas,
        normalize=normalize,
    )

    loo_ridge.fit(X, y)

    X_gcv = X_constructor(X)
    gcv_ridge.fit(X_gcv, y)

    assert gcv_ridge.alpha_ == pytest.approx(loo_ridge.alpha_)
    assert_allclose(gcv_ridge.coef_, loo_ridge.coef_, rtol=1e-3)
    assert_allclose(gcv_ridge.intercept_, loo_ridge.intercept_, rtol=1e-3)


def test_ridge_loo_cv_asym_scoring():
    # checking on asymmetric scoring
    scoring = "explained_variance"
    n_samples, n_features = 10, 5
    n_targets = 1
    X, y = _make_sparse_offset_regression(
        n_samples=n_samples,
        n_features=n_features,
        n_targets=n_targets,
        random_state=0,
        shuffle=False,
        noise=1,
        n_informative=5,
    )

    alphas = [1e-3, 0.1, 1.0, 10.0, 1e3]
    loo_ridge = RidgeCV(
        cv=n_samples, fit_intercept=True, alphas=alphas, scoring=scoring
    )

    gcv_ridge = RidgeCV(fit_intercept=True, alphas=alphas, scoring=scoring)

    loo_ridge.fit(X, y)
    gcv_ridge.fit(X, y)

    assert gcv_ridge.alpha_ == pytest.approx(loo_ridge.alpha_)
    assert_allclose(gcv_ridge.coef_, loo_ridge.coef_, rtol=1e-3)
    assert_allclose(gcv_ridge.intercept_, loo_ridge.intercept_, rtol=1e-3)


@pytest.mark.parametrize("gcv_mode", ["svd", "eigen"])
@pytest.mark.parametrize("X_constructor", [np.asarray, sp.csr_matrix])
@pytest.mark.parametrize("n_features", [8, 20])
@pytest.mark.parametrize(
    "y_shape, fit_intercept, noise",
    [
        ((11,), True, 1.0),
        ((11, 1), True, 20.0),
        ((11, 3), True, 150.0),
        ((11, 3), False, 30.0),
    ],
)
def test_ridge_gcv_sample_weights(
    gcv_mode, X_constructor, fit_intercept, n_features, y_shape, noise
):
    alphas = [1e-3, 0.1, 1.0, 10.0, 1e3]
    rng = np.random.RandomState(0)
    n_targets = y_shape[-1] if len(y_shape) == 2 else 1
    X, y = _make_sparse_offset_regression(
        n_samples=11,
        n_features=n_features,
        n_targets=n_targets,
        random_state=0,
        shuffle=False,
        noise=noise,
    )
    y = y.reshape(y_shape)

    sample_weight = 3 * rng.randn(len(X))
    sample_weight = (sample_weight - sample_weight.min() + 1).astype(int)
    indices = np.repeat(np.arange(X.shape[0]), sample_weight)
    sample_weight = sample_weight.astype(float)
    X_tiled, y_tiled = X[indices], y[indices]

    cv = GroupKFold(n_splits=X.shape[0])
    splits = cv.split(X_tiled, y_tiled, groups=indices)
    kfold = RidgeCV(
        alphas=alphas,
        cv=splits,
        scoring="neg_mean_squared_error",
        fit_intercept=fit_intercept,
    )
    kfold.fit(X_tiled, y_tiled)

    ridge_reg = Ridge(alpha=kfold.alpha_, fit_intercept=fit_intercept)
    splits = cv.split(X_tiled, y_tiled, groups=indices)
    predictions = cross_val_predict(ridge_reg, X_tiled, y_tiled, cv=splits)
    kfold_errors = (y_tiled - predictions) ** 2
    kfold_errors = [
        np.sum(kfold_errors[indices == i], axis=0) for i in np.arange(X.shape[0])
    ]
    kfold_errors = np.asarray(kfold_errors)

    X_gcv = X_constructor(X)
    gcv_ridge = RidgeCV(
        alphas=alphas,
        store_cv_values=True,
        gcv_mode=gcv_mode,
        fit_intercept=fit_intercept,
    )
    gcv_ridge.fit(X_gcv, y, sample_weight=sample_weight)
    if len(y_shape) == 2:
        gcv_errors = gcv_ridge.cv_values_[:, :, alphas.index(kfold.alpha_)]
    else:
        gcv_errors = gcv_ridge.cv_values_[:, alphas.index(kfold.alpha_)]

    assert kfold.alpha_ == pytest.approx(gcv_ridge.alpha_)
    assert_allclose(gcv_errors, kfold_errors, rtol=1e-3)
    assert_allclose(gcv_ridge.coef_, kfold.coef_, rtol=1e-3)
    assert_allclose(gcv_ridge.intercept_, kfold.intercept_, rtol=1e-3)


@pytest.mark.parametrize("mode", [True, 1, 5, "bad", "gcv"])
def test_check_gcv_mode_error(mode):
    X, y = make_regression(n_samples=5, n_features=2)
    gcv = RidgeCV(gcv_mode=mode)
    with pytest.raises(ValueError, match="Unknown value for 'gcv_mode'"):
        gcv.fit(X, y)
    with pytest.raises(ValueError, match="Unknown value for 'gcv_mode'"):
        _check_gcv_mode(X, mode)


@pytest.mark.parametrize("sparse", [True, False])
@pytest.mark.parametrize(
    "mode, mode_n_greater_than_p, mode_p_greater_than_n",
    [
        (None, "svd", "eigen"),
        ("auto", "svd", "eigen"),
        ("eigen", "eigen", "eigen"),
        ("svd", "svd", "svd"),
    ],
)
def test_check_gcv_mode_choice(
    sparse, mode, mode_n_greater_than_p, mode_p_greater_than_n
):
    X, _ = make_regression(n_samples=5, n_features=2)
    if sparse:
        X = sp.csr_matrix(X)
    assert _check_gcv_mode(X, mode) == mode_n_greater_than_p
    assert _check_gcv_mode(X.T, mode) == mode_p_greater_than_n


def _test_ridge_loo(filter_):
    # test that can work with both dense or sparse matrices
    n_samples = X_diabetes.shape[0]

    ret = []

    fit_intercept = filter_ == DENSE_FILTER
    ridge_gcv = _RidgeGCV(fit_intercept=fit_intercept)

    # check best alpha
    ridge_gcv.fit(filter_(X_diabetes), y_diabetes)
    alpha_ = ridge_gcv.alpha_
    ret.append(alpha_)

    # check that we get same best alpha with custom loss_func
    f = ignore_warnings
    scoring = make_scorer(mean_squared_error, greater_is_better=False)
    ridge_gcv2 = RidgeCV(fit_intercept=False, scoring=scoring)
    f(ridge_gcv2.fit)(filter_(X_diabetes), y_diabetes)
    assert ridge_gcv2.alpha_ == pytest.approx(alpha_)

    # check that we get same best alpha with custom score_func
    def func(x, y):
        return -mean_squared_error(x, y)

    scoring = make_scorer(func)
    ridge_gcv3 = RidgeCV(fit_intercept=False, scoring=scoring)
    f(ridge_gcv3.fit)(filter_(X_diabetes), y_diabetes)
    assert ridge_gcv3.alpha_ == pytest.approx(alpha_)

    # check that we get same best alpha with a scorer
    scorer = get_scorer("neg_mean_squared_error")
    ridge_gcv4 = RidgeCV(fit_intercept=False, scoring=scorer)
    ridge_gcv4.fit(filter_(X_diabetes), y_diabetes)
    assert ridge_gcv4.alpha_ == pytest.approx(alpha_)

    # check that we get same best alpha with sample weights
    if filter_ == DENSE_FILTER:
        ridge_gcv.fit(filter_(X_diabetes), y_diabetes, sample_weight=np.ones(n_samples))
        assert ridge_gcv.alpha_ == pytest.approx(alpha_)

    # simulate several responses
    Y = np.vstack((y_diabetes, y_diabetes)).T

    ridge_gcv.fit(filter_(X_diabetes), Y)
    Y_pred = ridge_gcv.predict(filter_(X_diabetes))
    ridge_gcv.fit(filter_(X_diabetes), y_diabetes)
    y_pred = ridge_gcv.predict(filter_(X_diabetes))

    assert_allclose(np.vstack((y_pred, y_pred)).T, Y_pred, rtol=1e-5)

    return ret


# FIXME: 'normalize' to be removed in 1.2
def _test_ridge_cv_normalize(filter_):
    ridge_cv = RidgeCV(normalize=True, cv=3)
    ridge_cv.fit(filter_(10.0 * X_diabetes), y_diabetes)

    gs = GridSearchCV(
        Ridge(normalize=True, solver="sparse_cg"),
        cv=3,
        param_grid={"alpha": ridge_cv.alphas},
    )
    gs.fit(filter_(10.0 * X_diabetes), y_diabetes)
    assert gs.best_estimator_.alpha == ridge_cv.alpha_


def _test_ridge_cv(filter_):
    ridge_cv = RidgeCV()
    ridge_cv.fit(filter_(X_diabetes), y_diabetes)
    ridge_cv.predict(filter_(X_diabetes))

    assert len(ridge_cv.coef_.shape) == 1
    assert type(ridge_cv.intercept_) == np.float64

    cv = KFold(5)
    ridge_cv.set_params(cv=cv)
    ridge_cv.fit(filter_(X_diabetes), y_diabetes)
    ridge_cv.predict(filter_(X_diabetes))

    assert len(ridge_cv.coef_.shape) == 1
    assert type(ridge_cv.intercept_) == np.float64


@pytest.mark.parametrize(
    "ridge, make_dataset",
    [
        (RidgeCV(store_cv_values=False), make_regression),
        (RidgeClassifierCV(store_cv_values=False), make_classification),
    ],
)
def test_ridge_gcv_cv_values_not_stored(ridge, make_dataset):
    # Check that `cv_values_` is not stored when store_cv_values is False
    X, y = make_dataset(n_samples=6, random_state=42)
    ridge.fit(X, y)
    assert not hasattr(ridge, "cv_values_")


@pytest.mark.parametrize(
    "ridge, make_dataset",
    [(RidgeCV(), make_regression), (RidgeClassifierCV(), make_classification)],
)
@pytest.mark.parametrize("cv", [None, 3])
def test_ridge_best_score(ridge, make_dataset, cv):
    # check that the best_score_ is store
    X, y = make_dataset(n_samples=6, random_state=42)
    ridge.set_params(store_cv_values=False, cv=cv)
    ridge.fit(X, y)
    assert hasattr(ridge, "best_score_")
    assert isinstance(ridge.best_score_, float)


def test_ridge_cv_individual_penalties():
    # Tests the ridge_cv object optimizing individual penalties for each target

    rng = np.random.RandomState(42)

    # Create random dataset with multiple targets. Each target should have
    # a different optimal alpha.
    n_samples, n_features, n_targets = 20, 5, 3
    y = rng.randn(n_samples, n_targets)
    X = (
        np.dot(y[:, [0]], np.ones((1, n_features)))
        + np.dot(y[:, [1]], 0.05 * np.ones((1, n_features)))
        + np.dot(y[:, [2]], 0.001 * np.ones((1, n_features)))
        + rng.randn(n_samples, n_features)
    )

    alphas = (1, 100, 1000)

    # Find optimal alpha for each target
    optimal_alphas = [RidgeCV(alphas=alphas).fit(X, target).alpha_ for target in y.T]

    # Find optimal alphas for all targets simultaneously
    ridge_cv = RidgeCV(alphas=alphas, alpha_per_target=True).fit(X, y)
    assert_array_equal(optimal_alphas, ridge_cv.alpha_)

    # The resulting regression weights should incorporate the different
    # alpha values.
    assert_array_almost_equal(
        Ridge(alpha=ridge_cv.alpha_).fit(X, y).coef_, ridge_cv.coef_
    )

    # Test shape of alpha_ and cv_values_
    ridge_cv = RidgeCV(alphas=alphas, alpha_per_target=True, store_cv_values=True).fit(
        X, y
    )
    assert ridge_cv.alpha_.shape == (n_targets,)
    assert ridge_cv.best_score_.shape == (n_targets,)
    assert ridge_cv.cv_values_.shape == (n_samples, len(alphas), n_targets)

    # Test edge case of there being only one alpha value
    ridge_cv = RidgeCV(alphas=1, alpha_per_target=True, store_cv_values=True).fit(X, y)
    assert ridge_cv.alpha_.shape == (n_targets,)
    assert ridge_cv.best_score_.shape == (n_targets,)
    assert ridge_cv.cv_values_.shape == (n_samples, n_targets, 1)

    # Test edge case of there being only one target
    ridge_cv = RidgeCV(alphas=alphas, alpha_per_target=True, store_cv_values=True).fit(
        X, y[:, 0]
    )
    assert np.isscalar(ridge_cv.alpha_)
    assert np.isscalar(ridge_cv.best_score_)
    assert ridge_cv.cv_values_.shape == (n_samples, len(alphas))

    # Try with a custom scoring function
    ridge_cv = RidgeCV(alphas=alphas, alpha_per_target=True, scoring="r2").fit(X, y)
    assert_array_equal(optimal_alphas, ridge_cv.alpha_)
    assert_array_almost_equal(
        Ridge(alpha=ridge_cv.alpha_).fit(X, y).coef_, ridge_cv.coef_
    )

    # Using a custom CV object should throw an error in combination with
    # alpha_per_target=True
    ridge_cv = RidgeCV(alphas=alphas, cv=LeaveOneOut(), alpha_per_target=True)
    msg = "cv!=None and alpha_per_target=True are incompatible"
    with pytest.raises(ValueError, match=msg):
        ridge_cv.fit(X, y)
    ridge_cv = RidgeCV(alphas=alphas, cv=6, alpha_per_target=True)
    with pytest.raises(ValueError, match=msg):
        ridge_cv.fit(X, y)


def _test_ridge_diabetes(filter_):
    ridge = Ridge(fit_intercept=False)
    ridge.fit(filter_(X_diabetes), y_diabetes)
    return np.round(ridge.score(filter_(X_diabetes), y_diabetes), 5)


def _test_multi_ridge_diabetes(filter_):
    # simulate several responses
    Y = np.vstack((y_diabetes, y_diabetes)).T
    n_features = X_diabetes.shape[1]

    ridge = Ridge(fit_intercept=False)
    ridge.fit(filter_(X_diabetes), Y)
    assert ridge.coef_.shape == (2, n_features)
    Y_pred = ridge.predict(filter_(X_diabetes))
    ridge.fit(filter_(X_diabetes), y_diabetes)
    y_pred = ridge.predict(filter_(X_diabetes))
    assert_array_almost_equal(np.vstack((y_pred, y_pred)).T, Y_pred, decimal=3)


def _test_ridge_classifiers(filter_):
    n_classes = np.unique(y_iris).shape[0]
    n_features = X_iris.shape[1]
    for reg in (RidgeClassifier(), RidgeClassifierCV()):
        reg.fit(filter_(X_iris), y_iris)
        assert reg.coef_.shape == (n_classes, n_features)
        y_pred = reg.predict(filter_(X_iris))
        assert np.mean(y_iris == y_pred) > 0.79

    cv = KFold(5)
    reg = RidgeClassifierCV(cv=cv)
    reg.fit(filter_(X_iris), y_iris)
    y_pred = reg.predict(filter_(X_iris))
    assert np.mean(y_iris == y_pred) >= 0.8


@pytest.mark.parametrize("scoring", [None, "accuracy", _accuracy_callable])
@pytest.mark.parametrize("cv", [None, KFold(5)])
@pytest.mark.parametrize("filter_", [DENSE_FILTER, SPARSE_FILTER])
def test_ridge_classifier_with_scoring(filter_, scoring, cv):
    # non-regression test for #14672
    # check that RidgeClassifierCV works with all sort of scoring and
    # cross-validation
    scoring_ = make_scorer(scoring) if callable(scoring) else scoring
    clf = RidgeClassifierCV(scoring=scoring_, cv=cv)
    # Smoke test to check that fit/predict does not raise error
    clf.fit(filter_(X_iris), y_iris).predict(filter_(X_iris))


@pytest.mark.parametrize("cv", [None, KFold(5)])
@pytest.mark.parametrize("filter_", [DENSE_FILTER, SPARSE_FILTER])
def test_ridge_regression_custom_scoring(filter_, cv):
    # check that custom scoring is working as expected
    # check the tie breaking strategy (keep the first alpha tried)

    def _dummy_score(y_test, y_pred):
        return 0.42

    alphas = np.logspace(-2, 2, num=5)
    clf = RidgeClassifierCV(alphas=alphas, scoring=make_scorer(_dummy_score), cv=cv)
    clf.fit(filter_(X_iris), y_iris)
    assert clf.best_score_ == pytest.approx(0.42)
    # In case of tie score, the first alphas will be kept
    assert clf.alpha_ == pytest.approx(alphas[0])


def _test_tolerance(filter_):
    ridge = Ridge(tol=1e-5, fit_intercept=False)
    ridge.fit(filter_(X_diabetes), y_diabetes)
    score = ridge.score(filter_(X_diabetes), y_diabetes)

    ridge2 = Ridge(tol=1e-3, fit_intercept=False)
    ridge2.fit(filter_(X_diabetes), y_diabetes)
    score2 = ridge2.score(filter_(X_diabetes), y_diabetes)

    assert score >= score2


def check_dense_sparse(test_func):
    # test dense matrix
    ret_dense = test_func(DENSE_FILTER)
    # test sparse matrix
    ret_sparse = test_func(SPARSE_FILTER)
    # test that the outputs are the same
    if ret_dense is not None and ret_sparse is not None:
        assert_array_almost_equal(ret_dense, ret_sparse, decimal=3)


# FIXME: 'normalize' to be removed in 1.2
@pytest.mark.filterwarnings("ignore:'normalize' was deprecated")
@pytest.mark.parametrize(
    "test_func",
    (
        _test_ridge_loo,
        _test_ridge_cv,
        _test_ridge_cv_normalize,
        _test_ridge_diabetes,
        _test_multi_ridge_diabetes,
        _test_ridge_classifiers,
        _test_tolerance,
    ),
)
def test_dense_sparse(test_func):
    check_dense_sparse(test_func)


def test_ridge_sparse_svd():
    X = sp.csc_matrix(rng.rand(100, 10))
    y = rng.rand(100)
    ridge = Ridge(solver="svd", fit_intercept=False)
    with pytest.raises(TypeError):
        ridge.fit(X, y)


def test_class_weights():
    # Test class weights.
    X = np.array([[-1.0, -1.0], [-1.0, 0], [-0.8, -1.0], [1.0, 1.0], [1.0, 0.0]])
    y = [1, 1, 1, -1, -1]

    reg = RidgeClassifier(class_weight=None)
    reg.fit(X, y)
    assert_array_equal(reg.predict([[0.2, -1.0]]), np.array([1]))

    # we give a small weights to class 1
    reg = RidgeClassifier(class_weight={1: 0.001})
    reg.fit(X, y)

    # now the hyperplane should rotate clock-wise and
    # the prediction on this point should shift
    assert_array_equal(reg.predict([[0.2, -1.0]]), np.array([-1]))

    # check if class_weight = 'balanced' can handle negative labels.
    reg = RidgeClassifier(class_weight="balanced")
    reg.fit(X, y)
    assert_array_equal(reg.predict([[0.2, -1.0]]), np.array([1]))

    # class_weight = 'balanced', and class_weight = None should return
    # same values when y has equal number of all labels
    X = np.array([[-1.0, -1.0], [-1.0, 0], [-0.8, -1.0], [1.0, 1.0]])
    y = [1, 1, -1, -1]
    reg = RidgeClassifier(class_weight=None)
    reg.fit(X, y)
    rega = RidgeClassifier(class_weight="balanced")
    rega.fit(X, y)
    assert len(rega.classes_) == 2
    assert_array_almost_equal(reg.coef_, rega.coef_)
    assert_array_almost_equal(reg.intercept_, rega.intercept_)


@pytest.mark.parametrize("reg", (RidgeClassifier, RidgeClassifierCV))
def test_class_weight_vs_sample_weight(reg):
    """Check class_weights resemble sample_weights behavior."""

    # Iris is balanced, so no effect expected for using 'balanced' weights
    reg1 = reg()
    reg1.fit(iris.data, iris.target)
    reg2 = reg(class_weight="balanced")
    reg2.fit(iris.data, iris.target)
    assert_almost_equal(reg1.coef_, reg2.coef_)

    # Inflate importance of class 1, check against user-defined weights
    sample_weight = np.ones(iris.target.shape)
    sample_weight[iris.target == 1] *= 100
    class_weight = {0: 1.0, 1: 100.0, 2: 1.0}
    reg1 = reg()
    reg1.fit(iris.data, iris.target, sample_weight)
    reg2 = reg(class_weight=class_weight)
    reg2.fit(iris.data, iris.target)
    assert_almost_equal(reg1.coef_, reg2.coef_)

    # Check that sample_weight and class_weight are multiplicative
    reg1 = reg()
    reg1.fit(iris.data, iris.target, sample_weight ** 2)
    reg2 = reg(class_weight=class_weight)
    reg2.fit(iris.data, iris.target, sample_weight)
    assert_almost_equal(reg1.coef_, reg2.coef_)


def test_class_weights_cv():
    # Test class weights for cross validated ridge classifier.
    X = np.array([[-1.0, -1.0], [-1.0, 0], [-0.8, -1.0], [1.0, 1.0], [1.0, 0.0]])
    y = [1, 1, 1, -1, -1]

    reg = RidgeClassifierCV(class_weight=None, alphas=[0.01, 0.1, 1])
    reg.fit(X, y)

    # we give a small weights to class 1
    reg = RidgeClassifierCV(class_weight={1: 0.001}, alphas=[0.01, 0.1, 1, 10])
    reg.fit(X, y)

    assert_array_equal(reg.predict([[-0.2, 2]]), np.array([-1]))


@pytest.mark.parametrize(
    "scoring", [None, "neg_mean_squared_error", _mean_squared_error_callable]
)
def test_ridgecv_store_cv_values(scoring):
    rng = np.random.RandomState(42)

    n_samples = 8
    n_features = 5
    x = rng.randn(n_samples, n_features)
    alphas = [1e-1, 1e0, 1e1]
    n_alphas = len(alphas)

    scoring_ = make_scorer(scoring) if callable(scoring) else scoring

    r = RidgeCV(alphas=alphas, cv=None, store_cv_values=True, scoring=scoring_)

    # with len(y.shape) == 1
    y = rng.randn(n_samples)
    r.fit(x, y)
    assert r.cv_values_.shape == (n_samples, n_alphas)

    # with len(y.shape) == 2
    n_targets = 3
    y = rng.randn(n_samples, n_targets)
    r.fit(x, y)
    assert r.cv_values_.shape == (n_samples, n_targets, n_alphas)

    r = RidgeCV(cv=3, store_cv_values=True, scoring=scoring)
    with pytest.raises(ValueError, match="cv!=None and store_cv_values"):
        r.fit(x, y)


@pytest.mark.parametrize("scoring", [None, "accuracy", _accuracy_callable])
def test_ridge_classifier_cv_store_cv_values(scoring):
    x = np.array([[-1.0, -1.0], [-1.0, 0], [-0.8, -1.0], [1.0, 1.0], [1.0, 0.0]])
    y = np.array([1, 1, 1, -1, -1])

    n_samples = x.shape[0]
    alphas = [1e-1, 1e0, 1e1]
    n_alphas = len(alphas)

    scoring_ = make_scorer(scoring) if callable(scoring) else scoring

    r = RidgeClassifierCV(
        alphas=alphas, cv=None, store_cv_values=True, scoring=scoring_
    )

    # with len(y.shape) == 1
    n_targets = 1
    r.fit(x, y)
    assert r.cv_values_.shape == (n_samples, n_targets, n_alphas)

    # with len(y.shape) == 2
    y = np.array(
        [[1, 1, 1, -1, -1], [1, -1, 1, -1, 1], [-1, -1, 1, -1, -1]]
    ).transpose()
    n_targets = y.shape[1]
    r.fit(x, y)
    assert r.cv_values_.shape == (n_samples, n_targets, n_alphas)


def test_ridgecv_sample_weight():
    rng = np.random.RandomState(0)
    alphas = (0.1, 1.0, 10.0)

    # There are different algorithms for n_samples > n_features
    # and the opposite, so test them both.
    for n_samples, n_features in ((6, 5), (5, 10)):
        y = rng.randn(n_samples)
        X = rng.randn(n_samples, n_features)
        sample_weight = 1.0 + rng.rand(n_samples)

        cv = KFold(5)
        ridgecv = RidgeCV(alphas=alphas, cv=cv).request_sample_weight(fit=True)
        ridgecv.fit(X, y, sample_weight=sample_weight)

        # Check using GridSearchCV directly
        parameters = {"alpha": alphas}
<<<<<<< HEAD
        gs = GridSearchCV(Ridge().request_sample_weight(fit=True), parameters, cv=cv)
=======
        gs = GridSearchCV(Ridge(), parameters, cv=cv)
>>>>>>> 28ecdee0
        gs.fit(X, y, sample_weight=sample_weight)

        assert ridgecv.alpha_ == gs.best_estimator_.alpha
        assert_array_almost_equal(ridgecv.coef_, gs.best_estimator_.coef_)


def test_raises_value_error_if_sample_weights_greater_than_1d():
    # Sample weights must be either scalar or 1D

    n_sampless = [2, 3]
    n_featuress = [3, 2]

    rng = np.random.RandomState(42)

    for n_samples, n_features in zip(n_sampless, n_featuress):
        X = rng.randn(n_samples, n_features)
        y = rng.randn(n_samples)
        sample_weights_OK = rng.randn(n_samples) ** 2 + 1
        sample_weights_OK_1 = 1.0
        sample_weights_OK_2 = 2.0
        sample_weights_not_OK = sample_weights_OK[:, np.newaxis]
        sample_weights_not_OK_2 = sample_weights_OK[np.newaxis, :]

        ridge = Ridge(alpha=1)

        # make sure the "OK" sample weights actually work
        ridge.fit(X, y, sample_weights_OK)
        ridge.fit(X, y, sample_weights_OK_1)
        ridge.fit(X, y, sample_weights_OK_2)

        def fit_ridge_not_ok():
            ridge.fit(X, y, sample_weights_not_OK)

        def fit_ridge_not_ok_2():
            ridge.fit(X, y, sample_weights_not_OK_2)

        err_msg = "Sample weights must be 1D array or scalar"
        with pytest.raises(ValueError, match=err_msg):
            fit_ridge_not_ok()

        err_msg = "Sample weights must be 1D array or scalar"
        with pytest.raises(ValueError, match=err_msg):
            fit_ridge_not_ok_2()


def test_sparse_design_with_sample_weights():
    # Sample weights must work with sparse matrices

    n_sampless = [2, 3]
    n_featuress = [3, 2]

    rng = np.random.RandomState(42)

    sparse_matrix_converters = [
        sp.coo_matrix,
        sp.csr_matrix,
        sp.csc_matrix,
        sp.lil_matrix,
        sp.dok_matrix,
    ]

    sparse_ridge = Ridge(alpha=1.0, fit_intercept=False)
    dense_ridge = Ridge(alpha=1.0, fit_intercept=False)

    for n_samples, n_features in zip(n_sampless, n_featuress):
        X = rng.randn(n_samples, n_features)
        y = rng.randn(n_samples)
        sample_weights = rng.randn(n_samples) ** 2 + 1
        for sparse_converter in sparse_matrix_converters:
            X_sparse = sparse_converter(X)
            sparse_ridge.fit(X_sparse, y, sample_weight=sample_weights)
            dense_ridge.fit(X, y, sample_weight=sample_weights)

            assert_array_almost_equal(sparse_ridge.coef_, dense_ridge.coef_, decimal=6)


def test_ridgecv_int_alphas():
    X = np.array([[-1.0, -1.0], [-1.0, 0], [-0.8, -1.0], [1.0, 1.0], [1.0, 0.0]])
    y = [1, 1, 1, -1, -1]

    # Integers
    ridge = RidgeCV(alphas=(1, 10, 100))
    ridge.fit(X, y)


def test_ridgecv_negative_alphas():
    X = np.array([[-1.0, -1.0], [-1.0, 0], [-0.8, -1.0], [1.0, 1.0], [1.0, 0.0]])
    y = [1, 1, 1, -1, -1]

    # Negative integers
    ridge = RidgeCV(alphas=(-1, -10, -100))
    with pytest.raises(ValueError, match="alphas must be strictly positive"):
        ridge.fit(X, y)

    # Negative floats
    ridge = RidgeCV(alphas=(-0.1, -1.0, -10.0))
    with pytest.raises(ValueError, match="alphas must be strictly positive"):
        ridge.fit(X, y)


def test_raises_value_error_if_solver_not_supported():
    # Tests whether a ValueError is raised if a non-identified solver
    # is passed to ridge_regression

    wrong_solver = "This is not a solver (MagritteSolveCV QuantumBitcoin)"

    exception = ValueError
    message = (
        "Known solvers are 'sparse_cg', 'cholesky', 'svd'"
        " 'lsqr', 'sag' or 'saga'. Got %s." % wrong_solver
    )

    def func():
        X = np.eye(3)
        y = np.ones(3)
        ridge_regression(X, y, alpha=1.0, solver=wrong_solver)

        with pytest.raises(exception, match=message):
            func()


def test_sparse_cg_max_iter():
    reg = Ridge(solver="sparse_cg", max_iter=1)
    reg.fit(X_diabetes, y_diabetes)
    assert reg.coef_.shape[0] == X_diabetes.shape[1]


@ignore_warnings
def test_n_iter():
    # Test that self.n_iter_ is correct.
    n_targets = 2
    X, y = X_diabetes, y_diabetes
    y_n = np.tile(y, (n_targets, 1)).T

    for max_iter in range(1, 4):
        for solver in ("sag", "saga", "lsqr"):
            reg = Ridge(solver=solver, max_iter=max_iter, tol=1e-12)
            reg.fit(X, y_n)
            assert_array_equal(reg.n_iter_, np.tile(max_iter, n_targets))

    for solver in ("sparse_cg", "svd", "cholesky"):
        reg = Ridge(solver=solver, max_iter=1, tol=1e-1)
        reg.fit(X, y_n)
        assert reg.n_iter_ is None


@pytest.mark.parametrize("solver", ["sparse_cg", "auto"])
def test_ridge_fit_intercept_sparse(solver):
    X, y = _make_sparse_offset_regression(n_features=20, random_state=0)
    X_csr = sp.csr_matrix(X)

    # for now only sparse_cg can correctly fit an intercept with sparse X with
    # default tol and max_iter.
    # sag is tested separately in test_ridge_fit_intercept_sparse_sag
    # because it requires more iterations and should raise a warning if default
    # max_iter is used.
    # other solvers raise an exception, as checked in
    # test_ridge_fit_intercept_sparse_error
    #
    # "auto" should switch to "sparse_cg" when X is sparse
    # so the reference we use for both ("auto" and "sparse_cg") is
    # Ridge(solver="sparse_cg"), fitted using the dense representation (note
    # that "sparse_cg" can fit sparse or dense data)
    dense_ridge = Ridge(solver="sparse_cg")
    sparse_ridge = Ridge(solver=solver)
    dense_ridge.fit(X, y)
    with pytest.warns(None) as record:
        sparse_ridge.fit(X_csr, y)
    assert len(record) == 0
    assert np.allclose(dense_ridge.intercept_, sparse_ridge.intercept_)
    assert np.allclose(dense_ridge.coef_, sparse_ridge.coef_)


@pytest.mark.parametrize("solver", ["saga", "lsqr", "svd", "cholesky"])
def test_ridge_fit_intercept_sparse_error(solver):
    X, y = _make_sparse_offset_regression(n_features=20, random_state=0)
    X_csr = sp.csr_matrix(X)
    sparse_ridge = Ridge(solver=solver)
    err_msg = "solver='{}' does not support".format(solver)
    with pytest.raises(ValueError, match=err_msg):
        sparse_ridge.fit(X_csr, y)


def test_ridge_fit_intercept_sparse_sag():
    X, y = _make_sparse_offset_regression(
        n_features=5, n_samples=20, random_state=0, X_offset=5.0
    )
    X_csr = sp.csr_matrix(X)

    params = dict(
        alpha=1.0, solver="sag", fit_intercept=True, tol=1e-10, max_iter=100000
    )
    dense_ridge = Ridge(**params)
    sparse_ridge = Ridge(**params)
    dense_ridge.fit(X, y)
    with pytest.warns(None) as record:
        sparse_ridge.fit(X_csr, y)
    assert len(record) == 0
    assert np.allclose(dense_ridge.intercept_, sparse_ridge.intercept_, rtol=1e-4)
    assert np.allclose(dense_ridge.coef_, sparse_ridge.coef_, rtol=1e-4)
    with pytest.warns(UserWarning, match='"sag" solver requires.*'):
        Ridge(solver="sag").fit(X_csr, y)


@pytest.mark.parametrize("return_intercept", [False, True])
@pytest.mark.parametrize("sample_weight", [None, np.ones(1000)])
@pytest.mark.parametrize("arr_type", [np.array, sp.csr_matrix])
@pytest.mark.parametrize(
    "solver", ["auto", "sparse_cg", "cholesky", "lsqr", "sag", "saga"]
)
def test_ridge_regression_check_arguments_validity(
    return_intercept, sample_weight, arr_type, solver
):
    """check if all combinations of arguments give valid estimations"""

    # test excludes 'svd' solver because it raises exception for sparse inputs

    rng = check_random_state(42)
    X = rng.rand(1000, 3)
    true_coefs = [1, 2, 0.1]
    y = np.dot(X, true_coefs)
    true_intercept = 0.0
    if return_intercept:
        true_intercept = 10000.0
    y += true_intercept
    X_testing = arr_type(X)

    alpha, tol = 1e-3, 1e-6
    atol = 1e-3 if _IS_32BIT else 1e-4

    if solver not in ["sag", "auto"] and return_intercept:
        with pytest.raises(ValueError, match="In Ridge, only 'sag' solver"):
            ridge_regression(
                X_testing,
                y,
                alpha=alpha,
                solver=solver,
                sample_weight=sample_weight,
                return_intercept=return_intercept,
                tol=tol,
            )
        return

    out = ridge_regression(
        X_testing,
        y,
        alpha=alpha,
        solver=solver,
        sample_weight=sample_weight,
        return_intercept=return_intercept,
        tol=tol,
    )

    if return_intercept:
        coef, intercept = out
        assert_allclose(coef, true_coefs, rtol=0, atol=atol)
        assert_allclose(intercept, true_intercept, rtol=0, atol=atol)
    else:
        assert_allclose(out, true_coefs, rtol=0, atol=atol)


def test_ridge_classifier_no_support_multilabel():
    X, y = make_multilabel_classification(n_samples=10, random_state=0)
    with pytest.raises(ValueError):
        RidgeClassifier().fit(X, y)


@pytest.mark.parametrize(
    "solver", ["svd", "sparse_cg", "cholesky", "lsqr", "sag", "saga"]
)
def test_dtype_match(solver):
    rng = np.random.RandomState(0)
    alpha = 1.0

    n_samples, n_features = 6, 5
    X_64 = rng.randn(n_samples, n_features)
    y_64 = rng.randn(n_samples)
    X_32 = X_64.astype(np.float32)
    y_32 = y_64.astype(np.float32)

    tol = 2 * np.finfo(np.float32).resolution
    # Check type consistency 32bits
    ridge_32 = Ridge(alpha=alpha, solver=solver, max_iter=500, tol=tol)
    ridge_32.fit(X_32, y_32)
    coef_32 = ridge_32.coef_

    # Check type consistency 64 bits
    ridge_64 = Ridge(alpha=alpha, solver=solver, max_iter=500, tol=tol)
    ridge_64.fit(X_64, y_64)
    coef_64 = ridge_64.coef_

    # Do the actual checks at once for easier debug
    assert coef_32.dtype == X_32.dtype
    assert coef_64.dtype == X_64.dtype
    assert ridge_32.predict(X_32).dtype == X_32.dtype
    assert ridge_64.predict(X_64).dtype == X_64.dtype
    assert_allclose(ridge_32.coef_, ridge_64.coef_, rtol=1e-4, atol=5e-4)


def test_dtype_match_cholesky():
    # Test different alphas in cholesky solver to ensure full coverage.
    # This test is separated from test_dtype_match for clarity.
    rng = np.random.RandomState(0)
    alpha = (1.0, 0.5)

    n_samples, n_features, n_target = 6, 7, 2
    X_64 = rng.randn(n_samples, n_features)
    y_64 = rng.randn(n_samples, n_target)
    X_32 = X_64.astype(np.float32)
    y_32 = y_64.astype(np.float32)

    # Check type consistency 32bits
    ridge_32 = Ridge(alpha=alpha, solver="cholesky")
    ridge_32.fit(X_32, y_32)
    coef_32 = ridge_32.coef_

    # Check type consistency 64 bits
    ridge_64 = Ridge(alpha=alpha, solver="cholesky")
    ridge_64.fit(X_64, y_64)
    coef_64 = ridge_64.coef_

    # Do all the checks at once, like this is easier to debug
    assert coef_32.dtype == X_32.dtype
    assert coef_64.dtype == X_64.dtype
    assert ridge_32.predict(X_32).dtype == X_32.dtype
    assert ridge_64.predict(X_64).dtype == X_64.dtype
    assert_almost_equal(ridge_32.coef_, ridge_64.coef_, decimal=5)


@pytest.mark.parametrize(
    "solver", ["svd", "cholesky", "lsqr", "sparse_cg", "sag", "saga"]
)
@pytest.mark.parametrize("seed", range(1))
def test_ridge_regression_dtype_stability(solver, seed):
    random_state = np.random.RandomState(seed)
    n_samples, n_features = 6, 5
    X = random_state.randn(n_samples, n_features)
    coef = random_state.randn(n_features)
    y = np.dot(X, coef) + 0.01 * random_state.randn(n_samples)
    alpha = 1.0
    results = dict()
    # XXX: Sparse CG seems to be far less numerically stable than the
    # others, maybe we should not enable float32 for this one.
    atol = 1e-3 if solver == "sparse_cg" else 1e-5
    for current_dtype in (np.float32, np.float64):
        results[current_dtype] = ridge_regression(
            X.astype(current_dtype),
            y.astype(current_dtype),
            alpha=alpha,
            solver=solver,
            random_state=random_state,
            sample_weight=None,
            max_iter=500,
            tol=1e-10,
            return_n_iter=False,
            return_intercept=False,
        )

    assert results[np.float32].dtype == np.float32
    assert results[np.float64].dtype == np.float64
    assert_allclose(results[np.float32], results[np.float64], atol=atol)


def test_ridge_sag_with_X_fortran():
    # check that Fortran array are converted when using SAG solver
    X, y = make_regression(random_state=42)
    # for the order of X and y to not be C-ordered arrays
    X = np.asfortranarray(X)
    X = X[::2, :]
    y = y[::2]
    Ridge(solver="sag").fit(X, y)


# FIXME: 'normalize' to be removed in 1.2
@pytest.mark.filterwarnings("ignore:'normalize' was deprecated")
@pytest.mark.parametrize("normalize", [True, False])
@pytest.mark.parametrize(
    "solver", ["cholesky", "lsqr", "sparse_cg", "svd", "sag", "saga"]
)
def test_ridge_sample_weight_invariance(normalize, solver):
    """Test that Ridge fulfils sample weight invariance.

    Note that this test is stricter than the common test
    check_sample_weights_invariance alone.
    """
    params = dict(
        alpha=1.0,
        normalize=normalize,
        solver=solver,
        tol=1e-12,
    )
    reg = Ridge(**params)
    name = reg.__class__.__name__
    check_sample_weights_invariance(name, reg, kind="ones")
    check_sample_weights_invariance(name, reg, kind="zeros")

    # Check that duplicating the training dataset is equivalent to multiplying
    # the weights by 2:
    if solver.startswith("sag") and normalize:
        pytest.xfail("sag/saga diverge on the second part of this test")

    rng = np.random.RandomState(42)
    X, y = make_regression(
        n_samples=100,
        n_features=300,
        effective_rank=10,
        n_informative=50,
        random_state=rng,
    )
    sw = rng.uniform(low=0.01, high=2, size=X.shape[0])
    X_dup = np.concatenate([X, X], axis=0)
    y_dup = np.concatenate([y, y], axis=0)
    sw_dup = np.concatenate([sw, sw], axis=0)

    ridge_2sw = Ridge(**params).fit(X, y, sample_weight=2 * sw)
    ridge_dup = Ridge(**params).fit(X_dup, y_dup, sample_weight=sw_dup)

    assert_allclose(ridge_2sw.coef_, ridge_dup.coef_)
    assert_allclose(ridge_2sw.intercept_, ridge_dup.intercept_)<|MERGE_RESOLUTION|>--- conflicted
+++ resolved
@@ -1120,11 +1120,7 @@
 
         # Check using GridSearchCV directly
         parameters = {"alpha": alphas}
-<<<<<<< HEAD
-        gs = GridSearchCV(Ridge().request_sample_weight(fit=True), parameters, cv=cv)
-=======
-        gs = GridSearchCV(Ridge(), parameters, cv=cv)
->>>>>>> 28ecdee0
+        gs = GridSearchCV(Ridge().fit_requests(sample_weight=True), parameters, cv=cv)
         gs.fit(X, y, sample_weight=sample_weight)
 
         assert ridgecv.alpha_ == gs.best_estimator_.alpha
