import numpy as np
import scipy.sparse as sp
from scipy import linalg
from itertools import product

import pytest

from sklearn.utils._testing import assert_almost_equal
from sklearn.utils._testing import assert_allclose
from sklearn.utils._testing import assert_array_almost_equal
from sklearn.utils._testing import assert_array_equal
from sklearn.utils._testing import assert_raises
from sklearn.utils._testing import assert_raise_message
from sklearn.utils._testing import assert_raises_regex
from sklearn.utils._testing import ignore_warnings
from sklearn.utils._testing import assert_warns

from sklearn.exceptions import ConvergenceWarning

from sklearn import datasets
from sklearn.metrics import mean_squared_error
from sklearn.metrics import make_scorer
from sklearn.metrics import get_scorer

from sklearn.linear_model import LinearRegression
from sklearn.linear_model import ridge_regression
from sklearn.linear_model import Ridge
from sklearn.linear_model._ridge import _RidgeGCV
from sklearn.linear_model import RidgeCV
from sklearn.linear_model import RidgeClassifier
from sklearn.linear_model import RidgeClassifierCV
from sklearn.linear_model._ridge import _solve_cholesky
from sklearn.linear_model._ridge import _solve_cholesky_kernel
from sklearn.linear_model._ridge import _check_gcv_mode
from sklearn.linear_model._ridge import _X_CenterStackOp
from sklearn.datasets import make_regression
from sklearn.datasets import make_classification

from sklearn.model_selection import GridSearchCV
from sklearn.model_selection import KFold, GroupKFold, cross_val_predict

from sklearn.utils import check_random_state
from sklearn.datasets import make_multilabel_classification

diabetes = datasets.load_diabetes()
X_diabetes, y_diabetes = diabetes.data, diabetes.target
ind = np.arange(X_diabetes.shape[0])
rng = np.random.RandomState(0)
rng.shuffle(ind)
ind = ind[:200]
X_diabetes, y_diabetes = X_diabetes[ind], y_diabetes[ind]

iris = datasets.load_iris()

X_iris = sp.csr_matrix(iris.data)
y_iris = iris.target


DENSE_FILTER = lambda X: X
SPARSE_FILTER = lambda X: sp.csr_matrix(X)


@pytest.mark.parametrize('solver',
                         ("svd", "sparse_cg", "cholesky", "lsqr", "sag"))
def test_ridge(solver):
    # Ridge regression convergence test using score
    # TODO: for this test to be robust, we should use a dataset instead
    # of np.random.
    rng = np.random.RandomState(0)
    alpha = 1.0

    # With more samples than features
    n_samples, n_features = 6, 5
    y = rng.randn(n_samples)
    X = rng.randn(n_samples, n_features)

    ridge = Ridge(alpha=alpha, solver=solver)
    ridge.fit(X, y)
    assert ridge.coef_.shape == (X.shape[1], )
    assert ridge.score(X, y) > 0.47

    if solver in ("cholesky", "sag"):
        # Currently the only solvers to support sample_weight.
        ridge.fit(X, y, sample_weight=np.ones(n_samples))
        assert ridge.score(X, y) > 0.47

    # With more features than samples
    n_samples, n_features = 5, 10
    y = rng.randn(n_samples)
    X = rng.randn(n_samples, n_features)
    ridge = Ridge(alpha=alpha, solver=solver)
    ridge.fit(X, y)
    assert ridge.score(X, y) > .9

    if solver in ("cholesky", "sag"):
        # Currently the only solvers to support sample_weight.
        ridge.fit(X, y, sample_weight=np.ones(n_samples))
        assert ridge.score(X, y) > 0.9


def test_primal_dual_relationship():
    y = y_diabetes.reshape(-1, 1)
    coef = _solve_cholesky(X_diabetes, y, alpha=[1e-2])
    K = np.dot(X_diabetes, X_diabetes.T)
    dual_coef = _solve_cholesky_kernel(K, y, alpha=[1e-2])
    coef2 = np.dot(X_diabetes.T, dual_coef).T
    assert_array_almost_equal(coef, coef2)


def test_ridge_singular():
    # test on a singular matrix
    rng = np.random.RandomState(0)
    n_samples, n_features = 6, 6
    y = rng.randn(n_samples // 2)
    y = np.concatenate((y, y))
    X = rng.randn(n_samples // 2, n_features)
    X = np.concatenate((X, X), axis=0)

    ridge = Ridge(alpha=0)
    ridge.fit(X, y)
    assert ridge.score(X, y) > 0.9


def test_ridge_regression_sample_weights():
    rng = np.random.RandomState(0)

    for solver in ("cholesky", ):
        for n_samples, n_features in ((6, 5), (5, 10)):
            for alpha in (1.0, 1e-2):
                y = rng.randn(n_samples)
                X = rng.randn(n_samples, n_features)
                sample_weight = 1.0 + rng.rand(n_samples)

                coefs = ridge_regression(X, y,
                                         alpha=alpha,
                                         sample_weight=sample_weight,
                                         solver=solver)

                # Sample weight can be implemented via a simple rescaling
                # for the square loss.
                coefs2 = ridge_regression(
                    X * np.sqrt(sample_weight)[:, np.newaxis],
                    y * np.sqrt(sample_weight),
                    alpha=alpha, solver=solver)
                assert_array_almost_equal(coefs, coefs2)


def test_ridge_regression_convergence_fail():
    rng = np.random.RandomState(0)
    y = rng.randn(5)
    X = rng.randn(5, 10)

    assert_warns(ConvergenceWarning, ridge_regression,
                 X, y, alpha=1.0, solver="sparse_cg",
                 tol=0., max_iter=None, verbose=1)


def test_ridge_sample_weights():
    # TODO: loop over sparse data as well
    # Note: parametrizing this test with pytest results in failed
    #       assertions, meaning that is is not extremely robust

    rng = np.random.RandomState(0)
    param_grid = product((1.0, 1e-2), (True, False),
                         ('svd', 'cholesky', 'lsqr', 'sparse_cg'))

    for n_samples, n_features in ((6, 5), (5, 10)):

        y = rng.randn(n_samples)
        X = rng.randn(n_samples, n_features)
        sample_weight = 1.0 + rng.rand(n_samples)

        for (alpha, intercept, solver) in param_grid:

            # Ridge with explicit sample_weight
            est = Ridge(alpha=alpha, fit_intercept=intercept,
                        solver=solver, tol=1e-6)
            est.fit(X, y, sample_weight=sample_weight)
            coefs = est.coef_
            inter = est.intercept_

            # Closed form of the weighted regularized least square
            # theta = (X^T W X + alpha I)^(-1) * X^T W y
            W = np.diag(sample_weight)
            if intercept is False:
                X_aug = X
                I = np.eye(n_features)
            else:
                dummy_column = np.ones(shape=(n_samples, 1))
                X_aug = np.concatenate((dummy_column, X), axis=1)
                I = np.eye(n_features + 1)
                I[0, 0] = 0

            cf_coefs = linalg.solve(X_aug.T.dot(W).dot(X_aug) + alpha * I,
                                    X_aug.T.dot(W).dot(y))

            if intercept is False:
                assert_array_almost_equal(coefs, cf_coefs)
            else:
                assert_array_almost_equal(coefs, cf_coefs[1:])
                assert_almost_equal(inter, cf_coefs[0])


def test_ridge_shapes():
    # Test shape of coef_ and intercept_
    rng = np.random.RandomState(0)
    n_samples, n_features = 5, 10
    X = rng.randn(n_samples, n_features)
    y = rng.randn(n_samples)
    Y1 = y[:, np.newaxis]
    Y = np.c_[y, 1 + y]

    ridge = Ridge()

    ridge.fit(X, y)
    assert ridge.coef_.shape == (n_features,)
    assert ridge.intercept_.shape == ()

    ridge.fit(X, Y1)
    assert ridge.coef_.shape == (1, n_features)
    assert ridge.intercept_.shape == (1, )

    ridge.fit(X, Y)
    assert ridge.coef_.shape == (2, n_features)
    assert ridge.intercept_.shape == (2, )


def test_ridge_intercept():
    # Test intercept with multiple targets GH issue #708
    rng = np.random.RandomState(0)
    n_samples, n_features = 5, 10
    X = rng.randn(n_samples, n_features)
    y = rng.randn(n_samples)
    Y = np.c_[y, 1. + y]

    ridge = Ridge()

    ridge.fit(X, y)
    intercept = ridge.intercept_

    ridge.fit(X, Y)
    assert_almost_equal(ridge.intercept_[0], intercept)
    assert_almost_equal(ridge.intercept_[1], intercept + 1.)


def test_toy_ridge_object():
    # Test BayesianRegression ridge classifier
    # TODO: test also n_samples > n_features
    X = np.array([[1], [2]])
    Y = np.array([1, 2])
    reg = Ridge(alpha=0.0)
    reg.fit(X, Y)
    X_test = [[1], [2], [3], [4]]
    assert_almost_equal(reg.predict(X_test), [1., 2, 3, 4])

    assert len(reg.coef_.shape) == 1
    assert type(reg.intercept_) == np.float64

    Y = np.vstack((Y, Y)).T

    reg.fit(X, Y)
    X_test = [[1], [2], [3], [4]]

    assert len(reg.coef_.shape) == 2
    assert type(reg.intercept_) == np.ndarray


def test_ridge_vs_lstsq():
    # On alpha=0., Ridge and OLS yield the same solution.

    rng = np.random.RandomState(0)
    # we need more samples than features
    n_samples, n_features = 5, 4
    y = rng.randn(n_samples)
    X = rng.randn(n_samples, n_features)

    ridge = Ridge(alpha=0., fit_intercept=False)
    ols = LinearRegression(fit_intercept=False)

    ridge.fit(X, y)
    ols.fit(X, y)
    assert_almost_equal(ridge.coef_, ols.coef_)

    ridge.fit(X, y)
    ols.fit(X, y)
    assert_almost_equal(ridge.coef_, ols.coef_)


def test_ridge_individual_penalties():
    # Tests the ridge object using individual penalties

    rng = np.random.RandomState(42)

    n_samples, n_features, n_targets = 20, 10, 5
    X = rng.randn(n_samples, n_features)
    y = rng.randn(n_samples, n_targets)

    penalties = np.arange(n_targets)

    coef_cholesky = np.array([
        Ridge(alpha=alpha, solver="cholesky").fit(X, target).coef_
        for alpha, target in zip(penalties, y.T)])

    coefs_indiv_pen = [
        Ridge(alpha=penalties, solver=solver, tol=1e-8).fit(X, y).coef_
        for solver in ['svd', 'sparse_cg', 'lsqr', 'cholesky', 'sag', 'saga']]
    for coef_indiv_pen in coefs_indiv_pen:
        assert_array_almost_equal(coef_cholesky, coef_indiv_pen)

    # Test error is raised when number of targets and penalties do not match.
    ridge = Ridge(alpha=penalties[:-1])
    assert_raises(ValueError, ridge.fit, X, y)


@pytest.mark.parametrize('n_col', [(), (1,), (3,)])
def test_X_CenterStackOp(n_col):
    rng = np.random.RandomState(0)
    X = rng.randn(11, 8)
    X_m = rng.randn(8)
    sqrt_sw = rng.randn(len(X))
    Y = rng.randn(11, *n_col)
    A = rng.randn(9, *n_col)
    operator = _X_CenterStackOp(sp.csr_matrix(X), X_m, sqrt_sw)
    reference_operator = np.hstack(
        [X - sqrt_sw[:, None] * X_m, sqrt_sw[:, None]])
    assert_allclose(reference_operator.dot(A), operator.dot(A))
    assert_allclose(reference_operator.T.dot(Y), operator.T.dot(Y))


@pytest.mark.parametrize('shape', [(10, 1), (13, 9), (3, 7), (2, 2), (20, 20)])
@pytest.mark.parametrize('uniform_weights', [True, False])
def test_compute_gram(shape, uniform_weights):
    rng = np.random.RandomState(0)
    X = rng.randn(*shape)
    if uniform_weights:
        sw = np.ones(X.shape[0])
    else:
        sw = rng.chisquare(1, shape[0])
    sqrt_sw = np.sqrt(sw)
    X_mean = np.average(X, axis=0, weights=sw)
    X_centered = (X - X_mean) * sqrt_sw[:, None]
    true_gram = X_centered.dot(X_centered.T)
    X_sparse = sp.csr_matrix(X * sqrt_sw[:, None])
    gcv = _RidgeGCV(fit_intercept=True)
    computed_gram, computed_mean = gcv._compute_gram(X_sparse, sqrt_sw)
    assert_allclose(X_mean, computed_mean)
    assert_allclose(true_gram, computed_gram)


@pytest.mark.parametrize('shape', [(10, 1), (13, 9), (3, 7), (2, 2), (20, 20)])
@pytest.mark.parametrize('uniform_weights', [True, False])
def test_compute_covariance(shape, uniform_weights):
    rng = np.random.RandomState(0)
    X = rng.randn(*shape)
    if uniform_weights:
        sw = np.ones(X.shape[0])
    else:
        sw = rng.chisquare(1, shape[0])
    sqrt_sw = np.sqrt(sw)
    X_mean = np.average(X, axis=0, weights=sw)
    X_centered = (X - X_mean) * sqrt_sw[:, None]
    true_covariance = X_centered.T.dot(X_centered)
    X_sparse = sp.csr_matrix(X * sqrt_sw[:, None])
    gcv = _RidgeGCV(fit_intercept=True)
    computed_cov, computed_mean = gcv._compute_covariance(X_sparse, sqrt_sw)
    assert_allclose(X_mean, computed_mean)
    assert_allclose(true_covariance, computed_cov)


def _make_sparse_offset_regression(
        n_samples=100, n_features=100, proportion_nonzero=.5,
        n_informative=10, n_targets=1, bias=13., X_offset=30.,
        noise=30., shuffle=True, coef=False, random_state=None):
    X, y, c = make_regression(
        n_samples=n_samples, n_features=n_features,
        n_informative=n_informative, n_targets=n_targets, bias=bias,
        noise=noise, shuffle=shuffle,
        coef=True, random_state=random_state)
    if n_features == 1:
        c = np.asarray([c])
    X += X_offset
    mask = np.random.RandomState(random_state).binomial(
        1, proportion_nonzero, X.shape) > 0
    removed_X = X.copy()
    X[~mask] = 0.
    removed_X[mask] = 0.
    y -= removed_X.dot(c)
    if n_features == 1:
        c = c[0]
    if coef:
        return X, y, c
    return X, y


@pytest.mark.parametrize(
    'solver, sparse_X',
    ((solver, sparse_X) for
     (solver, sparse_X) in product(
         ['cholesky', 'sag', 'sparse_cg', 'lsqr', 'saga', 'ridgecv'],
         [False, True])
     if not (sparse_X and solver not in ['sparse_cg', 'ridgecv'])))
@pytest.mark.parametrize(
    'n_samples,dtype,proportion_nonzero',
    [(20, 'float32', .1), (40, 'float32', 1.), (20, 'float64', .2)])
@pytest.mark.parametrize('seed', np.arange(3))
def test_solver_consistency(
        solver, proportion_nonzero, n_samples, dtype, sparse_X, seed):
    alpha = 1.
    noise = 50. if proportion_nonzero > .9 else 500.
    X, y = _make_sparse_offset_regression(
        bias=10, n_features=30, proportion_nonzero=proportion_nonzero,
        noise=noise, random_state=seed, n_samples=n_samples)
    svd_ridge = Ridge(
        solver='svd', normalize=True, alpha=alpha).fit(X, y)
    X = X.astype(dtype, copy=False)
    y = y.astype(dtype, copy=False)
    if sparse_X:
        X = sp.csr_matrix(X)
    if solver == 'ridgecv':
        ridge = RidgeCV(alphas=[alpha], normalize=True)
    else:
        ridge = Ridge(solver=solver, tol=1e-10, normalize=True, alpha=alpha)
    ridge.fit(X, y)
    assert_allclose(
        ridge.coef_, svd_ridge.coef_, atol=1e-3, rtol=1e-3)
    assert_allclose(
        ridge.intercept_, svd_ridge.intercept_, atol=1e-3, rtol=1e-3)


@pytest.mark.parametrize('gcv_mode', ['svd', 'eigen'])
@pytest.mark.parametrize('X_constructor', [np.asarray, sp.csr_matrix])
@pytest.mark.parametrize('X_shape', [(11, 8), (11, 20)])
@pytest.mark.parametrize('fit_intercept', [True, False])
@pytest.mark.parametrize(
    'y_shape, normalize, noise',
    [
        ((11,), True, 1.),
        ((11, 1), False, 30.),
        ((11, 3), False, 150.),
    ]
)
def test_ridge_gcv_vs_ridge_loo_cv(
        gcv_mode, X_constructor, X_shape, y_shape,
        fit_intercept, normalize, noise):
    n_samples, n_features = X_shape
    n_targets = y_shape[-1] if len(y_shape) == 2 else 1
    X, y = _make_sparse_offset_regression(
        n_samples=n_samples, n_features=n_features, n_targets=n_targets,
        random_state=0, shuffle=False, noise=noise, n_informative=5
    )
    y = y.reshape(y_shape)

    alphas = [1e-3, .1, 1., 10., 1e3]
    loo_ridge = RidgeCV(cv=n_samples, fit_intercept=fit_intercept,
                        alphas=alphas, scoring='neg_mean_squared_error',
                        normalize=normalize)
    gcv_ridge = RidgeCV(gcv_mode=gcv_mode, fit_intercept=fit_intercept,
                        alphas=alphas, normalize=normalize)

    loo_ridge.fit(X, y)

    X_gcv = X_constructor(X)
    gcv_ridge.fit(X_gcv, y)

    assert gcv_ridge.alpha_ == pytest.approx(loo_ridge.alpha_)
    assert_allclose(gcv_ridge.coef_, loo_ridge.coef_, rtol=1e-3)
    assert_allclose(gcv_ridge.intercept_, loo_ridge.intercept_, rtol=1e-3)


def test_ridge_loo_cv_asym_scoring():
    # checking on asymmetric scoring
    scoring = 'explained_variance'
    n_samples, n_features = 10, 5
    n_targets = 1
    X, y = _make_sparse_offset_regression(
        n_samples=n_samples, n_features=n_features, n_targets=n_targets,
        random_state=0, shuffle=False, noise=1, n_informative=5
    )

    alphas = [1e-3, .1, 1., 10., 1e3]
    loo_ridge = RidgeCV(cv=n_samples, fit_intercept=True,
                        alphas=alphas, scoring=scoring,
                        normalize=True)

    gcv_ridge = RidgeCV(fit_intercept=True,
                        alphas=alphas, scoring=scoring,
                        normalize=True)

    loo_ridge.fit(X, y)
    gcv_ridge.fit(X, y)

    assert gcv_ridge.alpha_ == pytest.approx(loo_ridge.alpha_)
    assert_allclose(gcv_ridge.coef_, loo_ridge.coef_, rtol=1e-3)
    assert_allclose(gcv_ridge.intercept_, loo_ridge.intercept_, rtol=1e-3)


@pytest.mark.parametrize('gcv_mode', ['svd', 'eigen'])
@pytest.mark.parametrize('X_constructor', [np.asarray, sp.csr_matrix])
@pytest.mark.parametrize('n_features', [8, 20])
@pytest.mark.parametrize('y_shape, fit_intercept, noise',
                         [((11,), True, 1.),
                          ((11, 1), True, 20.),
                          ((11, 3), True, 150.),
                          ((11, 3), False, 30.)])
def test_ridge_gcv_sample_weights(
        gcv_mode, X_constructor, fit_intercept, n_features, y_shape, noise):
    alphas = [1e-3, .1, 1., 10., 1e3]
    rng = np.random.RandomState(0)
    n_targets = y_shape[-1] if len(y_shape) == 2 else 1
    X, y = _make_sparse_offset_regression(
        n_samples=11, n_features=n_features, n_targets=n_targets,
        random_state=0, shuffle=False, noise=noise)
    y = y.reshape(y_shape)

    sample_weight = 3 * rng.randn(len(X))
    sample_weight = (sample_weight - sample_weight.min() + 1).astype(int)
    indices = np.repeat(np.arange(X.shape[0]), sample_weight)
    sample_weight = sample_weight.astype(float)
    X_tiled, y_tiled = X[indices], y[indices]

    cv = GroupKFold(n_splits=X.shape[0])
    splits = cv.split(X_tiled, y_tiled, groups=indices)
    kfold = RidgeCV(
        alphas=alphas, cv=splits, scoring='neg_mean_squared_error',
        fit_intercept=fit_intercept)
    # ignore warning from GridSearchCV: FutureWarning: The default
    # of the `iid` parameter will change from True to False in version 0.22
    # and will be removed in 0.24
    with ignore_warnings(category=FutureWarning):
        kfold.fit(X_tiled, y_tiled)

    ridge_reg = Ridge(alpha=kfold.alpha_, fit_intercept=fit_intercept)
    splits = cv.split(X_tiled, y_tiled, groups=indices)
    predictions = cross_val_predict(ridge_reg, X_tiled, y_tiled, cv=splits)
    kfold_errors = (y_tiled - predictions)**2
    kfold_errors = [
        np.sum(kfold_errors[indices == i], axis=0) for
        i in np.arange(X.shape[0])]
    kfold_errors = np.asarray(kfold_errors)

    X_gcv = X_constructor(X)
    gcv_ridge = RidgeCV(
        alphas=alphas, store_cv_values=True,
        gcv_mode=gcv_mode, fit_intercept=fit_intercept)
    gcv_ridge.fit(X_gcv, y, sample_weight=sample_weight)
    if len(y_shape) == 2:
        gcv_errors = gcv_ridge.cv_values_[:, :, alphas.index(kfold.alpha_)]
    else:
        gcv_errors = gcv_ridge.cv_values_[:, alphas.index(kfold.alpha_)]

    assert kfold.alpha_ == pytest.approx(gcv_ridge.alpha_)
    assert_allclose(gcv_errors, kfold_errors, rtol=1e-3)
    assert_allclose(gcv_ridge.coef_, kfold.coef_, rtol=1e-3)
    assert_allclose(gcv_ridge.intercept_, kfold.intercept_, rtol=1e-3)


@pytest.mark.parametrize('mode', [True, 1, 5, 'bad', 'gcv'])
def test_check_gcv_mode_error(mode):
    X, y = make_regression(n_samples=5, n_features=2)
    gcv = RidgeCV(gcv_mode=mode)
    with pytest.raises(ValueError, match="Unknown value for 'gcv_mode'"):
        gcv.fit(X, y)
    with pytest.raises(ValueError, match="Unknown value for 'gcv_mode'"):
        _check_gcv_mode(X, mode)


@pytest.mark.parametrize("sparse", [True, False])
@pytest.mark.parametrize(
    'mode, mode_n_greater_than_p, mode_p_greater_than_n',
    [(None, 'svd', 'eigen'),
     ('auto', 'svd', 'eigen'),
     ('eigen', 'eigen', 'eigen'),
     ('svd', 'svd', 'svd')]
)
def test_check_gcv_mode_choice(sparse, mode, mode_n_greater_than_p,
                               mode_p_greater_than_n):
    X, _ = make_regression(n_samples=5, n_features=2)
    if sparse:
        X = sp.csr_matrix(X)
    assert _check_gcv_mode(X, mode) == mode_n_greater_than_p
    assert _check_gcv_mode(X.T, mode) == mode_p_greater_than_n


def _test_ridge_loo(filter_):
    # test that can work with both dense or sparse matrices
    n_samples = X_diabetes.shape[0]

    ret = []

    fit_intercept = filter_ == DENSE_FILTER
    ridge_gcv = _RidgeGCV(fit_intercept=fit_intercept)

    # check best alpha
    ridge_gcv.fit(filter_(X_diabetes), y_diabetes)
    alpha_ = ridge_gcv.alpha_
    ret.append(alpha_)

    # check that we get same best alpha with custom loss_func
    f = ignore_warnings
    scoring = make_scorer(mean_squared_error, greater_is_better=False)
    ridge_gcv2 = RidgeCV(fit_intercept=False, scoring=scoring)
    f(ridge_gcv2.fit)(filter_(X_diabetes), y_diabetes)
    assert ridge_gcv2.alpha_ == pytest.approx(alpha_)

    # check that we get same best alpha with custom score_func
    func = lambda x, y: -mean_squared_error(x, y)
    scoring = make_scorer(func)
    ridge_gcv3 = RidgeCV(fit_intercept=False, scoring=scoring)
    f(ridge_gcv3.fit)(filter_(X_diabetes), y_diabetes)
    assert ridge_gcv3.alpha_ == pytest.approx(alpha_)

    # check that we get same best alpha with a scorer
    scorer = get_scorer('neg_mean_squared_error')
    ridge_gcv4 = RidgeCV(fit_intercept=False, scoring=scorer)
    ridge_gcv4.fit(filter_(X_diabetes), y_diabetes)
    assert ridge_gcv4.alpha_ == pytest.approx(alpha_)

    # check that we get same best alpha with sample weights
    if filter_ == DENSE_FILTER:
        ridge_gcv.fit(filter_(X_diabetes), y_diabetes,
                      sample_weight=np.ones(n_samples))
        assert ridge_gcv.alpha_ == pytest.approx(alpha_)

    # simulate several responses
    Y = np.vstack((y_diabetes, y_diabetes)).T

    ridge_gcv.fit(filter_(X_diabetes), Y)
    Y_pred = ridge_gcv.predict(filter_(X_diabetes))
    ridge_gcv.fit(filter_(X_diabetes), y_diabetes)
    y_pred = ridge_gcv.predict(filter_(X_diabetes))

    assert_allclose(np.vstack((y_pred, y_pred)).T,
                    Y_pred, rtol=1e-5)

    return ret


def _test_ridge_cv_normalize(filter_):
    ridge_cv = RidgeCV(normalize=True, cv=3)
    ridge_cv.fit(filter_(10. * X_diabetes), y_diabetes)

    gs = GridSearchCV(Ridge(normalize=True, solver='sparse_cg'), cv=3,
                      param_grid={'alpha': ridge_cv.alphas})
    gs.fit(filter_(10. * X_diabetes), y_diabetes)
    assert gs.best_estimator_.alpha == ridge_cv.alpha_


def _test_ridge_cv(filter_):
    ridge_cv = RidgeCV()
    ridge_cv.fit(filter_(X_diabetes), y_diabetes)
    ridge_cv.predict(filter_(X_diabetes))

    assert len(ridge_cv.coef_.shape) == 1
    assert type(ridge_cv.intercept_) == np.float64

    cv = KFold(5)
    ridge_cv.set_params(cv=cv)
    ridge_cv.fit(filter_(X_diabetes), y_diabetes)
    ridge_cv.predict(filter_(X_diabetes))

    assert len(ridge_cv.coef_.shape) == 1
    assert type(ridge_cv.intercept_) == np.float64


@pytest.mark.parametrize(
    "ridge, make_dataset",
<<<<<<< HEAD
    [(RidgeCV(store_cv_values=False), make_regression),
     (RidgeClassifierCV(store_cv_values=False), make_classification)]
=======
    [(RidgeCV(), make_regression),
     (RidgeClassifierCV(), make_classification)]
>>>>>>> 54da2f00
)
def test_ridge_gcv_cv_values_not_stored(ridge, make_dataset):
    # Check that `cv_values_` is not stored when store_cv_values is False
    X, y = make_dataset(n_samples=6, random_state=42)
<<<<<<< HEAD
=======
    ridge.set_params(store_cv_values=False)
>>>>>>> 54da2f00
    ridge.fit(X, y)
    assert not hasattr(ridge, "cv_values_")


<<<<<<< HEAD
@pytest.mark.parametrize(
    "ridge, make_dataset",
    [(RidgeCV(store_cv_values=False), make_regression),
     (RidgeClassifierCV(store_cv_values=False), make_classification)]
)
def test_ridge_best_score(ridge, make_dataset):
    # check that the best_score_ is store
    X, y = make_dataset(n_samples=6, random_state=42)
    ridge.fit(X, y)
    assert hasattr(ridge, "best_score_")


=======
>>>>>>> 54da2f00
def _test_ridge_diabetes(filter_):
    ridge = Ridge(fit_intercept=False)
    ridge.fit(filter_(X_diabetes), y_diabetes)
    return np.round(ridge.score(filter_(X_diabetes), y_diabetes), 5)


def _test_multi_ridge_diabetes(filter_):
    # simulate several responses
    Y = np.vstack((y_diabetes, y_diabetes)).T
    n_features = X_diabetes.shape[1]

    ridge = Ridge(fit_intercept=False)
    ridge.fit(filter_(X_diabetes), Y)
    assert ridge.coef_.shape == (2, n_features)
    Y_pred = ridge.predict(filter_(X_diabetes))
    ridge.fit(filter_(X_diabetes), y_diabetes)
    y_pred = ridge.predict(filter_(X_diabetes))
    assert_array_almost_equal(np.vstack((y_pred, y_pred)).T,
                              Y_pred, decimal=3)


def _test_ridge_classifiers(filter_):
    n_classes = np.unique(y_iris).shape[0]
    n_features = X_iris.shape[1]
    for reg in (RidgeClassifier(), RidgeClassifierCV()):
        reg.fit(filter_(X_iris), y_iris)
        assert reg.coef_.shape == (n_classes, n_features)
        y_pred = reg.predict(filter_(X_iris))
        assert np.mean(y_iris == y_pred) > .79

    cv = KFold(5)
    reg = RidgeClassifierCV(cv=cv)
    reg.fit(filter_(X_iris), y_iris)
    y_pred = reg.predict(filter_(X_iris))
    assert np.mean(y_iris == y_pred) >= 0.8


def _test_tolerance(filter_):
    ridge = Ridge(tol=1e-5, fit_intercept=False)
    ridge.fit(filter_(X_diabetes), y_diabetes)
    score = ridge.score(filter_(X_diabetes), y_diabetes)

    ridge2 = Ridge(tol=1e-3, fit_intercept=False)
    ridge2.fit(filter_(X_diabetes), y_diabetes)
    score2 = ridge2.score(filter_(X_diabetes), y_diabetes)

    assert score >= score2


def check_dense_sparse(test_func):
    # test dense matrix
    ret_dense = test_func(DENSE_FILTER)
    # test sparse matrix
    ret_sparse = test_func(SPARSE_FILTER)
    # test that the outputs are the same
    if ret_dense is not None and ret_sparse is not None:
        assert_array_almost_equal(ret_dense, ret_sparse, decimal=3)


@pytest.mark.parametrize(
        'test_func',
        (_test_ridge_loo, _test_ridge_cv, _test_ridge_cv_normalize,
         _test_ridge_diabetes, _test_multi_ridge_diabetes,
         _test_ridge_classifiers, _test_tolerance))
def test_dense_sparse(test_func):
    check_dense_sparse(test_func)


def test_ridge_sparse_svd():
    X = sp.csc_matrix(rng.rand(100, 10))
    y = rng.rand(100)
    ridge = Ridge(solver='svd', fit_intercept=False)
    assert_raises(TypeError, ridge.fit, X, y)


def test_class_weights():
    # Test class weights.
    X = np.array([[-1.0, -1.0], [-1.0, 0], [-.8, -1.0],
                  [1.0, 1.0], [1.0, 0.0]])
    y = [1, 1, 1, -1, -1]

    reg = RidgeClassifier(class_weight=None)
    reg.fit(X, y)
    assert_array_equal(reg.predict([[0.2, -1.0]]), np.array([1]))

    # we give a small weights to class 1
    reg = RidgeClassifier(class_weight={1: 0.001})
    reg.fit(X, y)

    # now the hyperplane should rotate clock-wise and
    # the prediction on this point should shift
    assert_array_equal(reg.predict([[0.2, -1.0]]), np.array([-1]))

    # check if class_weight = 'balanced' can handle negative labels.
    reg = RidgeClassifier(class_weight='balanced')
    reg.fit(X, y)
    assert_array_equal(reg.predict([[0.2, -1.0]]), np.array([1]))

    # class_weight = 'balanced', and class_weight = None should return
    # same values when y has equal number of all labels
    X = np.array([[-1.0, -1.0], [-1.0, 0], [-.8, -1.0], [1.0, 1.0]])
    y = [1, 1, -1, -1]
    reg = RidgeClassifier(class_weight=None)
    reg.fit(X, y)
    rega = RidgeClassifier(class_weight='balanced')
    rega.fit(X, y)
    assert len(rega.classes_) == 2
    assert_array_almost_equal(reg.coef_, rega.coef_)
    assert_array_almost_equal(reg.intercept_, rega.intercept_)


@pytest.mark.parametrize('reg', (RidgeClassifier, RidgeClassifierCV))
def test_class_weight_vs_sample_weight(reg):
    """Check class_weights resemble sample_weights behavior."""

    # Iris is balanced, so no effect expected for using 'balanced' weights
    reg1 = reg()
    reg1.fit(iris.data, iris.target)
    reg2 = reg(class_weight='balanced')
    reg2.fit(iris.data, iris.target)
    assert_almost_equal(reg1.coef_, reg2.coef_)

    # Inflate importance of class 1, check against user-defined weights
    sample_weight = np.ones(iris.target.shape)
    sample_weight[iris.target == 1] *= 100
    class_weight = {0: 1., 1: 100., 2: 1.}
    reg1 = reg()
    reg1.fit(iris.data, iris.target, sample_weight)
    reg2 = reg(class_weight=class_weight)
    reg2.fit(iris.data, iris.target)
    assert_almost_equal(reg1.coef_, reg2.coef_)

    # Check that sample_weight and class_weight are multiplicative
    reg1 = reg()
    reg1.fit(iris.data, iris.target, sample_weight ** 2)
    reg2 = reg(class_weight=class_weight)
    reg2.fit(iris.data, iris.target, sample_weight)
    assert_almost_equal(reg1.coef_, reg2.coef_)


def test_class_weights_cv():
    # Test class weights for cross validated ridge classifier.
    X = np.array([[-1.0, -1.0], [-1.0, 0], [-.8, -1.0],
                  [1.0, 1.0], [1.0, 0.0]])
    y = [1, 1, 1, -1, -1]

    reg = RidgeClassifierCV(class_weight=None, alphas=[.01, .1, 1])
    reg.fit(X, y)

    # we give a small weights to class 1
    reg = RidgeClassifierCV(class_weight={1: 0.001}, alphas=[.01, .1, 1, 10])
    reg.fit(X, y)

    assert_array_equal(reg.predict([[-.2, 2]]), np.array([-1]))


@pytest.mark.parametrize("scoring", [None, 'neg_mean_squared_error'])
def test_ridgecv_store_cv_values(scoring):
    rng = np.random.RandomState(42)

    n_samples = 8
    n_features = 5
    x = rng.randn(n_samples, n_features)
    alphas = [1e-1, 1e0, 1e1]
    n_alphas = len(alphas)

    r = RidgeCV(alphas=alphas, cv=None, store_cv_values=True, scoring=scoring)

    # with len(y.shape) == 1
    y = rng.randn(n_samples)
    r.fit(x, y)
    assert r.cv_values_.shape == (n_samples, n_alphas)

    # with len(y.shape) == 2
    n_targets = 3
    y = rng.randn(n_samples, n_targets)
    r.fit(x, y)
    assert r.cv_values_.shape == (n_samples, n_targets, n_alphas)

    r = RidgeCV(cv=3, store_cv_values=True, scoring=scoring)
    assert_raises_regex(ValueError, 'cv!=None and store_cv_values',
                        r.fit, x, y)


def test_ridge_classifier_cv_store_cv_values():
    x = np.array([[-1.0, -1.0], [-1.0, 0], [-.8, -1.0],
                  [1.0, 1.0], [1.0, 0.0]])
    y = np.array([1, 1, 1, -1, -1])

    n_samples = x.shape[0]
    alphas = [1e-1, 1e0, 1e1]
    n_alphas = len(alphas)

    r = RidgeClassifierCV(alphas=alphas, cv=None, store_cv_values=True)

    # with len(y.shape) == 1
    n_targets = 1
    r.fit(x, y)
    assert r.cv_values_.shape == (n_samples, n_targets, n_alphas)

    # with len(y.shape) == 2
    y = np.array([[1, 1, 1, -1, -1],
                  [1, -1, 1, -1, 1],
                  [-1, -1, 1, -1, -1]]).transpose()
    n_targets = y.shape[1]
    r.fit(x, y)
    assert r.cv_values_.shape == (n_samples, n_targets, n_alphas)


def test_ridgecv_sample_weight():
    rng = np.random.RandomState(0)
    alphas = (0.1, 1.0, 10.0)

    # There are different algorithms for n_samples > n_features
    # and the opposite, so test them both.
    for n_samples, n_features in ((6, 5), (5, 10)):
        y = rng.randn(n_samples)
        X = rng.randn(n_samples, n_features)
        sample_weight = 1.0 + rng.rand(n_samples)

        cv = KFold(5)
        ridgecv = RidgeCV(alphas=alphas, cv=cv)
        ridgecv.fit(X, y, sample_weight=sample_weight)

        # Check using GridSearchCV directly
        parameters = {'alpha': alphas}
        gs = GridSearchCV(Ridge(), parameters, cv=cv)
        gs.fit(X, y, sample_weight=sample_weight)

        assert ridgecv.alpha_ == gs.best_estimator_.alpha
        assert_array_almost_equal(ridgecv.coef_, gs.best_estimator_.coef_)


def test_raises_value_error_if_sample_weights_greater_than_1d():
    # Sample weights must be either scalar or 1D

    n_sampless = [2, 3]
    n_featuress = [3, 2]

    rng = np.random.RandomState(42)

    for n_samples, n_features in zip(n_sampless, n_featuress):
        X = rng.randn(n_samples, n_features)
        y = rng.randn(n_samples)
        sample_weights_OK = rng.randn(n_samples) ** 2 + 1
        sample_weights_OK_1 = 1.
        sample_weights_OK_2 = 2.
        sample_weights_not_OK = sample_weights_OK[:, np.newaxis]
        sample_weights_not_OK_2 = sample_weights_OK[np.newaxis, :]

        ridge = Ridge(alpha=1)

        # make sure the "OK" sample weights actually work
        ridge.fit(X, y, sample_weights_OK)
        ridge.fit(X, y, sample_weights_OK_1)
        ridge.fit(X, y, sample_weights_OK_2)

        def fit_ridge_not_ok():
            ridge.fit(X, y, sample_weights_not_OK)

        def fit_ridge_not_ok_2():
            ridge.fit(X, y, sample_weights_not_OK_2)

        assert_raise_message(ValueError,
                             "Sample weights must be 1D array or scalar",
                             fit_ridge_not_ok)

        assert_raise_message(ValueError,
                             "Sample weights must be 1D array or scalar",
                             fit_ridge_not_ok_2)


def test_sparse_design_with_sample_weights():
    # Sample weights must work with sparse matrices

    n_sampless = [2, 3]
    n_featuress = [3, 2]

    rng = np.random.RandomState(42)

    sparse_matrix_converters = [sp.coo_matrix,
                                sp.csr_matrix,
                                sp.csc_matrix,
                                sp.lil_matrix,
                                sp.dok_matrix
                                ]

    sparse_ridge = Ridge(alpha=1., fit_intercept=False)
    dense_ridge = Ridge(alpha=1., fit_intercept=False)

    for n_samples, n_features in zip(n_sampless, n_featuress):
        X = rng.randn(n_samples, n_features)
        y = rng.randn(n_samples)
        sample_weights = rng.randn(n_samples) ** 2 + 1
        for sparse_converter in sparse_matrix_converters:
            X_sparse = sparse_converter(X)
            sparse_ridge.fit(X_sparse, y, sample_weight=sample_weights)
            dense_ridge.fit(X, y, sample_weight=sample_weights)

            assert_array_almost_equal(sparse_ridge.coef_, dense_ridge.coef_,
                                      decimal=6)


def test_ridgecv_int_alphas():
    X = np.array([[-1.0, -1.0], [-1.0, 0], [-.8, -1.0],
                  [1.0, 1.0], [1.0, 0.0]])
    y = [1, 1, 1, -1, -1]

    # Integers
    ridge = RidgeCV(alphas=(1, 10, 100))
    ridge.fit(X, y)


def test_ridgecv_negative_alphas():
    X = np.array([[-1.0, -1.0], [-1.0, 0], [-.8, -1.0],
                  [1.0, 1.0], [1.0, 0.0]])
    y = [1, 1, 1, -1, -1]

    # Negative integers
    ridge = RidgeCV(alphas=(-1, -10, -100))
    assert_raises_regex(ValueError,
                        "alphas must be positive",
                        ridge.fit, X, y)

    # Negative floats
    ridge = RidgeCV(alphas=(-0.1, -1.0, -10.0))
    assert_raises_regex(ValueError,
                        "alphas must be positive",
                        ridge.fit, X, y)


def test_raises_value_error_if_solver_not_supported():
    # Tests whether a ValueError is raised if a non-identified solver
    # is passed to ridge_regression

    wrong_solver = "This is not a solver (MagritteSolveCV QuantumBitcoin)"

    exception = ValueError
    message = ("Known solvers are 'sparse_cg', 'cholesky', 'svd'"
               " 'lsqr', 'sag' or 'saga'. Got %s." % wrong_solver)

    def func():
        X = np.eye(3)
        y = np.ones(3)
        ridge_regression(X, y, alpha=1., solver=wrong_solver)

    assert_raise_message(exception, message, func)


def test_sparse_cg_max_iter():
    reg = Ridge(solver="sparse_cg", max_iter=1)
    reg.fit(X_diabetes, y_diabetes)
    assert reg.coef_.shape[0] == X_diabetes.shape[1]


@ignore_warnings
def test_n_iter():
    # Test that self.n_iter_ is correct.
    n_targets = 2
    X, y = X_diabetes, y_diabetes
    y_n = np.tile(y, (n_targets, 1)).T

    for max_iter in range(1, 4):
        for solver in ('sag', 'saga', 'lsqr'):
            reg = Ridge(solver=solver, max_iter=max_iter, tol=1e-12)
            reg.fit(X, y_n)
            assert_array_equal(reg.n_iter_, np.tile(max_iter, n_targets))

    for solver in ('sparse_cg', 'svd', 'cholesky'):
        reg = Ridge(solver=solver, max_iter=1, tol=1e-1)
        reg.fit(X, y_n)
        assert reg.n_iter_ is None


@pytest.mark.parametrize('solver', ['sparse_cg', 'auto'])
def test_ridge_fit_intercept_sparse(solver):
    X, y = _make_sparse_offset_regression(n_features=20, random_state=0)
    X_csr = sp.csr_matrix(X)

    # for now only sparse_cg can correctly fit an intercept with sparse X with
    # default tol and max_iter.
    # sag is tested separately in test_ridge_fit_intercept_sparse_sag
    # because it requires more iterations and should raise a warning if default
    # max_iter is used.
    # other solvers raise an exception, as checked in
    # test_ridge_fit_intercept_sparse_error
    #
    # "auto" should switch to "sparse_cg" when X is sparse
    # so the reference we use for both ("auto" and "sparse_cg") is
    # Ridge(solver="sparse_cg"), fitted using the dense representation (note
    # that "sparse_cg" can fit sparse or dense data)
    dense_ridge = Ridge(solver='sparse_cg')
    sparse_ridge = Ridge(solver=solver)
    dense_ridge.fit(X, y)
    with pytest.warns(None) as record:
        sparse_ridge.fit(X_csr, y)
    assert len(record) == 0
    assert np.allclose(dense_ridge.intercept_, sparse_ridge.intercept_)
    assert np.allclose(dense_ridge.coef_, sparse_ridge.coef_)


@pytest.mark.parametrize('solver', ['saga', 'lsqr', 'svd', 'cholesky'])
def test_ridge_fit_intercept_sparse_error(solver):
    X, y = _make_sparse_offset_regression(n_features=20, random_state=0)
    X_csr = sp.csr_matrix(X)
    sparse_ridge = Ridge(solver=solver)
    err_msg = "solver='{}' does not support".format(solver)
    with pytest.raises(ValueError, match=err_msg):
        sparse_ridge.fit(X_csr, y)


def test_ridge_fit_intercept_sparse_sag():
    X, y = _make_sparse_offset_regression(
        n_features=5, n_samples=20, random_state=0, X_offset=5.)
    X_csr = sp.csr_matrix(X)

    params = dict(alpha=1., solver='sag', fit_intercept=True,
                  tol=1e-10, max_iter=100000)
    dense_ridge = Ridge(**params)
    sparse_ridge = Ridge(**params)
    dense_ridge.fit(X, y)
    with pytest.warns(None) as record:
        sparse_ridge.fit(X_csr, y)
    assert len(record) == 0
    assert np.allclose(dense_ridge.intercept_, sparse_ridge.intercept_,
                       rtol=1e-4)
    assert np.allclose(dense_ridge.coef_, sparse_ridge.coef_, rtol=1e-4)
    with pytest.warns(UserWarning, match='"sag" solver requires.*'):
        Ridge(solver='sag').fit(X_csr, y)


@pytest.mark.parametrize('return_intercept', [False, True])
@pytest.mark.parametrize('sample_weight', [None, np.ones(1000)])
@pytest.mark.parametrize('arr_type', [np.array, sp.csr_matrix])
@pytest.mark.parametrize('solver', ['auto', 'sparse_cg', 'cholesky', 'lsqr',
                                    'sag', 'saga'])
def test_ridge_regression_check_arguments_validity(return_intercept,
                                                   sample_weight, arr_type,
                                                   solver):
    """check if all combinations of arguments give valid estimations"""

    # test excludes 'svd' solver because it raises exception for sparse inputs

    rng = check_random_state(42)
    X = rng.rand(1000, 3)
    true_coefs = [1, 2, 0.1]
    y = np.dot(X, true_coefs)
    true_intercept = 0.
    if return_intercept:
        true_intercept = 10000.
    y += true_intercept
    X_testing = arr_type(X)

    alpha, atol, tol = 1e-3, 1e-4, 1e-6

    if solver not in ['sag', 'auto'] and return_intercept:
        assert_raises_regex(ValueError,
                            "In Ridge, only 'sag' solver",
                            ridge_regression, X_testing, y,
                            alpha=alpha,
                            solver=solver,
                            sample_weight=sample_weight,
                            return_intercept=return_intercept,
                            tol=tol)
        return

    out = ridge_regression(X_testing, y, alpha=alpha,
                           solver=solver,
                           sample_weight=sample_weight,
                           return_intercept=return_intercept,
                           tol=tol,
                           )

    if return_intercept:
        coef, intercept = out
        assert_allclose(coef, true_coefs, rtol=0, atol=atol)
        assert_allclose(intercept, true_intercept, rtol=0, atol=atol)
    else:
        assert_allclose(out, true_coefs, rtol=0, atol=atol)


def test_ridge_classifier_no_support_multilabel():
    X, y = make_multilabel_classification(n_samples=10, random_state=0)
    assert_raises(ValueError, RidgeClassifier().fit, X, y)


@pytest.mark.parametrize(
    "solver", ["svd", "sparse_cg", "cholesky", "lsqr", "sag", "saga"])
def test_dtype_match(solver):
    rng = np.random.RandomState(0)
    alpha = 1.0

    n_samples, n_features = 6, 5
    X_64 = rng.randn(n_samples, n_features)
    y_64 = rng.randn(n_samples)
    X_32 = X_64.astype(np.float32)
    y_32 = y_64.astype(np.float32)

    tol = 2 * np.finfo(np.float32).resolution
    # Check type consistency 32bits
    ridge_32 = Ridge(alpha=alpha, solver=solver, max_iter=500, tol=tol)
    ridge_32.fit(X_32, y_32)
    coef_32 = ridge_32.coef_

    # Check type consistency 64 bits
    ridge_64 = Ridge(alpha=alpha, solver=solver, max_iter=500, tol=tol)
    ridge_64.fit(X_64, y_64)
    coef_64 = ridge_64.coef_

    # Do the actual checks at once for easier debug
    assert coef_32.dtype == X_32.dtype
    assert coef_64.dtype == X_64.dtype
    assert ridge_32.predict(X_32).dtype == X_32.dtype
    assert ridge_64.predict(X_64).dtype == X_64.dtype
    assert_allclose(ridge_32.coef_, ridge_64.coef_, rtol=1e-4, atol=5e-4)


def test_dtype_match_cholesky():
    # Test different alphas in cholesky solver to ensure full coverage.
    # This test is separated from test_dtype_match for clarity.
    rng = np.random.RandomState(0)
    alpha = (1.0, 0.5)

    n_samples, n_features, n_target = 6, 7, 2
    X_64 = rng.randn(n_samples, n_features)
    y_64 = rng.randn(n_samples, n_target)
    X_32 = X_64.astype(np.float32)
    y_32 = y_64.astype(np.float32)

    # Check type consistency 32bits
    ridge_32 = Ridge(alpha=alpha, solver='cholesky')
    ridge_32.fit(X_32, y_32)
    coef_32 = ridge_32.coef_

    # Check type consistency 64 bits
    ridge_64 = Ridge(alpha=alpha, solver='cholesky')
    ridge_64.fit(X_64, y_64)
    coef_64 = ridge_64.coef_

    # Do all the checks at once, like this is easier to debug
    assert coef_32.dtype == X_32.dtype
    assert coef_64.dtype == X_64.dtype
    assert ridge_32.predict(X_32).dtype == X_32.dtype
    assert ridge_64.predict(X_64).dtype == X_64.dtype
    assert_almost_equal(ridge_32.coef_, ridge_64.coef_, decimal=5)


@pytest.mark.parametrize(
    'solver', ['svd', 'cholesky', 'lsqr', 'sparse_cg', 'sag', 'saga'])
@pytest.mark.parametrize('seed', range(1))
def test_ridge_regression_dtype_stability(solver, seed):
    random_state = np.random.RandomState(seed)
    n_samples, n_features = 6, 5
    X = random_state.randn(n_samples, n_features)
    coef = random_state.randn(n_features)
    y = np.dot(X, coef) + 0.01 * random_state.randn(n_samples)
    alpha = 1.0
    results = dict()
    # XXX: Sparse CG seems to be far less numerically stable than the
    # others, maybe we should not enable float32 for this one.
    atol = 1e-3 if solver == "sparse_cg" else 1e-5
    for current_dtype in (np.float32, np.float64):
        results[current_dtype] = ridge_regression(X.astype(current_dtype),
                                                  y.astype(current_dtype),
                                                  alpha=alpha,
                                                  solver=solver,
                                                  random_state=random_state,
                                                  sample_weight=None,
                                                  max_iter=500,
                                                  tol=1e-10,
                                                  return_n_iter=False,
                                                  return_intercept=False)

    assert results[np.float32].dtype == np.float32
    assert results[np.float64].dtype == np.float64
    assert_allclose(results[np.float32], results[np.float64], atol=atol)


def test_ridge_sag_with_X_fortran():
    # check that Fortran array are converted when using SAG solver
    X, y = make_regression(random_state=42)
    # for the order of X and y to not be C-ordered arrays
    X = np.asfortranarray(X)
    X = X[::2, :]
    y = y[::2]
    Ridge(solver='sag').fit(X, y)<|MERGE_RESOLUTION|>--- conflicted
+++ resolved
@@ -664,26 +664,16 @@
 
 @pytest.mark.parametrize(
     "ridge, make_dataset",
-<<<<<<< HEAD
     [(RidgeCV(store_cv_values=False), make_regression),
      (RidgeClassifierCV(store_cv_values=False), make_classification)]
-=======
-    [(RidgeCV(), make_regression),
-     (RidgeClassifierCV(), make_classification)]
->>>>>>> 54da2f00
 )
 def test_ridge_gcv_cv_values_not_stored(ridge, make_dataset):
     # Check that `cv_values_` is not stored when store_cv_values is False
     X, y = make_dataset(n_samples=6, random_state=42)
-<<<<<<< HEAD
-=======
-    ridge.set_params(store_cv_values=False)
->>>>>>> 54da2f00
     ridge.fit(X, y)
     assert not hasattr(ridge, "cv_values_")
 
 
-<<<<<<< HEAD
 @pytest.mark.parametrize(
     "ridge, make_dataset",
     [(RidgeCV(store_cv_values=False), make_regression),
@@ -696,8 +686,6 @@
     assert hasattr(ridge, "best_score_")
 
 
-=======
->>>>>>> 54da2f00
 def _test_ridge_diabetes(filter_):
     ridge = Ridge(fit_intercept=False)
     ridge.fit(filter_(X_diabetes), y_diabetes)
