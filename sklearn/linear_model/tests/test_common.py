# SPDX-License-Identifier: BSD-3-Clause

import inspect

import numpy as np
import pytest

from sklearn.base import clone, is_classifier
from sklearn.datasets import make_classification, make_low_rank_matrix, make_regression
from sklearn.linear_model import (
    ARDRegression,
    BayesianRidge,
    ElasticNet,
    ElasticNetCV,
    GammaRegressor,
    HuberRegressor,
    Lars,
    LarsCV,
    Lasso,
    LassoCV,
    LassoLars,
    LassoLarsCV,
    LassoLarsIC,
    LinearRegression,
    LogisticRegression,
    LogisticRegressionCV,
    MultiTaskElasticNet,
    MultiTaskElasticNetCV,
    MultiTaskLasso,
    MultiTaskLassoCV,
    OrthogonalMatchingPursuit,
    OrthogonalMatchingPursuitCV,
    PassiveAggressiveClassifier,
    PassiveAggressiveRegressor,
    Perceptron,
    PoissonRegressor,
    Ridge,
    RidgeClassifier,
    RidgeClassifierCV,
    RidgeCV,
    SGDClassifier,
    SGDRegressor,
    TheilSenRegressor,
    TweedieRegressor,
)
from sklearn.pipeline import make_pipeline
from sklearn.preprocessing import MinMaxScaler, StandardScaler
from sklearn.svm import LinearSVC, LinearSVR
from sklearn.utils._testing import assert_allclose, set_random_state
from sklearn.utils.fixes import CSR_CONTAINERS


# Note: GammaRegressor() and TweedieRegressor(power != 1) have a non-canonical link.
@pytest.mark.parametrize(
    "model",
    [
        ARDRegression(),
        BayesianRidge(),
        ElasticNet(),
        ElasticNetCV(),
        Lars(),
        LarsCV(),
        Lasso(),
        LassoCV(),
        LassoLarsCV(),
        LassoLarsIC(),
        LinearRegression(),
        # TODO: FIx SAGA which fails badly with sample_weights.
        # This is a known limitation, see:
        # https://github.com/scikit-learn/scikit-learn/issues/21305
        pytest.param(
            LogisticRegression(l1_ratio=0.5, solver="saga", tol=1e-15),
            marks=pytest.mark.xfail(reason="Missing importance sampling scheme"),
        ),
<<<<<<< HEAD
        LogisticRegressionCV(tol=1e-6, l1_ratios=(0,)),  # TODO(1.10): remove l1_ratios
=======
        LogisticRegressionCV(tol=1e-6, use_legacy_attributes=False),
>>>>>>> cef41a27
        MultiTaskElasticNet(),
        MultiTaskElasticNetCV(),
        MultiTaskLasso(),
        MultiTaskLassoCV(),
        OrthogonalMatchingPursuit(),
        OrthogonalMatchingPursuitCV(),
        PoissonRegressor(),
        Ridge(),
        RidgeCV(),
        pytest.param(
            SGDRegressor(tol=1e-15),
            marks=pytest.mark.xfail(reason="Insufficient precision."),
        ),
        SGDRegressor(penalty="elasticnet", max_iter=10_000),
        TweedieRegressor(power=0),  # same as Ridge
    ],
    ids=lambda x: x.__class__.__name__,
)
@pytest.mark.parametrize("with_sample_weight", [False, True])
def test_balance_property(model, with_sample_weight, global_random_seed):
    # Test that sum(y_predicted) == sum(y_observed) on the training set.
    # This must hold for all linear models with deviance of an exponential disperson
    # family as loss and the corresponding canonical link if fit_intercept=True.
    # Examples:
    #     - squared error and identity link (most linear models)
    #     - Poisson deviance with log link
    #     - log loss with logit link
    # This is known as balance property or unconditional calibration/unbiasedness.
    # For reference, see Corollary 3.18, 3.20 and Chapter 5.1.5 of
    # M.V. Wuthrich and M. Merz, "Statistical Foundations of Actuarial Learning and its
    # Applications" (June 3, 2022). http://doi.org/10.2139/ssrn.3822407
    model = clone(model)  # Avoid side effects from shared instances.
    if (
        with_sample_weight
        and "sample_weight" not in inspect.signature(model.fit).parameters.keys()
    ):
        pytest.skip("Estimator does not support sample_weight.")

    rel = 2e-4  # test precision
    if isinstance(model, SGDRegressor):
        rel = 1e-1
    elif hasattr(model, "solver") and model.solver == "saga":
        rel = 1e-2

    rng = np.random.RandomState(global_random_seed)
    n_train, n_features, n_targets = 100, 10, None
    if isinstance(
        model,
        (MultiTaskElasticNet, MultiTaskElasticNetCV, MultiTaskLasso, MultiTaskLassoCV),
    ):
        n_targets = 3
    X = make_low_rank_matrix(n_samples=n_train, n_features=n_features, random_state=rng)
    if n_targets:
        coef = (
            rng.uniform(low=-2, high=2, size=(n_features, n_targets))
            / np.max(X, axis=0)[:, None]
        )
    else:
        coef = rng.uniform(low=-2, high=2, size=n_features) / np.max(X, axis=0)

    expectation = np.exp(X @ coef + 0.5)
    y = rng.poisson(lam=expectation) + 1  # strict positive, i.e. y > 0
    if is_classifier(model):
        y = (y > expectation + 1).astype(np.float64)

    if with_sample_weight:
        sw = rng.uniform(low=1, high=10, size=y.shape[0])
    else:
        sw = None

    model.set_params(fit_intercept=True)  # to be sure
    if with_sample_weight:
        model.fit(X, y, sample_weight=sw)
    else:
        model.fit(X, y)
    # Assert balance property.
    if is_classifier(model):
        assert np.average(model.predict_proba(X)[:, 1], weights=sw) == pytest.approx(
            np.average(y, weights=sw), rel=rel
        )
    else:
        assert np.average(model.predict(X), weights=sw, axis=0) == pytest.approx(
            np.average(y, weights=sw, axis=0), rel=rel
        )


@pytest.mark.filterwarnings("ignore:The default of 'normalize'")
@pytest.mark.filterwarnings("ignore:lbfgs failed to converge")
@pytest.mark.filterwarnings("ignore:A column-vector y was passed when a 1d array.*")
@pytest.mark.parametrize(
    "Regressor",
    [
        ARDRegression,
        BayesianRidge,
        ElasticNet,
        ElasticNetCV,
        GammaRegressor,
        HuberRegressor,
        Lars,
        LarsCV,
        Lasso,
        LassoCV,
        LassoLars,
        LassoLarsCV,
        LassoLarsIC,
        LinearSVR,
        LinearRegression,
        OrthogonalMatchingPursuit,
        OrthogonalMatchingPursuitCV,
        PassiveAggressiveRegressor,
        PoissonRegressor,
        Ridge,
        RidgeCV,
        SGDRegressor,
        TheilSenRegressor,
        TweedieRegressor,
    ],
)
@pytest.mark.parametrize("ndim", [1, 2])
def test_linear_model_regressor_coef_shape(Regressor, ndim):
    """Check the consistency of linear models `coef` shape."""
    if Regressor is LinearRegression:
        pytest.xfail("LinearRegression does not follow `coef_` shape contract!")

    X, y = make_regression(random_state=0, n_samples=200, n_features=20)
    y = MinMaxScaler().fit_transform(y.reshape(-1, 1))[:, 0] + 1
    y = y[:, np.newaxis] if ndim == 2 else y

    regressor = Regressor()
    set_random_state(regressor)
    regressor.fit(X, y)
    assert regressor.coef_.shape == (X.shape[1],)


@pytest.mark.parametrize(
    ["Classifier", "params"],
    [
        (LinearSVC, {}),
        (LogisticRegression, {}),
<<<<<<< HEAD
        # TODO(1.10): remove l1_ratios as it as become the default
        (LogisticRegressionCV, {"solver": "newton-cholesky", "l1_ratios": (0,)}),
=======
        (
            LogisticRegressionCV,
            {"solver": "newton-cholesky", "use_legacy_attributes": False},
        ),
>>>>>>> cef41a27
        (PassiveAggressiveClassifier, {}),
        (Perceptron, {}),
        (RidgeClassifier, {}),
        (RidgeClassifierCV, {}),
        (SGDClassifier, {}),
    ],
)
@pytest.mark.parametrize("n_classes", [2, 3])
def test_linear_model_classifier_coef_shape(Classifier, params, n_classes):
    if Classifier in (RidgeClassifier, RidgeClassifierCV):
        pytest.xfail(f"{Classifier} does not follow `coef_` shape contract!")

    X, y = make_classification(n_informative=10, n_classes=n_classes, random_state=0)
    n_features = X.shape[1]

    classifier = Classifier(**params)
    set_random_state(classifier)
    classifier.fit(X, y)
    expected_shape = (1, n_features) if n_classes == 2 else (n_classes, n_features)
    assert classifier.coef_.shape == expected_shape


@pytest.mark.parametrize(
    "LinearModel, params",
    [
        (Lasso, {"tol": 1e-15, "alpha": 0.01}),
        (LassoCV, {"tol": 1e-15}),
        (ElasticNetCV, {"tol": 1e-15}),
        (RidgeClassifier, {"solver": "sparse_cg", "alpha": 0.1}),
        (ElasticNet, {"tol": 1e-15, "l1_ratio": 1, "alpha": 0.01}),
        (ElasticNet, {"tol": 1e-15, "l1_ratio": 1e-5, "alpha": 0.01}),
        (Ridge, {"solver": "sparse_cg", "tol": 1e-12, "alpha": 0.1}),
        (LinearRegression, {}),
        (RidgeCV, {}),
        (RidgeClassifierCV, {}),
    ],
)
@pytest.mark.parametrize("csr_container", CSR_CONTAINERS)
def test_model_pipeline_same_dense_and_sparse(LinearModel, params, csr_container):
    """Test that sparse and dense linear models give same results.

    Models use a preprocessing pipeline with a StandardScaler.
    """
    model_dense = make_pipeline(StandardScaler(with_mean=False), LinearModel(**params))

    model_sparse = make_pipeline(StandardScaler(with_mean=False), LinearModel(**params))

    # prepare the data
    rng = np.random.RandomState(0)
    n_samples = 100
    n_features = 2
    X = rng.randn(n_samples, n_features)
    X[X < 0.1] = 0.0

    X_sparse = csr_container(X)
    y = rng.rand(n_samples)

    if is_classifier(model_dense):
        y = np.sign(y)

    model_dense.fit(X, y)
    model_sparse.fit(X_sparse, y)

    assert_allclose(model_sparse[1].coef_, model_dense[1].coef_, atol=1e-15)
    y_pred_dense = model_dense.predict(X)
    y_pred_sparse = model_sparse.predict(X_sparse)
    assert_allclose(y_pred_dense, y_pred_sparse)

    assert_allclose(model_dense[1].intercept_, model_sparse[1].intercept_)<|MERGE_RESOLUTION|>--- conflicted
+++ resolved
@@ -72,11 +72,7 @@
             LogisticRegression(l1_ratio=0.5, solver="saga", tol=1e-15),
             marks=pytest.mark.xfail(reason="Missing importance sampling scheme"),
         ),
-<<<<<<< HEAD
-        LogisticRegressionCV(tol=1e-6, l1_ratios=(0,)),  # TODO(1.10): remove l1_ratios
-=======
         LogisticRegressionCV(tol=1e-6, use_legacy_attributes=False),
->>>>>>> cef41a27
         MultiTaskElasticNet(),
         MultiTaskElasticNetCV(),
         MultiTaskLasso(),
@@ -216,15 +212,10 @@
     [
         (LinearSVC, {}),
         (LogisticRegression, {}),
-<<<<<<< HEAD
-        # TODO(1.10): remove l1_ratios as it as become the default
-        (LogisticRegressionCV, {"solver": "newton-cholesky", "l1_ratios": (0,)}),
-=======
         (
             LogisticRegressionCV,
             {"solver": "newton-cholesky", "use_legacy_attributes": False},
         ),
->>>>>>> cef41a27
         (PassiveAggressiveClassifier, {}),
         (Perceptron, {}),
         (RidgeClassifier, {}),
