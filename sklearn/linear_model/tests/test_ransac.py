--- conflicted
+++ resolved
@@ -2,10 +2,6 @@
 from scipy import sparse
 
 from numpy.testing import assert_equal
-<<<<<<< HEAD
-from sklearn.utils.testing import assert_raises
-=======
->>>>>>> 593bf65b
 from numpy.testing import assert_array_almost_equal
 from numpy.testing import assert_array_equal
 
