# Authors: Peter Prettenhofer <peter.prettenhofer@gmail.com> (main author)
#          Mathieu Blondel (partial_fit support)
#
# License: BSD 3 clause
"""Classification, regression and One-Class SVM using Stochastic Gradient
Descent (SGD).
"""

import numpy as np
import warnings

from abc import ABCMeta, abstractmethod

from joblib import Parallel

from ..base import clone, is_classifier
from ._base import LinearClassifierMixin, SparseCoefMixin
from ._base import make_dataset
from ..base import BaseEstimator, RegressorMixin, OutlierMixin
from ..utils import check_random_state
from ..utils.extmath import safe_sparse_dot
from ..utils.multiclass import _check_partial_fit_first_call
from ..utils.validation import check_is_fitted, _check_sample_weight
from ..utils.fixes import delayed
from ..exceptions import ConvergenceWarning
from ..model_selection import StratifiedShuffleSplit, ShuffleSplit

from ._sgd_fast import _plain_sgd
from ..utils import compute_class_weight
from ._sgd_fast import Hinge
from ._sgd_fast import SquaredHinge
from ._sgd_fast import Log
from ._sgd_fast import ModifiedHuber
from ._sgd_fast import SquaredLoss
from ._sgd_fast import Huber
from ._sgd_fast import EpsilonInsensitive
from ._sgd_fast import SquaredEpsilonInsensitive
from ..utils.fixes import _joblib_parallel_args

LEARNING_RATE_TYPES = {
    "constant": 1,
    "optimal": 2,
    "invscaling": 3,
    "adaptive": 4,
    "pa1": 5,
    "pa2": 6,
}

PENALTY_TYPES = {"none": 0, "l2": 2, "l1": 1, "elasticnet": 3}

DEFAULT_EPSILON = 0.1
# Default value of ``epsilon`` parameter.

MAX_INT = np.iinfo(np.int32).max


class _ValidationScoreCallback:
    """Callback for early stopping based on validation score"""

    def __init__(self, estimator, X_val, y_val, sample_weight_val, classes=None):
        self.estimator = clone(estimator)
        self.estimator.t_ = 1  # to pass check_is_fitted
        if classes is not None:
            self.estimator.classes_ = classes
        self.X_val = X_val
        self.y_val = y_val
        self.sample_weight_val = sample_weight_val

    def __call__(self, coef, intercept):
        est = self.estimator
        est.coef_ = coef.reshape(1, -1)
        est.intercept_ = np.atleast_1d(intercept)
        return est.score(self.X_val, self.y_val, self.sample_weight_val)


class BaseSGD(SparseCoefMixin, BaseEstimator, metaclass=ABCMeta):
    """Base class for SGD classification and regression."""

    def __init__(
        self,
        loss,
        *,
        penalty="l2",
        alpha=0.0001,
        C=1.0,
        l1_ratio=0.15,
        fit_intercept=True,
        max_iter=1000,
        tol=1e-3,
        shuffle=True,
        verbose=0,
        epsilon=0.1,
        random_state=None,
        learning_rate="optimal",
        eta0=0.0,
        power_t=0.5,
        early_stopping=False,
        validation_fraction=0.1,
        n_iter_no_change=5,
        warm_start=False,
        average=False,
    ):
        self.loss = loss
        self.penalty = penalty
        self.learning_rate = learning_rate
        self.epsilon = epsilon
        self.alpha = alpha
        self.C = C
        self.l1_ratio = l1_ratio
        self.fit_intercept = fit_intercept
        self.shuffle = shuffle
        self.random_state = random_state
        self.verbose = verbose
        self.eta0 = eta0
        self.power_t = power_t
        self.early_stopping = early_stopping
        self.validation_fraction = validation_fraction
        self.n_iter_no_change = n_iter_no_change
        self.warm_start = warm_start
        self.average = average
        self.max_iter = max_iter
        self.tol = tol
        # current tests expect init to do parameter validation
        # but we are not allowed to set attributes
        self._validate_params()

    def set_params(self, **kwargs):
        """Set and validate the parameters of estimator.

        Parameters
        ----------
        **kwargs : dict
            Estimator parameters.

        Returns
        -------
        self : object
            Estimator instance.
        """
        super().set_params(**kwargs)
        self._validate_params()
        return self

    @abstractmethod
    def fit(self, X, y):
        """Fit model."""

    def _validate_params(self, for_partial_fit=False):
        """Validate input params."""
        if not isinstance(self.shuffle, bool):
            raise ValueError("shuffle must be either True or False")
        if not isinstance(self.early_stopping, bool):
            raise ValueError("early_stopping must be either True or False")
        if self.early_stopping and for_partial_fit:
            raise ValueError("early_stopping should be False with partial_fit")
        if self.max_iter is not None and self.max_iter <= 0:
            raise ValueError("max_iter must be > zero. Got %f" % self.max_iter)
        if not (0.0 <= self.l1_ratio <= 1.0):
            raise ValueError("l1_ratio must be in [0, 1]")
        if not isinstance(self, SGDOneClassSVM) and self.alpha < 0.0:
            raise ValueError("alpha must be >= 0")
        if self.n_iter_no_change < 1:
            raise ValueError("n_iter_no_change must be >= 1")
        if not (0.0 < self.validation_fraction < 1.0):
            raise ValueError("validation_fraction must be in range (0, 1)")
        if self.learning_rate in ("constant", "invscaling", "adaptive"):
            if self.eta0 <= 0.0:
                raise ValueError("eta0 must be > 0")
        if self.learning_rate == "optimal" and self.alpha == 0:
            raise ValueError(
                "alpha must be > 0 since "
                "learning_rate is 'optimal'. alpha is used "
                "to compute the optimal learning rate."
            )

        # raises ValueError if not registered
        self._get_penalty_type(self.penalty)
        self._get_learning_rate_type(self.learning_rate)

        if self.loss not in self.loss_functions:
            raise ValueError("The loss %s is not supported. " % self.loss)

        if self.loss == "squared_loss":
            warnings.warn(
                "The loss 'squared_loss' was deprecated in v1.0 and will be "
                "removed in version 1.2. Use `loss='squared_error'` which is "
                "equivalent.",
                FutureWarning,
            )

    def _get_loss_function(self, loss):
        """Get concrete ``LossFunction`` object for str ``loss``."""
        try:
            loss_ = self.loss_functions[loss]
            loss_class, args = loss_[0], loss_[1:]
            if loss in ("huber", "epsilon_insensitive", "squared_epsilon_insensitive"):
                args = (self.epsilon,)
            return loss_class(*args)
        except KeyError as e:
            raise ValueError("The loss %s is not supported. " % loss) from e

    def _get_learning_rate_type(self, learning_rate):
        try:
            return LEARNING_RATE_TYPES[learning_rate]
        except KeyError as e:
            raise ValueError(
                "learning rate %s is not supported. " % learning_rate
            ) from e

    def _get_penalty_type(self, penalty):
        penalty = str(penalty).lower()
        try:
            return PENALTY_TYPES[penalty]
        except KeyError as e:
            raise ValueError("Penalty %s is not supported. " % penalty) from e

    def _allocate_parameter_mem(
        self, n_classes, n_features, coef_init=None, intercept_init=None, one_class=0
    ):
        """Allocate mem for parameters; initialize if provided."""
        if n_classes > 2:
            # allocate coef_ for multi-class
            if coef_init is not None:
                coef_init = np.asarray(coef_init, order="C")
                if coef_init.shape != (n_classes, n_features):
                    raise ValueError("Provided ``coef_`` does not match dataset. ")
                self.coef_ = coef_init
            else:
                self.coef_ = np.zeros(
                    (n_classes, n_features), dtype=np.float64, order="C"
                )

            # allocate intercept_ for multi-class
            if intercept_init is not None:
                intercept_init = np.asarray(intercept_init, order="C")
                if intercept_init.shape != (n_classes,):
                    raise ValueError("Provided intercept_init does not match dataset.")
                self.intercept_ = intercept_init
            else:
                self.intercept_ = np.zeros(n_classes, dtype=np.float64, order="C")
        else:
            # allocate coef_
            if coef_init is not None:
                coef_init = np.asarray(coef_init, dtype=np.float64, order="C")
                coef_init = coef_init.ravel()
                if coef_init.shape != (n_features,):
                    raise ValueError("Provided coef_init does not match dataset.")
                self.coef_ = coef_init
            else:
                self.coef_ = np.zeros(n_features, dtype=np.float64, order="C")

            # allocate intercept_
            if intercept_init is not None:
                intercept_init = np.asarray(intercept_init, dtype=np.float64)
                if intercept_init.shape != (1,) and intercept_init.shape != ():
                    raise ValueError("Provided intercept_init does not match dataset.")
                if one_class:
                    self.offset_ = intercept_init.reshape(
                        1,
                    )
                else:
                    self.intercept_ = intercept_init.reshape(
                        1,
                    )
            else:
                if one_class:
                    self.offset_ = np.zeros(1, dtype=np.float64, order="C")
                else:
                    self.intercept_ = np.zeros(1, dtype=np.float64, order="C")

        # initialize average parameters
        if self.average > 0:
            self._standard_coef = self.coef_
            self._average_coef = np.zeros(self.coef_.shape, dtype=np.float64, order="C")
            if one_class:
                self._standard_intercept = 1 - self.offset_
            else:
                self._standard_intercept = self.intercept_

            self._average_intercept = np.zeros(
                self._standard_intercept.shape, dtype=np.float64, order="C"
            )

    def _make_validation_split(self, y):
        """Split the dataset between training set and validation set.

        Parameters
        ----------
        y : ndarray of shape (n_samples, )
            Target values.

        Returns
        -------
        validation_mask : ndarray of shape (n_samples, )
            Equal to 1 on the validation set, 0 on the training set.
        """
        n_samples = y.shape[0]
        validation_mask = np.zeros(n_samples, dtype=np.uint8)
        if not self.early_stopping:
            # use the full set for training, with an empty validation set
            return validation_mask

        if is_classifier(self):
            splitter_type = StratifiedShuffleSplit
        else:
            splitter_type = ShuffleSplit
        cv = splitter_type(
            test_size=self.validation_fraction, random_state=self.random_state
        )
        idx_train, idx_val = next(cv.split(np.zeros(shape=(y.shape[0], 1)), y))
        if idx_train.shape[0] == 0 or idx_val.shape[0] == 0:
            raise ValueError(
                "Splitting %d samples into a train set and a validation set "
                "with validation_fraction=%r led to an empty set (%d and %d "
                "samples). Please either change validation_fraction, increase "
                "number of samples, or disable early_stopping."
                % (
                    n_samples,
                    self.validation_fraction,
                    idx_train.shape[0],
                    idx_val.shape[0],
                )
            )

        validation_mask[idx_val] = 1
        return validation_mask

    def _make_validation_score_cb(
        self, validation_mask, X, y, sample_weight, classes=None
    ):
        if not self.early_stopping:
            return None

        return _ValidationScoreCallback(
            self,
            X[validation_mask],
            y[validation_mask],
            sample_weight[validation_mask],
            classes=classes,
        )


def _prepare_fit_binary(est, y, i):
    """Initialization for fit_binary.

    Returns y, coef, intercept, average_coef, average_intercept.
    """
    y_i = np.ones(y.shape, dtype=np.float64, order="C")
    y_i[y != est.classes_[i]] = -1.0
    average_intercept = 0
    average_coef = None

    if len(est.classes_) == 2:
        if not est.average:
            coef = est.coef_.ravel()
            intercept = est.intercept_[0]
        else:
            coef = est._standard_coef.ravel()
            intercept = est._standard_intercept[0]
            average_coef = est._average_coef.ravel()
            average_intercept = est._average_intercept[0]
    else:
        if not est.average:
            coef = est.coef_[i]
            intercept = est.intercept_[i]
        else:
            coef = est._standard_coef[i]
            intercept = est._standard_intercept[i]
            average_coef = est._average_coef[i]
            average_intercept = est._average_intercept[i]

    return y_i, coef, intercept, average_coef, average_intercept


def fit_binary(
    est,
    i,
    X,
    y,
    alpha,
    C,
    learning_rate,
    max_iter,
    pos_weight,
    neg_weight,
    sample_weight,
    validation_mask=None,
    random_state=None,
):
    """Fit a single binary classifier.

    The i'th class is considered the "positive" class.

    Parameters
    ----------
    est : Estimator object
        The estimator to fit

    i : int
        Index of the positive class

    X : numpy array or sparse matrix of shape [n_samples,n_features]
        Training data

    y : numpy array of shape [n_samples, ]
        Target values

    alpha : float
        The regularization parameter

    C : float
        Maximum step size for passive aggressive

    learning_rate : string
        The learning rate. Accepted values are 'constant', 'optimal',
        'invscaling', 'pa1' and 'pa2'.

    max_iter : int
        The maximum number of iterations (epochs)

    pos_weight : float
        The weight of the positive class

    neg_weight : float
        The weight of the negative class

    sample_weight : numpy array of shape [n_samples, ]
        The weight of each sample

    validation_mask : numpy array of shape [n_samples, ], default=None
        Precomputed validation mask in case _fit_binary is called in the
        context of a one-vs-rest reduction.

    random_state : int, RandomState instance, default=None
        If int, random_state is the seed used by the random number generator;
        If RandomState instance, random_state is the random number generator;
        If None, the random number generator is the RandomState instance used
        by `np.random`.
    """
    # if average is not true, average_coef, and average_intercept will be
    # unused
    y_i, coef, intercept, average_coef, average_intercept = _prepare_fit_binary(
        est, y, i
    )
    assert y_i.shape[0] == y.shape[0] == sample_weight.shape[0]

    random_state = check_random_state(random_state)
    dataset, intercept_decay = make_dataset(
        X, y_i, sample_weight, random_state=random_state
    )

    penalty_type = est._get_penalty_type(est.penalty)
    learning_rate_type = est._get_learning_rate_type(learning_rate)

    if validation_mask is None:
        validation_mask = est._make_validation_split(y_i)
    classes = np.array([-1, 1], dtype=y_i.dtype)
    validation_score_cb = est._make_validation_score_cb(
        validation_mask, X, y_i, sample_weight, classes=classes
    )

    # numpy mtrand expects a C long which is a signed 32 bit integer under
    # Windows
    seed = random_state.randint(MAX_INT)

    tol = est.tol if est.tol is not None else -np.inf

    coef, intercept, average_coef, average_intercept, n_iter_ = _plain_sgd(
        coef,
        intercept,
        average_coef,
        average_intercept,
        est.loss_function_,
        penalty_type,
        alpha,
        C,
        est.l1_ratio,
        dataset,
        validation_mask,
        est.early_stopping,
        validation_score_cb,
        int(est.n_iter_no_change),
        max_iter,
        tol,
        int(est.fit_intercept),
        int(est.verbose),
        int(est.shuffle),
        seed,
        pos_weight,
        neg_weight,
        learning_rate_type,
        est.eta0,
        est.power_t,
        0,
        est.t_,
        intercept_decay,
        est.average,
    )

    if est.average:
        if len(est.classes_) == 2:
            est._average_intercept[0] = average_intercept
        else:
            est._average_intercept[i] = average_intercept

    return coef, intercept, n_iter_


class BaseSGDClassifier(LinearClassifierMixin, BaseSGD, metaclass=ABCMeta):

    # TODO: Remove squared_loss in v1.2
    loss_functions = {
        "hinge": (Hinge, 1.0),
        "squared_hinge": (SquaredHinge, 1.0),
        "perceptron": (Hinge, 0.0),
        "log": (Log,),
        "modified_huber": (ModifiedHuber,),
        "squared_error": (SquaredLoss,),
        "squared_loss": (SquaredLoss,),
        "huber": (Huber, DEFAULT_EPSILON),
        "epsilon_insensitive": (EpsilonInsensitive, DEFAULT_EPSILON),
        "squared_epsilon_insensitive": (SquaredEpsilonInsensitive, DEFAULT_EPSILON),
    }

    @abstractmethod
    def __init__(
        self,
        loss="hinge",
        *,
        penalty="l2",
        alpha=0.0001,
        l1_ratio=0.15,
        fit_intercept=True,
        max_iter=1000,
        tol=1e-3,
        shuffle=True,
        verbose=0,
        epsilon=DEFAULT_EPSILON,
        n_jobs=None,
        random_state=None,
        learning_rate="optimal",
        eta0=0.0,
        power_t=0.5,
        early_stopping=False,
        validation_fraction=0.1,
        n_iter_no_change=5,
        class_weight=None,
        warm_start=False,
        average=False,
    ):

        super().__init__(
            loss=loss,
            penalty=penalty,
            alpha=alpha,
            l1_ratio=l1_ratio,
            fit_intercept=fit_intercept,
            max_iter=max_iter,
            tol=tol,
            shuffle=shuffle,
            verbose=verbose,
            epsilon=epsilon,
            random_state=random_state,
            learning_rate=learning_rate,
            eta0=eta0,
            power_t=power_t,
            early_stopping=early_stopping,
            validation_fraction=validation_fraction,
            n_iter_no_change=n_iter_no_change,
            warm_start=warm_start,
            average=average,
        )
        self.class_weight = class_weight
        self.n_jobs = n_jobs

    def _partial_fit(
        self,
        X,
        y,
        alpha,
        C,
        loss,
        learning_rate,
        max_iter,
        classes,
        sample_weight,
        coef_init,
        intercept_init,
    ):
        first_call = not hasattr(self, "classes_")
        X, y = self._validate_data(
            X,
            y,
            accept_sparse="csr",
            dtype=np.float64,
            order="C",
            accept_large_sparse=False,
            reset=first_call,
        )

        n_samples, n_features = X.shape

        _check_partial_fit_first_call(self, classes)

        n_classes = self.classes_.shape[0]

        # Allocate datastructures from input arguments
        self._expanded_class_weight = compute_class_weight(
            self.class_weight, classes=self.classes_, y=y
        )
        sample_weight = _check_sample_weight(sample_weight, X)

        if getattr(self, "coef_", None) is None or coef_init is not None:
            self._allocate_parameter_mem(
                n_classes, n_features, coef_init, intercept_init
            )
        elif n_features != self.coef_.shape[-1]:
            raise ValueError(
                "Number of features %d does not match previous data %d."
                % (n_features, self.coef_.shape[-1])
            )

        self.loss_function_ = self._get_loss_function(loss)
        if not hasattr(self, "t_"):
            self.t_ = 1.0

        # delegate to concrete training procedure
        if n_classes > 2:
            self._fit_multiclass(
                X,
                y,
                alpha=alpha,
                C=C,
                learning_rate=learning_rate,
                sample_weight=sample_weight,
                max_iter=max_iter,
            )
        elif n_classes == 2:
            self._fit_binary(
                X,
                y,
                alpha=alpha,
                C=C,
                learning_rate=learning_rate,
                sample_weight=sample_weight,
                max_iter=max_iter,
            )
        else:
            raise ValueError(
                "The number of classes has to be greater than one; got %d class"
                % n_classes
            )

        return self

    def _fit(
        self,
        X,
        y,
        alpha,
        C,
        loss,
        learning_rate,
        coef_init=None,
        intercept_init=None,
        sample_weight=None,
    ):
        self._validate_params()
        if hasattr(self, "classes_"):
            self.classes_ = None

        X, y = self._validate_data(
            X,
            y,
            accept_sparse="csr",
            dtype=np.float64,
            order="C",
            accept_large_sparse=False,
        )

        # labels can be encoded as float, int, or string literals
        # np.unique sorts in asc order; largest class id is positive class
        classes = np.unique(y)

        if self.warm_start and hasattr(self, "coef_"):
            if coef_init is None:
                coef_init = self.coef_
            if intercept_init is None:
                intercept_init = self.intercept_
        else:
            self.coef_ = None
            self.intercept_ = None

        if self.average > 0:
            self._standard_coef = self.coef_
            self._standard_intercept = self.intercept_
            self._average_coef = None
            self._average_intercept = None

        # Clear iteration count for multiple call to fit.
        self.t_ = 1.0

        self._partial_fit(
            X,
            y,
            alpha,
            C,
            loss,
            learning_rate,
            self.max_iter,
            classes,
            sample_weight,
            coef_init,
            intercept_init,
        )

        if (
            self.tol is not None
            and self.tol > -np.inf
            and self.n_iter_ == self.max_iter
        ):
            warnings.warn(
                "Maximum number of iteration reached before "
                "convergence. Consider increasing max_iter to "
                "improve the fit.",
                ConvergenceWarning,
            )
        return self

    def _fit_binary(self, X, y, alpha, C, sample_weight, learning_rate, max_iter):
        """Fit a binary classifier on X and y."""
        coef, intercept, n_iter_ = fit_binary(
            self,
            1,
            X,
            y,
            alpha,
            C,
            learning_rate,
            max_iter,
            self._expanded_class_weight[1],
            self._expanded_class_weight[0],
            sample_weight,
            random_state=self.random_state,
        )

        self.t_ += n_iter_ * X.shape[0]
        self.n_iter_ = n_iter_

        # need to be 2d
        if self.average > 0:
            if self.average <= self.t_ - 1:
                self.coef_ = self._average_coef.reshape(1, -1)
                self.intercept_ = self._average_intercept
            else:
                self.coef_ = self._standard_coef.reshape(1, -1)
                self._standard_intercept = np.atleast_1d(intercept)
                self.intercept_ = self._standard_intercept
        else:
            self.coef_ = coef.reshape(1, -1)
            # intercept is a float, need to convert it to an array of length 1
            self.intercept_ = np.atleast_1d(intercept)

    def _fit_multiclass(self, X, y, alpha, C, learning_rate, sample_weight, max_iter):
        """Fit a multi-class classifier by combining binary classifiers

        Each binary classifier predicts one class versus all others. This
        strategy is called OvA (One versus All) or OvR (One versus Rest).
        """
        # Precompute the validation split using the multiclass labels
        # to ensure proper balancing of the classes.
        validation_mask = self._make_validation_split(y)

        # Use joblib to fit OvA in parallel.
        # Pick the random seed for each job outside of fit_binary to avoid
        # sharing the estimator random state between threads which could lead
        # to non-deterministic behavior
        random_state = check_random_state(self.random_state)
        seeds = random_state.randint(MAX_INT, size=len(self.classes_))
        result = Parallel(
            n_jobs=self.n_jobs,
            verbose=self.verbose,
            **_joblib_parallel_args(require="sharedmem"),
        )(
            delayed(fit_binary)(
                self,
                i,
                X,
                y,
                alpha,
                C,
                learning_rate,
                max_iter,
                self._expanded_class_weight[i],
                1.0,
                sample_weight,
                validation_mask=validation_mask,
                random_state=seed,
            )
            for i, seed in enumerate(seeds)
        )

        # take the maximum of n_iter_ over every binary fit
        n_iter_ = 0.0
        for i, (_, intercept, n_iter_i) in enumerate(result):
            self.intercept_[i] = intercept
            n_iter_ = max(n_iter_, n_iter_i)

        self.t_ += n_iter_ * X.shape[0]
        self.n_iter_ = n_iter_

        if self.average > 0:
            if self.average <= self.t_ - 1.0:
                self.coef_ = self._average_coef
                self.intercept_ = self._average_intercept
            else:
                self.coef_ = self._standard_coef
                self._standard_intercept = np.atleast_1d(self.intercept_)
                self.intercept_ = self._standard_intercept

    def partial_fit(self, X, y, classes=None, sample_weight=None):
        """Perform one epoch of stochastic gradient descent on given samples.

        Internally, this method uses ``max_iter = 1``. Therefore, it is not
        guaranteed that a minimum of the cost function is reached after calling
        it once. Matters such as objective convergence, early stopping, and
        learning rate adjustments should be handled by the user.

        Parameters
        ----------
        X : {array-like, sparse matrix}, shape (n_samples, n_features)
            Subset of the training data.

        y : ndarray of shape (n_samples,)
            Subset of the target values.

        classes : ndarray of shape (n_classes,), default=None
            Classes across all calls to partial_fit.
            Can be obtained by via `np.unique(y_all)`, where y_all is the
            target vector of the entire dataset.
            This argument is required for the first call to partial_fit
            and can be omitted in the subsequent calls.
            Note that y doesn't need to contain all labels in `classes`.

        sample_weight : array-like, shape (n_samples,), default=None
            Weights applied to individual samples.
            If not provided, uniform weights are assumed.

        Returns
        -------
        self : object
            Returns an instance of self.
        """
        self._validate_params(for_partial_fit=True)
        if self.class_weight in ["balanced"]:
            raise ValueError(
                "class_weight '{0}' is not supported for "
                "partial_fit. In order to use 'balanced' weights,"
                " use compute_class_weight('{0}', "
                "classes=classes, y=y). "
                "In place of y you can us a large enough sample "
                "of the full training set target to properly "
                "estimate the class frequency distributions. "
                "Pass the resulting weights as the class_weight "
                "parameter.".format(self.class_weight)
            )
        return self._partial_fit(
            X,
            y,
            alpha=self.alpha,
            C=1.0,
            loss=self.loss,
            learning_rate=self.learning_rate,
            max_iter=1,
            classes=classes,
            sample_weight=sample_weight,
            coef_init=None,
            intercept_init=None,
        )

    def fit(self, X, y, coef_init=None, intercept_init=None, sample_weight=None):
        """Fit linear model with Stochastic Gradient Descent.

        Parameters
        ----------
        X : {array-like, sparse matrix}, shape (n_samples, n_features)
            Training data.

        y : ndarray of shape (n_samples,)
            Target values.

        coef_init : ndarray of shape (n_classes, n_features), default=None
            The initial coefficients to warm-start the optimization.

        intercept_init : ndarray of shape (n_classes,), default=None
            The initial intercept to warm-start the optimization.

        sample_weight : array-like, shape (n_samples,), default=None
            Weights applied to individual samples.
            If not provided, uniform weights are assumed. These weights will
            be multiplied with class_weight (passed through the
            constructor) if class_weight is specified.

        Returns
        -------
        self : object
            Returns an instance of self.
        """
        return self._fit(
            X,
            y,
            alpha=self.alpha,
            C=1.0,
            loss=self.loss,
            learning_rate=self.learning_rate,
            coef_init=coef_init,
            intercept_init=intercept_init,
            sample_weight=sample_weight,
        )


class SGDClassifier(BaseSGDClassifier):
    """Linear classifiers (SVM, logistic regression, etc.) with SGD training.

    This estimator implements regularized linear models with stochastic
    gradient descent (SGD) learning: the gradient of the loss is estimated
    each sample at a time and the model is updated along the way with a
    decreasing strength schedule (aka learning rate). SGD allows minibatch
    (online/out-of-core) learning via the `partial_fit` method.
    For best results using the default learning rate schedule, the data should
    have zero mean and unit variance.

    This implementation works with data represented as dense or sparse arrays
    of floating point values for the features. The model it fits can be
    controlled with the loss parameter; by default, it fits a linear support
    vector machine (SVM).

    The regularizer is a penalty added to the loss function that shrinks model
    parameters towards the zero vector using either the squared euclidean norm
    L2 or the absolute norm L1 or a combination of both (Elastic Net). If the
    parameter update crosses the 0.0 value because of the regularizer, the
    update is truncated to 0.0 to allow for learning sparse models and achieve
    online feature selection.

    Read more in the :ref:`User Guide <sgd>`.

    Parameters
    ----------
    loss : str, default='hinge'
        The loss function to be used. Defaults to 'hinge', which gives a
        linear SVM.

        The possible options are 'hinge', 'log', 'modified_huber',
        'squared_hinge', 'perceptron', or a regression loss: 'squared_error',
        'huber', 'epsilon_insensitive', or 'squared_epsilon_insensitive'.

        The 'log' loss gives logistic regression, a probabilistic classifier.
        'modified_huber' is another smooth loss that brings tolerance to
        outliers as well as probability estimates.
        'squared_hinge' is like hinge but is quadratically penalized.
        'perceptron' is the linear loss used by the perceptron algorithm.
        The other losses are designed for regression but can be useful in
        classification as well; see
        :class:`~sklearn.linear_model.SGDRegressor` for a description.

        More details about the losses formulas can be found in the
        :ref:`User Guide <sgd_mathematical_formulation>`.

        .. deprecated:: 1.0
            The loss 'squared_loss' was deprecated in v1.0 and will be removed
            in version 1.2. Use `loss='squared_error'` which is equivalent.

    penalty : {'l2', 'l1', 'elasticnet'}, default='l2'
        The penalty (aka regularization term) to be used. Defaults to 'l2'
        which is the standard regularizer for linear SVM models. 'l1' and
        'elasticnet' might bring sparsity to the model (feature selection)
        not achievable with 'l2'.

    alpha : float, default=0.0001
        Constant that multiplies the regularization term. The higher the
        value, the stronger the regularization.
        Also used to compute the learning rate when set to `learning_rate` is
        set to 'optimal'.

    l1_ratio : float, default=0.15
        The Elastic Net mixing parameter, with 0 <= l1_ratio <= 1.
        l1_ratio=0 corresponds to L2 penalty, l1_ratio=1 to L1.
        Only used if `penalty` is 'elasticnet'.

    fit_intercept : bool, default=True
        Whether the intercept should be estimated or not. If False, the
        data is assumed to be already centered.

    max_iter : int, default=1000
        The maximum number of passes over the training data (aka epochs).
        It only impacts the behavior in the ``fit`` method, and not the
        :meth:`partial_fit` method.

        .. versionadded:: 0.19

    tol : float, default=1e-3
        The stopping criterion. If it is not None, training will stop
        when (loss > best_loss - tol) for ``n_iter_no_change`` consecutive
        epochs.
        Convergence is checked against the training loss or the
        validation loss depending on the `early_stopping` parameter.

        .. versionadded:: 0.19

    shuffle : bool, default=True
        Whether or not the training data should be shuffled after each epoch.

    verbose : int, default=0
        The verbosity level.

    epsilon : float, default=0.1
        Epsilon in the epsilon-insensitive loss functions; only if `loss` is
        'huber', 'epsilon_insensitive', or 'squared_epsilon_insensitive'.
        For 'huber', determines the threshold at which it becomes less
        important to get the prediction exactly right.
        For epsilon-insensitive, any differences between the current prediction
        and the correct label are ignored if they are less than this threshold.

    n_jobs : int, default=None
        The number of CPUs to use to do the OVA (One Versus All, for
        multi-class problems) computation.
        ``None`` means 1 unless in a :obj:`joblib.parallel_backend` context.
        ``-1`` means using all processors. See :term:`Glossary <n_jobs>`
        for more details.

    random_state : int, RandomState instance, default=None
        Used for shuffling the data, when ``shuffle`` is set to ``True``.
        Pass an int for reproducible output across multiple function calls.
        See :term:`Glossary <random_state>`.

    learning_rate : str, default='optimal'
        The learning rate schedule:

        - 'constant': `eta = eta0`
        - 'optimal': `eta = 1.0 / (alpha * (t + t0))`
          where t0 is chosen by a heuristic proposed by Leon Bottou.
        - 'invscaling': `eta = eta0 / pow(t, power_t)`
        - 'adaptive': eta = eta0, as long as the training keeps decreasing.
          Each time n_iter_no_change consecutive epochs fail to decrease the
          training loss by tol or fail to increase validation score by tol if
          early_stopping is True, the current learning rate is divided by 5.

            .. versionadded:: 0.20
                Added 'adaptive' option

    eta0 : double, default=0.0
        The initial learning rate for the 'constant', 'invscaling' or
        'adaptive' schedules. The default value is 0.0 as eta0 is not used by
        the default schedule 'optimal'.

    power_t : double, default=0.5
        The exponent for inverse scaling learning rate [default 0.5].

    early_stopping : bool, default=False
        Whether to use early stopping to terminate training when validation
        score is not improving. If set to True, it will automatically set aside
        a stratified fraction of training data as validation and terminate
        training when validation score returned by the `score` method is not
        improving by at least tol for n_iter_no_change consecutive epochs.

        .. versionadded:: 0.20
            Added 'early_stopping' option

    validation_fraction : float, default=0.1
        The proportion of training data to set aside as validation set for
        early stopping. Must be between 0 and 1.
        Only used if `early_stopping` is True.

        .. versionadded:: 0.20
            Added 'validation_fraction' option

    n_iter_no_change : int, default=5
        Number of iterations with no improvement to wait before stopping
        fitting.
        Convergence is checked against the training loss or the
        validation loss depending on the `early_stopping` parameter.

        .. versionadded:: 0.20
            Added 'n_iter_no_change' option

    class_weight : dict, {class_label: weight} or "balanced", default=None
        Preset for the class_weight fit parameter.

        Weights associated with classes. If not given, all classes
        are supposed to have weight one.

        The "balanced" mode uses the values of y to automatically adjust
        weights inversely proportional to class frequencies in the input data
        as ``n_samples / (n_classes * np.bincount(y))``.

    warm_start : bool, default=False
        When set to True, reuse the solution of the previous call to fit as
        initialization, otherwise, just erase the previous solution.
        See :term:`the Glossary <warm_start>`.

        Repeatedly calling fit or partial_fit when warm_start is True can
        result in a different solution than when calling fit a single time
        because of the way the data is shuffled.
        If a dynamic learning rate is used, the learning rate is adapted
        depending on the number of samples already seen. Calling ``fit`` resets
        this counter, while ``partial_fit`` will result in increasing the
        existing counter.

    average : bool or int, default=False
        When set to True, computes the averaged SGD weights accross all
        updates and stores the result in the ``coef_`` attribute. If set to
        an int greater than 1, averaging will begin once the total number of
        samples seen reaches `average`. So ``average=10`` will begin
        averaging after seeing 10 samples.

    Attributes
    ----------
    coef_ : ndarray of shape (1, n_features) if n_classes == 2 else \
            (n_classes, n_features)
        Weights assigned to the features.

    intercept_ : ndarray of shape (1,) if n_classes == 2 else (n_classes,)
        Constants in decision function.

    n_iter_ : int
        The actual number of iterations before reaching the stopping criterion.
        For multiclass fits, it is the maximum over every binary fit.

    loss_function_ : concrete ``LossFunction``

    classes_ : array of shape (n_classes,)

    t_ : int
        Number of weight updates performed during training.
        Same as ``(n_iter_ * n_samples)``.

    n_features_in_ : int
        Number of features seen during :term:`fit`.

        .. versionadded:: 0.24

    See Also
    --------
    sklearn.svm.LinearSVC : Linear support vector classification.
    LogisticRegression : Logistic regression.
    Perceptron : Inherits from SGDClassifier. ``Perceptron()`` is equivalent to
        ``SGDClassifier(loss="perceptron", eta0=1, learning_rate="constant",
        penalty=None)``.

    Examples
    --------
    >>> import numpy as np
    >>> from sklearn.linear_model import SGDClassifier
    >>> from sklearn.preprocessing import StandardScaler
    >>> from sklearn.pipeline import make_pipeline
    >>> X = np.array([[-1, -1], [-2, -1], [1, 1], [2, 1]])
    >>> Y = np.array([1, 1, 2, 2])
    >>> # Always scale the input. The most convenient way is to use a pipeline.
    >>> clf = make_pipeline(StandardScaler(),
    ...                     SGDClassifier(max_iter=1000, tol=1e-3))
    >>> clf.fit(X, Y)
    Pipeline(steps=[('standardscaler', StandardScaler()),
                    ('sgdclassifier', SGDClassifier())])
    >>> print(clf.predict([[-0.8, -1]]))
    [1]
    """

    def __init__(
        self,
        loss="hinge",
        *,
        penalty="l2",
        alpha=0.0001,
        l1_ratio=0.15,
        fit_intercept=True,
        max_iter=1000,
        tol=1e-3,
        shuffle=True,
        verbose=0,
        epsilon=DEFAULT_EPSILON,
        n_jobs=None,
        random_state=None,
        learning_rate="optimal",
        eta0=0.0,
        power_t=0.5,
        early_stopping=False,
        validation_fraction=0.1,
        n_iter_no_change=5,
        class_weight=None,
        warm_start=False,
        average=False,
    ):
        super().__init__(
            loss=loss,
            penalty=penalty,
            alpha=alpha,
            l1_ratio=l1_ratio,
            fit_intercept=fit_intercept,
            max_iter=max_iter,
            tol=tol,
            shuffle=shuffle,
            verbose=verbose,
            epsilon=epsilon,
            n_jobs=n_jobs,
            random_state=random_state,
            learning_rate=learning_rate,
            eta0=eta0,
            power_t=power_t,
            early_stopping=early_stopping,
            validation_fraction=validation_fraction,
            n_iter_no_change=n_iter_no_change,
            class_weight=class_weight,
            warm_start=warm_start,
            average=average,
        )

    def _check_proba(self):
        if self.loss not in ("log", "modified_huber"):
            raise AttributeError(
                "probability estimates are not available for loss=%r" % self.loss
            )

    @property
    def predict_proba(self):
        """Probability estimates.

        This method is only available for log loss and modified Huber loss.

        Multiclass probability estimates are derived from binary (one-vs.-rest)
        estimates by simple normalization, as recommended by Zadrozny and
        Elkan.

        Binary probability estimates for loss="modified_huber" are given by
        (clip(decision_function(X), -1, 1) + 1) / 2. For other loss functions
        it is necessary to perform proper probability calibration by wrapping
        the classifier with
        :class:`~sklearn.calibration.CalibratedClassifierCV` instead.

        Parameters
        ----------
        X : {array-like, sparse matrix}, shape (n_samples, n_features)
            Input data for prediction.

        Returns
        -------
        ndarray of shape (n_samples, n_classes)
            Returns the probability of the sample for each class in the model,
            where classes are ordered as they are in `self.classes_`.

        References
        ----------
        Zadrozny and Elkan, "Transforming classifier scores into multiclass
        probability estimates", SIGKDD'02,
        http://www.research.ibm.com/people/z/zadrozny/kdd2002-Transf.pdf

        The justification for the formula in the loss="modified_huber"
        case is in the appendix B in:
        http://jmlr.csail.mit.edu/papers/volume2/zhang02c/zhang02c.pdf
        """
        self._check_proba()
        return self._predict_proba

    def _predict_proba(self, X):
        check_is_fitted(self)

        if self.loss == "log":
            return self._predict_proba_lr(X)

        elif self.loss == "modified_huber":
            binary = len(self.classes_) == 2
            scores = self.decision_function(X)

            if binary:
                prob2 = np.ones((scores.shape[0], 2))
                prob = prob2[:, 1]
            else:
                prob = scores

            np.clip(scores, -1, 1, prob)
            prob += 1.0
            prob /= 2.0

            if binary:
                prob2[:, 0] -= prob
                prob = prob2
            else:
                # the above might assign zero to all classes, which doesn't
                # normalize neatly; work around this to produce uniform
                # probabilities
                prob_sum = prob.sum(axis=1)
                all_zero = prob_sum == 0
                if np.any(all_zero):
                    prob[all_zero, :] = 1
                    prob_sum[all_zero] = len(self.classes_)

                # normalize
                prob /= prob_sum.reshape((prob.shape[0], -1))

            return prob

        else:
            raise NotImplementedError(
                "predict_(log_)proba only supported when"
                " loss='log' or loss='modified_huber' "
                "(%r given)"
                % self.loss
            )

    @property
    def predict_log_proba(self):
        """Log of probability estimates.

        This method is only available for log loss and modified Huber loss.

        When loss="modified_huber", probability estimates may be hard zeros
        and ones, so taking the logarithm is not possible.

        See ``predict_proba`` for details.

        Parameters
        ----------
        X : {array-like, sparse matrix} of shape (n_samples, n_features)
            Input data for prediction.

        Returns
        -------
        T : array-like, shape (n_samples, n_classes)
            Returns the log-probability of the sample for each class in the
            model, where classes are ordered as they are in
            `self.classes_`.
        """
        self._check_proba()
        return self._predict_log_proba

    def _predict_log_proba(self, X):
        return np.log(self.predict_proba(X))

    def _more_tags(self):
        return {
            "_xfail_checks": {
                "check_sample_weights_invariance": (
                    "zero sample_weight is not equivalent to removing samples"
                ),
            }
        }


class BaseSGDRegressor(RegressorMixin, BaseSGD):

    # TODO: Remove squared_loss in v1.2
    loss_functions = {
        "squared_error": (SquaredLoss,),
        "squared_loss": (SquaredLoss,),
        "huber": (Huber, DEFAULT_EPSILON),
        "epsilon_insensitive": (EpsilonInsensitive, DEFAULT_EPSILON),
        "squared_epsilon_insensitive": (SquaredEpsilonInsensitive, DEFAULT_EPSILON),
    }

    @abstractmethod
    def __init__(
        self,
        loss="squared_error",
        *,
        penalty="l2",
        alpha=0.0001,
        l1_ratio=0.15,
        fit_intercept=True,
        max_iter=1000,
        tol=1e-3,
        shuffle=True,
        verbose=0,
        epsilon=DEFAULT_EPSILON,
        random_state=None,
        learning_rate="invscaling",
        eta0=0.01,
        power_t=0.25,
        early_stopping=False,
        validation_fraction=0.1,
        n_iter_no_change=5,
        warm_start=False,
        average=False,
    ):
        super().__init__(
            loss=loss,
            penalty=penalty,
            alpha=alpha,
            l1_ratio=l1_ratio,
            fit_intercept=fit_intercept,
            max_iter=max_iter,
            tol=tol,
            shuffle=shuffle,
            verbose=verbose,
            epsilon=epsilon,
            random_state=random_state,
            learning_rate=learning_rate,
            eta0=eta0,
            power_t=power_t,
            early_stopping=early_stopping,
            validation_fraction=validation_fraction,
            n_iter_no_change=n_iter_no_change,
            warm_start=warm_start,
            average=average,
        )

    def _partial_fit(
        self,
        X,
        y,
        alpha,
        C,
        loss,
        learning_rate,
        max_iter,
        sample_weight,
        coef_init,
        intercept_init,
    ):
        first_call = getattr(self, "coef_", None) is None
        X, y = self._validate_data(
            X,
            y,
            accept_sparse="csr",
            copy=False,
            order="C",
            dtype=np.float64,
            accept_large_sparse=False,
            reset=first_call,
        )
        y = y.astype(np.float64, copy=False)

        n_samples, n_features = X.shape

        sample_weight = _check_sample_weight(sample_weight, X)

        # Allocate datastructures from input arguments
        if first_call:
            self._allocate_parameter_mem(1, n_features, coef_init, intercept_init)
        if self.average > 0 and getattr(self, "_average_coef", None) is None:
            self._average_coef = np.zeros(n_features, dtype=np.float64, order="C")
            self._average_intercept = np.zeros(1, dtype=np.float64, order="C")

        self._fit_regressor(
            X, y, alpha, C, loss, learning_rate, sample_weight, max_iter
        )

        return self

    def partial_fit(self, X, y, sample_weight=None):
        """Perform one epoch of stochastic gradient descent on given samples.

        Internally, this method uses ``max_iter = 1``. Therefore, it is not
        guaranteed that a minimum of the cost function is reached after calling
        it once. Matters such as objective convergence and early stopping
        should be handled by the user.

        Parameters
        ----------
        X : {array-like, sparse matrix}, shape (n_samples, n_features)
            Subset of training data

        y : numpy array of shape (n_samples,)
            Subset of target values

        sample_weight : array-like, shape (n_samples,), default=None
            Weights applied to individual samples.
            If not provided, uniform weights are assumed.

        Returns
        -------
        self : returns an instance of self.
        """
        self._validate_params(for_partial_fit=True)
        return self._partial_fit(
            X,
            y,
            self.alpha,
            C=1.0,
            loss=self.loss,
            learning_rate=self.learning_rate,
            max_iter=1,
            sample_weight=sample_weight,
            coef_init=None,
            intercept_init=None,
        )

    def _fit(
        self,
        X,
        y,
        alpha,
        C,
        loss,
        learning_rate,
        coef_init=None,
        intercept_init=None,
        sample_weight=None,
    ):
        self._validate_params()
        if self.warm_start and getattr(self, "coef_", None) is not None:
            if coef_init is None:
                coef_init = self.coef_
            if intercept_init is None:
                intercept_init = self.intercept_
        else:
            self.coef_ = None
            self.intercept_ = None

        # Clear iteration count for multiple call to fit.
        self.t_ = 1.0

        self._partial_fit(
            X,
            y,
            alpha,
            C,
            loss,
            learning_rate,
            self.max_iter,
            sample_weight,
            coef_init,
            intercept_init,
        )

        if (
            self.tol is not None
            and self.tol > -np.inf
            and self.n_iter_ == self.max_iter
        ):
            warnings.warn(
                "Maximum number of iteration reached before "
                "convergence. Consider increasing max_iter to "
                "improve the fit.",
                ConvergenceWarning,
            )

        return self

    def fit(self, X, y, coef_init=None, intercept_init=None, sample_weight=None):
        """Fit linear model with Stochastic Gradient Descent.

        Parameters
        ----------
        X : {array-like, sparse matrix}, shape (n_samples, n_features)
            Training data

        y : ndarray of shape (n_samples,)
            Target values

        coef_init : ndarray of shape (n_features,), default=None
            The initial coefficients to warm-start the optimization.

        intercept_init : ndarray of shape (1,), default=None
            The initial intercept to warm-start the optimization.

        sample_weight : array-like, shape (n_samples,), default=None
            Weights applied to individual samples (1. for unweighted).

        Returns
        -------
        self : returns an instance of self.
        """
        return self._fit(
            X,
            y,
            alpha=self.alpha,
            C=1.0,
            loss=self.loss,
            learning_rate=self.learning_rate,
            coef_init=coef_init,
            intercept_init=intercept_init,
            sample_weight=sample_weight,
        )

    def _decision_function(self, X):
        """Predict using the linear model

        Parameters
        ----------
        X : {array-like, sparse matrix}, shape (n_samples, n_features)

        Returns
        -------
        ndarray of shape (n_samples,)
           Predicted target values per element in X.
        """
        check_is_fitted(self)

        X = self._validate_data(X, accept_sparse="csr", reset=False)

        scores = safe_sparse_dot(X, self.coef_.T, dense_output=True) + self.intercept_
        return scores.ravel()

    def predict(self, X):
        """Predict using the linear model

        Parameters
        ----------
        X : {array-like, sparse matrix}, shape (n_samples, n_features)

        Returns
        -------
        ndarray of shape (n_samples,)
           Predicted target values per element in X.
        """
        return self._decision_function(X)

<<<<<<< HEAD
    def _fit_regressor(self, X, y, alpha, C, loss, learning_rate,
                       sample_weight, max_iter):
        random_state = check_random_state(self.random_state)
        dataset, intercept_decay = make_dataset(X, y, sample_weight,
                                                random_state=random_state)
=======
    def _fit_regressor(
        self, X, y, alpha, C, loss, learning_rate, sample_weight, max_iter
    ):
        dataset, intercept_decay = make_dataset(X, y, sample_weight)
>>>>>>> 39f37bb6

        loss_function = self._get_loss_function(loss)
        penalty_type = self._get_penalty_type(self.penalty)
        learning_rate_type = self._get_learning_rate_type(learning_rate)

        if not hasattr(self, "t_"):
            self.t_ = 1.0

        validation_mask = self._make_validation_split(y)
        validation_score_cb = self._make_validation_score_cb(
            validation_mask, X, y, sample_weight
        )

        # numpy mtrand expects a C long which is a signed 32 bit integer under
        # Windows
        seed = random_state.randint(0, np.iinfo(np.int32).max)

        tol = self.tol if self.tol is not None else -np.inf

        if self.average:
            coef = self._standard_coef
            intercept = self._standard_intercept
            average_coef = self._average_coef
            average_intercept = self._average_intercept
        else:
            coef = self.coef_
            intercept = self.intercept_
            average_coef = None  # Not used
            average_intercept = [0]  # Not used

        coef, intercept, average_coef, average_intercept, self.n_iter_ = _plain_sgd(
            coef,
            intercept[0],
            average_coef,
            average_intercept[0],
            loss_function,
            penalty_type,
            alpha,
            C,
            self.l1_ratio,
            dataset,
            validation_mask,
            self.early_stopping,
            validation_score_cb,
            int(self.n_iter_no_change),
            max_iter,
            tol,
            int(self.fit_intercept),
            int(self.verbose),
            int(self.shuffle),
            seed,
            1.0,
            1.0,
            learning_rate_type,
            self.eta0,
            self.power_t,
            0,
            self.t_,
            intercept_decay,
            self.average,
        )

        self.t_ += self.n_iter_ * X.shape[0]

        if self.average > 0:
            self._average_intercept = np.atleast_1d(average_intercept)
            self._standard_intercept = np.atleast_1d(intercept)

            if self.average <= self.t_ - 1.0:
                # made enough updates for averaging to be taken into account
                self.coef_ = average_coef
                self.intercept_ = np.atleast_1d(average_intercept)
            else:
                self.coef_ = coef
                self.intercept_ = np.atleast_1d(intercept)

        else:
            self.intercept_ = np.atleast_1d(intercept)


class SGDRegressor(BaseSGDRegressor):
    """Linear model fitted by minimizing a regularized empirical loss with SGD

    SGD stands for Stochastic Gradient Descent: the gradient of the loss is
    estimated each sample at a time and the model is updated along the way with
    a decreasing strength schedule (aka learning rate).

    The regularizer is a penalty added to the loss function that shrinks model
    parameters towards the zero vector using either the squared euclidean norm
    L2 or the absolute norm L1 or a combination of both (Elastic Net). If the
    parameter update crosses the 0.0 value because of the regularizer, the
    update is truncated to 0.0 to allow for learning sparse models and achieve
    online feature selection.

    This implementation works with data represented as dense numpy arrays of
    floating point values for the features.

    Read more in the :ref:`User Guide <sgd>`.

    Parameters
    ----------
    loss : str, default='squared_error'
        The loss function to be used. The possible values are 'squared_error',
        'huber', 'epsilon_insensitive', or 'squared_epsilon_insensitive'

        The 'squared_error' refers to the ordinary least squares fit.
        'huber' modifies 'squared_error' to focus less on getting outliers
        correct by switching from squared to linear loss past a distance of
        epsilon. 'epsilon_insensitive' ignores errors less than epsilon and is
        linear past that; this is the loss function used in SVR.
        'squared_epsilon_insensitive' is the same but becomes squared loss past
        a tolerance of epsilon.

        More details about the losses formulas can be found in the
        :ref:`User Guide <sgd_mathematical_formulation>`.

        .. deprecated:: 1.0
            The loss 'squared_loss' was deprecated in v1.0 and will be removed
            in version 1.2. Use `loss='squared_error'` which is equivalent.

    penalty : {'l2', 'l1', 'elasticnet'}, default='l2'
        The penalty (aka regularization term) to be used. Defaults to 'l2'
        which is the standard regularizer for linear SVM models. 'l1' and
        'elasticnet' might bring sparsity to the model (feature selection)
        not achievable with 'l2'.

    alpha : float, default=0.0001
        Constant that multiplies the regularization term. The higher the
        value, the stronger the regularization.
        Also used to compute the learning rate when set to `learning_rate` is
        set to 'optimal'.

    l1_ratio : float, default=0.15
        The Elastic Net mixing parameter, with 0 <= l1_ratio <= 1.
        l1_ratio=0 corresponds to L2 penalty, l1_ratio=1 to L1.
        Only used if `penalty` is 'elasticnet'.

    fit_intercept : bool, default=True
        Whether the intercept should be estimated or not. If False, the
        data is assumed to be already centered.

    max_iter : int, default=1000
        The maximum number of passes over the training data (aka epochs).
        It only impacts the behavior in the ``fit`` method, and not the
        :meth:`partial_fit` method.

        .. versionadded:: 0.19

    tol : float, default=1e-3
        The stopping criterion. If it is not None, training will stop
        when (loss > best_loss - tol) for ``n_iter_no_change`` consecutive
        epochs.
        Convergence is checked against the training loss or the
        validation loss depending on the `early_stopping` parameter.

        .. versionadded:: 0.19

    shuffle : bool, default=True
        Whether or not the training data should be shuffled after each epoch.

    verbose : int, default=0
        The verbosity level.

    epsilon : float, default=0.1
        Epsilon in the epsilon-insensitive loss functions; only if `loss` is
        'huber', 'epsilon_insensitive', or 'squared_epsilon_insensitive'.
        For 'huber', determines the threshold at which it becomes less
        important to get the prediction exactly right.
        For epsilon-insensitive, any differences between the current prediction
        and the correct label are ignored if they are less than this threshold.

    random_state : int, RandomState instance, default=None
        Used for shuffling the data, when ``shuffle`` is set to ``True``.
        Pass an int for reproducible output across multiple function calls.
        See :term:`Glossary <random_state>`.

    learning_rate : string, default='invscaling'
        The learning rate schedule:

        - 'constant': `eta = eta0`
        - 'optimal': `eta = 1.0 / (alpha * (t + t0))`
          where t0 is chosen by a heuristic proposed by Leon Bottou.
        - 'invscaling': `eta = eta0 / pow(t, power_t)`
        - 'adaptive': eta = eta0, as long as the training keeps decreasing.
          Each time n_iter_no_change consecutive epochs fail to decrease the
          training loss by tol or fail to increase validation score by tol if
          early_stopping is True, the current learning rate is divided by 5.

            .. versionadded:: 0.20
                Added 'adaptive' option

    eta0 : double, default=0.01
        The initial learning rate for the 'constant', 'invscaling' or
        'adaptive' schedules. The default value is 0.01.

    power_t : double, default=0.25
        The exponent for inverse scaling learning rate.

    early_stopping : bool, default=False
        Whether to use early stopping to terminate training when validation
        score is not improving. If set to True, it will automatically set aside
        a fraction of training data as validation and terminate
        training when validation score returned by the `score` method is not
        improving by at least `tol` for `n_iter_no_change` consecutive
        epochs.

        .. versionadded:: 0.20
            Added 'early_stopping' option

    validation_fraction : float, default=0.1
        The proportion of training data to set aside as validation set for
        early stopping. Must be between 0 and 1.
        Only used if `early_stopping` is True.

        .. versionadded:: 0.20
            Added 'validation_fraction' option

    n_iter_no_change : int, default=5
        Number of iterations with no improvement to wait before stopping
        fitting.
        Convergence is checked against the training loss or the
        validation loss depending on the `early_stopping` parameter.

        .. versionadded:: 0.20
            Added 'n_iter_no_change' option

    warm_start : bool, default=False
        When set to True, reuse the solution of the previous call to fit as
        initialization, otherwise, just erase the previous solution.
        See :term:`the Glossary <warm_start>`.

        Repeatedly calling fit or partial_fit when warm_start is True can
        result in a different solution than when calling fit a single time
        because of the way the data is shuffled.
        If a dynamic learning rate is used, the learning rate is adapted
        depending on the number of samples already seen. Calling ``fit`` resets
        this counter, while ``partial_fit``  will result in increasing the
        existing counter.

    average : bool or int, default=False
        When set to True, computes the averaged SGD weights accross all
        updates and stores the result in the ``coef_`` attribute. If set to
        an int greater than 1, averaging will begin once the total number of
        samples seen reaches `average`. So ``average=10`` will begin
        averaging after seeing 10 samples.

    Attributes
    ----------
    coef_ : ndarray of shape (n_features,)
        Weights assigned to the features.

    intercept_ : ndarray of shape (1,)
        The intercept term.

    n_iter_ : int
        The actual number of iterations before reaching the stopping criterion.

    t_ : int
        Number of weight updates performed during training.
        Same as ``(n_iter_ * n_samples)``.

    n_features_in_ : int
        Number of features seen during :term:`fit`.

        .. versionadded:: 0.24

    Examples
    --------
    >>> import numpy as np
    >>> from sklearn.linear_model import SGDRegressor
    >>> from sklearn.pipeline import make_pipeline
    >>> from sklearn.preprocessing import StandardScaler
    >>> n_samples, n_features = 10, 5
    >>> rng = np.random.RandomState(0)
    >>> y = rng.randn(n_samples)
    >>> X = rng.randn(n_samples, n_features)
    >>> # Always scale the input. The most convenient way is to use a pipeline.
    >>> reg = make_pipeline(StandardScaler(),
    ...                     SGDRegressor(max_iter=1000, tol=1e-3))
    >>> reg.fit(X, y)
    Pipeline(steps=[('standardscaler', StandardScaler()),
                    ('sgdregressor', SGDRegressor())])

    See Also
    --------
    Ridge, ElasticNet, Lasso, sklearn.svm.SVR

    """

    def __init__(
        self,
        loss="squared_error",
        *,
        penalty="l2",
        alpha=0.0001,
        l1_ratio=0.15,
        fit_intercept=True,
        max_iter=1000,
        tol=1e-3,
        shuffle=True,
        verbose=0,
        epsilon=DEFAULT_EPSILON,
        random_state=None,
        learning_rate="invscaling",
        eta0=0.01,
        power_t=0.25,
        early_stopping=False,
        validation_fraction=0.1,
        n_iter_no_change=5,
        warm_start=False,
        average=False,
    ):
        super().__init__(
            loss=loss,
            penalty=penalty,
            alpha=alpha,
            l1_ratio=l1_ratio,
            fit_intercept=fit_intercept,
            max_iter=max_iter,
            tol=tol,
            shuffle=shuffle,
            verbose=verbose,
            epsilon=epsilon,
            random_state=random_state,
            learning_rate=learning_rate,
            eta0=eta0,
            power_t=power_t,
            early_stopping=early_stopping,
            validation_fraction=validation_fraction,
            n_iter_no_change=n_iter_no_change,
            warm_start=warm_start,
            average=average,
        )

    def _more_tags(self):
        return {
            "_xfail_checks": {
                "check_sample_weights_invariance": (
                    "zero sample_weight is not equivalent to removing samples"
                ),
            }
        }


class SGDOneClassSVM(BaseSGD, OutlierMixin):
    """Solves linear One-Class SVM using Stochastic Gradient Descent.

    This implementation is meant to be used with a kernel approximation
    technique (e.g. `sklearn.kernel_approximation.Nystroem`) to obtain results
    similar to `sklearn.svm.OneClassSVM` which uses a Gaussian kernel by
    default.

    Read more in the :ref:`User Guide <sgd_online_one_class_svm>`.

    .. versionadded:: 1.0

    Parameters
    ----------
    nu : float, optional
        The nu parameter of the One Class SVM: an upper bound on the
        fraction of training errors and a lower bound of the fraction of
        support vectors. Should be in the interval (0, 1]. By default 0.5
        will be taken.

    fit_intercept : bool
        Whether the intercept should be estimated or not. Defaults to True.

    max_iter : int, optional
        The maximum number of passes over the training data (aka epochs).
        It only impacts the behavior in the ``fit`` method, and not the
        `partial_fit`. Defaults to 1000.

    tol : float or None, optional
        The stopping criterion. If it is not None, the iterations will stop
        when (loss > previous_loss - tol). Defaults to 1e-3.

    shuffle : bool, optional
        Whether or not the training data should be shuffled after each epoch.
        Defaults to True.

    verbose : integer, optional
        The verbosity level

    random_state : int, RandomState instance or None, optional (default=None)
        The seed of the pseudo random number generator to use when shuffling
        the data.  If int, random_state is the seed used by the random number
        generator; If RandomState instance, random_state is the random number
        generator; If None, the random number generator is the RandomState
        instance used by `np.random`.

    learning_rate : string, optional
        The learning rate schedule to use with `fit`. (If using `partial_fit`,
        learning rate must be controlled directly).

        'constant':
            eta = eta0
        'optimal': [default]
            eta = 1.0 / (alpha * (t + t0))
            where t0 is chosen by a heuristic proposed by Leon Bottou.
        'invscaling':
            eta = eta0 / pow(t, power_t)
        'adaptive':
            eta = eta0, as long as the training keeps decreasing.
            Each time n_iter_no_change consecutive epochs fail to decrease the
            training loss by tol or fail to increase validation score by tol if
            early_stopping is True, the current learning rate is divided by 5.

    eta0 : double
        The initial learning rate for the 'constant', 'invscaling' or
        'adaptive' schedules. The default value is 0.0 as eta0 is not used by
        the default schedule 'optimal'.

    power_t : double
        The exponent for inverse scaling learning rate [default 0.5].

    warm_start : bool, optional
        When set to True, reuse the solution of the previous call to fit as
        initialization, otherwise, just erase the previous solution.
        See :term:`the Glossary <warm_start>`.

        Repeatedly calling fit or partial_fit when warm_start is True can
        result in a different solution than when calling fit a single time
        because of the way the data is shuffled.
        If a dynamic learning rate is used, the learning rate is adapted
        depending on the number of samples already seen. Calling ``fit`` resets
        this counter, while ``partial_fit``  will result in increasing the
        existing counter.

    average : bool or int, optional
        When set to True, computes the averaged SGD weights and stores the
        result in the ``coef_`` attribute. If set to an int greater than 1,
        averaging will begin once the total number of samples seen reaches
        average. So ``average=10`` will begin averaging after seeing 10
        samples.

    Attributes
    ----------
    coef_ : array, shape (1, n_features)
        Weights assigned to the features.

    offset_ : array, shape (1,)
        Offset used to define the decision function from the raw scores.
        We have the relation: decision_function = score_samples - offset.

    n_iter_ : int
        The actual number of iterations to reach the stopping criterion.

    t_ : int
        Number of weight updates performed during training.
        Same as ``(n_iter_ * n_samples)``.

    loss_function_ : concrete ``LossFunction``

    n_features_in_ : int
        Number of features seen during :term:`fit`.

        .. versionadded:: 0.24

    Examples
    --------
    >>> import numpy as np
    >>> from sklearn import linear_model
    >>> X = np.array([[-1, -1], [-2, -1], [1, 1], [2, 1]])
    >>> clf = linear_model.SGDOneClassSVM(random_state=42)
    >>> clf.fit(X)
    SGDOneClassSVM(random_state=42)

    >>> print(clf.predict([[4, 4]]))
    [1]

    See also
    --------
    sklearn.svm.OneClassSVM

    Notes
    -----
    This estimator has a linear complexity in the number of training samples
    and is thus better suited than the `sklearn.svm.OneClassSVM`
    implementation for datasets with a large number of training samples (say
    > 10,000).
    """

    loss_functions = {"hinge": (Hinge, 1.0)}

    def __init__(
        self,
        nu=0.5,
        fit_intercept=True,
        max_iter=1000,
        tol=1e-3,
        shuffle=True,
        verbose=0,
        random_state=None,
        learning_rate="optimal",
        eta0=0.0,
        power_t=0.5,
        warm_start=False,
        average=False,
    ):

        alpha = nu / 2
        self.nu = nu
        super(SGDOneClassSVM, self).__init__(
            loss="hinge",
            penalty="l2",
            alpha=alpha,
            C=1.0,
            l1_ratio=0,
            fit_intercept=fit_intercept,
            max_iter=max_iter,
            tol=tol,
            shuffle=shuffle,
            verbose=verbose,
            epsilon=DEFAULT_EPSILON,
            random_state=random_state,
            learning_rate=learning_rate,
            eta0=eta0,
            power_t=power_t,
            early_stopping=False,
            validation_fraction=0.1,
            n_iter_no_change=5,
            warm_start=warm_start,
            average=average,
        )

    def _validate_params(self, for_partial_fit=False):
        """Validate input params."""
        if not (0 < self.nu <= 1):
            raise ValueError("nu must be in (0, 1], got nu=%f" % self.nu)

        super(SGDOneClassSVM, self)._validate_params(for_partial_fit=for_partial_fit)

    def _fit_one_class(self, X, alpha, C, sample_weight, learning_rate, max_iter):
        """Uses SGD implementation with X and y=np.ones(n_samples)."""

        # The One-Class SVM uses the SGD implementation with
        # y=np.ones(n_samples).
        n_samples = X.shape[0]
        y = np.ones(n_samples, dtype=np.float64, order="C")

        dataset, offset_decay = make_dataset(X, y, sample_weight)

        penalty_type = self._get_penalty_type(self.penalty)
        learning_rate_type = self._get_learning_rate_type(learning_rate)

        # early stopping is set to False for the One-Class SVM. thus
        # validation_mask and validation_score_cb will be set to values
        # associated to early_stopping=False in _make_validation_split and
        # _make_validation_score_cb respectively.
        validation_mask = self._make_validation_split(y)
        validation_score_cb = self._make_validation_score_cb(
            validation_mask, X, y, sample_weight
        )

        random_state = check_random_state(self.random_state)
        # numpy mtrand expects a C long which is a signed 32 bit integer under
        # Windows
        seed = random_state.randint(0, np.iinfo(np.int32).max)

        tol = self.tol if self.tol is not None else -np.inf

        one_class = 1
        # There are no class weights for the One-Class SVM and they are
        # therefore set to 1.
        pos_weight = 1
        neg_weight = 1

        if self.average:
            coef = self._standard_coef
            intercept = self._standard_intercept
            average_coef = self._average_coef
            average_intercept = self._average_intercept
        else:
            coef = self.coef_
            intercept = 1 - self.offset_
            average_coef = None  # Not used
            average_intercept = [0]  # Not used

        coef, intercept, average_coef, average_intercept, self.n_iter_ = _plain_sgd(
            coef,
            intercept[0],
            average_coef,
            average_intercept[0],
            self.loss_function_,
            penalty_type,
            alpha,
            C,
            self.l1_ratio,
            dataset,
            validation_mask,
            self.early_stopping,
            validation_score_cb,
            int(self.n_iter_no_change),
            max_iter,
            tol,
            int(self.fit_intercept),
            int(self.verbose),
            int(self.shuffle),
            seed,
            neg_weight,
            pos_weight,
            learning_rate_type,
            self.eta0,
            self.power_t,
            one_class,
            self.t_,
            offset_decay,
            self.average,
        )

        self.t_ += self.n_iter_ * n_samples

        if self.average > 0:

            self._average_intercept = np.atleast_1d(average_intercept)
            self._standard_intercept = np.atleast_1d(intercept)

            if self.average <= self.t_ - 1.0:
                # made enough updates for averaging to be taken into account
                self.coef_ = average_coef
                self.offset_ = 1 - np.atleast_1d(average_intercept)
            else:
                self.coef_ = coef
                self.offset_ = 1 - np.atleast_1d(intercept)

        else:
            self.offset_ = 1 - np.atleast_1d(intercept)

    def _partial_fit(
        self,
        X,
        alpha,
        C,
        loss,
        learning_rate,
        max_iter,
        sample_weight,
        coef_init,
        offset_init,
    ):
        first_call = getattr(self, "coef_", None) is None
        X = self._validate_data(
            X,
            None,
            accept_sparse="csr",
            dtype=np.float64,
            order="C",
            accept_large_sparse=False,
            reset=first_call,
        )

        n_features = X.shape[1]

        # Allocate datastructures from input arguments
        sample_weight = _check_sample_weight(sample_weight, X)

        # We use intercept = 1 - offset where intercept is the intercept of
        # the SGD implementation and offset is the offset of the One-Class SVM
        # optimization problem.
        if getattr(self, "coef_", None) is None or coef_init is not None:
            self._allocate_parameter_mem(1, n_features, coef_init, offset_init, 1)
        elif n_features != self.coef_.shape[-1]:
            raise ValueError(
                "Number of features %d does not match previous data %d."
                % (n_features, self.coef_.shape[-1])
            )

        if self.average and getattr(self, "_average_coef", None) is None:
            self._average_coef = np.zeros(n_features, dtype=np.float64, order="C")
            self._average_intercept = np.zeros(1, dtype=np.float64, order="C")

        self.loss_function_ = self._get_loss_function(loss)
        if not hasattr(self, "t_"):
            self.t_ = 1.0

        # delegate to concrete training procedure
        self._fit_one_class(
            X,
            alpha=alpha,
            C=C,
            learning_rate=learning_rate,
            sample_weight=sample_weight,
            max_iter=max_iter,
        )

        return self

    def partial_fit(self, X, y=None, sample_weight=None):
        """Fit linear One-Class SVM with Stochastic Gradient Descent.

        Parameters
        ----------
        X : {array-like, sparse matrix}, shape (n_samples, n_features)
            Subset of the training data.

        sample_weight : array-like, shape (n_samples,), optional
            Weights applied to individual samples.
            If not provided, uniform weights are assumed.

        Returns
        -------
        self : returns an instance of self.
        """

        alpha = self.nu / 2
        self._validate_params(for_partial_fit=True)

        return self._partial_fit(
            X,
            alpha,
            C=1.0,
            loss=self.loss,
            learning_rate=self.learning_rate,
            max_iter=1,
            sample_weight=sample_weight,
            coef_init=None,
            offset_init=None,
        )

    def _fit(
        self,
        X,
        alpha,
        C,
        loss,
        learning_rate,
        coef_init=None,
        offset_init=None,
        sample_weight=None,
    ):
        self._validate_params()

        if self.warm_start and hasattr(self, "coef_"):
            if coef_init is None:
                coef_init = self.coef_
            if offset_init is None:
                offset_init = self.offset_
        else:
            self.coef_ = None
            self.offset_ = None

        # Clear iteration count for multiple call to fit.
        self.t_ = 1.0

        self._partial_fit(
            X,
            alpha,
            C,
            loss,
            learning_rate,
            self.max_iter,
            sample_weight,
            coef_init,
            offset_init,
        )

        if (
            self.tol is not None
            and self.tol > -np.inf
            and self.n_iter_ == self.max_iter
        ):
            warnings.warn(
                "Maximum number of iteration reached before "
                "convergence. Consider increasing max_iter to "
                "improve the fit.",
                ConvergenceWarning,
            )

        return self

    def fit(self, X, y=None, coef_init=None, offset_init=None, sample_weight=None):
        """Fit linear One-Class SVM with Stochastic Gradient Descent.

        This solves an equivalent optimization problem of the
        One-Class SVM primal optimization problem and returns a weight vector
        w and an offset rho such that the decision function is given by
        <w, x> - rho.

        Parameters
        ----------
        X : {array-like, sparse matrix}, shape (n_samples, n_features)
            Training data.

        coef_init : array, shape (n_classes, n_features)
            The initial coefficients to warm-start the optimization.

        offset_init : array, shape (n_classes,)
            The initial offset to warm-start the optimization.

        sample_weight : array-like, shape (n_samples,), optional
            Weights applied to individual samples.
            If not provided, uniform weights are assumed. These weights will
            be multiplied with class_weight (passed through the
            constructor) if class_weight is specified.

        Returns
        -------
        self : returns an instance of self.
        """

        alpha = self.nu / 2
        self._fit(
            X,
            alpha=alpha,
            C=1.0,
            loss=self.loss,
            learning_rate=self.learning_rate,
            coef_init=coef_init,
            offset_init=offset_init,
            sample_weight=sample_weight,
        )

        return self

    def decision_function(self, X):
        """Signed distance to the separating hyperplane.

        Signed distance is positive for an inlier and negative for an
        outlier.

        Parameters
        ----------
        X : {array-like, sparse matrix}, shape (n_samples, n_features)
            Testing data.

        Returns
        -------
        dec : array-like, shape (n_samples,)
            Decision function values of the samples.
        """

        check_is_fitted(self, "coef_")

        X = self._validate_data(X, accept_sparse="csr", reset=False)
        decisions = safe_sparse_dot(X, self.coef_.T, dense_output=True) - self.offset_

        return decisions.ravel()

    def score_samples(self, X):
        """Raw scoring function of the samples.

        Parameters
        ----------
        X : {array-like, sparse matrix}, shape (n_samples, n_features)
            Testing data.

        Returns
        -------
        score_samples : array-like, shape (n_samples,)
            Unshiffted scoring function values of the samples.
        """
        score_samples = self.decision_function(X) + self.offset_
        return score_samples

    def predict(self, X):
        """Return labels (1 inlier, -1 outlier) of the samples.

        Parameters
        ----------
        X : {array-like, sparse matrix}, shape (n_samples, n_features)
            Testing data.

        Returns
        -------
        y : array, shape (n_samples,)
            Labels of the samples.
        """
        y = (self.decision_function(X) >= 0).astype(np.int32)
        y[y == 0] = -1  # for consistency with outlier detectors
        return y

    def _more_tags(self):
        return {
            "_xfail_checks": {
                "check_sample_weights_invariance": (
                    "zero sample_weight is not equivalent to removing samples"
                )
            }
        }<|MERGE_RESOLUTION|>--- conflicted
+++ resolved
@@ -1604,18 +1604,13 @@
         """
         return self._decision_function(X)
 
-<<<<<<< HEAD
-    def _fit_regressor(self, X, y, alpha, C, loss, learning_rate,
-                       sample_weight, max_iter):
-        random_state = check_random_state(self.random_state)
-        dataset, intercept_decay = make_dataset(X, y, sample_weight,
-                                                random_state=random_state)
-=======
     def _fit_regressor(
         self, X, y, alpha, C, loss, learning_rate, sample_weight, max_iter
     ):
-        dataset, intercept_decay = make_dataset(X, y, sample_weight)
->>>>>>> 39f37bb6
+        random_state = check_random_state(self.random_state)
+        dataset, intercept_decay = make_dataset(
+            X, y, sample_weight, random_state=random_state
+        )
 
         loss_function = self._get_loss_function(loss)
         penalty_type = self._get_penalty_type(self.penalty)
