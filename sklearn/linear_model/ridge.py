--- conflicted
+++ resolved
@@ -843,10 +843,6 @@
         -------
         self : Returns self.
         """
-<<<<<<< HEAD
-
-=======
->>>>>>> 5b60532c
         if self.cv is None:
             estimator = _RidgeGCV(self.alphas,
                                   fit_intercept=self.fit_intercept,
