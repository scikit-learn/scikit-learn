--- conflicted
+++ resolved
@@ -636,15 +636,10 @@
     http://www.mit.edu/~9.520/spring07/Classes/rlsslides.pdf
     """
 
-<<<<<<< HEAD
-
-=======
->>>>>>> fb11bc42
     def __init__(self, alphas=(0.1, 1.0, 10.0),
                  fit_intercept=True, normalize=False,
                  scoring=None, copy_X=True,
                  gcv_mode=None, store_cv_values=False):
-        self.alphas = np.asarray(alphas)
         self.fit_intercept = fit_intercept
         self.normalize = normalize
         self.scoring = scoring
@@ -824,7 +819,6 @@
                  fit_intercept=True, normalize=False, scoring=None,
                  cv=None, gcv_mode=None,
                  store_cv_values=False):
-        self.alphas = np.asarray(alphas)
         self.fit_intercept = fit_intercept
         self.normalize = normalize
         self.scoring = scoring
@@ -850,10 +844,9 @@
         -------
         self : Returns self.
         """
-        alphas = np.asarray(self.alphas)
 
         if self.cv is None:
-            estimator = _RidgeGCV(alphas,
+            estimator = _RidgeGCV(self.alphas,
                                   fit_intercept=self.fit_intercept,
                                   normalize=self.normalize,
                                   scoring=self.scoring,
@@ -867,7 +860,7 @@
             if self.store_cv_values:
                 raise ValueError("cv!=None and store_cv_values=True "
                                  " are incompatible")
-            parameters = {'alpha': alphas}
+            parameters = {'alpha': self.alphas}
             # FIXME: sample_weight must be split into training/validation data
             #        too!
             #fit_params = {'sample_weight' : sample_weight}
