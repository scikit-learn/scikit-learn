"""
Ridge regression
"""

# Author: Mathieu Blondel <mathieu@mblondel.org>
#         Reuben Fletcher-Costin <reuben.fletchercostin@gmail.com>
#         Fabian Pedregosa <fabian@fseoane.net>
#         Michael Eickenberg <michael.eickenberg@nsup.org>
# License: BSD 3 clause


from abc import ABCMeta, abstractmethod
import warnings

import numpy as np
from scipy import linalg
from scipy import sparse
from scipy.sparse import linalg as sp_linalg

from .base import LinearClassifierMixin, LinearModel
from ..base import RegressorMixin
from ..utils.extmath import safe_sparse_dot
from ..utils import check_X_y
from ..utils import compute_sample_weight
from ..utils import column_or_1d
from ..preprocessing import LabelBinarizer
from ..grid_search import GridSearchCV
from ..externals import six
from ..metrics.scorer import check_scoring


def _solve_sparse_cg(X, y, alpha, max_iter=None, tol=1e-3, verbose=0):
    n_samples, n_features = X.shape
    X1 = sp_linalg.aslinearoperator(X)
    coefs = np.empty((y.shape[1], n_features))

    if n_features > n_samples:
        def create_mv(curr_alpha):
            def _mv(x):
                return X1.matvec(X1.rmatvec(x)) + curr_alpha * x
            return _mv
    else:
        def create_mv(curr_alpha):
            def _mv(x):
                return X1.rmatvec(X1.matvec(x)) + curr_alpha * x
            return _mv

    for i in range(y.shape[1]):
        y_column = y[:, i]

        mv = create_mv(alpha[i])
        if n_features > n_samples:
            # kernel ridge
            # w = X.T * inv(X X^t + alpha*Id) y
            C = sp_linalg.LinearOperator(
                (n_samples, n_samples), matvec=mv, dtype=X.dtype)
            coef, info = sp_linalg.cg(C, y_column, tol=tol)
            coefs[i] = X1.rmatvec(coef)
        else:
            # linear ridge
            # w = inv(X^t X + alpha*Id) * X.T y
            y_column = X1.rmatvec(y_column)
            C = sp_linalg.LinearOperator(
                (n_features, n_features), matvec=mv, dtype=X.dtype)
            coefs[i], info = sp_linalg.cg(C, y_column, maxiter=max_iter,
                                          tol=tol)
        if info < 0:
            raise ValueError("Failed with error code %d" % info)

        if max_iter is None and info > 0 and verbose:
            warnings.warn("sparse_cg did not converge after %d iterations." %
                          info)

    return coefs


def _solve_lsqr(X, y, alpha, max_iter=None, tol=1e-3):
    n_samples, n_features = X.shape
    coefs = np.empty((y.shape[1], n_features))

    # According to the lsqr documentation, alpha = damp^2.
    sqrt_alpha = np.sqrt(alpha)

    for i in range(y.shape[1]):
        y_column = y[:, i]
        coefs[i] = sp_linalg.lsqr(X, y_column, damp=sqrt_alpha[i],
                                  atol=tol, btol=tol, iter_lim=max_iter)[0]

    return coefs


def _solve_cholesky(X, y, alpha):
    # w = inv(X^t X + alpha*Id) * X.T y
    n_samples, n_features = X.shape
    n_targets = y.shape[1]

    A = safe_sparse_dot(X.T, X, dense_output=True)
    Xy = safe_sparse_dot(X.T, y, dense_output=True)

    one_alpha = np.array_equal(alpha, len(alpha) * [alpha[0]])

    if one_alpha:
        A.flat[::n_features + 1] += alpha[0]
        return linalg.solve(A, Xy, sym_pos=True,
                            overwrite_a=True).T
    else:
        coefs = np.empty([n_targets, n_features])
        for coef, target, current_alpha in zip(coefs, Xy.T, alpha):
            A.flat[::n_features + 1] += current_alpha
            coef[:] = linalg.solve(A, target, sym_pos=True,
                                   overwrite_a=False).ravel()
            A.flat[::n_features + 1] -= current_alpha
        return coefs


def _solve_cholesky_kernel(K, y, alpha, sample_weight=None, copy=False):
    # dual_coef = inv(X X^t + alpha*Id) y
    n_samples = K.shape[0]
    n_targets = y.shape[1]

    if copy:
        K = K.copy()

    alpha = np.atleast_1d(alpha)
    one_alpha = (alpha == alpha[0]).all()
    has_sw = isinstance(sample_weight, np.ndarray) \
        or sample_weight not in [1.0, None]

    if has_sw:
        # Unlike other solvers, we need to support sample_weight directly
        # because K might be a pre-computed kernel.
        sw = np.sqrt(np.atleast_1d(sample_weight))
        y = y * sw[:, np.newaxis]
        K *= np.outer(sw, sw)

    if one_alpha:
        # Only one penalty, we can solve multi-target problems in one time.
        K.flat[::n_samples + 1] += alpha[0]

        try:
            # Note: we must use overwrite_a=False in order to be able to
            #       use the fall-back solution below in case a LinAlgError
            #       is raised
            dual_coef = linalg.solve(K, y, sym_pos=True,
                                     overwrite_a=False)
        except np.linalg.LinAlgError:
            warnings.warn("Singular matrix in solving dual problem. Using "
                          "least-squares solution instead.")
            dual_coef = linalg.lstsq(K, y)[0]

        # K is expensive to compute and store in memory so change it back in
        # case it was user-given.
        K.flat[::n_samples + 1] -= alpha[0]

        if has_sw:
            dual_coef *= sw[:, np.newaxis]

        return dual_coef
    else:
        # One penalty per target. We need to solve each target separately.
        dual_coefs = np.empty([n_targets, n_samples])

        for dual_coef, target, current_alpha in zip(dual_coefs, y.T, alpha):
            K.flat[::n_samples + 1] += current_alpha

            dual_coef[:] = linalg.solve(K, target, sym_pos=True,
                                        overwrite_a=False).ravel()

            K.flat[::n_samples + 1] -= current_alpha

        if has_sw:
            dual_coefs *= sw[np.newaxis, :]

        return dual_coefs.T


def _solve_svd(X, y, alpha):
    U, s, Vt = linalg.svd(X, full_matrices=False)
    idx = s > 1e-15  # same default value as scipy.linalg.pinv
    s_nnz = s[idx][:, np.newaxis]
    UTy = np.dot(U.T, y)
    d = np.zeros((s.size, alpha.size))
    d[idx] = s_nnz / (s_nnz ** 2 + alpha)
    d_UT_y = d * UTy
    return np.dot(Vt.T, d_UT_y).T


def _rescale_data(X, y, sample_weight):
    """Rescale data so as to support sample_weight"""
    n_samples = X.shape[0]
    sample_weight = sample_weight * np.ones(n_samples)
    sample_weight = np.sqrt(sample_weight)
    sw_matrix = sparse.dia_matrix((sample_weight, 0),
                                  shape=(n_samples, n_samples))
    X = safe_sparse_dot(sw_matrix, X)
    y = safe_sparse_dot(sw_matrix, y)
    return X, y


def ridge_regression(X, y, alpha, sample_weight=None, solver='auto',
                     max_iter=None, tol=1e-3, verbose=0):
    """Solve the ridge equation by the method of normal equations.

    Parameters
    ----------
    X : {array-like, sparse matrix, LinearOperator},
        shape = [n_samples, n_features]
        Training data

    y : array-like, shape = [n_samples] or [n_samples, n_targets]
        Target values

    alpha : {float, array-like},
        shape = [n_targets] if array-like
        The l_2 penalty to be used. If an array is passed, penalties are
        assumed to be specific to targets

    max_iter : int, optional
        Maximum number of iterations for conjugate gradient solver.
        The default value is determined by scipy.sparse.linalg.

    sample_weight : float or numpy array of shape [n_samples]
        Individual weights for each sample. If sample_weight is set, then
        the solver will automatically be set to 'cholesky'

    solver : {'auto', 'svd', 'cholesky', 'lsqr', 'sparse_cg'}
        Solver to use in the computational routines:

        - 'auto' chooses the solver automatically based on the type of data.

        - 'svd' uses a Singular Value Decomposition of X to compute the Ridge
          coefficients. More stable for singular matrices than
          'cholesky'.

        - 'cholesky' uses the standard scipy.linalg.solve function to
          obtain a closed-form solution via a Cholesky decomposition of
          dot(X.T, X)

        - 'sparse_cg' uses the conjugate gradient solver as found in
          scipy.sparse.linalg.cg. As an iterative algorithm, this solver is
          more appropriate than 'cholesky' for large-scale data
          (possibility to set `tol` and `max_iter`).

        - 'lsqr' uses the dedicated regularized least-squares routine
          scipy.sparse.linalg.lsqr. It is the fatest but may not be available
          in old scipy versions. It also uses an iterative procedure.

        All three solvers support both dense and sparse data.

    tol : float
        Precision of the solution.

<<<<<<< HEAD
    verbose: int
=======
    verbose : int
>>>>>>> acc1ac27
        Verbosity level. Setting verbose > 0 will display additional information
        depending on the solver used.

    Returns
    -------
    coef : array, shape = [n_features] or [n_targets, n_features]
        Weight vector(s).

    Notes
    -----
    This function won't compute the intercept.
    """

    n_samples, n_features = X.shape

    if y.ndim > 2:
        raise ValueError("Target y has the wrong shape %s" % str(y.shape))

    ravel = False
    if y.ndim == 1:
        y = y.reshape(-1, 1)
        ravel = True

    n_samples_, n_targets = y.shape

    if n_samples != n_samples_:
        raise ValueError("Number of samples in X and y does not correspond:"
                         " %d != %d" % (n_samples, n_samples_))

    has_sw = sample_weight is not None

    if solver == 'auto':
        # cholesky if it's a dense array and cg in
        # any other case
        if not sparse.issparse(X) or has_sw:
            solver = 'cholesky'
        else:
            solver = 'sparse_cg'

    elif solver == 'lsqr' and not hasattr(sp_linalg, 'lsqr'):
        warnings.warn("""lsqr not available on this machine, falling back
                      to sparse_cg.""")
        solver = 'sparse_cg'

    if has_sw:
        if np.atleast_1d(sample_weight).ndim > 1:
            raise ValueError("Sample weights must be 1D array or scalar")

        # Sample weight can be implemented via a simple rescaling.
        X, y = _rescale_data(X, y, sample_weight)

    # There should be either 1 or n_targets penalties
    alpha = np.asarray(alpha).ravel()
    if alpha.size not in [1, n_targets]:
        raise ValueError("Number of targets and number of penalties "
                         "do not correspond: %d != %d"
                         % (alpha.size, n_targets))

    if alpha.size == 1 and n_targets > 1:
        alpha = np.repeat(alpha, n_targets)

    if solver not in ('sparse_cg', 'cholesky', 'svd', 'lsqr'):
        raise ValueError('Solver %s not understood' % solver)

    if solver == 'sparse_cg':
        coef = _solve_sparse_cg(X, y, alpha, max_iter, tol, verbose)

    elif solver == "lsqr":
        coef = _solve_lsqr(X, y, alpha, max_iter, tol)

    elif solver == 'cholesky':
        if n_features > n_samples:
            K = safe_sparse_dot(X, X.T, dense_output=True)
            try:
                dual_coef = _solve_cholesky_kernel(K, y, alpha)

                coef = safe_sparse_dot(X.T, dual_coef, dense_output=True).T
            except linalg.LinAlgError:
                # use SVD solver if matrix is singular
                solver = 'svd'

        else:
            try:
                coef = _solve_cholesky(X, y, alpha)
            except linalg.LinAlgError:
                # use SVD solver if matrix is singular
                solver = 'svd'

    if solver == 'svd':
        if sparse.issparse(X):
            raise TypeError('SVD solver does not support sparse'
                            ' inputs currently')
        coef = _solve_svd(X, y, alpha)

    if ravel:
        # When y was passed as a 1d-array, we flatten the coefficients.
        coef = coef.ravel()

    return coef


class _BaseRidge(six.with_metaclass(ABCMeta, LinearModel)):

    @abstractmethod
    def __init__(self, alpha=1.0, fit_intercept=True, normalize=False,
                 copy_X=True, max_iter=None, tol=1e-3, solver="auto"):
        self.alpha = alpha
        self.fit_intercept = fit_intercept
        self.normalize = normalize
        self.copy_X = copy_X
        self.max_iter = max_iter
        self.tol = tol
        self.solver = solver

    def fit(self, X, y, sample_weight=None):
        X, y = check_X_y(X, y, ['csr', 'csc', 'coo'], dtype=np.float,
                         multi_output=True, y_numeric=True)

        if ((sample_weight is not None) and
                np.atleast_1d(sample_weight).ndim > 1):
            raise ValueError("Sample weights must be 1D array or scalar")

        X, y, X_mean, y_mean, X_std = self._center_data(
            X, y, self.fit_intercept, self.normalize, self.copy_X,
            sample_weight=sample_weight)

        self.coef_ = ridge_regression(X, y,
                                      alpha=self.alpha,
                                      sample_weight=sample_weight,
                                      max_iter=self.max_iter,
                                      tol=self.tol,
                                      solver=self.solver)
        self._set_intercept(X_mean, y_mean, X_std)
        return self


class Ridge(_BaseRidge, RegressorMixin):
    """Linear least squares with l2 regularization.

    This model solves a regression model where the loss function is
    the linear least squares function and regularization is given by
    the l2-norm. Also known as Ridge Regression or Tikhonov regularization.
    This estimator has built-in support for multi-variate regression
    (i.e., when y is a 2d-array of shape [n_samples, n_targets]).

    Parameters
    ----------
    alpha : {float, array-like}
        shape = [n_targets]
        Small positive values of alpha improve the conditioning of the problem
        and reduce the variance of the estimates.  Alpha corresponds to
        ``(2*C)^-1`` in other linear models such as LogisticRegression or
        LinearSVC. If an array is passed, penalties are assumed to be specific
        to the targets. Hence they must correspond in number.

    copy_X : boolean, optional, default True
        If True, X will be copied; else, it may be overwritten.

    fit_intercept : boolean
        Whether to calculate the intercept for this model. If set
        to false, no intercept will be used in calculations
        (e.g. data is expected to be already centered).

    max_iter : int, optional
        Maximum number of iterations for conjugate gradient solver.
        The default value is determined by scipy.sparse.linalg.

    normalize : boolean, optional, default False
        If True, the regressors X will be normalized before regression.

    solver : {'auto', 'svd', 'cholesky', 'lsqr', 'sparse_cg'}
        Solver to use in the computational routines:

        - 'auto' chooses the solver automatically based on the type of data.

        - 'svd' uses a Singular Value Decomposition of X to compute the Ridge
          coefficients. More stable for singular matrices than
          'cholesky'.

        - 'cholesky' uses the standard scipy.linalg.solve function to
          obtain a closed-form solution.

        - 'sparse_cg' uses the conjugate gradient solver as found in
          scipy.sparse.linalg.cg. As an iterative algorithm, this solver is
          more appropriate than 'cholesky' for large-scale data
          (possibility to set `tol` and `max_iter`).

        - 'lsqr' uses the dedicated regularized least-squares routine
          scipy.sparse.linalg.lsqr. It is the fatest but may not be available
          in old scipy versions. It also uses an iterative procedure.

        All three solvers support both dense and sparse data.

    tol : float
        Precision of the solution.

    Attributes
    ----------
    coef_ : array, shape = [n_features] or [n_targets, n_features]
        Weight vector(s).

    See also
    --------
    RidgeClassifier, RidgeCV, KernelRidge

    Examples
    --------
    >>> from sklearn.linear_model import Ridge
    >>> import numpy as np
    >>> n_samples, n_features = 10, 5
    >>> np.random.seed(0)
    >>> y = np.random.randn(n_samples)
    >>> X = np.random.randn(n_samples, n_features)
    >>> clf = Ridge(alpha=1.0)
    >>> clf.fit(X, y) # doctest: +NORMALIZE_WHITESPACE
    Ridge(alpha=1.0, copy_X=True, fit_intercept=True, max_iter=None,
          normalize=False, solver='auto', tol=0.001)
    """
    def __init__(self, alpha=1.0, fit_intercept=True, normalize=False,
                 copy_X=True, max_iter=None, tol=1e-3, solver="auto"):
        super(Ridge, self).__init__(alpha=alpha, fit_intercept=fit_intercept,
                                    normalize=normalize, copy_X=copy_X,
                                    max_iter=max_iter, tol=tol, solver=solver)

    def fit(self, X, y, sample_weight=None):
        """Fit Ridge regression model

        Parameters
        ----------
        X : {array-like, sparse matrix}, shape = [n_samples, n_features]
            Training data

        y : array-like, shape = [n_samples] or [n_samples, n_targets]
            Target values

        sample_weight : float or numpy array of shape [n_samples]
            Individual weights for each sample

        Returns
        -------
        self : returns an instance of self.
        """
        return super(Ridge, self).fit(X, y, sample_weight=sample_weight)


class RidgeClassifier(LinearClassifierMixin, _BaseRidge):
    """Classifier using Ridge regression.

    Parameters
    ----------
    alpha : float
        Small positive values of alpha improve the conditioning of the problem
        and reduce the variance of the estimates.  Alpha corresponds to
        ``(2*C)^-1`` in other linear models such as LogisticRegression or
        LinearSVC.

    class_weight : dict, optional
        Weights associated with classes in the form
        ``{class_label : weight}``. If not given, all classes are
        supposed to have weight one.

    copy_X : boolean, optional, default True
        If True, X will be copied; else, it may be overwritten.

    fit_intercept : boolean
        Whether to calculate the intercept for this model. If set to false, no
        intercept will be used in calculations (e.g. data is expected to be
        already centered).

    max_iter : int, optional
        Maximum number of iterations for conjugate gradient solver.
        The default value is determined by scipy.sparse.linalg.

    normalize : boolean, optional, default False
        If True, the regressors X will be normalized before regression.

    solver : {'auto', 'svd', 'cholesky', 'lsqr', 'sparse_cg'}
        Solver to use in the computational
        routines. 'svd' will use a Singular value decomposition to obtain
        the solution, 'cholesky' will use the standard
        scipy.linalg.solve function, 'sparse_cg' will use the
        conjugate gradient solver as found in
        scipy.sparse.linalg.cg while 'auto' will chose the most
        appropriate depending on the matrix X. 'lsqr' uses
        a direct regularized least-squares routine provided by scipy.

    tol : float
        Precision of the solution.

    Attributes
    ----------
    coef_ : array, shape = [n_features] or [n_classes, n_features]
        Weight vector(s).

    See also
    --------
    Ridge, RidgeClassifierCV

    Notes
    -----
    For multi-class classification, n_class classifiers are trained in
    a one-versus-all approach. Concretely, this is implemented by taking
    advantage of the multi-variate response support in Ridge.
    """
    def __init__(self, alpha=1.0, fit_intercept=True, normalize=False,
                 copy_X=True, max_iter=None, tol=1e-3, class_weight=None,
                 solver="auto"):
        super(RidgeClassifier, self).__init__(
            alpha=alpha, fit_intercept=fit_intercept, normalize=normalize,
            copy_X=copy_X, max_iter=max_iter, tol=tol, solver=solver)
        self.class_weight = class_weight

    def fit(self, X, y):
        """Fit Ridge regression model.

        Parameters
        ----------
        X : {array-like, sparse matrix}, shape = [n_samples,n_features]
            Training data

        y : array-like, shape = [n_samples]
            Target values

        Returns
        -------
        self : returns an instance of self.
        """
        self._label_binarizer = LabelBinarizer(pos_label=1, neg_label=-1)
        Y = self._label_binarizer.fit_transform(y)
        if not self._label_binarizer.y_type_.startswith('multilabel'):
            y = column_or_1d(y, warn=True)

        if self.class_weight:
            # get the class weight corresponding to each sample
            sample_weight = compute_sample_weight(self.class_weight, y)
        else:
            sample_weight = None

        super(RidgeClassifier, self).fit(X, Y, sample_weight=sample_weight)
        return self

    @property
    def classes_(self):
        return self._label_binarizer.classes_


class _RidgeGCV(LinearModel):
    """Ridge regression with built-in Generalized Cross-Validation

    It allows efficient Leave-One-Out cross-validation.

    This class is not intended to be used directly. Use RidgeCV instead.

    Notes
    -----

    We want to solve (K + alpha*Id)c = y,
    where K = X X^T is the kernel matrix.

    Let G = (K + alpha*Id)^-1.

    Dual solution: c = Gy
    Primal solution: w = X^T c

    Compute eigendecomposition K = Q V Q^T.
    Then G = Q (V + alpha*Id)^-1 Q^T,
    where (V + alpha*Id) is diagonal.
    It is thus inexpensive to inverse for many alphas.

    Let loov be the vector of prediction values for each example
    when the model was fitted with all examples but this example.

    loov = (KGY - diag(KG)Y) / diag(I-KG)

    Let looe be the vector of prediction errors for each example
    when the model was fitted with all examples but this example.

    looe = y - loov = c / diag(G)

    References
    ----------
    http://cbcl.mit.edu/projects/cbcl/publications/ps/MIT-CSAIL-TR-2007-025.pdf
    http://www.mit.edu/~9.520/spring07/Classes/rlsslides.pdf
    """

    def __init__(self, alphas=[0.1, 1.0, 10.0],
                 fit_intercept=True, normalize=False,
                 scoring=None, copy_X=True,
                 gcv_mode=None, store_cv_values=False):
        self.alphas = np.asarray(alphas)
        self.fit_intercept = fit_intercept
        self.normalize = normalize
        self.scoring = scoring
        self.copy_X = copy_X
        self.gcv_mode = gcv_mode
        self.store_cv_values = store_cv_values

    def _pre_compute(self, X, y):
        # even if X is very sparse, K is usually very dense
        K = safe_sparse_dot(X, X.T, dense_output=True)
        v, Q = linalg.eigh(K)
        QT_y = np.dot(Q.T, y)
        return v, Q, QT_y

    def _decomp_diag(self, v_prime, Q):
        # compute diagonal of the matrix: dot(Q, dot(diag(v_prime), Q^T))
        return (v_prime * Q ** 2).sum(axis=-1)

    def _diag_dot(self, D, B):
        # compute dot(diag(D), B)
        if len(B.shape) > 1:
            # handle case where B is > 1-d
            D = D[(slice(None), ) + (np.newaxis, ) * (len(B.shape) - 1)]
        return D * B

    def _errors(self, alpha, y, v, Q, QT_y):
        # don't construct matrix G, instead compute action on y & diagonal
        w = 1.0 / (v + alpha)
        c = np.dot(Q, self._diag_dot(w, QT_y))
        G_diag = self._decomp_diag(w, Q)
        # handle case where y is 2-d
        if len(y.shape) != 1:
            G_diag = G_diag[:, np.newaxis]
        return (c / G_diag) ** 2, c

    def _values(self, alpha, y, v, Q, QT_y):
        # don't construct matrix G, instead compute action on y & diagonal
        w = 1.0 / (v + alpha)
        c = np.dot(Q, self._diag_dot(w, QT_y))
        G_diag = self._decomp_diag(w, Q)
        # handle case where y is 2-d
        if len(y.shape) != 1:
            G_diag = G_diag[:, np.newaxis]
        return y - (c / G_diag), c

    def _pre_compute_svd(self, X, y):
        if sparse.issparse(X):
            raise TypeError("SVD not supported for sparse matrices")
        U, s, _ = linalg.svd(X, full_matrices=0)
        v = s ** 2
        UT_y = np.dot(U.T, y)
        return v, U, UT_y

    def _errors_svd(self, alpha, y, v, U, UT_y):
        w = ((v + alpha) ** -1) - (alpha ** -1)
        c = np.dot(U, self._diag_dot(w, UT_y)) + (alpha ** -1) * y
        G_diag = self._decomp_diag(w, U) + (alpha ** -1)
        if len(y.shape) != 1:
            # handle case where y is 2-d
            G_diag = G_diag[:, np.newaxis]
        return (c / G_diag) ** 2, c

    def _values_svd(self, alpha, y, v, U, UT_y):
        w = ((v + alpha) ** -1) - (alpha ** -1)
        c = np.dot(U, self._diag_dot(w, UT_y)) + (alpha ** -1) * y
        G_diag = self._decomp_diag(w, U) + (alpha ** -1)
        if len(y.shape) != 1:
            # handle case when y is 2-d
            G_diag = G_diag[:, np.newaxis]
        return y - (c / G_diag), c

    def fit(self, X, y, sample_weight=None):
        """Fit Ridge regression model

        Parameters
        ----------
        X : {array-like, sparse matrix}, shape = [n_samples, n_features]
            Training data

        y : array-like, shape = [n_samples] or [n_samples, n_targets]
            Target values

        sample_weight : float or array-like of shape [n_samples]
            Sample weight

        Returns
        -------
        self : Returns self.
        """
        X, y = check_X_y(X, y, ['csr', 'csc', 'coo'], dtype=np.float,
                         multi_output=True, y_numeric=True)

        n_samples, n_features = X.shape

        X, y, X_mean, y_mean, X_std = LinearModel._center_data(
            X, y, self.fit_intercept, self.normalize, self.copy_X,
            sample_weight=sample_weight)

        gcv_mode = self.gcv_mode
        with_sw = len(np.shape(sample_weight))

        if gcv_mode is None or gcv_mode == 'auto':
            if sparse.issparse(X) or n_features > n_samples or with_sw:
                gcv_mode = 'eigen'
            else:
                gcv_mode = 'svd'
        elif gcv_mode == "svd" and with_sw:
            # FIXME non-uniform sample weights not yet supported
            warnings.warn("non-uniform sample weights unsupported for svd, "
                          "forcing usage of eigen")
            gcv_mode = 'eigen'

        if gcv_mode == 'eigen':
            _pre_compute = self._pre_compute
            _errors = self._errors
            _values = self._values
        elif gcv_mode == 'svd':
            # assert n_samples >= n_features
            _pre_compute = self._pre_compute_svd
            _errors = self._errors_svd
            _values = self._values_svd
        else:
            raise ValueError('bad gcv_mode "%s"' % gcv_mode)

        v, Q, QT_y = _pre_compute(X, y)
        n_y = 1 if len(y.shape) == 1 else y.shape[1]
        cv_values = np.zeros((n_samples * n_y, len(self.alphas)))
        C = []

        scorer = check_scoring(self, scoring=self.scoring, allow_none=True)
        error = scorer is None

        for i, alpha in enumerate(self.alphas):
            weighted_alpha = (sample_weight * alpha
                              if sample_weight is not None
                              else alpha)
            if error:
                out, c = _errors(weighted_alpha, y, v, Q, QT_y)
            else:
                out, c = _values(weighted_alpha, y, v, Q, QT_y)
            cv_values[:, i] = out.ravel()
            C.append(c)

        if error:
            best = cv_values.mean(axis=0).argmin()
        else:
            # The scorer want an object that will make the predictions but
            # they are already computed efficiently by _RidgeGCV. This
            # identity_estimator will just return them
            def identity_estimator():
                pass
            identity_estimator.decision_function = lambda y_predict: y_predict
            identity_estimator.predict = lambda y_predict: y_predict

            out = [scorer(identity_estimator, y.ravel(), cv_values[:, i])
                   for i in range(len(self.alphas))]
            best = np.argmax(out)

        self.alpha_ = self.alphas[best]
        self.dual_coef_ = C[best]
        self.coef_ = safe_sparse_dot(self.dual_coef_.T, X)

        self._set_intercept(X_mean, y_mean, X_std)

        if self.store_cv_values:
            if len(y.shape) == 1:
                cv_values_shape = n_samples, len(self.alphas)
            else:
                cv_values_shape = n_samples, n_y, len(self.alphas)
            self.cv_values_ = cv_values.reshape(cv_values_shape)

        return self


class _BaseRidgeCV(LinearModel):
    def __init__(self, alphas=np.array([0.1, 1.0, 10.0]),
                 fit_intercept=True, normalize=False, scoring=None,
                 cv=None, gcv_mode=None,
                 store_cv_values=False):
        self.alphas = alphas
        self.fit_intercept = fit_intercept
        self.normalize = normalize
        self.scoring = scoring
        self.cv = cv
        self.gcv_mode = gcv_mode
        self.store_cv_values = store_cv_values

    def fit(self, X, y, sample_weight=None):
        """Fit Ridge regression model

        Parameters
        ----------
        X : array-like, shape = [n_samples, n_features]
            Training data

        y : array-like, shape = [n_samples] or [n_samples, n_targets]
            Target values

        sample_weight : float or array-like of shape [n_samples]
            Sample weight

        Returns
        -------
        self : Returns self.
        """
        if self.cv is None:
            estimator = _RidgeGCV(self.alphas,
                                  fit_intercept=self.fit_intercept,
                                  normalize=self.normalize,
                                  scoring=self.scoring,
                                  gcv_mode=self.gcv_mode,
                                  store_cv_values=self.store_cv_values)
            estimator.fit(X, y, sample_weight=sample_weight)
            self.alpha_ = estimator.alpha_
            if self.store_cv_values:
                self.cv_values_ = estimator.cv_values_
        else:
            if self.store_cv_values:
                raise ValueError("cv!=None and store_cv_values=True "
                                 " are incompatible")
            parameters = {'alpha': self.alphas}
            # FIXME: sample_weight must be split into training/validation data
            #        too!
            #fit_params = {'sample_weight' : sample_weight}
            fit_params = {}
            gs = GridSearchCV(Ridge(fit_intercept=self.fit_intercept),
                              parameters, fit_params=fit_params, cv=self.cv)
            gs.fit(X, y)
            estimator = gs.best_estimator_
            self.alpha_ = gs.best_estimator_.alpha

        self.coef_ = estimator.coef_
        self.intercept_ = estimator.intercept_

        return self


class RidgeCV(_BaseRidgeCV, RegressorMixin):
    """Ridge regression with built-in cross-validation.

    By default, it performs Generalized Cross-Validation, which is a form of
    efficient Leave-One-Out cross-validation.

    Parameters
    ----------
    alphas : numpy array of shape [n_alphas]
        Array of alpha values to try.
        Small positive values of alpha improve the conditioning of the
        problem and reduce the variance of the estimates.
        Alpha corresponds to ``(2*C)^-1`` in other linear models such as
        LogisticRegression or LinearSVC.

    fit_intercept : boolean
        Whether to calculate the intercept for this model. If set
        to false, no intercept will be used in calculations
        (e.g. data is expected to be already centered).

    normalize : boolean, optional, default False
        If True, the regressors X will be normalized before regression.

    scoring : string, callable or None, optional, default: None
        A string (see model evaluation documentation) or
        a scorer callable object / function with signature
        ``scorer(estimator, X, y)``.

    cv : integer or cross-validation generator, optional
        If None, Generalized Cross-Validation (efficient Leave-One-Out)
        will be used.
        If an integer is passed, it is the number of folds for KFold cross
        validation.  Specific cross-validation objects can be passed, see
        sklearn.cross_validation module for the list of possible objects

    gcv_mode : {None, 'auto', 'svd', eigen'}, optional
        Flag indicating which strategy to use when performing
        Generalized Cross-Validation. Options are::

            'auto' : use svd if n_samples > n_features or when X is a sparse
                     matrix, otherwise use eigen
            'svd' : force computation via singular value decomposition of X
                    (does not work for sparse matrices)
            'eigen' : force computation via eigendecomposition of X^T X

        The 'auto' mode is the default and is intended to pick the cheaper
        option of the two depending upon the shape and format of the training
        data.

    store_cv_values : boolean, default=False
        Flag indicating if the cross-validation values corresponding to
        each alpha should be stored in the `cv_values_` attribute (see
        below). This flag is only compatible with `cv=None` (i.e. using
        Generalized Cross-Validation).

    Attributes
    ----------
    cv_values_ : array, shape = [n_samples, n_alphas] or \
        shape = [n_samples, n_targets, n_alphas], optional
        Cross-validation values for each alpha (if `store_cv_values=True` and \
        `cv=None`). After `fit()` has been called, this attribute will \
        contain the mean squared errors (by default) or the values of the \
        `{loss,score}_func` function (if provided in the constructor).

    coef_ : array, shape = [n_features] or [n_targets, n_features]
        Weight vector(s).

    alpha_ : float
        Estimated regularization parameter.

    intercept_ : float | array, shape = (n_targets,)
        Independent term in decision function. Set to 0.0 if
        ``fit_intercept = False``.

    See also
    --------
    Ridge: Ridge regression
    RidgeClassifier: Ridge classifier
    RidgeClassifierCV: Ridge classifier with built-in cross validation
    """
    pass


class RidgeClassifierCV(LinearClassifierMixin, _BaseRidgeCV):
    """Ridge classifier with built-in cross-validation.

    By default, it performs Generalized Cross-Validation, which is a form of
    efficient Leave-One-Out cross-validation. Currently, only the n_features >
    n_samples case is handled efficiently.

    Parameters
    ----------
    alphas : numpy array of shape [n_alphas]
        Array of alpha values to try.
        Small positive values of alpha improve the conditioning of the
        problem and reduce the variance of the estimates.
        Alpha corresponds to ``(2*C)^-1`` in other linear models such as
        LogisticRegression or LinearSVC.

    fit_intercept : boolean
        Whether to calculate the intercept for this model. If set
        to false, no intercept will be used in calculations
        (e.g. data is expected to be already centered).

    normalize : boolean, optional, default False
        If True, the regressors X will be normalized before regression.

    scoring : string, callable or None, optional, default: None
        A string (see model evaluation documentation) or
        a scorer callable object / function with signature
        ``scorer(estimator, X, y)``.

    cv : cross-validation generator, optional
        If None, Generalized Cross-Validation (efficient Leave-One-Out)
        will be used.

    class_weight : dict, optional
        Weights associated with classes in the form
        ``{class_label : weight}``. If not given, all classes are
        supposed to have weight one.

    Attributes
    ----------
    cv_values_ : array, shape = [n_samples, n_alphas] or \
    shape = [n_samples, n_responses, n_alphas], optional
        Cross-validation values for each alpha (if `store_cv_values=True` and
    `cv=None`). After `fit()` has been called, this attribute will contain \
    the mean squared errors (by default) or the values of the \
    `{loss,score}_func` function (if provided in the constructor).

    coef_ : array, shape = [n_features] or [n_targets, n_features]
        Weight vector(s).

    alpha_ : float
        Estimated regularization parameter

    See also
    --------
    Ridge: Ridge regression
    RidgeClassifier: Ridge classifier
    RidgeCV: Ridge regression with built-in cross validation

    Notes
    -----
    For multi-class classification, n_class classifiers are trained in
    a one-versus-all approach. Concretely, this is implemented by taking
    advantage of the multi-variate response support in Ridge.
    """
    def __init__(self, alphas=np.array([0.1, 1.0, 10.0]), fit_intercept=True,
                 normalize=False, scoring=None, cv=None, class_weight=None):
        super(RidgeClassifierCV, self).__init__(
            alphas=alphas, fit_intercept=fit_intercept, normalize=normalize,
            scoring=scoring, cv=cv)
        self.class_weight = class_weight

    def fit(self, X, y, sample_weight=None):
        """Fit the ridge classifier.

        Parameters
        ----------
        X : array-like, shape (n_samples, n_features)
            Training vectors, where n_samples is the number of samples
            and n_features is the number of features.

        y : array-like, shape (n_samples,)
            Target values.

        sample_weight : float or numpy array of shape (n_samples,)
            Sample weight.

        Returns
        -------
        self : object
            Returns self.
        """
        if sample_weight is None:
            sample_weight = 1.

        self._label_binarizer = LabelBinarizer(pos_label=1, neg_label=-1)
        Y = self._label_binarizer.fit_transform(y)
        if not self._label_binarizer.y_type_.startswith('multilabel'):
            y = column_or_1d(y, warn=True)
        # modify the sample weights with the corresponding class weight
        sample_weight = (sample_weight *
                         compute_sample_weight(self.class_weight, y))
        _BaseRidgeCV.fit(self, X, Y, sample_weight=sample_weight)
        return self

    @property
    def classes_(self):
        return self._label_binarizer.classes_<|MERGE_RESOLUTION|>--- conflicted
+++ resolved
@@ -250,11 +250,7 @@
     tol : float
         Precision of the solution.
 
-<<<<<<< HEAD
-    verbose: int
-=======
     verbose : int
->>>>>>> acc1ac27
         Verbosity level. Setting verbose > 0 will display additional information
         depending on the solver used.
 
