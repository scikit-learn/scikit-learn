--- conflicted
+++ resolved
@@ -463,12 +463,7 @@
         return coef
 
 
-<<<<<<< HEAD
-class _BaseRidge(six.with_metaclass(ABCMeta, LinearModel, MultiOutputMixin)):
-=======
-class _BaseRidge(LinearModel, metaclass=ABCMeta):
->>>>>>> 8e4a8763
-
+class _BaseRidge(LinearModel, MultiOutputMixin, metaclass=ABCMeta):
     @abstractmethod
     def __init__(self, alpha=1.0, fit_intercept=True, normalize=False,
                  copy_X=True, max_iter=None, tol=1e-3, solver="auto",
