--- conflicted
+++ resolved
@@ -568,25 +568,10 @@
     if alphas is None:
         # No need to normalize of fit_intercept: it has been done
         # above
-<<<<<<< HEAD
         alphas = _alpha_grid(X, y, Xy=Xy, l1_ratio=l1_ratio,
                              fit_intercept=False, eps=eps, n_alphas=n_alphas,
                              normalize=False, copy_X=False)
     elif len(alphas) > 1:
-=======
-        alphas = _alpha_grid(
-            X,
-            y,
-            Xy=Xy,
-            l1_ratio=l1_ratio,
-            fit_intercept=False,
-            eps=eps,
-            n_alphas=n_alphas,
-            normalize=False,
-            copy_X=False,
-        )
-    else:
->>>>>>> a3f09ea8
         alphas = np.sort(alphas)[::-1]  # make sure alphas are properly ordered
 
     n_alphas = len(alphas)
