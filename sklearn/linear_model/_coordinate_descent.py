--- conflicted
+++ resolved
@@ -1686,17 +1686,13 @@
         precompute = getattr(self, "precompute", None)
         if isinstance(precompute, str) and precompute == "auto":
             model.precompute = False
-<<<<<<< HEAD
-
-        model.fit(X, y)
-=======
+
         if sample_weight is None:
             # MultiTaskElasticNetCV does not (yet) support sample_weight, even
             # not sample_weight=None.
             model.fit(X, y)
         else:
             model.fit(X, y, sample_weight=sample_weight)
->>>>>>> 2a67d882
         if not hasattr(self, "l1_ratio"):
             del self.l1_ratio_
         self.coef_ = model.coef_
@@ -1756,17 +1752,12 @@
         :class:`~sklearn.preprocessing.StandardScaler` before calling ``fit``
         on an estimator with ``normalize=False``.
 
-<<<<<<< HEAD
         .. deprecated:: 1.0
             ``normalize`` was deprecated in version 1.0 and will be removed in
             1.2.
 
-    precompute : 'auto', bool or array-like of shape (n_features, n_features),\
-                 default='auto'
-=======
     precompute : 'auto', bool or array-like of shape \
             (n_features, n_features), default='auto'
->>>>>>> 2a67d882
         Whether to use a precomputed Gram matrix to speed up
         calculations. If set to ``'auto'`` let us decide. The Gram
         matrix can also be passed as argument.
@@ -1977,17 +1968,12 @@
         :class:`~sklearn.preprocessing.StandardScaler` before calling ``fit``
         on an estimator with ``normalize=False``.
 
-<<<<<<< HEAD
         .. deprecated:: 1.0
             ``normalize`` was deprecated in version 1.0 and will be removed in
             1.2.
 
-    precompute : 'auto', bool or array-like of shape (n_features, n_features),\
-                 default='auto'
-=======
     precompute : 'auto', bool or array-like of shape \
             (n_features, n_features), default='auto'
->>>>>>> 2a67d882
         Whether to use a precomputed Gram matrix to speed up
         calculations. If set to ``'auto'`` let us decide. The Gram
         matrix can also be passed as argument.
