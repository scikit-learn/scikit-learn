# Author: Alexandre Gramfort <alexandre.gramfort@inria.fr>
#         Fabian Pedregosa <fabian.pedregosa@inria.fr>
#         Olivier Grisel <olivier.grisel@ensta.org>
#         Gael Varoquaux <gael.varoquaux@inria.fr>
#
# License: BSD 3 clause

import numbers
import sys
import warnings
from abc import ABC, abstractmethod
from functools import partial
from numbers import Integral, Real

import numpy as np
from joblib import effective_n_jobs
from scipy import sparse
<<<<<<< HEAD
from joblib import effective_n_jobs
=======
>>>>>>> 2ab1d81e

from ..base import MultiOutputMixin, RegressorMixin, _fit_context
from ..model_selection import check_cv
from ..utils import check_array, check_scalar
from ..utils._param_validation import Interval, StrOptions, validate_params
from ..utils.extmath import safe_sparse_dot
from ..utils.parallel import Parallel, delayed
from ..utils.validation import (
    _check_sample_weight,
    check_consistent_length,
    check_is_fitted,
    check_random_state,
    column_or_1d,
)
<<<<<<< HEAD
from ..utils.parallel import delayed, Parallel
=======
>>>>>>> 2ab1d81e

# mypy error: Module 'sklearn.linear_model' has no attribute '_cd_fast'
from . import _cd_fast as cd_fast  # type: ignore
from ._base import LinearModel, _pre_fit, _preprocess_data


def _set_order(X, y, order="C"):
    """Change the order of X and y if necessary.

    Parameters
    ----------
    X : {array-like, sparse matrix} of shape (n_samples, n_features)
        Training data.

    y : ndarray of shape (n_samples,)
        Target values.

    order : {None, 'C', 'F'}
        If 'C', dense arrays are returned as C-ordered, sparse matrices in csr
        format. If 'F', dense arrays are return as F-ordered, sparse matrices
        in csc format.

    Returns
    -------
    X : {array-like, sparse matrix} of shape (n_samples, n_features)
        Training data with guaranteed order.

    y : ndarray of shape (n_samples,)
        Target values with guaranteed order.
    """
    if order not in [None, "C", "F"]:
        raise ValueError(
            "Unknown value for order. Got {} instead of None, 'C' or 'F'.".format(order)
        )
    sparse_X = sparse.issparse(X)
    sparse_y = sparse.issparse(y)
    if order is not None:
        sparse_format = "csc" if order == "F" else "csr"
        if sparse_X:
            X = X.asformat(sparse_format, copy=False)
        else:
            X = np.asarray(X, order=order)
        if sparse_y:
            y = y.asformat(sparse_format)
        else:
            y = np.asarray(y, order=order)
    return X, y


###############################################################################
# Paths functions


def _alpha_grid(
    X,
    y,
    Xy=None,
    l1_ratio=1.0,
    fit_intercept=True,
    eps=1e-3,
    n_alphas=100,
    copy_X=True,
):
    """Compute the grid of alpha values for elastic net parameter search

    Parameters
    ----------
    X : {array-like, sparse matrix} of shape (n_samples, n_features)
        Training data. Pass directly as Fortran-contiguous data to avoid
        unnecessary memory duplication

    y : ndarray of shape (n_samples,) or (n_samples, n_outputs)
        Target values

    Xy : array-like of shape (n_features,) or (n_features, n_outputs),\
         default=None
        Xy = np.dot(X.T, y) that can be precomputed.

    l1_ratio : float, default=1.0
        The elastic net mixing parameter, with ``0 < l1_ratio <= 1``.
        For ``l1_ratio = 0`` the penalty is an L2 penalty. (currently not
        supported) ``For l1_ratio = 1`` it is an L1 penalty. For
        ``0 < l1_ratio <1``, the penalty is a combination of L1 and L2.

    eps : float, default=1e-3
        Length of the path. ``eps=1e-3`` means that
        ``alpha_min / alpha_max = 1e-3``

    n_alphas : int, default=100
        Number of alphas along the regularization path

    fit_intercept : bool, default=True
        Whether to fit an intercept or not

    copy_X : bool, default=True
        If ``True``, X will be copied; else, it may be overwritten.
    """
    if l1_ratio == 0:
        raise ValueError(
            "Automatic alpha grid generation is not supported for"
            " l1_ratio=0. Please supply a grid by providing "
            "your estimator with the appropriate `alphas=` "
            "argument."
        )
    n_samples = len(y)

    sparse_center = False
    if Xy is None:
        X_sparse = sparse.isspmatrix(X)
        sparse_center = X_sparse and fit_intercept
        X = check_array(
            X, accept_sparse="csc", copy=(copy_X and fit_intercept and not X_sparse)
        )
        if not X_sparse:
            # X can be touched inplace thanks to the above line
            X, y, _, _, _ = _preprocess_data(X, y, fit_intercept, copy=False)
        Xy = safe_sparse_dot(X.T, y, dense_output=True)

        if sparse_center:
            # Workaround to find alpha_max for sparse matrices.
            # since we should not destroy the sparsity of such matrices.
            _, _, X_offset, _, X_scale = _preprocess_data(X, y, fit_intercept)
            mean_dot = X_offset * np.sum(y)

    if Xy.ndim == 1:
        Xy = Xy[:, np.newaxis]

    if sparse_center:
        if fit_intercept:
            Xy -= mean_dot[:, np.newaxis]

    alpha_max = np.sqrt(np.sum(Xy**2, axis=1)).max() / (n_samples * l1_ratio)

    if alpha_max <= np.finfo(float).resolution:
        alphas = np.empty(n_alphas)
        alphas.fill(np.finfo(float).resolution)
        return alphas

    return np.geomspace(alpha_max, alpha_max * eps, num=n_alphas)


@validate_params(
    {
        "X": ["array-like", "sparse matrix"],
        "y": ["array-like", "sparse matrix"],
        "eps": [Interval(Real, 0, None, closed="neither")],
        "n_alphas": [Interval(Integral, 1, None, closed="left")],
        "alphas": ["array-like", None],
        "precompute": [StrOptions({"auto"}), "boolean", "array-like"],
        "Xy": ["array-like", None],
        "copy_X": ["boolean"],
        "coef_init": ["array-like", None],
        "verbose": ["verbose"],
        "return_n_iter": ["boolean"],
        "positive": ["boolean"],
    },
    prefer_skip_nested_validation=True,
)
def lasso_path(
    X,
    y,
    *,
    eps=1e-3,
    n_alphas=100,
    alphas=None,
    precompute="auto",
    Xy=None,
    copy_X=True,
    coef_init=None,
    verbose=False,
    return_n_iter=False,
    positive=False,
    **params,
):
    """Compute Lasso path with coordinate descent.

    The Lasso optimization function varies for mono and multi-outputs.

    For mono-output tasks it is::

        (1 / (2 * n_samples)) * ||y - Xw||^2_2 + alpha * ||w||_1

    For multi-output tasks it is::

        (1 / (2 * n_samples)) * ||Y - XW||^2_Fro + alpha * ||W||_21

    Where::

        ||W||_21 = \\sum_i \\sqrt{\\sum_j w_{ij}^2}

    i.e. the sum of norm of each row.

    Read more in the :ref:`User Guide <lasso>`.

    Parameters
    ----------
    X : {array-like, sparse matrix} of shape (n_samples, n_features)
        Training data. Pass directly as Fortran-contiguous data to avoid
        unnecessary memory duplication. If ``y`` is mono-output then ``X``
        can be sparse.

    y : {array-like, sparse matrix} of shape (n_samples,) or \
        (n_samples, n_targets)
        Target values.

    eps : float, default=1e-3
        Length of the path. ``eps=1e-3`` means that
        ``alpha_min / alpha_max = 1e-3``.

    n_alphas : int, default=100
        Number of alphas along the regularization path.

    alphas : array-like, default=None
        List of alphas where to compute the models.
        If ``None`` alphas are set automatically.

    precompute : 'auto', bool or array-like of shape \
            (n_features, n_features), default='auto'
        Whether to use a precomputed Gram matrix to speed up
        calculations. If set to ``'auto'`` let us decide. The Gram
        matrix can also be passed as argument.

    Xy : array-like of shape (n_features,) or (n_features, n_targets),\
         default=None
        Xy = np.dot(X.T, y) that can be precomputed. It is useful
        only when the Gram matrix is precomputed.

    copy_X : bool, default=True
        If ``True``, X will be copied; else, it may be overwritten.

    coef_init : array-like of shape (n_features, ), default=None
        The initial values of the coefficients.

    verbose : bool or int, default=False
        Amount of verbosity.

    return_n_iter : bool, default=False
        Whether to return the number of iterations or not.

    positive : bool, default=False
        If set to True, forces coefficients to be positive.
        (Only allowed when ``y.ndim == 1``).

    **params : kwargs
        Keyword arguments passed to the coordinate descent solver.

    Returns
    -------
    alphas : ndarray of shape (n_alphas,)
        The alphas along the path where models are computed.

    coefs : ndarray of shape (n_features, n_alphas) or \
            (n_targets, n_features, n_alphas)
        Coefficients along the path.

    dual_gaps : ndarray of shape (n_alphas,)
        The dual gaps at the end of the optimization for each alpha.

    n_iters : list of int
        The number of iterations taken by the coordinate descent optimizer to
        reach the specified tolerance for each alpha.

    See Also
    --------
    lars_path : Compute Least Angle Regression or Lasso path using LARS
        algorithm.
    Lasso : The Lasso is a linear model that estimates sparse coefficients.
    LassoLars : Lasso model fit with Least Angle Regression a.k.a. Lars.
    LassoCV : Lasso linear model with iterative fitting along a regularization
        path.
    LassoLarsCV : Cross-validated Lasso using the LARS algorithm.
    sklearn.decomposition.sparse_encode : Estimator that can be used to
        transform signals into sparse linear combination of atoms from a fixed.

    Notes
    -----
    For an example, see
    :ref:`examples/linear_model/plot_lasso_coordinate_descent_path.py
    <sphx_glr_auto_examples_linear_model_plot_lasso_coordinate_descent_path.py>`.

    To avoid unnecessary memory duplication the X argument of the fit method
    should be directly passed as a Fortran-contiguous numpy array.

    Note that in certain cases, the Lars solver may be significantly
    faster to implement this functionality. In particular, linear
    interpolation can be used to retrieve model coefficients between the
    values output by lars_path

    Examples
    --------

    Comparing lasso_path and lars_path with interpolation:

    >>> import numpy as np
    >>> from sklearn.linear_model import lasso_path
    >>> X = np.array([[1, 2, 3.1], [2.3, 5.4, 4.3]]).T
    >>> y = np.array([1, 2, 3.1])
    >>> # Use lasso_path to compute a coefficient path
    >>> _, coef_path, _ = lasso_path(X, y, alphas=[5., 1., .5])
    >>> print(coef_path)
    [[0.         0.         0.46874778]
     [0.2159048  0.4425765  0.23689075]]

    >>> # Now use lars_path and 1D linear interpolation to compute the
    >>> # same path
    >>> from sklearn.linear_model import lars_path
    >>> alphas, active, coef_path_lars = lars_path(X, y, method='lasso')
    >>> from scipy import interpolate
    >>> coef_path_continuous = interpolate.interp1d(alphas[::-1],
    ...                                             coef_path_lars[:, ::-1])
    >>> print(coef_path_continuous([5., 1., .5]))
    [[0.         0.         0.46915237]
     [0.2159048  0.4425765  0.23668876]]
    """
    return enet_path(
        X,
        y,
        l1_ratio=1.0,
        eps=eps,
        n_alphas=n_alphas,
        alphas=alphas,
        precompute=precompute,
        Xy=Xy,
        copy_X=copy_X,
        coef_init=coef_init,
        verbose=verbose,
        positive=positive,
        return_n_iter=return_n_iter,
        **params,
    )


@validate_params(
    {
        "X": ["array-like", "sparse matrix"],
        "y": ["array-like", "sparse matrix"],
        "l1_ratio": [Interval(Real, 0.0, 1.0, closed="both")],
        "eps": [Interval(Real, 0.0, None, closed="neither")],
        "n_alphas": [Interval(Integral, 1, None, closed="left")],
        "alphas": ["array-like", None],
        "precompute": [StrOptions({"auto"}), "boolean", "array-like"],
        "Xy": ["array-like", None],
        "copy_X": ["boolean"],
        "coef_init": ["array-like", None],
        "verbose": ["verbose"],
        "return_n_iter": ["boolean"],
        "positive": ["boolean"],
        "check_input": ["boolean"],
    },
    prefer_skip_nested_validation=True,
)
def enet_path(
    X,
    y,
    *,
    l1_ratio=0.5,
    eps=1e-3,
    n_alphas=100,
    alphas=None,
    precompute="auto",
    Xy=None,
    copy_X=True,
    coef_init=None,
    verbose=False,
    return_n_iter=False,
    positive=False,
    check_input=True,
    **params,
):
    """Compute elastic net path with coordinate descent.

    The elastic net optimization function varies for mono and multi-outputs.

    For mono-output tasks it is::

        1 / (2 * n_samples) * ||y - Xw||^2_2
        + alpha * l1_ratio * ||w||_1
        + 0.5 * alpha * (1 - l1_ratio) * ||w||^2_2

    For multi-output tasks it is::

        (1 / (2 * n_samples)) * ||Y - XW||_Fro^2
        + alpha * l1_ratio * ||W||_21
        + 0.5 * alpha * (1 - l1_ratio) * ||W||_Fro^2

    Where::

        ||W||_21 = \\sum_i \\sqrt{\\sum_j w_{ij}^2}

    i.e. the sum of norm of each row.

    Read more in the :ref:`User Guide <elastic_net>`.

    Parameters
    ----------
    X : {array-like, sparse matrix} of shape (n_samples, n_features)
        Training data. Pass directly as Fortran-contiguous data to avoid
        unnecessary memory duplication. If ``y`` is mono-output then ``X``
        can be sparse.

    y : {array-like, sparse matrix} of shape (n_samples,) or \
        (n_samples, n_targets)
        Target values.

    l1_ratio : float, default=0.5
        Number between 0 and 1 passed to elastic net (scaling between
        l1 and l2 penalties). ``l1_ratio=1`` corresponds to the Lasso.

    eps : float, default=1e-3
        Length of the path. ``eps=1e-3`` means that
        ``alpha_min / alpha_max = 1e-3``.

    n_alphas : int, default=100
        Number of alphas along the regularization path.

    alphas : array-like, default=None
        List of alphas where to compute the models.
        If None alphas are set automatically.

    precompute : 'auto', bool or array-like of shape \
            (n_features, n_features), default='auto'
        Whether to use a precomputed Gram matrix to speed up
        calculations. If set to ``'auto'`` let us decide. The Gram
        matrix can also be passed as argument.

    Xy : array-like of shape (n_features,) or (n_features, n_targets),\
         default=None
        Xy = np.dot(X.T, y) that can be precomputed. It is useful
        only when the Gram matrix is precomputed.

    copy_X : bool, default=True
        If ``True``, X will be copied; else, it may be overwritten.

    coef_init : array-like of shape (n_features, ), default=None
        The initial values of the coefficients.

    verbose : bool or int, default=False
        Amount of verbosity.

    return_n_iter : bool, default=False
        Whether to return the number of iterations or not.

    positive : bool, default=False
        If set to True, forces coefficients to be positive.
        (Only allowed when ``y.ndim == 1``).

    check_input : bool, default=True
        If set to False, the input validation checks are skipped (including the
        Gram matrix when provided). It is assumed that they are handled
        by the caller.

    **params : kwargs
        Keyword arguments passed to the coordinate descent solver.

    Returns
    -------
    alphas : ndarray of shape (n_alphas,)
        The alphas along the path where models are computed.

    coefs : ndarray of shape (n_features, n_alphas) or \
            (n_targets, n_features, n_alphas)
        Coefficients along the path.

    dual_gaps : ndarray of shape (n_alphas,)
        The dual gaps at the end of the optimization for each alpha.

    n_iters : list of int
        The number of iterations taken by the coordinate descent optimizer to
        reach the specified tolerance for each alpha.
        (Is returned when ``return_n_iter`` is set to True).

    See Also
    --------
    MultiTaskElasticNet : Multi-task ElasticNet model trained with L1/L2 mixed-norm \
    as regularizer.
    MultiTaskElasticNetCV : Multi-task L1/L2 ElasticNet with built-in cross-validation.
    ElasticNet : Linear regression with combined L1 and L2 priors as regularizer.
    ElasticNetCV : Elastic Net model with iterative fitting along a regularization path.

    Notes
    -----
    For an example, see
    :ref:`examples/linear_model/plot_lasso_coordinate_descent_path.py
    <sphx_glr_auto_examples_linear_model_plot_lasso_coordinate_descent_path.py>`.
    """
    X_offset_param = params.pop("X_offset", None)
    X_scale_param = params.pop("X_scale", None)
    sample_weight = params.pop("sample_weight", None)
    tol = params.pop("tol", 1e-4)
    max_iter = params.pop("max_iter", 1000)
    random_state = params.pop("random_state", None)
    selection = params.pop("selection", "cyclic")

    if len(params) > 0:
        raise ValueError("Unexpected parameters in params", params.keys())

    # We expect X and y to be already Fortran ordered when bypassing
    # checks
    if check_input:
        X = check_array(
            X,
            accept_sparse="csc",
            dtype=[np.float64, np.float32],
            order="F",
            copy=copy_X,
        )
        y = check_array(
            y,
            accept_sparse="csc",
            dtype=X.dtype.type,
            order="F",
            copy=False,
            ensure_2d=False,
        )
        if Xy is not None:
            # Xy should be a 1d contiguous array or a 2D C ordered array
            Xy = check_array(
                Xy, dtype=X.dtype.type, order="C", copy=False, ensure_2d=False
            )

    n_samples, n_features = X.shape

    multi_output = False
    if y.ndim != 1:
        multi_output = True
        n_targets = y.shape[1]

    if multi_output and positive:
        raise ValueError("positive=True is not allowed for multi-output (y.ndim != 1)")

    # MultiTaskElasticNet does not support sparse matrices
    if not multi_output and sparse.isspmatrix(X):
        if X_offset_param is not None:
            # As sparse matrices are not actually centered we need this to be passed to
            # the CD solver.
            X_sparse_scaling = X_offset_param / X_scale_param
            X_sparse_scaling = np.asarray(X_sparse_scaling, dtype=X.dtype)
        else:
            X_sparse_scaling = np.zeros(n_features, dtype=X.dtype)

    # X should have been passed through _pre_fit already if function is called
    # from ElasticNet.fit
    if check_input:
        X, y, _, _, _, precompute, Xy = _pre_fit(
            X,
            y,
            Xy,
            precompute,
            normalize=False,
            fit_intercept=False,
            copy=False,
            check_input=check_input,
        )
    if alphas is None:
        # No need to normalize of fit_intercept: it has been done
        # above
        alphas = _alpha_grid(
            X,
            y,
            Xy=Xy,
            l1_ratio=l1_ratio,
            fit_intercept=False,
            eps=eps,
            n_alphas=n_alphas,
            copy_X=False,
        )
    elif len(alphas) > 1:
        alphas = np.sort(alphas)[::-1]  # make sure alphas are properly ordered

    n_alphas = len(alphas)
    dual_gaps = np.empty(n_alphas)
    n_iters = []

    rng = check_random_state(random_state)
    if selection not in ["random", "cyclic"]:
        raise ValueError("selection should be either random or cyclic.")
    random = selection == "random"

    if not multi_output:
        coefs = np.empty((n_features, n_alphas), dtype=X.dtype)
    else:
        coefs = np.empty((n_targets, n_features, n_alphas), dtype=X.dtype)

    if coef_init is None:
        coef_ = np.zeros(coefs.shape[:-1], dtype=X.dtype, order="F")
    else:
        coef_ = np.asfortranarray(coef_init, dtype=X.dtype)

    for i, alpha in enumerate(alphas):
        # account for n_samples scaling in objectives between here and cd_fast
        l1_reg = alpha * l1_ratio * n_samples
        l2_reg = alpha * (1.0 - l1_ratio) * n_samples
        if not multi_output and sparse.isspmatrix(X):
            model = cd_fast.sparse_enet_coordinate_descent(
                w=coef_,
                alpha=l1_reg,
                beta=l2_reg,
                X_data=X.data,
                X_indices=X.indices,
                X_indptr=X.indptr,
                y=y,
                sample_weight=sample_weight,
                X_mean=X_sparse_scaling,
                max_iter=max_iter,
                tol=tol,
                rng=rng,
                random=random,
                positive=positive,
            )
        elif multi_output:
            model = cd_fast.enet_coordinate_descent_multi_task(
                coef_, l1_reg, l2_reg, X, y, max_iter, tol, rng, random
            )
        elif isinstance(precompute, np.ndarray):
            # We expect precompute to be already Fortran ordered when bypassing
            # checks
            if check_input:
                precompute = check_array(precompute, dtype=X.dtype.type, order="C")
            model = cd_fast.enet_coordinate_descent_gram(
                coef_,
                l1_reg,
                l2_reg,
                precompute,
                Xy,
                y,
                max_iter,
                tol,
                rng,
                random,
                positive,
            )
        elif precompute is False:
            model = cd_fast.enet_coordinate_descent(
                coef_, l1_reg, l2_reg, X, y, max_iter, tol, rng, random, positive
            )
        else:
            raise ValueError(
                "Precompute should be one of True, False, 'auto' or array-like. Got %r"
                % precompute
            )
        coef_, dual_gap_, eps_, n_iter_ = model
        coefs[..., i] = coef_
        # we correct the scale of the returned dual gap, as the objective
        # in cd_fast is n_samples * the objective in this docstring.
        dual_gaps[i] = dual_gap_ / n_samples
        n_iters.append(n_iter_)

        if verbose:
            if verbose > 2:
                print(model)
            elif verbose > 1:
                print("Path: %03i out of %03i" % (i, n_alphas))
            else:
                sys.stderr.write(".")

    if return_n_iter:
        return alphas, coefs, dual_gaps, n_iters
    return alphas, coefs, dual_gaps


###############################################################################
# ElasticNet model


class ElasticNet(MultiOutputMixin, RegressorMixin, LinearModel):
    """Linear regression with combined L1 and L2 priors as regularizer.

    Minimizes the objective function::

            1 / (2 * n_samples) * ||y - Xw||^2_2
            + alpha * l1_ratio * ||w||_1
            + 0.5 * alpha * (1 - l1_ratio) * ||w||^2_2

    If you are interested in controlling the L1 and L2 penalty
    separately, keep in mind that this is equivalent to::

            a * ||w||_1 + 0.5 * b * ||w||_2^2

    where::

            alpha = a + b and l1_ratio = a / (a + b)

    The parameter l1_ratio corresponds to alpha in the glmnet R package while
    alpha corresponds to the lambda parameter in glmnet. Specifically, l1_ratio
    = 1 is the lasso penalty. Currently, l1_ratio <= 0.01 is not reliable,
    unless you supply your own sequence of alpha.

    Read more in the :ref:`User Guide <elastic_net>`.

    Parameters
    ----------
    alpha : float, default=1.0
        Constant that multiplies the penalty terms. Defaults to 1.0.
        See the notes for the exact mathematical meaning of this
        parameter. ``alpha = 0`` is equivalent to an ordinary least square,
        solved by the :class:`LinearRegression` object. For numerical
        reasons, using ``alpha = 0`` with the ``Lasso`` object is not advised.
        Given this, you should use the :class:`LinearRegression` object.

    l1_ratio : float, default=0.5
        The ElasticNet mixing parameter, with ``0 <= l1_ratio <= 1``. For
        ``l1_ratio = 0`` the penalty is an L2 penalty. ``For l1_ratio = 1`` it
        is an L1 penalty.  For ``0 < l1_ratio < 1``, the penalty is a
        combination of L1 and L2.

    fit_intercept : bool, default=True
        Whether the intercept should be estimated or not. If ``False``, the
        data is assumed to be already centered.

    precompute : bool or array-like of shape (n_features, n_features),\
                 default=False
        Whether to use a precomputed Gram matrix to speed up
        calculations. The Gram matrix can also be passed as argument.
        For sparse input this option is always ``False`` to preserve sparsity.

    max_iter : int, default=1000
        The maximum number of iterations.

    copy_X : bool, default=True
        If ``True``, X will be copied; else, it may be overwritten.

    tol : float, default=1e-4
        The tolerance for the optimization: if the updates are
        smaller than ``tol``, the optimization code checks the
        dual gap for optimality and continues until it is smaller
        than ``tol``, see Notes below.

    warm_start : bool, default=False
        When set to ``True``, reuse the solution of the previous call to fit as
        initialization, otherwise, just erase the previous solution.
        See :term:`the Glossary <warm_start>`.

    positive : bool, default=False
        When set to ``True``, forces the coefficients to be positive.

    random_state : int, RandomState instance, default=None
        The seed of the pseudo random number generator that selects a random
        feature to update. Used when ``selection`` == 'random'.
        Pass an int for reproducible output across multiple function calls.
        See :term:`Glossary <random_state>`.

    selection : {'cyclic', 'random'}, default='cyclic'
        If set to 'random', a random coefficient is updated every iteration
        rather than looping over features sequentially by default. This
        (setting to 'random') often leads to significantly faster convergence
        especially when tol is higher than 1e-4.

    Attributes
    ----------
    coef_ : ndarray of shape (n_features,) or (n_targets, n_features)
        Parameter vector (w in the cost function formula).

    sparse_coef_ : sparse matrix of shape (n_features,) or \
            (n_targets, n_features)
        Sparse representation of the `coef_`.

    intercept_ : float or ndarray of shape (n_targets,)
        Independent term in decision function.

    n_iter_ : list of int
        Number of iterations run by the coordinate descent solver to reach
        the specified tolerance.

    dual_gap_ : float or ndarray of shape (n_targets,)
        Given param alpha, the dual gaps at the end of the optimization,
        same shape as each observation of y.

    n_features_in_ : int
        Number of features seen during :term:`fit`.

        .. versionadded:: 0.24

    feature_names_in_ : ndarray of shape (`n_features_in_`,)
        Names of features seen during :term:`fit`. Defined only when `X`
        has feature names that are all strings.

        .. versionadded:: 1.0

    See Also
    --------
    ElasticNetCV : Elastic net model with best model selection by
        cross-validation.
    SGDRegressor : Implements elastic net regression with incremental training.
    SGDClassifier : Implements logistic regression with elastic net penalty
        (``SGDClassifier(loss="log_loss", penalty="elasticnet")``).

    Notes
    -----
    To avoid unnecessary memory duplication the X argument of the fit method
    should be directly passed as a Fortran-contiguous numpy array.

    The precise stopping criteria based on `tol` are the following: First, check that
    that maximum coordinate update, i.e. :math:`\\max_j |w_j^{new} - w_j^{old}|`
    is smaller than `tol` times the maximum absolute coefficient, :math:`\\max_j |w_j|`.
    If so, then additionally check whether the dual gap is smaller than `tol` times
    :math:`||y||_2^2 / n_{\text{samples}}`.

    Examples
    --------
    >>> from sklearn.linear_model import ElasticNet
    >>> from sklearn.datasets import make_regression

    >>> X, y = make_regression(n_features=2, random_state=0)
    >>> regr = ElasticNet(random_state=0)
    >>> regr.fit(X, y)
    ElasticNet(random_state=0)
    >>> print(regr.coef_)
    [18.83816048 64.55968825]
    >>> print(regr.intercept_)
    1.451...
    >>> print(regr.predict([[0, 0]]))
    [1.451...]
    """

    _parameter_constraints: dict = {
        "alpha": [Interval(Real, 0, None, closed="left")],
        "l1_ratio": [Interval(Real, 0, 1, closed="both")],
        "fit_intercept": ["boolean"],
        "precompute": ["boolean", "array-like"],
        "max_iter": [Interval(Integral, 1, None, closed="left"), None],
        "copy_X": ["boolean"],
        "tol": [Interval(Real, 0, None, closed="left")],
        "warm_start": ["boolean"],
        "positive": ["boolean"],
        "random_state": ["random_state"],
        "selection": [StrOptions({"cyclic", "random"})],
    }

    path = staticmethod(enet_path)

    def __init__(
        self,
        alpha=1.0,
        *,
        l1_ratio=0.5,
        fit_intercept=True,
        precompute=False,
        max_iter=1000,
        copy_X=True,
        tol=1e-4,
        warm_start=False,
        positive=False,
        random_state=None,
        selection="cyclic",
    ):
        self.alpha = alpha
        self.l1_ratio = l1_ratio
        self.fit_intercept = fit_intercept
        self.precompute = precompute
        self.max_iter = max_iter
        self.copy_X = copy_X
        self.tol = tol
        self.warm_start = warm_start
        self.positive = positive
        self.random_state = random_state
        self.selection = selection

    @_fit_context(prefer_skip_nested_validation=True)
    def fit(self, X, y, sample_weight=None, check_input=True):
        """Fit model with coordinate descent.

        Parameters
        ----------
        X : {ndarray, sparse matrix} of (n_samples, n_features)
            Data.

        y : ndarray of shape (n_samples,) or (n_samples, n_targets)
            Target. Will be cast to X's dtype if necessary.

        sample_weight : float or array-like of shape (n_samples,), default=None
            Sample weights. Internally, the `sample_weight` vector will be
            rescaled to sum to `n_samples`.

            .. versionadded:: 0.23

        check_input : bool, default=True
            Allow to bypass several input checking.
            Don't use this parameter unless you know what you do.

        Returns
        -------
        self : object
            Fitted estimator.

        Notes
        -----
        Coordinate descent is an algorithm that considers each column of
        data at a time hence it will automatically convert the X input
        as a Fortran-contiguous numpy array if necessary.

        To avoid memory re-allocation it is advised to allocate the
        initial data in memory directly using that format.
        """
        if self.alpha == 0:
            warnings.warn(
                (
                    "With alpha=0, this algorithm does not converge "
                    "well. You are advised to use the LinearRegression "
                    "estimator"
                ),
                stacklevel=2,
            )

        # Remember if X is copied
        X_copied = False
        # We expect X and y to be float64 or float32 Fortran ordered arrays
        # when bypassing checks
        if check_input:
            X_copied = self.copy_X and self.fit_intercept
            X, y = self._validate_data(
                X,
                y,
                accept_sparse="csc",
                order="F",
                dtype=[np.float64, np.float32],
                copy=X_copied,
                multi_output=True,
                y_numeric=True,
            )
            y = check_array(
                y, order="F", copy=False, dtype=X.dtype.type, ensure_2d=False
            )

        n_samples, n_features = X.shape
        alpha = self.alpha

        if isinstance(sample_weight, numbers.Number):
            sample_weight = None
        if sample_weight is not None:
            if check_input:
                sample_weight = _check_sample_weight(sample_weight, X, dtype=X.dtype)
            # TLDR: Rescale sw to sum up to n_samples.
            # Long: The objective function of Enet
            #
            #    1/2 * np.average(squared error, weights=sw)
            #    + alpha * penalty                                             (1)
            #
            # is invariant under rescaling of sw.
            # But enet_path coordinate descent minimizes
            #
            #     1/2 * sum(squared error) + alpha' * penalty                  (2)
            #
            # and therefore sets
            #
            #     alpha' = n_samples * alpha                                   (3)
            #
            # inside its function body, which results in objective (2) being
            # equivalent to (1) in case of no sw.
            # With sw, however, enet_path should set
            #
            #     alpha' = sum(sw) * alpha                                     (4)
            #
            # Therefore, we use the freedom of Eq. (1) to rescale sw before
            # calling enet_path, i.e.
            #
            #     sw *= n_samples / sum(sw)
            #
            # such that sum(sw) = n_samples. This way, (3) and (4) are the same.
            sample_weight = sample_weight * (n_samples / np.sum(sample_weight))
            # Note: Alternatively, we could also have rescaled alpha instead
            # of sample_weight:
            #
            #     alpha *= np.sum(sample_weight) / n_samples

        # Ensure copying happens only once, don't do it again if done above.
        # X and y will be rescaled if sample_weight is not None, order='F'
        # ensures that the returned X and y are still F-contiguous.
        should_copy = self.copy_X and not X_copied
        X, y, X_offset, y_offset, X_scale, precompute, Xy = _pre_fit(
            X,
            y,
            None,
            self.precompute,
            normalize=False,
            fit_intercept=self.fit_intercept,
            copy=should_copy,
            check_input=check_input,
            sample_weight=sample_weight,
        )
        # coordinate descent needs F-ordered arrays and _pre_fit might have
        # called _rescale_data
        if check_input or sample_weight is not None:
            X, y = _set_order(X, y, order="F")
        if y.ndim == 1:
            y = y[:, np.newaxis]
        if Xy is not None and Xy.ndim == 1:
            Xy = Xy[:, np.newaxis]

        n_targets = y.shape[1]

        if not self.warm_start or not hasattr(self, "coef_"):
            coef_ = np.zeros((n_targets, n_features), dtype=X.dtype, order="F")
        else:
            coef_ = self.coef_
            if coef_.ndim == 1:
                coef_ = coef_[np.newaxis, :]

        dual_gaps_ = np.zeros(n_targets, dtype=X.dtype)
        self.n_iter_ = []

        for k in range(n_targets):
            if Xy is not None:
                this_Xy = Xy[:, k]
            else:
                this_Xy = None
            _, this_coef, this_dual_gap, this_iter = self.path(
                X,
                y[:, k],
                l1_ratio=self.l1_ratio,
                eps=None,
                n_alphas=None,
                alphas=[alpha],
                precompute=precompute,
                Xy=this_Xy,
                copy_X=True,
                coef_init=coef_[k],
                verbose=False,
                return_n_iter=True,
                positive=self.positive,
                check_input=False,
                # from here on **params
                tol=self.tol,
                X_offset=X_offset,
                X_scale=X_scale,
                max_iter=self.max_iter,
                random_state=self.random_state,
                selection=self.selection,
                sample_weight=sample_weight,
            )
            coef_[k] = this_coef[:, 0]
            dual_gaps_[k] = this_dual_gap[0]
            self.n_iter_.append(this_iter[0])

        if n_targets == 1:
            self.n_iter_ = self.n_iter_[0]
            self.coef_ = coef_[0]
            self.dual_gap_ = dual_gaps_[0]
        else:
            self.coef_ = coef_
            self.dual_gap_ = dual_gaps_

        self._set_intercept(X_offset, y_offset, X_scale)

        # check for finiteness of coefficients
        if not all(np.isfinite(w).all() for w in [self.coef_, self.intercept_]):
            raise ValueError(
                "Coordinate descent iterations resulted in non-finite parameter"
                " values. The input data may contain large values and need to"
                " be preprocessed."
            )

        # return self for chaining fit and predict calls
        return self

    @property
    def sparse_coef_(self):
        """Sparse representation of the fitted `coef_`."""
        return sparse.csr_matrix(self.coef_)

    def _decision_function(self, X):
        """Decision function of the linear model.

        Parameters
        ----------
        X : numpy array or scipy.sparse matrix of shape (n_samples, n_features)

        Returns
        -------
        T : ndarray of shape (n_samples,)
            The predicted decision function.
        """
        check_is_fitted(self)
        if sparse.isspmatrix(X):
            return safe_sparse_dot(X, self.coef_.T, dense_output=True) + self.intercept_
        else:
            return super()._decision_function(X)


###############################################################################
# Lasso model


class Lasso(ElasticNet):
    """Linear Model trained with L1 prior as regularizer (aka the Lasso).

    The optimization objective for Lasso is::

        (1 / (2 * n_samples)) * ||y - Xw||^2_2 + alpha * ||w||_1

    Technically the Lasso model is optimizing the same objective function as
    the Elastic Net with ``l1_ratio=1.0`` (no L2 penalty).

    Read more in the :ref:`User Guide <lasso>`.

    Parameters
    ----------
    alpha : float, default=1.0
        Constant that multiplies the L1 term, controlling regularization
        strength. `alpha` must be a non-negative float i.e. in `[0, inf)`.

        When `alpha = 0`, the objective is equivalent to ordinary least
        squares, solved by the :class:`LinearRegression` object. For numerical
        reasons, using `alpha = 0` with the `Lasso` object is not advised.
        Instead, you should use the :class:`LinearRegression` object.

    fit_intercept : bool, default=True
        Whether to calculate the intercept for this model. If set
        to False, no intercept will be used in calculations
        (i.e. data is expected to be centered).

    precompute : bool or array-like of shape (n_features, n_features),\
                 default=False
        Whether to use a precomputed Gram matrix to speed up
        calculations. The Gram matrix can also be passed as argument.
        For sparse input this option is always ``False`` to preserve sparsity.

    copy_X : bool, default=True
        If ``True``, X will be copied; else, it may be overwritten.

    max_iter : int, default=1000
        The maximum number of iterations.

    tol : float, default=1e-4
        The tolerance for the optimization: if the updates are
        smaller than ``tol``, the optimization code checks the
        dual gap for optimality and continues until it is smaller
        than ``tol``, see Notes below.

    warm_start : bool, default=False
        When set to True, reuse the solution of the previous call to fit as
        initialization, otherwise, just erase the previous solution.
        See :term:`the Glossary <warm_start>`.

    positive : bool, default=False
        When set to ``True``, forces the coefficients to be positive.

    random_state : int, RandomState instance, default=None
        The seed of the pseudo random number generator that selects a random
        feature to update. Used when ``selection`` == 'random'.
        Pass an int for reproducible output across multiple function calls.
        See :term:`Glossary <random_state>`.

    selection : {'cyclic', 'random'}, default='cyclic'
        If set to 'random', a random coefficient is updated every iteration
        rather than looping over features sequentially by default. This
        (setting to 'random') often leads to significantly faster convergence
        especially when tol is higher than 1e-4.

    Attributes
    ----------
    coef_ : ndarray of shape (n_features,) or (n_targets, n_features)
        Parameter vector (w in the cost function formula).

    dual_gap_ : float or ndarray of shape (n_targets,)
        Given param alpha, the dual gaps at the end of the optimization,
        same shape as each observation of y.

    sparse_coef_ : sparse matrix of shape (n_features, 1) or \
            (n_targets, n_features)
        Readonly property derived from ``coef_``.

    intercept_ : float or ndarray of shape (n_targets,)
        Independent term in decision function.

    n_iter_ : int or list of int
        Number of iterations run by the coordinate descent solver to reach
        the specified tolerance.

    n_features_in_ : int
        Number of features seen during :term:`fit`.

        .. versionadded:: 0.24

    feature_names_in_ : ndarray of shape (`n_features_in_`,)
        Names of features seen during :term:`fit`. Defined only when `X`
        has feature names that are all strings.

        .. versionadded:: 1.0

    See Also
    --------
    lars_path : Regularization path using LARS.
    lasso_path : Regularization path using Lasso.
    LassoLars : Lasso Path along the regularization parameter using LARS algorithm.
    LassoCV : Lasso alpha parameter by cross-validation.
    LassoLarsCV : Lasso least angle parameter algorithm by cross-validation.
    sklearn.decomposition.sparse_encode : Sparse coding array estimator.

    Notes
    -----
    The algorithm used to fit the model is coordinate descent.

    To avoid unnecessary memory duplication the X argument of the fit method
    should be directly passed as a Fortran-contiguous numpy array.

    Regularization improves the conditioning of the problem and
    reduces the variance of the estimates. Larger values specify stronger
    regularization. Alpha corresponds to `1 / (2C)` in other linear
    models such as :class:`~sklearn.linear_model.LogisticRegression` or
    :class:`~sklearn.svm.LinearSVC`. If an array is passed, penalties are
    assumed to be specific to the targets. Hence they must correspond in
    number.

    The precise stopping criteria based on `tol` are the following: First, check that
    that maximum coordinate update, i.e. :math:`\\max_j |w_j^{new} - w_j^{old}|`
    is smaller than `tol` times the maximum absolute coefficient, :math:`\\max_j |w_j|`.
    If so, then additionally check whether the dual gap is smaller than `tol` times
    :math:`||y||_2^2 / n_{\\text{samples}}`.

    The target can be a 2-dimensional array, resulting in the optimization of the
    following objective::

        (1 / (2 * n_samples)) * ||Y - XW||^2_F + alpha * ||W||_11

    where :math:`||W||_{1,1}` is the sum of the magnitude of the matrix coefficients.
    It should not be confused with :class:`~sklearn.linear_model.MultiTaskLasso` which
    instead penalizes the :math:`L_{2,1}` norm of the coefficients, yielding row-wise
    sparsity in the coefficients.

    Examples
    --------
    >>> from sklearn import linear_model
    >>> clf = linear_model.Lasso(alpha=0.1)
    >>> clf.fit([[0,0], [1, 1], [2, 2]], [0, 1, 2])
    Lasso(alpha=0.1)
    >>> print(clf.coef_)
    [0.85 0.  ]
    >>> print(clf.intercept_)
    0.15...
    """

    _parameter_constraints: dict = {
        **ElasticNet._parameter_constraints,
    }
    _parameter_constraints.pop("l1_ratio")

    path = staticmethod(enet_path)

    def __init__(
        self,
        alpha=1.0,
        *,
        fit_intercept=True,
        precompute=False,
        copy_X=True,
        max_iter=1000,
        tol=1e-4,
        warm_start=False,
        positive=False,
        random_state=None,
        selection="cyclic",
    ):
        super().__init__(
            alpha=alpha,
            l1_ratio=1.0,
            fit_intercept=fit_intercept,
            precompute=precompute,
            copy_X=copy_X,
            max_iter=max_iter,
            tol=tol,
            warm_start=warm_start,
            positive=positive,
            random_state=random_state,
            selection=selection,
        )


###############################################################################
# Functions for CV with paths functions


def _path_residuals(
    X,
    y,
    sample_weight,
    train,
    test,
    fit_intercept,
    path,
    path_params,
    alphas=None,
    l1_ratio=1,
    X_order=None,
    dtype=None,
):
    """Returns the MSE for the models computed by 'path'.

    Parameters
    ----------
    X : {array-like, sparse matrix} of shape (n_samples, n_features)
        Training data.

    y : array-like of shape (n_samples,) or (n_samples, n_targets)
        Target values.

    sample_weight : None or array-like of shape (n_samples,)
        Sample weights.

    train : list of indices
        The indices of the train set.

    test : list of indices
        The indices of the test set.

    path : callable
        Function returning a list of models on the path. See
        enet_path for an example of signature.

    path_params : dictionary
        Parameters passed to the path function.

    alphas : array-like, default=None
        Array of float that is used for cross-validation. If not
        provided, computed using 'path'.

    l1_ratio : float, default=1
        float between 0 and 1 passed to ElasticNet (scaling between
        l1 and l2 penalties). For ``l1_ratio = 0`` the penalty is an
        L2 penalty. For ``l1_ratio = 1`` it is an L1 penalty. For ``0
        < l1_ratio < 1``, the penalty is a combination of L1 and L2.

    X_order : {'F', 'C'}, default=None
        The order of the arrays expected by the path function to
        avoid memory copies.

    dtype : a numpy dtype, default=None
        The dtype of the arrays expected by the path function to
        avoid memory copies.
    """
    X_train = X[train]
    y_train = y[train]
    X_test = X[test]
    y_test = y[test]
    if sample_weight is None:
        sw_train, sw_test = None, None
    else:
        sw_train = sample_weight[train]
        sw_test = sample_weight[test]
        n_samples = X_train.shape[0]
        # TLDR: Rescale sw_train to sum up to n_samples on the training set.
        # See TLDR and long comment inside ElasticNet.fit.
        sw_train *= n_samples / np.sum(sw_train)
        # Note: Alternatively, we could also have rescaled alpha instead
        # of sample_weight:
        #
        #     alpha *= np.sum(sample_weight) / n_samples

    if not sparse.issparse(X):
        for array, array_input in (
            (X_train, X),
            (y_train, y),
            (X_test, X),
            (y_test, y),
        ):
            if array.base is not array_input and not array.flags["WRITEABLE"]:
                # fancy indexing should create a writable copy but it doesn't
                # for read-only memmaps (cf. numpy#14132).
                array.setflags(write=True)

    if y.ndim == 1:
        precompute = path_params["precompute"]
    else:
        # No Gram variant of multi-task exists right now.
        # Fall back to default enet_multitask
        precompute = False

    X_train, y_train, X_offset, y_offset, X_scale, precompute, Xy = _pre_fit(
        X_train,
        y_train,
        None,
        precompute,
        normalize=False,
        fit_intercept=fit_intercept,
        copy=False,
        sample_weight=sw_train,
    )

    path_params = path_params.copy()
    path_params["Xy"] = Xy
    path_params["X_offset"] = X_offset
    path_params["X_scale"] = X_scale
    path_params["precompute"] = precompute
    path_params["copy_X"] = False
    path_params["alphas"] = alphas
    # needed for sparse cd solver
    path_params["sample_weight"] = sw_train

    if "l1_ratio" in path_params:
        path_params["l1_ratio"] = l1_ratio

    # Do the ordering and type casting here, as if it is done in the path,
    # X is copied and a reference is kept here
    X_train = check_array(X_train, accept_sparse="csc", dtype=dtype, order=X_order)
    alphas, coefs, _ = path(X_train, y_train, **path_params)
    del X_train, y_train

    if y.ndim == 1:
        # Doing this so that it becomes coherent with multioutput.
        coefs = coefs[np.newaxis, :, :]
        y_offset = np.atleast_1d(y_offset)
        y_test = y_test[:, np.newaxis]

    intercepts = y_offset[:, np.newaxis] - np.dot(X_offset, coefs)
    X_test_coefs = safe_sparse_dot(X_test, coefs)
    residues = X_test_coefs - y_test[:, :, np.newaxis]
    residues += intercepts
    if sample_weight is None:
        this_mse = (residues**2).mean(axis=0)
    else:
        this_mse = np.average(residues**2, weights=sw_test, axis=0)

    return this_mse.mean(axis=0)


class LinearModelCV(MultiOutputMixin, LinearModel, ABC):
    """Base class for iterative model fitting along a regularization path."""

    _parameter_constraints: dict = {
        "eps": [Interval(Real, 0, None, closed="neither")],
        "n_alphas": [Interval(Integral, 1, None, closed="left")],
        "alphas": ["array-like", None],
        "fit_intercept": ["boolean"],
        "precompute": [StrOptions({"auto"}), "array-like", "boolean"],
        "max_iter": [Interval(Integral, 1, None, closed="left")],
        "tol": [Interval(Real, 0, None, closed="left")],
        "copy_X": ["boolean"],
        "cv": ["cv_object"],
        "verbose": ["verbose"],
        "n_jobs": [Integral, None],
        "positive": ["boolean"],
        "random_state": ["random_state"],
        "selection": [StrOptions({"cyclic", "random"})],
    }

    @abstractmethod
    def __init__(
        self,
        eps=1e-3,
        n_alphas=100,
        alphas=None,
        fit_intercept=True,
        precompute="auto",
        max_iter=1000,
        tol=1e-4,
        copy_X=True,
        cv=None,
        verbose=False,
        n_jobs=None,
        positive=False,
        random_state=None,
        selection="cyclic",
    ):
        self.eps = eps
        self.n_alphas = n_alphas
        self.alphas = alphas
        self.fit_intercept = fit_intercept
        self.precompute = precompute
        self.max_iter = max_iter
        self.tol = tol
        self.copy_X = copy_X
        self.cv = cv
        self.verbose = verbose
        self.n_jobs = n_jobs
        self.positive = positive
        self.random_state = random_state
        self.selection = selection

    @abstractmethod
    def _get_estimator(self):
        """Model to be fitted after the best alpha has been determined."""

    @abstractmethod
    def _is_multitask(self):
        """Bool indicating if class is meant for multidimensional target."""

    @staticmethod
    @abstractmethod
    def path(X, y, **kwargs):
        """Compute path with coordinate descent."""

    @_fit_context(prefer_skip_nested_validation=True)
    def fit(self, X, y, sample_weight=None):
        """Fit linear model with coordinate descent.

        Fit is on grid of alphas and best alpha estimated by cross-validation.

        Parameters
        ----------
        X : {array-like, sparse matrix} of shape (n_samples, n_features)
            Training data. Pass directly as Fortran-contiguous data
            to avoid unnecessary memory duplication. If y is mono-output,
            X can be sparse.

        y : array-like of shape (n_samples,) or (n_samples, n_targets)
            Target values.

        sample_weight : float or array-like of shape (n_samples,), \
                default=None
            Sample weights used for fitting and evaluation of the weighted
            mean squared error of each cv-fold. Note that the cross validated
            MSE that is finally used to find the best model is the unweighted
            mean over the (weighted) MSEs of each test fold.

        Returns
        -------
        self : object
            Returns an instance of fitted model.
        """
        # This makes sure that there is no duplication in memory.
        # Dealing right with copy_X is important in the following:
        # Multiple functions touch X and subsamples of X and can induce a
        # lot of duplication of memory
        copy_X = self.copy_X and self.fit_intercept

        check_y_params = dict(
            copy=False, dtype=[np.float64, np.float32], ensure_2d=False
        )
        if isinstance(X, np.ndarray) or sparse.isspmatrix(X):
            # Keep a reference to X
            reference_to_old_X = X
            # Let us not impose fortran ordering so far: it is
            # not useful for the cross-validation loop and will be done
            # by the model fitting itself

            # Need to validate separately here.
            # We can't pass multi_output=True because that would allow y to be
            # csr. We also want to allow y to be 64 or 32 but check_X_y only
            # allows to convert for 64.
            check_X_params = dict(
                accept_sparse="csc", dtype=[np.float64, np.float32], copy=False
            )
            X, y = self._validate_data(
                X, y, validate_separately=(check_X_params, check_y_params)
            )
            if sparse.isspmatrix(X):
                if hasattr(reference_to_old_X, "data") and not np.may_share_memory(
                    reference_to_old_X.data, X.data
                ):
                    # X is a sparse matrix and has been copied
                    copy_X = False
            elif not np.may_share_memory(reference_to_old_X, X):
                # X has been copied
                copy_X = False
            del reference_to_old_X
        else:
            # Need to validate separately here.
            # We can't pass multi_output=True because that would allow y to be
            # csr. We also want to allow y to be 64 or 32 but check_X_y only
            # allows to convert for 64.
            check_X_params = dict(
                accept_sparse="csc",
                dtype=[np.float64, np.float32],
                order="F",
                copy=copy_X,
            )
            X, y = self._validate_data(
                X, y, validate_separately=(check_X_params, check_y_params)
            )
            copy_X = False

        check_consistent_length(X, y)

        if not self._is_multitask():
            if y.ndim > 1 and y.shape[1] > 1:
                raise ValueError(
                    "For multi-task outputs, use MultiTask%s" % self.__class__.__name__
                )
            y = column_or_1d(y, warn=True)
        else:
            if sparse.isspmatrix(X):
                raise TypeError("X should be dense but a sparse matrix waspassed")
            elif y.ndim == 1:
                raise ValueError(
                    "For mono-task outputs, use %sCV" % self.__class__.__name__[9:]
                )

        if isinstance(sample_weight, numbers.Number):
            sample_weight = None
        if sample_weight is not None:
            sample_weight = _check_sample_weight(sample_weight, X, dtype=X.dtype)

        model = self._get_estimator()

        # All LinearModelCV parameters except 'cv' are acceptable
        path_params = self.get_params()

        # Pop `intercept` that is not parameter of the path function
        path_params.pop("fit_intercept", None)

        if "l1_ratio" in path_params:
            l1_ratios = np.atleast_1d(path_params["l1_ratio"])
            # For the first path, we need to set l1_ratio
            path_params["l1_ratio"] = l1_ratios[0]
        else:
            l1_ratios = [
                1,
            ]
        path_params.pop("cv", None)
        path_params.pop("n_jobs", None)

        alphas = self.alphas
        n_l1_ratio = len(l1_ratios)

        check_scalar_alpha = partial(
            check_scalar,
            target_type=Real,
            min_val=0.0,
            include_boundaries="left",
        )

        if alphas is None:
            alphas = [
                _alpha_grid(
                    X,
                    y,
                    l1_ratio=l1_ratio,
                    fit_intercept=self.fit_intercept,
                    eps=self.eps,
                    n_alphas=self.n_alphas,
                    copy_X=self.copy_X,
                )
                for l1_ratio in l1_ratios
            ]
        else:
            # Making sure alphas entries are scalars.
            for index, alpha in enumerate(alphas):
                check_scalar_alpha(alpha, f"alphas[{index}]")
            # Making sure alphas is properly ordered.
            alphas = np.tile(np.sort(alphas)[::-1], (n_l1_ratio, 1))

        # We want n_alphas to be the number of alphas used for each l1_ratio.
        n_alphas = len(alphas[0])
        path_params.update({"n_alphas": n_alphas})

        path_params["copy_X"] = copy_X
        # We are not computing in parallel, we can modify X
        # inplace in the folds
        if effective_n_jobs(self.n_jobs) > 1:
            path_params["copy_X"] = False

        # init cross-validation generator
        cv = check_cv(self.cv)

        # Compute path for all folds and compute MSE to get the best alpha
        folds = list(cv.split(X, y))
        best_mse = np.inf

        # We do a double for loop folded in one, in order to be able to
        # iterate in parallel on l1_ratio and folds
        jobs = (
            delayed(_path_residuals)(
                X,
                y,
                sample_weight,
                train,
                test,
                self.fit_intercept,
                self.path,
                path_params,
                alphas=this_alphas,
                l1_ratio=this_l1_ratio,
                X_order="F",
                dtype=X.dtype.type,
            )
            for this_l1_ratio, this_alphas in zip(l1_ratios, alphas)
            for train, test in folds
        )
        mse_paths = Parallel(
            n_jobs=self.n_jobs,
            verbose=self.verbose,
            prefer="threads",
        )(jobs)
        mse_paths = np.reshape(mse_paths, (n_l1_ratio, len(folds), -1))
        # The mean is computed over folds.
        mean_mse = np.mean(mse_paths, axis=1)
        self.mse_path_ = np.squeeze(np.moveaxis(mse_paths, 2, 1))
        for l1_ratio, l1_alphas, mse_alphas in zip(l1_ratios, alphas, mean_mse):
            i_best_alpha = np.argmin(mse_alphas)
            this_best_mse = mse_alphas[i_best_alpha]
            if this_best_mse < best_mse:
                best_alpha = l1_alphas[i_best_alpha]
                best_l1_ratio = l1_ratio
                best_mse = this_best_mse

        self.l1_ratio_ = best_l1_ratio
        self.alpha_ = best_alpha
        if self.alphas is None:
            self.alphas_ = np.asarray(alphas)
            if n_l1_ratio == 1:
                self.alphas_ = self.alphas_[0]
        # Remove duplicate alphas in case alphas is provided.
        else:
            self.alphas_ = np.asarray(alphas[0])

        # Refit the model with the parameters selected
        common_params = {
            name: value
            for name, value in self.get_params().items()
            if name in model.get_params()
        }
        model.set_params(**common_params)
        model.alpha = best_alpha
        model.l1_ratio = best_l1_ratio
        model.copy_X = copy_X
        precompute = getattr(self, "precompute", None)
        if isinstance(precompute, str) and precompute == "auto":
            model.precompute = False

        if sample_weight is None:
            # MultiTaskElasticNetCV does not (yet) support sample_weight, even
            # not sample_weight=None.
            model.fit(X, y)
        else:
            model.fit(X, y, sample_weight=sample_weight)
        if not hasattr(self, "l1_ratio"):
            del self.l1_ratio_
        self.coef_ = model.coef_
        self.intercept_ = model.intercept_
        self.dual_gap_ = model.dual_gap_
        self.n_iter_ = model.n_iter_
        return self

    def _more_tags(self):
        # Note: check_sample_weights_invariance(kind='ones') should work, but
        # currently we can only mark a whole test as xfail.
        return {
            "_xfail_checks": {
                "check_sample_weights_invariance": (
                    "zero sample_weight is not equivalent to removing samples"
                ),
            }
        }


class LassoCV(RegressorMixin, LinearModelCV):
    """Lasso linear model with iterative fitting along a regularization path.

    See glossary entry for :term:`cross-validation estimator`.

    The best model is selected by cross-validation.

    The optimization objective for Lasso is::

        (1 / (2 * n_samples)) * ||y - Xw||^2_2 + alpha * ||w||_1

    Read more in the :ref:`User Guide <lasso>`.

    Parameters
    ----------
    eps : float, default=1e-3
        Length of the path. ``eps=1e-3`` means that
        ``alpha_min / alpha_max = 1e-3``.

    n_alphas : int, default=100
        Number of alphas along the regularization path.

    alphas : array-like, default=None
        List of alphas where to compute the models.
        If ``None`` alphas are set automatically.

    fit_intercept : bool, default=True
        Whether to calculate the intercept for this model. If set
        to false, no intercept will be used in calculations
        (i.e. data is expected to be centered).

    precompute : 'auto', bool or array-like of shape \
            (n_features, n_features), default='auto'
        Whether to use a precomputed Gram matrix to speed up
        calculations. If set to ``'auto'`` let us decide. The Gram
        matrix can also be passed as argument.

    max_iter : int, default=1000
        The maximum number of iterations.

    tol : float, default=1e-4
        The tolerance for the optimization: if the updates are
        smaller than ``tol``, the optimization code checks the
        dual gap for optimality and continues until it is smaller
        than ``tol``.

    copy_X : bool, default=True
        If ``True``, X will be copied; else, it may be overwritten.

    cv : int, cross-validation generator or iterable, default=None
        Determines the cross-validation splitting strategy.
        Possible inputs for cv are:

        - None, to use the default 5-fold cross-validation,
        - int, to specify the number of folds.
        - :term:`CV splitter`,
        - An iterable yielding (train, test) splits as arrays of indices.

        For int/None inputs, :class:`KFold` is used.

        Refer :ref:`User Guide <cross_validation>` for the various
        cross-validation strategies that can be used here.

        .. versionchanged:: 0.22
            ``cv`` default value if None changed from 3-fold to 5-fold.

    verbose : bool or int, default=False
        Amount of verbosity.

    n_jobs : int, default=None
        Number of CPUs to use during the cross validation.
        ``None`` means 1 unless in a :obj:`joblib.parallel_backend` context.
        ``-1`` means using all processors. See :term:`Glossary <n_jobs>`
        for more details.

    positive : bool, default=False
        If positive, restrict regression coefficients to be positive.

    random_state : int, RandomState instance, default=None
        The seed of the pseudo random number generator that selects a random
        feature to update. Used when ``selection`` == 'random'.
        Pass an int for reproducible output across multiple function calls.
        See :term:`Glossary <random_state>`.

    selection : {'cyclic', 'random'}, default='cyclic'
        If set to 'random', a random coefficient is updated every iteration
        rather than looping over features sequentially by default. This
        (setting to 'random') often leads to significantly faster convergence
        especially when tol is higher than 1e-4.

    Attributes
    ----------
    alpha_ : float
        The amount of penalization chosen by cross validation.

    coef_ : ndarray of shape (n_features,) or (n_targets, n_features)
        Parameter vector (w in the cost function formula).

    intercept_ : float or ndarray of shape (n_targets,)
        Independent term in decision function.

    mse_path_ : ndarray of shape (n_alphas, n_folds)
        Mean square error for the test set on each fold, varying alpha.

    alphas_ : ndarray of shape (n_alphas,)
        The grid of alphas used for fitting.

    dual_gap_ : float or ndarray of shape (n_targets,)
        The dual gap at the end of the optimization for the optimal alpha
        (``alpha_``).

    n_iter_ : int
        Number of iterations run by the coordinate descent solver to reach
        the specified tolerance for the optimal alpha.

    n_features_in_ : int
        Number of features seen during :term:`fit`.

        .. versionadded:: 0.24

    feature_names_in_ : ndarray of shape (`n_features_in_`,)
        Names of features seen during :term:`fit`. Defined only when `X`
        has feature names that are all strings.

        .. versionadded:: 1.0

    See Also
    --------
    lars_path : Compute Least Angle Regression or Lasso path using LARS
        algorithm.
    lasso_path : Compute Lasso path with coordinate descent.
    Lasso : The Lasso is a linear model that estimates sparse coefficients.
    LassoLars : Lasso model fit with Least Angle Regression a.k.a. Lars.
    LassoCV : Lasso linear model with iterative fitting along a regularization
        path.
    LassoLarsCV : Cross-validated Lasso using the LARS algorithm.

    Notes
    -----
    In `fit`, once the best parameter `alpha` is found through
    cross-validation, the model is fit again using the entire training set.

    To avoid unnecessary memory duplication the `X` argument of the `fit`
    method should be directly passed as a Fortran-contiguous numpy array.

     For an example, see
     :ref:`examples/linear_model/plot_lasso_model_selection.py
     <sphx_glr_auto_examples_linear_model_plot_lasso_model_selection.py>`.

    :class:`LassoCV` leads to different results than a hyperparameter
    search using :class:`~sklearn.model_selection.GridSearchCV` with a
    :class:`Lasso` model. In :class:`LassoCV`, a model for a given
    penalty `alpha` is warm started using the coefficients of the
    closest model (trained at the previous iteration) on the
    regularization path. It tends to speed up the hyperparameter
    search.

    Examples
    --------
    >>> from sklearn.linear_model import LassoCV
    >>> from sklearn.datasets import make_regression
    >>> X, y = make_regression(noise=4, random_state=0)
    >>> reg = LassoCV(cv=5, random_state=0).fit(X, y)
    >>> reg.score(X, y)
    0.9993...
    >>> reg.predict(X[:1,])
    array([-78.4951...])
    """

    path = staticmethod(lasso_path)

    def __init__(
        self,
        *,
        eps=1e-3,
        n_alphas=100,
        alphas=None,
        fit_intercept=True,
        precompute="auto",
        max_iter=1000,
        tol=1e-4,
        copy_X=True,
        cv=None,
        verbose=False,
        n_jobs=None,
        positive=False,
        random_state=None,
        selection="cyclic",
    ):
        super().__init__(
            eps=eps,
            n_alphas=n_alphas,
            alphas=alphas,
            fit_intercept=fit_intercept,
            precompute=precompute,
            max_iter=max_iter,
            tol=tol,
            copy_X=copy_X,
            cv=cv,
            verbose=verbose,
            n_jobs=n_jobs,
            positive=positive,
            random_state=random_state,
            selection=selection,
        )

    def _get_estimator(self):
        return Lasso()

    def _is_multitask(self):
        return False

    def _more_tags(self):
        return {"multioutput": False}


class ElasticNetCV(RegressorMixin, LinearModelCV):
    """Elastic Net model with iterative fitting along a regularization path.

    See glossary entry for :term:`cross-validation estimator`.

    Read more in the :ref:`User Guide <elastic_net>`.

    Parameters
    ----------
    l1_ratio : float or list of float, default=0.5
        Float between 0 and 1 passed to ElasticNet (scaling between
        l1 and l2 penalties). For ``l1_ratio = 0``
        the penalty is an L2 penalty. For ``l1_ratio = 1`` it is an L1 penalty.
        For ``0 < l1_ratio < 1``, the penalty is a combination of L1 and L2
        This parameter can be a list, in which case the different
        values are tested by cross-validation and the one giving the best
        prediction score is used. Note that a good choice of list of
        values for l1_ratio is often to put more values close to 1
        (i.e. Lasso) and less close to 0 (i.e. Ridge), as in ``[.1, .5, .7,
        .9, .95, .99, 1]``.

    eps : float, default=1e-3
        Length of the path. ``eps=1e-3`` means that
        ``alpha_min / alpha_max = 1e-3``.

    n_alphas : int, default=100
        Number of alphas along the regularization path, used for each l1_ratio.

    alphas : array-like, default=None
        List of alphas where to compute the models.
        If None alphas are set automatically.

    fit_intercept : bool, default=True
        Whether to calculate the intercept for this model. If set
        to false, no intercept will be used in calculations
        (i.e. data is expected to be centered).

    precompute : 'auto', bool or array-like of shape \
            (n_features, n_features), default='auto'
        Whether to use a precomputed Gram matrix to speed up
        calculations. If set to ``'auto'`` let us decide. The Gram
        matrix can also be passed as argument.

    max_iter : int, default=1000
        The maximum number of iterations.

    tol : float, default=1e-4
        The tolerance for the optimization: if the updates are
        smaller than ``tol``, the optimization code checks the
        dual gap for optimality and continues until it is smaller
        than ``tol``.

    cv : int, cross-validation generator or iterable, default=None
        Determines the cross-validation splitting strategy.
        Possible inputs for cv are:

        - None, to use the default 5-fold cross-validation,
        - int, to specify the number of folds.
        - :term:`CV splitter`,
        - An iterable yielding (train, test) splits as arrays of indices.

        For int/None inputs, :class:`KFold` is used.

        Refer :ref:`User Guide <cross_validation>` for the various
        cross-validation strategies that can be used here.

        .. versionchanged:: 0.22
            ``cv`` default value if None changed from 3-fold to 5-fold.

    copy_X : bool, default=True
        If ``True``, X will be copied; else, it may be overwritten.

    verbose : bool or int, default=0
        Amount of verbosity.

    n_jobs : int, default=None
        Number of CPUs to use during the cross validation.
        ``None`` means 1 unless in a :obj:`joblib.parallel_backend` context.
        ``-1`` means using all processors. See :term:`Glossary <n_jobs>`
        for more details.

    positive : bool, default=False
        When set to ``True``, forces the coefficients to be positive.

    random_state : int, RandomState instance, default=None
        The seed of the pseudo random number generator that selects a random
        feature to update. Used when ``selection`` == 'random'.
        Pass an int for reproducible output across multiple function calls.
        See :term:`Glossary <random_state>`.

    selection : {'cyclic', 'random'}, default='cyclic'
        If set to 'random', a random coefficient is updated every iteration
        rather than looping over features sequentially by default. This
        (setting to 'random') often leads to significantly faster convergence
        especially when tol is higher than 1e-4.

    Attributes
    ----------
    alpha_ : float
        The amount of penalization chosen by cross validation.

    l1_ratio_ : float
        The compromise between l1 and l2 penalization chosen by
        cross validation.

    coef_ : ndarray of shape (n_features,) or (n_targets, n_features)
        Parameter vector (w in the cost function formula).

    intercept_ : float or ndarray of shape (n_targets, n_features)
        Independent term in the decision function.

    mse_path_ : ndarray of shape (n_l1_ratio, n_alpha, n_folds)
        Mean square error for the test set on each fold, varying l1_ratio and
        alpha.

    alphas_ : ndarray of shape (n_alphas,) or (n_l1_ratio, n_alphas)
        The grid of alphas used for fitting, for each l1_ratio.

    dual_gap_ : float
        The dual gaps at the end of the optimization for the optimal alpha.

    n_iter_ : int
        Number of iterations run by the coordinate descent solver to reach
        the specified tolerance for the optimal alpha.

    n_features_in_ : int
        Number of features seen during :term:`fit`.

        .. versionadded:: 0.24

    feature_names_in_ : ndarray of shape (`n_features_in_`,)
        Names of features seen during :term:`fit`. Defined only when `X`
        has feature names that are all strings.

        .. versionadded:: 1.0

    See Also
    --------
    enet_path : Compute elastic net path with coordinate descent.
    ElasticNet : Linear regression with combined L1 and L2 priors as regularizer.

    Notes
    -----
    In `fit`, once the best parameters `l1_ratio` and `alpha` are found through
    cross-validation, the model is fit again using the entire training set.

    To avoid unnecessary memory duplication the `X` argument of the `fit`
    method should be directly passed as a Fortran-contiguous numpy array.

    The parameter `l1_ratio` corresponds to alpha in the glmnet R package
    while alpha corresponds to the lambda parameter in glmnet.
    More specifically, the optimization objective is::

        1 / (2 * n_samples) * ||y - Xw||^2_2
        + alpha * l1_ratio * ||w||_1
        + 0.5 * alpha * (1 - l1_ratio) * ||w||^2_2

    If you are interested in controlling the L1 and L2 penalty
    separately, keep in mind that this is equivalent to::

        a * L1 + b * L2

    for::

        alpha = a + b and l1_ratio = a / (a + b).

    For an example, see
    :ref:`examples/linear_model/plot_lasso_model_selection.py
    <sphx_glr_auto_examples_linear_model_plot_lasso_model_selection.py>`.

    Examples
    --------
    >>> from sklearn.linear_model import ElasticNetCV
    >>> from sklearn.datasets import make_regression

    >>> X, y = make_regression(n_features=2, random_state=0)
    >>> regr = ElasticNetCV(cv=5, random_state=0)
    >>> regr.fit(X, y)
    ElasticNetCV(cv=5, random_state=0)
    >>> print(regr.alpha_)
    0.199...
    >>> print(regr.intercept_)
    0.398...
    >>> print(regr.predict([[0, 0]]))
    [0.398...]
    """

    _parameter_constraints: dict = {
        **LinearModelCV._parameter_constraints,
        "l1_ratio": [Interval(Real, 0, 1, closed="both"), "array-like"],
    }

    path = staticmethod(enet_path)

    def __init__(
        self,
        *,
        l1_ratio=0.5,
        eps=1e-3,
        n_alphas=100,
        alphas=None,
        fit_intercept=True,
        precompute="auto",
        max_iter=1000,
        tol=1e-4,
        cv=None,
        copy_X=True,
        verbose=0,
        n_jobs=None,
        positive=False,
        random_state=None,
        selection="cyclic",
    ):
        self.l1_ratio = l1_ratio
        self.eps = eps
        self.n_alphas = n_alphas
        self.alphas = alphas
        self.fit_intercept = fit_intercept
        self.precompute = precompute
        self.max_iter = max_iter
        self.tol = tol
        self.cv = cv
        self.copy_X = copy_X
        self.verbose = verbose
        self.n_jobs = n_jobs
        self.positive = positive
        self.random_state = random_state
        self.selection = selection

    def _get_estimator(self):
        return ElasticNet()

    def _is_multitask(self):
        return False

    def _more_tags(self):
        return {"multioutput": False}


###############################################################################
# Multi Task ElasticNet and Lasso models (with joint feature selection)


class MultiTaskElasticNet(Lasso):
    """Multi-task ElasticNet model trained with L1/L2 mixed-norm as regularizer.

    The optimization objective for MultiTaskElasticNet is::

        (1 / (2 * n_samples)) * ||Y - XW||_Fro^2
        + alpha * l1_ratio * ||W||_21
        + 0.5 * alpha * (1 - l1_ratio) * ||W||_Fro^2

    Where::

        ||W||_21 = sum_i sqrt(sum_j W_ij ^ 2)

    i.e. the sum of norms of each row.

    Read more in the :ref:`User Guide <multi_task_elastic_net>`.

    Parameters
    ----------
    alpha : float, default=1.0
        Constant that multiplies the L1/L2 term. Defaults to 1.0.

    l1_ratio : float, default=0.5
        The ElasticNet mixing parameter, with 0 < l1_ratio <= 1.
        For l1_ratio = 1 the penalty is an L1/L2 penalty. For l1_ratio = 0 it
        is an L2 penalty.
        For ``0 < l1_ratio < 1``, the penalty is a combination of L1/L2 and L2.

    fit_intercept : bool, default=True
        Whether to calculate the intercept for this model. If set
        to false, no intercept will be used in calculations
        (i.e. data is expected to be centered).

    copy_X : bool, default=True
        If ``True``, X will be copied; else, it may be overwritten.

    max_iter : int, default=1000
        The maximum number of iterations.

    tol : float, default=1e-4
        The tolerance for the optimization: if the updates are
        smaller than ``tol``, the optimization code checks the
        dual gap for optimality and continues until it is smaller
        than ``tol``.

    warm_start : bool, default=False
        When set to ``True``, reuse the solution of the previous call to fit as
        initialization, otherwise, just erase the previous solution.
        See :term:`the Glossary <warm_start>`.

    random_state : int, RandomState instance, default=None
        The seed of the pseudo random number generator that selects a random
        feature to update. Used when ``selection`` == 'random'.
        Pass an int for reproducible output across multiple function calls.
        See :term:`Glossary <random_state>`.

    selection : {'cyclic', 'random'}, default='cyclic'
        If set to 'random', a random coefficient is updated every iteration
        rather than looping over features sequentially by default. This
        (setting to 'random') often leads to significantly faster convergence
        especially when tol is higher than 1e-4.

    Attributes
    ----------
    intercept_ : ndarray of shape (n_targets,)
        Independent term in decision function.

    coef_ : ndarray of shape (n_targets, n_features)
        Parameter vector (W in the cost function formula). If a 1D y is
        passed in at fit (non multi-task usage), ``coef_`` is then a 1D array.
        Note that ``coef_`` stores the transpose of ``W``, ``W.T``.

    n_iter_ : int
        Number of iterations run by the coordinate descent solver to reach
        the specified tolerance.

    dual_gap_ : float
        The dual gaps at the end of the optimization.

    eps_ : float
        The tolerance scaled scaled by the variance of the target `y`.

    sparse_coef_ : sparse matrix of shape (n_features,) or \
            (n_targets, n_features)
        Sparse representation of the `coef_`.

    n_features_in_ : int
        Number of features seen during :term:`fit`.

        .. versionadded:: 0.24

    feature_names_in_ : ndarray of shape (`n_features_in_`,)
        Names of features seen during :term:`fit`. Defined only when `X`
        has feature names that are all strings.

        .. versionadded:: 1.0

    See Also
    --------
    MultiTaskElasticNetCV : Multi-task L1/L2 ElasticNet with built-in
        cross-validation.
    ElasticNet : Linear regression with combined L1 and L2 priors as regularizer.
    MultiTaskLasso : Multi-task L1/L2 Lasso with built-in cross-validation.

    Notes
    -----
    The algorithm used to fit the model is coordinate descent.

    To avoid unnecessary memory duplication the X and y arguments of the fit
    method should be directly passed as Fortran-contiguous numpy arrays.

    Examples
    --------
    >>> from sklearn import linear_model
    >>> clf = linear_model.MultiTaskElasticNet(alpha=0.1)
    >>> clf.fit([[0,0], [1, 1], [2, 2]], [[0, 0], [1, 1], [2, 2]])
    MultiTaskElasticNet(alpha=0.1)
    >>> print(clf.coef_)
    [[0.45663524 0.45612256]
     [0.45663524 0.45612256]]
    >>> print(clf.intercept_)
    [0.0872422 0.0872422]
    """

    _parameter_constraints: dict = {
        **ElasticNet._parameter_constraints,
    }
    for param in ("precompute", "positive"):
        _parameter_constraints.pop(param)

    def __init__(
        self,
        alpha=1.0,
        *,
        l1_ratio=0.5,
        fit_intercept=True,
        copy_X=True,
        max_iter=1000,
        tol=1e-4,
        warm_start=False,
        random_state=None,
        selection="cyclic",
    ):
        self.l1_ratio = l1_ratio
        self.alpha = alpha
        self.fit_intercept = fit_intercept
        self.max_iter = max_iter
        self.copy_X = copy_X
        self.tol = tol
        self.warm_start = warm_start
        self.random_state = random_state
        self.selection = selection

    @_fit_context(prefer_skip_nested_validation=True)
    def fit(self, X, y):
        """Fit MultiTaskElasticNet model with coordinate descent.

        Parameters
        ----------
        X : ndarray of shape (n_samples, n_features)
            Data.
        y : ndarray of shape (n_samples, n_targets)
            Target. Will be cast to X's dtype if necessary.

        Returns
        -------
        self : object
            Fitted estimator.

        Notes
        -----
        Coordinate descent is an algorithm that considers each column of
        data at a time hence it will automatically convert the X input
        as a Fortran-contiguous numpy array if necessary.

        To avoid memory re-allocation it is advised to allocate the
        initial data in memory directly using that format.
        """
        # Need to validate separately here.
        # We can't pass multi_output=True because that would allow y to be csr.
        check_X_params = dict(
            dtype=[np.float64, np.float32],
            order="F",
            copy=self.copy_X and self.fit_intercept,
        )
        check_y_params = dict(ensure_2d=False, order="F")
        X, y = self._validate_data(
            X, y, validate_separately=(check_X_params, check_y_params)
        )
        check_consistent_length(X, y)
        y = y.astype(X.dtype)

        if hasattr(self, "l1_ratio"):
            model_str = "ElasticNet"
        else:
            model_str = "Lasso"
        if y.ndim == 1:
            raise ValueError("For mono-task outputs, use %s" % model_str)

        n_samples, n_features = X.shape
        n_targets = y.shape[1]

        X, y, X_offset, y_offset, X_scale = _preprocess_data(
            X, y, self.fit_intercept, copy=False
        )

        if not self.warm_start or not hasattr(self, "coef_"):
            self.coef_ = np.zeros(
                (n_targets, n_features), dtype=X.dtype.type, order="F"
            )

        l1_reg = self.alpha * self.l1_ratio * n_samples
        l2_reg = self.alpha * (1.0 - self.l1_ratio) * n_samples

        self.coef_ = np.asfortranarray(self.coef_)  # coef contiguous in memory

        random = self.selection == "random"

        (
            self.coef_,
            self.dual_gap_,
            self.eps_,
            self.n_iter_,
        ) = cd_fast.enet_coordinate_descent_multi_task(
            self.coef_,
            l1_reg,
            l2_reg,
            X,
            y,
            self.max_iter,
            self.tol,
            check_random_state(self.random_state),
            random,
        )

        # account for different objective scaling here and in cd_fast
        self.dual_gap_ /= n_samples

        self._set_intercept(X_offset, y_offset, X_scale)

        # return self for chaining fit and predict calls
        return self

    def _more_tags(self):
        return {"multioutput_only": True}


class MultiTaskLasso(MultiTaskElasticNet):
    """Multi-task Lasso model trained with L1/L2 mixed-norm as regularizer.

    The optimization objective for Lasso is::

        (1 / (2 * n_samples)) * ||Y - XW||^2_Fro + alpha * ||W||_21

    Where::

        ||W||_21 = \\sum_i \\sqrt{\\sum_j w_{ij}^2}

    i.e. the sum of norm of each row.

    Read more in the :ref:`User Guide <multi_task_lasso>`.

    Parameters
    ----------
    alpha : float, default=1.0
        Constant that multiplies the L1/L2 term. Defaults to 1.0.

    fit_intercept : bool, default=True
        Whether to calculate the intercept for this model. If set
        to false, no intercept will be used in calculations
        (i.e. data is expected to be centered).

    copy_X : bool, default=True
        If ``True``, X will be copied; else, it may be overwritten.

    max_iter : int, default=1000
        The maximum number of iterations.

    tol : float, default=1e-4
        The tolerance for the optimization: if the updates are
        smaller than ``tol``, the optimization code checks the
        dual gap for optimality and continues until it is smaller
        than ``tol``.

    warm_start : bool, default=False
        When set to ``True``, reuse the solution of the previous call to fit as
        initialization, otherwise, just erase the previous solution.
        See :term:`the Glossary <warm_start>`.

    random_state : int, RandomState instance, default=None
        The seed of the pseudo random number generator that selects a random
        feature to update. Used when ``selection`` == 'random'.
        Pass an int for reproducible output across multiple function calls.
        See :term:`Glossary <random_state>`.

    selection : {'cyclic', 'random'}, default='cyclic'
        If set to 'random', a random coefficient is updated every iteration
        rather than looping over features sequentially by default. This
        (setting to 'random') often leads to significantly faster convergence
        especially when tol is higher than 1e-4.

    Attributes
    ----------
    coef_ : ndarray of shape (n_targets, n_features)
        Parameter vector (W in the cost function formula).
        Note that ``coef_`` stores the transpose of ``W``, ``W.T``.

    intercept_ : ndarray of shape (n_targets,)
        Independent term in decision function.

    n_iter_ : int
        Number of iterations run by the coordinate descent solver to reach
        the specified tolerance.

    dual_gap_ : ndarray of shape (n_alphas,)
        The dual gaps at the end of the optimization for each alpha.

    eps_ : float
        The tolerance scaled scaled by the variance of the target `y`.

    sparse_coef_ : sparse matrix of shape (n_features,) or \
            (n_targets, n_features)
        Sparse representation of the `coef_`.

    n_features_in_ : int
        Number of features seen during :term:`fit`.

        .. versionadded:: 0.24

    feature_names_in_ : ndarray of shape (`n_features_in_`,)
        Names of features seen during :term:`fit`. Defined only when `X`
        has feature names that are all strings.

        .. versionadded:: 1.0

    See Also
    --------
    Lasso: Linear Model trained with L1 prior as regularizer (aka the Lasso).
    MultiTaskLasso: Multi-task L1/L2 Lasso with built-in cross-validation.
    MultiTaskElasticNet: Multi-task L1/L2 ElasticNet with built-in cross-validation.

    Notes
    -----
    The algorithm used to fit the model is coordinate descent.

    To avoid unnecessary memory duplication the X and y arguments of the fit
    method should be directly passed as Fortran-contiguous numpy arrays.

    Examples
    --------
    >>> from sklearn import linear_model
    >>> clf = linear_model.MultiTaskLasso(alpha=0.1)
    >>> clf.fit([[0, 1], [1, 2], [2, 4]], [[0, 0], [1, 1], [2, 3]])
    MultiTaskLasso(alpha=0.1)
    >>> print(clf.coef_)
    [[0.         0.60809415]
    [0.         0.94592424]]
    >>> print(clf.intercept_)
    [-0.41888636 -0.87382323]
    """

    _parameter_constraints: dict = {
        **MultiTaskElasticNet._parameter_constraints,
    }
    _parameter_constraints.pop("l1_ratio")

    def __init__(
        self,
        alpha=1.0,
        *,
        fit_intercept=True,
        copy_X=True,
        max_iter=1000,
        tol=1e-4,
        warm_start=False,
        random_state=None,
        selection="cyclic",
    ):
        self.alpha = alpha
        self.fit_intercept = fit_intercept
        self.max_iter = max_iter
        self.copy_X = copy_X
        self.tol = tol
        self.warm_start = warm_start
        self.l1_ratio = 1.0
        self.random_state = random_state
        self.selection = selection


class MultiTaskElasticNetCV(RegressorMixin, LinearModelCV):
    """Multi-task L1/L2 ElasticNet with built-in cross-validation.

    See glossary entry for :term:`cross-validation estimator`.

    The optimization objective for MultiTaskElasticNet is::

        (1 / (2 * n_samples)) * ||Y - XW||^Fro_2
        + alpha * l1_ratio * ||W||_21
        + 0.5 * alpha * (1 - l1_ratio) * ||W||_Fro^2

    Where::

        ||W||_21 = \\sum_i \\sqrt{\\sum_j w_{ij}^2}

    i.e. the sum of norm of each row.

    Read more in the :ref:`User Guide <multi_task_elastic_net>`.

    .. versionadded:: 0.15

    Parameters
    ----------
    l1_ratio : float or list of float, default=0.5
        The ElasticNet mixing parameter, with 0 < l1_ratio <= 1.
        For l1_ratio = 1 the penalty is an L1/L2 penalty. For l1_ratio = 0 it
        is an L2 penalty.
        For ``0 < l1_ratio < 1``, the penalty is a combination of L1/L2 and L2.
        This parameter can be a list, in which case the different
        values are tested by cross-validation and the one giving the best
        prediction score is used. Note that a good choice of list of
        values for l1_ratio is often to put more values close to 1
        (i.e. Lasso) and less close to 0 (i.e. Ridge), as in ``[.1, .5, .7,
        .9, .95, .99, 1]``.

    eps : float, default=1e-3
        Length of the path. ``eps=1e-3`` means that
        ``alpha_min / alpha_max = 1e-3``.

    n_alphas : int, default=100
        Number of alphas along the regularization path.

    alphas : array-like, default=None
        List of alphas where to compute the models.
        If not provided, set automatically.

    fit_intercept : bool, default=True
        Whether to calculate the intercept for this model. If set
        to false, no intercept will be used in calculations
        (i.e. data is expected to be centered).

    max_iter : int, default=1000
        The maximum number of iterations.

    tol : float, default=1e-4
        The tolerance for the optimization: if the updates are
        smaller than ``tol``, the optimization code checks the
        dual gap for optimality and continues until it is smaller
        than ``tol``.

    cv : int, cross-validation generator or iterable, default=None
        Determines the cross-validation splitting strategy.
        Possible inputs for cv are:

        - None, to use the default 5-fold cross-validation,
        - int, to specify the number of folds.
        - :term:`CV splitter`,
        - An iterable yielding (train, test) splits as arrays of indices.

        For int/None inputs, :class:`KFold` is used.

        Refer :ref:`User Guide <cross_validation>` for the various
        cross-validation strategies that can be used here.

        .. versionchanged:: 0.22
            ``cv`` default value if None changed from 3-fold to 5-fold.

    copy_X : bool, default=True
        If ``True``, X will be copied; else, it may be overwritten.

    verbose : bool or int, default=0
        Amount of verbosity.

    n_jobs : int, default=None
        Number of CPUs to use during the cross validation. Note that this is
        used only if multiple values for l1_ratio are given.
        ``None`` means 1 unless in a :obj:`joblib.parallel_backend` context.
        ``-1`` means using all processors. See :term:`Glossary <n_jobs>`
        for more details.

    random_state : int, RandomState instance, default=None
        The seed of the pseudo random number generator that selects a random
        feature to update. Used when ``selection`` == 'random'.
        Pass an int for reproducible output across multiple function calls.
        See :term:`Glossary <random_state>`.

    selection : {'cyclic', 'random'}, default='cyclic'
        If set to 'random', a random coefficient is updated every iteration
        rather than looping over features sequentially by default. This
        (setting to 'random') often leads to significantly faster convergence
        especially when tol is higher than 1e-4.

    Attributes
    ----------
    intercept_ : ndarray of shape (n_targets,)
        Independent term in decision function.

    coef_ : ndarray of shape (n_targets, n_features)
        Parameter vector (W in the cost function formula).
        Note that ``coef_`` stores the transpose of ``W``, ``W.T``.

    alpha_ : float
        The amount of penalization chosen by cross validation.

    mse_path_ : ndarray of shape (n_alphas, n_folds) or \
                (n_l1_ratio, n_alphas, n_folds)
        Mean square error for the test set on each fold, varying alpha.

    alphas_ : ndarray of shape (n_alphas,) or (n_l1_ratio, n_alphas)
        The grid of alphas used for fitting, for each l1_ratio.

    l1_ratio_ : float
        Best l1_ratio obtained by cross-validation.

    n_iter_ : int
        Number of iterations run by the coordinate descent solver to reach
        the specified tolerance for the optimal alpha.

    dual_gap_ : float
        The dual gap at the end of the optimization for the optimal alpha.

    n_features_in_ : int
        Number of features seen during :term:`fit`.

        .. versionadded:: 0.24

    feature_names_in_ : ndarray of shape (`n_features_in_`,)
        Names of features seen during :term:`fit`. Defined only when `X`
        has feature names that are all strings.

        .. versionadded:: 1.0

    See Also
    --------
    MultiTaskElasticNet : Multi-task L1/L2 ElasticNet with built-in cross-validation.
    ElasticNetCV : Elastic net model with best model selection by
        cross-validation.
    MultiTaskLassoCV : Multi-task Lasso model trained with L1/L2
        mixed-norm as regularizer.

    Notes
    -----
    The algorithm used to fit the model is coordinate descent.

    In `fit`, once the best parameters `l1_ratio` and `alpha` are found through
    cross-validation, the model is fit again using the entire training set.

    To avoid unnecessary memory duplication the `X` and `y` arguments of the
    `fit` method should be directly passed as Fortran-contiguous numpy arrays.

    Examples
    --------
    >>> from sklearn import linear_model
    >>> clf = linear_model.MultiTaskElasticNetCV(cv=3)
    >>> clf.fit([[0,0], [1, 1], [2, 2]],
    ...         [[0, 0], [1, 1], [2, 2]])
    MultiTaskElasticNetCV(cv=3)
    >>> print(clf.coef_)
    [[0.52875032 0.46958558]
     [0.52875032 0.46958558]]
    >>> print(clf.intercept_)
    [0.00166409 0.00166409]
    """

    _parameter_constraints: dict = {
        **LinearModelCV._parameter_constraints,
        "l1_ratio": [Interval(Real, 0, 1, closed="both"), "array-like"],
    }
    _parameter_constraints.pop("precompute")
    _parameter_constraints.pop("positive")

    path = staticmethod(enet_path)

    def __init__(
        self,
        *,
        l1_ratio=0.5,
        eps=1e-3,
        n_alphas=100,
        alphas=None,
        fit_intercept=True,
        max_iter=1000,
        tol=1e-4,
        cv=None,
        copy_X=True,
        verbose=0,
        n_jobs=None,
        random_state=None,
        selection="cyclic",
    ):
        self.l1_ratio = l1_ratio
        self.eps = eps
        self.n_alphas = n_alphas
        self.alphas = alphas
        self.fit_intercept = fit_intercept
        self.max_iter = max_iter
        self.tol = tol
        self.cv = cv
        self.copy_X = copy_X
        self.verbose = verbose
        self.n_jobs = n_jobs
        self.random_state = random_state
        self.selection = selection

    def _get_estimator(self):
        return MultiTaskElasticNet()

    def _is_multitask(self):
        return True

    def _more_tags(self):
        return {"multioutput_only": True}

    # This is necessary as LinearModelCV now supports sample_weight while
    # MultiTaskElasticNet does not (yet).
    def fit(self, X, y):
        """Fit MultiTaskElasticNet model with coordinate descent.

        Fit is on grid of alphas and best alpha estimated by cross-validation.

        Parameters
        ----------
        X : ndarray of shape (n_samples, n_features)
            Training data.
        y : ndarray of shape (n_samples, n_targets)
            Training target variable. Will be cast to X's dtype if necessary.

        Returns
        -------
        self : object
            Returns MultiTaskElasticNet instance.
        """
        return super().fit(X, y)


class MultiTaskLassoCV(RegressorMixin, LinearModelCV):
    """Multi-task Lasso model trained with L1/L2 mixed-norm as regularizer.

    See glossary entry for :term:`cross-validation estimator`.

    The optimization objective for MultiTaskLasso is::

        (1 / (2 * n_samples)) * ||Y - XW||^Fro_2 + alpha * ||W||_21

    Where::

        ||W||_21 = \\sum_i \\sqrt{\\sum_j w_{ij}^2}

    i.e. the sum of norm of each row.

    Read more in the :ref:`User Guide <multi_task_lasso>`.

    .. versionadded:: 0.15

    Parameters
    ----------
    eps : float, default=1e-3
        Length of the path. ``eps=1e-3`` means that
        ``alpha_min / alpha_max = 1e-3``.

    n_alphas : int, default=100
        Number of alphas along the regularization path.

    alphas : array-like, default=None
        List of alphas where to compute the models.
        If not provided, set automatically.

    fit_intercept : bool, default=True
        Whether to calculate the intercept for this model. If set
        to false, no intercept will be used in calculations
        (i.e. data is expected to be centered).

    max_iter : int, default=1000
        The maximum number of iterations.

    tol : float, default=1e-4
        The tolerance for the optimization: if the updates are
        smaller than ``tol``, the optimization code checks the
        dual gap for optimality and continues until it is smaller
        than ``tol``.

    copy_X : bool, default=True
        If ``True``, X will be copied; else, it may be overwritten.

    cv : int, cross-validation generator or iterable, default=None
        Determines the cross-validation splitting strategy.
        Possible inputs for cv are:

        - None, to use the default 5-fold cross-validation,
        - int, to specify the number of folds.
        - :term:`CV splitter`,
        - An iterable yielding (train, test) splits as arrays of indices.

        For int/None inputs, :class:`KFold` is used.

        Refer :ref:`User Guide <cross_validation>` for the various
        cross-validation strategies that can be used here.

        .. versionchanged:: 0.22
            ``cv`` default value if None changed from 3-fold to 5-fold.

    verbose : bool or int, default=False
        Amount of verbosity.

    n_jobs : int, default=None
        Number of CPUs to use during the cross validation. Note that this is
        used only if multiple values for l1_ratio are given.
        ``None`` means 1 unless in a :obj:`joblib.parallel_backend` context.
        ``-1`` means using all processors. See :term:`Glossary <n_jobs>`
        for more details.

    random_state : int, RandomState instance, default=None
        The seed of the pseudo random number generator that selects a random
        feature to update. Used when ``selection`` == 'random'.
        Pass an int for reproducible output across multiple function calls.
        See :term:`Glossary <random_state>`.

    selection : {'cyclic', 'random'}, default='cyclic'
        If set to 'random', a random coefficient is updated every iteration
        rather than looping over features sequentially by default. This
        (setting to 'random') often leads to significantly faster convergence
        especially when tol is higher than 1e-4.

    Attributes
    ----------
    intercept_ : ndarray of shape (n_targets,)
        Independent term in decision function.

    coef_ : ndarray of shape (n_targets, n_features)
        Parameter vector (W in the cost function formula).
        Note that ``coef_`` stores the transpose of ``W``, ``W.T``.

    alpha_ : float
        The amount of penalization chosen by cross validation.

    mse_path_ : ndarray of shape (n_alphas, n_folds)
        Mean square error for the test set on each fold, varying alpha.

    alphas_ : ndarray of shape (n_alphas,)
        The grid of alphas used for fitting.

    n_iter_ : int
        Number of iterations run by the coordinate descent solver to reach
        the specified tolerance for the optimal alpha.

    dual_gap_ : float
        The dual gap at the end of the optimization for the optimal alpha.

    n_features_in_ : int
        Number of features seen during :term:`fit`.

        .. versionadded:: 0.24

    feature_names_in_ : ndarray of shape (`n_features_in_`,)
        Names of features seen during :term:`fit`. Defined only when `X`
        has feature names that are all strings.

        .. versionadded:: 1.0

    See Also
    --------
    MultiTaskElasticNet : Multi-task ElasticNet model trained with L1/L2
        mixed-norm as regularizer.
    ElasticNetCV : Elastic net model with best model selection by
        cross-validation.
    MultiTaskElasticNetCV : Multi-task L1/L2 ElasticNet with built-in
        cross-validation.

    Notes
    -----
    The algorithm used to fit the model is coordinate descent.

    In `fit`, once the best parameter `alpha` is found through
    cross-validation, the model is fit again using the entire training set.

    To avoid unnecessary memory duplication the `X` and `y` arguments of the
    `fit` method should be directly passed as Fortran-contiguous numpy arrays.

    Examples
    --------
    >>> from sklearn.linear_model import MultiTaskLassoCV
    >>> from sklearn.datasets import make_regression
    >>> from sklearn.metrics import r2_score
    >>> X, y = make_regression(n_targets=2, noise=4, random_state=0)
    >>> reg = MultiTaskLassoCV(cv=5, random_state=0).fit(X, y)
    >>> r2_score(y, reg.predict(X))
    0.9994...
    >>> reg.alpha_
    0.5713...
    >>> reg.predict(X[:1,])
    array([[153.7971...,  94.9015...]])
    """

    _parameter_constraints: dict = {
        **LinearModelCV._parameter_constraints,
    }
    _parameter_constraints.pop("precompute")
    _parameter_constraints.pop("positive")

    path = staticmethod(lasso_path)

    def __init__(
        self,
        *,
        eps=1e-3,
        n_alphas=100,
        alphas=None,
        fit_intercept=True,
        max_iter=1000,
        tol=1e-4,
        copy_X=True,
        cv=None,
        verbose=False,
        n_jobs=None,
        random_state=None,
        selection="cyclic",
    ):
        super().__init__(
            eps=eps,
            n_alphas=n_alphas,
            alphas=alphas,
            fit_intercept=fit_intercept,
            max_iter=max_iter,
            tol=tol,
            copy_X=copy_X,
            cv=cv,
            verbose=verbose,
            n_jobs=n_jobs,
            random_state=random_state,
            selection=selection,
        )

    def _get_estimator(self):
        return MultiTaskLasso()

    def _is_multitask(self):
        return True

    def _more_tags(self):
        return {"multioutput_only": True}

    # This is necessary as LinearModelCV now supports sample_weight while
    # MultiTaskElasticNet does not (yet).
    def fit(self, X, y):
        """Fit MultiTaskLasso model with coordinate descent.

        Fit is on grid of alphas and best alpha estimated by cross-validation.

        Parameters
        ----------
        X : ndarray of shape (n_samples, n_features)
            Data.
        y : ndarray of shape (n_samples, n_targets)
            Target. Will be cast to X's dtype if necessary.

        Returns
        -------
        self : object
            Returns an instance of fitted model.
        """
        return super().fit(X, y)<|MERGE_RESOLUTION|>--- conflicted
+++ resolved
@@ -15,10 +15,6 @@
 import numpy as np
 from joblib import effective_n_jobs
 from scipy import sparse
-<<<<<<< HEAD
-from joblib import effective_n_jobs
-=======
->>>>>>> 2ab1d81e
 
 from ..base import MultiOutputMixin, RegressorMixin, _fit_context
 from ..model_selection import check_cv
@@ -33,10 +29,6 @@
     check_random_state,
     column_or_1d,
 )
-<<<<<<< HEAD
-from ..utils.parallel import delayed, Parallel
-=======
->>>>>>> 2ab1d81e
 
 # mypy error: Module 'sklearn.linear_model' has no attribute '_cd_fast'
 from . import _cd_fast as cd_fast  # type: ignore
