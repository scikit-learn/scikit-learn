# Author: Alexandre Gramfort <alexandre.gramfort@inria.fr>
#         Fabian Pedregosa <fabian.pedregosa@inria.fr>
#         Olivier Grisel <olivier.grisel@ensta.org>
#
# License: BSD Style.

cimport numpy as np
import numpy as np
import numpy.linalg as linalg
cimport cython

cdef extern from "math.h":
    double fabs(double f)
    double sqrt(double f)


cdef inline double fmax(double x, double y):
    if x > y:
        return x
    return y

cdef inline double fsign(double f):
    if f == 0:
        return 0
    elif f > 0:
        return 1.0
    else:
        return -1.0

ctypedef np.float64_t DOUBLE
ctypedef np.int32_t INTEGER

@cython.boundscheck(False)
@cython.wraparound(False)
@cython.cdivision(True)
def enet_coordinate_descent(np.ndarray[DOUBLE, ndim=1] w,
                            double alpha, double beta,
                            np.ndarray[DOUBLE, ndim=1] X_data,
                            np.ndarray[INTEGER, ndim=1] X_indices,
                            np.ndarray[INTEGER, ndim=1] X_indptr,
                            np.ndarray[DOUBLE, ndim=1] y,
                            np.ndarray[DOUBLE, ndim=1] X_mean,
                            int max_iter, double tol, bint positive=False):
    """Cython version of the coordinate descent algorithm for Elastic-Net

    We minimize:

        1 norm(y - X w, 2)^2 + alpha norm(w, 1) + beta norm(w, 2)^2
        -                                         ----
        2                                           2

    """

    # get the data information into easy vars
    cdef unsigned int n_samples = y.shape[0]
    cdef unsigned int n_features = w.shape[0]

    # compute norms of the columns of X
    cdef unsigned int ii
    cdef np.ndarray[DOUBLE, ndim = 1] norm_cols_X = np.zeros(n_features,
                                                           np.float64)
    for ii in xrange(n_features):
        norm_cols_X[ii] = ((X_data[X_indptr[ii]:X_indptr[ii + 1]] - \
        X_mean[ii]) ** 2).sum() + \
        (n_samples - X_indptr[ii + 1] + X_indptr[ii]) * X_mean[ii] ** 2

    # initial value of the residuals
    cdef np.ndarray[DOUBLE, ndim = 1] R

    cdef double tmp
    cdef double w_ii
    cdef double d_w_max
    cdef double w_max
    cdef double d_w_ii
    cdef double X_mean_ii
    cdef double R_sum
    cdef double gap = tol + 1.0
    cdef double d_w_tol = tol
    cdef unsigned int jj
    cdef unsigned int n_iter
<<<<<<< HEAD
    cdef bint center = (X_mean!=0).any()
=======
    cdef bint center = (X_mean != 0).any()
>>>>>>> dfd88946

    # initialize the residuals
    R = y.copy()

    for ii in xrange(n_features):
        # sparse X column / dense w dot product
        for jj in xrange(X_indptr[ii], X_indptr[ii + 1]):
            R[X_indices[jj]] -= X_data[jj] * w[ii]
<<<<<<< HEAD
        if center:
            R += X_mean[ii] * w[ii]
=======
    if center:
        R += np.dot(X_mean, w)
>>>>>>> dfd88946

    tol = tol * linalg.norm(y) ** 2

    for n_iter in range(max_iter):

        w_max = 0.0
        d_w_max = 0.0

        for ii in xrange(n_features):  # Loop over coordinates

            if norm_cols_X[ii] == 0.0:
                continue

            w_ii = w[ii]  # Store previous value
            X_mean_ii = X_mean[ii]
            
            if w_ii != 0.0:
                # R += w_ii * X[:,ii]
                for jj in xrange(X_indptr[ii], X_indptr[ii + 1]):
                    R[X_indices[jj]] += X_data[jj] * w_ii
                if center:
                    for jj in xrange(n_samples):
                        R[jj] -= X_mean_ii * w[ii]

            # tmp = (X[:,ii] * R).sum()
            tmp = 0.0
            for jj in xrange(X_indptr[ii], X_indptr[ii + 1]):
                tmp += R[X_indices[jj]] * X_data[jj]
<<<<<<< HEAD
                
=======
>>>>>>> dfd88946
            if center:
                R_sum = 0.0
                for jj in xrange(n_samples):
                    R_sum += R[jj]
                tmp -= R_sum * X_mean_ii

            if positive and tmp < 0.0:
                w[ii] = 0.0
            else:
                w[ii] = fsign(tmp) * fmax(fabs(tmp) - alpha, 0) \
                        / (norm_cols_X[ii] + beta)

            if w[ii] != 0.0:
                # R -=  w[ii] * X[:,ii] # Update residual
                for jj in xrange(X_indptr[ii], X_indptr[ii + 1]):
                    R[X_indices[jj]] -= X_data[jj] * w[ii]
                if center:
                    for jj in xrange(n_samples):
                        R[jj] += X_mean_ii * w[ii]

                if center:
                    for jj in xrange(n_samples):
                        R[jj] += X_mean_ii * w[ii]

            # update the maximum absolute coefficient update
            d_w_ii = fabs(w[ii] - w_ii)
            if d_w_ii > d_w_max:
                d_w_max = d_w_ii

            if w[ii] > w_max:
                w_max = w[ii]

        if w_max == 0.0 or d_w_max / w_max < d_w_tol or n_iter == max_iter - 1:
            # the biggest coordinate update of this iteration was smaller than
            # the tolerance: check the duality gap as ultimate stopping
            # criterion

            # sparse X.T / dense R dot product
            X_T_R = np.zeros(n_features)
            for ii in xrange(n_features):
                for jj in xrange(X_indptr[ii], X_indptr[ii + 1]):
                    X_T_R[ii] += X_data[jj] * R[X_indices[jj]]
<<<<<<< HEAD
                X_T_R[ii] -= X_mean[ii] * R.sum()
=======
            if center:
                X_T_R -= X_mean * R.sum()
>>>>>>> dfd88946

            XtA = X_T_R - beta * w
            if positive:
                dual_norm_XtA = np.max(XtA)
            else:
                dual_norm_XtA = linalg.norm(XtA, np.inf)

            # TODO: use squared L2 norm directly
            R_norm = linalg.norm(R)
            w_norm = linalg.norm(w, 2)
            if (dual_norm_XtA > alpha):
                const = alpha / dual_norm_XtA
                A_norm = R_norm * const
                gap = 0.5 * (R_norm ** 2 + A_norm ** 2)
            else:
                const = 1.0
                gap = R_norm ** 2

            gap += alpha * linalg.norm(w, 1) - const * np.dot(R.T, y) + \
                  0.5 * beta * (1 + const ** 2) * (w_norm ** 2)

            if gap < tol:
                # return if we reached desired tolerance
                break

    return w, gap, tol<|MERGE_RESOLUTION|>--- conflicted
+++ resolved
@@ -78,11 +78,7 @@
     cdef double d_w_tol = tol
     cdef unsigned int jj
     cdef unsigned int n_iter
-<<<<<<< HEAD
-    cdef bint center = (X_mean!=0).any()
-=======
     cdef bint center = (X_mean != 0).any()
->>>>>>> dfd88946
 
     # initialize the residuals
     R = y.copy()
@@ -91,13 +87,9 @@
         # sparse X column / dense w dot product
         for jj in xrange(X_indptr[ii], X_indptr[ii + 1]):
             R[X_indices[jj]] -= X_data[jj] * w[ii]
-<<<<<<< HEAD
+
         if center:
             R += X_mean[ii] * w[ii]
-=======
-    if center:
-        R += np.dot(X_mean, w)
->>>>>>> dfd88946
 
     tol = tol * linalg.norm(y) ** 2
 
@@ -126,10 +118,7 @@
             tmp = 0.0
             for jj in xrange(X_indptr[ii], X_indptr[ii + 1]):
                 tmp += R[X_indices[jj]] * X_data[jj]
-<<<<<<< HEAD
-                
-=======
->>>>>>> dfd88946
+
             if center:
                 R_sum = 0.0
                 for jj in xrange(n_samples):
@@ -172,12 +161,8 @@
             for ii in xrange(n_features):
                 for jj in xrange(X_indptr[ii], X_indptr[ii + 1]):
                     X_T_R[ii] += X_data[jj] * R[X_indices[jj]]
-<<<<<<< HEAD
-                X_T_R[ii] -= X_mean[ii] * R.sum()
-=======
             if center:
                 X_T_R -= X_mean * R.sum()
->>>>>>> dfd88946
 
             XtA = X_T_R - beta * w
             if positive:
