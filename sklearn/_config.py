--- conflicted
+++ resolved
@@ -153,13 +153,12 @@
 
         .. versionadded:: 0.23
 
-<<<<<<< HEAD
     pairwise_dist_chunk_size : int, default=None
         The number of vectors per chunk for PairwiseDistancesReduction.
         Default is 256 (optimal for most of modern laptops' caches and architectures).
 
         .. versionadded:: 1.1
-=======
+
     Yields
     ------
     None.
@@ -168,7 +167,6 @@
     --------
     set_config : Set global scikit-learn configuration.
     get_config : Retrieve current values of the global configuration.
->>>>>>> d5e045fd
 
     Notes
     -----
