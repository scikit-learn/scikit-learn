--- conflicted
+++ resolved
@@ -12,10 +12,7 @@
     "pairwise_dist_chunk_size": int(
         os.environ.get("SKLEARN_PAIRWISE_DIST_CHUNK_SIZE", 256)
     ),
-<<<<<<< HEAD
-=======
     "enable_cython_pairwise_dist": True,
->>>>>>> 998e8f20
 }
 _threadlocal = threading.local()
 
@@ -52,10 +49,7 @@
     print_changed_only=None,
     display=None,
     pairwise_dist_chunk_size=None,
-<<<<<<< HEAD
-=======
     enable_cython_pairwise_dist=None,
->>>>>>> 998e8f20
 ):
     """Set global scikit-learn configuration
 
@@ -96,11 +90,6 @@
         .. versionadded:: 0.23
 
     pairwise_dist_chunk_size : int, default=None
-<<<<<<< HEAD
-        The number of vectors per chunk for PairwiseDistancesReduction.
-        Default is 256 (suitable for most of modern laptops' caches and architectures).
-
-=======
         The number of row vectors per chunk for PairwiseDistancesReduction.
         Default is 256 (suitable for most of modern laptops' caches and architectures).
 
@@ -118,7 +107,6 @@
         End users are not expected to benefit from customizing this configuration
         setting.
 
->>>>>>> 998e8f20
         .. versionadded:: 1.1
 
     See Also
@@ -138,11 +126,8 @@
         local_config["display"] = display
     if pairwise_dist_chunk_size is not None:
         local_config["pairwise_dist_chunk_size"] = pairwise_dist_chunk_size
-<<<<<<< HEAD
-=======
     if enable_cython_pairwise_dist is not None:
         local_config["enable_cython_pairwise_dist"] = enable_cython_pairwise_dist
->>>>>>> 998e8f20
 
 
 @contextmanager
@@ -153,10 +138,7 @@
     print_changed_only=None,
     display=None,
     pairwise_dist_chunk_size=None,
-<<<<<<< HEAD
-=======
     enable_cython_pairwise_dist=None,
->>>>>>> 998e8f20
 ):
     """Context manager for global scikit-learn configuration.
 
@@ -199,8 +181,6 @@
         The number of vectors per chunk for PairwiseDistancesReduction.
         Default is 256 (suitable for most of modern laptops' caches and architectures).
 
-<<<<<<< HEAD
-=======
         Intended for easier benchmarking and testing of scikit-learn internals.
         End users are not expected to benefit from customizing this configuration
         setting.
@@ -215,7 +195,6 @@
         End users are not expected to benefit from customizing this configuration
         setting.
 
->>>>>>> 998e8f20
         .. versionadded:: 1.1
 
     Yields
