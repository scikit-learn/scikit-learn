"""Global configuration state and functions for management
"""
import os
<<<<<<< HEAD
from contextlib import contextmanager as contextmanager
import inspect
=======
>>>>>>> fa87f289
import threading
from contextlib import contextmanager as contextmanager

_global_config = {
    "assume_finite": bool(os.environ.get("SKLEARN_ASSUME_FINITE", False)),
    "working_memory": int(os.environ.get("SKLEARN_WORKING_MEMORY", 1024)),
    "print_changed_only": True,
    "display": "diagram",
    "pairwise_dist_chunk_size": int(
        os.environ.get("SKLEARN_PAIRWISE_DIST_CHUNK_SIZE", 256)
    ),
    "enable_cython_pairwise_dist": True,
    "array_api_dispatch": False,
    "engine_provider": (),
    "engine_attributes": "engine_types",
    "transform_output": "default",
    "enable_metadata_routing": False,
    "skip_parameter_validation": False,
}
_threadlocal = threading.local()


def _get_threadlocal_config():
    """Get a threadlocal **mutable** configuration. If the configuration
    does not exist, copy the default global configuration."""
    if not hasattr(_threadlocal, "global_config"):
        _threadlocal.global_config = _global_config.copy()
    return _threadlocal.global_config


def get_config():
    """Retrieve current values for configuration set by :func:`set_config`.

    Returns
    -------
    config : dict
        Keys are parameter names that can be passed to :func:`set_config`.

    See Also
    --------
    config_context : Context manager for global scikit-learn configuration.
    set_config : Set global scikit-learn configuration.
    """
    # Return a copy of the threadlocal configuration so that users will
    # not be able to modify the configuration with the returned dict.
    return _get_threadlocal_config().copy()


def set_config(
    assume_finite=None,
    working_memory=None,
    print_changed_only=None,
    display=None,
    pairwise_dist_chunk_size=None,
    enable_cython_pairwise_dist=None,
    array_api_dispatch=None,
    engine_provider=None,
    engine_attributes=None,
    transform_output=None,
    enable_metadata_routing=None,
    skip_parameter_validation=None,
):
    """Set global scikit-learn configuration.

    .. versionadded:: 0.19

    Parameters
    ----------
    assume_finite : bool, default=None
        If True, validation for finiteness will be skipped,
        saving time, but leading to potential crashes. If
        False, validation for finiteness will be performed,
        avoiding error.  Global default: False.

        .. versionadded:: 0.19

    working_memory : int, default=None
        If set, scikit-learn will attempt to limit the size of temporary arrays
        to this number of MiB (per job when parallelised), often saving both
        computation time and memory on expensive operations that can be
        performed in chunks. Global default: 1024.

        .. versionadded:: 0.20

    print_changed_only : bool, default=None
        If True, only the parameters that were set to non-default
        values will be printed when printing an estimator. For example,
        ``print(SVC())`` while True will only print 'SVC()' while the default
        behaviour would be to print 'SVC(C=1.0, cache_size=200, ...)' with
        all the non-changed parameters.

        .. versionadded:: 0.21

    display : {'text', 'diagram'}, default=None
        If 'diagram', estimators will be displayed as a diagram in a Jupyter
        lab or notebook context. If 'text', estimators will be displayed as
        text. Default is 'diagram'.

        .. versionadded:: 0.23

    pairwise_dist_chunk_size : int, default=None
        The number of row vectors per chunk for the accelerated pairwise-
        distances reduction backend. Default is 256 (suitable for most of
        modern laptops' caches and architectures).

        Intended for easier benchmarking and testing of scikit-learn internals.
        End users are not expected to benefit from customizing this configuration
        setting.

        .. versionadded:: 1.1

    enable_cython_pairwise_dist : bool, default=None
        Use the accelerated pairwise-distances reduction backend when
        possible. Global default: True.

        Intended for easier benchmarking and testing of scikit-learn internals.
        End users are not expected to benefit from customizing this configuration
        setting.

        .. versionadded:: 1.1

    array_api_dispatch : bool, default=None
        Use Array API dispatching when inputs follow the Array API standard.
        Default is False.

        See the :ref:`User Guide <array_api>` for more details.

        .. versionadded:: 1.2

    engine_provider : str or sequence of {str, engine class}, default=None
        Specify list of enabled computational engine implementations provided
        by third party packages. Engines are enabled by listing the name of
        the provider or listing an engine class directly.

        See the :ref:`User Guide <engine>` for more details.

        .. versionadded:: 1.3

    engine_attributes : str, default=None
        Enable conversion of estimator attributes to scikit-learn native
        types by setting to "sklearn_types". By default attributes are
        stored using engine native types. This avoids additional conversions
        and memory transfers between host and device when calling `predict`/
        `transform` after `fit` of an engine-aware estimator.

        See the :ref:`User Guide <engine>` for more details.

        .. versionadded:: 1.3

    transform_output : str, default=None
        Configure output of `transform` and `fit_transform`.

        See :ref:`sphx_glr_auto_examples_miscellaneous_plot_set_output.py`
        for an example on how to use the API.

        - `"default"`: Default output format of a transformer
        - `"pandas"`: DataFrame output
        - `None`: Transform configuration is unchanged

        .. versionadded:: 1.2

    enable_metadata_routing : bool, default=None
        Enable metadata routing. By default this feature is disabled.

        Refer to :ref:`metadata routing user guide <metadata_routing>` for more
        details.

        - `True`: Metadata routing is enabled
        - `False`: Metadata routing is disabled, use the old syntax.
        - `None`: Configuration is unchanged

        .. versionadded:: 1.3

    skip_parameter_validation : bool, default=None
        If `True`, disable the validation of the hyper-parameters' types and values in
        the fit method of estimators and for arguments passed to public helper
        functions. It can save time in some situations but can lead to low level
        crashes and exceptions with confusing error messages.

        Note that for data parameters, such as `X` and `y`, only type validation is
        skipped but validation with `check_array` will continue to run.

        .. versionadded:: 1.3

    See Also
    --------
    config_context : Context manager for global scikit-learn configuration.
    get_config : Retrieve current values of the global configuration.
    """
    local_config = _get_threadlocal_config()

    if assume_finite is not None:
        local_config["assume_finite"] = assume_finite
    if working_memory is not None:
        local_config["working_memory"] = working_memory
    if print_changed_only is not None:
        local_config["print_changed_only"] = print_changed_only
    if display is not None:
        local_config["display"] = display
    if pairwise_dist_chunk_size is not None:
        local_config["pairwise_dist_chunk_size"] = pairwise_dist_chunk_size
    if enable_cython_pairwise_dist is not None:
        local_config["enable_cython_pairwise_dist"] = enable_cython_pairwise_dist
    if array_api_dispatch is not None:
        from .utils._array_api import _check_array_api_dispatch

        _check_array_api_dispatch(array_api_dispatch)
        local_config["array_api_dispatch"] = array_api_dispatch
    if engine_provider is not None:
        # Single provider name was passed in
        if isinstance(engine_provider, str):
            engine_provider = (engine_provider,)
        # Allow direct registration of engine classes to ease testing, debugging
        # and benchmarking without having to register a fake package with metadata
        # just to use a custom engine not meant to be used by end-users.
        elif inspect.isclass(engine_provider):
            engine_provider = (engine_provider,)
        local_config["engine_provider"] = engine_provider
    if engine_attributes is not None:
        local_config["engine_attributes"] = engine_attributes
    if transform_output is not None:
        local_config["transform_output"] = transform_output
    if enable_metadata_routing is not None:
        local_config["enable_metadata_routing"] = enable_metadata_routing
    if skip_parameter_validation is not None:
        local_config["skip_parameter_validation"] = skip_parameter_validation


@contextmanager
def config_context(
    *,
    assume_finite=None,
    working_memory=None,
    print_changed_only=None,
    display=None,
    pairwise_dist_chunk_size=None,
    enable_cython_pairwise_dist=None,
    array_api_dispatch=None,
    engine_provider=None,
    engine_attributes=None,
    transform_output=None,
    enable_metadata_routing=None,
    skip_parameter_validation=None,
):
    """Context manager for global scikit-learn configuration.

    Parameters
    ----------
    assume_finite : bool, default=None
        If True, validation for finiteness will be skipped,
        saving time, but leading to potential crashes. If
        False, validation for finiteness will be performed,
        avoiding error. If None, the existing value won't change.
        The default value is False.

    working_memory : int, default=None
        If set, scikit-learn will attempt to limit the size of temporary arrays
        to this number of MiB (per job when parallelised), often saving both
        computation time and memory on expensive operations that can be
        performed in chunks. If None, the existing value won't change.
        The default value is 1024.

    print_changed_only : bool, default=None
        If True, only the parameters that were set to non-default
        values will be printed when printing an estimator. For example,
        ``print(SVC())`` while True will only print 'SVC()', but would print
        'SVC(C=1.0, cache_size=200, ...)' with all the non-changed parameters
        when False. If None, the existing value won't change.
        The default value is True.

        .. versionchanged:: 0.23
           Default changed from False to True.

    display : {'text', 'diagram'}, default=None
        If 'diagram', estimators will be displayed as a diagram in a Jupyter
        lab or notebook context. If 'text', estimators will be displayed as
        text. If None, the existing value won't change.
        The default value is 'diagram'.

        .. versionadded:: 0.23

    pairwise_dist_chunk_size : int, default=None
        The number of row vectors per chunk for the accelerated pairwise-
        distances reduction backend. Default is 256 (suitable for most of
        modern laptops' caches and architectures).

        Intended for easier benchmarking and testing of scikit-learn internals.
        End users are not expected to benefit from customizing this configuration
        setting.

        .. versionadded:: 1.1

    enable_cython_pairwise_dist : bool, default=None
        Use the accelerated pairwise-distances reduction backend when
        possible. Global default: True.

        Intended for easier benchmarking and testing of scikit-learn internals.
        End users are not expected to benefit from customizing this configuration
        setting.

        .. versionadded:: 1.1

    array_api_dispatch : bool, default=None
        Use Array API dispatching when inputs follow the Array API standard.
        Default is False.

        See the :ref:`User Guide <array_api>` for more details.

        .. versionadded:: 1.2

    engine_provider : str or sequence of {str, engine class}, default=None
        Specify list of enabled computational engine implementations provided
        by third party packages. Engines are enabled by listing the name of
        the provider or listing an engine class directly.

        See the :ref:`User Guide <engine>` for more details.

        .. versionadded:: 1.3

    engine_attributes : str, default=None
        Enable conversion of estimator attributes to scikit-learn native
        types by setting to "sklearn_types". By default attributes are
        stored using engine native types.

        See the :ref:`User Guide <engine>` for more details.

        .. versionadded:: 1.3

    transform_output : str, default=None
        Configure output of `transform` and `fit_transform`.

        See :ref:`sphx_glr_auto_examples_miscellaneous_plot_set_output.py`
        for an example on how to use the API.

        - `"default"`: Default output format of a transformer
        - `"pandas"`: DataFrame output
        - `None`: Transform configuration is unchanged

        .. versionadded:: 1.2

    enable_metadata_routing : bool, default=None
        Enable metadata routing. By default this feature is disabled.

        Refer to :ref:`metadata routing user guide <metadata_routing>` for more
        details.

        - `True`: Metadata routing is enabled
        - `False`: Metadata routing is disabled, use the old syntax.
        - `None`: Configuration is unchanged

        .. versionadded:: 1.3

    skip_parameter_validation : bool, default=None
        If `True`, disable the validation of the hyper-parameters' types and values in
        the fit method of estimators and for arguments passed to public helper
        functions. It can save time in some situations but can lead to low level
        crashes and exceptions with confusing error messages.

        Note that for data parameters, such as `X` and `y`, only type validation is
        skipped but validation with `check_array` will continue to run.

        .. versionadded:: 1.3

    Yields
    ------
    None.

    See Also
    --------
    set_config : Set global scikit-learn configuration.
    get_config : Retrieve current values of the global configuration.

    Notes
    -----
    All settings, not just those presently modified, will be returned to
    their previous values when the context manager is exited.

    Examples
    --------
    >>> import sklearn
    >>> from sklearn.utils.validation import assert_all_finite
    >>> with sklearn.config_context(assume_finite=True):
    ...     assert_all_finite([float('nan')])
    >>> with sklearn.config_context(assume_finite=True):
    ...     with sklearn.config_context(assume_finite=False):
    ...         assert_all_finite([float('nan')])
    Traceback (most recent call last):
    ...
    ValueError: Input contains NaN...
    """
    old_config = get_config()
    set_config(
        assume_finite=assume_finite,
        working_memory=working_memory,
        print_changed_only=print_changed_only,
        display=display,
        pairwise_dist_chunk_size=pairwise_dist_chunk_size,
        enable_cython_pairwise_dist=enable_cython_pairwise_dist,
        array_api_dispatch=array_api_dispatch,
        engine_provider=engine_provider,
        engine_attributes=engine_attributes,
        transform_output=transform_output,
        enable_metadata_routing=enable_metadata_routing,
        skip_parameter_validation=skip_parameter_validation,
    )

    try:
        yield
    finally:
        set_config(**old_config)<|MERGE_RESOLUTION|>--- conflicted
+++ resolved
@@ -1,11 +1,7 @@
 """Global configuration state and functions for management
 """
 import os
-<<<<<<< HEAD
-from contextlib import contextmanager as contextmanager
 import inspect
-=======
->>>>>>> fa87f289
 import threading
 from contextlib import contextmanager as contextmanager
 
