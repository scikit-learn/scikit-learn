--- conflicted
+++ resolved
@@ -363,7 +363,6 @@
     set_config(print_changed_only=True)  # reset to default
 
 
-<<<<<<< HEAD
 @pytest.fixture
 def skip_dask_array_api_compliance(request):
     """
@@ -383,8 +382,8 @@
                 " issues"
             )
         )
-=======
+
+
 if dt_config is not None:
     # Strict mode to differentiate between 3.14 and np.float64(3.14)
-    dt_config.strict_check = True
->>>>>>> 734245a1
+    dt_config.strict_check = True