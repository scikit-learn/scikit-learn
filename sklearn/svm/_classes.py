--- conflicted
+++ resolved
@@ -349,18 +349,6 @@
 
         return self
 
-<<<<<<< HEAD
-    def __sklearn_tags__(self):
-        tags = super().__sklearn_tags__()
-        tags._xfail_checks = {
-            "check_non_transformer_estimators_n_iter": (
-                "n_iter_ cannot be easily accessed."
-            ),
-        }
-        return tags
-
-=======
->>>>>>> 56a4adbe
 
 class LinearSVR(RegressorMixin, LinearModel):
     """Linear Support Vector Regression.
