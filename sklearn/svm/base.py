--- conflicted
+++ resolved
@@ -506,12 +506,8 @@
                  max_iter, decision_function_shape, random_state,
                  break_ties):
         self.decision_function_shape = decision_function_shape
-<<<<<<< HEAD
         self.break_ties = break_ties
-        super(BaseSVC, self).__init__(
-=======
         super().__init__(
->>>>>>> 29551291
             kernel=kernel, degree=degree, gamma=gamma,
             coef0=coef0, tol=tol, C=C, nu=nu, epsilon=0., shrinking=shrinking,
             probability=probability, cache_size=cache_size,
@@ -577,17 +573,13 @@
         y_pred : array, shape (n_samples,)
             Class labels for samples in X.
         """
-<<<<<<< HEAD
         check_is_fitted(self, "classes_")
         if (self.break_ties
                 and self.decision_function_shape == 'ovr'
                 and len(self.classes_) > 2):
             y = np.argmax(self.decision_function(X), axis=1)
         else:
-            y = super(BaseSVC, self).predict(X)
-=======
-        y = super().predict(X)
->>>>>>> 29551291
+            y = super().predict(X)
         return self.classes_.take(np.asarray(y, dtype=np.intp))
 
     # Hacky way of getting predict_proba to raise an AttributeError when
