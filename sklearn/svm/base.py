from __future__ import print_function

import numpy as np
import scipy.sparse as sp
import warnings
from abc import ABCMeta, abstractmethod

from . import libsvm, liblinear
from . import libsvm_sparse
from ..base import BaseEstimator, ClassifierMixin, RegressorMixin
from ..preprocessing import LabelEncoder
from ..utils import check_array, check_random_state, column_or_1d
from ..utils import ConvergenceWarning, compute_class_weight, deprecated
from ..utils.extmath import safe_sparse_dot
from ..utils.validation import check_is_fitted
from ..externals import six

LIBSVM_IMPL = ['c_svc', 'nu_svc', 'one_class', 'epsilon_svr', 'nu_svr']


def _one_vs_one_coef(dual_coef, n_support, support_vectors):
    """Generate primal coefficients from dual coefficients
    for the one-vs-one multi class LibSVM in the case
    of a linear kernel."""

    # get 1vs1 weights for all n*(n-1) classifiers.
    # this is somewhat messy.
    # shape of dual_coef_ is nSV * (n_classes -1)
    # see docs for details
    n_class = dual_coef.shape[0] + 1

    # XXX we could do preallocation of coef but
    # would have to take care in the sparse case
    coef = []
    sv_locs = np.cumsum(np.hstack([[0], n_support]))
    for class1 in range(n_class):
        # SVs for class1:
        sv1 = support_vectors[sv_locs[class1]:sv_locs[class1 + 1], :]
        for class2 in range(class1 + 1, n_class):
            # SVs for class1:
            sv2 = support_vectors[sv_locs[class2]:sv_locs[class2 + 1], :]

            # dual coef for class1 SVs:
            alpha1 = dual_coef[class2 - 1, sv_locs[class1]:sv_locs[class1 + 1]]
            # dual coef for class2 SVs:
            alpha2 = dual_coef[class1, sv_locs[class2]:sv_locs[class2 + 1]]
            # build weight for class1 vs class2

            coef.append(safe_sparse_dot(alpha1, sv1)
                        + safe_sparse_dot(alpha2, sv2))
    return coef


class BaseLibSVM(six.with_metaclass(ABCMeta, BaseEstimator)):
    """Base class for estimators that use libsvm as backing library

    This implements support vector machine classification and regression.

    Parameter documentation is in the derived `SVC` class.
    """

    # The order of these must match the integer values in LibSVM.
    # XXX These are actually the same in the dense case. Need to factor
    # this out.
    _sparse_kernels = ["linear", "poly", "rbf", "sigmoid", "precomputed"]

    @abstractmethod
    def __init__(self, impl, kernel, degree, gamma, coef0,
                 tol, C, nu, epsilon, shrinking, probability, cache_size,
                 class_weight, verbose, max_iter, random_state):

        if impl not in LIBSVM_IMPL:  # pragma: no cover
            raise ValueError("impl should be one of %s, %s was given" % (
                LIBSVM_IMPL, impl))

        self._impl = impl
        self.kernel = kernel
        self.degree = degree
        self.gamma = gamma
        self.coef0 = coef0
        self.tol = tol
        self.C = C
        self.nu = nu
        self.epsilon = epsilon
        self.shrinking = shrinking
        self.probability = probability
        self.cache_size = cache_size
        self.class_weight = class_weight
        self.verbose = verbose
        self.max_iter = max_iter
        self.random_state = random_state

    @property
    def _pairwise(self):
        # Used by cross_val_score.
        kernel = self.kernel
        return kernel == "precomputed" or callable(kernel)

    def fit(self, X, y, sample_weight=None):
        """Fit the SVM model according to the given training data.

        Parameters
        ----------
        X : {array-like, sparse matrix}, shape (n_samples, n_features)
            Training vectors, where n_samples is the number of samples
            and n_features is the number of features.
            For kernel="precomputed", the expected shape of X is
            (n_samples, n_samples).

        y : array-like, shape (n_samples,)
            Target values (class labels in classification, real numbers in
            regression)

        sample_weight : array-like, shape (n_samples,)
            Per-sample weights. Rescale C per sample. Higher weights
            force the classifier to put more emphasis on these points.

        Returns
        -------
        self : object
            Returns self.

        Notes
        ------
        If X and y are not C-ordered and contiguous arrays of np.float64 and
        X is not a scipy.sparse.csr_matrix, X and/or y may be copied.

        If X is a dense array, then the other methods will not support sparse
        matrices as input.
        """

        rnd = check_random_state(self.random_state)

        sparse = sp.isspmatrix(X)
        if sparse and self.kernel == "precomputed":
            raise TypeError("Sparse precomputed kernels are not supported.")
        self._sparse = sparse and not callable(self.kernel)

        X = check_array(X, accept_sparse='csr', dtype=np.float64, order='C')
        y = self._validate_targets(y)

        sample_weight = np.asarray([]
                                   if sample_weight is None
                                   else sample_weight, dtype=np.float64)
        solver_type = LIBSVM_IMPL.index(self._impl)

        # input validation
        if solver_type != 2 and X.shape[0] != y.shape[0]:
            raise ValueError("X and y have incompatible shapes.\n" +
                             "X has %s samples, but y has %s." %
                             (X.shape[0], y.shape[0]))

        if self.kernel == "precomputed" and X.shape[0] != X.shape[1]:
            raise ValueError("X.shape[0] should be equal to X.shape[1]")

        if sample_weight.shape[0] > 0 and sample_weight.shape[0] != X.shape[0]:
            raise ValueError("sample_weight and X have incompatible shapes: "
                             "%r vs %r\n"
                             "Note: Sparse matrices cannot be indexed w/"
                             "boolean masks (use `indices=True` in CV)."
                             % (sample_weight.shape, X.shape))

        if (self.kernel in ['poly', 'rbf']) and (self.gamma == 0):
            # if custom gamma is not provided ...
            self._gamma = 1.0 / X.shape[1]
        else:
            self._gamma = self.gamma

        kernel = self.kernel
        if callable(kernel):
            kernel = 'precomputed'

        fit = self._sparse_fit if self._sparse else self._dense_fit
        if self.verbose:  # pragma: no cover
            print('[LibSVM]', end='')

        seed = rnd.randint(np.iinfo('i').max)
        fit(X, y, sample_weight, solver_type, kernel, random_seed=seed)
        # see comment on the other call to np.iinfo in this file

        self.shape_fit_ = X.shape

        # In binary case, we need to flip the sign of coef, intercept and
        # decision function. Use self._intercept_ and self._dual_coef_ internally.
        self._intercept_ = self.intercept_.copy()
        self._dual_coef_ = self.dual_coef_
        if self._impl in ['c_svc', 'nu_svc'] and len(self.classes_) == 2:
            self.intercept_ *= -1
            self.dual_coef_ = -self.dual_coef_

        return self

    def _validate_targets(self, y):
        """Validation of y and class_weight.

        Default implementation for SVR and one-class; overridden in BaseSVC.
        """
        # XXX this is ugly.
        # Regression models should not have a class_weight_ attribute.
        self.class_weight_ = np.empty(0)
        return np.asarray(y, dtype=np.float64, order='C')

    def _warn_from_fit_status(self):
        assert self.fit_status_ in (0, 1)
        if self.fit_status_ == 1:
            warnings.warn('Solver terminated early (max_iter=%i).'
                          '  Consider pre-processing your data with'
                          ' StandardScaler or MinMaxScaler.'
                          % self.max_iter, ConvergenceWarning)

    def _dense_fit(self, X, y, sample_weight, solver_type, kernel,
                   random_seed):
        if callable(self.kernel):
            # you must store a reference to X to compute the kernel in predict
            # TODO: add keyword copy to copy on demand
            self.__Xfit = X
            X = self._compute_kernel(X)

            if X.shape[0] != X.shape[1]:
                raise ValueError("X.shape[0] should be equal to X.shape[1]")

        libsvm.set_verbosity_wrap(self.verbose)

        # we don't pass **self.get_params() to allow subclasses to
        # add other parameters to __init__
        self.support_, self.support_vectors_, self.n_support_, \
            self.dual_coef_, self.intercept_, self.probA_, \
            self.probB_, self.fit_status_ = libsvm.fit(
                X, y,
                svm_type=solver_type, sample_weight=sample_weight,
                class_weight=self.class_weight_, kernel=kernel, C=self.C,
                nu=self.nu, probability=self.probability, degree=self.degree,
                shrinking=self.shrinking, tol=self.tol,
                cache_size=self.cache_size, coef0=self.coef0,
                gamma=self._gamma, epsilon=self.epsilon,
                max_iter=self.max_iter, random_seed=random_seed)

        self._warn_from_fit_status()

    def _sparse_fit(self, X, y, sample_weight, solver_type, kernel,
                    random_seed):
        X.data = np.asarray(X.data, dtype=np.float64, order='C')
        X.sort_indices()

        kernel_type = self._sparse_kernels.index(kernel)

        libsvm_sparse.set_verbosity_wrap(self.verbose)

        self.support_, self.support_vectors_, dual_coef_data, \
            self.intercept_, self.n_support_, \
            self.probA_, self.probB_, self.fit_status_ = \
            libsvm_sparse.libsvm_sparse_train(
                X.shape[1], X.data, X.indices, X.indptr, y, solver_type,
                kernel_type, self.degree, self._gamma, self.coef0, self.tol,
                self.C, self.class_weight_,
                sample_weight, self.nu, self.cache_size, self.epsilon,
                int(self.shrinking), int(self.probability), self.max_iter,
                random_seed)

        self._warn_from_fit_status()

        if hasattr(self, "classes_"):
            n_class = len(self.classes_) - 1
        else:   # regression
            n_class = 1
        n_SV = self.support_vectors_.shape[0]

        dual_coef_indices = np.tile(np.arange(n_SV), n_class)
        dual_coef_indptr = np.arange(0, dual_coef_indices.size + 1,
                                     dual_coef_indices.size / n_class)
        self.dual_coef_ = sp.csr_matrix(
            (dual_coef_data, dual_coef_indices, dual_coef_indptr),
            (n_class, n_SV))

    def predict(self, X):
        """Perform regression on samples in X.

        For an one-class model, +1 or -1 is returned.

        Parameters
        ----------
        X : {array-like, sparse matrix}, shape (n_samples, n_features)
            For kernel="precomputed", the expected shape of X is
            (n_samples_test, n_samples_train).

        Returns
        -------
        y_pred : array, shape (n_samples,)
        """
        X = self._validate_for_predict(X)
        predict = self._sparse_predict if self._sparse else self._dense_predict
        return predict(X)

    def _dense_predict(self, X):
        n_samples, n_features = X.shape
        X = self._compute_kernel(X)
        if X.ndim == 1:
            X = check_array(X, order='C')

        kernel = self.kernel
        if callable(self.kernel):
            kernel = 'precomputed'
            if X.shape[1] != self.shape_fit_[0]:
                raise ValueError("X.shape[1] = %d should be equal to %d, "
                                 "the number of samples at training time" %
                                 (X.shape[1], self.shape_fit_[0]))

        svm_type = LIBSVM_IMPL.index(self._impl)

        return libsvm.predict(
            X, self.support_, self.support_vectors_, self.n_support_,
            self._dual_coef_, self._intercept_,
            self.probA_, self.probB_, svm_type=svm_type, kernel=kernel,
            degree=self.degree, coef0=self.coef0, gamma=self._gamma,
            cache_size=self.cache_size)

    def _sparse_predict(self, X):
        # Precondition: X is a csr_matrix of dtype np.float64.
        kernel = self.kernel
        if callable(kernel):
            kernel = 'precomputed'

        kernel_type = self._sparse_kernels.index(kernel)

        C = 0.0  # C is not useful here

        return libsvm_sparse.libsvm_sparse_predict(
            X.data, X.indices, X.indptr,
            self.support_vectors_.data,
            self.support_vectors_.indices,
            self.support_vectors_.indptr,
            self._dual_coef_.data, self._intercept_,
            LIBSVM_IMPL.index(self._impl), kernel_type,
            self.degree, self._gamma, self.coef0, self.tol,
            C, self.class_weight_,
            self.nu, self.epsilon, self.shrinking,
            self.probability, self.n_support_,
            self.probA_, self.probB_)

    def _compute_kernel(self, X):
        """Return the data transformed by a callable kernel"""
        if callable(self.kernel):
            # in the case of precomputed kernel given as a function, we
            # have to compute explicitly the kernel matrix
            kernel = self.kernel(X, self.__Xfit)
            if sp.issparse(kernel):
                kernel = kernel.toarray()
            X = np.asarray(kernel, dtype=np.float64, order='C')
        return X

    @deprecated(" and will be removed in 0.19")
    def decision_function(self, X):
        """Distance of the samples X to the separating hyperplane.

        Parameters
        ----------
        X : array-like, shape (n_samples, n_features)
            For kernel="precomputed", the expected shape of X is
            [n_samples_test, n_samples_train].

        Returns
        -------
        X : array-like, shape (n_samples, n_class * (n_class-1) / 2)
            Returns the decision function of the sample for each class
            in the model.
        """
        return self._decision_function(X)

    def _decision_function(self, X):
        """Distance of the samples X to the separating hyperplane.

        Parameters
        ----------
        X : array-like, shape (n_samples, n_features)

        Returns
        -------
        X : array-like, shape (n_samples, n_class * (n_class-1) / 2)
            Returns the decision function of the sample for each class
            in the model.
        """
        # NOTE: _validate_for_predict contains check for is_fitted
        # hence must be placed before any other attributes are used.
        X = self._validate_for_predict(X)
        X = self._compute_kernel(X)

        if self._sparse:
            dec_func = self._sparse_decision_function(X)
        else:
            dec_func = self._dense_decision_function(X)

        # In binary case, we need to flip the sign of coef, intercept and
        # decision function.
        if self._impl in ['c_svc', 'nu_svc'] and len(self.classes_) == 2:
            return -dec_func.ravel()

        return dec_func

    def _dense_decision_function(self, X):
        X = check_array(X, dtype=np.float64, order="C")

        kernel = self.kernel
        if callable(kernel):
            kernel = 'precomputed'

        return libsvm.decision_function(
            X, self.support_, self.support_vectors_, self.n_support_,
            self._dual_coef_, self._intercept_,
            self.probA_, self.probB_,
            svm_type=LIBSVM_IMPL.index(self._impl),
            kernel=kernel, degree=self.degree, cache_size=self.cache_size,
            coef0=self.coef0, gamma=self._gamma)

    def _sparse_decision_function(self, X):
        X.data = np.asarray(X.data, dtype=np.float64, order='C')

        kernel = self.kernel
        if hasattr(kernel, '__call__'):
            kernel = 'precomputed'

        kernel_type = self._sparse_kernels.index(kernel)

        return libsvm_sparse.libsvm_sparse_decision_function(
            X.data, X.indices, X.indptr,
            self.support_vectors_.data,
            self.support_vectors_.indices,
            self.support_vectors_.indptr,
            self._dual_coef_.data, self._intercept_,
            LIBSVM_IMPL.index(self._impl), kernel_type,
            self.degree, self._gamma, self.coef0, self.tol,
            self.C, self.class_weight_,
            self.nu, self.epsilon, self.shrinking,
            self.probability, self.n_support_,
            self.probA_, self.probB_)

    def _validate_for_predict(self, X):
<<<<<<< HEAD
        if not hasattr(self, "support_"):
            raise ValueError("this %s has not been fitted yet"
                             % type(self).__name__)
=======
        check_is_fitted(self, 'support_')

>>>>>>> acc1ac27
        X = check_array(X, accept_sparse='csr', dtype=np.float64, order="C")
        if self._sparse and not sp.isspmatrix(X):
            X = sp.csr_matrix(X)
        if self._sparse:
            X.sort_indices()

        if sp.issparse(X) and not self._sparse and not callable(self.kernel):
            raise ValueError(
                "cannot use sparse input in %r trained on dense data"
                % type(self).__name__)
        n_samples, n_features = X.shape

        if self.kernel == "precomputed":
            if X.shape[1] != self.shape_fit_[0]:
                raise ValueError("X.shape[1] = %d should be equal to %d, "
                                 "the number of samples at training time" %
                                 (X.shape[1], self.shape_fit_[0]))
        elif n_features != self.shape_fit_[1]:
            raise ValueError("X.shape[1] = %d should be equal to %d, "
                             "the number of features at training time" %
                             (n_features, self.shape_fit_[1]))
        return X

    @property
    def coef_(self):
        if self.kernel != 'linear':
            raise ValueError('coef_ is only available when using a '
                             'linear kernel')

        coef = self._get_coef()

        # coef_ being a read-only property, it's better to mark the value as
        # immutable to avoid hiding potential bugs for the unsuspecting user.
        if sp.issparse(coef):
            # sparse matrix do not have global flags
            coef.data.flags.writeable = False
        else:
            # regular dense array
            coef.flags.writeable = False
        return coef

    def _get_coef(self):
<<<<<<< HEAD
        return safe_sparse_dot(self.dual_coef_, self.support_vectors_)
=======
        return safe_sparse_dot(self._dual_coef_, self.support_vectors_)
>>>>>>> acc1ac27


class BaseSVC(BaseLibSVM, ClassifierMixin):
    """ABC for LibSVM-based classifiers."""

    def _validate_targets(self, y):
        y_ = column_or_1d(y, warn=True)
        cls, y = np.unique(y_, return_inverse=True)
        self.class_weight_ = compute_class_weight(self.class_weight, cls, y_)
        if len(cls) < 2:
            raise ValueError(
                "The number of classes has to be greater than one; got %d"
                % len(cls))

        self.classes_ = cls

        return np.asarray(y, dtype=np.float64, order='C')

    def decision_function(self, X):
        """Distance of the samples X to the separating hyperplane.

        Parameters
        ----------
        X : array-like, shape (n_samples, n_features)

        Returns
        -------
        X : array-like, shape (n_samples, n_class * (n_class-1) / 2)
            Returns the decision function of the sample for each class
            in the model.
        """
        return self._decision_function(X)

    def predict(self, X):
        """Perform classification on samples in X.

        For an one-class model, +1 or -1 is returned.

        Parameters
        ----------
        X : {array-like, sparse matrix}, shape (n_samples, n_features)
            For kernel="precomputed", the expected shape of X is
            [n_samples_test, n_samples_train]

        Returns
        -------
        y_pred : array, shape (n_samples,)
            Class labels for samples in X.
        """
        y = super(BaseSVC, self).predict(X)
        return self.classes_.take(np.asarray(y, dtype=np.intp))

    # Hacky way of getting predict_proba to raise an AttributeError when
    # probability=False using properties. Do not use this in new code; when
    # probabilities are not available depending on a setting, introduce two
    # estimators.
    def _check_proba(self):
        if not self.probability:
            raise AttributeError("predict_proba is not available when"
                                 " probability=%r" % self.probability)
        if self._impl not in ('c_svc', 'nu_svc'):
            raise AttributeError("predict_proba only implemented for SVC"
                                 " and NuSVC")

    @property
    def predict_proba(self):
        """Compute probabilities of possible outcomes for samples in X.

        The model need to have probability information computed at training
        time: fit with attribute `probability` set to True.

        Parameters
        ----------
        X : array-like, shape (n_samples, n_features)
            For kernel="precomputed", the expected shape of X is
            [n_samples_test, n_samples_train]

        Returns
        -------
        T : array-like, shape (n_samples, n_classes)
            Returns the probability of the sample for each class in
            the model. The columns correspond to the classes in sorted
            order, as they appear in the attribute `classes_`.

        Notes
        -----
        The probability model is created using cross validation, so
        the results can be slightly different than those obtained by
        predict. Also, it will produce meaningless results on very small
        datasets.
        """
        self._check_proba()
        return self._predict_proba

    def _predict_proba(self, X):
        X = self._validate_for_predict(X)
        pred_proba = (self._sparse_predict_proba
                      if self._sparse else self._dense_predict_proba)
        return pred_proba(X)

    @property
    def predict_log_proba(self):
        """Compute log probabilities of possible outcomes for samples in X.

        The model need to have probability information computed at training
        time: fit with attribute `probability` set to True.

        Parameters
        ----------
        X : array-like, shape (n_samples, n_features)
            For kernel="precomputed", the expected shape of X is
            [n_samples_test, n_samples_train]

        Returns
        -------
        T : array-like, shape (n_samples, n_classes)
            Returns the log-probabilities of the sample for each class in
            the model. The columns correspond to the classes in sorted
            order, as they appear in the attribute `classes_`.

        Notes
        -----
        The probability model is created using cross validation, so
        the results can be slightly different than those obtained by
        predict. Also, it will produce meaningless results on very small
        datasets.
        """
        self._check_proba()
        return self._predict_log_proba

    def _predict_log_proba(self, X):
        return np.log(self.predict_proba(X))

    def _dense_predict_proba(self, X):
        X = self._compute_kernel(X)

        kernel = self.kernel
        if callable(kernel):
            kernel = 'precomputed'

        svm_type = LIBSVM_IMPL.index(self._impl)
        pprob = libsvm.predict_proba(
            X, self.support_, self.support_vectors_, self.n_support_,
            self._dual_coef_, self._intercept_,
            self.probA_, self.probB_,
            svm_type=svm_type, kernel=kernel, degree=self.degree,
            cache_size=self.cache_size, coef0=self.coef0, gamma=self._gamma)

        return pprob

    def _sparse_predict_proba(self, X):
        X.data = np.asarray(X.data, dtype=np.float64, order='C')

        kernel = self.kernel
        if callable(kernel):
            kernel = 'precomputed'

        kernel_type = self._sparse_kernels.index(kernel)

        return libsvm_sparse.libsvm_sparse_predict_proba(
            X.data, X.indices, X.indptr,
            self.support_vectors_.data,
            self.support_vectors_.indices,
            self.support_vectors_.indptr,
            self._dual_coef_.data, self._intercept_,
            LIBSVM_IMPL.index(self._impl), kernel_type,
            self.degree, self._gamma, self.coef0, self.tol,
            self.C, self.class_weight_,
            self.nu, self.epsilon, self.shrinking,
            self.probability, self.n_support_,
            self.probA_, self.probB_)

    def _get_coef(self):
        if self.dual_coef_.shape[0] == 1:
            # binary classifier
<<<<<<< HEAD
            coef = -safe_sparse_dot(self.dual_coef_, self.support_vectors_)
=======
            coef = safe_sparse_dot(self.dual_coef_, self.support_vectors_)
>>>>>>> acc1ac27
        else:
            # 1vs1 classifier
            coef = _one_vs_one_coef(self.dual_coef_, self.n_support_,
                                    self.support_vectors_)
            if sp.issparse(coef[0]):
                coef = sp.vstack(coef).tocsr()
            else:
                coef = np.vstack(coef)
<<<<<<< HEAD

        return coef


def _get_liblinear_solver_type(multi_class, penalty, loss, dual):
    """Find the liblinear magic number for the solver.

    This number depends on the values of the following attributes:
      - multi_class
      - penalty
      - loss
      - dual

    The same number is internally by LibLinear to determine which
    solver to use.
    """

    _solver_type_dict = {
        'PL2_LLR_D0': 0,  # L2 penalty, logistic regression
        'PL2_LL2_D1': 1,  # L2 penalty, L2 loss, dual form
        'PL2_LL2_D0': 2,  # L2 penalty, L2 loss, primal form
        'PL2_LL1_D1': 3,  # L2 penalty, L1 Loss, dual form
        'MC_SVC': 4,      # Multi-class Support Vector Classification
        'PL1_LL2_D0': 5,  # L1 penalty, L2 Loss, primal form
        'PL1_LLR_D0': 6,  # L1 penalty, logistic regression
        'PL2_LLR_D1': 7,  # L2 penalty, logistic regression, dual form
    }

    if multi_class == 'crammer_singer':
        solver_type = 'MC_SVC'
    elif multi_class == 'ovr':
        solver_type = "P%s_L%s_D%d" % (
            penalty.upper(), loss.upper(), int(dual))
    else:
        raise ValueError("`multi_class` must be one of `ovr`, "
                         "`crammer_singer`, got %r" % multi_class)
    if not solver_type in _solver_type_dict:
        if penalty.upper() == 'L1' and loss.upper() == 'L1':
            error_string = ("The combination of penalty='l1' "
                            "and loss='l1' is not supported.")
        elif penalty.upper() == 'L2' and loss.upper() == 'L1':
            # this has to be in primal
            error_string = ("penalty='l2' and loss='l1' is "
                            "only supported when dual='true'.")
        else:
            # only PL1 in dual remains
            error_string = ("penalty='l1' is only supported "
                            "when dual='false'.")
        raise ValueError('Unsupported set of arguments: %s, '
                         'Parameters: penalty=%r, loss=%r, dual=%r'
                         % (error_string, penalty, loss, dual))
    return _solver_type_dict[solver_type]
=======

        return coef


def _get_liblinear_solver_type(multi_class, penalty, loss, dual):
    """Find the liblinear magic number for the solver.

    This number depends on the values of the following attributes:
      - multi_class
      - penalty
      - loss
      - dual

    The same number is also internally used by LibLinear to determine
    which solver to use.
    """
    # nested dicts containing level 1: available loss functions,
    # level2: available penalties for the given loss functin,
    # level3: wether the dual solver is available for the specified
    # combination of loss function and penalty
    _solver_type_dict = {
        'logistic_regression': {
            'l1': {False: 6},
            'l2': {False: 0, True: 7}},
        'hinge': {
            'l2': {True: 3}},
        'squared_hinge': {
            'l1': {False: 5},
            'l2': {False: 2, True: 1}},
        'epsilon_insensitive': {
            'l2': {True: 13}},
        'squared_epsilon_insensitive': {
            'l2': {False: 11, True: 12}},
        'crammer_singer': 4
    }

    if multi_class == 'crammer_singer':
        return _solver_type_dict[multi_class]
    elif multi_class != 'ovr':
        raise ValueError("`multi_class` must be one of `ovr`, "
                         "`crammer_singer`, got %r" % multi_class)

    # FIXME loss.lower() --> loss in 0.18
    _solver_pen = _solver_type_dict.get(loss.lower(), None)
    if _solver_pen is None:
        error_string = ("loss='%s' is not supported" % loss)
    else:
        # FIME penalty.lower() --> penalty in 0.18
        _solver_dual = _solver_pen.get(penalty.lower(), None)
        if _solver_dual is None:
            error_string = ("The combination of penalty='%s'"
                            "and loss='%s' is not supported"
                            % (penalty, loss))
        else:
            solver_num = _solver_dual.get(dual, None)
            if solver_num is None:
                error_string = ("loss='%s' and penalty='%s'"
                                "are not supported when dual=%s"
                                % (penalty, loss, dual))
            else:
                return solver_num
    raise ValueError('Unsupported set of arguments: %s, '
                     'Parameters: penalty=%r, loss=%r, dual=%r'
                     % (error_string, penalty, loss, dual))
>>>>>>> acc1ac27


def _fit_liblinear(X, y, C, fit_intercept, intercept_scaling, class_weight,
                   penalty, dual, verbose, max_iter, tol,
<<<<<<< HEAD
                   random_state=None, multi_class='ovr', loss='lr'):
=======
                   random_state=None, multi_class='ovr',
                   loss='logistic_regression', epsilon=0.1):
>>>>>>> acc1ac27
    """Used by Logistic Regression (and CV) and LinearSVC.

    Preprocessing is done in this function before supplying it to liblinear.

    Parameters
    ----------
<<<<<<< HEAD
    X : {array-like, sparse matrix}, shape = [n_samples, n_features]
        Training vector, where n_samples in the number of samples and
        n_features is the number of features.

    y : array-like, shape = [n_samples]
=======
    X : {array-like, sparse matrix}, shape (n_samples, n_features)
        Training vector, where n_samples in the number of samples and
        n_features is the number of features.

    y : array-like, shape (n_samples,)
>>>>>>> acc1ac27
        Target vector relative to X

    C : float
        Inverse of cross-validation parameter. Lower the C, the more
        the penalization.

    fit_intercept : bool
        Whether or not to fit the intercept, that is to add a intercept
        term to the decision function.

    intercept_scaling : float
        LibLinear internally penalizes the intercept and this term is subject
        to regularization just like the other terms of the feature vector.
        In order to avoid this, one should increase the intercept_scaling.
        such that the feature vector becomes [x, intercept_scaling].

    class_weight : {dict, 'auto'}, optional
        Weight assigned to each class. If class_weight provided is 'auto',
        then the weights provided are inverses of the frequency in the
        target vector.

    penalty : str, {'l1', 'l2'}
        The norm of the penalty used in regularization.

    dual : bool
        Dual or primal formulation,

    verbose : int
        Set verbose to any positive number for verbosity.

    max_iter : int
        Number of iterations.

    tol : float
        Stopping condition.

    random_state : int seed, RandomState instance, or None (default)
        The seed of the pseudo random number generator to use when
        shuffling the data.

    multi_class : str, {'ovr', 'crammer_singer'}
        `ovr` trains n_classes one-vs-rest classifiers, while `crammer_singer`
        optimizes a joint objective over all classes.
        While `crammer_singer` is interesting from an theoretical perspective
        as it is consistent it is seldom used in practice and rarely leads to
        better accuracy and is more expensive to compute.
        If `crammer_singer` is chosen, the options loss, penalty and dual will
        be ignored.

<<<<<<< HEAD
    loss : str, {'lr', 'l1', 'l2'}
        The loss function. 'l1' is the hinge loss while 'l2' is the squared
        hinge loss and 'lr' is the Logistic loss.
=======
    loss : str, {'logistic_regression', 'hinge', 'squared_hinge',
                 'epsilon_insensitive', 'squared_epsilon_insensitive}
        The loss function used to fit the model.

    epsilon : float, optional (default=0.1)
        Epsilon parameter in the epsilon-insensitive loss function. Note
        that the value of this parameter depends on the scale of the target
        variable y. If unsure, set epsilon=0.

>>>>>>> acc1ac27

    Returns
    -------
    coef_ : ndarray, shape (n_features, n_features + 1)
        The coefficent vector got by minimizing the objective function.

    intercept_ : float
        The intercept term added to the vector.

    n_iter_ : int
        Maximum number of iterations run across all classes.
    """
<<<<<<< HEAD
    enc = LabelEncoder()
    y_ind = enc.fit_transform(y)
    classes_ = enc.classes_
    if len(classes_) < 2:
        raise ValueError("This solver needs samples of at least 2 classes"
                         " in the data, but the data contains only one"
                         " class: %r" % classes_[0])

    class_weight_ = compute_class_weight(class_weight, classes_, y)
=======
    # FIXME Remove case insensitivity in 0.18 ---------------------
    loss_l, penalty_l = loss.lower(), penalty.lower()

    msg = ("loss='%s' has been deprecated in favor of "
           "loss='%s' as of 0.16. Backward compatibility"
           " for the uppercase notation will be removed in %s")
    if (not loss.islower()) and loss_l not in ('l1', 'l2'):
        warnings.warn(msg % (loss, loss_l, "0.18"),
                      DeprecationWarning)
    if not penalty.islower():
        warnings.warn(msg.replace("loss", "penalty")
                      % (penalty, penalty_l, "0.18"),
                      DeprecationWarning)
    # -------------------------------------------------------------

    # FIXME loss_l --> loss in 0.18
    if loss_l not in ['epsilon_insensitive', 'squared_epsilon_insensitive']:
        enc = LabelEncoder()
        y_ind = enc.fit_transform(y)
        classes_ = enc.classes_
        if len(classes_) < 2:
            raise ValueError("This solver needs samples of at least 2 classes"
                             " in the data, but the data contains only one"
                             " class: %r" % classes_[0])

        class_weight_ = compute_class_weight(class_weight, classes_, y)
    else:
        class_weight_ = np.empty(0, dtype=np.float)
        y_ind = y
>>>>>>> acc1ac27
    liblinear.set_verbosity_wrap(verbose)
    rnd = check_random_state(random_state)
    if verbose:
        print('[LibLinear]', end='')

<<<<<<< HEAD
    bias = -1.0
    if fit_intercept:
        bias = intercept_scaling
=======
    # LinearSVC breaks when intercept_scaling is <= 0
    bias = -1.0
    if fit_intercept:
        if intercept_scaling <= 0:
            raise ValueError("Intercept scaling is %r but needs to be greater than 0."
                             " To disable fitting an intercept,"
                             " set fit_intercept=False." % intercept_scaling)
        else:
            bias = intercept_scaling
>>>>>>> acc1ac27

    libsvm.set_verbosity_wrap(verbose)
    libsvm_sparse.set_verbosity_wrap(verbose)
    liblinear.set_verbosity_wrap(verbose)

    # LibLinear wants targets as doubles, even for classification
    y_ind = np.asarray(y_ind, dtype=np.float64).ravel()
    solver_type = _get_liblinear_solver_type(multi_class, penalty, loss, dual)
<<<<<<< HEAD
    raw_coef_, n_iter_  = liblinear.train_wrap(
        X, y_ind, sp.isspmatrix(X), solver_type, tol, bias, C,
        class_weight_, max_iter, rnd.randint(np.iinfo('i').max)
        )
=======
    raw_coef_, n_iter_ = liblinear.train_wrap(
        X, y_ind, sp.isspmatrix(X), solver_type, tol, bias, C,
        class_weight_, max_iter, rnd.randint(np.iinfo('i').max),
        epsilon)
>>>>>>> acc1ac27
    # Regarding rnd.randint(..) in the above signature:
    # seed for srand in range [0..INT_MAX); due to limitations in Numpy
    # on 32-bit platforms, we can't get to the UINT_MAX limit that
    # srand supports
    n_iter_ = max(n_iter_)
    if n_iter_ >= max_iter and verbose > 0:
        warnings.warn("Liblinear failed to converge, increase "
                      "the number of iterations.", ConvergenceWarning)

    if fit_intercept:
        coef_ = raw_coef_[:, :-1]
        intercept_ = intercept_scaling * raw_coef_[:, -1]
    else:
        coef_ = raw_coef_
        intercept_ = 0.

    return coef_, intercept_, n_iter_<|MERGE_RESOLUTION|>--- conflicted
+++ resolved
@@ -7,7 +7,7 @@
 
 from . import libsvm, liblinear
 from . import libsvm_sparse
-from ..base import BaseEstimator, ClassifierMixin, RegressorMixin
+from ..base import BaseEstimator, ClassifierMixin
 from ..preprocessing import LabelEncoder
 from ..utils import check_array, check_random_state, column_or_1d
 from ..utils import ConvergenceWarning, compute_class_weight, deprecated
@@ -434,14 +434,8 @@
             self.probA_, self.probB_)
 
     def _validate_for_predict(self, X):
-<<<<<<< HEAD
-        if not hasattr(self, "support_"):
-            raise ValueError("this %s has not been fitted yet"
-                             % type(self).__name__)
-=======
         check_is_fitted(self, 'support_')
 
->>>>>>> acc1ac27
         X = check_array(X, accept_sparse='csr', dtype=np.float64, order="C")
         if self._sparse and not sp.isspmatrix(X):
             X = sp.csr_matrix(X)
@@ -484,11 +478,7 @@
         return coef
 
     def _get_coef(self):
-<<<<<<< HEAD
-        return safe_sparse_dot(self.dual_coef_, self.support_vectors_)
-=======
         return safe_sparse_dot(self._dual_coef_, self.support_vectors_)
->>>>>>> acc1ac27
 
 
 class BaseSVC(BaseLibSVM, ClassifierMixin):
@@ -664,11 +654,7 @@
     def _get_coef(self):
         if self.dual_coef_.shape[0] == 1:
             # binary classifier
-<<<<<<< HEAD
-            coef = -safe_sparse_dot(self.dual_coef_, self.support_vectors_)
-=======
             coef = safe_sparse_dot(self.dual_coef_, self.support_vectors_)
->>>>>>> acc1ac27
         else:
             # 1vs1 classifier
             coef = _one_vs_one_coef(self.dual_coef_, self.n_support_,
@@ -677,60 +663,6 @@
                 coef = sp.vstack(coef).tocsr()
             else:
                 coef = np.vstack(coef)
-<<<<<<< HEAD
-
-        return coef
-
-
-def _get_liblinear_solver_type(multi_class, penalty, loss, dual):
-    """Find the liblinear magic number for the solver.
-
-    This number depends on the values of the following attributes:
-      - multi_class
-      - penalty
-      - loss
-      - dual
-
-    The same number is internally by LibLinear to determine which
-    solver to use.
-    """
-
-    _solver_type_dict = {
-        'PL2_LLR_D0': 0,  # L2 penalty, logistic regression
-        'PL2_LL2_D1': 1,  # L2 penalty, L2 loss, dual form
-        'PL2_LL2_D0': 2,  # L2 penalty, L2 loss, primal form
-        'PL2_LL1_D1': 3,  # L2 penalty, L1 Loss, dual form
-        'MC_SVC': 4,      # Multi-class Support Vector Classification
-        'PL1_LL2_D0': 5,  # L1 penalty, L2 Loss, primal form
-        'PL1_LLR_D0': 6,  # L1 penalty, logistic regression
-        'PL2_LLR_D1': 7,  # L2 penalty, logistic regression, dual form
-    }
-
-    if multi_class == 'crammer_singer':
-        solver_type = 'MC_SVC'
-    elif multi_class == 'ovr':
-        solver_type = "P%s_L%s_D%d" % (
-            penalty.upper(), loss.upper(), int(dual))
-    else:
-        raise ValueError("`multi_class` must be one of `ovr`, "
-                         "`crammer_singer`, got %r" % multi_class)
-    if not solver_type in _solver_type_dict:
-        if penalty.upper() == 'L1' and loss.upper() == 'L1':
-            error_string = ("The combination of penalty='l1' "
-                            "and loss='l1' is not supported.")
-        elif penalty.upper() == 'L2' and loss.upper() == 'L1':
-            # this has to be in primal
-            error_string = ("penalty='l2' and loss='l1' is "
-                            "only supported when dual='true'.")
-        else:
-            # only PL1 in dual remains
-            error_string = ("penalty='l1' is only supported "
-                            "when dual='false'.")
-        raise ValueError('Unsupported set of arguments: %s, '
-                         'Parameters: penalty=%r, loss=%r, dual=%r'
-                         % (error_string, penalty, loss, dual))
-    return _solver_type_dict[solver_type]
-=======
 
         return coef
 
@@ -795,36 +727,23 @@
     raise ValueError('Unsupported set of arguments: %s, '
                      'Parameters: penalty=%r, loss=%r, dual=%r'
                      % (error_string, penalty, loss, dual))
->>>>>>> acc1ac27
 
 
 def _fit_liblinear(X, y, C, fit_intercept, intercept_scaling, class_weight,
                    penalty, dual, verbose, max_iter, tol,
-<<<<<<< HEAD
-                   random_state=None, multi_class='ovr', loss='lr'):
-=======
                    random_state=None, multi_class='ovr',
                    loss='logistic_regression', epsilon=0.1):
->>>>>>> acc1ac27
     """Used by Logistic Regression (and CV) and LinearSVC.
 
     Preprocessing is done in this function before supplying it to liblinear.
 
     Parameters
     ----------
-<<<<<<< HEAD
-    X : {array-like, sparse matrix}, shape = [n_samples, n_features]
-        Training vector, where n_samples in the number of samples and
-        n_features is the number of features.
-
-    y : array-like, shape = [n_samples]
-=======
     X : {array-like, sparse matrix}, shape (n_samples, n_features)
         Training vector, where n_samples in the number of samples and
         n_features is the number of features.
 
     y : array-like, shape (n_samples,)
->>>>>>> acc1ac27
         Target vector relative to X
 
     C : float
@@ -874,11 +793,6 @@
         If `crammer_singer` is chosen, the options loss, penalty and dual will
         be ignored.
 
-<<<<<<< HEAD
-    loss : str, {'lr', 'l1', 'l2'}
-        The loss function. 'l1' is the hinge loss while 'l2' is the squared
-        hinge loss and 'lr' is the Logistic loss.
-=======
     loss : str, {'logistic_regression', 'hinge', 'squared_hinge',
                  'epsilon_insensitive', 'squared_epsilon_insensitive}
         The loss function used to fit the model.
@@ -888,7 +802,6 @@
         that the value of this parameter depends on the scale of the target
         variable y. If unsure, set epsilon=0.
 
->>>>>>> acc1ac27
 
     Returns
     -------
@@ -901,17 +814,6 @@
     n_iter_ : int
         Maximum number of iterations run across all classes.
     """
-<<<<<<< HEAD
-    enc = LabelEncoder()
-    y_ind = enc.fit_transform(y)
-    classes_ = enc.classes_
-    if len(classes_) < 2:
-        raise ValueError("This solver needs samples of at least 2 classes"
-                         " in the data, but the data contains only one"
-                         " class: %r" % classes_[0])
-
-    class_weight_ = compute_class_weight(class_weight, classes_, y)
-=======
     # FIXME Remove case insensitivity in 0.18 ---------------------
     loss_l, penalty_l = loss.lower(), penalty.lower()
 
@@ -941,17 +843,11 @@
     else:
         class_weight_ = np.empty(0, dtype=np.float)
         y_ind = y
->>>>>>> acc1ac27
     liblinear.set_verbosity_wrap(verbose)
     rnd = check_random_state(random_state)
     if verbose:
         print('[LibLinear]', end='')
 
-<<<<<<< HEAD
-    bias = -1.0
-    if fit_intercept:
-        bias = intercept_scaling
-=======
     # LinearSVC breaks when intercept_scaling is <= 0
     bias = -1.0
     if fit_intercept:
@@ -961,7 +857,6 @@
                              " set fit_intercept=False." % intercept_scaling)
         else:
             bias = intercept_scaling
->>>>>>> acc1ac27
 
     libsvm.set_verbosity_wrap(verbose)
     libsvm_sparse.set_verbosity_wrap(verbose)
@@ -970,17 +865,10 @@
     # LibLinear wants targets as doubles, even for classification
     y_ind = np.asarray(y_ind, dtype=np.float64).ravel()
     solver_type = _get_liblinear_solver_type(multi_class, penalty, loss, dual)
-<<<<<<< HEAD
-    raw_coef_, n_iter_  = liblinear.train_wrap(
-        X, y_ind, sp.isspmatrix(X), solver_type, tol, bias, C,
-        class_weight_, max_iter, rnd.randint(np.iinfo('i').max)
-        )
-=======
     raw_coef_, n_iter_ = liblinear.train_wrap(
         X, y_ind, sp.isspmatrix(X), solver_type, tol, bias, C,
         class_weight_, max_iter, rnd.randint(np.iinfo('i').max),
         epsilon)
->>>>>>> acc1ac27
     # Regarding rnd.randint(..) in the above signature:
     # seed for srand in range [0..INT_MAX); due to limitations in Numpy
     # on 32-bit platforms, we can't get to the UINT_MAX limit that
