--- conflicted
+++ resolved
@@ -283,13 +283,9 @@
         intercept_finiteness = np.isfinite(self._intercept_).all()
         if not (coef_finiteness and intercept_finiteness):
             # maybe check which coeff/feature is non-finite?
-<<<<<<< HEAD
-            raise ValueError("Iterative parameter estimation led to non-finite values.")
-=======
             raise ValueError("The dual coefficients or intercepts are not finite. "
                              "The input data may contain large values and need to be"
                              "preprocessed.")
->>>>>>> 4dac8f0a
 
         # Since, in the case of SVC and NuSVC, the number of models optimized by
         # libSVM could be greater than one (depending on the input), `n_iter_`
