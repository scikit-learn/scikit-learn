<<<<<<< HEAD
=======
import warnings
>>>>>>> acc1ac27
import numpy as np

from .base import _fit_liblinear, BaseSVC, BaseLibSVM
from ..base import BaseEstimator, RegressorMixin
<<<<<<< HEAD
from ..linear_model.base import LinearClassifierMixin, SparseCoefMixin
from ..feature_selection.from_model import _LearntSelectorMixin
from ..utils import check_array, check_X_y
=======
from ..linear_model.base import LinearClassifierMixin, SparseCoefMixin, \
    LinearModel
from ..feature_selection.from_model import _LearntSelectorMixin
from ..utils import check_X_y
>>>>>>> acc1ac27


class LinearSVC(BaseEstimator, LinearClassifierMixin,
                _LearntSelectorMixin, SparseCoefMixin):
    """Linear Support Vector Classification.

    Similar to SVC with parameter kernel='linear', but implemented in terms of
    liblinear rather than libsvm, so it has more flexibility in the choice of
    penalties and loss functions and should scale better (to large numbers of
    samples).

    This class supports both dense and sparse input and the multiclass support
    is handled according to a one-vs-the-rest scheme.

    Parameters
    ----------
    C : float, optional (default=1.0)
        Penalty parameter C of the error term.

    loss : string, 'hinge' or 'squared_hinge' (default='squared_hinge')
        Specifies the loss function. 'hinge' is the standard SVM loss
        (used e.g. by the SVC class) while 'squared_hinge' is the
        square of the hinge loss.

    penalty : string, 'l1' or 'l2' (default='l2')
        Specifies the norm used in the penalization. The 'l2'
        penalty is the standard used in SVC. The 'l1' leads to `coef_`
        vectors that are sparse.

    dual : bool, (default=True)
        Select the algorithm to either solve the dual or primal
        optimization problem. Prefer dual=False when n_samples > n_features.

    tol : float, optional (default=1e-4)
        Tolerance for stopping criteria.

    multi_class: string, 'ovr' or 'crammer_singer' (default='ovr')
        Determines the multi-class strategy if `y` contains more than
        two classes.
        `ovr` trains n_classes one-vs-rest classifiers, while `crammer_singer`
        optimizes a joint objective over all classes.
        While `crammer_singer` is interesting from an theoretical perspective
        as it is consistent it is seldom used in practice and rarely leads to
        better accuracy and is more expensive to compute.
        If `crammer_singer` is chosen, the options loss, penalty and dual will
        be ignored.

    fit_intercept : boolean, optional (default=True)
        Whether to calculate the intercept for this model. If set
        to false, no intercept will be used in calculations
        (e.g. data is expected to be already centered).

    intercept_scaling : float, optional (default=1)
        When self.fit_intercept is True, instance vector x becomes
        [x, self.intercept_scaling],
        i.e. a "synthetic" feature with constant value equals to
        intercept_scaling is appended to the instance vector.
        The intercept becomes intercept_scaling * synthetic feature weight
        Note! the synthetic feature weight is subject to l1/l2 regularization
        as all other features.
        To lessen the effect of regularization on synthetic feature weight
        (and therefore on the intercept) intercept_scaling has to be increased

    class_weight : {dict, 'auto'}, optional
        Set the parameter C of class i to class_weight[i]*C for
        SVC. If not given, all classes are supposed to have
        weight one. The 'auto' mode uses the values of y to
        automatically adjust weights inversely proportional to
        class frequencies.

    verbose : int, (default=0)
        Enable verbose output. Note that this setting takes advantage of a
        per-process runtime setting in liblinear that, if enabled, may not work
        properly in a multithreaded context.

    random_state : int seed, RandomState instance, or None (default=None)
        The seed of the pseudo random number generator to use when
        shuffling the data.

    max_iter : int, (default=1000)
        The maximum number of iterations to be run.

    Attributes
    ----------
    coef_ : array, shape = [n_features] if n_classes == 2 \
            else [n_classes, n_features]
        Weights assigned to the features (coefficients in the primal
        problem). This is only available in the case of linear kernel.

        `coef_` is a readonly property derived from `raw_coef_` that \
        follows the internal memory layout of liblinear.

    intercept_ : array, shape = [1] if n_classes == 2 else [n_classes]
        Constants in decision function.

    Notes
    -----
    The underlying C implementation uses a random number generator to
    select features when fitting the model. It is thus not uncommon,
    to have slightly different results for the same input data. If
    that happens, try with a smaller tol parameter.

    The underlying implementation (liblinear) uses a sparse internal
    representation for the data that will incur a memory copy.

    Predict output may not match that of standalone liblinear in certain
    cases. See :ref:`differences from liblinear <liblinear_differences>`
    in the narrative documentation.

    **References:**
    `LIBLINEAR: A Library for Large Linear Classification
    <http://www.csie.ntu.edu.tw/~cjlin/liblinear/>`__

    See also
    --------
    SVC
        Implementation of Support Vector Machine classifier using libsvm:
        the kernel can be non-linear but its SMO algorithm does not
        scale to large number of samples as LinearSVC does.

        Furthermore SVC multi-class mode is implemented using one
        vs one scheme while LinearSVC uses one vs the rest. It is
        possible to implement one vs the rest with SVC by using the
        :class:`sklearn.multiclass.OneVsRestClassifier` wrapper.

        Finally SVC can fit dense data without memory copy if the input
        is C-contiguous. Sparse data will still incur memory copy though.

    sklearn.linear_model.SGDClassifier
        SGDClassifier can optimize the same cost function as LinearSVC
        by adjusting the penalty and loss parameters. In addition it requires
        less memory, allows incremental (online) learning, and implements
        various loss functions and regularization regimes.

    """

<<<<<<< HEAD
    def __init__(self, penalty='l2', loss='l2', dual=True, tol=1e-4, C=1.0,
                 multi_class='ovr', fit_intercept=True, intercept_scaling=1,
                 class_weight=None, verbose=0, random_state=None, max_iter=1000):
        self.penalty = penalty
        self.loss = loss
=======
    def __init__(self, penalty='l2', loss='squared_hinge', dual=True, tol=1e-4,
                 C=1.0, multi_class='ovr', fit_intercept=True,
                 intercept_scaling=1, class_weight=None, verbose=0,
                 random_state=None, max_iter=1000):
>>>>>>> acc1ac27
        self.dual = dual
        self.tol = tol
        self.C = C
        self.multi_class = multi_class
        self.fit_intercept = fit_intercept
        self.intercept_scaling = intercept_scaling
        self.class_weight = class_weight
        self.verbose = verbose
        self.random_state = random_state
        self.max_iter = max_iter
<<<<<<< HEAD
=======
        self.penalty = penalty
        self.loss = loss
>>>>>>> acc1ac27

    def fit(self, X, y):
        """Fit the model according to the given training data.

        Parameters
        ----------
        X : {array-like, sparse matrix}, shape = [n_samples, n_features]
            Training vector, where n_samples in the number of samples and
            n_features is the number of features.

        y : array-like, shape = [n_samples]
            Target vector relative to X

        Returns
        -------
        self : object
            Returns self.
        """
<<<<<<< HEAD
=======
        # FIXME Remove l1/l2 support in 1.0 -----------------------------------
        loss_l = self.loss.lower()

        msg = ("loss='%s' has been deprecated in favor of "
               "loss='%s' as of 0.16. Backward compatibility"
               " for the loss='%s' will be removed in %s")

        # FIXME change loss_l --> self.loss after 0.18
        if loss_l in ('l1', 'l2'):
            old_loss = self.loss
            self.loss = {'l1': 'hinge', 'l2': 'squared_hinge'}.get(loss_l)
            warnings.warn(msg % (old_loss, self.loss, old_loss, '1.0'),
                          DeprecationWarning)
        # ---------------------------------------------------------------------

>>>>>>> acc1ac27
        if self.C < 0:
            raise ValueError("Penalty term must be positive; got (C=%r)"
                             % self.C)

<<<<<<< HEAD
        X, y = check_X_y(X, y, accept_sparse='csr', dtype=np.float64, order="C")
        self.classes_ = np.unique(y)
=======
        X, y = check_X_y(X, y, accept_sparse='csr',
                         dtype=np.float64, order="C")
        self.classes_ = np.unique(y)

>>>>>>> acc1ac27
        self.coef_, self.intercept_, self.n_iter_ = _fit_liblinear(
            X, y, self.C, self.fit_intercept, self.intercept_scaling,
            self.class_weight, self.penalty, self.dual, self.verbose,
            self.max_iter, self.tol, self.random_state, self.multi_class,
            self.loss
            )

        if self.multi_class == "crammer_singer" and len(self.classes_) == 2:
            self.coef_ = (self.coef_[1] - self.coef_[0]).reshape(1, -1)
            if self.fit_intercept:
                intercept = self.intercept_[1] - self.intercept_[0]
                self.intercept_ = np.array([intercept])

        return self
<<<<<<< HEAD
=======


class LinearSVR(LinearModel, RegressorMixin):
    """Linear Support Vector Regression.

    Similar to SVR with parameter kernel='linear', but implemented in terms of
    liblinear rather than libsvm, so it has more flexibility in the choice of
    penalties and loss functions and should scale better (to large numbers of
    samples).

    This class supports both dense and sparse input.

    Parameters
    ----------
    C : float, optional (default=1.0)
        Penalty parameter C of the error term. The penalty is a squared
        l2 penalty. The bigger this parameter, the less regularization is used.

    loss : string, 'epsilon_insensitive' or 'squared_epsilon_insensitive' \
           (default='epsilon_insensitive')
        Specifies the loss function. 'l1' is the epsilon-insensitive loss
        (standard SVR) while 'l2' is the squared epsilon-insensitive loss.

    epsilon : float, optional (default=0.1)
        Epsilon parameter in the epsilon-insensitive loss function. Note
        that the value of this parameter depends on the scale of the target
        variable y. If unsure, set epsilon=0.

    dual : bool, (default=True)
        Select the algorithm to either solve the dual or primal
        optimization problem. Prefer dual=False when n_samples > n_features.

    tol : float, optional (default=1e-4)
        Tolerance for stopping criteria.

    fit_intercept : boolean, optional (default=True)
        Whether to calculate the intercept for this model. If set
        to false, no intercept will be used in calculations
        (e.g. data is expected to be already centered).

    intercept_scaling : float, optional (default=1)
        When self.fit_intercept is True, instance vector x becomes
        [x, self.intercept_scaling],
        i.e. a "synthetic" feature with constant value equals to
        intercept_scaling is appended to the instance vector.
        The intercept becomes intercept_scaling * synthetic feature weight
        Note! the synthetic feature weight is subject to l1/l2 regularization
        as all other features.
        To lessen the effect of regularization on synthetic feature weight
        (and therefore on the intercept) intercept_scaling has to be increased.

    verbose : int, (default=0)
        Enable verbose output. Note that this setting takes advantage of a
        per-process runtime setting in liblinear that, if enabled, may not work
        properly in a multithreaded context.

    random_state : int seed, RandomState instance, or None (default=None)
        The seed of the pseudo random number generator to use when
        shuffling the data.

    max_iter : int, (default=1000)
        The maximum number of iterations to be run.

    Attributes
    ----------
    coef_ : array, shape = [n_features] if n_classes == 2 \
            else [n_classes, n_features]
        Weights assigned to the features (coefficients in the primal
        problem). This is only available in the case of linear kernel.

        `coef_` is a readonly property derived from `raw_coef_` that \
        follows the internal memory layout of liblinear.

    intercept_ : array, shape = [1] if n_classes == 2 else [n_classes]
        Constants in decision function.


    See also
    --------
    LinearSVC
        Implementation of Support Vector Machine classifier using the
        same library as this class (liblinear).

    SVR
        Implementation of Support Vector Machine regression using libsvm:
        the kernel can be non-linear but its SMO algorithm does not
        scale to large number of samples as LinearSVC does.

    sklearn.linear_model.SGDRegressor
        SGDRegressor can optimize the same cost function as LinearSVR
        by adjusting the penalty and loss parameters. In addition it requires
        less memory, allows incremental (online) learning, and implements
        various loss functions and regularization regimes.
    """

    def __init__(self, epsilon=0.0, tol=1e-4, C=1.0,
                 loss='epsilon_insensitive', fit_intercept=True,
                 intercept_scaling=1., dual=True, verbose=0,
                 random_state=None, max_iter=1000):
        self.tol = tol
        self.C = C
        self.epsilon = epsilon
        self.fit_intercept = fit_intercept
        self.intercept_scaling = intercept_scaling
        self.verbose = verbose
        self.random_state = random_state
        self.max_iter = max_iter
        self.dual = dual
        self.loss = loss

    def fit(self, X, y):
        """Fit the model according to the given training data.

        Parameters
        ----------
        X : {array-like, sparse matrix}, shape = [n_samples, n_features]
            Training vector, where n_samples in the number of samples and
            n_features is the number of features.

        y : array-like, shape = [n_samples]
            Target vector relative to X

        Returns
        -------
        self : object
            Returns self.
        """
        # FIXME Remove l1/l2 support in 1.0 -----------------------------------
        loss_l = self.loss.lower()

        msg = ("loss='%s' has been deprecated in favor of "
               "loss='%s' as of 0.16. Backward compatibility"
               " for the loss='%s' will be removed in %s")

        # FIXME change loss_l --> self.loss after 0.18
        if loss_l in ('l1', 'l2'):
            old_loss = self.loss
            self.loss = {'l1': 'epsilon_insensitive',
                         'l2': 'squared_epsilon_insensitive'
                         }.get(loss_l)
            warnings.warn(msg % (old_loss, self.loss, old_loss, '1.0'),
                          DeprecationWarning)
        # ---------------------------------------------------------------------

        if self.C < 0:
            raise ValueError("Penalty term must be positive; got (C=%r)"
                             % self.C)

        X, y = check_X_y(X, y, accept_sparse='csr',
                         dtype=np.float64, order="C")
        penalty = 'l2'  # SVR only accepts l2 penalty
        self.coef_, self.intercept_, self.n_iter_ = _fit_liblinear(
            X, y, self.C, self.fit_intercept, self.intercept_scaling,
            None, penalty, self.dual, self.verbose,
            self.max_iter, self.tol, self.random_state, loss=self.loss,
            epsilon=self.epsilon)
        self.coef_ = self.coef_.ravel()

        return self
>>>>>>> acc1ac27


class SVC(BaseSVC):
    """C-Support Vector Classification.

    The implementation is based on libsvm. The fit time complexity
    is more than quadratic with the number of samples which makes it hard
    to scale to dataset with more than a couple of 10000 samples.

    The multiclass support is handled according to a one-vs-one scheme.

    For details on the precise mathematical formulation of the provided
    kernel functions and how `gamma`, `coef0` and `degree` affect each
    other, see the corresponding section in the narrative documentation:
    :ref:`svm_kernels`.

    .. The narrative documentation is available at http://scikit-learn.org/

    Parameters
    ----------
    C : float, optional (default=1.0)
        Penalty parameter C of the error term.

    kernel : string, optional (default='rbf')
         Specifies the kernel type to be used in the algorithm.
         It must be one of 'linear', 'poly', 'rbf', 'sigmoid', 'precomputed' or
         a callable.
         If none is given, 'rbf' will be used. If a callable is given it is
         used to precompute the kernel matrix.

    degree : int, optional (default=3)
        Degree of the polynomial kernel function ('poly').
        Ignored by all other kernels.

    gamma : float, optional (default=0.0)
        Kernel coefficient for 'rbf', 'poly' and 'sigmoid'.
        If gamma is 0.0 then 1/n_features will be used instead.

    coef0 : float, optional (default=0.0)
        Independent term in kernel function.
        It is only significant in 'poly' and 'sigmoid'.

    probability: boolean, optional (default=False)
        Whether to enable probability estimates. This must be enabled prior
        to calling `fit`, and will slow down that method.

    shrinking: boolean, optional (default=True)
        Whether to use the shrinking heuristic.

    tol : float, optional (default=1e-3)
        Tolerance for stopping criterion.

    cache_size : float, optional
        Specify the size of the kernel cache (in MB).

    class_weight : {dict, 'auto'}, optional
        Set the parameter C of class i to class_weight[i]*C for
        SVC. If not given, all classes are supposed to have
        weight one. The 'auto' mode uses the values of y to
        automatically adjust weights inversely proportional to
        class frequencies.

    verbose : bool, default: False
        Enable verbose output. Note that this setting takes advantage of a
        per-process runtime setting in libsvm that, if enabled, may not work
        properly in a multithreaded context.

    max_iter : int, optional (default=-1)
        Hard limit on iterations within solver, or -1 for no limit.

    random_state : int seed, RandomState instance, or None (default)
        The seed of the pseudo random number generator to use when
        shuffling the data for probability estimation.

    Attributes
    ----------
    support_ : array-like, shape = [n_SV]
        Indices of support vectors.

    support_vectors_ : array-like, shape = [n_SV, n_features]
        Support vectors.

    n_support_ : array-like, dtype=int32, shape = [n_class]
        Number of support vectors for each class.

    dual_coef_ : array, shape = [n_class-1, n_SV]
        Coefficients of the support vector in the decision function. \
        For multiclass, coefficient for all 1-vs-1 classifiers. \
        The layout of the coefficients in the multiclass case is somewhat \
        non-trivial. See the section about multi-class classification in the \
        SVM section of the User Guide for details.

    coef_ : array, shape = [n_class-1, n_features]
        Weights assigned to the features (coefficients in the primal
        problem). This is only available in the case of linear kernel.

        `coef_` is a readonly property derived from `dual_coef_` and
        `support_vectors_`.

    intercept_ : array, shape = [n_class * (n_class-1) / 2]
        Constants in decision function.

    Examples
    --------
    >>> import numpy as np
    >>> X = np.array([[-1, -1], [-2, -1], [1, 1], [2, 1]])
    >>> y = np.array([1, 1, 2, 2])
    >>> from sklearn.svm import SVC
    >>> clf = SVC()
    >>> clf.fit(X, y) #doctest: +NORMALIZE_WHITESPACE
    SVC(C=1.0, cache_size=200, class_weight=None, coef0=0.0, degree=3,
        gamma=0.0, kernel='rbf', max_iter=-1, probability=False,
        random_state=None, shrinking=True, tol=0.001, verbose=False)
    >>> print(clf.predict([[-0.8, -1]]))
    [1]

    See also
    --------
    SVR
        Support Vector Machine for Regression implemented using libsvm.

    LinearSVC
        Scalable Linear Support Vector Machine for classification
        implemented using liblinear. Check the See also section of
        LinearSVC for more comparison element.

    """

    def __init__(self, C=1.0, kernel='rbf', degree=3, gamma=0.0,
                 coef0=0.0, shrinking=True, probability=False,
                 tol=1e-3, cache_size=200, class_weight=None,
                 verbose=False, max_iter=-1, random_state=None):

        super(SVC, self).__init__(
            'c_svc', kernel, degree, gamma, coef0, tol, C, 0., 0., shrinking,
            probability, cache_size, class_weight, verbose, max_iter,
            random_state)


class NuSVC(BaseSVC):
    """Nu-Support Vector Classification.

    Similar to SVC but uses a parameter to control the number of support
    vectors.

    The implementation is based on libsvm.

    Parameters
    ----------
    nu : float, optional (default=0.5)
        An upper bound on the fraction of training errors and a lower
        bound of the fraction of support vectors. Should be in the
        interval (0, 1].

    kernel : string, optional (default='rbf')
         Specifies the kernel type to be used in the algorithm.
         It must be one of 'linear', 'poly', 'rbf', 'sigmoid', 'precomputed' or
         a callable.
         If none is given, 'rbf' will be used. If a callable is given it is
         used to precompute the kernel matrix.

    degree : int, optional (default=3)
        Degree of kernel function
        is significant only in poly, rbf, sigmoid.

    gamma : float, optional (default=0.0)
        Kernel coefficient for rbf and poly, if gamma is 0.0 then 1/n_features
        will be taken.

    coef0 : float, optional (default=0.0)
        Independent term in kernel function. It is only significant
        in poly/sigmoid.

    probability: boolean, optional (default=False)
        Whether to enable probability estimates. This must be enabled prior
        to calling `fit`, and will slow down that method.

    shrinking: boolean, optional (default=True)
        Whether to use the shrinking heuristic.

    tol : float, optional (default=1e-3)
        Tolerance for stopping criterion.

    cache_size : float, optional
        Specify the size of the kernel cache (in MB).

    verbose : bool, default: False
        Enable verbose output. Note that this setting takes advantage of a
        per-process runtime setting in libsvm that, if enabled, may not work
        properly in a multithreaded context.

    max_iter : int, optional (default=-1)
        Hard limit on iterations within solver, or -1 for no limit.

    random_state : int seed, RandomState instance, or None (default)
        The seed of the pseudo random number generator to use when
        shuffling the data for probability estimation.

    Attributes
    ----------
    support_ : array-like, shape = [n_SV]
        Indices of support vectors.

    support_vectors_ : array-like, shape = [n_SV, n_features]
        Support vectors.

    n_support_ : array-like, dtype=int32, shape = [n_class]
        Number of support vector for each class.

    dual_coef_ : array, shape = [n_class-1, n_SV]
        Coefficients of the support vector in the decision function. \
        For multiclass, coefficient for all 1-vs-1 classifiers. \
        The layout of the coefficients in the multiclass case is somewhat \
        non-trivial. See the section about multi-class classification in \
        the SVM section of the User Guide for details.

    coef_ : array, shape = [n_class-1, n_features]
        Weights assigned to the features (coefficients in the primal
        problem). This is only available in the case of linear kernel.

        `coef_` is readonly property derived from `dual_coef_` and
        `support_vectors_`.

    intercept_ : array, shape = [n_class * (n_class-1) / 2]
        Constants in decision function.

    Examples
    --------
    >>> import numpy as np
    >>> X = np.array([[-1, -1], [-2, -1], [1, 1], [2, 1]])
    >>> y = np.array([1, 1, 2, 2])
    >>> from sklearn.svm import NuSVC
    >>> clf = NuSVC()
    >>> clf.fit(X, y) #doctest: +NORMALIZE_WHITESPACE
    NuSVC(cache_size=200, coef0=0.0, degree=3, gamma=0.0, kernel='rbf',
          max_iter=-1, nu=0.5, probability=False, random_state=None,
          shrinking=True, tol=0.001, verbose=False)
    >>> print(clf.predict([[-0.8, -1]]))
    [1]

    See also
    --------
    SVC
        Support Vector Machine for classification using libsvm.

    LinearSVC
        Scalable linear Support Vector Machine for classification using
        liblinear.
    """

    def __init__(self, nu=0.5, kernel='rbf', degree=3, gamma=0.0,
                 coef0=0.0, shrinking=True, probability=False,
                 tol=1e-3, cache_size=200, verbose=False, max_iter=-1,
                 random_state=None):

        super(NuSVC, self).__init__(
            'nu_svc', kernel, degree, gamma, coef0, tol, 0., nu, 0., shrinking,
            probability, cache_size, None, verbose, max_iter, random_state)


class SVR(BaseLibSVM, RegressorMixin):
    """Epsilon-Support Vector Regression.

    The free parameters in the model are C and epsilon.

    The implementation is based on libsvm.

    Parameters
    ----------
    C : float, optional (default=1.0)
        Penalty parameter C of the error term.

    epsilon : float, optional (default=0.1)
         Epsilon in the epsilon-SVR model. It specifies the epsilon-tube
         within which no penalty is associated in the training loss function
         with points predicted within a distance epsilon from the actual
         value.

    kernel : string, optional (default='rbf')
         Specifies the kernel type to be used in the algorithm.
         It must be one of 'linear', 'poly', 'rbf', 'sigmoid', 'precomputed' or
         a callable.
         If none is given, 'rbf' will be used. If a callable is given it is
         used to precompute the kernel matrix.

    degree : int, optional (default=3)
        Degree of kernel function
        is significant only in poly, rbf, sigmoid.

    gamma : float, optional (default=0.0)
        Kernel coefficient for rbf and poly, if gamma is 0.0 then 1/n_features
        will be taken.

    coef0 : float, optional (default=0.0)
        independent term in kernel function. It is only significant
        in poly/sigmoid.

    shrinking: boolean, optional (default=True)
        Whether to use the shrinking heuristic.

    tol : float, optional (default=1e-3)
        Tolerance for stopping criterion.

    cache_size : float, optional
        Specify the size of the kernel cache (in MB).

    verbose : bool, default: False
        Enable verbose output. Note that this setting takes advantage of a
        per-process runtime setting in libsvm that, if enabled, may not work
        properly in a multithreaded context.

    max_iter : int, optional (default=-1)
        Hard limit on iterations within solver, or -1 for no limit.

    Attributes
    ----------
    support_ : array-like, shape = [n_SV]
        Indices of support vectors.

    support_vectors_ : array-like, shape = [nSV, n_features]
        Support vectors.

    dual_coef_ : array, shape = [1, n_SV]
        Coefficients of the support vector in the decision function.

    coef_ : array, shape = [1, n_features]
<<<<<<< HEAD
        Weights asigned to the features (coefficients in the primal
=======
        Weights assigned to the features (coefficients in the primal
>>>>>>> acc1ac27
        problem). This is only available in the case of linear kernel.

        `coef_` is readonly property derived from `dual_coef_` and
        `support_vectors_`.

    intercept_ : array, shape = [1]
        Constants in decision function.

    Examples
    --------
    >>> from sklearn.svm import SVR
    >>> import numpy as np
    >>> n_samples, n_features = 10, 5
    >>> np.random.seed(0)
    >>> y = np.random.randn(n_samples)
    >>> X = np.random.randn(n_samples, n_features)
    >>> clf = SVR(C=1.0, epsilon=0.2)
    >>> clf.fit(X, y) #doctest: +NORMALIZE_WHITESPACE
    SVR(C=1.0, cache_size=200, coef0=0.0, degree=3, epsilon=0.2, gamma=0.0,
        kernel='rbf', max_iter=-1, shrinking=True, tol=0.001, verbose=False)

    See also
    --------
    NuSVR
        Support Vector Machine for regression implemented using libsvm
        using a parameter to control the number of support vectors.

    LinearSVR
        Scalable Linear Support Vector Machine for regression
        implemented using liblinear.
    """
    def __init__(self, kernel='rbf', degree=3, gamma=0.0, coef0=0.0, tol=1e-3,
                 C=1.0, epsilon=0.1, shrinking=True, cache_size=200,
                 verbose=False, max_iter=-1):

        super(SVR, self).__init__(
            'epsilon_svr', kernel=kernel, degree=degree, gamma=gamma,
            coef0=coef0, tol=tol, C=C, nu=0., epsilon=epsilon, verbose=verbose,
            shrinking=shrinking, probability=False, cache_size=cache_size,
            class_weight=None, max_iter=max_iter, random_state=None)


class NuSVR(BaseLibSVM, RegressorMixin):
    """Nu Support Vector Regression.

    Similar to NuSVC, for regression, uses a parameter nu to control
    the number of support vectors. However, unlike NuSVC, where nu
    replaces C, here nu replaces the parameter epsilon of epsilon-SVR.

    The implementation is based on libsvm.

    Parameters
    ----------
    C : float, optional (default=1.0)
        Penalty parameter C of the error term.

    nu : float, optional
        An upper bound on the fraction of training errors and a lower bound of
        the fraction of support vectors. Should be in the interval (0, 1].  By
        default 0.5 will be taken.

    kernel : string, optional (default='rbf')
         Specifies the kernel type to be used in the algorithm.
         It must be one of 'linear', 'poly', 'rbf', 'sigmoid', 'precomputed' or
         a callable.
         If none is given, 'rbf' will be used. If a callable is given it is
         used to precompute the kernel matrix.

    degree : int, optional (default=3)
        Degree of kernel function
        is significant only in poly, rbf, sigmoid.

    gamma : float, optional (default=0.0)
        Kernel coefficient for rbf and poly, if gamma is 0.0 then 1/n_features
        will be taken.

    coef0 : float, optional (default=0.0)
        Independent term in kernel function. It is only significant
        in poly/sigmoid.

    shrinking: boolean, optional (default=True)
        Whether to use the shrinking heuristic.

    tol : float, optional (default=1e-3)
        Tolerance for stopping criterion.

    cache_size : float, optional
        Specify the size of the kernel cache (in MB).

    verbose : bool, default: False
        Enable verbose output. Note that this setting takes advantage of a
        per-process runtime setting in libsvm that, if enabled, may not work
        properly in a multithreaded context.

    max_iter : int, optional (default=-1)
        Hard limit on iterations within solver, or -1 for no limit.

    Attributes
    ----------
    support_ : array-like, shape = [n_SV]
        Indices of support vectors.

    support_vectors_ : array-like, shape = [nSV, n_features]
        Support vectors.

    dual_coef_ : array, shape = [1, n_SV]
        Coefficients of the support vector in the decision function.

    coef_ : array, shape = [1, n_features]
<<<<<<< HEAD
        Weights asigned to the features (coefficients in the primal
=======
        Weights assigned to the features (coefficients in the primal
>>>>>>> acc1ac27
        problem). This is only available in the case of linear kernel.

        `coef_` is readonly property derived from `dual_coef_` and
        `support_vectors_`.

    intercept_ : array, shape = [1]
        Constants in decision function.

    Examples
    --------
    >>> from sklearn.svm import NuSVR
    >>> import numpy as np
    >>> n_samples, n_features = 10, 5
    >>> np.random.seed(0)
    >>> y = np.random.randn(n_samples)
    >>> X = np.random.randn(n_samples, n_features)
    >>> clf = NuSVR(C=1.0, nu=0.1)
    >>> clf.fit(X, y)  #doctest: +NORMALIZE_WHITESPACE
    NuSVR(C=1.0, cache_size=200, coef0=0.0, degree=3, gamma=0.0, kernel='rbf',
          max_iter=-1, nu=0.1, shrinking=True, tol=0.001, verbose=False)

    See also
    --------
    NuSVC
        Support Vector Machine for classification implemented with libsvm
        with a parameter to control the number of support vectors.

    SVR
        epsilon Support Vector Machine for regression implemented with libsvm.
    """

    def __init__(self, nu=0.5, C=1.0, kernel='rbf', degree=3,
                 gamma=0.0, coef0=0.0, shrinking=True, tol=1e-3,
                 cache_size=200, verbose=False, max_iter=-1):

        super(NuSVR, self).__init__(
            'nu_svr', kernel=kernel, degree=degree, gamma=gamma, coef0=coef0,
            tol=tol, C=C, nu=nu, epsilon=0., shrinking=shrinking,
            probability=False, cache_size=cache_size, class_weight=None,
            verbose=verbose, max_iter=max_iter, random_state=None)


class OneClassSVM(BaseLibSVM):
    """Unsupervised Outlier Detection.

    Estimate the support of a high-dimensional distribution.

    The implementation is based on libsvm.

    Parameters
    ----------
    kernel : string, optional (default='rbf')
         Specifies the kernel type to be used in the algorithm.
         It must be one of 'linear', 'poly', 'rbf', 'sigmoid', 'precomputed' or
         a callable.
         If none is given, 'rbf' will be used. If a callable is given it is
         used to precompute the kernel matrix.

    nu : float, optional
        An upper bound on the fraction of training
        errors and a lower bound of the fraction of support
        vectors. Should be in the interval (0, 1]. By default 0.5
        will be taken.

    degree : int, optional (default=3)
        Degree of the polynomial kernel function ('poly').
        Ignored by all other kernels.

    gamma : float, optional (default=0.0)
        Kernel coefficient for 'rbf', 'poly' and 'sigmoid'.
        If gamma is 0.0 then 1/n_features will be used instead.

    coef0 : float, optional (default=0.0)
        Independent term in kernel function.
        It is only significant in 'poly' and 'sigmoid'.

    tol : float, optional
        Tolerance for stopping criterion.

    shrinking: boolean, optional
        Whether to use the shrinking heuristic.

    cache_size : float, optional
        Specify the size of the kernel cache (in MB).

    verbose : bool, default: False
        Enable verbose output. Note that this setting takes advantage of a
        per-process runtime setting in libsvm that, if enabled, may not work
        properly in a multithreaded context.

    max_iter : int, optional (default=-1)
        Hard limit on iterations within solver, or -1 for no limit.

    random_state : int seed, RandomState instance, or None (default)
        The seed of the pseudo random number generator to use when
        shuffling the data for probability estimation.

    Attributes
    ----------
    support_ : array-like, shape = [n_SV]
        Indices of support vectors.

    support_vectors_ : array-like, shape = [nSV, n_features]
        Support vectors.

    dual_coef_ : array, shape = [n_classes-1, n_SV]
        Coefficients of the support vectors in the decision function.

    coef_ : array, shape = [n_classes-1, n_features]
        Weights assigned to the features (coefficients in the primal
        problem). This is only available in the case of linear kernel.

        `coef_` is readonly property derived from `dual_coef_` and
        `support_vectors_`

    intercept_ : array, shape = [n_classes-1]
        Constants in decision function.

    """
    def __init__(self, kernel='rbf', degree=3, gamma=0.0, coef0=0.0, tol=1e-3,
                 nu=0.5, shrinking=True, cache_size=200, verbose=False,
                 max_iter=-1, random_state=None):

        super(OneClassSVM, self).__init__(
            'one_class', kernel, degree, gamma, coef0, tol, 0., nu, 0.,
            shrinking, False, cache_size, None, verbose, max_iter,
            random_state)

    def fit(self, X, y=None, sample_weight=None, **params):
        """
        Detects the soft boundary of the set of samples X.

        Parameters
        ----------
        X : {array-like, sparse matrix}, shape (n_samples, n_features)
            Set of samples, where n_samples is the number of samples and
            n_features is the number of features.

        sample_weight : array-like, shape (n_samples,)
            Per-sample weights. Rescale C per sample. Higher weights
            force the classifier to put more emphasis on these points.

        Returns
        -------
        self : object
            Returns self.

        Notes
        -----
        If X is not a C-ordered contiguous array it is copied.

        """
        super(OneClassSVM, self).fit(X, [], sample_weight=sample_weight,
                                     **params)
        return self<|MERGE_RESOLUTION|>--- conflicted
+++ resolved
@@ -1,21 +1,12 @@
-<<<<<<< HEAD
-=======
 import warnings
->>>>>>> acc1ac27
 import numpy as np
 
 from .base import _fit_liblinear, BaseSVC, BaseLibSVM
 from ..base import BaseEstimator, RegressorMixin
-<<<<<<< HEAD
-from ..linear_model.base import LinearClassifierMixin, SparseCoefMixin
-from ..feature_selection.from_model import _LearntSelectorMixin
-from ..utils import check_array, check_X_y
-=======
 from ..linear_model.base import LinearClassifierMixin, SparseCoefMixin, \
     LinearModel
 from ..feature_selection.from_model import _LearntSelectorMixin
 from ..utils import check_X_y
->>>>>>> acc1ac27
 
 
 class LinearSVC(BaseEstimator, LinearClassifierMixin,
@@ -152,18 +143,10 @@
 
     """
 
-<<<<<<< HEAD
-    def __init__(self, penalty='l2', loss='l2', dual=True, tol=1e-4, C=1.0,
-                 multi_class='ovr', fit_intercept=True, intercept_scaling=1,
-                 class_weight=None, verbose=0, random_state=None, max_iter=1000):
-        self.penalty = penalty
-        self.loss = loss
-=======
     def __init__(self, penalty='l2', loss='squared_hinge', dual=True, tol=1e-4,
                  C=1.0, multi_class='ovr', fit_intercept=True,
                  intercept_scaling=1, class_weight=None, verbose=0,
                  random_state=None, max_iter=1000):
->>>>>>> acc1ac27
         self.dual = dual
         self.tol = tol
         self.C = C
@@ -174,11 +157,8 @@
         self.verbose = verbose
         self.random_state = random_state
         self.max_iter = max_iter
-<<<<<<< HEAD
-=======
         self.penalty = penalty
         self.loss = loss
->>>>>>> acc1ac27
 
     def fit(self, X, y):
         """Fit the model according to the given training data.
@@ -197,8 +177,6 @@
         self : object
             Returns self.
         """
-<<<<<<< HEAD
-=======
         # FIXME Remove l1/l2 support in 1.0 -----------------------------------
         loss_l = self.loss.lower()
 
@@ -214,20 +192,14 @@
                           DeprecationWarning)
         # ---------------------------------------------------------------------
 
->>>>>>> acc1ac27
         if self.C < 0:
             raise ValueError("Penalty term must be positive; got (C=%r)"
                              % self.C)
 
-<<<<<<< HEAD
-        X, y = check_X_y(X, y, accept_sparse='csr', dtype=np.float64, order="C")
-        self.classes_ = np.unique(y)
-=======
         X, y = check_X_y(X, y, accept_sparse='csr',
                          dtype=np.float64, order="C")
         self.classes_ = np.unique(y)
 
->>>>>>> acc1ac27
         self.coef_, self.intercept_, self.n_iter_ = _fit_liblinear(
             X, y, self.C, self.fit_intercept, self.intercept_scaling,
             self.class_weight, self.penalty, self.dual, self.verbose,
@@ -242,8 +214,6 @@
                 self.intercept_ = np.array([intercept])
 
         return self
-<<<<<<< HEAD
-=======
 
 
 class LinearSVR(LinearModel, RegressorMixin):
@@ -403,7 +373,6 @@
         self.coef_ = self.coef_.ravel()
 
         return self
->>>>>>> acc1ac27
 
 
 class SVC(BaseSVC):
@@ -730,11 +699,7 @@
         Coefficients of the support vector in the decision function.
 
     coef_ : array, shape = [1, n_features]
-<<<<<<< HEAD
-        Weights asigned to the features (coefficients in the primal
-=======
         Weights assigned to the features (coefficients in the primal
->>>>>>> acc1ac27
         problem). This is only available in the case of linear kernel.
 
         `coef_` is readonly property derived from `dual_coef_` and
@@ -844,11 +809,7 @@
         Coefficients of the support vector in the decision function.
 
     coef_ : array, shape = [1, n_features]
-<<<<<<< HEAD
-        Weights asigned to the features (coefficients in the primal
-=======
         Weights assigned to the features (coefficients in the primal
->>>>>>> acc1ac27
         problem). This is only available in the case of linear kernel.
 
         `coef_` is readonly property derived from `dual_coef_` and
