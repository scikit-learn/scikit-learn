"""Base and mixin classes for nearest neighbors"""
# Authors: Jake Vanderplas <vanderplas@astro.washington.edu>
#          Fabian Pedregosa <fabian.pedregosa@inria.fr>
#          Alexandre Gramfort <alexandre.gramfort@inria.fr>
#          Sparseness support by Lars Buitinck
#          Multi-output support by Arnaud Joly <a.joly@ulg.ac.be>
#
# License: BSD 3 clause (C) INRIA, University of Amsterdam
import warnings
from abc import ABCMeta, abstractmethod
import pickle

import numpy as np
from scipy.sparse import csr_matrix, issparse

from .ball_tree import BallTree
from .kd_tree import KDTree
from ..base import BaseEstimator
from ..metrics import pairwise_distances
from ..metrics.pairwise import PAIRWISE_DISTANCE_FUNCTIONS
from ..utils import check_X_y, check_array, _get_n_jobs, gen_even_slices
from ..utils.multiclass import check_classification_targets
from ..utils.validation import check_is_fitted
from ..externals import six
from ..externals.joblib import Parallel, delayed
from ..exceptions import NotFittedError
from ..exceptions import DataConversionWarning

VALID_METRICS = dict(ball_tree=BallTree.valid_metrics,
                     kd_tree=KDTree.valid_metrics,
                     # The following list comes from the
                     # sklearn.metrics.pairwise doc string
                     brute=(list(PAIRWISE_DISTANCE_FUNCTIONS.keys()) +
                            ['braycurtis', 'canberra', 'chebyshev',
                             'correlation', 'cosine', 'dice', 'hamming',
                             'jaccard', 'kulsinski', 'mahalanobis',
                             'matching', 'minkowski', 'rogerstanimoto',
                             'russellrao', 'seuclidean', 'sokalmichener',
                             'sokalsneath', 'sqeuclidean',
                             'yule', 'wminkowski']))


VALID_METRICS_SPARSE = dict(ball_tree=[],
                            kd_tree=[],
                            brute=PAIRWISE_DISTANCE_FUNCTIONS.keys())


def _check_weights(weights):
    """Check to make sure weights are valid"""
    if weights in (None, 'uniform', 'distance'):
        return weights
    elif callable(weights):
        return weights
    else:
        raise ValueError("weights not recognized: should be 'uniform', "
                         "'distance', or a callable function")


def _get_weights(dist, weights):
    """Get the weights from an array of distances and a parameter ``weights``

    Parameters
    ===========
    dist : ndarray
        The input distances
    weights : {'uniform', 'distance' or a callable}
        The kind of weighting used

    Returns
    ========
    weights_arr : array of the same shape as ``dist``
        if ``weights == 'uniform'``, then returns None
    """
    if weights in (None, 'uniform'):
        return None
    elif weights == 'distance':
        # if user attempts to classify a point that was zero distance from one
        # or more training points, those training points are weighted as 1.0
        # and the other points as 0.0
        if dist.dtype is np.dtype(object):
            for point_dist_i, point_dist in enumerate(dist):
                # check if point_dist is iterable
                # (ex: RadiusNeighborClassifier.predict may set an element of
                # dist to 1e-6 to represent an 'outlier')
                if hasattr(point_dist, '__contains__') and 0. in point_dist:
                    dist[point_dist_i] = point_dist == 0.
                else:
                    dist[point_dist_i] = 1. / point_dist
        else:
            with np.errstate(divide='ignore'):
                dist = 1. / dist
            inf_mask = np.isinf(dist)
            inf_row = np.any(inf_mask, axis=1)
            dist[inf_row] = inf_mask[inf_row]
        return dist
    elif callable(weights):
        return weights(dist)
    else:
        raise ValueError("weights not recognized: should be 'uniform', "
                         "'distance', or a callable function")


class NeighborsBase(six.with_metaclass(ABCMeta, BaseEstimator)):
    """Base class for nearest neighbors estimators."""

    @abstractmethod
    def __init__(self, n_neighbors=None, radius=None,
                 algorithm='auto', leaf_size=30, metric='minkowski',
                 p=2, metric_params=None, n_jobs=1):

        self.n_neighbors = n_neighbors
        self.radius = radius
        self.algorithm = algorithm
        self.leaf_size = leaf_size
        self.metric = metric
        self.metric_params = metric_params
        self.p = p
        self.n_jobs = n_jobs
<<<<<<< HEAD
        self._fit_X = None
        self._tree = None
        self._fit_method = None
        # validate here as well as fit() for backwards compatibility
        self._validate_params()

    def _validate_params(self):
        algorithm = self.algorithm
        metric = self.metric
        if algorithm not in ['auto', 'brute',
                             'kd_tree', 'ball_tree'] \
           and not hasattr(algorithm, 'fit'):
            raise ValueError("unrecognized algorithm: '%s'" % algorithm)

        if algorithm == 'auto':
=======
        self._check_algorithm_metric()

    def _check_algorithm_metric(self):
        if self.algorithm not in ['auto', 'brute',
                                  'kd_tree', 'ball_tree']:
            raise ValueError("unrecognized algorithm: '%s'" % self.algorithm)

        if self.algorithm == 'auto':
>>>>>>> 6fdcb3b1
            if self.metric == 'precomputed':
                alg_check = 'brute'
            elif (callable(self.metric) or
                  self.metric in VALID_METRICS['ball_tree']):
                alg_check = 'ball_tree'
            else:
                alg_check = 'brute'
        else:
            alg_check = self.algorithm

<<<<<<< HEAD
        if hasattr(alg_check, 'fit'):
            # metric is ignored
            pass
        elif callable(metric):
            if algorithm == 'kd_tree':
=======
        if callable(self.metric):
            if self.algorithm == 'kd_tree':
>>>>>>> 6fdcb3b1
                # callable metric is only valid for brute force and ball_tree
                raise ValueError(
                    "kd_tree algorithm does not support callable metric '%s'"
                    % self.metric)
        elif self.metric not in VALID_METRICS[alg_check]:
            raise ValueError("Metric '%s' not valid for algorithm '%s'"
                             % (self.metric, self.algorithm))

        if self.metric_params is not None and 'p' in self.metric_params:
            warnings.warn("Parameter p is found in metric_params. "
                          "The corresponding parameter from __init__ "
                          "is ignored.", SyntaxWarning, stacklevel=3)
            effective_p = self.metric_params['p']
        else:
            effective_p = self.p

<<<<<<< HEAD
        if metric in ['wminkowski', 'minkowski'] and effective_p < 1:
                raise ValueError("p must be at least one for minkowski metric")

    def _fit(self, X):
        self._validate_params()

=======
        if self.metric in ['wminkowski', 'minkowski'] and effective_p < 1:
            raise ValueError("p must be greater than one for minkowski metric")

    def _fit(self, X):
        self._check_algorithm_metric()
>>>>>>> 6fdcb3b1
        if self.metric_params is None:
            self.effective_metric_params_ = {}
        else:
            self.effective_metric_params_ = self.metric_params.copy()

        effective_p = self.effective_metric_params_.get('p', self.p)
        if self.metric in ['wminkowski', 'minkowski']:
            self.effective_metric_params_['p'] = effective_p

        self.effective_metric_ = self.metric
        # For minkowski distance, use more efficient methods where available
        if self.metric == 'minkowski':
            p = self.effective_metric_params_.pop('p', 2)
            if p < 1:
                raise ValueError("p must be greater than one "
                                 "for minkowski metric")
            elif p == 1:
                self.effective_metric_ = 'manhattan'
            elif p == 2:
                self.effective_metric_ = 'euclidean'
            elif p == np.inf:
                self.effective_metric_ = 'chebyshev'
            else:
                self.effective_metric_params_['p'] = p

        if isinstance(X, NeighborsBase):
            self._fit_X = X._fit_X
            self._tree = X._tree
            self._fit_method = X._fit_method
            return self

        elif isinstance(X, BallTree):
            self._fit_X = X.data
            self._tree = X
            self._fit_method = 'ball_tree'
            return self

        elif isinstance(X, KDTree):
            self._fit_X = X.data
            self._tree = X
            self._fit_method = 'kd_tree'
            return self

        X = check_array(X, accept_sparse='csr')

        n_samples = X.shape[0]
        if n_samples == 0:
            raise ValueError("n_samples must be greater than 0")

        if issparse(X) and not hasattr(self.algorithm, 'fit'):
            if self.algorithm not in ('auto', 'brute'):
                warnings.warn("cannot use tree with sparse input: "
                              "using brute force")
            if self.effective_metric_ not in VALID_METRICS_SPARSE['brute'] \
                    and not callable(self.effective_metric_):

                raise ValueError("metric '%s' not valid for sparse input"
                                 % self.effective_metric_)
            self._fit_X = X.copy()
            self._tree = None
            self._fit_method = 'brute'
            return self

        self._fit_method = self.algorithm
        self._fit_X = X

        if self._fit_method == 'auto':
            # A tree approach is better for small number of neighbors,
            # and KDTree is generally faster when available
            if ((self.n_neighbors is None or
                 self.n_neighbors < self._fit_X.shape[0] // 2) and
                    self.metric != 'precomputed'):
                if self.effective_metric_ in VALID_METRICS['kd_tree']:
                    self._fit_method = 'kd_tree'
                elif (callable(self.effective_metric_) or
                        self.effective_metric_ in VALID_METRICS['ball_tree']):
                    self._fit_method = 'ball_tree'
                else:
                    self._fit_method = 'brute'
            else:
                self._fit_method = 'brute'

        if self._fit_method == 'ball_tree':
            self._tree = BallTree(X, self.leaf_size,
                                  metric=self.effective_metric_,
                                  **self.effective_metric_params_)
        elif self._fit_method == 'kd_tree':
            self._tree = KDTree(X, self.leaf_size,
                                metric=self.effective_metric_,
                                **self.effective_metric_params_)
        elif self._fit_method == 'brute':
            self._tree = None
        elif hasattr(self.algorithm, 'fit'):
            # check that custom NN algorithm is picklable
            pickle.loads(pickle.dumps(self.algorithm))
            self._tree = self.algorithm
            self._tree.fit(X)
        else:
            raise ValueError("algorithm = '%s' not recognized"
                             % self.algorithm)

        if self.n_neighbors is not None:
            if self.n_neighbors <= 0:
                raise ValueError(
                    "Expected n_neighbors > 0. Got %d" %
                    self.n_neighbors
                )

        return self

    @property
    def _pairwise(self):
        # For cross-validation routines to split data correctly
        return self.metric == 'precomputed'


class KNeighborsMixin(object):
    """Mixin for k-neighbors searches"""

    def kneighbors(self, X=None, n_neighbors=None, return_distance=True):
        """Finds the K-neighbors of a point.

        Returns indices of and distances to the neighbors of each point.

        Parameters
        ----------
        X : array-like, shape (n_query, n_features), \
                or (n_query, n_indexed) if metric == 'precomputed'
            The query point or points.
            If not provided, neighbors of each indexed point are returned.
            In this case, the query point is not considered its own neighbor.

        n_neighbors : int
            Number of neighbors to get (default is the value
            passed to the constructor).

        return_distance : boolean, optional. Defaults to True.
            If False, distances will not be returned

        Returns
        -------
        dist : array
            Array representing the lengths to points, only present if
            return_distance=True

        ind : array
            Indices of the nearest points in the population matrix.

        Examples
        --------
        In the following example, we construct a NeighborsClassifier
        class from an array representing our data set and ask who's
        the closest point to [1,1,1]

        >>> samples = [[0., 0., 0.], [0., .5, 0.], [1., 1., .5]]
        >>> from sklearn.neighbors import NearestNeighbors
        >>> neigh = NearestNeighbors(n_neighbors=1)
        >>> neigh.fit(samples) # doctest: +ELLIPSIS
        NearestNeighbors(algorithm='auto', leaf_size=30, ...)
        >>> print(neigh.kneighbors([[1., 1., 1.]])) # doctest: +ELLIPSIS
        (array([[ 0.5]]), array([[2]]...))

        As you can see, it returns [[0.5]], and [[2]], which means that the
        element is at distance 0.5 and is the third element of samples
        (indexes start at 0). You can also query for multiple points:

        >>> X = [[0., 1., 0.], [1., 0., 1.]]
        >>> neigh.kneighbors(X, return_distance=False) # doctest: +ELLIPSIS
        array([[1],
               [2]]...)

        """
        check_is_fitted(self, "_fit_method")

        if n_neighbors is None:
            n_neighbors = self.n_neighbors

        if X is not None:
            query_is_train = False
            X = check_array(X, accept_sparse='csr')
        else:
            query_is_train = True
            X = self._fit_X
            # Include an extra neighbor to account for the sample itself being
            # returned, which is removed later
            n_neighbors += 1

        train_size = self._fit_X.shape[0]
        if n_neighbors > train_size:
            raise ValueError(
                "Expected n_neighbors <= n_samples, "
                " but n_samples = %d, n_neighbors = %d" %
                (train_size, n_neighbors)
            )
        n_samples, _ = X.shape
        sample_range = np.arange(n_samples)[:, None]

        n_jobs = _get_n_jobs(self.n_jobs)
        if self._fit_method == 'brute':
            # for efficiency, use squared euclidean distances
            if self.effective_metric_ == 'euclidean':
                dist = pairwise_distances(X, self._fit_X, 'euclidean',
                                          n_jobs=n_jobs, squared=True)
            else:
                dist = pairwise_distances(
                    X, self._fit_X, self.effective_metric_, n_jobs=n_jobs,
                    **self.effective_metric_params_)

            neigh_ind = np.argpartition(dist, n_neighbors - 1, axis=1)
            neigh_ind = neigh_ind[:, :n_neighbors]
            # argpartition doesn't guarantee sorted order, so we sort again
            neigh_ind = neigh_ind[
                sample_range, np.argsort(dist[sample_range, neigh_ind])]

            if return_distance:
                if self.effective_metric_ == 'euclidean':
                    result = np.sqrt(dist[sample_range, neigh_ind]), neigh_ind
                else:
                    result = dist[sample_range, neigh_ind], neigh_ind
            else:
                result = neigh_ind

        elif self._fit_method in ['ball_tree', 'kd_tree'] \
                or hasattr(self.algorithm, 'fit'):
            if issparse(X) and not hasattr(self.algorithm, 'fit'):
                raise ValueError(
                    "%s does not work with sparse matrices. Densify the data, "
                    "or set algorithm='brute'" % self._fit_method)
            result = Parallel(n_jobs, backend='threading')(
                delayed(self._tree.query, check_pickle=False)(
                    X[s], n_neighbors, return_distance)
                for s in gen_even_slices(X.shape[0], n_jobs)
            )
            if return_distance:
                dist, neigh_ind = tuple(zip(*result))
                result = np.vstack(dist), np.vstack(neigh_ind)
            else:
                result = np.vstack(result)
        else:
            raise ValueError("internal: _fit_method not recognized")

        if not query_is_train:
            return result
        else:
            # If the query data is the same as the indexed data, we would like
            # to ignore the first nearest neighbor of every sample, i.e
            # the sample itself.
            if return_distance:
                dist, neigh_ind = result
            else:
                neigh_ind = result

            sample_mask = neigh_ind != sample_range

            # Corner case: When the number of duplicates are more
            # than the number of neighbors, the first NN will not
            # be the sample, but a duplicate.
            # In that case mask the first duplicate.
            dup_gr_nbrs = np.all(sample_mask, axis=1)
            sample_mask[:, 0][dup_gr_nbrs] = False

            neigh_ind = np.reshape(
                neigh_ind[sample_mask], (n_samples, n_neighbors - 1))

            if return_distance:
                dist = np.reshape(
                    dist[sample_mask], (n_samples, n_neighbors - 1))
                return dist, neigh_ind
            return neigh_ind

    def kneighbors_graph(self, X=None, n_neighbors=None,
                         mode='connectivity'):
        """Computes the (weighted) graph of k-Neighbors for points in X

        Parameters
        ----------
        X : array-like, shape (n_query, n_features), \
                or (n_query, n_indexed) if metric == 'precomputed'
            The query point or points.
            If not provided, neighbors of each indexed point are returned.
            In this case, the query point is not considered its own neighbor.

        n_neighbors : int
            Number of neighbors for each sample.
            (default is value passed to the constructor).

        mode : {'connectivity', 'distance'}, optional
            Type of returned matrix: 'connectivity' will return the
            connectivity matrix with ones and zeros, in 'distance' the
            edges are Euclidean distance between points.

        Returns
        -------
        A : sparse matrix in CSR format, shape = [n_samples, n_samples_fit]
            n_samples_fit is the number of samples in the fitted data
            A[i, j] is assigned the weight of edge that connects i to j.

        Examples
        --------
        >>> X = [[0], [3], [1]]
        >>> from sklearn.neighbors import NearestNeighbors
        >>> neigh = NearestNeighbors(n_neighbors=2)
        >>> neigh.fit(X) # doctest: +ELLIPSIS
        NearestNeighbors(algorithm='auto', leaf_size=30, ...)
        >>> A = neigh.kneighbors_graph(X)
        >>> A.toarray()
        array([[ 1.,  0.,  1.],
               [ 0.,  1.,  1.],
               [ 1.,  0.,  1.]])

        See also
        --------
        NearestNeighbors.radius_neighbors_graph
        """
        if n_neighbors is None:
            n_neighbors = self.n_neighbors

        # kneighbors does the None handling.
        if X is not None:
            X = check_array(X, accept_sparse='csr')
            n_samples1 = X.shape[0]
        else:
            n_samples1 = self._fit_X.shape[0]

        n_samples2 = self._fit_X.shape[0]
        n_nonzero = n_samples1 * n_neighbors
        A_indptr = np.arange(0, n_nonzero + 1, n_neighbors)

        # construct CSR matrix representation of the k-NN graph
        if mode == 'connectivity':
            A_data = np.ones(n_samples1 * n_neighbors)
            A_ind = self.kneighbors(X, n_neighbors, return_distance=False)

        elif mode == 'distance':
            A_data, A_ind = self.kneighbors(
                X, n_neighbors, return_distance=True)
            A_data = np.ravel(A_data)

        else:
            raise ValueError(
                'Unsupported mode, must be one of "connectivity" '
                'or "distance" but got "%s" instead' % mode)

        kneighbors_graph = csr_matrix((A_data, A_ind.ravel(), A_indptr),
                                      shape=(n_samples1, n_samples2))

        return kneighbors_graph


class RadiusNeighborsMixin(object):
    """Mixin for radius-based neighbors searches"""

    def radius_neighbors(self, X=None, radius=None, return_distance=True):
        """Finds the neighbors within a given radius of a point or points.

        Return the indices and distances of each point from the dataset
        lying in a ball with size ``radius`` around the points of the query
        array. Points lying on the boundary are included in the results.

        The result points are *not* necessarily sorted by distance to their
        query point.

        Parameters
        ----------
        X : array-like, (n_samples, n_features), optional
            The query point or points.
            If not provided, neighbors of each indexed point are returned.
            In this case, the query point is not considered its own neighbor.

        radius : float
            Limiting distance of neighbors to return.
            (default is the value passed to the constructor).

        return_distance : boolean, optional. Defaults to True.
            If False, distances will not be returned

        Returns
        -------
        dist : array, shape (n_samples,) of arrays
            Array representing the distances to each point, only present if
            return_distance=True. The distance values are computed according
            to the ``metric`` constructor parameter.

        ind : array, shape (n_samples,) of arrays
            An array of arrays of indices of the approximate nearest points
            from the population matrix that lie within a ball of size
            ``radius`` around the query points.

        Examples
        --------
        In the following example, we construct a NeighborsClassifier
        class from an array representing our data set and ask who's
        the closest point to [1, 1, 1]:

        >>> import numpy as np
        >>> samples = [[0., 0., 0.], [0., .5, 0.], [1., 1., .5]]
        >>> from sklearn.neighbors import NearestNeighbors
        >>> neigh = NearestNeighbors(radius=1.6)
        >>> neigh.fit(samples) # doctest: +ELLIPSIS
        NearestNeighbors(algorithm='auto', leaf_size=30, ...)
        >>> rng = neigh.radius_neighbors([[1., 1., 1.]])
        >>> print(np.asarray(rng[0][0])) # doctest: +ELLIPSIS
        [ 1.5  0.5]
        >>> print(np.asarray(rng[1][0])) # doctest: +ELLIPSIS
        [1 2]

        The first array returned contains the distances to all points which
        are closer than 1.6, while the second array returned contains their
        indices.  In general, multiple points can be queried at the same time.

        Notes
        -----
        Because the number of neighbors of each point is not necessarily
        equal, the results for multiple query points cannot be fit in a
        standard data array.
        For efficiency, `radius_neighbors` returns arrays of objects, where
        each object is a 1D array of indices or distances.
        """
        check_is_fitted(self, "_fit_method")

        if X is not None:
            query_is_train = False
            X = check_array(X, accept_sparse='csr')
        else:
            query_is_train = True
            X = self._fit_X

        if radius is None:
            radius = self.radius

        n_samples = X.shape[0]
        if self._fit_method == 'brute':
            # for efficiency, use squared euclidean distances
            if self.effective_metric_ == 'euclidean':
                dist = pairwise_distances(X, self._fit_X, 'euclidean',
                                          n_jobs=self.n_jobs, squared=True)
                radius *= radius
            else:
                dist = pairwise_distances(X, self._fit_X,
                                          self.effective_metric_,
                                          n_jobs=self.n_jobs,
                                          **self.effective_metric_params_)

            neigh_ind_list = [np.where(d <= radius)[0] for d in dist]

            # See https://github.com/numpy/numpy/issues/5456
            # if you want to understand why this is initialized this way.
            neigh_ind = np.empty(n_samples, dtype='object')
            neigh_ind[:] = neigh_ind_list

            if return_distance:
                dist_array = np.empty(n_samples, dtype='object')
                if self.effective_metric_ == 'euclidean':
                    dist_list = [np.sqrt(d[neigh_ind[i]])
                                 for i, d in enumerate(dist)]
                else:
                    dist_list = [d[neigh_ind[i]]
                                 for i, d in enumerate(dist)]
                dist_array[:] = dist_list

                results = dist_array, neigh_ind
            else:
                results = neigh_ind

        elif self._fit_method in ['ball_tree', 'kd_tree'] \
                or hasattr(self.algorithm, 'fit'):
            if issparse(X) and not hasattr(self.algorithm, 'fit'):
                raise ValueError(
                    "%s does not work with sparse matrices. Densify the data, "
                    "or set algorithm='brute'" % self._fit_method)
            results = self._tree.query_radius(X, radius,
                                              return_distance=return_distance)
            if return_distance:
                results = results[::-1]
        else:
            raise ValueError("internal: _fit_method not recognized")

        if not query_is_train:
            return results
        else:
            # If the query data is the same as the indexed data, we would like
            # to ignore the first nearest neighbor of every sample, i.e
            # the sample itself.
            if return_distance:
                dist, neigh_ind = results
            else:
                neigh_ind = results

            for ind, ind_neighbor in enumerate(neigh_ind):
                mask = ind_neighbor != ind

                neigh_ind[ind] = ind_neighbor[mask]
                if return_distance:
                    dist[ind] = dist[ind][mask]

            if return_distance:
                return dist, neigh_ind
            return neigh_ind

    def radius_neighbors_graph(self, X=None, radius=None, mode='connectivity'):
        """Computes the (weighted) graph of Neighbors for points in X

        Neighborhoods are restricted the points at a distance lower than
        radius.

        Parameters
        ----------
        X : array-like, shape = [n_samples, n_features], optional
            The query point or points.
            If not provided, neighbors of each indexed point are returned.
            In this case, the query point is not considered its own neighbor.

        radius : float
            Radius of neighborhoods.
            (default is the value passed to the constructor).

        mode : {'connectivity', 'distance'}, optional
            Type of returned matrix: 'connectivity' will return the
            connectivity matrix with ones and zeros, in 'distance' the
            edges are Euclidean distance between points.

        Returns
        -------
        A : sparse matrix in CSR format, shape = [n_samples, n_samples]
            A[i, j] is assigned the weight of edge that connects i to j.

        Examples
        --------
        >>> X = [[0], [3], [1]]
        >>> from sklearn.neighbors import NearestNeighbors
        >>> neigh = NearestNeighbors(radius=1.5)
        >>> neigh.fit(X) # doctest: +ELLIPSIS
        NearestNeighbors(algorithm='auto', leaf_size=30, ...)
        >>> A = neigh.radius_neighbors_graph(X)
        >>> A.toarray()
        array([[ 1.,  0.,  1.],
               [ 0.,  1.,  0.],
               [ 1.,  0.,  1.]])

        See also
        --------
        kneighbors_graph
        """
        if X is not None:
            X = check_array(X, accept_sparse=['csr', 'csc', 'coo'])

        n_samples2 = self._fit_X.shape[0]
        if radius is None:
            radius = self.radius

        # construct CSR matrix representation of the NN graph
        if mode == 'connectivity':
            A_ind = self.radius_neighbors(X, radius,
                                          return_distance=False)
            A_data = None
        elif mode == 'distance':
            dist, A_ind = self.radius_neighbors(X, radius,
                                                return_distance=True)
            A_data = np.concatenate(list(dist))
        else:
            raise ValueError(
                'Unsupported mode, must be one of "connectivity", '
                'or "distance" but got %s instead' % mode)

        n_samples1 = A_ind.shape[0]
        n_neighbors = np.array([len(a) for a in A_ind])
        A_ind = np.concatenate(list(A_ind))
        if A_data is None:
            A_data = np.ones(len(A_ind))
        A_indptr = np.concatenate((np.zeros(1, dtype=int),
                                   np.cumsum(n_neighbors)))

        return csr_matrix((A_data, A_ind, A_indptr),
                          shape=(n_samples1, n_samples2))


class SupervisedFloatMixin(object):
    def fit(self, X, y):
        """Fit the model using X as training data and y as target values

        Parameters
        ----------
        X : {array-like, sparse matrix, BallTree, KDTree}
            Training data. If array or matrix, shape [n_samples, n_features],
            or [n_samples, n_samples] if metric='precomputed'.

        y : {array-like, sparse matrix}
            Target values, array of float values, shape = [n_samples]
             or [n_samples, n_outputs]
        """
        if not isinstance(X, (KDTree, BallTree)):
            X, y = check_X_y(X, y, "csr", multi_output=True)
        self._y = y
        return self._fit(X)


class SupervisedIntegerMixin(object):
    def fit(self, X, y):
        """Fit the model using X as training data and y as target values

        Parameters
        ----------
        X : {array-like, sparse matrix, BallTree, KDTree}
            Training data. If array or matrix, shape [n_samples, n_features],
            or [n_samples, n_samples] if metric='precomputed'.

        y : {array-like, sparse matrix}
            Target values of shape = [n_samples] or [n_samples, n_outputs]

        """
        if not isinstance(X, (KDTree, BallTree)):
            X, y = check_X_y(X, y, "csr", multi_output=True)

        if y.ndim == 1 or y.ndim == 2 and y.shape[1] == 1:
            if y.ndim != 1:
                warnings.warn("A column-vector y was passed when a 1d array "
                              "was expected. Please change the shape of y to "
                              "(n_samples, ), for example using ravel().",
                              DataConversionWarning, stacklevel=2)

            self.outputs_2d_ = False
            y = y.reshape((-1, 1))
        else:
            self.outputs_2d_ = True

        check_classification_targets(y)
        self.classes_ = []
        self._y = np.empty(y.shape, dtype=np.int)
        for k in range(self._y.shape[1]):
            classes, self._y[:, k] = np.unique(y[:, k], return_inverse=True)
            self.classes_.append(classes)

        if not self.outputs_2d_:
            self.classes_ = self.classes_[0]
            self._y = self._y.ravel()

        return self._fit(X)


class UnsupervisedMixin(object):
    def fit(self, X, y=None):
        """Fit the model using X as training data

        Parameters
        ----------
        X : {array-like, sparse matrix, BallTree, KDTree}
            Training data. If array or matrix, shape [n_samples, n_features],
            or [n_samples, n_samples] if metric='precomputed'.
        """
        return self._fit(X)<|MERGE_RESOLUTION|>--- conflicted
+++ resolved
@@ -116,7 +116,7 @@
         self.metric_params = metric_params
         self.p = p
         self.n_jobs = n_jobs
-<<<<<<< HEAD
+
         self._fit_X = None
         self._tree = None
         self._fit_method = None
@@ -132,16 +132,6 @@
             raise ValueError("unrecognized algorithm: '%s'" % algorithm)
 
         if algorithm == 'auto':
-=======
-        self._check_algorithm_metric()
-
-    def _check_algorithm_metric(self):
-        if self.algorithm not in ['auto', 'brute',
-                                  'kd_tree', 'ball_tree']:
-            raise ValueError("unrecognized algorithm: '%s'" % self.algorithm)
-
-        if self.algorithm == 'auto':
->>>>>>> 6fdcb3b1
             if self.metric == 'precomputed':
                 alg_check = 'brute'
             elif (callable(self.metric) or
@@ -152,16 +142,12 @@
         else:
             alg_check = self.algorithm
 
-<<<<<<< HEAD
+
         if hasattr(alg_check, 'fit'):
             # metric is ignored
             pass
         elif callable(metric):
             if algorithm == 'kd_tree':
-=======
-        if callable(self.metric):
-            if self.algorithm == 'kd_tree':
->>>>>>> 6fdcb3b1
                 # callable metric is only valid for brute force and ball_tree
                 raise ValueError(
                     "kd_tree algorithm does not support callable metric '%s'"
@@ -178,20 +164,12 @@
         else:
             effective_p = self.p
 
-<<<<<<< HEAD
-        if metric in ['wminkowski', 'minkowski'] and effective_p < 1:
-                raise ValueError("p must be at least one for minkowski metric")
+        if self.metric in ['wminkowski', 'minkowski'] and effective_p < 1:
+            raise ValueError("p must be greater than one for minkowski metric")
 
     def _fit(self, X):
         self._validate_params()
 
-=======
-        if self.metric in ['wminkowski', 'minkowski'] and effective_p < 1:
-            raise ValueError("p must be greater than one for minkowski metric")
-
-    def _fit(self, X):
-        self._check_algorithm_metric()
->>>>>>> 6fdcb3b1
         if self.metric_params is None:
             self.effective_metric_params_ = {}
         else:
