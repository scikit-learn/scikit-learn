"""Base and mixin classes for nearest neighbors"""
# Authors: Jake Vanderplas <vanderplas@astro.washington.edu>
#          Fabian Pedregosa <fabian.pedregosa@inria.fr>
#          Alexandre Gramfort <alexandre.gramfort@inria.fr>
#          Sparseness support by Lars Buitinck
#          Multi-output support by Arnaud Joly <a.joly@ulg.ac.be>
#
# License: BSD 3 clause (C) INRIA, University of Amsterdam
import warnings
from abc import ABCMeta, abstractmethod

import numpy as np
from scipy.sparse import csr_matrix, issparse

from .ball_tree import BallTree
from .kd_tree import KDTree
from ..base import BaseEstimator
from ..metrics import pairwise_distances
from ..metrics.pairwise import PAIRWISE_DISTANCE_FUNCTIONS
from ..utils import check_X_y, check_array, _get_n_jobs, gen_even_slices
from ..utils.multiclass import check_classification_targets
from ..utils.validation import check_is_fitted
from ..externals import six
from ..externals.joblib import Parallel, delayed
from ..exceptions import NotFittedError
from ..exceptions import DataConversionWarning

VALID_METRICS = dict(ball_tree=BallTree.valid_metrics,
                     kd_tree=KDTree.valid_metrics,
                     # The following list comes from the
                     # sklearn.metrics.pairwise doc string
                     brute=(list(PAIRWISE_DISTANCE_FUNCTIONS.keys()) +
                            ['braycurtis', 'canberra', 'chebyshev',
                             'correlation', 'cosine', 'dice', 'hamming',
                             'jaccard', 'kulsinski', 'mahalanobis',
                             'matching', 'minkowski', 'rogerstanimoto',
                             'russellrao', 'seuclidean', 'sokalmichener',
                             'sokalsneath', 'sqeuclidean',
                             'yule', 'wminkowski']))


VALID_METRICS_SPARSE = dict(ball_tree=[],
                            kd_tree=[],
                            brute=PAIRWISE_DISTANCE_FUNCTIONS.keys())


def _check_weights(weights):
    """Check to make sure weights are valid"""
    if weights in (None, 'uniform', 'distance'):
        return weights
    elif callable(weights):
        return weights
    else:
        raise ValueError("weights not recognized: should be 'uniform', "
                         "'distance', or a callable function")


def _get_weights(dist, weights):
    """Get the weights from an array of distances and a parameter ``weights``

    Parameters
    ===========
    dist : ndarray
        The input distances
    weights : {'uniform', 'distance' or a callable}
        The kind of weighting used

    Returns
    ========
    weights_arr : array of the same shape as ``dist``
        if ``weights == 'uniform'``, then returns None
    """
    if weights in (None, 'uniform'):
        return None
    elif weights == 'distance':
        # if user attempts to classify a point that was zero distance from one
        # or more training points, those training points are weighted as 1.0
        # and the other points as 0.0
        if dist.dtype is np.dtype(object):
            for point_dist_i, point_dist in enumerate(dist):
                # check if point_dist is iterable
                # (ex: RadiusNeighborClassifier.predict may set an element of
                # dist to 1e-6 to represent an 'outlier')
                if hasattr(point_dist, '__contains__') and 0. in point_dist:
                    dist[point_dist_i] = point_dist == 0.
                else:
                    dist[point_dist_i] = 1. / point_dist
        else:
            with np.errstate(divide='ignore'):
                dist = 1. / dist
            inf_mask = np.isinf(dist)
            inf_row = np.any(inf_mask, axis=1)
            dist[inf_row] = inf_mask[inf_row]
        return dist
    elif callable(weights):
        return weights(dist)
    else:
        raise ValueError("weights not recognized: should be 'uniform', "
                         "'distance', or a callable function")


class NeighborsBase(six.with_metaclass(ABCMeta, BaseEstimator)):
    """Base class for nearest neighbors estimators."""

    @abstractmethod
    def __init__(self, n_neighbors=None, radius=None,
                 algorithm='auto', leaf_size=30, metric='minkowski',
                 p=2, metric_params=None, n_jobs=1):

        self.n_neighbors = n_neighbors
        self.radius = radius
        self.algorithm = algorithm
        self.leaf_size = leaf_size
        self.metric = metric
        self.metric_params = metric_params
        self.p = p
        self.n_jobs = n_jobs
        self._check_algorithm_metric()

    def _check_algorithm_metric(self):
        if self.algorithm not in ['auto', 'brute',
                                  'kd_tree', 'ball_tree']:
            raise ValueError("unrecognized algorithm: '%s'" % self.algorithm)

        if self.algorithm == 'auto':
            if self.metric == 'precomputed':
                alg_check = 'brute'
<<<<<<< HEAD
            elif callable(metric) or metric in VALID_METRICS['ball_tree']:
=======
            elif (callable(self.metric) or
                  self.metric in VALID_METRICS['ball_tree']):
>>>>>>> 9b727bad
                alg_check = 'ball_tree'
            else:
                alg_check = 'brute'
        else:
            alg_check = self.algorithm

        if callable(self.metric):
            if self.algorithm == 'kd_tree':
                # callable metric is only valid for brute force and ball_tree
                raise ValueError(
                    "kd_tree algorithm does not support callable metric '%s'"
                    % self.metric)
        elif self.metric not in VALID_METRICS[alg_check]:
            raise ValueError("Metric '%s' not valid for algorithm '%s'"
                             % (self.metric, self.algorithm))

        if self.metric_params is not None and 'p' in self.metric_params:
            warnings.warn("Parameter p is found in metric_params. "
                          "The corresponding parameter from __init__ "
                          "is ignored.", SyntaxWarning, stacklevel=3)
            effective_p = self.metric_params['p']
        else:
            effective_p = self.p

        if self.metric in ['wminkowski', 'minkowski'] and effective_p < 1:
            raise ValueError("p must be greater than one for minkowski metric")

    def _fit(self, X):
        self._check_algorithm_metric()
        if self.metric_params is None:
            self.effective_metric_params_ = {}
        else:
            self.effective_metric_params_ = self.metric_params.copy()

        effective_p = self.effective_metric_params_.get('p', self.p)
        if self.metric in ['wminkowski', 'minkowski']:
            self.effective_metric_params_['p'] = effective_p

        self.effective_metric_ = self.metric
        # For minkowski distance, use more efficient methods where available
        if self.metric == 'minkowski':
            p = self.effective_metric_params_.pop('p', 2)
            if p < 1:
                raise ValueError("p must be greater than one "
                                 "for minkowski metric")
            elif p == 1:
                self.effective_metric_ = 'manhattan'
            elif p == 2:
                self.effective_metric_ = 'euclidean'
            elif p == np.inf:
                self.effective_metric_ = 'chebyshev'
            else:
                self.effective_metric_params_['p'] = p

        if isinstance(X, NeighborsBase):
            self._fit_X = X._fit_X
            self._tree = X._tree
            self._fit_method = X._fit_method
            return self

        elif isinstance(X, BallTree):
            self._fit_X = X.data
            self._tree = X
            self._fit_method = 'ball_tree'
            return self

        elif isinstance(X, KDTree):
            self._fit_X = X.data
            self._tree = X
            self._fit_method = 'kd_tree'
            return self

        X = check_array(X, accept_sparse='csr')

        n_samples = X.shape[0]
        if n_samples == 0:
            raise ValueError("n_samples must be greater than 0")

        if issparse(X):
            if self.algorithm not in ('auto', 'brute'):
                warnings.warn("cannot use tree with sparse input: "
                              "using brute force")
            if self.effective_metric_ not in VALID_METRICS_SPARSE['brute'] \
                    and not callable(self.effective_metric_):

                raise ValueError("metric '%s' not valid for sparse input"
                                 % self.effective_metric_)
            self._fit_X = X.copy()
            self._tree = None
            self._fit_method = 'brute'
            return self

        self._fit_method = self.algorithm
        self._fit_X = X

        if self._fit_method == 'auto':
            # A tree approach is better for small number of neighbors,
            # and KDTree is generally faster when available
            if ((self.n_neighbors is None or
                 self.n_neighbors < self._fit_X.shape[0] // 2) and
                    self.metric != 'precomputed'):
                if self.effective_metric_ in VALID_METRICS['kd_tree']:
                    self._fit_method = 'kd_tree'
                elif (callable(self.effective_metric_) or
                        self.effective_metric_ in VALID_METRICS['ball_tree']):
                    self._fit_method = 'ball_tree'
                else:
                    self._fit_method = 'brute'
            else:
                self._fit_method = 'brute'

        if self._fit_method == 'ball_tree':
            self._tree = BallTree(X, self.leaf_size,
                                  metric=self.effective_metric_,
                                  **self.effective_metric_params_)
        elif self._fit_method == 'kd_tree':
            self._tree = KDTree(X, self.leaf_size,
                                metric=self.effective_metric_,
                                **self.effective_metric_params_)
        elif self._fit_method == 'brute':
            self._tree = None
        else:
            raise ValueError("algorithm = '%s' not recognized"
                             % self.algorithm)

        if self.n_neighbors is not None:
            if self.n_neighbors <= 0:
                raise ValueError(
                    "Expected n_neighbors > 0. Got %d" %
                    self.n_neighbors
                )

        return self

    @property
    def _pairwise(self):
        # For cross-validation routines to split data correctly
        return self.metric == 'precomputed'


class KNeighborsMixin(object):
    """Mixin for k-neighbors searches"""

    def kneighbors(self, X=None, n_neighbors=None, return_distance=True):
        """Finds the K-neighbors of a point.

        Returns indices of and distances to the neighbors of each point.

        Parameters
        ----------
        X : array-like, shape (n_query, n_features), \
                or (n_query, n_indexed) if metric == 'precomputed'
            The query point or points.
            If not provided, neighbors of each indexed point are returned.
            In this case, the query point is not considered its own neighbor.

        n_neighbors : int
            Number of neighbors to get (default is the value
            passed to the constructor).

        return_distance : boolean, optional. Defaults to True.
            If False, distances will not be returned

        Returns
        -------
        dist : array
            Array representing the lengths to points, only present if
            return_distance=True

        ind : array
            Indices of the nearest points in the population matrix.

        Examples
        --------
        In the following example, we construct a NeighborsClassifier
        class from an array representing our data set and ask who's
        the closest point to [1,1,1]

        >>> samples = [[0., 0., 0.], [0., .5, 0.], [1., 1., .5]]
        >>> from sklearn.neighbors import NearestNeighbors
        >>> neigh = NearestNeighbors(n_neighbors=1)
        >>> neigh.fit(samples) # doctest: +ELLIPSIS
        NearestNeighbors(algorithm='auto', leaf_size=30, ...)
        >>> print(neigh.kneighbors([[1., 1., 1.]])) # doctest: +ELLIPSIS
        (array([[ 0.5]]), array([[2]]...))

        As you can see, it returns [[0.5]], and [[2]], which means that the
        element is at distance 0.5 and is the third element of samples
        (indexes start at 0). You can also query for multiple points:

        >>> X = [[0., 1., 0.], [1., 0., 1.]]
        >>> neigh.kneighbors(X, return_distance=False) # doctest: +ELLIPSIS
        array([[1],
               [2]]...)

        """
        check_is_fitted(self, "_fit_method")

        if n_neighbors is None:
            n_neighbors = self.n_neighbors

        if X is not None:
            query_is_train = False
            X = check_array(X, accept_sparse='csr')
        else:
            query_is_train = True
            X = self._fit_X
            # Include an extra neighbor to account for the sample itself being
            # returned, which is removed later
            n_neighbors += 1

        train_size = self._fit_X.shape[0]
        if n_neighbors > train_size:
            raise ValueError(
                "Expected n_neighbors <= n_samples, "
                " but n_samples = %d, n_neighbors = %d" %
                (train_size, n_neighbors)
            )
        n_samples, _ = X.shape
        sample_range = np.arange(n_samples)[:, None]

        n_jobs = _get_n_jobs(self.n_jobs)
        if self._fit_method == 'brute':
            # for efficiency, use squared euclidean distances
            if self.effective_metric_ == 'euclidean':
                dist = pairwise_distances(X, self._fit_X, 'euclidean',
                                          n_jobs=n_jobs, squared=True)
            else:
                dist = pairwise_distances(
                    X, self._fit_X, self.effective_metric_, n_jobs=n_jobs,
                    **self.effective_metric_params_)

            neigh_ind = np.argpartition(dist, n_neighbors - 1, axis=1)
            neigh_ind = neigh_ind[:, :n_neighbors]
            # argpartition doesn't guarantee sorted order, so we sort again
            neigh_ind = neigh_ind[
                sample_range, np.argsort(dist[sample_range, neigh_ind])]

            if return_distance:
                if self.effective_metric_ == 'euclidean':
                    result = np.sqrt(dist[sample_range, neigh_ind]), neigh_ind
                else:
                    result = dist[sample_range, neigh_ind], neigh_ind
            else:
                result = neigh_ind

        elif self._fit_method in ['ball_tree', 'kd_tree']:
            if issparse(X):
                raise ValueError(
                    "%s does not work with sparse matrices. Densify the data, "
                    "or set algorithm='brute'" % self._fit_method)
            result = Parallel(n_jobs, backend='threading')(
                delayed(self._tree.query, check_pickle=False)(
                    X[s], n_neighbors, return_distance)
                for s in gen_even_slices(X.shape[0], n_jobs)
            )
            if return_distance:
                dist, neigh_ind = tuple(zip(*result))
                result = np.vstack(dist), np.vstack(neigh_ind)
            else:
                result = np.vstack(result)
        else:
            raise ValueError("internal: _fit_method not recognized")

        if not query_is_train:
            return result
        else:
            # If the query data is the same as the indexed data, we would like
            # to ignore the first nearest neighbor of every sample, i.e
            # the sample itself.
            if return_distance:
                dist, neigh_ind = result
            else:
                neigh_ind = result

            sample_mask = neigh_ind != sample_range

            # Corner case: When the number of duplicates are more
            # than the number of neighbors, the first NN will not
            # be the sample, but a duplicate.
            # In that case mask the first duplicate.
            dup_gr_nbrs = np.all(sample_mask, axis=1)
            sample_mask[:, 0][dup_gr_nbrs] = False

            neigh_ind = np.reshape(
                neigh_ind[sample_mask], (n_samples, n_neighbors - 1))

            if return_distance:
                dist = np.reshape(
                    dist[sample_mask], (n_samples, n_neighbors - 1))
                return dist, neigh_ind
            return neigh_ind

    def kneighbors_graph(self, X=None, n_neighbors=None,
                         mode='connectivity'):
        """Computes the (weighted) graph of k-Neighbors for points in X

        Parameters
        ----------
        X : array-like, shape (n_query, n_features), \
                or (n_query, n_indexed) if metric == 'precomputed'
            The query point or points.
            If not provided, neighbors of each indexed point are returned.
            In this case, the query point is not considered its own neighbor.

        n_neighbors : int
            Number of neighbors for each sample.
            (default is value passed to the constructor).

        mode : {'connectivity', 'distance'}, optional
            Type of returned matrix: 'connectivity' will return the
            connectivity matrix with ones and zeros, in 'distance' the
            edges are Euclidean distance between points.

        Returns
        -------
        A : sparse matrix in CSR format, shape = [n_samples, n_samples_fit]
            n_samples_fit is the number of samples in the fitted data
            A[i, j] is assigned the weight of edge that connects i to j.

        Examples
        --------
        >>> X = [[0], [3], [1]]
        >>> from sklearn.neighbors import NearestNeighbors
        >>> neigh = NearestNeighbors(n_neighbors=2)
        >>> neigh.fit(X) # doctest: +ELLIPSIS
        NearestNeighbors(algorithm='auto', leaf_size=30, ...)
        >>> A = neigh.kneighbors_graph(X)
        >>> A.toarray()
        array([[ 1.,  0.,  1.],
               [ 0.,  1.,  1.],
               [ 1.,  0.,  1.]])

        See also
        --------
        NearestNeighbors.radius_neighbors_graph
        """
        if n_neighbors is None:
            n_neighbors = self.n_neighbors

        # kneighbors does the None handling.
        if X is not None:
            X = check_array(X, accept_sparse='csr')
            n_samples1 = X.shape[0]
        else:
            n_samples1 = self._fit_X.shape[0]

        n_samples2 = self._fit_X.shape[0]
        n_nonzero = n_samples1 * n_neighbors
        A_indptr = np.arange(0, n_nonzero + 1, n_neighbors)

        # construct CSR matrix representation of the k-NN graph
        if mode == 'connectivity':
            A_data = np.ones(n_samples1 * n_neighbors)
            A_ind = self.kneighbors(X, n_neighbors, return_distance=False)

        elif mode == 'distance':
            A_data, A_ind = self.kneighbors(
                X, n_neighbors, return_distance=True)
            A_data = np.ravel(A_data)

        else:
            raise ValueError(
                'Unsupported mode, must be one of "connectivity" '
                'or "distance" but got "%s" instead' % mode)

        kneighbors_graph = csr_matrix((A_data, A_ind.ravel(), A_indptr),
                                      shape=(n_samples1, n_samples2))

        return kneighbors_graph


class RadiusNeighborsMixin(object):
    """Mixin for radius-based neighbors searches"""

    def radius_neighbors(self, X=None, radius=None, return_distance=True):
        """Finds the neighbors within a given radius of a point or points.

        Return the indices and distances of each point from the dataset
        lying in a ball with size ``radius`` around the points of the query
        array. Points lying on the boundary are included in the results.

        The result points are *not* necessarily sorted by distance to their
        query point.

        Parameters
        ----------
        X : array-like, (n_samples, n_features), optional
            The query point or points.
            If not provided, neighbors of each indexed point are returned.
            In this case, the query point is not considered its own neighbor.

        radius : float
            Limiting distance of neighbors to return.
            (default is the value passed to the constructor).

        return_distance : boolean, optional. Defaults to True.
            If False, distances will not be returned

        Returns
        -------
        dist : array, shape (n_samples,) of arrays
            Array representing the distances to each point, only present if
            return_distance=True. The distance values are computed according
            to the ``metric`` constructor parameter.

        ind : array, shape (n_samples,) of arrays
            An array of arrays of indices of the approximate nearest points
            from the population matrix that lie within a ball of size
            ``radius`` around the query points.

        Examples
        --------
        In the following example, we construct a NeighborsClassifier
        class from an array representing our data set and ask who's
        the closest point to [1, 1, 1]:

        >>> import numpy as np
        >>> samples = [[0., 0., 0.], [0., .5, 0.], [1., 1., .5]]
        >>> from sklearn.neighbors import NearestNeighbors
        >>> neigh = NearestNeighbors(radius=1.6)
        >>> neigh.fit(samples) # doctest: +ELLIPSIS
        NearestNeighbors(algorithm='auto', leaf_size=30, ...)
        >>> rng = neigh.radius_neighbors([[1., 1., 1.]])
        >>> print(np.asarray(rng[0][0])) # doctest: +ELLIPSIS
        [ 1.5  0.5]
        >>> print(np.asarray(rng[1][0])) # doctest: +ELLIPSIS
        [1 2]

        The first array returned contains the distances to all points which
        are closer than 1.6, while the second array returned contains their
        indices.  In general, multiple points can be queried at the same time.

        Notes
        -----
        Because the number of neighbors of each point is not necessarily
        equal, the results for multiple query points cannot be fit in a
        standard data array.
        For efficiency, `radius_neighbors` returns arrays of objects, where
        each object is a 1D array of indices or distances.
        """
        check_is_fitted(self, "_fit_method")

        if X is not None:
            query_is_train = False
            X = check_array(X, accept_sparse='csr')
        else:
            query_is_train = True
            X = self._fit_X

        if radius is None:
            radius = self.radius

        n_samples = X.shape[0]
        if self._fit_method == 'brute':
            # for efficiency, use squared euclidean distances
            if self.effective_metric_ == 'euclidean':
                dist = pairwise_distances(X, self._fit_X, 'euclidean',
                                          n_jobs=self.n_jobs, squared=True)
                radius *= radius
            else:
                dist = pairwise_distances(X, self._fit_X,
                                          self.effective_metric_,
                                          n_jobs=self.n_jobs,
                                          **self.effective_metric_params_)

            neigh_ind_list = [np.where(d <= radius)[0] for d in dist]

            # See https://github.com/numpy/numpy/issues/5456
            # if you want to understand why this is initialized this way.
            neigh_ind = np.empty(n_samples, dtype='object')
            neigh_ind[:] = neigh_ind_list

            if return_distance:
                dist_array = np.empty(n_samples, dtype='object')
                if self.effective_metric_ == 'euclidean':
                    dist_list = [np.sqrt(d[neigh_ind[i]])
                                 for i, d in enumerate(dist)]
                else:
                    dist_list = [d[neigh_ind[i]]
                                 for i, d in enumerate(dist)]
                dist_array[:] = dist_list

                results = dist_array, neigh_ind
            else:
                results = neigh_ind

        elif self._fit_method in ['ball_tree', 'kd_tree']:
            if issparse(X):
                raise ValueError(
                    "%s does not work with sparse matrices. Densify the data, "
                    "or set algorithm='brute'" % self._fit_method)
            results = self._tree.query_radius(X, radius,
                                              return_distance=return_distance)
            if return_distance:
                results = results[::-1]
        else:
            raise ValueError("internal: _fit_method not recognized")

        if not query_is_train:
            return results
        else:
            # If the query data is the same as the indexed data, we would like
            # to ignore the first nearest neighbor of every sample, i.e
            # the sample itself.
            if return_distance:
                dist, neigh_ind = results
            else:
                neigh_ind = results

            for ind, ind_neighbor in enumerate(neigh_ind):
                mask = ind_neighbor != ind

                neigh_ind[ind] = ind_neighbor[mask]
                if return_distance:
                    dist[ind] = dist[ind][mask]

            if return_distance:
                return dist, neigh_ind
            return neigh_ind

    def radius_neighbors_graph(self, X=None, radius=None, mode='connectivity'):
        """Computes the (weighted) graph of Neighbors for points in X

        Neighborhoods are restricted the points at a distance lower than
        radius.

        Parameters
        ----------
        X : array-like, shape = [n_samples, n_features], optional
            The query point or points.
            If not provided, neighbors of each indexed point are returned.
            In this case, the query point is not considered its own neighbor.

        radius : float
            Radius of neighborhoods.
            (default is the value passed to the constructor).

        mode : {'connectivity', 'distance'}, optional
            Type of returned matrix: 'connectivity' will return the
            connectivity matrix with ones and zeros, in 'distance' the
            edges are Euclidean distance between points.

        Returns
        -------
        A : sparse matrix in CSR format, shape = [n_samples, n_samples]
            A[i, j] is assigned the weight of edge that connects i to j.

        Examples
        --------
        >>> X = [[0], [3], [1]]
        >>> from sklearn.neighbors import NearestNeighbors
        >>> neigh = NearestNeighbors(radius=1.5)
        >>> neigh.fit(X) # doctest: +ELLIPSIS
        NearestNeighbors(algorithm='auto', leaf_size=30, ...)
        >>> A = neigh.radius_neighbors_graph(X)
        >>> A.toarray()
        array([[ 1.,  0.,  1.],
               [ 0.,  1.,  0.],
               [ 1.,  0.,  1.]])

        See also
        --------
        kneighbors_graph
        """
        if X is not None:
            X = check_array(X, accept_sparse=['csr', 'csc', 'coo'])

        n_samples2 = self._fit_X.shape[0]
        if radius is None:
            radius = self.radius

        # construct CSR matrix representation of the NN graph
        if mode == 'connectivity':
            A_ind = self.radius_neighbors(X, radius,
                                          return_distance=False)
            A_data = None
        elif mode == 'distance':
            dist, A_ind = self.radius_neighbors(X, radius,
                                                return_distance=True)
            A_data = np.concatenate(list(dist))
        else:
            raise ValueError(
                'Unsupported mode, must be one of "connectivity", '
                'or "distance" but got %s instead' % mode)

        n_samples1 = A_ind.shape[0]
        n_neighbors = np.array([len(a) for a in A_ind])
        A_ind = np.concatenate(list(A_ind))
        if A_data is None:
            A_data = np.ones(len(A_ind))
        A_indptr = np.concatenate((np.zeros(1, dtype=int),
                                   np.cumsum(n_neighbors)))

        return csr_matrix((A_data, A_ind, A_indptr),
                          shape=(n_samples1, n_samples2))


class SupervisedFloatMixin(object):
    def fit(self, X, y):
        """Fit the model using X as training data and y as target values

        Parameters
        ----------
        X : {array-like, sparse matrix, BallTree, KDTree}
            Training data. If array or matrix, shape [n_samples, n_features],
            or [n_samples, n_samples] if metric='precomputed'.

        y : {array-like, sparse matrix}
            Target values, array of float values, shape = [n_samples]
             or [n_samples, n_outputs]
        """
        if not isinstance(X, (KDTree, BallTree)):
            X, y = check_X_y(X, y, "csr", multi_output=True)
        self._y = y
        return self._fit(X)


class SupervisedIntegerMixin(object):
    def fit(self, X, y):
        """Fit the model using X as training data and y as target values

        Parameters
        ----------
        X : {array-like, sparse matrix, BallTree, KDTree}
            Training data. If array or matrix, shape [n_samples, n_features],
            or [n_samples, n_samples] if metric='precomputed'.

        y : {array-like, sparse matrix}
            Target values of shape = [n_samples] or [n_samples, n_outputs]

        """
        if not isinstance(X, (KDTree, BallTree)):
            X, y = check_X_y(X, y, "csr", multi_output=True)

        if y.ndim == 1 or y.ndim == 2 and y.shape[1] == 1:
            if y.ndim != 1:
                warnings.warn("A column-vector y was passed when a 1d array "
                              "was expected. Please change the shape of y to "
                              "(n_samples, ), for example using ravel().",
                              DataConversionWarning, stacklevel=2)

            self.outputs_2d_ = False
            y = y.reshape((-1, 1))
        else:
            self.outputs_2d_ = True

        check_classification_targets(y)
        self.classes_ = []
        self._y = np.empty(y.shape, dtype=np.int)
        for k in range(self._y.shape[1]):
            classes, self._y[:, k] = np.unique(y[:, k], return_inverse=True)
            self.classes_.append(classes)

        if not self.outputs_2d_:
            self.classes_ = self.classes_[0]
            self._y = self._y.ravel()

        return self._fit(X)


class UnsupervisedMixin(object):
    def fit(self, X, y=None):
        """Fit the model using X as training data

        Parameters
        ----------
        X : {array-like, sparse matrix, BallTree, KDTree}
            Training data. If array or matrix, shape [n_samples, n_features],
            or [n_samples, n_samples] if metric='precomputed'.
        """
        return self._fit(X)<|MERGE_RESOLUTION|>--- conflicted
+++ resolved
@@ -125,12 +125,8 @@
         if self.algorithm == 'auto':
             if self.metric == 'precomputed':
                 alg_check = 'brute'
-<<<<<<< HEAD
-            elif callable(metric) or metric in VALID_METRICS['ball_tree']:
-=======
             elif (callable(self.metric) or
                   self.metric in VALID_METRICS['ball_tree']):
->>>>>>> 9b727bad
                 alg_check = 'ball_tree'
             else:
                 alg_check = 'brute'
