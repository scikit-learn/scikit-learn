"""Nearest Neighbor Classification"""

# Authors: Jake Vanderplas <vanderplas@astro.washington.edu>
#          Fabian Pedregosa <fabian.pedregosa@inria.fr>
#          Alexandre Gramfort <alexandre.gramfort@inria.fr>
#          Sparseness support by Lars Buitinck
#          Multi-output support by Arnaud Joly <a.joly@ulg.ac.be>
#
# License: BSD 3 clause (C) INRIA, University of Amsterdam
import warnings
from numbers import Integral

import numpy as np

from sklearn.neighbors._base import _check_precomputed

from ..base import ClassifierMixin, _fit_context
from ..metrics._pairwise_distances_reduction import ArgKminClassMode
from ..utils._param_validation import StrOptions
from ..utils.extmath import weighted_mode
from ..utils.fixes import _mode
from ..utils.validation import _is_arraylike, _num_samples, check_is_fitted
from ._base import KNeighborsMixin, NeighborsBase, RadiusNeighborsMixin, _get_weights


def _adjusted_metric(metric, metric_kwargs, p=None):
    metric_kwargs = metric_kwargs or {}
    if metric == "minkowski":
        metric_kwargs["p"] = p
        if p == 2:
            metric = "euclidean"
    return metric, metric_kwargs


class KNeighborsClassifier(KNeighborsMixin, ClassifierMixin, NeighborsBase):
    """Classifier implementing the k-nearest neighbors vote.

    Read more in the :ref:`User Guide <classification>`.

    Parameters
    ----------
    n_neighbors : int, default=5
        Number of neighbors to use by default for :meth:`kneighbors` queries.

    weights : {'uniform', 'distance'}, callable or None, default='uniform'
        Weight function used in prediction.  Possible values:

        - 'uniform' : uniform weights.  All points in each neighborhood
          are weighted equally.
        - 'distance' : weight points by the inverse of their distance.
          in this case, closer neighbors of a query point will have a
          greater influence than neighbors which are further away.
        - [callable] : a user-defined function which accepts an
          array of distances, and returns an array of the same shape
          containing the weights.

        Refer to the example entitled
        :ref:`sphx_glr_auto_examples_neighbors_plot_classification.py`
        showing the impact of the `weights` parameter on the decision
        boundary.

    algorithm : {'auto', 'ball_tree', 'kd_tree', 'brute'}, default='auto'
        Algorithm used to compute the nearest neighbors:

        - 'ball_tree' will use :class:`BallTree`
        - 'kd_tree' will use :class:`KDTree`
        - 'brute' will use a brute-force search.
        - 'auto' will attempt to decide the most appropriate algorithm
          based on the values passed to :meth:`fit` method.

        Note: fitting on sparse input will override the setting of
        this parameter, using brute force.

    leaf_size : int, default=30
        Leaf size passed to BallTree or KDTree.  This can affect the
        speed of the construction and query, as well as the memory
        required to store the tree.  The optimal value depends on the
        nature of the problem.

<<<<<<< HEAD
    p : float (positive), default=2
        Power parameter for the Minkowski metric. When p = 1, this is equivalent
        to using manhattan_distance (l1), and euclidean_distance (l2) for p = 2.
        For arbitrary p, minkowski_distance (l_p) is used.
=======
    p : float, default=2
        Power parameter for the Minkowski metric. When p = 1, this is
        equivalent to using manhattan_distance (l1), and euclidean_distance
        (l2) for p = 2. For arbitrary p, minkowski_distance (l_p) is used.
>>>>>>> 1b9bb539

    metric : str or callable, default='minkowski'
        Metric to use for distance computation. Default is "minkowski", which
        results in the standard Euclidean distance when p = 2. See the
        documentation of `scipy.spatial.distance
        <https://docs.scipy.org/doc/scipy/reference/spatial.distance.html>`_ and
        the metrics listed in
        :class:`~sklearn.metrics.pairwise.distance_metrics` for valid metric
        values.

        If metric is "precomputed", X is assumed to be a distance matrix and
        must be square during fit. X may be a :term:`sparse graph`, in which
        case only "nonzero" elements may be considered neighbors.

        If metric is a callable function, it takes two arrays representing 1D
        vectors as inputs and must return one value indicating the distance
        between those vectors. This works for Scipy's metrics, but is less
        efficient than passing the metric name as a string.

    metric_params : dict, default=None
        Additional keyword arguments for the metric function.

    n_jobs : int, default=None
        The number of parallel jobs to run for neighbors search.
        ``None`` means 1 unless in a :obj:`joblib.parallel_backend` context.
        ``-1`` means using all processors. See :term:`Glossary <n_jobs>`
        for more details.
        Doesn't affect :meth:`fit` method.

    Attributes
    ----------
    classes_ : array of shape (n_classes,)
        Class labels known to the classifier

    effective_metric_ : str or callble
        The distance metric used. It will be same as the `metric` parameter
        or a synonym of it, e.g. 'euclidean' if the `metric` parameter set to
        'minkowski' and `p` parameter set to 2.

    effective_metric_params_ : dict
        Additional keyword arguments for the metric function. For most metrics
        will be same with `metric_params` parameter, but may also contain the
        `p` parameter value if the `effective_metric_` attribute is set to
        'minkowski'.

    n_features_in_ : int
        Number of features seen during :term:`fit`.

        .. versionadded:: 0.24

    feature_names_in_ : ndarray of shape (`n_features_in_`,)
        Names of features seen during :term:`fit`. Defined only when `X`
        has feature names that are all strings.

        .. versionadded:: 1.0

    n_samples_fit_ : int
        Number of samples in the fitted data.

    outputs_2d_ : bool
        False when `y`'s shape is (n_samples, ) or (n_samples, 1) during fit
        otherwise True.

    See Also
    --------
    RadiusNeighborsClassifier: Classifier based on neighbors within a fixed radius.
    KNeighborsRegressor: Regression based on k-nearest neighbors.
    RadiusNeighborsRegressor: Regression based on neighbors within a fixed radius.
    NearestNeighbors: Unsupervised learner for implementing neighbor searches.

    Notes
    -----
    See :ref:`Nearest Neighbors <neighbors>` in the online documentation
    for a discussion of the choice of ``algorithm`` and ``leaf_size``.

    .. warning::

       Regarding the Nearest Neighbors algorithms, if it is found that two
       neighbors, neighbor `k+1` and `k`, have identical distances
       but different labels, the results will depend on the ordering of the
       training data.

    https://en.wikipedia.org/wiki/K-nearest_neighbor_algorithm

    Examples
    --------
    >>> X = [[0], [1], [2], [3]]
    >>> y = [0, 0, 1, 1]
    >>> from sklearn.neighbors import KNeighborsClassifier
    >>> neigh = KNeighborsClassifier(n_neighbors=3)
    >>> neigh.fit(X, y)
    KNeighborsClassifier(...)
    >>> print(neigh.predict([[1.1]]))
    [0]
    >>> print(neigh.predict_proba([[0.9]]))
    [[0.666... 0.333...]]
    """

    _parameter_constraints: dict = {**NeighborsBase._parameter_constraints}
    _parameter_constraints.pop("radius")
    _parameter_constraints.update(
        {"weights": [StrOptions({"uniform", "distance"}), callable, None]}
    )

    def __init__(
        self,
        n_neighbors=5,
        *,
        weights="uniform",
        algorithm="auto",
        leaf_size=30,
        p=2,
        metric="minkowski",
        metric_params=None,
        n_jobs=None,
    ):
        super().__init__(
            n_neighbors=n_neighbors,
            algorithm=algorithm,
            leaf_size=leaf_size,
            metric=metric,
            p=p,
            metric_params=metric_params,
            n_jobs=n_jobs,
        )
        self.weights = weights

    @_fit_context(
        # KNeighborsClassifier.metric is not validated yet
        prefer_skip_nested_validation=False
    )
    def fit(self, X, y):
        """Fit the k-nearest neighbors classifier from the training dataset.

        Parameters
        ----------
        X : {array-like, sparse matrix} of shape (n_samples, n_features) or \
                (n_samples, n_samples) if metric='precomputed'
            Training data.

        y : {array-like, sparse matrix} of shape (n_samples,) or \
                (n_samples, n_outputs)
            Target values.

        Returns
        -------
        self : KNeighborsClassifier
            The fitted k-nearest neighbors classifier.
        """
        return self._fit(X, y)

    def predict(self, X):
        """Predict the class labels for the provided data.

        Parameters
        ----------
        X : {array-like, sparse matrix} of shape (n_queries, n_features), \
                or (n_queries, n_indexed) if metric == 'precomputed'
            Test samples.

        Returns
        -------
        y : ndarray of shape (n_queries,) or (n_queries, n_outputs)
            Class labels for each data sample.
        """
        check_is_fitted(self, "_fit_method")
        if self.weights == "uniform":
            if self._fit_method == "brute" and ArgKminClassMode.is_usable_for(
                X, self._fit_X, self.metric
            ):
                probabilities = self.predict_proba(X)
                if self.outputs_2d_:
                    return np.stack(
                        [
                            self.classes_[idx][np.argmax(probas, axis=1)]
                            for idx, probas in enumerate(probabilities)
                        ],
                        axis=1,
                    )
                return self.classes_[np.argmax(probabilities, axis=1)]
            # In that case, we do not need the distances to perform
            # the weighting so we do not compute them.
            neigh_ind = self.kneighbors(X, return_distance=False)
            neigh_dist = None
        else:
            neigh_dist, neigh_ind = self.kneighbors(X)

        classes_ = self.classes_
        _y = self._y
        if not self.outputs_2d_:
            _y = self._y.reshape((-1, 1))
            classes_ = [self.classes_]

        n_outputs = len(classes_)
        n_queries = _num_samples(X)
        weights = _get_weights(neigh_dist, self.weights)

        y_pred = np.empty((n_queries, n_outputs), dtype=classes_[0].dtype)
        for k, classes_k in enumerate(classes_):
            if weights is None:
                mode, _ = _mode(_y[neigh_ind, k], axis=1)
            else:
                mode, _ = weighted_mode(_y[neigh_ind, k], weights, axis=1)

            mode = np.asarray(mode.ravel(), dtype=np.intp)
            y_pred[:, k] = classes_k.take(mode)

        if not self.outputs_2d_:
            y_pred = y_pred.ravel()

        return y_pred

    def predict_proba(self, X):
        """Return probability estimates for the test data X.

        Parameters
        ----------
        X : {array-like, sparse matrix} of shape (n_queries, n_features), \
                or (n_queries, n_indexed) if metric == 'precomputed'
            Test samples.

        Returns
        -------
        p : ndarray of shape (n_queries, n_classes), or a list of n_outputs \
                of such arrays if n_outputs > 1.
            The class probabilities of the input samples. Classes are ordered
            by lexicographic order.
        """
        check_is_fitted(self, "_fit_method")
        if self.weights == "uniform":
            # TODO: systematize this mapping of metric for
            # PairwiseDistancesReductions.
            metric, metric_kwargs = _adjusted_metric(
                metric=self.metric, metric_kwargs=self.metric_params, p=self.p
            )
            if (
                self._fit_method == "brute"
                and ArgKminClassMode.is_usable_for(X, self._fit_X, metric)
                # TODO: Implement efficient multi-output solution
                and not self.outputs_2d_
            ):
                if self.metric == "precomputed":
                    X = _check_precomputed(X)
                else:
                    X = self._validate_data(
                        X, accept_sparse="csr", reset=False, order="C"
                    )

                probabilities = ArgKminClassMode.compute(
                    X,
                    self._fit_X,
                    k=self.n_neighbors,
                    weights=self.weights,
                    Y_labels=self._y,
                    unique_Y_labels=self.classes_,
                    metric=metric,
                    metric_kwargs=metric_kwargs,
                    # `strategy="parallel_on_X"` has in practice be shown
                    # to be more efficient than `strategy="parallel_on_Y``
                    # on many combination of datasets.
                    # Hence, we choose to enforce it here.
                    # For more information, see:
                    # https://github.com/scikit-learn/scikit-learn/pull/24076#issuecomment-1445258342  # noqa
                    # TODO: adapt the heuristic for `strategy="auto"` for
                    # `ArgKminClassMode` and use `strategy="auto"`.
                    strategy="parallel_on_X",
                )
                return probabilities

            # In that case, we do not need the distances to perform
            # the weighting so we do not compute them.
            neigh_ind = self.kneighbors(X, return_distance=False)
            neigh_dist = None
        else:
            neigh_dist, neigh_ind = self.kneighbors(X)

        classes_ = self.classes_
        _y = self._y
        if not self.outputs_2d_:
            _y = self._y.reshape((-1, 1))
            classes_ = [self.classes_]

        n_queries = _num_samples(X)

        weights = _get_weights(neigh_dist, self.weights)
        if weights is None:
            weights = np.ones_like(neigh_ind)

        all_rows = np.arange(n_queries)
        probabilities = []
        for k, classes_k in enumerate(classes_):
            pred_labels = _y[:, k][neigh_ind]
            proba_k = np.zeros((n_queries, classes_k.size))

            # a simple ':' index doesn't work right
            for i, idx in enumerate(pred_labels.T):  # loop is O(n_neighbors)
                proba_k[all_rows, idx] += weights[:, i]

            # normalize 'votes' into real [0,1] probabilities
            normalizer = proba_k.sum(axis=1)[:, np.newaxis]
            normalizer[normalizer == 0.0] = 1.0
            proba_k /= normalizer

            probabilities.append(proba_k)

        if not self.outputs_2d_:
            probabilities = probabilities[0]

        return probabilities

    def _more_tags(self):
        return {"multilabel": True}


class RadiusNeighborsClassifier(RadiusNeighborsMixin, ClassifierMixin, NeighborsBase):
    """Classifier implementing a vote among neighbors within a given radius.

    Read more in the :ref:`User Guide <classification>`.

    Parameters
    ----------
    radius : float, default=1.0
        Range of parameter space to use by default for :meth:`radius_neighbors`
        queries.

    weights : {'uniform', 'distance'}, callable or None, default='uniform'
        Weight function used in prediction.  Possible values:

        - 'uniform' : uniform weights.  All points in each neighborhood
          are weighted equally.
        - 'distance' : weight points by the inverse of their distance.
          in this case, closer neighbors of a query point will have a
          greater influence than neighbors which are further away.
        - [callable] : a user-defined function which accepts an
          array of distances, and returns an array of the same shape
          containing the weights.

        Uniform weights are used by default.

    algorithm : {'auto', 'ball_tree', 'kd_tree', 'brute'}, default='auto'
        Algorithm used to compute the nearest neighbors:

        - 'ball_tree' will use :class:`BallTree`
        - 'kd_tree' will use :class:`KDTree`
        - 'brute' will use a brute-force search.
        - 'auto' will attempt to decide the most appropriate algorithm
          based on the values passed to :meth:`fit` method.

        Note: fitting on sparse input will override the setting of
        this parameter, using brute force.

    leaf_size : int, default=30
        Leaf size passed to BallTree or KDTree.  This can affect the
        speed of the construction and query, as well as the memory
        required to store the tree.  The optimal value depends on the
        nature of the problem.

<<<<<<< HEAD
    p : float (positive), default=2
=======
    p : float, default=2
>>>>>>> 1b9bb539
        Power parameter for the Minkowski metric. When p = 1, this is
        equivalent to using manhattan_distance (l1), and euclidean_distance
        (l2) for p = 2. For arbitrary p, minkowski_distance (l_p) is used.

    metric : str or callable, default='minkowski'
        Metric to use for distance computation. Default is "minkowski", which
        results in the standard Euclidean distance when p = 2. See the
        documentation of `scipy.spatial.distance
        <https://docs.scipy.org/doc/scipy/reference/spatial.distance.html>`_ and
        the metrics listed in
        :class:`~sklearn.metrics.pairwise.distance_metrics` for valid metric
        values.

        If metric is "precomputed", X is assumed to be a distance matrix and
        must be square during fit. X may be a :term:`sparse graph`, in which
        case only "nonzero" elements may be considered neighbors.

        If metric is a callable function, it takes two arrays representing 1D
        vectors as inputs and must return one value indicating the distance
        between those vectors. This works for Scipy's metrics, but is less
        efficient than passing the metric name as a string.

    outlier_label : {manual label, 'most_frequent'}, default=None
        Label for outlier samples (samples with no neighbors in given radius).

        - manual label: str or int label (should be the same type as y)
          or list of manual labels if multi-output is used.
        - 'most_frequent' : assign the most frequent label of y to outliers.
        - None : when any outlier is detected, ValueError will be raised.

    metric_params : dict, default=None
        Additional keyword arguments for the metric function.

    n_jobs : int, default=None
        The number of parallel jobs to run for neighbors search.
        ``None`` means 1 unless in a :obj:`joblib.parallel_backend` context.
        ``-1`` means using all processors. See :term:`Glossary <n_jobs>`
        for more details.

    Attributes
    ----------
    classes_ : ndarray of shape (n_classes,)
        Class labels known to the classifier.

    effective_metric_ : str or callable
        The distance metric used. It will be same as the `metric` parameter
        or a synonym of it, e.g. 'euclidean' if the `metric` parameter set to
        'minkowski' and `p` parameter set to 2.

    effective_metric_params_ : dict
        Additional keyword arguments for the metric function. For most metrics
        will be same with `metric_params` parameter, but may also contain the
        `p` parameter value if the `effective_metric_` attribute is set to
        'minkowski'.

    n_features_in_ : int
        Number of features seen during :term:`fit`.

        .. versionadded:: 0.24

    feature_names_in_ : ndarray of shape (`n_features_in_`,)
        Names of features seen during :term:`fit`. Defined only when `X`
        has feature names that are all strings.

        .. versionadded:: 1.0

    n_samples_fit_ : int
        Number of samples in the fitted data.

    outlier_label_ : int or array-like of shape (n_class,)
        Label which is given for outlier samples (samples with no neighbors
        on given radius).

    outputs_2d_ : bool
        False when `y`'s shape is (n_samples, ) or (n_samples, 1) during fit
        otherwise True.

    See Also
    --------
    KNeighborsClassifier : Classifier implementing the k-nearest neighbors
        vote.
    RadiusNeighborsRegressor : Regression based on neighbors within a
        fixed radius.
    KNeighborsRegressor : Regression based on k-nearest neighbors.
    NearestNeighbors : Unsupervised learner for implementing neighbor
        searches.

    Notes
    -----
    See :ref:`Nearest Neighbors <neighbors>` in the online documentation
    for a discussion of the choice of ``algorithm`` and ``leaf_size``.

    https://en.wikipedia.org/wiki/K-nearest_neighbor_algorithm

    Examples
    --------
    >>> X = [[0], [1], [2], [3]]
    >>> y = [0, 0, 1, 1]
    >>> from sklearn.neighbors import RadiusNeighborsClassifier
    >>> neigh = RadiusNeighborsClassifier(radius=1.0)
    >>> neigh.fit(X, y)
    RadiusNeighborsClassifier(...)
    >>> print(neigh.predict([[1.5]]))
    [0]
    >>> print(neigh.predict_proba([[1.0]]))
    [[0.66666667 0.33333333]]
    """

    _parameter_constraints: dict = {
        **NeighborsBase._parameter_constraints,
        "weights": [StrOptions({"uniform", "distance"}), callable, None],
        "outlier_label": [Integral, str, "array-like", None],
    }
    _parameter_constraints.pop("n_neighbors")

    def __init__(
        self,
        radius=1.0,
        *,
        weights="uniform",
        algorithm="auto",
        leaf_size=30,
        p=2,
        metric="minkowski",
        outlier_label=None,
        metric_params=None,
        n_jobs=None,
    ):
        super().__init__(
            radius=radius,
            algorithm=algorithm,
            leaf_size=leaf_size,
            metric=metric,
            p=p,
            metric_params=metric_params,
            n_jobs=n_jobs,
        )
        self.weights = weights
        self.outlier_label = outlier_label

    @_fit_context(
        # RadiusNeighborsClassifier.metric is not validated yet
        prefer_skip_nested_validation=False
    )
    def fit(self, X, y):
        """Fit the radius neighbors classifier from the training dataset.

        Parameters
        ----------
        X : {array-like, sparse matrix} of shape (n_samples, n_features) or \
                (n_samples, n_samples) if metric='precomputed'
            Training data.

        y : {array-like, sparse matrix} of shape (n_samples,) or \
                (n_samples, n_outputs)
            Target values.

        Returns
        -------
        self : RadiusNeighborsClassifier
            The fitted radius neighbors classifier.
        """
        self._fit(X, y)

        classes_ = self.classes_
        _y = self._y
        if not self.outputs_2d_:
            _y = self._y.reshape((-1, 1))
            classes_ = [self.classes_]

        if self.outlier_label is None:
            outlier_label_ = None

        elif self.outlier_label == "most_frequent":
            outlier_label_ = []
            # iterate over multi-output, get the most frequent label for each
            # output.
            for k, classes_k in enumerate(classes_):
                label_count = np.bincount(_y[:, k])
                outlier_label_.append(classes_k[label_count.argmax()])

        else:
            if _is_arraylike(self.outlier_label) and not isinstance(
                self.outlier_label, str
            ):
                if len(self.outlier_label) != len(classes_):
                    raise ValueError(
                        "The length of outlier_label: {} is "
                        "inconsistent with the output "
                        "length: {}".format(self.outlier_label, len(classes_))
                    )
                outlier_label_ = self.outlier_label
            else:
                outlier_label_ = [self.outlier_label] * len(classes_)

            for classes, label in zip(classes_, outlier_label_):
                if _is_arraylike(label) and not isinstance(label, str):
                    # ensure the outlier label for each output is a scalar.
                    raise TypeError(
                        "The outlier_label of classes {} is "
                        "supposed to be a scalar, got "
                        "{}.".format(classes, label)
                    )
                if np.append(classes, label).dtype != classes.dtype:
                    # ensure the dtype of outlier label is consistent with y.
                    raise TypeError(
                        "The dtype of outlier_label {} is "
                        "inconsistent with classes {} in "
                        "y.".format(label, classes)
                    )

        self.outlier_label_ = outlier_label_

        return self

    def predict(self, X):
        """Predict the class labels for the provided data.

        Parameters
        ----------
        X : {array-like, sparse matrix} of shape (n_queries, n_features), \
                or (n_queries, n_indexed) if metric == 'precomputed'
            Test samples.

        Returns
        -------
        y : ndarray of shape (n_queries,) or (n_queries, n_outputs)
            Class labels for each data sample.
        """

        probs = self.predict_proba(X)
        classes_ = self.classes_

        if not self.outputs_2d_:
            probs = [probs]
            classes_ = [self.classes_]

        n_outputs = len(classes_)
        n_queries = probs[0].shape[0]
        y_pred = np.empty((n_queries, n_outputs), dtype=classes_[0].dtype)

        for k, prob in enumerate(probs):
            # iterate over multi-output, assign labels based on probabilities
            # of each output.
            max_prob_index = prob.argmax(axis=1)
            y_pred[:, k] = classes_[k].take(max_prob_index)

            outlier_zero_probs = (prob == 0).all(axis=1)
            if outlier_zero_probs.any():
                zero_prob_index = np.flatnonzero(outlier_zero_probs)
                y_pred[zero_prob_index, k] = self.outlier_label_[k]

        if not self.outputs_2d_:
            y_pred = y_pred.ravel()

        return y_pred

    def predict_proba(self, X):
        """Return probability estimates for the test data X.

        Parameters
        ----------
        X : {array-like, sparse matrix} of shape (n_queries, n_features), \
                or (n_queries, n_indexed) if metric == 'precomputed'
            Test samples.

        Returns
        -------
        p : ndarray of shape (n_queries, n_classes), or a list of \
                n_outputs of such arrays if n_outputs > 1.
            The class probabilities of the input samples. Classes are ordered
            by lexicographic order.
        """

        n_queries = _num_samples(X)

        neigh_dist, neigh_ind = self.radius_neighbors(X)
        outlier_mask = np.zeros(n_queries, dtype=bool)
        outlier_mask[:] = [len(nind) == 0 for nind in neigh_ind]
        outliers = np.flatnonzero(outlier_mask)
        inliers = np.flatnonzero(~outlier_mask)

        classes_ = self.classes_
        _y = self._y
        if not self.outputs_2d_:
            _y = self._y.reshape((-1, 1))
            classes_ = [self.classes_]

        if self.outlier_label_ is None and outliers.size > 0:
            raise ValueError(
                "No neighbors found for test samples %r, "
                "you can try using larger radius, "
                "giving a label for outliers, "
                "or considering removing them from your dataset." % outliers
            )

        weights = _get_weights(neigh_dist, self.weights)
        if weights is not None:
            weights = weights[inliers]

        probabilities = []
        # iterate over multi-output, measure probabilities of the k-th output.
        for k, classes_k in enumerate(classes_):
            pred_labels = np.zeros(len(neigh_ind), dtype=object)
            pred_labels[:] = [_y[ind, k] for ind in neigh_ind]

            proba_k = np.zeros((n_queries, classes_k.size))
            proba_inl = np.zeros((len(inliers), classes_k.size))

            # samples have different size of neighbors within the same radius
            if weights is None:
                for i, idx in enumerate(pred_labels[inliers]):
                    proba_inl[i, :] = np.bincount(idx, minlength=classes_k.size)
            else:
                for i, idx in enumerate(pred_labels[inliers]):
                    proba_inl[i, :] = np.bincount(
                        idx, weights[i], minlength=classes_k.size
                    )
            proba_k[inliers, :] = proba_inl

            if outliers.size > 0:
                _outlier_label = self.outlier_label_[k]
                label_index = np.flatnonzero(classes_k == _outlier_label)
                if label_index.size == 1:
                    proba_k[outliers, label_index[0]] = 1.0
                else:
                    warnings.warn(
                        "Outlier label {} is not in training "
                        "classes. All class probabilities of "
                        "outliers will be assigned with 0."
                        "".format(self.outlier_label_[k])
                    )

            # normalize 'votes' into real [0,1] probabilities
            normalizer = proba_k.sum(axis=1)[:, np.newaxis]
            normalizer[normalizer == 0.0] = 1.0
            proba_k /= normalizer

            probabilities.append(proba_k)

        if not self.outputs_2d_:
            probabilities = probabilities[0]

        return probabilities

    def _more_tags(self):
        return {"multilabel": True}<|MERGE_RESOLUTION|>--- conflicted
+++ resolved
@@ -77,17 +77,11 @@
         required to store the tree.  The optimal value depends on the
         nature of the problem.
 
-<<<<<<< HEAD
-    p : float (positive), default=2
+    p : float, default=2
         Power parameter for the Minkowski metric. When p = 1, this is equivalent
         to using manhattan_distance (l1), and euclidean_distance (l2) for p = 2.
-        For arbitrary p, minkowski_distance (l_p) is used.
-=======
-    p : float, default=2
-        Power parameter for the Minkowski metric. When p = 1, this is
-        equivalent to using manhattan_distance (l1), and euclidean_distance
-        (l2) for p = 2. For arbitrary p, minkowski_distance (l_p) is used.
->>>>>>> 1b9bb539
+        For arbitrary p, minkowski_distance (l_p) is used. This parameter is expected
+        to be positive.
 
     metric : str or callable, default='minkowski'
         Metric to use for distance computation. Default is "minkowski", which
@@ -445,14 +439,11 @@
         required to store the tree.  The optimal value depends on the
         nature of the problem.
 
-<<<<<<< HEAD
-    p : float (positive), default=2
-=======
     p : float, default=2
->>>>>>> 1b9bb539
         Power parameter for the Minkowski metric. When p = 1, this is
         equivalent to using manhattan_distance (l1), and euclidean_distance
         (l2) for p = 2. For arbitrary p, minkowski_distance (l_p) is used.
+        This parameter is expected to be positive.
 
     metric : str or callable, default='minkowski'
         Metric to use for distance computation. Default is "minkowski", which
