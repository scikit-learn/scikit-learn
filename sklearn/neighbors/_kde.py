--- conflicted
+++ resolved
@@ -14,10 +14,7 @@
 from ..utils import check_random_state
 from ..utils._param_validation import Interval, StrOptions
 from ..utils.extmath import row_norms
-<<<<<<< HEAD
-=======
 from ..utils.validation import _check_sample_weight, check_is_fitted
->>>>>>> 2ab1d81e
 from ._ball_tree import BallTree
 from ._kd_tree import KDTree
 
