"""
Nearest Centroid Classification
"""

# Author: Robert Layton <robertlayton@gmail.com>
#         Olivier Grisel <olivier.grisel@ensta.org>
#         Andreas W. Kempa-Liehr <a.kempa-liehr@auckland.ac.nz>
#         Matthew Ning <mhn@bu.edu>
#
# License: BSD 3 clause

from numbers import Real

import numpy as np
from scipy import sparse as sp

from ..base import BaseEstimator, ClassifierMixin, _fit_context
from ..discriminant_analysis import DiscriminantAnalysisPredictionMixin
from ..metrics.pairwise import (
    pairwise_distances,
    pairwise_distances_argmin,
)
from ..preprocessing import LabelEncoder
from ..utils._available_if import available_if
from ..utils._param_validation import Interval, StrOptions
from ..utils.multiclass import check_classification_targets
from ..utils.sparsefuncs import csc_median_axis_0
from ..utils.validation import check_is_fitted


class NearestCentroid(
    DiscriminantAnalysisPredictionMixin, ClassifierMixin, BaseEstimator
):
    """Nearest centroid classifier.

    Each class is represented by its centroid, with test samples classified to
    the class with the nearest centroid.

    Read more in the :ref:`User Guide <nearest_centroid_classifier>`.

    Parameters
    ----------
    metric : {"euclidean", "manhattan"}, default="euclidean"
        Metric to use for distance computation.

        If `metric="euclidean"`, the centroid for the samples corresponding to each
        class is the arithmetic mean, which minimizes the sum of squared L1 distances.
        If `metric="manhattan"`, the centroid is the feature-wise median, which
        minimizes the sum of L1 distances.

        .. versionchanged:: 1.5
            All metrics but `"euclidean"` and `"manhattan"` were deprecated and
            now raise an error.

        .. versionchanged:: 0.19
            `metric='precomputed'` was deprecated and now raises an error

    shrink_threshold : float, default=None
        Threshold for shrinking centroids to remove features.

    priors : {"uniform", "empirical"} or array-like of shape (n_classes,), \
    default="uniform"
        The class prior probabilities. By default, the class proportions are
        inferred from the training data.

        .. versionadded:: 1.4

    Attributes
    ----------
    centroids_ : array-like of shape (n_classes, n_features)
        Centroid of each class.

    classes_ : array of shape (n_classes,)
        The unique classes labels.

    n_features_in_ : int
        Number of features seen during :term:`fit`.

        .. versionadded:: 0.24

    feature_names_in_ : ndarray of shape (`n_features_in_`,)
        Names of features seen during :term:`fit`. Defined only when `X`
        has feature names that are all strings.

        .. versionadded:: 1.0

    deviations_ : ndarray of shape (n_classes, n_features)
        Deviation of each class using soft thresholding.

        .. versionadded:: 1.4

    within_class_std_dev_ : ndarray of shape (n_features,)
        Within-class standard deviation with unshrunked centroids.

        .. versionadded:: 1.4

    class_priors_ : ndarray of shape (n_classes,)
        The class prior probabilities.

        .. versionadded:: 1.4

    See Also
    --------
    KNeighborsClassifier : Nearest neighbors classifier.

    Notes
    -----
    When used for text classification with tf-idf vectors, this classifier is
    also known as the Rocchio classifier.

    References
    ----------
    [1] Tibshirani, R., Hastie, T., Narasimhan, B., & Chu, G. (2002). Diagnosis of
    multiple cancer types by shrunken centroids of gene expression. Proceedings
    of the National Academy of Sciences of the United States of America,
    99(10), 6567-6572. The National Academy of Sciences.

    [2] Hastie, T., Tibshirani, R., Friedman, J. (2009). The Elements of Statistical
    Learning Data Mining, Inference, and Prediction. 2nd Edition. New York, Springer.

    Examples
    --------
    >>> from sklearn.neighbors import NearestCentroid
    >>> import numpy as np
    >>> X = np.array([[-1, -1], [-2, -1], [-3, -2], [1, 1], [2, 1], [3, 2]])
    >>> y = np.array([1, 1, 1, 2, 2, 2])
    >>> clf = NearestCentroid()
    >>> clf.fit(X, y)
    NearestCentroid()
    >>> print(clf.predict([[-0.8, -1]]))
    [1]
    """

    _parameter_constraints: dict = {
        "metric": [StrOptions({"manhattan", "euclidean"})],
        "shrink_threshold": [Interval(Real, 0, None, closed="neither"), None],
        "priors": ["array-like", StrOptions({"empirical", "uniform"})],
    }

    def __init__(
        self,
        metric="euclidean",
        *,
        shrink_threshold=None,
        priors="uniform",
    ):
        self.metric = metric
        self.shrink_threshold = shrink_threshold
        self.priors = priors

    @_fit_context(prefer_skip_nested_validation=True)
    def fit(self, X, y):
        """
        Fit the NearestCentroid model according to the given training data.

        Parameters
        ----------
        X : {array-like, sparse matrix} of shape (n_samples, n_features)
            Training vector, where `n_samples` is the number of samples and
            `n_features` is the number of features.
            Note that centroid shrinking cannot be used with sparse matrices.
        y : array-like of shape (n_samples,)
            Target values.

        Returns
        -------
        self : object
            Fitted estimator.
        """
        # If X is sparse and the metric is "manhattan", store it in a csc
        # format is easier to calculate the median.
        if self.metric == "manhattan":
            X, y = self._validate_data(X, y, accept_sparse=["csc"])
        else:
            X, y = self._validate_data(X, y, accept_sparse=["csr", "csc"])
        is_X_sparse = sp.issparse(X)
        check_classification_targets(y)

        n_samples, n_features = X.shape
        le = LabelEncoder()
        y_ind = le.fit_transform(y)
        self.classes_ = classes = le.classes_
        n_classes = classes.size
        if n_classes < 2:
            raise ValueError(
                "The number of classes has to be greater than one;got %d class"
                % (n_classes)
            )

        if self.priors == "empirical":  # estimate priors from sample
            _, class_counts = np.unique(y, return_inverse=True)  # non-negative ints
            self.class_priors_ = np.bincount(class_counts) / float(len(y))
        elif self.priors == "uniform":
            self.class_priors_ = np.asarray([1 / n_classes] * n_classes)
        else:
            self.class_priors_ = np.asarray(self.priors)

        if (self.class_priors_ < 0).any():
            raise ValueError("priors must be non-negative")
        if not np.isclose(self.class_priors_.sum(), 1.0):
            warnings.warn(
                "The priors do not sum to 1. Normalizing such that it sums to one.",
                UserWarning,
            )
            self.class_priors_ = self.class_priors_ / self.class_priors_.sum()

        # Mask mapping each class to its members.
        self.centroids_ = np.empty((n_classes, n_features), dtype=np.float64)

        # Number of clusters in each class.
        nk = np.zeros(n_classes)

        for cur_class in range(n_classes):
            center_mask = y_ind == cur_class
            nk[cur_class] = np.sum(center_mask)
            if is_X_sparse:
                center_mask = np.where(center_mask)[0]

            if self.metric == "manhattan":
                # NumPy does not calculate median of sparse matrices.
                if not is_X_sparse:
                    self.centroids_[cur_class] = np.median(X[center_mask], axis=0)
                else:
                    self.centroids_[cur_class] = csc_median_axis_0(X[center_mask])
<<<<<<< HEAD
            else:
                # TODO(1.5) remove warning when metric is only manhattan or euclidean
                if self.metric != "euclidean":
                    warnings.warn(
                        (
                            "Averaging for metrics other than "
                            "euclidean and manhattan not supported. "
                            "The average is set to be the mean."
                        ),
                        UserWarning,
                    )
=======
            else:  # metric == "euclidean"
>>>>>>> 34db65a3
                self.centroids_[cur_class] = X[center_mask].mean(axis=0)

        # Compute within-class std_dev with unshrunked centroids
        variance = np.array(X - self.centroids_[y_ind], copy=False) ** 2
        self.within_class_std_dev_ = np.array(
            np.sqrt(variance.sum(axis=0) / (n_samples - n_classes)), copy=False
        )
        if any(self.within_class_std_dev_ == 0):
            warnings.warn(
                "self.within_class_std_dev_ has at least 1 zero standard deviation."
                "Inputs within the same classes for at least 1 feature are identical."
            )

        err_msg = "All features have zero variance. Division by zero."
        if is_X_sparse and np.all((X.max(axis=0) - X.min(axis=0)).toarray() == 0):
            raise ValueError(err_msg)
        elif not is_X_sparse and np.all(np.ptp(X, axis=0) == 0):
            raise ValueError(err_msg)

        dataset_centroid_ = X.mean(axis=0)
        # m parameter for determining deviation
        m = np.sqrt((1.0 / nk) - (1.0 / n_samples))
        # Calculate deviation using the standard deviation of centroids.
        # To deter outliers from affecting the results.
        s = self.within_class_std_dev_ + np.median(self.within_class_std_dev_)
        mm = m.reshape(len(m), 1)  # Reshape to allow broadcasting.
        ms = mm * s
        self.deviations_ = np.array(
            (self.centroids_ - dataset_centroid_) / ms, copy=False
        )
        # Soft thresholding: if the deviation crosses 0 during shrinking,
        # it becomes zero.
        if self.shrink_threshold:
            signs = np.sign(self.deviations_)
            self.deviations_ = np.abs(self.deviations_) - self.shrink_threshold
            np.clip(self.deviations_, 0, None, out=self.deviations_)
            self.deviations_ *= signs
            # Now adjust the centroids using the deviation
            msd = ms * self.deviations_
            self.centroids_ = np.array(dataset_centroid_ + msd, copy=False)
        return self

    def predict(self, X):
        """Perform classification on an array of test vectors `X`.

        The predicted class `C` for each sample in `X` is returned.

        Parameters
        ----------
        X : {array-like, sparse matrix} of shape (n_samples, n_features)
            Input data.

        Returns
        -------
        y_pred : ndarray of shape (n_samples,)
            The predicted classes.
        """
        check_is_fitted(self)
        if np.isclose(self.class_priors_, 1 / len(self.classes_)).all():
            # `_validate_data` is called here since we are not calling `super()`
            X = self._validate_data(X, accept_sparse="csr", reset=False)
            return self.classes_[
                pairwise_distances_argmin(X, self.centroids_, metric=self.metric)
            ]
        else:
            return super().predict(X)

    def _decision_function(self, X):
        check_is_fitted(self, "centroids_")

        X_normalized = self._validate_data(
            X, copy=True, reset=False, accept_sparse="csr", dtype=np.float64
        )

        discriminant_score = np.empty(
            (X_normalized.shape[0], self.classes_.size), dtype=np.float64
        )

        mask = self.within_class_std_dev_ != 0
        X_normalized[:, mask] /= self.within_class_std_dev_[mask]
        centroids_normalized = self.centroids_.copy()
        centroids_normalized[:, mask] /= self.within_class_std_dev_[mask]

        for class_idx in range(self.classes_.size):
            distances = pairwise_distances(
                X_normalized, centroids_normalized[[class_idx]], metric=self.metric
            ).ravel()
            distances **= 2
            discriminant_score[:, class_idx] = np.squeeze(
                -distances + 2.0 * np.log(self.class_priors_[class_idx])
            )

        return discriminant_score

    def _check_euclidean_metric(self):
        return self.metric == "euclidean"

    decision_function = available_if(_check_euclidean_metric)(
        DiscriminantAnalysisPredictionMixin.decision_function
    )

    predict_proba = available_if(_check_euclidean_metric)(
        DiscriminantAnalysisPredictionMixin.predict_proba
    )

    predict_log_proba = available_if(_check_euclidean_metric)(
        DiscriminantAnalysisPredictionMixin.predict_log_proba
    )<|MERGE_RESOLUTION|>--- conflicted
+++ resolved
@@ -9,6 +9,7 @@
 #
 # License: BSD 3 clause
 
+import warnings
 from numbers import Real
 
 import numpy as np
@@ -222,21 +223,7 @@
                     self.centroids_[cur_class] = np.median(X[center_mask], axis=0)
                 else:
                     self.centroids_[cur_class] = csc_median_axis_0(X[center_mask])
-<<<<<<< HEAD
-            else:
-                # TODO(1.5) remove warning when metric is only manhattan or euclidean
-                if self.metric != "euclidean":
-                    warnings.warn(
-                        (
-                            "Averaging for metrics other than "
-                            "euclidean and manhattan not supported. "
-                            "The average is set to be the mean."
-                        ),
-                        UserWarning,
-                    )
-=======
             else:  # metric == "euclidean"
->>>>>>> 34db65a3
                 self.centroids_[cur_class] = X[center_mask].mean(axis=0)
 
         # Compute within-class std_dev with unshrunked centroids
