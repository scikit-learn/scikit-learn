import numpy as np
from numpy.testing import assert_array_almost_equal
from sklearn.neighbors.kd_tree import (KDTree, NeighborsHeap,
                                       simultaneous_sort, kernel_norm,
                                       nodeheap_sort, DTYPE, ITYPE)
from sklearn.neighbors.dist_metrics import DistanceMetric
from sklearn.utils import check_random_state
from sklearn.utils.testing import SkipTest, assert_allclose

rng = np.random.RandomState(42)
V = rng.random_sample((3, 3))
V = np.dot(V, V.T)

DIMENSION = 3

METRICS = {'euclidean': {},
           'manhattan': {},
           'chebyshev': {},
           'minkowski': dict(p=3)}


def brute_force_neighbors(X, Y, k, metric, **kwargs):
    D = DistanceMetric.get_metric(metric, **kwargs).pairwise(Y, X)
    ind = np.argsort(D, axis=1)[:, :k]
    dist = D[np.arange(Y.shape[0])[:, None], ind]
    return dist, ind


def check_neighbors(dualtree, breadth_first, k, metric, X, Y, kwargs):
    kdt = KDTree(X, leaf_size=1, metric=metric, **kwargs)
    dist1, ind1 = kdt.query(Y, k, dualtree=dualtree,
                            breadth_first=breadth_first)
    dist2, ind2 = brute_force_neighbors(X, Y, k, metric, **kwargs)

    # don't check indices here: if there are any duplicate distances,
    # the indices may not match.  Distances should not have this problem.
    assert_array_almost_equal(dist1, dist2)


def test_kd_tree_query():
    rng = check_random_state(0)
    X = rng.random_sample((40, DIMENSION))
    Y = rng.random_sample((10, DIMENSION))

    for (metric, kwargs) in METRICS.items():
        for k in (1, 3, 5):
            for dualtree in (True, False):
                for breadth_first in (True, False):
                    yield (check_neighbors,
                           dualtree, breadth_first,
                           k, metric, X, Y, kwargs)


def test_kd_tree_query_radius(n_samples=100, n_features=10):
    rng = check_random_state(0)
    X = 2 * rng.random_sample(size=(n_samples, n_features)) - 1
    query_pt = np.zeros(n_features, dtype=float)

    eps = 1E-15  # roundoff error can cause test to fail
    kdt = KDTree(X, leaf_size=5)
    rad = np.sqrt(((X - query_pt) ** 2).sum(1))

    for r in np.linspace(rad[0], rad[-1], 100):
        ind = kdt.query_radius([query_pt], r + eps)[0]
        i = np.where(rad <= r + eps)[0]

        ind.sort()
        i.sort()

        assert_array_almost_equal(i, ind)


def test_kd_tree_query_radius_distance(n_samples=100, n_features=10):
    rng = check_random_state(0)
    X = 2 * rng.random_sample(size=(n_samples, n_features)) - 1
    query_pt = np.zeros(n_features, dtype=float)

    eps = 1E-15  # roundoff error can cause test to fail
    kdt = KDTree(X, leaf_size=5)
    rad = np.sqrt(((X - query_pt) ** 2).sum(1))

    for r in np.linspace(rad[0], rad[-1], 100):
        ind, dist = kdt.query_radius([query_pt], r + eps, return_distance=True)

        ind = ind[0]
        dist = dist[0]

        d = np.sqrt(((query_pt - X[ind]) ** 2).sum(1))

        assert_array_almost_equal(d, dist)


def compute_kernel_slow(Y, X, kernel, h):
    d = np.sqrt(((Y[:, None, :] - X) ** 2).sum(-1))
    norm = kernel_norm(h, X.shape[1], kernel)

    if kernel == 'gaussian':
        return norm * np.exp(-0.5 * (d * d) / (h * h)).sum(-1)
    elif kernel == 'tophat':
        return norm * (d < h).sum(-1)
    elif kernel == 'epanechnikov':
        return norm * ((1.0 - (d * d) / (h * h)) * (d < h)).sum(-1)
    elif kernel == 'exponential':
        return norm * (np.exp(-d / h)).sum(-1)
    elif kernel == 'linear':
        return norm * ((1 - d / h) * (d < h)).sum(-1)
    elif kernel == 'cosine':
        return norm * (np.cos(0.5 * np.pi * d / h) * (d < h)).sum(-1)
    else:
        raise ValueError('kernel not recognized')


def check_results(kernel, h, atol, rtol, breadth_first, Y, kdt, dens_true):
    dens = kdt.kernel_density(Y, h, atol=atol, rtol=rtol,
                              kernel=kernel,
                              breadth_first=breadth_first)
    assert_allclose(dens, dens_true, atol=atol,
                    rtol=max(rtol, 1e-7))


def test_kd_tree_kde(n_samples=100, n_features=3):
    rng = check_random_state(0)
    X = rng.random_sample((n_samples, n_features))
    Y = rng.random_sample((n_samples, n_features))
    kdt = KDTree(X, leaf_size=10)

    for kernel in ['gaussian', 'tophat', 'epanechnikov',
                   'exponential', 'linear', 'cosine']:
        for h in [0.01, 0.1, 1]:
            dens_true = compute_kernel_slow(Y, X, kernel, h)

            for rtol in [0, 1E-5]:
                for atol in [1E-6, 1E-2]:
                    for breadth_first in (True, False):
<<<<<<< HEAD
                        check_results(kernel, h, atol, rtol,
                                      breadth_first)
=======
                        yield (check_results, kernel, h, atol, rtol,
                               breadth_first, Y, kdt, dens_true)
>>>>>>> 593bf65b


def test_gaussian_kde(n_samples=1000):
    # Compare gaussian KDE results to scipy.stats.gaussian_kde
    from scipy.stats import gaussian_kde
    rng = check_random_state(0)
    x_in = rng.normal(0, 1, n_samples)
    x_out = np.linspace(-5, 5, 30)

    for h in [0.01, 0.1, 1]:
        kdt = KDTree(x_in[:, None])
        gkde = gaussian_kde(x_in, bw_method=h / np.std(x_in))

        dens_kdt = kdt.kernel_density(x_out[:, None], h) / n_samples
        dens_gkde = gkde.evaluate(x_out)

        assert_array_almost_equal(dens_kdt, dens_gkde, decimal=3)


def test_kd_tree_two_point(n_samples=100, n_features=3):
    rng = check_random_state(0)
    X = rng.random_sample((n_samples, n_features))
    Y = rng.random_sample((n_samples, n_features))
    r = np.linspace(0, 1, 10)
    kdt = KDTree(X, leaf_size=10)

    D = DistanceMetric.get_metric("euclidean").pairwise(Y, X)
    counts_true = [(D <= ri).sum() for ri in r]

    def check_two_point(r, dualtree):
        counts = kdt.two_point_correlation(Y, r=r, dualtree=dualtree)
        assert_array_almost_equal(counts, counts_true)

    for dualtree in (True, False):
        yield check_two_point, r, dualtree


def test_kd_tree_pickle():
    import pickle
    rng = check_random_state(0)
    X = rng.random_sample((10, 3))
    kdt1 = KDTree(X, leaf_size=1)
    ind1, dist1 = kdt1.query(X)

    def check_pickle_protocol(protocol):
        s = pickle.dumps(kdt1, protocol=protocol)
        kdt2 = pickle.loads(s)
        ind2, dist2 = kdt2.query(X)
        assert_array_almost_equal(ind1, ind2)
        assert_array_almost_equal(dist1, dist2)

    for protocol in (0, 1, 2):
        yield check_pickle_protocol, protocol


def test_neighbors_heap(n_pts=5, n_nbrs=10):
    heap = NeighborsHeap(n_pts, n_nbrs)

    for row in range(n_pts):
        d_in = rng.random_sample(2 * n_nbrs).astype(DTYPE)
        i_in = np.arange(2 * n_nbrs, dtype=ITYPE)
        for d, i in zip(d_in, i_in):
            heap.push(row, d, i)

        ind = np.argsort(d_in)
        d_in = d_in[ind]
        i_in = i_in[ind]

        d_heap, i_heap = heap.get_arrays(sort=True)

        assert_array_almost_equal(d_in[:n_nbrs], d_heap[row])
        assert_array_almost_equal(i_in[:n_nbrs], i_heap[row])


def test_node_heap(n_nodes=50):
    vals = rng.random_sample(n_nodes).astype(DTYPE)

    i1 = np.argsort(vals)
    vals2, i2 = nodeheap_sort(vals)

    assert_array_almost_equal(i1, i2)
    assert_array_almost_equal(vals[i1], vals2)


def test_simultaneous_sort(n_rows=10, n_pts=201):
    dist = rng.random_sample((n_rows, n_pts)).astype(DTYPE)
    ind = (np.arange(n_pts) + np.zeros((n_rows, 1))).astype(ITYPE)

    dist2 = dist.copy()
    ind2 = ind.copy()

    # simultaneous sort rows using function
    simultaneous_sort(dist, ind)

    # simultaneous sort rows using numpy
    i = np.argsort(dist2, axis=1)
    row_ind = np.arange(n_rows)[:, None]
    dist2 = dist2[row_ind, i]
    ind2 = ind2[row_ind, i]

    assert_array_almost_equal(dist, dist2)
    assert_array_almost_equal(ind, ind2)<|MERGE_RESOLUTION|>--- conflicted
+++ resolved
@@ -5,7 +5,7 @@
                                        nodeheap_sort, DTYPE, ITYPE)
 from sklearn.neighbors.dist_metrics import DistanceMetric
 from sklearn.utils import check_random_state
-from sklearn.utils.testing import SkipTest, assert_allclose
+from sklearn.utils.testing import assert_allclose
 
 rng = np.random.RandomState(42)
 V = rng.random_sample((3, 3))
@@ -132,13 +132,8 @@
             for rtol in [0, 1E-5]:
                 for atol in [1E-6, 1E-2]:
                     for breadth_first in (True, False):
-<<<<<<< HEAD
-                        check_results(kernel, h, atol, rtol,
-                                      breadth_first)
-=======
                         yield (check_results, kernel, h, atol, rtol,
                                breadth_first, Y, kdt, dens_true)
->>>>>>> 593bf65b
 
 
 def test_gaussian_kde(n_samples=1000):
