--- conflicted
+++ resolved
@@ -1,9 +1,5 @@
 import numpy as np
 import pytest
-<<<<<<< HEAD
-from sklearn.utils.parallel import delayed, Parallel
-=======
->>>>>>> 2ab1d81e
 
 from sklearn.neighbors._kd_tree import KDTree
 from sklearn.utils.parallel import Parallel, delayed
