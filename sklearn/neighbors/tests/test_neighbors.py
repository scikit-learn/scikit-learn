--- conflicted
+++ resolved
@@ -1,9 +1,6 @@
 from itertools import product
-<<<<<<< HEAD
+from contextlib import nullcontext
 import warnings
-=======
-from contextlib import nullcontext
->>>>>>> 452ede02
 
 import pytest
 import re
