--- conflicted
+++ resolved
@@ -186,33 +186,6 @@
     assert_array_almost_equal(vals[i1], vals2)
 
 
-<<<<<<< HEAD
-=======
-@pytest.mark.parametrize(
-    "simultaneous_sort", [simultaneous_sort_bt, simultaneous_sort_kdt]
-)
-def test_simultaneous_sort(simultaneous_sort, n_rows=10, n_pts=201):
-    rng = check_random_state(0)
-    dist = rng.random_sample((n_rows, n_pts)).astype(np.float64, copy=False)
-    ind = (np.arange(n_pts) + np.zeros((n_rows, 1))).astype(np.intp, copy=False)
-
-    dist2 = dist.copy()
-    ind2 = ind.copy()
-
-    # simultaneous sort rows using function
-    simultaneous_sort(dist, ind)
-
-    # simultaneous sort rows using numpy
-    i = np.argsort(dist2, axis=1)
-    row_ind = np.arange(n_rows)[:, None]
-    dist2 = dist2[row_ind, i]
-    ind2 = ind2[row_ind, i]
-
-    assert_array_almost_equal(dist, dist2)
-    assert_array_almost_equal(ind, ind2)
-
-
->>>>>>> 5d213c64
 @pytest.mark.parametrize("Cls", [KDTree, BallTree])
 def test_gaussian_kde(Cls, n_samples=1000):
     # Compare gaussian KDE results to scipy.stats.gaussian_kde
