--- conflicted
+++ resolved
@@ -471,23 +471,17 @@
                 )
 
     def _fit(self, X, y=None):
-<<<<<<< HEAD
         force_all_finite = "allow-nan" if self.metric == "nan_euclidean" else True
-        if self._get_tags()["requires_y"]:
+        if self.__sklearn_tags__().target_tags.required:
             if not isinstance(X, (KDTree, BallTree, NeighborsBase)):
-                X, y = self._validate_data(
+                X, y = validate_data(
+                    self,
                     X,
                     y,
-                    force_all_finite=force_all_finite,
                     accept_sparse="csr",
                     multi_output=True,
                     order="C",
-=======
-        if self.__sklearn_tags__().target_tags.required:
-            if not isinstance(X, (KDTree, BallTree, NeighborsBase)):
-                X, y = validate_data(
-                    self, X, y, accept_sparse="csr", multi_output=True, order="C"
->>>>>>> 56bbb5ae
+                    force_all_finite=force_all_finite,
                 )
 
             if is_classifier(self):
@@ -528,13 +522,13 @@
 
         else:
             if not isinstance(X, (KDTree, BallTree, NeighborsBase)):
-<<<<<<< HEAD
-                X = self._validate_data(
-                    X, force_all_finite=force_all_finite, accept_sparse="csr", order="C"
-                )
-=======
-                X = validate_data(self, X, accept_sparse="csr", order="C")
->>>>>>> 56bbb5ae
+                X = validate_data(
+                    self,
+                    X,
+                    force_all_finite=force_all_finite,
+                    accept_sparse="csr",
+                    order="C",
+                )
 
         self._check_algorithm_metric()
         if self.metric_params is None:
@@ -836,17 +830,14 @@
             if self.metric == "precomputed":
                 X = _check_precomputed(X)
             else:
-<<<<<<< HEAD
-                X = self._validate_data(
+                X = validate_data(
+                    self,
                     X,
                     force_all_finite=force_all_finite,
                     accept_sparse="csr",
                     reset=False,
                     order="C",
                 )
-=======
-                X = validate_data(self, X, accept_sparse="csr", reset=False, order="C")
->>>>>>> 56bbb5ae
 
         n_samples_fit = self.n_samples_fit_
         if n_neighbors > n_samples_fit:
@@ -1183,17 +1174,14 @@
             if self.metric == "precomputed":
                 X = _check_precomputed(X)
             else:
-<<<<<<< HEAD
-                X = self._validate_data(
+                X = validate_data(
+                    self,
                     X,
+                    force_all_finite=force_all_finite,
                     accept_sparse="csr",
-                    force_all_finite=force_all_finite,
                     reset=False,
                     order="C",
                 )
-=======
-                X = validate_data(self, X, accept_sparse="csr", reset=False, order="C")
->>>>>>> 56bbb5ae
 
         if radius is None:
             radius = self.radius
