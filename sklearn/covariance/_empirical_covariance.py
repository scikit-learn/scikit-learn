"""
Maximum likelihood covariance estimator.

"""

# Author: Alexandre Gramfort <alexandre.gramfort@inria.fr>
#         Gael Varoquaux <gael.varoquaux@normalesup.org>
#         Virgile Fritsch <virgile.fritsch@inria.fr>
#
# License: BSD 3 clause

# avoid division truncation
import warnings

import numpy as np
from scipy import linalg

from .. import config_context
from ..base import BaseEstimator, _fit_context
from ..metrics.pairwise import pairwise_distances
from ..utils import check_array
from ..utils._param_validation import validate_params
from ..utils.extmath import fast_logdet


@validate_params(
    {
        "emp_cov": [np.ndarray],
        "precision": [np.ndarray],
    },
    prefer_skip_nested_validation=True,
)
def log_likelihood(emp_cov, precision):
    """Compute the sample mean of the log_likelihood under a covariance model.

    Computes the empirical expected log-likelihood, allowing for universal
    comparison (beyond this software package), and accounts for normalization
    terms and scaling.

    Parameters
    ----------
    emp_cov : ndarray of shape (n_features, n_features)
        Maximum Likelihood Estimator of covariance.

    precision : ndarray of shape (n_features, n_features)
        The precision matrix of the covariance model to be tested.

    Returns
    -------
    log_likelihood_ : float
        Sample mean of the log-likelihood.
    """
    p = precision.shape[0]
    log_likelihood_ = -np.sum(emp_cov * precision) + fast_logdet(precision)
    log_likelihood_ -= p * np.log(2 * np.pi)
    log_likelihood_ /= 2.0
    return log_likelihood_


@validate_params(
    {
        "X": ["array-like"],
        "assume_centered": ["boolean"],
<<<<<<< HEAD
    }
=======
    },
    prefer_skip_nested_validation=True,
>>>>>>> 2ab1d81e
)
def empirical_covariance(X, *, assume_centered=False):
    """Compute the Maximum likelihood covariance estimator.

    Parameters
    ----------
    X : ndarray of shape (n_samples, n_features)
        Data from which to compute the covariance estimate.

    assume_centered : bool, default=False
        If `True`, data will not be centered before computation.
        Useful when working with data whose mean is almost, but not exactly
        zero.
        If `False`, data will be centered before computation.

    Returns
    -------
    covariance : ndarray of shape (n_features, n_features)
        Empirical covariance (Maximum Likelihood Estimator).

    Examples
    --------
    >>> from sklearn.covariance import empirical_covariance
    >>> X = [[1,1,1],[1,1,1],[1,1,1],
    ...      [0,0,0],[0,0,0],[0,0,0]]
    >>> empirical_covariance(X)
    array([[0.25, 0.25, 0.25],
           [0.25, 0.25, 0.25],
           [0.25, 0.25, 0.25]])
    """
    X = check_array(X, ensure_2d=False, force_all_finite=False)

    if X.ndim == 1:
        X = np.reshape(X, (1, -1))

    if X.shape[0] == 1:
        warnings.warn(
            "Only one sample available. You may want to reshape your data array"
        )

    if assume_centered:
        covariance = np.dot(X.T, X) / X.shape[0]
    else:
        covariance = np.cov(X.T, bias=1)

    if covariance.ndim == 0:
        covariance = np.array([[covariance]])
    return covariance


class EmpiricalCovariance(BaseEstimator):
    """Maximum likelihood covariance estimator.

    Read more in the :ref:`User Guide <covariance>`.

    Parameters
    ----------
    store_precision : bool, default=True
        Specifies if the estimated precision is stored.

    assume_centered : bool, default=False
        If True, data are not centered before computation.
        Useful when working with data whose mean is almost, but not exactly
        zero.
        If False (default), data are centered before computation.

    Attributes
    ----------
    location_ : ndarray of shape (n_features,)
        Estimated location, i.e. the estimated mean.

    covariance_ : ndarray of shape (n_features, n_features)
        Estimated covariance matrix

    precision_ : ndarray of shape (n_features, n_features)
        Estimated pseudo-inverse matrix.
        (stored only if store_precision is True)

    n_features_in_ : int
        Number of features seen during :term:`fit`.

        .. versionadded:: 0.24

    feature_names_in_ : ndarray of shape (`n_features_in_`,)
        Names of features seen during :term:`fit`. Defined only when `X`
        has feature names that are all strings.

        .. versionadded:: 1.0

    See Also
    --------
    EllipticEnvelope : An object for detecting outliers in
        a Gaussian distributed dataset.
    GraphicalLasso : Sparse inverse covariance estimation
        with an l1-penalized estimator.
    LedoitWolf : LedoitWolf Estimator.
    MinCovDet : Minimum Covariance Determinant
        (robust estimator of covariance).
    OAS : Oracle Approximating Shrinkage Estimator.
    ShrunkCovariance : Covariance estimator with shrinkage.

    Examples
    --------
    >>> import numpy as np
    >>> from sklearn.covariance import EmpiricalCovariance
    >>> from sklearn.datasets import make_gaussian_quantiles
    >>> real_cov = np.array([[.8, .3],
    ...                      [.3, .4]])
    >>> rng = np.random.RandomState(0)
    >>> X = rng.multivariate_normal(mean=[0, 0],
    ...                             cov=real_cov,
    ...                             size=500)
    >>> cov = EmpiricalCovariance().fit(X)
    >>> cov.covariance_
    array([[0.7569..., 0.2818...],
           [0.2818..., 0.3928...]])
    >>> cov.location_
    array([0.0622..., 0.0193...])
    """

    _parameter_constraints: dict = {
        "store_precision": ["boolean"],
        "assume_centered": ["boolean"],
    }

    def __init__(self, *, store_precision=True, assume_centered=False):
        self.store_precision = store_precision
        self.assume_centered = assume_centered

    def _set_covariance(self, covariance):
        """Saves the covariance and precision estimates

        Storage is done accordingly to `self.store_precision`.
        Precision stored only if invertible.

        Parameters
        ----------
        covariance : array-like of shape (n_features, n_features)
            Estimated covariance matrix to be stored, and from which precision
            is computed.
        """
        covariance = check_array(covariance)
        # set covariance
        self.covariance_ = covariance
        # set precision
        if self.store_precision:
            self.precision_ = linalg.pinvh(covariance, check_finite=False)
        else:
            self.precision_ = None

    def get_precision(self):
        """Getter for the precision matrix.

        Returns
        -------
        precision_ : array-like of shape (n_features, n_features)
            The precision matrix associated to the current covariance object.
        """
        if self.store_precision:
            precision = self.precision_
        else:
            precision = linalg.pinvh(self.covariance_, check_finite=False)
        return precision

    @_fit_context(prefer_skip_nested_validation=True)
    def fit(self, X, y=None):
        """Fit the maximum likelihood covariance estimator to X.

        Parameters
        ----------
        X : array-like of shape (n_samples, n_features)
          Training data, where `n_samples` is the number of samples and
          `n_features` is the number of features.

        y : Ignored
            Not used, present for API consistency by convention.

        Returns
        -------
        self : object
            Returns the instance itself.
        """
        X = self._validate_data(X)
        if self.assume_centered:
            self.location_ = np.zeros(X.shape[1])
        else:
            self.location_ = X.mean(0)
        covariance = empirical_covariance(X, assume_centered=self.assume_centered)
        self._set_covariance(covariance)

        return self

    def score(self, X_test, y=None):
        """Compute the log-likelihood of `X_test` under the estimated Gaussian model.

        The Gaussian model is defined by its mean and covariance matrix which are
        represented respectively by `self.location_` and `self.covariance_`.

        Parameters
        ----------
        X_test : array-like of shape (n_samples, n_features)
            Test data of which we compute the likelihood, where `n_samples` is
            the number of samples and `n_features` is the number of features.
            `X_test` is assumed to be drawn from the same distribution than
            the data used in fit (including centering).

        y : Ignored
            Not used, present for API consistency by convention.

        Returns
        -------
        res : float
            The log-likelihood of `X_test` with `self.location_` and `self.covariance_`
            as estimators of the Gaussian model mean and covariance matrix respectively.
        """
        X_test = self._validate_data(X_test, reset=False)
        # compute empirical covariance of the test set
        test_cov = empirical_covariance(X_test - self.location_, assume_centered=True)
        # compute log likelihood
        res = log_likelihood(test_cov, self.get_precision())

        return res

    def error_norm(self, comp_cov, norm="frobenius", scaling=True, squared=True):
        """Compute the Mean Squared Error between two covariance estimators.

        Parameters
        ----------
        comp_cov : array-like of shape (n_features, n_features)
            The covariance to compare with.

        norm : {"frobenius", "spectral"}, default="frobenius"
            The type of norm used to compute the error. Available error types:
            - 'frobenius' (default): sqrt(tr(A^t.A))
            - 'spectral': sqrt(max(eigenvalues(A^t.A))
            where A is the error ``(comp_cov - self.covariance_)``.

        scaling : bool, default=True
            If True (default), the squared error norm is divided by n_features.
            If False, the squared error norm is not rescaled.

        squared : bool, default=True
            Whether to compute the squared error norm or the error norm.
            If True (default), the squared error norm is returned.
            If False, the error norm is returned.

        Returns
        -------
        result : float
            The Mean Squared Error (in the sense of the Frobenius norm) between
            `self` and `comp_cov` covariance estimators.
        """
        # compute the error
        error = comp_cov - self.covariance_
        # compute the error norm
        if norm == "frobenius":
            squared_norm = np.sum(error**2)
        elif norm == "spectral":
            squared_norm = np.amax(linalg.svdvals(np.dot(error.T, error)))
        else:
            raise NotImplementedError(
                "Only spectral and frobenius norms are implemented"
            )
        # optionally scale the error norm
        if scaling:
            squared_norm = squared_norm / error.shape[0]
        # finally get either the squared norm or the norm
        if squared:
            result = squared_norm
        else:
            result = np.sqrt(squared_norm)

        return result

    def mahalanobis(self, X):
        """Compute the squared Mahalanobis distances of given observations.

        Parameters
        ----------
        X : array-like of shape (n_samples, n_features)
            The observations, the Mahalanobis distances of the which we
            compute. Observations are assumed to be drawn from the same
            distribution than the data used in fit.

        Returns
        -------
        dist : ndarray of shape (n_samples,)
            Squared Mahalanobis distances of the observations.
        """
        X = self._validate_data(X, reset=False)

        precision = self.get_precision()
        with config_context(assume_finite=True):
            # compute mahalanobis distances
            dist = pairwise_distances(
                X, self.location_[np.newaxis, :], metric="mahalanobis", VI=precision
            )

        return np.reshape(dist, (len(X),)) ** 2<|MERGE_RESOLUTION|>--- conflicted
+++ resolved
@@ -61,12 +61,8 @@
     {
         "X": ["array-like"],
         "assume_centered": ["boolean"],
-<<<<<<< HEAD
-    }
-=======
     },
     prefer_skip_nested_validation=True,
->>>>>>> 2ab1d81e
 )
 def empirical_covariance(X, *, assume_centered=False):
     """Compute the Maximum likelihood covariance estimator.
