import html
from contextlib import closing
from inspect import isclass
from io import StringIO
from string import Template
<<<<<<< HEAD
import html
from pathlib import Path
=======
>>>>>>> 33a1f169

from .. import config_context


class _IDCounter:
    """Generate sequential ids with a prefix."""

    def __init__(self, prefix):
        self.prefix = prefix
        self.count = 0

    def get_id(self):
        self.count += 1
        return f"{self.prefix}-{self.count}"


_CONTAINER_ID_COUNTER = _IDCounter("sk-container-id")
_ESTIMATOR_ID_COUNTER = _IDCounter("sk-estimator-id")


class _VisualBlock:
    """HTML Representation of Estimator

    Parameters
    ----------
    kind : {'serial', 'parallel', 'single'}
        kind of HTML block

    estimators : list of estimators or `_VisualBlock`s or a single estimator
        If kind != 'single', then `estimators` is a list of
        estimators.
        If kind == 'single', then `estimators` is a single estimator.

    names : list of str, default=None
        If kind != 'single', then `names` corresponds to estimators.
        If kind == 'single', then `names` is a single string corresponding to
        the single estimator.

    name_details : list of str, str, or None, default=None
        If kind != 'single', then `name_details` corresponds to `names`.
        If kind == 'single', then `name_details` is a single string
        corresponding to the single estimator.

    dash_wrapped : bool, default=True
        If true, wrapped HTML element will be wrapped with a dashed border.
        Only active when kind != 'single'.
    """

    def __init__(
        self, kind, estimators, *, names=None, name_details=None, dash_wrapped=True
    ):
        self.kind = kind
        self.estimators = estimators
        self.dash_wrapped = dash_wrapped

        if self.kind in ("parallel", "serial"):
            if names is None:
                names = (None,) * len(estimators)
            if name_details is None:
                name_details = (None,) * len(estimators)

        self.names = names
        self.name_details = name_details

    def _sk_visual_block_(self):
        return self


def _write_label_html(
    out,
    name,
    name_details,
    outer_class="sk-label-container",
    inner_class="sk-label",
    checked=False,
    url_link="",
):
    """Write labeled html with or without a dropdown with named details"""
    out.write(f'<div class="{outer_class}"><div class="{inner_class} sk-toggleable">')
    name = html.escape(name)

    if name_details is not None:
        name_details = html.escape(str(name_details))
        label_class = "sk-toggleable__label sk-toggleable__label-arrow"

        checked_str = "checked" if checked else ""
        est_id = _ESTIMATOR_ID_COUNTER.get_id()

        if url_link:  # if the url_link is valid, use it
            doc_label = "<span>Online documentation</span>"
            if name is not None:
                doc_label = f"<span>Documentation for {name}</span>"
            doc_link = (
                '<a class="sk-estimator-doc-link" target="_blank"'
                f' href="{url_link}">?{doc_label}</a>'
            )
        else:  # no url_link, add no link to the documentation
            doc_link = ""

        fmt_str = f"""<input class="sk-toggleable__control sk-hidden--visually" id="{est_id}"
             type="checkbox" {checked_str}><label for="{est_id}"
             class="{label_class}">{name}{doc_link}</label><div
             class="sk-toggleable__content"><pre>{name_details}</pre></div>
            """
        out.write(fmt_str)
    else:
        out.write(f"<label>{name}</label>")
    out.write("</div></div>")  # outer_class inner_class


def _get_visual_block(estimator):
    """Generate information about how to display an estimator."""
    if hasattr(estimator, "_sk_visual_block_"):
        try:
            return estimator._sk_visual_block_()
        except Exception:
            return _VisualBlock(
                "single",
                estimator,
                names=estimator.__class__.__name__,
                name_details=str(estimator),
            )

    if isinstance(estimator, str):
        return _VisualBlock(
            "single", estimator, names=estimator, name_details=estimator
        )
    elif estimator is None:
        return _VisualBlock("single", estimator, names="None", name_details="None")

    # check if estimator looks like a meta estimator wraps estimators
    if hasattr(estimator, "get_params") and not isclass(estimator):
        estimators = [
            (key, est)
            for key, est in estimator.get_params(deep=False).items()
            if hasattr(est, "get_params") and hasattr(est, "fit") and not isclass(est)
        ]
        if estimators:
            return _VisualBlock(
                "parallel",
                [est for _, est in estimators],
                names=[f"{key}: {est.__class__.__name__}" for key, est in estimators],
                name_details=[str(est) for _, est in estimators],
            )

    return _VisualBlock(
        "single",
        estimator,
        names=estimator.__class__.__name__,
        name_details=str(estimator),
    )


def _write_estimator_html(
    out, estimator, estimator_label, estimator_label_details, first_call=False
):
    """Write estimator to html in serial, parallel, or by itself (single)."""
    # Delayed to avoid circular import
    from sklearn.base import BaseEstimator

    if first_call:
        est_block = _get_visual_block(estimator)
    else:
        with config_context(print_changed_only=True):
            est_block = _get_visual_block(estimator)
    # `estimator` can also be an instance of `_VisualBlock`
    if isinstance(estimator, BaseEstimator):
        url_link = estimator._get_url_link()
    else:
        url_link = ""
    if est_block.kind in ("serial", "parallel"):
        dashed_wrapped = first_call or est_block.dash_wrapped
        dash_cls = " sk-dashed-wrapped" if dashed_wrapped else ""
        out.write(f'<div class="sk-item{dash_cls}">')

        if estimator_label:
            _write_label_html(
                out, estimator_label, estimator_label_details, url_link=url_link
            )

        kind = est_block.kind
        out.write(f'<div class="sk-{kind}">')
        est_infos = zip(est_block.estimators, est_block.names, est_block.name_details)

        for est, name, name_details in est_infos:
            if kind == "serial":
                _write_estimator_html(out, est, name, name_details)
            else:  # parallel
                out.write('<div class="sk-parallel-item">')
                # wrap element in a serial visualblock
                serial_block = _VisualBlock("serial", [est], dash_wrapped=False)
                _write_estimator_html(out, serial_block, name, name_details)
                out.write("</div>")  # sk-parallel-item

        out.write("</div></div>")
    elif est_block.kind == "single":
        _write_label_html(
            out,
            est_block.names,
            est_block.name_details,
            outer_class="sk-item",
            inner_class="sk-estimator",
            checked=first_call,
            url_link=url_link,
        )


with open(Path(__file__).with_suffix(".css"), "r") as style_file:
    _STYLE = style_file.read()


def estimator_html_repr(estimator):
    """Build a HTML representation of an estimator.

    Read more in the :ref:`User Guide <visualizing_composite_estimators>`.

    Parameters
    ----------
    estimator : estimator object
        The estimator to visualize.

    Returns
    -------
    html: str
        HTML representation of estimator.
    """
    from sklearn.utils.validation import check_is_fitted
    from sklearn.exceptions import NotFittedError

    try:
        check_is_fitted(estimator)
        bg = "f0f8ff"
        bgh = "d4ebff"
    except NotFittedError:
        bg = "fff5e6"
        bgh = "ffe0b3"

    with closing(StringIO()) as out:
        container_id = _CONTAINER_ID_COUNTER.get_id()
        style_template = Template(_STYLE)

        style_with_id = style_template.substitute(id=container_id, background_color=bg, background_color_hover=bgh)
        estimator_str = str(estimator)

        # The fallback message is shown by default and loading the CSS sets
        # div.sk-text-repr-fallback to display: none to hide the fallback message.
        #
        # If the notebook is trusted, the CSS is loaded which hides the fallback
        # message. If the notebook is not trusted, then the CSS is not loaded and the
        # fallback message is shown by default.
        #
        # The reverse logic applies to HTML repr div.sk-container.
        # div.sk-container is hidden by default and the loading the CSS displays it.
        fallback_msg = (
            "In a Jupyter environment, please rerun this cell to show the HTML"
            " representation or trust the notebook. <br />On GitHub, the"
            " HTML representation is unable to render, please try loading this page"
            " with nbviewer.org."
        )
        html_template = """<style>{style_with_id}</style>
            <div id="{container_id}" class="sk-top-container">
            <div class="sk-text-repr-fallback">
            <pre>{estimator_str}</pre><b>{fallback_msg}</b>
            </div>
            <div class="sk-container" hidden>
        """.format(
            **{
                "container_id": container_id,
                "style_with_id": style_with_id,
                "estimator_str": html.escape(estimator_str),
                "fallback_msg": fallback_msg,
            }
        )

        out.write(html_template)

        _write_estimator_html(
            out,
            estimator,
            estimator.__class__.__name__,
            estimator_str,
            first_call=True,
        )
        out.write("</div></div>")

        html_output = out.getvalue()
        return html_output<|MERGE_RESOLUTION|>--- conflicted
+++ resolved
@@ -2,12 +2,8 @@
 from contextlib import closing
 from inspect import isclass
 from io import StringIO
+from pathlib import Path
 from string import Template
-<<<<<<< HEAD
-import html
-from pathlib import Path
-=======
->>>>>>> 33a1f169
 
 from .. import config_context
 
@@ -107,11 +103,12 @@
         else:  # no url_link, add no link to the documentation
             doc_link = ""
 
-        fmt_str = f"""<input class="sk-toggleable__control sk-hidden--visually" id="{est_id}"
-             type="checkbox" {checked_str}><label for="{est_id}"
-             class="{label_class}">{name}{doc_link}</label><div
-             class="sk-toggleable__content"><pre>{name_details}</pre></div>
-            """
+        fmt_str = (
+            f'<input class="sk-toggleable__control sk-hidden--visually" id="{est_id}"'
+            f'type="checkbox" {checked_str}><label for="{est_id}"'
+            f'class="{label_class}">{name}{doc_link}</label><div'
+            f'class="sk-toggleable__content"><pre>{name_details}</pre></div>'
+        )
         out.write(fmt_str)
     else:
         out.write(f"<label>{name}</label>")
@@ -234,8 +231,8 @@
     html: str
         HTML representation of estimator.
     """
+    from sklearn.exceptions import NotFittedError
     from sklearn.utils.validation import check_is_fitted
-    from sklearn.exceptions import NotFittedError
 
     try:
         check_is_fitted(estimator)
@@ -249,7 +246,9 @@
         container_id = _CONTAINER_ID_COUNTER.get_id()
         style_template = Template(_STYLE)
 
-        style_with_id = style_template.substitute(id=container_id, background_color=bg, background_color_hover=bgh)
+        style_with_id = style_template.substitute(
+            id=container_id, background_color=bg, background_color_hover=bgh
+        )
         estimator_str = str(estimator)
 
         # The fallback message is shown by default and loading the CSS sets
