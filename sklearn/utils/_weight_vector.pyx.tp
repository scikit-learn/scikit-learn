--- conflicted
+++ resolved
@@ -27,11 +27,7 @@
 from libc.limits cimport INT_MAX
 from libc.math cimport sqrt, fabs
 
-<<<<<<< HEAD
-from ._cython_blas cimport _dot, _scal, _axpy, _asum
-=======
-from sklearn.utils._cython_blas cimport _dot, _scal, _axpy
->>>>>>> 86906384
+from sklearn.utils._cython_blas cimport _dot, _scal, _axpy, _asum
 
 {{for name_suffix, c_type, reset_wscale_threshold in dtypes}}
 
