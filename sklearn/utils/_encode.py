--- conflicted
+++ resolved
@@ -4,10 +4,8 @@
 
 import numpy as np
 
-<<<<<<< HEAD
 from . import is_scalar_nan
 from .validation import _check_sample_weight
-=======
 from ._array_api import (
     _isin,
     _searchsorted,
@@ -16,7 +14,6 @@
     get_namespace,
 )
 from ._missing import is_scalar_nan
->>>>>>> ea1e8c4b
 
 
 def _unique(values, *, sample_weight=None, return_inverse=False, return_counts=False):
@@ -98,21 +95,18 @@
 def _unique_np(values, return_inverse=False, return_counts=False, sample_weight=None):
     """Helper function to find unique values for numpy arrays that correctly
     accounts for nans. See `_unique` documentation for details."""
-<<<<<<< HEAD
-    if sample_weight is None:
-        uniques = np.unique(
-            values, return_inverse=return_inverse, return_counts=return_counts
-        )
-    else:
-        uniques = _unique_groupby_sum(
-            values,
-            sample_weight=sample_weight,
-            return_inverse=return_inverse,
-            return_counts=return_counts,
-        )
-=======
+#     if sample_weight is None:
+#         uniques = np.unique(
+#             values, return_inverse=return_inverse, return_counts=return_counts
+#         )
+#     else:
+#         uniques = _unique_groupby_sum(
+#             values,
+#             sample_weight=sample_weight,
+#             return_inverse=return_inverse,
+#             return_counts=return_counts,
+#         )
     xp, _ = get_namespace(values)
->>>>>>> ea1e8c4b
 
     inverse, counts = None, None
 
