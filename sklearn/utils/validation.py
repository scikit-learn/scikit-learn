"""Utilities for input validation"""

# Authors: Olivier Grisel
#          Gael Varoquaux
#          Andreas Mueller
#          Lars Buitinck
#          Alexandre Gramfort
#          Nicolas Tresegnie
# License: BSD 3 clause

import warnings
import numbers

import numpy as np
import scipy.sparse as sp
from numpy.core.numeric import ComplexWarning

from ..externals import six
from ..utils.fixes import signature
from .. import get_config as _get_config
from ..exceptions import NonBLASDotWarning
from ..exceptions import NotFittedError
from ..exceptions import DataConversionWarning
from ..externals.joblib import Memory


FLOAT_DTYPES = (np.float64, np.float32, np.float16)

# Silenced by default to reduce verbosity. Turn on at runtime for
# performance profiling.
warnings.simplefilter('ignore', NonBLASDotWarning)


def _assert_all_finite(X, allow_nan=False):
    """Like assert_all_finite, but only for ndarray."""
    if _get_config()['assume_finite']:
        return
    X = np.asanyarray(X)
    # First try an O(n) time, O(1) space solution for the common case that
    # everything is finite; fall back to O(n) space np.isfinite to prevent
    # false positives from overflow in sum method.
    is_float = X.dtype.kind in 'fc'
    if is_float and np.isfinite(X.sum()):
        pass
    elif is_float:
        msg_err = "Input contains {} or a value too large for {!r}."
        if (allow_nan and np.isinf(X).any() or
                not allow_nan and not np.isfinite(X).all()):
            type_err = 'infinity' if allow_nan else 'NaN, infinity'
            raise ValueError(msg_err.format(type_err, X.dtype))


def assert_all_finite(X, allow_nan=False):
    """Throw a ValueError if X contains NaN or infinity.

    Parameters
    ----------
    X : array or sparse matrix

    allow_nan : bool
    """
    _assert_all_finite(X.data if sp.issparse(X) else X, allow_nan)


def as_float_array(X, copy=True, force_all_finite=True):
    """Converts an array-like to an array of floats.

    The new dtype will be np.float32 or np.float64, depending on the original
    type. The function can create a copy or modify the argument depending
    on the argument copy.

    Parameters
    ----------
    X : {array-like, sparse matrix}

    copy : bool, optional
        If True, a copy of X will be created. If False, a copy may still be
        returned if X's dtype is not a floating point type.

    force_all_finite : boolean or 'allow-nan', (default=True)
        Whether to raise an error on np.inf and np.nan in X. The possibilities
        are:

        - True: Force all values of X to be finite.
        - False: accept both np.inf and np.nan in X.
        - 'allow-nan':  accept  only  np.nan  values in  X.  Values  cannot  be
          infinite.

        .. versionadded:: 0.20
           ``force_all_finite`` accepts the string ``'allow-nan'``.

    Returns
    -------
    XT : {array, sparse matrix}
        An array of type np.float
    """
    if isinstance(X, np.matrix) or (not isinstance(X, np.ndarray)
                                    and not sp.issparse(X)):
        return check_array(X, ['csr', 'csc', 'coo'], dtype=np.float64,
                           copy=copy, force_all_finite=force_all_finite,
                           ensure_2d=False)
    elif sp.issparse(X) and X.dtype in [np.float32, np.float64]:
        return X.copy() if copy else X
    elif X.dtype in [np.float32, np.float64]:  # is numpy array
        return X.copy('F' if X.flags['F_CONTIGUOUS'] else 'C') if copy else X
    else:
        if X.dtype.kind in 'uib' and X.dtype.itemsize <= 4:
            return_dtype = np.float32
        else:
            return_dtype = np.float64
        return X.astype(return_dtype)


def _is_arraylike(x):
    """Returns whether the input is array-like"""
    return (hasattr(x, '__len__') or
            hasattr(x, 'shape') or
            hasattr(x, '__array__'))


def _num_samples(x):
    """Return number of samples in array-like x."""
    if hasattr(x, 'fit') and callable(x.fit):
        # Don't get num_samples from an ensembles length!
        raise TypeError('Expected sequence or array-like, got '
                        'estimator %s' % x)
    if not hasattr(x, '__len__') and not hasattr(x, 'shape'):
        if hasattr(x, '__array__'):
            x = np.asarray(x)
        else:
            raise TypeError("Expected sequence or array-like, got %s" %
                            type(x))
    if hasattr(x, 'shape'):
        if len(x.shape) == 0:
            raise TypeError("Singleton array %r cannot be considered"
                            " a valid collection." % x)
        return x.shape[0]
    else:
        return len(x)


def _shape_repr(shape):
    """Return a platform independent representation of an array shape

    Under Python 2, the `long` type introduces an 'L' suffix when using the
    default %r format for tuples of integers (typically used to store the shape
    of an array).

    Under Windows 64 bit (and Python 2), the `long` type is used by default
    in numpy shapes even when the integer dimensions are well below 32 bit.
    The platform specific type causes string messages or doctests to change
    from one platform to another which is not desirable.

    Under Python 3, there is no more `long` type so the `L` suffix is never
    introduced in string representation.

    >>> _shape_repr((1, 2))
    '(1, 2)'
    >>> one = 2 ** 64 / 2 ** 64  # force an upcast to `long` under Python 2
    >>> _shape_repr((one, 2 * one))
    '(1, 2)'
    >>> _shape_repr((1,))
    '(1,)'
    >>> _shape_repr(())
    '()'
    """
    if len(shape) == 0:
        return "()"
    joined = ", ".join("%d" % e for e in shape)
    if len(shape) == 1:
        # special notation for singleton tuples
        joined += ','
    return "(%s)" % joined


def check_memory(memory):
    """Check that ``memory`` is joblib.Memory-like.

    joblib.Memory-like means that ``memory`` can be converted into a
    sklearn.externals.joblib.Memory instance (typically a str denoting the
    ``cachedir``) or has the same interface (has a ``cache`` method).

    Parameters
    ----------
    memory : None, str or object with the joblib.Memory interface

    Returns
    -------
    memory : object with the joblib.Memory interface

    Raises
    ------
    ValueError
        If ``memory`` is not joblib.Memory-like.
    """

    if memory is None or isinstance(memory, six.string_types):
        memory = Memory(cachedir=memory, verbose=0)
    elif not hasattr(memory, 'cache'):
        raise ValueError("'memory' should be None, a string or have the same"
                         " interface as sklearn.externals.joblib.Memory."
                         " Got memory='{}' instead.".format(memory))
    return memory


def check_consistent_length(*arrays):
    """Check that all arrays have consistent first dimensions.

    Checks whether all objects in arrays have the same shape or length.

    Parameters
    ----------
    *arrays : list or tuple of input objects.
        Objects that will be checked for consistent length.
    """

    lengths = [_num_samples(X) for X in arrays if X is not None]
    uniques = np.unique(lengths)
    if len(uniques) > 1:
        raise ValueError("Found input variables with inconsistent numbers of"
                         " samples: %r" % [int(l) for l in lengths])


def indexable(*iterables):
    """Make arrays indexable for cross-validation.

    Checks consistent length, passes through None, and ensures that everything
    can be indexed by converting sparse matrices to csr and converting
    non-interable objects to arrays.

    Parameters
    ----------
    *iterables : lists, dataframes, arrays, sparse matrices
        List of objects to ensure sliceability.
    """
    result = []
    for X in iterables:
        if sp.issparse(X):
            result.append(X.tocsr())
        elif hasattr(X, "__getitem__") or hasattr(X, "iloc"):
            result.append(X)
        elif X is None:
            result.append(X)
        else:
            result.append(np.array(X))
    check_consistent_length(*result)
    return result


def _ensure_sparse_format(spmatrix, accept_sparse, dtype, copy,
                          force_all_finite):
    """Convert a sparse matrix to a given format.

    Checks the sparse format of spmatrix and converts if necessary.

    Parameters
    ----------
    spmatrix : scipy sparse matrix
        Input to validate and convert.

    accept_sparse : string, boolean or list/tuple of strings
        String[s] representing allowed sparse matrix formats ('csc',
        'csr', 'coo', 'dok', 'bsr', 'lil', 'dia'). If the input is sparse but
        not in the allowed format, it will be converted to the first listed
        format. True allows the input to be any format. False means
        that a sparse matrix input will raise an error.

    dtype : string, type or None
        Data type of result. If None, the dtype of the input is preserved.

    copy : boolean
        Whether a forced copy will be triggered. If copy=False, a copy might
        be triggered by a conversion.

    force_all_finite : boolean or 'allow-nan', (default=True)
        Whether to raise an error on np.inf and np.nan in X. The possibilities
        are:

        - True: Force all values of X to be finite.
        - False: accept both np.inf and np.nan in X.
        - 'allow-nan':  accept  only  np.nan  values in  X.  Values  cannot  be
          infinite.

        .. versionadded:: 0.20
           ``force_all_finite`` accepts the string ``'allow-nan'``.

    Returns
    -------
    spmatrix_converted : scipy sparse matrix.
        Matrix that is ensured to have an allowed type.
    """
    if dtype is None:
        dtype = spmatrix.dtype

    changed_format = False

    if isinstance(accept_sparse, six.string_types):
        accept_sparse = [accept_sparse]

    if accept_sparse is False:
        raise TypeError('A sparse matrix was passed, but dense '
                        'data is required. Use X.toarray() to '
                        'convert to a dense numpy array.')
    elif isinstance(accept_sparse, (list, tuple)):
        if len(accept_sparse) == 0:
            raise ValueError("When providing 'accept_sparse' "
                             "as a tuple or list, it must contain at "
                             "least one string value.")
        # ensure correct sparse format
        if spmatrix.format not in accept_sparse:
            # create new with correct sparse
            spmatrix = spmatrix.asformat(accept_sparse[0])
            changed_format = True
    elif accept_sparse is not True:
        # any other type
        raise ValueError("Parameter 'accept_sparse' should be a string, "
                         "boolean or list of strings. You provided "
                         "'accept_sparse={}'.".format(accept_sparse))

    if dtype != spmatrix.dtype:
        # convert dtype
        spmatrix = spmatrix.astype(dtype)
    elif copy and not changed_format:
        # force copy
        spmatrix = spmatrix.copy()

    if force_all_finite:
        if not hasattr(spmatrix, "data"):
            warnings.warn("Can't check %s sparse matrix for nan or inf."
                          % spmatrix.format)
        else:
            _assert_all_finite(spmatrix.data,
                               allow_nan=force_all_finite == 'allow-nan')

    return spmatrix


def _ensure_no_complex_data(array):
    if hasattr(array, 'dtype') and array.dtype is not None \
            and hasattr(array.dtype, 'kind') and array.dtype.kind == "c":
        raise ValueError("Complex data not supported\n"
                         "{}\n".format(array))


def check_array(array, accept_sparse=False, dtype="numeric", order=None,
                copy=False, force_all_finite=True, ensure_2d=True,
                allow_nd=False, ensure_min_samples=1, ensure_min_features=1,
                warn_on_dtype=False, estimator=None):
    """Input validation on an array, list, sparse matrix or similar.

    By default, the input is converted to an at least 2D numpy array.
    If the dtype of the array is object, attempt converting to float,
    raising on failure.

    Parameters
    ----------
    array : object
        Input object to check / convert.

    accept_sparse : string, boolean or list/tuple of strings (default=False)
        String[s] representing allowed sparse matrix formats, such as 'csc',
        'csr', etc. If the input is sparse but not in the allowed format,
        it will be converted to the first listed format. True allows the input
        to be any format. False means that a sparse matrix input will
        raise an error.

        .. deprecated:: 0.19
           Passing 'None' to parameter ``accept_sparse`` in methods is
           deprecated in version 0.19 "and will be removed in 0.21. Use
           ``accept_sparse=False`` instead.

    dtype : string, type, list of types or None (default="numeric")
        Data type of result. If None, the dtype of the input is preserved.
        If "numeric", dtype is preserved unless array.dtype is object.
        If dtype is a list of types, conversion on the first type is only
        performed if the dtype of the input is not in the list.

    order : 'F', 'C' or None (default=None)
        Whether an array will be forced to be fortran or c-style.
        When order is None (default), then if copy=False, nothing is ensured
        about the memory layout of the output array; otherwise (copy=True)
        the memory layout of the returned array is kept as close as possible
        to the original array.

    copy : boolean (default=False)
        Whether a forced copy will be triggered. If copy=False, a copy might
        be triggered by a conversion.

    force_all_finite : boolean or 'allow-nan', (default=True)
        Whether to raise an error on np.inf and np.nan in X. The possibilities
        are:

        - True: Force all values of X to be finite.
        - False: accept both np.inf and np.nan in X.
        - 'allow-nan':  accept  only  np.nan  values in  X.  Values  cannot  be
          infinite.

        .. versionadded:: 0.20
           ``force_all_finite`` accepts the string ``'allow-nan'``.

    ensure_2d : boolean (default=True)
        Whether to raise a value error if X is not 2d.

    allow_nd : boolean (default=False)
        Whether to allow X.ndim > 2.

    ensure_min_samples : int (default=1)
        Make sure that the array has a minimum number of samples in its first
        axis (rows for a 2D array). Setting to 0 disables this check.

    ensure_min_features : int (default=1)
        Make sure that the 2D array has some minimum number of features
        (columns). The default value of 1 rejects empty datasets.
        This check is only enforced when the input data has effectively 2
        dimensions or is originally 1D and ``ensure_2d`` is True. Setting to 0
        disables this check.

    warn_on_dtype : boolean (default=False)
        Raise DataConversionWarning if the dtype of the input data structure
        does not match the requested dtype, causing a memory copy.

    estimator : str or estimator instance (default=None)
        If passed, include the name of the estimator in warning messages.

    Returns
    -------
    X_converted : object
        The converted and validated X.

    """
    # accept_sparse 'None' deprecation check
    if accept_sparse is None:
        warnings.warn(
            "Passing 'None' to parameter 'accept_sparse' in methods "
            "check_array and check_X_y is deprecated in version 0.19 "
            "and will be removed in 0.21. Use 'accept_sparse=False' "
            " instead.", DeprecationWarning)
        accept_sparse = False

    # store reference to original array to check if copy is needed when
    # function returns
    array_orig = array

    # store whether originally we wanted numeric dtype
    dtype_numeric = isinstance(dtype, six.string_types) and dtype == "numeric"

    dtype_orig = getattr(array, "dtype", None)
    if not hasattr(dtype_orig, 'kind'):
        # not a data type (e.g. a column named dtype in a pandas DataFrame)
        dtype_orig = None

    # check if the object contains several dtypes (typically a pandas
    # DataFrame), and store them. If not, store None.
    dtypes_orig = None
    if hasattr(array, "dtypes"):
        dtypes_orig = np.array(array.dtypes)

    if dtype_numeric:
        if dtype_orig is not None and dtype_orig.kind == "O":
            # if input is object, convert to float.
            dtype = np.float64
        else:
            dtype = None

    if isinstance(dtype, (list, tuple)):
        if dtype_orig is not None and dtype_orig in dtype:
            # no dtype conversion required
            dtype = None
        else:
            # dtype conversion required. Let's select the first element of the
            # list of accepted types.
            dtype = dtype[0]

    if force_all_finite not in (True, False, 'allow-nan'):
        raise ValueError('force_all_finite should be a bool or "allow-nan"'
                         '. Got {!r} instead'.format(force_all_finite))

    if estimator is not None:
        if isinstance(estimator, six.string_types):
            estimator_name = estimator
        else:
            estimator_name = estimator.__class__.__name__
    else:
        estimator_name = "Estimator"
    context = " by %s" % estimator_name if estimator is not None else ""

    if sp.issparse(array):
        _ensure_no_complex_data(array)
        array = _ensure_sparse_format(array, accept_sparse, dtype, copy,
                                      force_all_finite)
    else:
        # If np.array(..) gives ComplexWarning, then we convert the warning
        # to an error. This is needed because specifying a non complex
        # dtype to the function converts complex to real dtype,
        # thereby passing the test made in the lines following the scope
        # of warnings context manager.
        with warnings.catch_warnings():
            try:
                warnings.simplefilter('error', ComplexWarning)
                array = np.asarray(array, dtype=dtype, order=order)
            except ComplexWarning:
                raise ValueError("Complex data not supported\n"
                                 "{}\n".format(array))

        # It is possible that the np.array(..) gave no warning. This happens
        # when no dtype conversion happened, for example dtype = None. The
        # result is that np.array(..) produces an array of complex dtype
        # and we need to catch and raise exception for such cases.
        _ensure_no_complex_data(array)

        if ensure_2d:
            # If input is scalar raise error
            if array.ndim == 0:
                raise ValueError(
                    "Expected 2D array, got scalar array instead:\narray={}.\n"
                    "Reshape your data either using array.reshape(-1, 1) if "
                    "your data has a single feature or array.reshape(1, -1) "
                    "if it contains a single sample.".format(array))
            # If input is 1D raise error
            if array.ndim == 1:
                raise ValueError(
                    "Expected 2D array, got 1D array instead:\narray={}.\n"
                    "Reshape your data either using array.reshape(-1, 1) if "
                    "your data has a single feature or array.reshape(1, -1) "
                    "if it contains a single sample.".format(array))

        # in the future np.flexible dtypes will be handled like object dtypes
        if dtype_numeric and np.issubdtype(array.dtype, np.flexible):
            warnings.warn(
                "Beginning in version 0.22, arrays of strings will be "
                "interpreted as decimal numbers if parameter 'dtype' is "
                "'numeric'. It is recommended that you convert the array to "
                "type np.float64 before passing it to check_array.",
                FutureWarning)

        # make sure we actually converted to numeric:
        if dtype_numeric and array.dtype.kind == "O":
            array = array.astype(np.float64)
        if not allow_nd and array.ndim >= 3:
            raise ValueError("Found array with dim %d. %s expected <= 2."
                             % (array.ndim, estimator_name))
        if force_all_finite:
            _assert_all_finite(array,
                               allow_nan=force_all_finite == 'allow-nan')

    shape_repr = _shape_repr(array.shape)
    if ensure_min_samples > 0:
        n_samples = _num_samples(array)
        if n_samples < ensure_min_samples:
            raise ValueError("Found array with %d sample(s) (shape=%s) while a"
                             " minimum of %d is required%s."
                             % (n_samples, shape_repr, ensure_min_samples,
                                context))

    if ensure_min_features > 0 and array.ndim == 2:
        n_features = array.shape[1]
        if n_features < ensure_min_features:
            raise ValueError("Found array with %d feature(s) (shape=%s) while"
                             " a minimum of %d is required%s."
                             % (n_features, shape_repr, ensure_min_features,
                                context))

    if warn_on_dtype and dtype_orig is not None and array.dtype != dtype_orig:
        msg = ("Data with input dtype %s was converted to %s%s."
               % (dtype_orig, array.dtype, context))
        warnings.warn(msg, DataConversionWarning)

<<<<<<< HEAD
    if warn_on_dtype and dtypes_orig is not None and {array.dtype} != \
            set(dtypes_orig):
        # if there was at the beginning some other types than the final one
        # (for instance in a DataFrame that can contain several dtypes) then
        # some data must have been converted
        msg = ("Data with input dtype %s were all converted to %s%s."
               % (', '.join(map(str, set(dtypes_orig))), array.dtype, context))
        warnings.warn(msg, DataConversionWarning)
=======
    if copy and np.may_share_memory(array, array_orig):
        array = np.array(array, dtype=dtype, order=order)
>>>>>>> b4984e27

    return array


def check_X_y(X, y, accept_sparse=False, dtype="numeric", order=None,
              copy=False, force_all_finite=True, ensure_2d=True,
              allow_nd=False, multi_output=False, ensure_min_samples=1,
              ensure_min_features=1, y_numeric=False,
              warn_on_dtype=False, estimator=None):
    """Input validation for standard estimators.

    Checks X and y for consistent length, enforces X 2d and y 1d.
    Standard input checks are only applied to y, such as checking that y
    does not have np.nan or np.inf targets. For multi-label y, set
    multi_output=True to allow 2d and sparse y.  If the dtype of X is
    object, attempt converting to float, raising on failure.

    Parameters
    ----------
    X : nd-array, list or sparse matrix
        Input data.

    y : nd-array, list or sparse matrix
        Labels.

    accept_sparse : string, boolean or list of string (default=False)
        String[s] representing allowed sparse matrix formats, such as 'csc',
        'csr', etc. If the input is sparse but not in the allowed format,
        it will be converted to the first listed format. True allows the input
        to be any format. False means that a sparse matrix input will
        raise an error.

        .. deprecated:: 0.19
           Passing 'None' to parameter ``accept_sparse`` in methods is
           deprecated in version 0.19 "and will be removed in 0.21. Use
           ``accept_sparse=False`` instead.

    dtype : string, type, list of types or None (default="numeric")
        Data type of result. If None, the dtype of the input is preserved.
        If "numeric", dtype is preserved unless array.dtype is object.
        If dtype is a list of types, conversion on the first type is only
        performed if the dtype of the input is not in the list.

    order : 'F', 'C' or None (default=None)
        Whether an array will be forced to be fortran or c-style.

    copy : boolean (default=False)
        Whether a forced copy will be triggered. If copy=False, a copy might
        be triggered by a conversion.

    force_all_finite : boolean or 'allow-nan', (default=True)
        Whether to raise an error on np.inf and np.nan in X. This parameter
        does not influence whether y can have np.inf or np.nan values.
        The possibilities are:

        - True: Force all values of X to be finite.
        - False: accept both np.inf and np.nan in X.
        - 'allow-nan':  accept  only  np.nan  values in  X.  Values  cannot  be
          infinite.

        .. versionadded:: 0.20
           ``force_all_finite`` accepts the string ``'allow-nan'``.

    ensure_2d : boolean (default=True)
        Whether to make X at least 2d.

    allow_nd : boolean (default=False)
        Whether to allow X.ndim > 2.

    multi_output : boolean (default=False)
        Whether to allow 2-d y (array or sparse matrix). If false, y will be
        validated as a vector. y cannot have np.nan or np.inf values if
        multi_output=True.

    ensure_min_samples : int (default=1)
        Make sure that X has a minimum number of samples in its first
        axis (rows for a 2D array).

    ensure_min_features : int (default=1)
        Make sure that the 2D array has some minimum number of features
        (columns). The default value of 1 rejects empty datasets.
        This check is only enforced when X has effectively 2 dimensions or
        is originally 1D and ``ensure_2d`` is True. Setting to 0 disables
        this check.

    y_numeric : boolean (default=False)
        Whether to ensure that y has a numeric type. If dtype of y is object,
        it is converted to float64. Should only be used for regression
        algorithms.

    warn_on_dtype : boolean (default=False)
        Raise DataConversionWarning if the dtype of the input data structure
        does not match the requested dtype, causing a memory copy.

    estimator : str or estimator instance (default=None)
        If passed, include the name of the estimator in warning messages.

    Returns
    -------
    X_converted : object
        The converted and validated X.

    y_converted : object
        The converted and validated y.
    """
    X = check_array(X, accept_sparse, dtype, order, copy, force_all_finite,
                    ensure_2d, allow_nd, ensure_min_samples,
                    ensure_min_features, warn_on_dtype, estimator)
    if multi_output:
        y = check_array(y, 'csr', force_all_finite=True, ensure_2d=False,
                        dtype=None)
    else:
        y = column_or_1d(y, warn=True)
        _assert_all_finite(y)
    if y_numeric and y.dtype.kind == 'O':
        y = y.astype(np.float64)

    check_consistent_length(X, y)

    return X, y


def column_or_1d(y, warn=False):
    """ Ravel column or 1d numpy array, else raises an error

    Parameters
    ----------
    y : array-like

    warn : boolean, default False
       To control display of warnings.

    Returns
    -------
    y : array

    """
    shape = np.shape(y)
    if len(shape) == 1:
        return np.ravel(y)
    if len(shape) == 2 and shape[1] == 1:
        if warn:
            warnings.warn("A column-vector y was passed when a 1d array was"
                          " expected. Please change the shape of y to "
                          "(n_samples, ), for example using ravel().",
                          DataConversionWarning, stacklevel=2)
        return np.ravel(y)

    raise ValueError("bad input shape {0}".format(shape))


def check_random_state(seed):
    """Turn seed into a np.random.RandomState instance

    Parameters
    ----------
    seed : None | int | instance of RandomState
        If seed is None, return the RandomState singleton used by np.random.
        If seed is an int, return a new RandomState instance seeded with seed.
        If seed is already a RandomState instance, return it.
        Otherwise raise ValueError.
    """
    if seed is None or seed is np.random:
        return np.random.mtrand._rand
    if isinstance(seed, (numbers.Integral, np.integer)):
        return np.random.RandomState(seed)
    if isinstance(seed, np.random.RandomState):
        return seed
    raise ValueError('%r cannot be used to seed a numpy.random.RandomState'
                     ' instance' % seed)


def has_fit_parameter(estimator, parameter):
    """Checks whether the estimator's fit method supports the given parameter.

    Parameters
    ----------
    estimator : object
        An estimator to inspect.

    parameter: str
        The searched parameter.

    Returns
    -------
    is_parameter: bool
        Whether the parameter was found to be a named parameter of the
        estimator's fit method.

    Examples
    --------
    >>> from sklearn.svm import SVC
    >>> has_fit_parameter(SVC(), "sample_weight")
    True

    """
    return parameter in signature(estimator.fit).parameters


def check_symmetric(array, tol=1E-10, raise_warning=True,
                    raise_exception=False):
    """Make sure that array is 2D, square and symmetric.

    If the array is not symmetric, then a symmetrized version is returned.
    Optionally, a warning or exception is raised if the matrix is not
    symmetric.

    Parameters
    ----------
    array : nd-array or sparse matrix
        Input object to check / convert. Must be two-dimensional and square,
        otherwise a ValueError will be raised.
    tol : float
        Absolute tolerance for equivalence of arrays. Default = 1E-10.
    raise_warning : boolean (default=True)
        If True then raise a warning if conversion is required.
    raise_exception : boolean (default=False)
        If True then raise an exception if array is not symmetric.

    Returns
    -------
    array_sym : ndarray or sparse matrix
        Symmetrized version of the input array, i.e. the average of array
        and array.transpose(). If sparse, then duplicate entries are first
        summed and zeros are eliminated.
    """
    if (array.ndim != 2) or (array.shape[0] != array.shape[1]):
        raise ValueError("array must be 2-dimensional and square. "
                         "shape = {0}".format(array.shape))

    if sp.issparse(array):
        diff = array - array.T
        # only csr, csc, and coo have `data` attribute
        if diff.format not in ['csr', 'csc', 'coo']:
            diff = diff.tocsr()
        symmetric = np.all(abs(diff.data) < tol)
    else:
        symmetric = np.allclose(array, array.T, atol=tol)

    if not symmetric:
        if raise_exception:
            raise ValueError("Array must be symmetric")
        if raise_warning:
            warnings.warn("Array is not symmetric, and will be converted "
                          "to symmetric by average with its transpose.")
        if sp.issparse(array):
            conversion = 'to' + array.format
            array = getattr(0.5 * (array + array.T), conversion)()
        else:
            array = 0.5 * (array + array.T)

    return array


def check_is_fitted(estimator, attributes, msg=None, all_or_any=all):
    """Perform is_fitted validation for estimator.

    Checks if the estimator is fitted by verifying the presence of
    "all_or_any" of the passed attributes and raises a NotFittedError with the
    given message.

    Parameters
    ----------
    estimator : estimator instance.
        estimator instance for which the check is performed.

    attributes : attribute name(s) given as string or a list/tuple of strings
        Eg.:
            ``["coef_", "estimator_", ...], "coef_"``

    msg : string
        The default error message is, "This %(name)s instance is not fitted
        yet. Call 'fit' with appropriate arguments before using this method."

        For custom messages if "%(name)s" is present in the message string,
        it is substituted for the estimator name.

        Eg. : "Estimator, %(name)s, must be fitted before sparsifying".

    all_or_any : callable, {all, any}, default all
        Specify whether all or any of the given attributes must exist.

    Returns
    -------
    None

    Raises
    ------
    NotFittedError
        If the attributes are not found.
    """
    if msg is None:
        msg = ("This %(name)s instance is not fitted yet. Call 'fit' with "
               "appropriate arguments before using this method.")

    if not hasattr(estimator, 'fit'):
        raise TypeError("%s is not an estimator instance." % (estimator))

    if not isinstance(attributes, (list, tuple)):
        attributes = [attributes]

    if not all_or_any([hasattr(estimator, attr) for attr in attributes]):
        raise NotFittedError(msg % {'name': type(estimator).__name__})


def check_non_negative(X, whom):
    """
    Check if there is any negative value in an array.

    Parameters
    ----------
    X : array-like or sparse matrix
        Input data.

    whom : string
        Who passed X to this function.
    """
    X = X.data if sp.issparse(X) else X
    if (X < 0).any():
        raise ValueError("Negative values in data passed to %s" % whom)<|MERGE_RESOLUTION|>--- conflicted
+++ resolved
@@ -565,7 +565,10 @@
                % (dtype_orig, array.dtype, context))
         warnings.warn(msg, DataConversionWarning)
 
-<<<<<<< HEAD
+    if copy and np.may_share_memory(array, array_orig):
+        array = np.array(array, dtype=dtype, order=order)
+
+
     if warn_on_dtype and dtypes_orig is not None and {array.dtype} != \
             set(dtypes_orig):
         # if there was at the beginning some other types than the final one
@@ -574,10 +577,6 @@
         msg = ("Data with input dtype %s were all converted to %s%s."
                % (', '.join(map(str, set(dtypes_orig))), array.dtype, context))
         warnings.warn(msg, DataConversionWarning)
-=======
-    if copy and np.may_share_memory(array, array_orig):
-        array = np.array(array, dtype=dtype, order=order)
->>>>>>> b4984e27
 
     return array
 
