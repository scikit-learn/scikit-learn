--- conflicted
+++ resolved
@@ -987,7 +987,56 @@
         raise ValueError('`{}`= {}, must be <= {}.'.format(name, x, max_val))
 
 
-<<<<<<< HEAD
+def _check_sample_weight(sample_weight, X, dtype=None):
+    """Validate sample weights.
+
+    Parameters
+    ----------
+    sample_weight : {ndarray, Number or None}, shape (n_samples,)
+       Input sample weights.
+
+    X : nd-array, list or sparse matrix
+        Input data.
+
+    dtype: dtype
+       dtype of the validated `sample_weight`.
+       If None, and the input `sample_weight` is an array, the dtype of the
+       input is preserved; otherwise an array with the default numpy dtype
+       is be allocated.  If `dtype` is not one of `float32`, `float64`,
+       `None`, the output will be of dtype `float64`.
+
+    Returns
+    -------
+    sample_weight : ndarray, shape (n_samples,)
+       Validated sample weight. It is guaranteed to be "C" contiguous.
+    """
+    n_samples = _num_samples(X)
+
+    if dtype is not None and dtype not in [np.float32, np.float64]:
+        dtype = np.float64
+
+    if sample_weight is None or isinstance(sample_weight, numbers.Number):
+        if sample_weight is None:
+            sample_weight = np.ones(n_samples, dtype=dtype)
+        else:
+            sample_weight = np.full(n_samples, sample_weight,
+                                    dtype=dtype)
+    else:
+        if dtype is None:
+            dtype = [np.float64, np.float32]
+        sample_weight = check_array(
+                sample_weight, accept_sparse=False,
+                ensure_2d=False, dtype=dtype, order="C"
+        )
+        if sample_weight.ndim != 1:
+            raise ValueError("Sample weights must be 1D array or scalar")
+
+        if sample_weight.shape != (n_samples,):
+            raise ValueError("sample_weight.shape == {}, expected {}!"
+                             .format(sample_weight.shape, (n_samples,)))
+    return sample_weight
+
+
 def deprecate_positional_args(f):
     """Decorator for methods that issues warnings for positional arguments
 
@@ -1021,54 +1070,4 @@
                           DeprecationWarning)
         kwargs.update({k: arg for k, arg in zip(orig_spec, args)})
         return f(**kwargs)
-    return inner_f
-=======
-def _check_sample_weight(sample_weight, X, dtype=None):
-    """Validate sample weights.
-
-    Parameters
-    ----------
-    sample_weight : {ndarray, Number or None}, shape (n_samples,)
-       Input sample weights.
-
-    X : nd-array, list or sparse matrix
-        Input data.
-
-    dtype: dtype
-       dtype of the validated `sample_weight`.
-       If None, and the input `sample_weight` is an array, the dtype of the
-       input is preserved; otherwise an array with the default numpy dtype
-       is be allocated.  If `dtype` is not one of `float32`, `float64`,
-       `None`, the output will be of dtype `float64`.
-
-    Returns
-    -------
-    sample_weight : ndarray, shape (n_samples,)
-       Validated sample weight. It is guaranteed to be "C" contiguous.
-    """
-    n_samples = _num_samples(X)
-
-    if dtype is not None and dtype not in [np.float32, np.float64]:
-        dtype = np.float64
-
-    if sample_weight is None or isinstance(sample_weight, numbers.Number):
-        if sample_weight is None:
-            sample_weight = np.ones(n_samples, dtype=dtype)
-        else:
-            sample_weight = np.full(n_samples, sample_weight,
-                                    dtype=dtype)
-    else:
-        if dtype is None:
-            dtype = [np.float64, np.float32]
-        sample_weight = check_array(
-                sample_weight, accept_sparse=False,
-                ensure_2d=False, dtype=dtype, order="C"
-        )
-        if sample_weight.ndim != 1:
-            raise ValueError("Sample weights must be 1D array or scalar")
-
-        if sample_weight.shape != (n_samples,):
-            raise ValueError("sample_weight.shape == {}, expected {}!"
-                             .format(sample_weight.shape, (n_samples,)))
-    return sample_weight
->>>>>>> 60191ce5
+    return inner_f