--- conflicted
+++ resolved
@@ -266,12 +266,8 @@
 
 def check_array(array, accept_sparse=None, dtype="numeric", order=None,
                 copy=False, force_all_finite=True, ensure_2d=True,
-<<<<<<< HEAD
-                allow_nd=False, ensure_min_samples=1, ensure_min_features=1):
-=======
                 allow_nd=False, ensure_min_samples=1, ensure_min_features=1,
                 warn_on_dtype=False, estimator=None):
->>>>>>> cd12906c
     """Input validation on an array, list, sparse matrix or similar.
 
     By default, the input is converted to an at least 2nd numpy array.
@@ -340,10 +336,6 @@
     # store whether originally we wanted numeric dtype
     dtype_numeric = dtype == "numeric"
 
-<<<<<<< HEAD
-    if sp.issparse(array):
-        if dtype_numeric:
-=======
     dtype_orig = getattr(array, "dtype", None)
     if not hasattr(dtype_orig, 'kind'):
         # not a data type (e.g. a column named dtype in a pandas DataFrame)
@@ -359,7 +351,6 @@
     if isinstance(dtype, (list, tuple)):
         if dtype_orig is not None and dtype_orig in dtype:
             # no dtype conversion required
->>>>>>> cd12906c
             dtype = None
         else:
             # dtype conversion required. Let's select the first element of the
@@ -394,21 +385,10 @@
                     "X.reshape(1, -1) if it contains a single sample.",
                     DeprecationWarning)
             array = np.atleast_2d(array)
-<<<<<<< HEAD
-        if dtype_numeric:
-            if hasattr(array, "dtype") and getattr(array.dtype, "kind", None) == "O":
-                # if input is object, convert to float.
-                dtype = np.float64
-            else:
-                dtype = None
-        array = np.array(array, dtype=dtype, order=order, copy=copy)
-        # make sure we actually converted to numeric:
-=======
             # To ensure that array flags are maintained
             array = np.array(array, dtype=dtype, order=order, copy=copy)
 
         # make sure we acually converted to numeric:
->>>>>>> cd12906c
         if dtype_numeric and array.dtype.kind == "O":
             array = array.astype(np.float64)
         if not allow_nd and array.ndim >= 3:
@@ -422,14 +402,9 @@
         n_samples = _num_samples(array)
         if n_samples < ensure_min_samples:
             raise ValueError("Found array with %d sample(s) (shape=%s) while a"
-<<<<<<< HEAD
-                             " minimum of %d is required."
-                             % (n_samples, shape_repr, ensure_min_samples))
-=======
                              " minimum of %d is required%s."
                              % (n_samples, shape_repr, ensure_min_samples,
                                 context))
->>>>>>> cd12906c
 
     if ensure_min_features > 0 and array.ndim == 2:
         n_features = array.shape[1]
