"""Utilities for input validation"""

# Authors: Olivier Grisel
#          Gael Varoquaux
#          Andreas Mueller
#          Lars Buitinck
#          Alexandre Gramfort
#          Nicolas Tresegnie
#          Sylvain Marie
# License: BSD 3 clause

import warnings
import numbers

import numpy as np
import scipy.sparse as sp
from distutils.version import LooseVersion
from inspect import signature

from numpy.core.numeric import ComplexWarning

from .fixes import _object_dtype_isnan
from .. import get_config as _get_config
from ..exceptions import NonBLASDotWarning, PSDSpectrumWarning
from ..exceptions import NotFittedError
from ..exceptions import DataConversionWarning
from ._joblib import Memory
from ._joblib import __version__ as joblib_version

FLOAT_DTYPES = (np.float64, np.float32, np.float16)

# Silenced by default to reduce verbosity. Turn on at runtime for
# performance profiling.
warnings.simplefilter('ignore', NonBLASDotWarning)


def _assert_all_finite(X, allow_nan=False):
    """Like assert_all_finite, but only for ndarray."""
    # validation is also imported in extmath
    from .extmath import _safe_accumulator_op

    if _get_config()['assume_finite']:
        return
    X = np.asanyarray(X)
    # First try an O(n) time, O(1) space solution for the common case that
    # everything is finite; fall back to O(n) space np.isfinite to prevent
    # false positives from overflow in sum method. The sum is also calculated
    # safely to reduce dtype induced overflows.
    is_float = X.dtype.kind in 'fc'
    if is_float and (np.isfinite(_safe_accumulator_op(np.sum, X))):
        pass
    elif is_float:
        msg_err = "Input contains {} or a value too large for {!r}."
        if (allow_nan and np.isinf(X).any() or
                not allow_nan and not np.isfinite(X).all()):
            type_err = 'infinity' if allow_nan else 'NaN, infinity'
            raise ValueError(msg_err.format(type_err, X.dtype))
    # for object dtype data, we only check for NaNs (GH-13254)
    elif X.dtype == np.dtype('object') and not allow_nan:
        if _object_dtype_isnan(X).any():
            raise ValueError("Input contains NaN")


def assert_all_finite(X, allow_nan=False):
    """Throw a ValueError if X contains NaN or infinity.

    Parameters
    ----------
    X : array or sparse matrix

    allow_nan : bool
    """
    _assert_all_finite(X.data if sp.issparse(X) else X, allow_nan)


def as_float_array(X, copy=True, force_all_finite=True):
    """Converts an array-like to an array of floats.

    The new dtype will be np.float32 or np.float64, depending on the original
    type. The function can create a copy or modify the argument depending
    on the argument copy.

    Parameters
    ----------
    X : {array-like, sparse matrix}

    copy : bool, optional
        If True, a copy of X will be created. If False, a copy may still be
        returned if X's dtype is not a floating point type.

    force_all_finite : boolean or 'allow-nan', (default=True)
        Whether to raise an error on np.inf and np.nan in X. The possibilities
        are:

        - True: Force all values of X to be finite.
        - False: accept both np.inf and np.nan in X.
        - 'allow-nan': accept only np.nan values in X. Values cannot be
          infinite.

        .. versionadded:: 0.20
           ``force_all_finite`` accepts the string ``'allow-nan'``.

    Returns
    -------
    XT : {array, sparse matrix}
        An array of type np.float
    """
    if isinstance(X, np.matrix) or (not isinstance(X, np.ndarray)
                                    and not sp.issparse(X)):
        return check_array(X, ['csr', 'csc', 'coo'], dtype=np.float64,
                           copy=copy, force_all_finite=force_all_finite,
                           ensure_2d=False)
    elif sp.issparse(X) and X.dtype in [np.float32, np.float64]:
        return X.copy() if copy else X
    elif X.dtype in [np.float32, np.float64]:  # is numpy array
        return X.copy('F' if X.flags['F_CONTIGUOUS'] else 'C') if copy else X
    else:
        if X.dtype.kind in 'uib' and X.dtype.itemsize <= 4:
            return_dtype = np.float32
        else:
            return_dtype = np.float64
        return X.astype(return_dtype)


def _is_arraylike(x):
    """Returns whether the input is array-like"""
    return (hasattr(x, '__len__') or
            hasattr(x, 'shape') or
            hasattr(x, '__array__'))


def _num_samples(x):
    """Return number of samples in array-like x."""
    if hasattr(x, 'fit') and callable(x.fit):
        # Don't get num_samples from an ensembles length!
        raise TypeError('Expected sequence or array-like, got '
                        'estimator %s' % x)
    if not hasattr(x, '__len__') and not hasattr(x, 'shape'):
        if hasattr(x, '__array__'):
            x = np.asarray(x)
        else:
            raise TypeError("Expected sequence or array-like, got %s" %
                            type(x))
    if hasattr(x, 'shape'):
        if len(x.shape) == 0:
            raise TypeError("Singleton array %r cannot be considered"
                            " a valid collection." % x)
        # Check that shape is returning an integer or default to len
        # Dask dataframes may not return numeric shape[0] value
        if isinstance(x.shape[0], numbers.Integral):
            return x.shape[0]
        else:
            return len(x)
    else:
        return len(x)


def check_memory(memory):
    """Check that ``memory`` is joblib.Memory-like.

    joblib.Memory-like means that ``memory`` can be converted into a
    joblib.Memory instance (typically a str denoting the ``location``)
    or has the same interface (has a ``cache`` method).

    Parameters
    ----------
    memory : None, str or object with the joblib.Memory interface

    Returns
    -------
    memory : object with the joblib.Memory interface

    Raises
    ------
    ValueError
        If ``memory`` is not joblib.Memory-like.
    """

    if memory is None or isinstance(memory, str):
        if LooseVersion(joblib_version) < '0.12':
            memory = Memory(cachedir=memory, verbose=0)
        else:
            memory = Memory(location=memory, verbose=0)
    elif not hasattr(memory, 'cache'):
        raise ValueError("'memory' should be None, a string or have the same"
                         " interface as joblib.Memory."
                         " Got memory='{}' instead.".format(memory))
    return memory


def check_consistent_length(*arrays):
    """Check that all arrays have consistent first dimensions.

    Checks whether all objects in arrays have the same shape or length.

    Parameters
    ----------
    *arrays : list or tuple of input objects.
        Objects that will be checked for consistent length.
    """

    lengths = [_num_samples(X) for X in arrays if X is not None]
    uniques = np.unique(lengths)
    if len(uniques) > 1:
        raise ValueError("Found input variables with inconsistent numbers of"
                         " samples: %r" % [int(l) for l in lengths])


def indexable(*iterables):
    """Make arrays indexable for cross-validation.

    Checks consistent length, passes through None, and ensures that everything
    can be indexed by converting sparse matrices to csr and converting
    non-interable objects to arrays.

    Parameters
    ----------
    *iterables : lists, dataframes, arrays, sparse matrices
        List of objects to ensure sliceability.
    """
    result = []
    for X in iterables:
        if sp.issparse(X):
            result.append(X.tocsr())
        elif hasattr(X, "__getitem__") or hasattr(X, "iloc"):
            result.append(X)
        elif X is None:
            result.append(X)
        else:
            result.append(np.array(X))
    check_consistent_length(*result)
    return result


def _ensure_sparse_format(spmatrix, accept_sparse, dtype, copy,
                          force_all_finite, accept_large_sparse):
    """Convert a sparse matrix to a given format.

    Checks the sparse format of spmatrix and converts if necessary.

    Parameters
    ----------
    spmatrix : scipy sparse matrix
        Input to validate and convert.

    accept_sparse : string, boolean or list/tuple of strings
        String[s] representing allowed sparse matrix formats ('csc',
        'csr', 'coo', 'dok', 'bsr', 'lil', 'dia'). If the input is sparse but
        not in the allowed format, it will be converted to the first listed
        format. True allows the input to be any format. False means
        that a sparse matrix input will raise an error.

    dtype : string, type or None
        Data type of result. If None, the dtype of the input is preserved.

    copy : boolean
        Whether a forced copy will be triggered. If copy=False, a copy might
        be triggered by a conversion.

    force_all_finite : boolean or 'allow-nan', (default=True)
        Whether to raise an error on np.inf and np.nan in X. The possibilities
        are:

        - True: Force all values of X to be finite.
        - False: accept both np.inf and np.nan in X.
        - 'allow-nan': accept only np.nan values in X. Values cannot be
          infinite.

        .. versionadded:: 0.20
           ``force_all_finite`` accepts the string ``'allow-nan'``.

    Returns
    -------
    spmatrix_converted : scipy sparse matrix.
        Matrix that is ensured to have an allowed type.
    """
    if dtype is None:
        dtype = spmatrix.dtype

    changed_format = False

    if isinstance(accept_sparse, str):
        accept_sparse = [accept_sparse]

    # Indices dtype validation
    _check_large_sparse(spmatrix, accept_large_sparse)

    if accept_sparse is False:
        raise TypeError('A sparse matrix was passed, but dense '
                        'data is required. Use X.toarray() to '
                        'convert to a dense numpy array.')
    elif isinstance(accept_sparse, (list, tuple)):
        if len(accept_sparse) == 0:
            raise ValueError("When providing 'accept_sparse' "
                             "as a tuple or list, it must contain at "
                             "least one string value.")
        # ensure correct sparse format
        if spmatrix.format not in accept_sparse:
            # create new with correct sparse
            spmatrix = spmatrix.asformat(accept_sparse[0])
            changed_format = True
    elif accept_sparse is not True:
        # any other type
        raise ValueError("Parameter 'accept_sparse' should be a string, "
                         "boolean or list of strings. You provided "
                         "'accept_sparse={}'.".format(accept_sparse))

    if dtype != spmatrix.dtype:
        # convert dtype
        spmatrix = spmatrix.astype(dtype)
    elif copy and not changed_format:
        # force copy
        spmatrix = spmatrix.copy()

    if force_all_finite:
        if not hasattr(spmatrix, "data"):
            warnings.warn("Can't check %s sparse matrix for nan or inf."
                          % spmatrix.format)
        else:
            _assert_all_finite(spmatrix.data,
                               allow_nan=force_all_finite == 'allow-nan')

    return spmatrix


def _ensure_no_complex_data(array):
    if hasattr(array, 'dtype') and array.dtype is not None \
            and hasattr(array.dtype, 'kind') and array.dtype.kind == "c":
        raise ValueError("Complex data not supported\n"
                         "{}\n".format(array))


def check_array(array, accept_sparse=False, accept_large_sparse=True,
                dtype="numeric", order=None, copy=False, force_all_finite=True,
                ensure_2d=True, allow_nd=False, ensure_min_samples=1,
                ensure_min_features=1, warn_on_dtype=False, estimator=None):

    """Input validation on an array, list, sparse matrix or similar.

    By default, the input is checked to be a non-empty 2D array containing
    only finite values. If the dtype of the array is object, attempt
    converting to float, raising on failure.

    Parameters
    ----------
    array : object
        Input object to check / convert.

    accept_sparse : string, boolean or list/tuple of strings (default=False)
        String[s] representing allowed sparse matrix formats, such as 'csc',
        'csr', etc. If the input is sparse but not in the allowed format,
        it will be converted to the first listed format. True allows the input
        to be any format. False means that a sparse matrix input will
        raise an error.

    accept_large_sparse : bool (default=True)
        If a CSR, CSC, COO or BSR sparse matrix is supplied and accepted by
        accept_sparse, accept_large_sparse=False will cause it to be accepted
        only if its indices are stored with a 32-bit dtype.

        .. versionadded:: 0.20

    dtype : string, type, list of types or None (default="numeric")
        Data type of result. If None, the dtype of the input is preserved.
        If "numeric", dtype is preserved unless array.dtype is object.
        If dtype is a list of types, conversion on the first type is only
        performed if the dtype of the input is not in the list.

    order : 'F', 'C' or None (default=None)
        Whether an array will be forced to be fortran or c-style.
        When order is None (default), then if copy=False, nothing is ensured
        about the memory layout of the output array; otherwise (copy=True)
        the memory layout of the returned array is kept as close as possible
        to the original array.

    copy : boolean (default=False)
        Whether a forced copy will be triggered. If copy=False, a copy might
        be triggered by a conversion.

    force_all_finite : boolean or 'allow-nan', (default=True)
        Whether to raise an error on np.inf and np.nan in array. The
        possibilities are:

        - True: Force all values of array to be finite.
        - False: accept both np.inf and np.nan in array.
        - 'allow-nan': accept only np.nan values in array. Values cannot
          be infinite.

        For object dtyped data, only np.nan is checked and not np.inf.

        .. versionadded:: 0.20
           ``force_all_finite`` accepts the string ``'allow-nan'``.

    ensure_2d : boolean (default=True)
        Whether to raise a value error if array is not 2D.

    allow_nd : boolean (default=False)
        Whether to allow array.ndim > 2.

    ensure_min_samples : int (default=1)
        Make sure that the array has a minimum number of samples in its first
        axis (rows for a 2D array). Setting to 0 disables this check.

    ensure_min_features : int (default=1)
        Make sure that the 2D array has some minimum number of features
        (columns). The default value of 1 rejects empty datasets.
        This check is only enforced when the input data has effectively 2
        dimensions or is originally 1D and ``ensure_2d`` is True. Setting to 0
        disables this check.

    warn_on_dtype : boolean (default=False)
        Raise DataConversionWarning if the dtype of the input data structure
        does not match the requested dtype, causing a memory copy.

    estimator : str or estimator instance (default=None)
        If passed, include the name of the estimator in warning messages.

    Returns
    -------
    array_converted : object
        The converted and validated array.

    """
    # store reference to original array to check if copy is needed when
    # function returns
    array_orig = array

    # store whether originally we wanted numeric dtype
    dtype_numeric = isinstance(dtype, str) and dtype == "numeric"

    dtype_orig = getattr(array, "dtype", None)
    if not hasattr(dtype_orig, 'kind'):
        # not a data type (e.g. a column named dtype in a pandas DataFrame)
        dtype_orig = None

    # check if the object contains several dtypes (typically a pandas
    # DataFrame), and store them. If not, store None.
    dtypes_orig = None
    if hasattr(array, "dtypes") and hasattr(array.dtypes, '__array__'):
        dtypes_orig = np.array(array.dtypes)

    if dtype_numeric:
        if dtype_orig is not None and dtype_orig.kind == "O":
            # if input is object, convert to float.
            dtype = np.float64
        else:
            dtype = None

    if isinstance(dtype, (list, tuple)):
        if dtype_orig is not None and dtype_orig in dtype:
            # no dtype conversion required
            dtype = None
        else:
            # dtype conversion required. Let's select the first element of the
            # list of accepted types.
            dtype = dtype[0]

    if force_all_finite not in (True, False, 'allow-nan'):
        raise ValueError('force_all_finite should be a bool or "allow-nan"'
                         '. Got {!r} instead'.format(force_all_finite))

    if estimator is not None:
        if isinstance(estimator, str):
            estimator_name = estimator
        else:
            estimator_name = estimator.__class__.__name__
    else:
        estimator_name = "Estimator"
    context = " by %s" % estimator_name if estimator is not None else ""

    if sp.issparse(array):
        _ensure_no_complex_data(array)
        array = _ensure_sparse_format(array, accept_sparse=accept_sparse,
                                      dtype=dtype, copy=copy,
                                      force_all_finite=force_all_finite,
                                      accept_large_sparse=accept_large_sparse)
    else:
        # If np.array(..) gives ComplexWarning, then we convert the warning
        # to an error. This is needed because specifying a non complex
        # dtype to the function converts complex to real dtype,
        # thereby passing the test made in the lines following the scope
        # of warnings context manager.
        with warnings.catch_warnings():
            try:
                warnings.simplefilter('error', ComplexWarning)
                array = np.asarray(array, dtype=dtype, order=order)
            except ComplexWarning:
                raise ValueError("Complex data not supported\n"
                                 "{}\n".format(array))

        # It is possible that the np.array(..) gave no warning. This happens
        # when no dtype conversion happened, for example dtype = None. The
        # result is that np.array(..) produces an array of complex dtype
        # and we need to catch and raise exception for such cases.
        _ensure_no_complex_data(array)

        if ensure_2d:
            # If input is scalar raise error
            if array.ndim == 0:
                raise ValueError(
                    "Expected 2D array, got scalar array instead:\narray={}.\n"
                    "Reshape your data either using array.reshape(-1, 1) if "
                    "your data has a single feature or array.reshape(1, -1) "
                    "if it contains a single sample.".format(array))
            # If input is 1D raise error
            if array.ndim == 1:
                raise ValueError(
                    "Expected 2D array, got 1D array instead:\narray={}.\n"
                    "Reshape your data either using array.reshape(-1, 1) if "
                    "your data has a single feature or array.reshape(1, -1) "
                    "if it contains a single sample.".format(array))

        # in the future np.flexible dtypes will be handled like object dtypes
        if dtype_numeric and np.issubdtype(array.dtype, np.flexible):
            warnings.warn(
                "Beginning in version 0.22, arrays of bytes/strings will be "
                "converted to decimal numbers if dtype='numeric'. "
                "It is recommended that you convert the array to "
                "a float dtype before using it in scikit-learn, "
                "for example by using "
                "your_array = your_array.astype(np.float64).",
                FutureWarning)

        # make sure we actually converted to numeric:
        if dtype_numeric and array.dtype.kind == "O":
            array = array.astype(np.float64)
        if not allow_nd and array.ndim >= 3:
            raise ValueError("Found array with dim %d. %s expected <= 2."
                             % (array.ndim, estimator_name))
        if force_all_finite:
            _assert_all_finite(array,
                               allow_nan=force_all_finite == 'allow-nan')

    if ensure_min_samples > 0:
        n_samples = _num_samples(array)
        if n_samples < ensure_min_samples:
            raise ValueError("Found array with %d sample(s) (shape=%s) while a"
                             " minimum of %d is required%s."
                             % (n_samples, array.shape, ensure_min_samples,
                                context))

    if ensure_min_features > 0 and array.ndim == 2:
        n_features = array.shape[1]
        if n_features < ensure_min_features:
            raise ValueError("Found array with %d feature(s) (shape=%s) while"
                             " a minimum of %d is required%s."
                             % (n_features, array.shape, ensure_min_features,
                                context))

    if warn_on_dtype and dtype_orig is not None and array.dtype != dtype_orig:
        msg = ("Data with input dtype %s was converted to %s%s."
               % (dtype_orig, array.dtype, context))
        warnings.warn(msg, DataConversionWarning)

    if copy and np.may_share_memory(array, array_orig):
        array = np.array(array, dtype=dtype, order=order)

    if (warn_on_dtype and dtypes_orig is not None and
            {array.dtype} != set(dtypes_orig)):
        # if there was at the beginning some other types than the final one
        # (for instance in a DataFrame that can contain several dtypes) then
        # some data must have been converted
        msg = ("Data with input dtype %s were all converted to %s%s."
               % (', '.join(map(str, sorted(set(dtypes_orig)))), array.dtype,
                  context))
        warnings.warn(msg, DataConversionWarning, stacklevel=3)

    return array


def _check_large_sparse(X, accept_large_sparse=False):
    """Raise a ValueError if X has 64bit indices and accept_large_sparse=False
    """
    if not accept_large_sparse:
        supported_indices = ["int32"]
        if X.getformat() == "coo":
            index_keys = ['col', 'row']
        elif X.getformat() in ["csr", "csc", "bsr"]:
            index_keys = ['indices', 'indptr']
        else:
            return
        for key in index_keys:
            indices_datatype = getattr(X, key).dtype
            if (indices_datatype not in supported_indices):
                raise ValueError("Only sparse matrices with 32-bit integer"
                                 " indices are accepted. Got %s indices."
                                 % indices_datatype)


def check_X_y(X, y, accept_sparse=False, accept_large_sparse=True,
              dtype="numeric", order=None, copy=False, force_all_finite=True,
              ensure_2d=True, allow_nd=False, multi_output=False,
              ensure_min_samples=1, ensure_min_features=1, y_numeric=False,
              warn_on_dtype=False, estimator=None):
    """Input validation for standard estimators.

    Checks X and y for consistent length, enforces X to be 2D and y 1D. By
    default, X is checked to be non-empty and containing only finite values.
    Standard input checks are also applied to y, such as checking that y
    does not have np.nan or np.inf targets. For multi-label y, set
    multi_output=True to allow 2D and sparse y. If the dtype of X is
    object, attempt converting to float, raising on failure.

    Parameters
    ----------
    X : nd-array, list or sparse matrix
        Input data.

    y : nd-array, list or sparse matrix
        Labels.

    accept_sparse : string, boolean or list of string (default=False)
        String[s] representing allowed sparse matrix formats, such as 'csc',
        'csr', etc. If the input is sparse but not in the allowed format,
        it will be converted to the first listed format. True allows the input
        to be any format. False means that a sparse matrix input will
        raise an error.

    accept_large_sparse : bool (default=True)
        If a CSR, CSC, COO or BSR sparse matrix is supplied and accepted by
        accept_sparse, accept_large_sparse will cause it to be accepted only
        if its indices are stored with a 32-bit dtype.

        .. versionadded:: 0.20

    dtype : string, type, list of types or None (default="numeric")
        Data type of result. If None, the dtype of the input is preserved.
        If "numeric", dtype is preserved unless array.dtype is object.
        If dtype is a list of types, conversion on the first type is only
        performed if the dtype of the input is not in the list.

    order : 'F', 'C' or None (default=None)
        Whether an array will be forced to be fortran or c-style.

    copy : boolean (default=False)
        Whether a forced copy will be triggered. If copy=False, a copy might
        be triggered by a conversion.

    force_all_finite : boolean or 'allow-nan', (default=True)
        Whether to raise an error on np.inf and np.nan in X. This parameter
        does not influence whether y can have np.inf or np.nan values.
        The possibilities are:

        - True: Force all values of X to be finite.
        - False: accept both np.inf and np.nan in X.
        - 'allow-nan': accept only np.nan values in X. Values cannot be
          infinite.

        .. versionadded:: 0.20
           ``force_all_finite`` accepts the string ``'allow-nan'``.

    ensure_2d : boolean (default=True)
        Whether to raise a value error if X is not 2D.

    allow_nd : boolean (default=False)
        Whether to allow X.ndim > 2.

    multi_output : boolean (default=False)
        Whether to allow 2D y (array or sparse matrix). If false, y will be
        validated as a vector. y cannot have np.nan or np.inf values if
        multi_output=True.

    ensure_min_samples : int (default=1)
        Make sure that X has a minimum number of samples in its first
        axis (rows for a 2D array).

    ensure_min_features : int (default=1)
        Make sure that the 2D array has some minimum number of features
        (columns). The default value of 1 rejects empty datasets.
        This check is only enforced when X has effectively 2 dimensions or
        is originally 1D and ``ensure_2d`` is True. Setting to 0 disables
        this check.

    y_numeric : boolean (default=False)
        Whether to ensure that y has a numeric type. If dtype of y is object,
        it is converted to float64. Should only be used for regression
        algorithms.

    warn_on_dtype : boolean (default=False)
        Raise DataConversionWarning if the dtype of the input data structure
        does not match the requested dtype, causing a memory copy.

    estimator : str or estimator instance (default=None)
        If passed, include the name of the estimator in warning messages.

    Returns
    -------
    X_converted : object
        The converted and validated X.

    y_converted : object
        The converted and validated y.
    """
    if y is None:
        raise ValueError("y cannot be None")

    X = check_array(X, accept_sparse=accept_sparse,
                    accept_large_sparse=accept_large_sparse,
                    dtype=dtype, order=order, copy=copy,
                    force_all_finite=force_all_finite,
                    ensure_2d=ensure_2d, allow_nd=allow_nd,
                    ensure_min_samples=ensure_min_samples,
                    ensure_min_features=ensure_min_features,
                    warn_on_dtype=warn_on_dtype,
                    estimator=estimator)
    if multi_output:
        y = check_array(y, 'csr', force_all_finite=True, ensure_2d=False,
                        dtype=None)
    else:
        y = column_or_1d(y, warn=True)
        _assert_all_finite(y)
    if y_numeric and y.dtype.kind == 'O':
        y = y.astype(np.float64)

    check_consistent_length(X, y)

    return X, y


def column_or_1d(y, warn=False):
    """ Ravel column or 1d numpy array, else raises an error

    Parameters
    ----------
    y : array-like

    warn : boolean, default False
       To control display of warnings.

    Returns
    -------
    y : array

    """
    shape = np.shape(y)
    if len(shape) == 1:
        return np.ravel(y)
    if len(shape) == 2 and shape[1] == 1:
        if warn:
            warnings.warn("A column-vector y was passed when a 1d array was"
                          " expected. Please change the shape of y to "
                          "(n_samples, ), for example using ravel().",
                          DataConversionWarning, stacklevel=2)
        return np.ravel(y)

    raise ValueError("bad input shape {0}".format(shape))


def check_random_state(seed):
    """Turn seed into a np.random.RandomState instance

    Parameters
    ----------
    seed : None | int | instance of RandomState
        If seed is None, return the RandomState singleton used by np.random.
        If seed is an int, return a new RandomState instance seeded with seed.
        If seed is already a RandomState instance, return it.
        Otherwise raise ValueError.
    """
    if seed is None or seed is np.random:
        return np.random.mtrand._rand
    if isinstance(seed, (numbers.Integral, np.integer)):
        return np.random.RandomState(seed)
    if isinstance(seed, np.random.RandomState):
        return seed
    raise ValueError('%r cannot be used to seed a numpy.random.RandomState'
                     ' instance' % seed)


def has_fit_parameter(estimator, parameter):
    """Checks whether the estimator's fit method supports the given parameter.

    Parameters
    ----------
    estimator : object
        An estimator to inspect.

    parameter : str
        The searched parameter.

    Returns
    -------
    is_parameter: bool
        Whether the parameter was found to be a named parameter of the
        estimator's fit method.

    Examples
    --------
    >>> from sklearn.svm import SVC
    >>> has_fit_parameter(SVC(), "sample_weight")
    True

    """
    return parameter in signature(estimator.fit).parameters


def check_symmetric(array, tol=1E-10, raise_warning=True,
                    raise_exception=False):
    """Make sure that array is 2D, square and symmetric.

    If the array is not symmetric, then a symmetrized version is returned.
    Optionally, a warning or exception is raised if the matrix is not
    symmetric.

    Parameters
    ----------
    array : nd-array or sparse matrix
        Input object to check / convert. Must be two-dimensional and square,
        otherwise a ValueError will be raised.
    tol : float
        Absolute tolerance for equivalence of arrays. Default = 1E-10.
    raise_warning : boolean (default=True)
        If True then raise a warning if conversion is required.
    raise_exception : boolean (default=False)
        If True then raise an exception if array is not symmetric.

    Returns
    -------
    array_sym : ndarray or sparse matrix
        Symmetrized version of the input array, i.e. the average of array
        and array.transpose(). If sparse, then duplicate entries are first
        summed and zeros are eliminated.
    """
    if (array.ndim != 2) or (array.shape[0] != array.shape[1]):
        raise ValueError("array must be 2-dimensional and square. "
                         "shape = {0}".format(array.shape))

    if sp.issparse(array):
        diff = array - array.T
        # only csr, csc, and coo have `data` attribute
        if diff.format not in ['csr', 'csc', 'coo']:
            diff = diff.tocsr()
        symmetric = np.all(abs(diff.data) < tol)
    else:
        symmetric = np.allclose(array, array.T, atol=tol)

    if not symmetric:
        if raise_exception:
            raise ValueError("Array must be symmetric")
        if raise_warning:
            warnings.warn("Array is not symmetric, and will be converted "
                          "to symmetric by average with its transpose.")
        if sp.issparse(array):
            conversion = 'to' + array.format
            array = getattr(0.5 * (array + array.T), conversion)()
        else:
            array = 0.5 * (array + array.T)

    return array


def check_is_fitted(estimator, attributes, msg=None, all_or_any=all):
    """Perform is_fitted validation for estimator.

    Checks if the estimator is fitted by verifying the presence of
    "all_or_any" of the passed attributes and raises a NotFittedError with the
    given message.

    Parameters
    ----------
    estimator : estimator instance.
        estimator instance for which the check is performed.

    attributes : attribute name(s) given as string or a list/tuple of strings
        Eg.:
            ``["coef_", "estimator_", ...], "coef_"``

    msg : string
        The default error message is, "This %(name)s instance is not fitted
        yet. Call 'fit' with appropriate arguments before using this method."

        For custom messages if "%(name)s" is present in the message string,
        it is substituted for the estimator name.

        Eg. : "Estimator, %(name)s, must be fitted before sparsifying".

    all_or_any : callable, {all, any}, default all
        Specify whether all or any of the given attributes must exist.

    Returns
    -------
    None

    Raises
    ------
    NotFittedError
        If the attributes are not found.
    """
    if msg is None:
        msg = ("This %(name)s instance is not fitted yet. Call 'fit' with "
               "appropriate arguments before using this method.")

    if not hasattr(estimator, 'fit'):
        raise TypeError("%s is not an estimator instance." % (estimator))

    if not isinstance(attributes, (list, tuple)):
        attributes = [attributes]

    if not all_or_any([hasattr(estimator, attr) for attr in attributes]):
        raise NotFittedError(msg % {'name': type(estimator).__name__})


def check_non_negative(X, whom):
    """
    Check if there is any negative value in an array.

    Parameters
    ----------
    X : array-like or sparse matrix
        Input data.

    whom : string
        Who passed X to this function.
    """
    # avoid X.min() on sparse matrix since it also sorts the indices
    if sp.issparse(X):
        if X.format in ['lil', 'dok']:
            X = X.tocsr()
        if X.data.size == 0:
            X_min = 0
        else:
            X_min = X.data.min()
    else:
        X_min = X.min()

    if X_min < 0:
        raise ValueError("Negative values in data passed to %s" % whom)


def check_scalar(x, name, target_type, min_val=None, max_val=None):
    """Validate scalar parameters type and value.

    Parameters
    ----------
    x : object
        The scalar parameter to validate.

    name : str
        The name of the parameter to be printed in error messages.

    target_type : type or tuple
        Acceptable data types for the parameter.

    min_val : float or int, optional (default=None)
        The minimum valid value the parameter can take. If None (default) it
        is implied that the parameter does not have a lower bound.

    max_val : float or int, optional (default=None)
        The maximum valid value the parameter can take. If None (default) it
        is implied that the parameter does not have an upper bound.

    Raises
    -------
    TypeError
        If the parameter's type does not match the desired type.

    ValueError
        If the parameter's value violates the given bounds.
    """

    if not isinstance(x, target_type):
        raise TypeError('`{}` must be an instance of {}, not {}.'
                        .format(name, target_type, type(x)))

    if min_val is not None and x < min_val:
        raise ValueError('`{}`= {}, must be >= {}.'.format(name, x, min_val))

    if max_val is not None and x > max_val:
        raise ValueError('`{}`= {}, must be <= {}.'.format(name, x, max_val))


def check_psd_eigenvalues(lambdas, warn_on_zeros=False):
    """Check the eigenvalues of a positive semidefinite (PSD) matrix.

    Checks the provided array of PSD matrix eigenvalues for numerical or
    conditioning issues and returns a fixed validated version. This method
    should typically be used if the PSD matrix is user-provided (e.g. a
    Gram matrix) or computed using a user-provided dissimilarity metric
    (e.g. kernel function), or if the decomposition process uses approximation
    methods (randomized SVD, etc.).

    It checks:

    - that there are no significant imaginary parts in eigenvalues (more than
      1e-5 times the maximum real part). If this check fails, it raises a
      ``ValueError``. Otherwise all non-significant imaginary parts that may
      remain are removed.

    - that eigenvalues are not all negative. If this check fails, it raises a
      ``ValueError``

    - that there are no significant negative eigenvalues (with absolute value
      more than 1e-10 and more than 1e-5 times the largest positive
      eigenvalue). If this check fails, it raises a ``PSDSpectrumWarning``. All
      negative eigenvalues (even smaller ones) are set to zero in all cases.

    - that the eigenvalues are well conditioned. That means, that the
      eigenvalues are all greater than the maximum eigenvalue divided by 1e12.
      If this check fails and ``warn_on_zeros=True``, it raises a
      ``PSDSpectrumWarning``. All the eigenvalues that are too small are then
      set to zero.

    Parameters
    ----------
    lambdas : array-like
        Array of eigenvalues to check / fix.

<<<<<<< HEAD
    warn_on_zeros : boolean (default: False)
        When this is set to ``True``, a ``PSDSpectrumWarning`` will be raised
        when there are extremely small eigenvalues. Otherwise no warning will
        be raised. Note that in both cases, extremely small eigenvalues will be
=======
    warn_on_zeros : bool, optional (default=False)
        When this is set to `True`, a `PSDSpectrumWarning` will be raised when
        there are extremely small eigenvalues. Otherwise no warning will be
        raised. Note that in both cases, extremely small eigenvalues will be
>>>>>>> 96033baa
        set to zero.

    Returns
    -------
    lambdas_fixed : array-like
        A fixed validated copy of the array of eigenvalues.

    Examples
    --------
    >>> check_psd_eigenvalues((1, 2))      # nominal case
    ... # doctest: +NORMALIZE_WHITESPACE
    array([1, 2])
    >>> check_psd_eigenvalues((5, 5j))     # significant imag part
    ... # doctest: +ELLIPSIS +NORMALIZE_WHITESPACE
    Traceback (most recent call last):
        ...
    ValueError: There are significant imaginary parts in eigenvalues (1.000000
        of the max real part). The matrix is maybe not PSD, or something went
        wrong with the eigenvalues decomposition.
    >>> check_psd_eigenvalues((5, 5e-5j))  # insignificant imag part
    ... # doctest: +NORMALIZE_WHITESPACE
    array([5., 0.])
    >>> check_psd_eigenvalues((-5, -1))    # all negative
    ... # doctest: +ELLIPSIS +NORMALIZE_WHITESPACE
    Traceback (most recent call last):
        ...
    ValueError: All eigenvalues are negative (max is -1.000000). The matrix is
        maybe not PSD, or something went wrong with the eigenvalues
        decomposition.
    >>> check_psd_eigenvalues((5, -1))     # significant negative
    ... # doctest: +NORMALIZE_WHITESPACE
    array([5, 0])
    >>> check_psd_eigenvalues((5, -5e-5))  # insignificant negative
    ... # doctest: +NORMALIZE_WHITESPACE
    array([5., 0.])
    >>> check_psd_eigenvalues((5, 4e-12))  # bad conditioning (too small)
    ... # doctest: +NORMALIZE_WHITESPACE
    array([5., 0.])

    """

    # Check that there are no significant imaginary parts
    if not np.isreal(lambdas).all():
        max_imag_abs = abs(np.imag(lambdas)).max()
        max_real_abs = abs(np.real(lambdas)).max()
        if max_imag_abs > 1e-5 * max_real_abs:
            raise ValueError(
                "There are significant imaginary parts in eigenvalues (%f "
                "of the max real part). The matrix is maybe not PSD, or "
                "something went wrong with the eigenvalues decomposition."
                "" % (max_imag_abs / max_real_abs))

    # Remove the insignificant imaginary parts
    lambdas = np.real(np.copy(lambdas))

    # Check that there are no significant negative eigenvalues
    max_eig = lambdas.max()
    if max_eig < 0:
        raise ValueError("All eigenvalues are negative (max is %f). The matrix"
                         " is maybe not PSD, or something went wrong with the "
                         "eigenvalues decomposition." % max_eig)

    else:
        min_eig = lambdas.min()
        if -min_eig > 1e-5 * max(max_eig, 0) and -min_eig > 1e-10:
            # If kernel has been computed with single precision we would
            # probably need more tolerant thresholds such as:
            # (-min_eig > 5e-3 * max(max_eig, 0) and -min_eig > 1e-8)
            warnings.warn("There are significant negative eigenvalues "
                          "(%f of the max positive). The matrix is maybe not "
                          "PSD, or something went wrong with the eigenvalues "
                          "decomposition. Replacing them with zero."
                          "" % (-min_eig / max_eig), PSDSpectrumWarning)

    # Remove all negative values in all cases
    lambdas[lambdas < 0] = 0

    # Finally check for conditioning
    max_conditioning = 1e12  # Max allowed conditioning (ratio big/small)
    too_small_lambdas = (0 < lambdas) & (lambdas < max_eig / max_conditioning)
    if too_small_lambdas.any():
        if warn_on_zeros:
            warnings.warn("Badly conditioned PSD matrix spectrum: the largest "
                          "eigenvalue is more than %.2E times the smallest. "
                          "Small eigenvalues will be replaced with 0"
                          "" % max_conditioning, PSDSpectrumWarning)
        lambdas[too_small_lambdas] = 0

    return lambdas<|MERGE_RESOLUTION|>--- conflicted
+++ resolved
@@ -1005,17 +1005,10 @@
     lambdas : array-like
         Array of eigenvalues to check / fix.
 
-<<<<<<< HEAD
-    warn_on_zeros : boolean (default: False)
+    warn_on_zeros : bool, optional (default=False)
         When this is set to ``True``, a ``PSDSpectrumWarning`` will be raised
         when there are extremely small eigenvalues. Otherwise no warning will
         be raised. Note that in both cases, extremely small eigenvalues will be
-=======
-    warn_on_zeros : bool, optional (default=False)
-        When this is set to `True`, a `PSDSpectrumWarning` will be raised when
-        there are extremely small eigenvalues. Otherwise no warning will be
-        raised. Note that in both cases, extremely small eigenvalues will be
->>>>>>> 96033baa
         set to zero.
 
     Returns
