# Authors: The scikit-learn developers
# SPDX-License-Identifier: BSD-3-Clause


import re
import warnings
from contextlib import suppress
from functools import partial
from inspect import isfunction

from sklearn import clone, config_context
from sklearn.calibration import CalibratedClassifierCV
from sklearn.cluster import (
    HDBSCAN,
    AffinityPropagation,
    AgglomerativeClustering,
    Birch,
    BisectingKMeans,
    FeatureAgglomeration,
    KMeans,
    MeanShift,
    MiniBatchKMeans,
    SpectralBiclustering,
    SpectralClustering,
    SpectralCoclustering,
)
from sklearn.compose import ColumnTransformer
from sklearn.covariance import GraphicalLasso, GraphicalLassoCV
from sklearn.cross_decomposition import CCA, PLSSVD, PLSCanonical, PLSRegression
from sklearn.decomposition import (
    NMF,
    PCA,
    DictionaryLearning,
    FactorAnalysis,
    FastICA,
    IncrementalPCA,
    KernelPCA,
    LatentDirichletAllocation,
    MiniBatchDictionaryLearning,
    MiniBatchNMF,
    MiniBatchSparsePCA,
    SparseCoder,
    SparsePCA,
    TruncatedSVD,
)
from sklearn.discriminant_analysis import LinearDiscriminantAnalysis
from sklearn.dummy import DummyClassifier
from sklearn.ensemble import (
    AdaBoostClassifier,
    AdaBoostRegressor,
    BaggingClassifier,
    BaggingRegressor,
    ExtraTreesClassifier,
    ExtraTreesRegressor,
    GradientBoostingClassifier,
    GradientBoostingRegressor,
    HistGradientBoostingClassifier,
    HistGradientBoostingRegressor,
    IsolationForest,
    RandomForestClassifier,
    RandomForestRegressor,
    RandomTreesEmbedding,
    StackingClassifier,
    StackingRegressor,
    VotingClassifier,
    VotingRegressor,
)
from sklearn.exceptions import SkipTestWarning
from sklearn.experimental import enable_halving_search_cv  # noqa
from sklearn.feature_selection import (
    RFE,
    RFECV,
    SelectFdr,
    SelectFromModel,
    SelectKBest,
    SequentialFeatureSelector,
)
from sklearn.frozen import FrozenEstimator
from sklearn.kernel_approximation import (
    Nystroem,
    PolynomialCountSketch,
    RBFSampler,
    SkewedChi2Sampler,
)
from sklearn.linear_model import (
    ARDRegression,
    BayesianRidge,
    ElasticNet,
    ElasticNetCV,
    GammaRegressor,
    HuberRegressor,
    LarsCV,
    Lasso,
    LassoCV,
    LassoLars,
    LassoLarsCV,
    LassoLarsIC,
    LinearRegression,
    LogisticRegression,
    LogisticRegressionCV,
    MultiTaskElasticNet,
    MultiTaskElasticNetCV,
    MultiTaskLasso,
    MultiTaskLassoCV,
    OrthogonalMatchingPursuitCV,
    PassiveAggressiveClassifier,
    PassiveAggressiveRegressor,
    Perceptron,
    PoissonRegressor,
    QuantileRegressor,
    RANSACRegressor,
    Ridge,
    RidgeClassifier,
    RidgeCV,
    SGDClassifier,
    SGDOneClassSVM,
    SGDRegressor,
    TheilSenRegressor,
    TweedieRegressor,
)
from sklearn.manifold import (
    MDS,
    TSNE,
    Isomap,
    LocallyLinearEmbedding,
    SpectralEmbedding,
)
from sklearn.mixture import BayesianGaussianMixture, GaussianMixture
from sklearn.model_selection import (
    FixedThresholdClassifier,
    GridSearchCV,
    HalvingGridSearchCV,
    HalvingRandomSearchCV,
    RandomizedSearchCV,
    TunedThresholdClassifierCV,
)
from sklearn.multiclass import (
    OneVsOneClassifier,
    OneVsRestClassifier,
    OutputCodeClassifier,
)
from sklearn.multioutput import (
    ClassifierChain,
    MultiOutputClassifier,
    MultiOutputRegressor,
    RegressorChain,
)
from sklearn.naive_bayes import CategoricalNB
from sklearn.neighbors import (
    KernelDensity,
    KNeighborsClassifier,
    KNeighborsRegressor,
    KNeighborsTransformer,
    NeighborhoodComponentsAnalysis,
    RadiusNeighborsTransformer,
)
from sklearn.neural_network import BernoulliRBM, MLPClassifier, MLPRegressor
from sklearn.pipeline import FeatureUnion, Pipeline
from sklearn.preprocessing import (
    KBinsDiscretizer,
    OneHotEncoder,
    SplineTransformer,
    StandardScaler,
    TargetEncoder,
)
from sklearn.random_projection import (
    GaussianRandomProjection,
    SparseRandomProjection,
)
from sklearn.semi_supervised import (
    LabelPropagation,
    LabelSpreading,
    SelfTrainingClassifier,
)
from sklearn.svm import SVC, SVR, LinearSVC, LinearSVR, NuSVC, NuSVR, OneClassSVM
from sklearn.tree import DecisionTreeClassifier, DecisionTreeRegressor
from sklearn.utils import all_estimators
from sklearn.utils._tags import get_tags
from sklearn.utils._testing import SkipTest
from sklearn.utils.fixes import parse_version, sp_base_version

CROSS_DECOMPOSITION = ["PLSCanonical", "PLSRegression", "CCA", "PLSSVD"]

# The following dictionary is to indicate constructor arguments suitable for the test
# suite, which uses very small datasets, and is intended to run rather quickly.
INIT_PARAMS = {
    AdaBoostClassifier: dict(n_estimators=5),
    AdaBoostRegressor: dict(n_estimators=5),
    AffinityPropagation: dict(max_iter=5),
    AgglomerativeClustering: dict(n_clusters=2),
    ARDRegression: dict(max_iter=5),
    BaggingClassifier: dict(n_estimators=5),
    BaggingRegressor: dict(n_estimators=5),
    BayesianGaussianMixture: dict(n_init=2, max_iter=5),
    BayesianRidge: dict(max_iter=5),
    BernoulliRBM: dict(n_iter=5, batch_size=10),
    Birch: dict(n_clusters=2),
    BisectingKMeans: dict(n_init=2, n_clusters=2, max_iter=5),
    CalibratedClassifierCV: dict(estimator=LogisticRegression(C=1), cv=3),
    CCA: dict(n_components=1, max_iter=5),
    ClassifierChain: dict(estimator=LogisticRegression(C=1), cv=3),
    ColumnTransformer: dict(transformers=[("trans1", StandardScaler(), [0, 1])]),
    DictionaryLearning: dict(max_iter=20, transform_algorithm="lasso_lars"),
    # the default strategy prior would output constant predictions and fail
    # for check_classifiers_predictions
    DummyClassifier: [dict(strategy="stratified"), dict(strategy="most_frequent")],
    ElasticNetCV: dict(max_iter=5, cv=3),
    ElasticNet: dict(max_iter=5),
    ExtraTreesClassifier: dict(n_estimators=5),
    ExtraTreesRegressor: dict(n_estimators=5),
    FactorAnalysis: dict(max_iter=5),
    FastICA: dict(max_iter=5),
    FeatureAgglomeration: dict(n_clusters=2),
    FeatureUnion: dict(transformer_list=[("trans1", StandardScaler())]),
    FixedThresholdClassifier: dict(estimator=LogisticRegression(C=1)),
    GammaRegressor: dict(max_iter=5),
    GaussianMixture: dict(n_init=2, max_iter=5),
    # Due to the jl lemma and often very few samples, the number
    # of components of the random matrix projection will be probably
    # greater than the number of features.
    # So we impose a smaller number (avoid "auto" mode)
    GaussianRandomProjection: dict(n_components=2),
    GradientBoostingClassifier: dict(n_estimators=5),
    GradientBoostingRegressor: dict(n_estimators=5),
    GraphicalLassoCV: dict(max_iter=5, cv=3),
    GraphicalLasso: dict(max_iter=5),
    GridSearchCV: [
        dict(
            cv=2,
            error_score="raise",
            estimator=Ridge(),
            param_grid={"alpha": [0.1, 1.0]},
        ),
        dict(
            cv=2,
            error_score="raise",
            estimator=LogisticRegression(),
            param_grid={"C": [0.1, 1.0]},
        ),
        dict(
            cv=2,
            error_score="raise",
            estimator=Pipeline(steps=[("pca", PCA()), ("ridge", Ridge())]),
            param_grid={"ridge__alpha": [0.1, 1.0]},
        ),
        dict(
            cv=2,
            error_score="raise",
            estimator=Pipeline(
                steps=[("pca", PCA()), ("logisticregression", LogisticRegression())]
            ),
            param_grid={"logisticregression__C": [0.1, 1.0]},
        ),
    ],
    HalvingGridSearchCV: [
        dict(
            cv=2,
            error_score="raise",
            estimator=Ridge(),
            min_resources="smallest",
            param_grid={"alpha": [0.1, 1.0]},
            random_state=0,
        ),
        dict(
            cv=2,
            error_score="raise",
            estimator=LogisticRegression(),
            min_resources="smallest",
            param_grid={"C": [0.1, 1.0]},
            random_state=0,
        ),
        dict(
            cv=2,
            error_score="raise",
            estimator=Pipeline(steps=[("pca", PCA()), ("ridge", Ridge())]),
            min_resources="smallest",
            param_grid={"ridge__alpha": [0.1, 1.0]},
            random_state=0,
        ),
        dict(
            cv=2,
            error_score="raise",
            estimator=Pipeline(
                steps=[("pca", PCA()), ("logisticregression", LogisticRegression())]
            ),
            min_resources="smallest",
            param_grid={"logisticregression__C": [0.1, 1.0]},
            random_state=0,
        ),
    ],
    HalvingRandomSearchCV: [
        dict(
            cv=2,
            error_score="raise",
            estimator=Ridge(),
            param_distributions={"alpha": [0.1, 1.0]},
            random_state=0,
        ),
        dict(
            cv=2,
            error_score="raise",
            estimator=LogisticRegression(),
            param_distributions={"C": [0.1, 1.0]},
            random_state=0,
        ),
        dict(
            cv=2,
            error_score="raise",
            estimator=Pipeline(steps=[("pca", PCA()), ("ridge", Ridge())]),
            param_distributions={"ridge__alpha": [0.1, 1.0]},
            random_state=0,
        ),
        dict(
            cv=2,
            error_score="raise",
            estimator=Pipeline(
                steps=[("pca", PCA()), ("logisticregression", LogisticRegression())]
            ),
            param_distributions={"logisticregression__C": [0.1, 1.0]},
            random_state=0,
        ),
    ],
    HDBSCAN: dict(min_samples=1),
    # The default min_samples_leaf (20) isn't appropriate for small
    # datasets (only very shallow trees are built) that the checks use.
    HistGradientBoostingClassifier: dict(max_iter=5, min_samples_leaf=5),
    HistGradientBoostingRegressor: dict(max_iter=5, min_samples_leaf=5),
    HuberRegressor: dict(max_iter=5),
    IncrementalPCA: dict(batch_size=10),
    IsolationForest: dict(n_estimators=5),
    KMeans: dict(n_init=2, n_clusters=2, max_iter=5),
    KNeighborsClassifier: [dict(n_neighbors=2), dict(metric="precomputed")],
    KNeighborsRegressor: [dict(n_neighbors=2), dict(metric="precomputed")],
    LabelPropagation: dict(max_iter=5),
    LabelSpreading: dict(max_iter=5),
    LarsCV: dict(max_iter=5, cv=3),
    LassoCV: dict(max_iter=5, cv=3),
    Lasso: dict(max_iter=5),
    LassoLarsCV: dict(max_iter=5, cv=3),
    LassoLars: dict(max_iter=5),
    # Noise variance estimation does not work when `n_samples < n_features`.
    # We need to provide the noise variance explicitly.
    LassoLarsIC: dict(max_iter=5, noise_variance=1.0),
    LatentDirichletAllocation: dict(max_iter=5, batch_size=10),
    LinearSVC: dict(max_iter=20),
    LinearSVR: dict(max_iter=20),
    LocallyLinearEmbedding: dict(max_iter=5),
    LogisticRegressionCV: dict(max_iter=5, cv=3),
    LogisticRegression: dict(max_iter=5),
    MDS: dict(n_init=2, max_iter=5),
    # In the case of check_fit2d_1sample, bandwidth is set to None and
    # is thus estimated. De facto it is 0.0 as a single sample is provided
    # and this makes the test fails. Hence we give it a placeholder value.
    MeanShift: dict(max_iter=5, bandwidth=1.0),
    MiniBatchDictionaryLearning: dict(batch_size=10, max_iter=5),
    MiniBatchKMeans: dict(n_init=2, n_clusters=2, max_iter=5, batch_size=10),
    MiniBatchNMF: dict(batch_size=10, max_iter=20, fresh_restarts=True),
    MiniBatchSparsePCA: dict(max_iter=5, batch_size=10),
    MLPClassifier: dict(max_iter=100),
    MLPRegressor: dict(max_iter=100),
    MultiOutputClassifier: dict(estimator=LogisticRegression(C=1)),
    MultiOutputRegressor: dict(estimator=Ridge()),
    MultiTaskElasticNetCV: dict(max_iter=5, cv=3),
    MultiTaskElasticNet: dict(max_iter=5),
    MultiTaskLassoCV: dict(max_iter=5, cv=3),
    MultiTaskLasso: dict(max_iter=5),
    NeighborhoodComponentsAnalysis: dict(max_iter=5),
    NMF: dict(max_iter=500),
    NuSVC: dict(max_iter=-1),
    NuSVR: dict(max_iter=-1),
    OneClassSVM: dict(max_iter=-1),
    OneHotEncoder: dict(handle_unknown="ignore"),
    OneVsOneClassifier: dict(estimator=LogisticRegression(C=1)),
    OneVsRestClassifier: dict(estimator=LogisticRegression(C=1)),
    OrthogonalMatchingPursuitCV: dict(cv=3),
    OutputCodeClassifier: dict(estimator=LogisticRegression(C=1)),
    PassiveAggressiveClassifier: dict(max_iter=5),
    PassiveAggressiveRegressor: dict(max_iter=5),
    Perceptron: dict(max_iter=5),
    Pipeline: [
        {"steps": [("scaler", StandardScaler()), ("final_estimator", Ridge())]},
        {
            "steps": [
                ("scaler", StandardScaler()),
                ("final_estimator", LogisticRegression()),
            ]
        },
    ],
    PLSCanonical: dict(n_components=1, max_iter=5),
    PLSRegression: dict(n_components=1, max_iter=5),
    PLSSVD: dict(n_components=1),
    PoissonRegressor: dict(max_iter=5),
    RandomForestClassifier: dict(n_estimators=5),
    RandomForestRegressor: dict(n_estimators=5),
    RandomizedSearchCV: [
        dict(
            cv=2,
            error_score="raise",
            estimator=Ridge(),
            param_distributions={"alpha": [0.1, 1.0]},
            random_state=0,
        ),
        dict(
            cv=2,
            error_score="raise",
            estimator=LogisticRegression(),
            param_distributions={"C": [0.1, 1.0]},
            random_state=0,
        ),
        dict(
            cv=2,
            error_score="raise",
            estimator=Pipeline(steps=[("pca", PCA()), ("ridge", Ridge())]),
            param_distributions={"ridge__alpha": [0.1, 1.0]},
            random_state=0,
        ),
        dict(
            cv=2,
            error_score="raise",
            estimator=Pipeline(
                steps=[("pca", PCA()), ("logisticregression", LogisticRegression())]
            ),
            param_distributions={"logisticregression__C": [0.1, 1.0]},
            random_state=0,
        ),
    ],
    RandomTreesEmbedding: dict(n_estimators=5),
    # `RANSACRegressor` will raise an error with any model other
    # than `LinearRegression` if we don't fix the `min_samples` parameter.
    # For common tests, we can enforce using `LinearRegression` that
    # is the default estimator in `RANSACRegressor` instead of `Ridge`.
    RANSACRegressor: dict(estimator=LinearRegression(), max_trials=10),
    RegressorChain: dict(estimator=Ridge(), cv=3),
    RFECV: dict(estimator=LogisticRegression(C=1), cv=3),
    RFE: dict(estimator=LogisticRegression(C=1)),
    # be tolerant of noisy datasets (not actually speed)
    SelectFdr: dict(alpha=0.5),
    # Increases coverage because SGDRegressor has partial_fit
    SelectFromModel: dict(estimator=SGDRegressor(random_state=0)),
    # SelectKBest has a default of k=10
    # which is more feature than we have in most case.
    SelectKBest: dict(k=1),
    SelfTrainingClassifier: dict(estimator=LogisticRegression(C=1), max_iter=5),
    SequentialFeatureSelector: dict(estimator=LogisticRegression(C=1), cv=3),
    SGDClassifier: dict(max_iter=5),
    SGDOneClassSVM: dict(max_iter=5),
    SGDRegressor: dict(max_iter=5),
    SparsePCA: dict(max_iter=5),
    # Due to the jl lemma and often very few samples, the number
    # of components of the random matrix projection will be probably
    # greater than the number of features.
    # So we impose a smaller number (avoid "auto" mode)
    SparseRandomProjection: dict(n_components=2),
    SpectralBiclustering: dict(n_init=2, n_best=1, n_clusters=2),
    SpectralClustering: dict(n_init=2, n_clusters=2),
    SpectralCoclustering: dict(n_init=2, n_clusters=2),
    # Default "auto" parameter can lead to different ordering of eigenvalues on
    # windows: #24105
    SpectralEmbedding: dict(eigen_tol=1e-05),
    StackingClassifier: dict(
        estimators=[
            ("est1", DecisionTreeClassifier(max_depth=3, random_state=0)),
            ("est2", DecisionTreeClassifier(max_depth=3, random_state=1)),
        ],
        cv=3,
    ),
    StackingRegressor: dict(
        estimators=[
            ("est1", DecisionTreeRegressor(max_depth=3, random_state=0)),
            ("est2", DecisionTreeRegressor(max_depth=3, random_state=1)),
        ],
        cv=3,
    ),
    SVC: [dict(max_iter=-1), dict(kernel="precomputed")],
    SVR: [dict(max_iter=-1), dict(kernel="precomputed")],
    TargetEncoder: dict(cv=3),
    TheilSenRegressor: dict(max_iter=5, max_subpopulation=100),
    # TruncatedSVD doesn't run with n_components = n_features
    TruncatedSVD: dict(n_iter=5, n_components=1),
    TSNE: dict(perplexity=2),
    TunedThresholdClassifierCV: dict(estimator=LogisticRegression(C=1), cv=3),
    TweedieRegressor: dict(max_iter=5),
    VotingClassifier: dict(
        estimators=[
            ("est1", DecisionTreeClassifier(max_depth=3, random_state=0)),
            ("est2", DecisionTreeClassifier(max_depth=3, random_state=1)),
        ]
    ),
    VotingRegressor: dict(
        estimators=[
            ("est1", DecisionTreeRegressor(max_depth=3, random_state=0)),
            ("est2", DecisionTreeRegressor(max_depth=3, random_state=1)),
        ]
    ),
}

# This dictionary stores parameters for specific checks. It also enables running the
# same check with multiple instances of the same estimator with different parameters.
# The special key "*" allows to apply the parameters to all checks.
# TODO(devtools): allow third-party developers to pass test specific params to checks
PER_ESTIMATOR_CHECK_PARAMS: dict = {
    # TODO(devtools): check that function names here exist in checks for the estimator
    AgglomerativeClustering: {"check_dict_unchanged": dict(n_clusters=1)},
    BayesianGaussianMixture: {"check_dict_unchanged": dict(max_iter=5, n_init=2)},
    BernoulliRBM: {"check_dict_unchanged": dict(n_components=1, n_iter=5)},
    Birch: {"check_dict_unchanged": dict(n_clusters=1)},
    BisectingKMeans: {"check_dict_unchanged": dict(max_iter=5, n_clusters=1, n_init=2)},
    CCA: {"check_dict_unchanged": dict(max_iter=5, n_components=1)},
    DecisionTreeRegressor: {
        "check_sample_weight_equivalence_on_dense_data": [
            dict(criterion="squared_error"),
            dict(criterion="absolute_error"),
            dict(criterion="friedman_mse"),
            dict(criterion="poisson"),
        ],
        "check_sample_weight_equivalence_on_sparse_data": [
            dict(criterion="squared_error"),
            dict(criterion="absolute_error"),
            dict(criterion="friedman_mse"),
            dict(criterion="poisson"),
        ],
    },
    DecisionTreeClassifier: {
        "check_sample_weight_equivalence_on_dense_data": [
            dict(criterion="gini"),
            dict(criterion="log_loss"),
            dict(criterion="entropy"),
        ],
        "check_sample_weight_equivalence_on_sparse_data": [
            dict(criterion="gini"),
            dict(criterion="log_loss"),
            dict(criterion="entropy"),
        ],
    },
    DictionaryLearning: {
        "check_dict_unchanged": dict(
            max_iter=20, n_components=1, transform_algorithm="lasso_lars"
        )
    },
    FactorAnalysis: {"check_dict_unchanged": dict(max_iter=5, n_components=1)},
    FastICA: {"check_dict_unchanged": dict(max_iter=5, n_components=1)},
    FeatureAgglomeration: {"check_dict_unchanged": dict(n_clusters=1)},
    FeatureUnion: {
        "check_estimator_sparse_tag": [
            dict(transformer_list=[("trans1", StandardScaler())]),
            dict(
                transformer_list=[
                    ("trans1", StandardScaler(with_mean=False)),
                    ("trans2", "drop"),
                    ("trans3", "passthrough"),
                ]
            ),
        ]
    },
    GammaRegressor: {
        "check_sample_weight_equivalence_on_dense_data": [
            dict(solver="newton-cholesky"),
            dict(solver="lbfgs"),
        ],
    },
    GaussianMixture: {"check_dict_unchanged": dict(max_iter=5, n_init=2)},
    GaussianRandomProjection: {"check_dict_unchanged": dict(n_components=1)},
    IncrementalPCA: {"check_dict_unchanged": dict(batch_size=10, n_components=1)},
    Isomap: {"check_dict_unchanged": dict(n_components=1)},
    KMeans: {"check_dict_unchanged": dict(max_iter=5, n_clusters=1, n_init=2)},
    KernelPCA: {"check_dict_unchanged": dict(n_components=1)},
    LassoLars: {"check_non_transformer_estimators_n_iter": dict(alpha=0.0)},
    LatentDirichletAllocation: {
        "check_dict_unchanged": dict(batch_size=10, max_iter=5, n_components=1)
    },
    LinearDiscriminantAnalysis: {"check_dict_unchanged": dict(n_components=1)},
<<<<<<< HEAD
    LinearSVC: {
        "check_sample_weight_equivalence": [
            # TODO: dual=True is a stochastic solver: we cannot rely on
            # check_sample_weight_equivalence to check the correct handling of
            # sample_weight and we would need a statistical test instead, see
            # meta-issue #162298.
            # dict(max_iter=20, dual=True, tol=1e-12),
            dict(dual=False, tol=1e-12),
            dict(dual=False, tol=1e-12, class_weight="balanced"),
=======
    LinearRegression: {
        "check_estimator_sparse_tag": [dict(positive=False), dict(positive=True)],
        "check_sample_weight_equivalence_on_dense_data": [
            dict(positive=False),
            dict(positive=True),
>>>>>>> 77703040
        ],
    },
    LocallyLinearEmbedding: {"check_dict_unchanged": dict(max_iter=5, n_components=1)},
    LogisticRegression: {
        "check_sample_weight_equivalence_on_dense_data": [
            dict(solver="lbfgs"),
            dict(solver="liblinear"),
            dict(solver="newton-cg"),
            dict(solver="newton-cholesky"),
            dict(solver="newton-cholesky", class_weight="balanced"),
        ]
    },
    LogisticRegressionCV: {
        "check_sample_weight_equivalence": [
            dict(solver="lbfgs"),
            dict(solver="newton-cholesky"),
            dict(solver="newton-cholesky", class_weight="balanced"),
        ],
        "check_sample_weight_equivalence_on_sparse_data": [
            dict(solver="liblinear"),
        ],
    },
    MDS: {"check_dict_unchanged": dict(max_iter=5, n_components=1, n_init=2)},
    MiniBatchDictionaryLearning: {
        "check_dict_unchanged": dict(batch_size=10, max_iter=5, n_components=1)
    },
    MiniBatchKMeans: {
        "check_dict_unchanged": dict(batch_size=10, max_iter=5, n_clusters=1, n_init=2)
    },
    MiniBatchNMF: {
        "check_dict_unchanged": dict(
            batch_size=10, fresh_restarts=True, max_iter=20, n_components=1
        )
    },
    MiniBatchSparsePCA: {
        "check_dict_unchanged": dict(batch_size=10, max_iter=5, n_components=1)
    },
    NMF: {"check_dict_unchanged": dict(max_iter=500, n_components=1)},
    NeighborhoodComponentsAnalysis: {
        "check_dict_unchanged": dict(max_iter=5, n_components=1)
    },
    Nystroem: {"check_dict_unchanged": dict(n_components=1)},
    PCA: {"check_dict_unchanged": dict(n_components=1)},
    PLSCanonical: {"check_dict_unchanged": dict(max_iter=5, n_components=1)},
    PLSRegression: {"check_dict_unchanged": dict(max_iter=5, n_components=1)},
    PLSSVD: {"check_dict_unchanged": dict(n_components=1)},
    PoissonRegressor: {
        "check_sample_weight_equivalence_on_dense_data": [
            dict(solver="newton-cholesky"),
            dict(solver="lbfgs"),
        ],
    },
    PolynomialCountSketch: {"check_dict_unchanged": dict(n_components=1)},
    QuantileRegressor: {
        "check_sample_weight_equivalence_on_dense_data": [
            dict(quantile=0.5),
            dict(quantile=0.75),
            dict(solver="highs-ds"),
            dict(solver="highs-ipm"),
        ],
    },
    RBFSampler: {"check_dict_unchanged": dict(n_components=1)},
    Ridge: {
        "check_sample_weight_equivalence_on_dense_data": [
            dict(solver="svd"),
            dict(solver="cholesky"),
            dict(solver="sparse_cg"),
            dict(solver="lsqr"),
            dict(solver="lbfgs", positive=True),
        ],
        "check_sample_weight_equivalence_on_sparse_data": [
            dict(solver="sparse_cg"),
            dict(solver="lsqr"),
        ],
    },
    RidgeClassifier: {
        "check_sample_weight_equivalence_on_dense_data": [
            dict(solver="svd"),
            dict(solver="cholesky"),
            dict(solver="sparse_cg"),
            dict(solver="lsqr"),
        ],
        "check_sample_weight_equivalence_on_sparse_data": [
            dict(solver="sparse_cg"),
            dict(solver="lsqr"),
        ],
    },
    SkewedChi2Sampler: {"check_dict_unchanged": dict(n_components=1)},
    SparsePCA: {"check_dict_unchanged": dict(max_iter=5, n_components=1)},
    SparseRandomProjection: {"check_dict_unchanged": dict(n_components=1)},
    SpectralBiclustering: {
        "check_dict_unchanged": dict(n_best=1, n_clusters=1, n_components=1, n_init=2)
    },
    SpectralClustering: {
        "check_dict_unchanged": dict(n_clusters=1, n_components=1, n_init=2)
    },
    SpectralCoclustering: {"check_dict_unchanged": dict(n_clusters=1, n_init=2)},
    SpectralEmbedding: {"check_dict_unchanged": dict(eigen_tol=1e-05, n_components=1)},
    StandardScaler: {
        "check_sample_weight_equivalence_on_dense_data": [
            dict(with_mean=True),
            dict(with_mean=False),
        ],
        "check_sample_weight_equivalence_on_sparse_data": [
            dict(with_mean=False),
        ],
    },
    TSNE: {"check_dict_unchanged": dict(n_components=1, perplexity=2)},
    TruncatedSVD: {"check_dict_unchanged": dict(n_components=1)},
    TweedieRegressor: {
        "check_sample_weight_equivalence_on_dense_data": [
            dict(solver="newton-cholesky"),
            dict(solver="lbfgs"),
        ],
    },
}


def _tested_estimators(type_filter=None):
    for _, Estimator in all_estimators(type_filter=type_filter):
        with suppress(SkipTest):
            for estimator in _construct_instances(Estimator):
                yield estimator


SKIPPED_ESTIMATORS = [SparseCoder, FrozenEstimator]


def _construct_instances(Estimator):
    """Construct Estimator instances if possible.

    If parameter sets in INIT_PARAMS are provided, use them. If there are a list
    of parameter sets, return one instance for each set.
    """
    if Estimator in SKIPPED_ESTIMATORS:
        msg = f"Can't instantiate estimator {Estimator.__name__}"
        # raise additional warning to be shown by pytest
        warnings.warn(msg, SkipTestWarning)
        raise SkipTest(msg)

    if Estimator in INIT_PARAMS:
        param_sets = INIT_PARAMS[Estimator]
        if not isinstance(param_sets, list):
            param_sets = [param_sets]
        for params in param_sets:
            est = Estimator(**params)
            yield est
    else:
        yield Estimator()


def _get_check_estimator_ids(obj):
    """Create pytest ids for checks.

    When `obj` is an estimator, this returns the pprint version of the
    estimator (with `print_changed_only=True`). When `obj` is a function, the
    name of the function is returned with its keyword arguments.

    `_get_check_estimator_ids` is designed to be used as the `id` in
    `pytest.mark.parametrize` where `check_estimator(..., generate_only=True)`
    is yielding estimators and checks.

    Parameters
    ----------
    obj : estimator or function
        Items generated by `check_estimator`.

    Returns
    -------
    id : str or None

    See Also
    --------
    check_estimator
    """
    if isfunction(obj):
        return obj.__name__
    if isinstance(obj, partial):
        if not obj.keywords:
            return obj.func.__name__
        kwstring = ",".join(["{}={}".format(k, v) for k, v in obj.keywords.items()])
        return "{}({})".format(obj.func.__name__, kwstring)
    if hasattr(obj, "get_params"):
        with config_context(print_changed_only=True):
            return re.sub(r"\s", "", str(obj))


def _yield_instances_for_check(check, estimator_orig):
    """Yield instances for a check.

    For most estimators, this is a no-op.

    For estimators which have an entry in PER_ESTIMATOR_CHECK_PARAMS, this will yield
    an estimator for each parameter set in PER_ESTIMATOR_CHECK_PARAMS[estimator].
    """
    # TODO(devtools): enable this behavior for third party estimators as well
    if type(estimator_orig) not in PER_ESTIMATOR_CHECK_PARAMS:
        yield estimator_orig
        return

    check_params = PER_ESTIMATOR_CHECK_PARAMS[type(estimator_orig)]

    try:
        check_name = check.__name__
    except AttributeError:
        # partial tests
        check_name = check.func.__name__

    if check_name not in check_params:
        yield estimator_orig
        return

    param_set = check_params[check_name]
    if isinstance(param_set, dict):
        param_set = [param_set]

    for params in param_set:
        estimator = clone(estimator_orig)
        estimator.set_params(**params)
        yield estimator


PER_ESTIMATOR_XFAIL_CHECKS = {
    AdaBoostClassifier: {
        # TODO: replace by a statistical test, see meta-issue #16298
        "check_sample_weight_equivalence_on_dense_data": (
            "sample_weight is not equivalent to removing/repeating samples."
        ),
        "check_sample_weight_equivalence_on_sparse_data": (
            "sample_weight is not equivalent to removing/repeating samples."
        ),
    },
    AdaBoostRegressor: {
        # TODO: replace by a statistical test, see meta-issue #16298
        "check_sample_weight_equivalence_on_dense_data": (
            "sample_weight is not equivalent to removing/repeating samples."
        ),
        "check_sample_weight_equivalence_on_sparse_data": (
            "sample_weight is not equivalent to removing/repeating samples."
        ),
    },
    BaggingClassifier: {
        # TODO: replace by a statistical test, see meta-issue #16298
        "check_sample_weight_equivalence_on_dense_data": (
            "sample_weight is not equivalent to removing/repeating samples."
        ),
        "check_sample_weight_equivalence_on_sparse_data": (
            "sample_weight is not equivalent to removing/repeating samples."
        ),
    },
    BaggingRegressor: {
        # TODO: replace by a statistical test, see meta-issue #16298
        "check_sample_weight_equivalence_on_dense_data": (
            "sample_weight is not equivalent to removing/repeating samples."
        ),
        "check_sample_weight_equivalence_on_sparse_data": (
            "sample_weight is not equivalent to removing/repeating samples."
        ),
    },
    BayesianRidge: {
        # TODO: fix sample_weight handling of this estimator, see meta-issue #16298
        "check_sample_weight_equivalence_on_dense_data": (
            "sample_weight is not equivalent to removing/repeating samples."
        ),
        "check_sample_weight_equivalence_on_sparse_data": (
            "sample_weight is not equivalent to removing/repeating samples."
        ),
    },
    BernoulliRBM: {
        "check_methods_subset_invariance": ("fails for the decision_function method"),
        "check_methods_sample_order_invariance": ("fails for the score_samples method"),
    },
    BisectingKMeans: {
        # TODO: replace by a statistical test, see meta-issue #16298
        "check_sample_weight_equivalence_on_dense_data": (
            "sample_weight is not equivalent to removing/repeating samples."
        ),
        "check_sample_weight_equivalence_on_sparse_data": (
            "sample_weight is not equivalent to removing/repeating samples."
        ),
    },
    CategoricalNB: {
        # TODO: fix sample_weight handling of this estimator, see meta-issue #16298
        "check_sample_weight_equivalence_on_dense_data": (
            "sample_weight is not equivalent to removing/repeating samples."
        ),
        "check_sample_weight_equivalence_on_sparse_data": (
            "sample_weight is not equivalent to removing/repeating samples."
        ),
    },
    ColumnTransformer: {
        "check_estimators_empty_data_messages": "FIXME",
        "check_estimators_nan_inf": "FIXME",
        "check_estimator_sparse_array": "FIXME",
        "check_estimator_sparse_matrix": "FIXME",
        "check_fit1d": "FIXME",
        "check_fit2d_predict1d": "FIXME",
        "check_complex_data": "FIXME",
        "check_fit2d_1feature": "FIXME",
    },
    DummyClassifier: {
        "check_methods_subset_invariance": "fails for the predict method",
        "check_methods_sample_order_invariance": "fails for the predict method",
    },
    FeatureUnion: {
        "check_estimators_overwrite_params": "FIXME",
        "check_estimators_nan_inf": "FIXME",
        "check_dont_overwrite_parameters": "FIXME",
    },
    FixedThresholdClassifier: {
        "check_classifiers_train": "Threshold at probability 0.5 does not hold",
        "check_sample_weight_equivalence_on_dense_data": (
            "Due to the cross-validation and sample ordering, removing a sample"
            " is not strictly equal to putting is weight to zero. Specific unit"
            " tests are added for TunedThresholdClassifierCV specifically."
        ),
        "check_sample_weight_equivalence_on_sparse_data": (
            "sample_weight is not equivalent to removing/repeating samples."
        ),
    },
    GradientBoostingClassifier: {
        # TODO: investigate failure see meta-issue #16298
        "check_sample_weight_equivalence_on_dense_data": (
            "sample_weight is not equivalent to removing/repeating samples."
        ),
        "check_sample_weight_equivalence_on_sparse_data": (
            "sample_weight is not equivalent to removing/repeating samples."
        ),
    },
    GradientBoostingRegressor: {
        # TODO: investigate failure see meta-issue #16298
        "check_sample_weight_equivalence_on_dense_data": (
            "sample_weight is not equivalent to removing/repeating samples."
        ),
        "check_sample_weight_equivalence_on_sparse_data": (
            "sample_weight is not equivalent to removing/repeating samples."
        ),
    },
    GridSearchCV: {
        "check_supervised_y_2d": "DataConversionWarning not caught",
        "check_requires_y_none": "Doesn't fail gracefully",
    },
    HalvingGridSearchCV: {
        "check_fit2d_1sample": (
            "Fail during parameter check since min/max resources requires"
            " more samples"
        ),
        "check_estimators_nan_inf": "FIXME",
        "check_classifiers_one_label_sample_weights": "FIXME",
        "check_fit2d_1feature": "FIXME",
        "check_supervised_y_2d": "DataConversionWarning not caught",
        "check_requires_y_none": "Doesn't fail gracefully",
    },
    HalvingRandomSearchCV: {
        "check_fit2d_1sample": (
            "Fail during parameter check since min/max resources requires"
            " more samples"
        ),
        "check_estimators_nan_inf": "FIXME",
        "check_classifiers_one_label_sample_weights": "FIXME",
        "check_fit2d_1feature": "FIXME",
        "check_supervised_y_2d": "DataConversionWarning not caught",
        "check_requires_y_none": "Doesn't fail gracefully",
    },
    HistGradientBoostingClassifier: {
        # TODO: replace by a statistical test, see meta-issue #16298
        "check_sample_weight_equivalence_on_dense_data": (
            "sample_weight is not equivalent to removing/repeating samples."
        ),
        "check_sample_weight_equivalence_on_sparse_data": (
            "sample_weight is not equivalent to removing/repeating samples."
        ),
    },
    HistGradientBoostingRegressor: {
        # TODO: replace by a statistical test, see meta-issue #16298
        "check_sample_weight_equivalence_on_dense_data": (
            "sample_weight is not equivalent to removing/repeating samples."
        ),
        "check_sample_weight_equivalence_on_sparse_data": (
            "sample_weight is not equivalent to removing/repeating samples."
        ),
    },
    IsolationForest: {
        # TODO: replace by a statistical test, see meta-issue #16298
        "check_sample_weight_equivalence_on_dense_data": (
            "sample_weight is not equivalent to removing/repeating samples."
        ),
        "check_sample_weight_equivalence_on_sparse_data": (
            "sample_weight is not equivalent to removing/repeating samples."
        ),
    },
    KBinsDiscretizer: {
        # TODO: fix sample_weight handling of this estimator, see meta-issue #16298
        "check_sample_weight_equivalence_on_dense_data": (
            "sample_weight is not equivalent to removing/repeating samples."
        ),
        "check_sample_weight_equivalence_on_sparse_data": (
            "sample_weight is not equivalent to removing/repeating samples."
        ),
    },
    KernelDensity: {
        "check_sample_weight_equivalence_on_dense_data": (
            "sample_weight must have positive values"
        ),
    },
    KMeans: {
        # TODO: replace by a statistical test, see meta-issue #16298
        "check_sample_weight_equivalence_on_dense_data": (
            "sample_weight is not equivalent to removing/repeating samples."
        ),
        "check_sample_weight_equivalence_on_sparse_data": (
            "sample_weight is not equivalent to removing/repeating samples."
        ),
    },
    KNeighborsTransformer: {
        "check_methods_sample_order_invariance": "check is not applicable."
    },
    LinearRegression: {
        # TODO: this model should converge to the minimum norm solution of the
        # least squares problem and as result be numerically stable enough when
        # running the equivalence check even if n_features > n_samples. Maybe
        # this is is not the case and a different choice of solver could fix
        # this problem. This might require setting a low enough value for the
        # tolerance of the lsqr solver:
        # https://github.com/scikit-learn/scikit-learn/issues/30131
        "check_sample_weight_equivalence_on_sparse_data": (
            "sample_weight is not equivalent to removing/repeating samples."
        ),
    },
    LinearSVC: {
        # TODO: replace by a statistical test when _dual=True, see meta-issue #16298
        "check_sample_weight_equivalence_on_dense_data": (
            "sample_weight is not equivalent to removing/repeating samples."
        ),
        "check_sample_weight_equivalence_on_sparse_data": (
            "sample_weight is not equivalent to removing/repeating samples."
        ),
        "check_non_transformer_estimators_n_iter": (
            "n_iter_ cannot be easily accessed."
        ),
    },
    LinearSVR: {
        # TODO: replace by a statistical test, see meta-issue #16298
        "check_sample_weight_equivalence_on_dense_data": (
            "sample_weight is not equivalent to removing/repeating samples."
        ),
        "check_sample_weight_equivalence_on_sparse_data": (
            "sample_weight is not equivalent to removing/repeating samples."
        ),
    },
    LogisticRegression: {
        # TODO: fix sample_weight handling of this estimator, see meta-issue #16298
        "check_sample_weight_equivalence_on_dense_data": (
            "sample_weight is not equivalent to removing/repeating samples."
        ),
        "check_sample_weight_equivalence_on_sparse_data": (
            "sample_weight is not equivalent to removing/repeating samples."
        ),
    },
    MiniBatchKMeans: {
        # TODO: replace by a statistical test, see meta-issue #16298
        "check_sample_weight_equivalence_on_dense_data": (
            "sample_weight is not equivalent to removing/repeating samples."
        ),
        "check_sample_weight_equivalence_on_sparse_data": (
            "sample_weight is not equivalent to removing/repeating samples."
        ),
    },
    NuSVC: {
        "check_class_weight_classifiers": "class_weight is ignored.",
        # TODO: fix sample_weight handling of this estimator when probability=False
        # TODO: replace by a statistical test when probability=True
        # see meta-issue #16298
        "check_sample_weight_equivalence_on_dense_data": (
            "sample_weight is not equivalent to removing/repeating samples."
        ),
        "check_sample_weight_equivalence_on_sparse_data": (
            "sample_weight is not equivalent to removing/repeating samples."
        ),
        "check_classifiers_one_label_sample_weights": (
            "specified nu is infeasible for the fit."
        ),
    },
    NuSVR: {
        # TODO: fix sample_weight handling of this estimator, see meta-issue #16298
        "check_sample_weight_equivalence_on_dense_data": (
            "sample_weight is not equivalent to removing/repeating samples."
        ),
        "check_sample_weight_equivalence_on_sparse_data": (
            "sample_weight is not equivalent to removing/repeating samples."
        ),
    },
    Nystroem: {
        "check_transformer_preserves_dtypes": (
            "dtypes are preserved but not at a close enough precision"
        )
    },
    OneClassSVM: {
        # TODO: fix sample_weight handling of this estimator, see meta-issue #16298
        "check_sample_weight_equivalence_on_dense_data": (
            "sample_weight is not equivalent to removing/repeating samples."
        ),
        "check_sample_weight_equivalence_on_sparse_data": (
            "sample_weight is not equivalent to removing/repeating samples."
        ),
    },
    Perceptron: {
        # TODO: replace by a statistical test, see meta-issue #16298
        "check_sample_weight_equivalence_on_dense_data": (
            "sample_weight is not equivalent to removing/repeating samples."
        ),
        "check_sample_weight_equivalence_on_sparse_data": (
            "sample_weight is not equivalent to removing/repeating samples."
        ),
    },
    Pipeline: {
        "check_dont_overwrite_parameters": (
            "Pipeline changes the `steps` parameter, which it shouldn't."
            "Therefore this test is x-fail until we fix this."
        ),
        "check_estimators_overwrite_params": (
            "Pipeline changes the `steps` parameter, which it shouldn't."
            "Therefore this test is x-fail until we fix this."
        ),
    },
    RadiusNeighborsTransformer: {
        "check_methods_sample_order_invariance": "check is not applicable."
    },
    RandomForestClassifier: {
        # TODO: replace by a statistical test, see meta-issue #16298
        "check_sample_weight_equivalence_on_dense_data": (
            "sample_weight is not equivalent to removing/repeating samples."
        ),
        "check_sample_weight_equivalence_on_sparse_data": (
            "sample_weight is not equivalent to removing/repeating samples."
        ),
    },
    RandomForestRegressor: {
        # TODO: replace by a statistical test, see meta-issue #16298
        "check_sample_weight_equivalence_on_dense_data": (
            "sample_weight is not equivalent to removing/repeating samples."
        ),
        "check_sample_weight_equivalence_on_sparse_data": (
            "sample_weight is not equivalent to removing/repeating samples."
        ),
    },
    RandomizedSearchCV: {
        "check_supervised_y_2d": "DataConversionWarning not caught",
        "check_requires_y_none": "Doesn't fail gracefully",
    },
    RandomTreesEmbedding: {
        # TODO: replace by a statistical test, see meta-issue #16298
        "check_sample_weight_equivalence_on_dense_data": (
            "sample_weight is not equivalent to removing/repeating samples."
        ),
        "check_sample_weight_equivalence_on_sparse_data": (
            "sample_weight is not equivalent to removing/repeating samples."
        ),
    },
    RANSACRegressor: {
        # TODO: replace by a statistical test, see meta-issue #16298
        "check_sample_weight_equivalence_on_dense_data": (
            "sample_weight is not equivalent to removing/repeating samples."
        ),
        "check_sample_weight_equivalence_on_sparse_data": (
            "sample_weight is not equivalent to removing/repeating samples."
        ),
    },
    Ridge: {
        "check_non_transformer_estimators_n_iter": (
            "n_iter_ cannot be easily accessed."
        )
    },
    RidgeClassifier: {
        "check_non_transformer_estimators_n_iter": (
            "n_iter_ cannot be easily accessed."
        )
    },
    RidgeCV: {
        "check_sample_weight_equivalence_on_dense_data": (
            "GridSearchCV does not forward the weights to the scorer by default."
        ),
        "check_sample_weight_equivalence_on_sparse_data": (
            "sample_weight is not equivalent to removing/repeating samples."
        ),
    },
    SelfTrainingClassifier: {
        "check_non_transformer_estimators_n_iter": "n_iter_ can be 0."
    },
    SGDClassifier: {
        # TODO: replace by a statistical test, see meta-issue #16298
        "check_sample_weight_equivalence_on_dense_data": (
            "sample_weight is not equivalent to removing/repeating samples."
        ),
        "check_sample_weight_equivalence_on_sparse_data": (
            "sample_weight is not equivalent to removing/repeating samples."
        ),
    },
    SGDOneClassSVM: {
        # TODO: replace by a statistical test, see meta-issue #16298
        "check_sample_weight_equivalence_on_dense_data": (
            "sample_weight is not equivalent to removing/repeating samples."
        ),
        "check_sample_weight_equivalence_on_sparse_data": (
            "sample_weight is not equivalent to removing/repeating samples."
        ),
    },
    SGDRegressor: {
        # TODO: replace by a statistical test, see meta-issue #16298
        "check_sample_weight_equivalence_on_dense_data": (
            "sample_weight is not equivalent to removing/repeating samples."
        ),
        "check_sample_weight_equivalence_on_sparse_data": (
            "sample_weight is not equivalent to removing/repeating samples."
        ),
    },
    SpectralCoclustering: {
        "check_estimators_dtypes": "raises nan error",
        "check_fit2d_1sample": "_scale_normalize fails",
        "check_fit2d_1feature": "raises apply_along_axis error",
        "check_estimator_sparse_matrix": "does not fail gracefully",
        "check_estimator_sparse_array": "does not fail gracefully",
        "check_methods_subset_invariance": "empty array passed inside",
        "check_dont_overwrite_parameters": "empty array passed inside",
        "check_fit2d_predict1d": "empty array passed inside",
        # ValueError: Found array with 0 feature(s) (shape=(23, 0))
        # while a minimum of 1 is required.
        "check_dict_unchanged": "FIXME",
    },
    SpectralBiclustering: {
        "check_estimators_dtypes": "raises nan error",
        "check_fit2d_1sample": "_scale_normalize fails",
        "check_fit2d_1feature": "raises apply_along_axis error",
        "check_estimator_sparse_matrix": "does not fail gracefully",
        "check_estimator_sparse_array": "does not fail gracefully",
        "check_methods_subset_invariance": "empty array passed inside",
        "check_dont_overwrite_parameters": "empty array passed inside",
        "check_fit2d_predict1d": "empty array passed inside",
    },
    SVC: {
        # TODO: fix sample_weight handling of this estimator when probability=False
        # TODO: replace by a statistical test when probability=True
        # see meta-issue #16298
        "check_sample_weight_equivalence_on_dense_data": (
            "sample_weight is not equivalent to removing/repeating samples."
        ),
        "check_sample_weight_equivalence_on_sparse_data": (
            "sample_weight is not equivalent to removing/repeating samples."
        ),
    },
    SVR: {
        # TODO: fix sample_weight handling of this estimator, see meta-issue #16298
        "check_sample_weight_equivalence_on_dense_data": (
            "sample_weight is not equivalent to removing/repeating samples."
        ),
        "check_sample_weight_equivalence_on_sparse_data": (
            "sample_weight is not equivalent to removing/repeating samples."
        ),
    },
    TunedThresholdClassifierCV: {
        "check_classifiers_train": "Threshold at probability 0.5 does not hold",
        "check_sample_weight_equivalence_on_dense_data": (
            "Due to the cross-validation and sample ordering, removing a sample"
            " is not strictly equal to putting is weight to zero. Specific unit"
            " tests are added for TunedThresholdClassifierCV specifically."
        ),
    },
}

# TODO: remove when scipy min version >= 1.11
if sp_base_version < parse_version("1.11"):
    PER_ESTIMATOR_XFAIL_CHECKS[SplineTransformer] = {
        "check_estimators_pickle": (
            "scipy < 1.11 implementation of _bsplines does not"
            "support const memory views."
        ),
    }


def _get_expected_failed_checks(estimator):
    """Get the expected failed checks for all estimators in scikit-learn."""
    failed_checks = PER_ESTIMATOR_XFAIL_CHECKS.get(type(estimator), {})

    tags = get_tags(estimator)

    # all xfail marks that depend on the instance, come here. As of now, we have only
    # these two cases.
    if type(estimator) in [KNeighborsClassifier, KNeighborsRegressor]:
        if tags.input_tags.pairwise:
            failed_checks.update(
                {
                    "check_n_features_in_after_fitting": "FIXME",
                    "check_dataframe_column_names_consistency": "FIXME",
                }
            )

    return failed_checks<|MERGE_RESOLUTION|>--- conflicted
+++ resolved
@@ -569,7 +569,6 @@
         "check_dict_unchanged": dict(batch_size=10, max_iter=5, n_components=1)
     },
     LinearDiscriminantAnalysis: {"check_dict_unchanged": dict(n_components=1)},
-<<<<<<< HEAD
     LinearSVC: {
         "check_sample_weight_equivalence": [
             # TODO: dual=True is a stochastic solver: we cannot rely on
@@ -579,13 +578,11 @@
             # dict(max_iter=20, dual=True, tol=1e-12),
             dict(dual=False, tol=1e-12),
             dict(dual=False, tol=1e-12, class_weight="balanced"),
-=======
     LinearRegression: {
         "check_estimator_sparse_tag": [dict(positive=False), dict(positive=True)],
         "check_sample_weight_equivalence_on_dense_data": [
             dict(positive=False),
             dict(positive=True),
->>>>>>> 77703040
         ],
     },
     LocallyLinearEmbedding: {"check_dict_unchanged": dict(max_iter=5, n_components=1)},
