# Authors: The scikit-learn developers
# SPDX-License-Identifier: BSD-3-Clause


import re
import warnings
from contextlib import suppress
from functools import partial
from inspect import isfunction

from sklearn import clone, config_context
from sklearn.calibration import CalibratedClassifierCV
from sklearn.cluster import (
    HDBSCAN,
    AffinityPropagation,
    AgglomerativeClustering,
    Birch,
    BisectingKMeans,
    FeatureAgglomeration,
    KMeans,
    MeanShift,
    MiniBatchKMeans,
    SpectralBiclustering,
    SpectralClustering,
    SpectralCoclustering,
)
from sklearn.compose import ColumnTransformer
from sklearn.covariance import GraphicalLasso, GraphicalLassoCV
from sklearn.cross_decomposition import CCA, PLSSVD, PLSCanonical, PLSRegression
from sklearn.decomposition import (
    NMF,
    PCA,
    DictionaryLearning,
    FactorAnalysis,
    FastICA,
    IncrementalPCA,
    KernelPCA,
    LatentDirichletAllocation,
    MiniBatchDictionaryLearning,
    MiniBatchNMF,
    MiniBatchSparsePCA,
    SparseCoder,
    SparsePCA,
    TruncatedSVD,
)
from sklearn.discriminant_analysis import LinearDiscriminantAnalysis
from sklearn.dummy import DummyClassifier
from sklearn.ensemble import (
    AdaBoostClassifier,
    AdaBoostRegressor,
    BaggingClassifier,
    BaggingRegressor,
    ExtraTreesClassifier,
    ExtraTreesRegressor,
    GradientBoostingClassifier,
    GradientBoostingRegressor,
    HistGradientBoostingClassifier,
    HistGradientBoostingRegressor,
    IsolationForest,
    RandomForestClassifier,
    RandomForestRegressor,
    RandomTreesEmbedding,
    StackingClassifier,
    StackingRegressor,
    VotingClassifier,
    VotingRegressor,
)
from sklearn.exceptions import SkipTestWarning
from sklearn.experimental import enable_halving_search_cv  # noqa
from sklearn.feature_selection import (
    RFE,
    RFECV,
    SelectFdr,
    SelectFromModel,
    SelectKBest,
    SequentialFeatureSelector,
)
from sklearn.frozen import FrozenEstimator
from sklearn.kernel_approximation import (
    Nystroem,
    PolynomialCountSketch,
    RBFSampler,
    SkewedChi2Sampler,
)
from sklearn.linear_model import (
    ARDRegression,
    BayesianRidge,
    ElasticNet,
    ElasticNetCV,
    GammaRegressor,
    HuberRegressor,
    LarsCV,
    Lasso,
    LassoCV,
    LassoLars,
    LassoLarsCV,
    LassoLarsIC,
    LinearRegression,
    LogisticRegression,
    LogisticRegressionCV,
    MultiTaskElasticNet,
    MultiTaskElasticNetCV,
    MultiTaskLasso,
    MultiTaskLassoCV,
    OrthogonalMatchingPursuitCV,
    PassiveAggressiveClassifier,
    PassiveAggressiveRegressor,
    Perceptron,
    PoissonRegressor,
    QuantileRegressor,
    RANSACRegressor,
    Ridge,
    RidgeClassifier,
    RidgeCV,
    SGDClassifier,
    SGDOneClassSVM,
    SGDRegressor,
    TheilSenRegressor,
    TweedieRegressor,
)
from sklearn.manifold import (
    MDS,
    TSNE,
    Isomap,
    LocallyLinearEmbedding,
    SpectralEmbedding,
)
from sklearn.mixture import BayesianGaussianMixture, GaussianMixture
from sklearn.model_selection import (
    FixedThresholdClassifier,
    GridSearchCV,
    HalvingGridSearchCV,
    HalvingRandomSearchCV,
    RandomizedSearchCV,
    TunedThresholdClassifierCV,
)
from sklearn.multiclass import (
    OneVsOneClassifier,
    OneVsRestClassifier,
    OutputCodeClassifier,
)
from sklearn.multioutput import (
    ClassifierChain,
    MultiOutputClassifier,
    MultiOutputRegressor,
    RegressorChain,
)
from sklearn.naive_bayes import CategoricalNB
from sklearn.neighbors import (
    KernelDensity,
    KNeighborsClassifier,
    KNeighborsRegressor,
    KNeighborsTransformer,
    NeighborhoodComponentsAnalysis,
    RadiusNeighborsTransformer,
)
from sklearn.neural_network import BernoulliRBM, MLPClassifier, MLPRegressor
from sklearn.pipeline import FeatureUnion, Pipeline
from sklearn.preprocessing import (
    KBinsDiscretizer,
    OneHotEncoder,
    SplineTransformer,
    StandardScaler,
    TargetEncoder,
)
from sklearn.random_projection import (
    GaussianRandomProjection,
    SparseRandomProjection,
)
from sklearn.semi_supervised import (
    LabelPropagation,
    LabelSpreading,
    SelfTrainingClassifier,
)
from sklearn.svm import SVC, SVR, LinearSVC, LinearSVR, NuSVC, NuSVR, OneClassSVM
from sklearn.tree import DecisionTreeClassifier, DecisionTreeRegressor
from sklearn.utils import all_estimators
from sklearn.utils._tags import get_tags
from sklearn.utils._testing import SkipTest

CROSS_DECOMPOSITION = ["PLSCanonical", "PLSRegression", "CCA", "PLSSVD"]

# The following dictionary is to indicate constructor arguments suitable for the test
# suite, which uses very small datasets, and is intended to run rather quickly.
INIT_PARAMS = {
    AdaBoostClassifier: dict(n_estimators=5),
    AdaBoostRegressor: dict(n_estimators=5),
    AffinityPropagation: dict(max_iter=5),
    AgglomerativeClustering: dict(n_clusters=2),
    ARDRegression: dict(max_iter=5),
    BaggingClassifier: dict(n_estimators=5),
    BaggingRegressor: dict(n_estimators=5),
    BayesianGaussianMixture: dict(n_init=2, max_iter=5),
    BayesianRidge: dict(max_iter=5),
    BernoulliRBM: dict(n_iter=5, batch_size=10),
    Birch: dict(n_clusters=2),
    BisectingKMeans: dict(n_init=2, n_clusters=2, max_iter=5),
    CalibratedClassifierCV: dict(estimator=LogisticRegression(C=1), cv=3),
    CCA: dict(n_components=1, max_iter=5),
    ClassifierChain: dict(base_estimator=LogisticRegression(C=1), cv=3),
    ColumnTransformer: dict(transformers=[("trans1", StandardScaler(), [0, 1])]),
    DictionaryLearning: dict(max_iter=20, transform_algorithm="lasso_lars"),
    # the default strategy prior would output constant predictions and fail
    # for check_classifiers_predictions
    DummyClassifier: [dict(strategy="stratified"), dict(strategy="most_frequent")],
    ElasticNetCV: dict(max_iter=5, cv=3),
    ElasticNet: dict(max_iter=5),
    ExtraTreesClassifier: dict(n_estimators=5),
    ExtraTreesRegressor: dict(n_estimators=5),
    FactorAnalysis: dict(max_iter=5),
    FastICA: dict(max_iter=5),
    FeatureAgglomeration: dict(n_clusters=2),
    FeatureUnion: dict(transformer_list=[("trans1", StandardScaler())]),
    FixedThresholdClassifier: dict(estimator=LogisticRegression(C=1)),
    GammaRegressor: dict(max_iter=5),
    GaussianMixture: dict(n_init=2, max_iter=5),
    # Due to the jl lemma and often very few samples, the number
    # of components of the random matrix projection will be probably
    # greater than the number of features.
    # So we impose a smaller number (avoid "auto" mode)
    GaussianRandomProjection: dict(n_components=2),
    GradientBoostingClassifier: dict(n_estimators=5),
    GradientBoostingRegressor: dict(n_estimators=5),
    GraphicalLassoCV: dict(max_iter=5, cv=3),
    GraphicalLasso: dict(max_iter=5),
    GridSearchCV: [
        dict(
            cv=2,
            error_score="raise",
            estimator=Ridge(),
            param_grid={"alpha": [0.1, 1.0]},
        ),
        dict(
            cv=2,
            error_score="raise",
            estimator=LogisticRegression(),
            param_grid={"C": [0.1, 1.0]},
        ),
        dict(
            cv=2,
            error_score="raise",
            estimator=Pipeline(steps=[("pca", PCA()), ("ridge", Ridge())]),
            param_grid={"ridge__alpha": [0.1, 1.0]},
        ),
        dict(
            cv=2,
            error_score="raise",
            estimator=Pipeline(
                steps=[("pca", PCA()), ("logisticregression", LogisticRegression())]
            ),
            param_grid={"logisticregression__C": [0.1, 1.0]},
        ),
    ],
    HalvingGridSearchCV: [
        dict(
            cv=2,
            error_score="raise",
            estimator=Ridge(),
            min_resources="smallest",
            param_grid={"alpha": [0.1, 1.0]},
            random_state=0,
        ),
        dict(
            cv=2,
            error_score="raise",
            estimator=LogisticRegression(),
            min_resources="smallest",
            param_grid={"C": [0.1, 1.0]},
            random_state=0,
        ),
        dict(
            cv=2,
            error_score="raise",
            estimator=Pipeline(steps=[("pca", PCA()), ("ridge", Ridge())]),
            min_resources="smallest",
            param_grid={"ridge__alpha": [0.1, 1.0]},
            random_state=0,
        ),
        dict(
            cv=2,
            error_score="raise",
            estimator=Pipeline(
                steps=[("pca", PCA()), ("logisticregression", LogisticRegression())]
            ),
            min_resources="smallest",
            param_grid={"logisticregression__C": [0.1, 1.0]},
            random_state=0,
        ),
    ],
    HalvingRandomSearchCV: [
        dict(
            cv=2,
            error_score="raise",
            estimator=Ridge(),
            param_distributions={"alpha": [0.1, 1.0]},
            random_state=0,
        ),
        dict(
            cv=2,
            error_score="raise",
            estimator=LogisticRegression(),
            param_distributions={"C": [0.1, 1.0]},
            random_state=0,
        ),
        dict(
            cv=2,
            error_score="raise",
            estimator=Pipeline(steps=[("pca", PCA()), ("ridge", Ridge())]),
            param_distributions={"ridge__alpha": [0.1, 1.0]},
            random_state=0,
        ),
        dict(
            cv=2,
            error_score="raise",
            estimator=Pipeline(
                steps=[("pca", PCA()), ("logisticregression", LogisticRegression())]
            ),
            param_distributions={"logisticregression__C": [0.1, 1.0]},
            random_state=0,
        ),
    ],
    HDBSCAN: dict(min_samples=1),
    # The default min_samples_leaf (20) isn't appropriate for small
    # datasets (only very shallow trees are built) that the checks use.
    HistGradientBoostingClassifier: dict(max_iter=5, min_samples_leaf=5),
    HistGradientBoostingRegressor: dict(max_iter=5, min_samples_leaf=5),
    HuberRegressor: dict(max_iter=5),
    IncrementalPCA: dict(batch_size=10),
    IsolationForest: dict(n_estimators=5),
    KMeans: dict(n_init=2, n_clusters=2, max_iter=5),
    KNeighborsClassifier: [dict(n_neighbors=2), dict(metric="precomputed")],
    KNeighborsRegressor: [dict(n_neighbors=2), dict(metric="precomputed")],
    LabelPropagation: dict(max_iter=5),
    LabelSpreading: dict(max_iter=5),
    LarsCV: dict(max_iter=5, cv=3),
    LassoCV: dict(max_iter=5, cv=3),
    Lasso: dict(max_iter=5),
    LassoLarsCV: dict(max_iter=5, cv=3),
    LassoLars: dict(max_iter=5),
    # Noise variance estimation does not work when `n_samples < n_features`.
    # We need to provide the noise variance explicitly.
    LassoLarsIC: dict(max_iter=5, noise_variance=1.0),
    LatentDirichletAllocation: dict(max_iter=5, batch_size=10),
    LinearSVC: dict(max_iter=20),
    LinearSVR: dict(max_iter=20),
    LocallyLinearEmbedding: dict(max_iter=5),
    LogisticRegressionCV: dict(max_iter=5, cv=3),
    LogisticRegression: dict(max_iter=5),
    MDS: dict(n_init=2, max_iter=5),
    # In the case of check_fit2d_1sample, bandwidth is set to None and
    # is thus estimated. De facto it is 0.0 as a single sample is provided
    # and this makes the test fails. Hence we give it a placeholder value.
    MeanShift: dict(max_iter=5, bandwidth=1.0),
    MiniBatchDictionaryLearning: dict(batch_size=10, max_iter=5),
    MiniBatchKMeans: dict(n_init=2, n_clusters=2, max_iter=5, batch_size=10),
    MiniBatchNMF: dict(batch_size=10, max_iter=20, fresh_restarts=True),
    MiniBatchSparsePCA: dict(max_iter=5, batch_size=10),
    MLPClassifier: dict(max_iter=100),
    MLPRegressor: dict(max_iter=100),
    MultiOutputClassifier: dict(estimator=LogisticRegression(C=1)),
    MultiOutputRegressor: dict(estimator=Ridge()),
    MultiTaskElasticNetCV: dict(max_iter=5, cv=3),
    MultiTaskElasticNet: dict(max_iter=5),
    MultiTaskLassoCV: dict(max_iter=5, cv=3),
    MultiTaskLasso: dict(max_iter=5),
    NeighborhoodComponentsAnalysis: dict(max_iter=5),
    NMF: dict(max_iter=500),
    NuSVC: dict(max_iter=-1),
    NuSVR: dict(max_iter=-1),
    OneClassSVM: dict(max_iter=-1),
    OneHotEncoder: dict(handle_unknown="ignore"),
    OneVsOneClassifier: dict(estimator=LogisticRegression(C=1)),
    OneVsRestClassifier: dict(estimator=LogisticRegression(C=1)),
    OrthogonalMatchingPursuitCV: dict(cv=3),
    OutputCodeClassifier: dict(estimator=LogisticRegression(C=1)),
    PassiveAggressiveClassifier: dict(max_iter=5),
    PassiveAggressiveRegressor: dict(max_iter=5),
    Perceptron: dict(max_iter=5),
    Pipeline: [
        {"steps": [("scaler", StandardScaler()), ("final_estimator", Ridge())]},
        {
            "steps": [
                ("scaler", StandardScaler()),
                ("final_estimator", LogisticRegression()),
            ]
        },
    ],
    PLSCanonical: dict(n_components=1, max_iter=5),
    PLSRegression: dict(n_components=1, max_iter=5),
    PLSSVD: dict(n_components=1),
    PoissonRegressor: dict(max_iter=5),
    RandomForestClassifier: dict(n_estimators=5),
    RandomForestRegressor: dict(n_estimators=5),
    RandomizedSearchCV: [
        dict(
            cv=2,
            error_score="raise",
            estimator=Ridge(),
            param_distributions={"alpha": [0.1, 1.0]},
            random_state=0,
        ),
        dict(
            cv=2,
            error_score="raise",
            estimator=LogisticRegression(),
            param_distributions={"C": [0.1, 1.0]},
            random_state=0,
        ),
        dict(
            cv=2,
            error_score="raise",
            estimator=Pipeline(steps=[("pca", PCA()), ("ridge", Ridge())]),
            param_distributions={"ridge__alpha": [0.1, 1.0]},
            random_state=0,
        ),
        dict(
            cv=2,
            error_score="raise",
            estimator=Pipeline(
                steps=[("pca", PCA()), ("logisticregression", LogisticRegression())]
            ),
            param_distributions={"logisticregression__C": [0.1, 1.0]},
            random_state=0,
        ),
    ],
    RandomTreesEmbedding: dict(n_estimators=5),
    # `RANSACRegressor` will raise an error with any model other
    # than `LinearRegression` if we don't fix the `min_samples` parameter.
    # For common tests, we can enforce using `LinearRegression` that
    # is the default estimator in `RANSACRegressor` instead of `Ridge`.
    RANSACRegressor: dict(estimator=LinearRegression(), max_trials=10),
    RegressorChain: dict(base_estimator=Ridge(), cv=3),
    RFECV: dict(estimator=LogisticRegression(C=1), cv=3),
    RFE: dict(estimator=LogisticRegression(C=1)),
    # be tolerant of noisy datasets (not actually speed)
    SelectFdr: dict(alpha=0.5),
    # Increases coverage because SGDRegressor has partial_fit
    SelectFromModel: dict(estimator=SGDRegressor(random_state=0)),
    # SelectKBest has a default of k=10
    # which is more feature than we have in most case.
    SelectKBest: dict(k=1),
    SelfTrainingClassifier: dict(estimator=LogisticRegression(C=1), max_iter=5),
    SequentialFeatureSelector: dict(estimator=LogisticRegression(C=1), cv=3),
    SGDClassifier: dict(max_iter=5),
    SGDOneClassSVM: dict(max_iter=5),
    SGDRegressor: dict(max_iter=5),
    SparsePCA: dict(max_iter=5),
    # Due to the jl lemma and often very few samples, the number
    # of components of the random matrix projection will be probably
    # greater than the number of features.
    # So we impose a smaller number (avoid "auto" mode)
    SparseRandomProjection: dict(n_components=2),
    SpectralBiclustering: dict(n_init=2, n_best=1, n_clusters=2),
    SpectralClustering: dict(n_init=2, n_clusters=2),
    SpectralCoclustering: dict(n_init=2, n_clusters=2),
    # Default "auto" parameter can lead to different ordering of eigenvalues on
    # windows: #24105
    SpectralEmbedding: dict(eigen_tol=1e-05),
    StackingClassifier: dict(
        estimators=[
            ("est1", DecisionTreeClassifier(max_depth=3, random_state=0)),
            ("est2", DecisionTreeClassifier(max_depth=3, random_state=1)),
        ],
        cv=3,
    ),
    StackingRegressor: dict(
        estimators=[
            ("est1", DecisionTreeRegressor(max_depth=3, random_state=0)),
            ("est2", DecisionTreeRegressor(max_depth=3, random_state=1)),
        ],
        cv=3,
    ),
    SVC: [dict(max_iter=-1), dict(kernel="precomputed")],
    SVR: [dict(max_iter=-1), dict(kernel="precomputed")],
    TargetEncoder: dict(cv=3),
    TheilSenRegressor: dict(max_iter=5, max_subpopulation=100),
    # TruncatedSVD doesn't run with n_components = n_features
    TruncatedSVD: dict(n_iter=5, n_components=1),
    TSNE: dict(perplexity=2),
    TunedThresholdClassifierCV: dict(estimator=LogisticRegression(C=1), cv=3),
    TweedieRegressor: dict(max_iter=5),
    VotingClassifier: dict(
        estimators=[
            ("est1", DecisionTreeClassifier(max_depth=3, random_state=0)),
            ("est2", DecisionTreeClassifier(max_depth=3, random_state=1)),
        ]
    ),
    VotingRegressor: dict(
        estimators=[
            ("est1", DecisionTreeRegressor(max_depth=3, random_state=0)),
            ("est2", DecisionTreeRegressor(max_depth=3, random_state=1)),
        ]
    ),
}

# This dictionary stores parameters for specific checks. It also enables running the
# same check with multiple instances of the same estimator with different parameters.
# The special key "*" allows to apply the parameters to all checks.
# TODO(devtools): allow third-party developers to pass test specific params to checks
PER_ESTIMATOR_CHECK_PARAMS: dict = {
    # TODO(devtools): check that function names here exist in checks for the estimator
    AgglomerativeClustering: {"check_dict_unchanged": dict(n_clusters=1)},
    BayesianGaussianMixture: {"check_dict_unchanged": dict(max_iter=5, n_init=2)},
    BernoulliRBM: {"check_dict_unchanged": dict(n_components=1, n_iter=5)},
    Birch: {"check_dict_unchanged": dict(n_clusters=1)},
    BisectingKMeans: {"check_dict_unchanged": dict(max_iter=5, n_clusters=1, n_init=2)},
    CCA: {"check_dict_unchanged": dict(max_iter=5, n_components=1)},
    DecisionTreeRegressor: {
        "check_sample_weight_equivalence_on_dense_data": [
            dict(criterion="squared_error"),
            dict(criterion="absolute_error"),
            dict(criterion="friedman_mse"),
            dict(criterion="poisson"),
        ],
        "check_sample_weight_equivalence_on_sparse_data": [
            dict(criterion="squared_error"),
            dict(criterion="absolute_error"),
            dict(criterion="friedman_mse"),
            dict(criterion="poisson"),
        ],
    },
    DecisionTreeClassifier: {
        "check_sample_weight_equivalence_on_dense_data": [
            dict(criterion="gini"),
            dict(criterion="log_loss"),
            dict(criterion="entropy"),
        ],
        "check_sample_weight_equivalence_on_sparse_data": [
            dict(criterion="gini"),
            dict(criterion="log_loss"),
            dict(criterion="entropy"),
        ],
    },
    DictionaryLearning: {
        "check_dict_unchanged": dict(
            max_iter=20, n_components=1, transform_algorithm="lasso_lars"
        )
    },
    FactorAnalysis: {"check_dict_unchanged": dict(max_iter=5, n_components=1)},
    FastICA: {"check_dict_unchanged": dict(max_iter=5, n_components=1)},
    FeatureAgglomeration: {"check_dict_unchanged": dict(n_clusters=1)},
    FeatureUnion: {
        "check_estimator_sparse_tag": [
            dict(transformer_list=[("trans1", StandardScaler())]),
            dict(
                transformer_list=[
                    ("trans1", StandardScaler(with_mean=False)),
                    ("trans2", "drop"),
                    ("trans3", "passthrough"),
                ]
            ),
        ]
    },
    GammaRegressor: {
        "check_sample_weight_equivalence_on_dense_data": [
            dict(solver="newton-cholesky"),
            dict(solver="lbfgs"),
        ],
    },
    GaussianMixture: {"check_dict_unchanged": dict(max_iter=5, n_init=2)},
    GaussianRandomProjection: {"check_dict_unchanged": dict(n_components=1)},
    IncrementalPCA: {"check_dict_unchanged": dict(batch_size=10, n_components=1)},
    Isomap: {"check_dict_unchanged": dict(n_components=1)},
    KMeans: {"check_dict_unchanged": dict(max_iter=5, n_clusters=1, n_init=2)},
    KernelPCA: {"check_dict_unchanged": dict(n_components=1)},
    LassoLars: {"check_non_transformer_estimators_n_iter": dict(alpha=0.0)},
    LatentDirichletAllocation: {
        "check_dict_unchanged": dict(batch_size=10, max_iter=5, n_components=1)
    },
    LinearDiscriminantAnalysis: {"check_dict_unchanged": dict(n_components=1)},
    LinearRegression: {
<<<<<<< HEAD
        "check_estimator_sparse_tag": [dict(positive=False), dict(positive=True)]
=======
        "check_sample_weight_equivalence_on_dense_data": [
            dict(positive=False),
            dict(positive=True),
        ]
>>>>>>> 8481e681
    },
    LocallyLinearEmbedding: {"check_dict_unchanged": dict(max_iter=5, n_components=1)},
    LogisticRegression: {
        "check_sample_weight_equivalence_on_dense_data": [
            dict(solver="lbfgs"),
            dict(solver="liblinear"),
            dict(solver="newton-cg"),
            dict(solver="newton-cholesky"),
        ],
        "check_sample_weight_equivalence_on_sparse_data": [
            dict(solver="liblinear"),
        ],
    },
    MDS: {"check_dict_unchanged": dict(max_iter=5, n_components=1, n_init=2)},
    MiniBatchDictionaryLearning: {
        "check_dict_unchanged": dict(batch_size=10, max_iter=5, n_components=1)
    },
    MiniBatchKMeans: {
        "check_dict_unchanged": dict(batch_size=10, max_iter=5, n_clusters=1, n_init=2)
    },
    MiniBatchNMF: {
        "check_dict_unchanged": dict(
            batch_size=10, fresh_restarts=True, max_iter=20, n_components=1
        )
    },
    MiniBatchSparsePCA: {
        "check_dict_unchanged": dict(batch_size=10, max_iter=5, n_components=1)
    },
    NMF: {"check_dict_unchanged": dict(max_iter=500, n_components=1)},
    NeighborhoodComponentsAnalysis: {
        "check_dict_unchanged": dict(max_iter=5, n_components=1)
    },
    Nystroem: {"check_dict_unchanged": dict(n_components=1)},
    PCA: {"check_dict_unchanged": dict(n_components=1)},
    PLSCanonical: {"check_dict_unchanged": dict(max_iter=5, n_components=1)},
    PLSRegression: {"check_dict_unchanged": dict(max_iter=5, n_components=1)},
    PLSSVD: {"check_dict_unchanged": dict(n_components=1)},
    PoissonRegressor: {
        "check_sample_weight_equivalence_on_dense_data": [
            dict(solver="newton-cholesky"),
            dict(solver="lbfgs"),
        ],
    },
    PolynomialCountSketch: {"check_dict_unchanged": dict(n_components=1)},
    QuantileRegressor: {
        "check_sample_weight_equivalence_on_dense_data": [
            dict(quantile=0.5),
            dict(quantile=0.75),
            dict(solver="highs-ds"),
            dict(solver="highs-ipm"),
        ],
    },
    RBFSampler: {"check_dict_unchanged": dict(n_components=1)},
    Ridge: {
        "check_sample_weight_equivalence_on_dense_data": [
            dict(solver="svd"),
            dict(solver="cholesky"),
            dict(solver="sparse_cg"),
            dict(solver="lsqr"),
            dict(solver="lbfgs", positive=True),
        ],
        "check_sample_weight_equivalence_on_sparse_data": [
            dict(solver="sparse_cg"),
            dict(solver="lsqr"),
        ],
    },
    RidgeClassifier: {
        "check_sample_weight_equivalence_on_dense_data": [
            dict(solver="svd"),
            dict(solver="cholesky"),
            dict(solver="sparse_cg"),
            dict(solver="lsqr"),
        ],
        "check_sample_weight_equivalence_on_sparse_data": [
            dict(solver="sparse_cg"),
            dict(solver="lsqr"),
        ],
    },
    SkewedChi2Sampler: {"check_dict_unchanged": dict(n_components=1)},
    SparsePCA: {"check_dict_unchanged": dict(max_iter=5, n_components=1)},
    SparseRandomProjection: {"check_dict_unchanged": dict(n_components=1)},
    SpectralBiclustering: {
        "check_dict_unchanged": dict(n_best=1, n_clusters=1, n_components=1, n_init=2)
    },
    SpectralClustering: {
        "check_dict_unchanged": dict(n_clusters=1, n_components=1, n_init=2)
    },
    SpectralCoclustering: {"check_dict_unchanged": dict(n_clusters=1, n_init=2)},
    SpectralEmbedding: {"check_dict_unchanged": dict(eigen_tol=1e-05, n_components=1)},
    StandardScaler: {
        "check_sample_weight_equivalence_on_dense_data": [
            dict(with_mean=True),
            dict(with_mean=False),
        ],
        "check_sample_weight_equivalence_on_sparse_data": [
            dict(with_mean=False),
        ],
    },
    TSNE: {"check_dict_unchanged": dict(n_components=1, perplexity=2)},
    TruncatedSVD: {"check_dict_unchanged": dict(n_components=1)},
    TweedieRegressor: {
        "check_sample_weight_equivalence_on_dense_data": [
            dict(solver="newton-cholesky"),
            dict(solver="lbfgs"),
        ],
    },
}


def _tested_estimators(type_filter=None):
    for _, Estimator in all_estimators(type_filter=type_filter):
        with suppress(SkipTest):
            for estimator in _construct_instances(Estimator):
                yield estimator


SKIPPED_ESTIMATORS = [SparseCoder, FrozenEstimator]


def _construct_instances(Estimator):
    """Construct Estimator instances if possible.

    If parameter sets in INIT_PARAMS are provided, use them. If there are a list
    of parameter sets, return one instance for each set.
    """
    if Estimator in SKIPPED_ESTIMATORS:
        msg = f"Can't instantiate estimator {Estimator.__name__}"
        # raise additional warning to be shown by pytest
        warnings.warn(msg, SkipTestWarning)
        raise SkipTest(msg)

    if Estimator in INIT_PARAMS:
        param_sets = INIT_PARAMS[Estimator]
        if not isinstance(param_sets, list):
            param_sets = [param_sets]
        for params in param_sets:
            est = Estimator(**params)
            yield est
    else:
        yield Estimator()


def _get_check_estimator_ids(obj):
    """Create pytest ids for checks.

    When `obj` is an estimator, this returns the pprint version of the
    estimator (with `print_changed_only=True`). When `obj` is a function, the
    name of the function is returned with its keyword arguments.

    `_get_check_estimator_ids` is designed to be used as the `id` in
    `pytest.mark.parametrize` where `check_estimator(..., generate_only=True)`
    is yielding estimators and checks.

    Parameters
    ----------
    obj : estimator or function
        Items generated by `check_estimator`.

    Returns
    -------
    id : str or None

    See Also
    --------
    check_estimator
    """
    if isfunction(obj):
        return obj.__name__
    if isinstance(obj, partial):
        if not obj.keywords:
            return obj.func.__name__
        kwstring = ",".join(["{}={}".format(k, v) for k, v in obj.keywords.items()])
        return "{}({})".format(obj.func.__name__, kwstring)
    if hasattr(obj, "get_params"):
        with config_context(print_changed_only=True):
            return re.sub(r"\s", "", str(obj))


def _yield_instances_for_check(check, estimator_orig):
    """Yield instances for a check.

    For most estimators, this is a no-op.

    For estimators which have an entry in PER_ESTIMATOR_CHECK_PARAMS, this will yield
    an estimator for each parameter set in PER_ESTIMATOR_CHECK_PARAMS[estimator].
    """
    # TODO(devtools): enable this behavior for third party estimators as well
    if type(estimator_orig) not in PER_ESTIMATOR_CHECK_PARAMS:
        yield estimator_orig
        return

    check_params = PER_ESTIMATOR_CHECK_PARAMS[type(estimator_orig)]

    try:
        check_name = check.__name__
    except AttributeError:
        # partial tests
        check_name = check.func.__name__

    if check_name not in check_params:
        yield estimator_orig
        return

    param_set = check_params[check_name]
    if isinstance(param_set, dict):
        param_set = [param_set]

    for params in param_set:
        estimator = clone(estimator_orig)
        estimator.set_params(**params)
        yield estimator


PER_ESTIMATOR_XFAIL_CHECKS = {
    AdaBoostClassifier: {
        # TODO: replace by a statistical test, see meta-issue #16298
        "check_sample_weight_equivalence_on_dense_data": (
            "sample_weight is not equivalent to removing/repeating samples."
        ),
        "check_sample_weight_equivalence_on_sparse_data": (
            "sample_weight is not equivalent to removing/repeating samples."
        ),
    },
    AdaBoostRegressor: {
        # TODO: replace by a statistical test, see meta-issue #16298
        "check_sample_weight_equivalence_on_dense_data": (
            "sample_weight is not equivalent to removing/repeating samples."
        ),
        "check_sample_weight_equivalence_on_sparse_data": (
            "sample_weight is not equivalent to removing/repeating samples."
        ),
    },
    BaggingClassifier: {
        # TODO: replace by a statistical test, see meta-issue #16298
        "check_sample_weight_equivalence_on_dense_data": (
            "sample_weight is not equivalent to removing/repeating samples."
        ),
        "check_sample_weight_equivalence_on_sparse_data": (
            "sample_weight is not equivalent to removing/repeating samples."
        ),
    },
    BaggingRegressor: {
        # TODO: replace by a statistical test, see meta-issue #16298
        "check_sample_weight_equivalence_on_dense_data": (
            "sample_weight is not equivalent to removing/repeating samples."
        ),
        "check_sample_weight_equivalence_on_sparse_data": (
            "sample_weight is not equivalent to removing/repeating samples."
        ),
    },
    BayesianRidge: {
        # TODO: fix sample_weight handling of this estimator, see meta-issue #16298
        "check_sample_weight_equivalence_on_dense_data": (
            "sample_weight is not equivalent to removing/repeating samples."
        ),
        "check_sample_weight_equivalence_on_sparse_data": (
            "sample_weight is not equivalent to removing/repeating samples."
        ),
    },
    BernoulliRBM: {
        "check_methods_subset_invariance": ("fails for the decision_function method"),
        "check_methods_sample_order_invariance": ("fails for the score_samples method"),
    },
    BisectingKMeans: {
        # TODO: replace by a statistical test, see meta-issue #16298
        "check_sample_weight_equivalence_on_dense_data": (
            "sample_weight is not equivalent to removing/repeating samples."
        ),
        "check_sample_weight_equivalence_on_sparse_data": (
            "sample_weight is not equivalent to removing/repeating samples."
        ),
    },
    CategoricalNB: {
        # TODO: fix sample_weight handling of this estimator, see meta-issue #16298
        "check_sample_weight_equivalence_on_dense_data": (
            "sample_weight is not equivalent to removing/repeating samples."
        ),
        "check_sample_weight_equivalence_on_sparse_data": (
            "sample_weight is not equivalent to removing/repeating samples."
        ),
    },
    ColumnTransformer: {
        "check_estimators_empty_data_messages": "FIXME",
        "check_estimators_nan_inf": "FIXME",
        "check_estimator_sparse_array": "FIXME",
        "check_estimator_sparse_matrix": "FIXME",
        "check_fit1d": "FIXME",
        "check_fit2d_predict1d": "FIXME",
        "check_complex_data": "FIXME",
        "check_fit2d_1feature": "FIXME",
    },
    DummyClassifier: {
        "check_methods_subset_invariance": "fails for the predict method",
        "check_methods_sample_order_invariance": "fails for the predict method",
    },
    FeatureUnion: {
        "check_estimators_overwrite_params": "FIXME",
        "check_estimators_nan_inf": "FIXME",
        "check_dont_overwrite_parameters": "FIXME",
    },
    FixedThresholdClassifier: {
        "check_classifiers_train": "Threshold at probability 0.5 does not hold",
        "check_sample_weight_equivalence_on_dense_data": (
            "Due to the cross-validation and sample ordering, removing a sample"
            " is not strictly equal to putting is weight to zero. Specific unit"
            " tests are added for TunedThresholdClassifierCV specifically."
        ),
        "check_sample_weight_equivalence_on_sparse_data": (
            "sample_weight is not equivalent to removing/repeating samples."
        ),
    },
    GradientBoostingClassifier: {
        # TODO: investigate failure see meta-issue #16298
        "check_sample_weight_equivalence_on_dense_data": (
            "sample_weight is not equivalent to removing/repeating samples."
        ),
        "check_sample_weight_equivalence_on_sparse_data": (
            "sample_weight is not equivalent to removing/repeating samples."
        ),
    },
    GradientBoostingRegressor: {
        # TODO: investigate failure see meta-issue #16298
        "check_sample_weight_equivalence_on_dense_data": (
            "sample_weight is not equivalent to removing/repeating samples."
        ),
        "check_sample_weight_equivalence_on_sparse_data": (
            "sample_weight is not equivalent to removing/repeating samples."
        ),
    },
    GridSearchCV: {
        "check_supervised_y_2d": "DataConversionWarning not caught",
        "check_requires_y_none": "Doesn't fail gracefully",
    },
    HalvingGridSearchCV: {
        "check_fit2d_1sample": (
            "Fail during parameter check since min/max resources requires"
            " more samples"
        ),
        "check_estimators_nan_inf": "FIXME",
        "check_classifiers_one_label_sample_weights": "FIXME",
        "check_fit2d_1feature": "FIXME",
        "check_supervised_y_2d": "DataConversionWarning not caught",
        "check_requires_y_none": "Doesn't fail gracefully",
    },
    HalvingRandomSearchCV: {
        "check_fit2d_1sample": (
            "Fail during parameter check since min/max resources requires"
            " more samples"
        ),
        "check_estimators_nan_inf": "FIXME",
        "check_classifiers_one_label_sample_weights": "FIXME",
        "check_fit2d_1feature": "FIXME",
        "check_supervised_y_2d": "DataConversionWarning not caught",
        "check_requires_y_none": "Doesn't fail gracefully",
    },
    HistGradientBoostingClassifier: {
        # TODO: replace by a statistical test, see meta-issue #16298
        "check_sample_weight_equivalence_on_dense_data": (
            "sample_weight is not equivalent to removing/repeating samples."
        ),
        "check_sample_weight_equivalence_on_sparse_data": (
            "sample_weight is not equivalent to removing/repeating samples."
        ),
    },
    HistGradientBoostingRegressor: {
        # TODO: replace by a statistical test, see meta-issue #16298
        "check_sample_weight_equivalence_on_dense_data": (
            "sample_weight is not equivalent to removing/repeating samples."
        ),
        "check_sample_weight_equivalence_on_sparse_data": (
            "sample_weight is not equivalent to removing/repeating samples."
        ),
    },
    IsolationForest: {
        # TODO: replace by a statistical test, see meta-issue #16298
        "check_sample_weight_equivalence_on_dense_data": (
            "sample_weight is not equivalent to removing/repeating samples."
        ),
        "check_sample_weight_equivalence_on_sparse_data": (
            "sample_weight is not equivalent to removing/repeating samples."
        ),
    },
    KBinsDiscretizer: {
        # TODO: fix sample_weight handling of this estimator, see meta-issue #16298
        "check_sample_weight_equivalence_on_dense_data": (
            "sample_weight is not equivalent to removing/repeating samples."
        ),
        "check_sample_weight_equivalence_on_sparse_data": (
            "sample_weight is not equivalent to removing/repeating samples."
        ),
    },
    KernelDensity: {
        "check_sample_weight_equivalence_on_dense_data": (
            "sample_weight must have positive values"
        ),
    },
    KMeans: {
        # TODO: replace by a statistical test, see meta-issue #16298
        "check_sample_weight_equivalence_on_dense_data": (
            "sample_weight is not equivalent to removing/repeating samples."
        ),
        "check_sample_weight_equivalence_on_sparse_data": (
            "sample_weight is not equivalent to removing/repeating samples."
        ),
    },
    KNeighborsTransformer: {
        "check_methods_sample_order_invariance": "check is not applicable."
    },
    LinearRegression: {
        # TODO: this model should converge to the minimum norm solution of the
        # least squares problem and as result be numerically stable enough when
        # running the equivalence check even if n_features > n_samples. Maybe
        # this is is not the case and a different choice of solver could fix
        # this problem. This might require setting a low enough value for the
        # tolerance of the lsqr solver:
        # https://github.com/scikit-learn/scikit-learn/issues/30131
        "check_sample_weight_equivalence_on_sparse_data": (
            "sample_weight is not equivalent to removing/repeating samples."
        ),
    },
    LinearSVC: {
        # TODO: replace by a statistical test when _dual=True, see meta-issue #16298
        "check_sample_weight_equivalence_on_dense_data": (
            "sample_weight is not equivalent to removing/repeating samples."
        ),
        "check_sample_weight_equivalence_on_sparse_data": (
            "sample_weight is not equivalent to removing/repeating samples."
        ),
        "check_non_transformer_estimators_n_iter": (
            "n_iter_ cannot be easily accessed."
        ),
    },
    LinearSVR: {
        # TODO: replace by a statistical test, see meta-issue #16298
        "check_sample_weight_equivalence_on_dense_data": (
            "sample_weight is not equivalent to removing/repeating samples."
        ),
        "check_sample_weight_equivalence_on_sparse_data": (
            "sample_weight is not equivalent to removing/repeating samples."
        ),
    },
    LogisticRegression: {
        # TODO: fix sample_weight handling of this estimator, see meta-issue #16298
        "check_sample_weight_equivalence_on_dense_data": (
            "sample_weight is not equivalent to removing/repeating samples."
        ),
        "check_sample_weight_equivalence_on_sparse_data": (
            "sample_weight is not equivalent to removing/repeating samples."
        ),
    },
    MiniBatchKMeans: {
        # TODO: replace by a statistical test, see meta-issue #16298
        "check_sample_weight_equivalence_on_dense_data": (
            "sample_weight is not equivalent to removing/repeating samples."
        ),
        "check_sample_weight_equivalence_on_sparse_data": (
            "sample_weight is not equivalent to removing/repeating samples."
        ),
    },
    NuSVC: {
        "check_class_weight_classifiers": "class_weight is ignored.",
        # TODO: fix sample_weight handling of this estimator when probability=False
        # TODO: replace by a statistical test when probability=True
        # see meta-issue #16298
        "check_sample_weight_equivalence_on_dense_data": (
            "sample_weight is not equivalent to removing/repeating samples."
        ),
        "check_sample_weight_equivalence_on_sparse_data": (
            "sample_weight is not equivalent to removing/repeating samples."
        ),
        "check_classifiers_one_label_sample_weights": (
            "specified nu is infeasible for the fit."
        ),
    },
    NuSVR: {
        # TODO: fix sample_weight handling of this estimator, see meta-issue #16298
        "check_sample_weight_equivalence_on_dense_data": (
            "sample_weight is not equivalent to removing/repeating samples."
        ),
        "check_sample_weight_equivalence_on_sparse_data": (
            "sample_weight is not equivalent to removing/repeating samples."
        ),
    },
    Nystroem: {
        "check_transformer_preserves_dtypes": (
            "dtypes are preserved but not at a close enough precision"
        )
    },
    OneClassSVM: {
        # TODO: fix sample_weight handling of this estimator, see meta-issue #16298
        "check_sample_weight_equivalence_on_dense_data": (
            "sample_weight is not equivalent to removing/repeating samples."
        ),
        "check_sample_weight_equivalence_on_sparse_data": (
            "sample_weight is not equivalent to removing/repeating samples."
        ),
    },
    Perceptron: {
        # TODO: replace by a statistical test, see meta-issue #16298
        "check_sample_weight_equivalence_on_dense_data": (
            "sample_weight is not equivalent to removing/repeating samples."
        ),
        "check_sample_weight_equivalence_on_sparse_data": (
            "sample_weight is not equivalent to removing/repeating samples."
        ),
    },
    Pipeline: {
        "check_dont_overwrite_parameters": (
            "Pipeline changes the `steps` parameter, which it shouldn't."
            "Therefore this test is x-fail until we fix this."
        ),
        "check_estimators_overwrite_params": (
            "Pipeline changes the `steps` parameter, which it shouldn't."
            "Therefore this test is x-fail until we fix this."
        ),
    },
    RadiusNeighborsTransformer: {
        "check_methods_sample_order_invariance": "check is not applicable."
    },
    RandomForestClassifier: {
        # TODO: replace by a statistical test, see meta-issue #16298
        "check_sample_weight_equivalence_on_dense_data": (
            "sample_weight is not equivalent to removing/repeating samples."
        ),
        "check_sample_weight_equivalence_on_sparse_data": (
            "sample_weight is not equivalent to removing/repeating samples."
        ),
    },
    RandomForestRegressor: {
        # TODO: replace by a statistical test, see meta-issue #16298
        "check_sample_weight_equivalence_on_dense_data": (
            "sample_weight is not equivalent to removing/repeating samples."
        ),
        "check_sample_weight_equivalence_on_sparse_data": (
            "sample_weight is not equivalent to removing/repeating samples."
        ),
    },
    RandomizedSearchCV: {
        "check_supervised_y_2d": "DataConversionWarning not caught",
        "check_requires_y_none": "Doesn't fail gracefully",
    },
    RandomTreesEmbedding: {
        # TODO: replace by a statistical test, see meta-issue #16298
        "check_sample_weight_equivalence_on_dense_data": (
            "sample_weight is not equivalent to removing/repeating samples."
        ),
        "check_sample_weight_equivalence_on_sparse_data": (
            "sample_weight is not equivalent to removing/repeating samples."
        ),
    },
    RANSACRegressor: {
        # TODO: replace by a statistical test, see meta-issue #16298
        "check_sample_weight_equivalence_on_dense_data": (
            "sample_weight is not equivalent to removing/repeating samples."
        ),
        "check_sample_weight_equivalence_on_sparse_data": (
            "sample_weight is not equivalent to removing/repeating samples."
        ),
    },
    Ridge: {
        "check_non_transformer_estimators_n_iter": (
            "n_iter_ cannot be easily accessed."
        )
    },
    RidgeClassifier: {
        "check_non_transformer_estimators_n_iter": (
            "n_iter_ cannot be easily accessed."
        )
    },
    RidgeCV: {
        "check_sample_weight_equivalence_on_dense_data": (
            "GridSearchCV does not forward the weights to the scorer by default."
        ),
        "check_sample_weight_equivalence_on_sparse_data": (
            "sample_weight is not equivalent to removing/repeating samples."
        ),
    },
    SelfTrainingClassifier: {
        "check_non_transformer_estimators_n_iter": "n_iter_ can be 0."
    },
    SGDClassifier: {
        # TODO: replace by a statistical test, see meta-issue #16298
        "check_sample_weight_equivalence_on_dense_data": (
            "sample_weight is not equivalent to removing/repeating samples."
        ),
        "check_sample_weight_equivalence_on_sparse_data": (
            "sample_weight is not equivalent to removing/repeating samples."
        ),
    },
    SGDOneClassSVM: {
        # TODO: replace by a statistical test, see meta-issue #16298
        "check_sample_weight_equivalence_on_dense_data": (
            "sample_weight is not equivalent to removing/repeating samples."
        ),
        "check_sample_weight_equivalence_on_sparse_data": (
            "sample_weight is not equivalent to removing/repeating samples."
        ),
    },
    SGDRegressor: {
        # TODO: replace by a statistical test, see meta-issue #16298
        "check_sample_weight_equivalence_on_dense_data": (
            "sample_weight is not equivalent to removing/repeating samples."
        ),
        "check_sample_weight_equivalence_on_sparse_data": (
            "sample_weight is not equivalent to removing/repeating samples."
        ),
    },
    SpectralCoclustering: {
        "check_estimators_dtypes": "raises nan error",
        "check_fit2d_1sample": "_scale_normalize fails",
        "check_fit2d_1feature": "raises apply_along_axis error",
        "check_estimator_sparse_matrix": "does not fail gracefully",
        "check_estimator_sparse_array": "does not fail gracefully",
        "check_methods_subset_invariance": "empty array passed inside",
        "check_dont_overwrite_parameters": "empty array passed inside",
        "check_fit2d_predict1d": "empty array passed inside",
        # ValueError: Found array with 0 feature(s) (shape=(23, 0))
        # while a minimum of 1 is required.
        "check_dict_unchanged": "FIXME",
    },
    SpectralBiclustering: {
        "check_estimators_dtypes": "raises nan error",
        "check_fit2d_1sample": "_scale_normalize fails",
        "check_fit2d_1feature": "raises apply_along_axis error",
        "check_estimator_sparse_matrix": "does not fail gracefully",
        "check_estimator_sparse_array": "does not fail gracefully",
        "check_methods_subset_invariance": "empty array passed inside",
        "check_dont_overwrite_parameters": "empty array passed inside",
        "check_fit2d_predict1d": "empty array passed inside",
    },
    SplineTransformer: {
        "check_estimators_pickle": (
            "Current Scipy implementation of _bsplines does not"
            "support const memory views."
        ),
    },
    SVC: {
        # TODO: fix sample_weight handling of this estimator when probability=False
        # TODO: replace by a statistical test when probability=True
        # see meta-issue #16298
        "check_sample_weight_equivalence_on_dense_data": (
            "sample_weight is not equivalent to removing/repeating samples."
        ),
        "check_sample_weight_equivalence_on_sparse_data": (
            "sample_weight is not equivalent to removing/repeating samples."
        ),
    },
    SVR: {
        # TODO: fix sample_weight handling of this estimator, see meta-issue #16298
        "check_sample_weight_equivalence_on_dense_data": (
            "sample_weight is not equivalent to removing/repeating samples."
        ),
        "check_sample_weight_equivalence_on_sparse_data": (
            "sample_weight is not equivalent to removing/repeating samples."
        ),
    },
    TunedThresholdClassifierCV: {
        "check_classifiers_train": "Threshold at probability 0.5 does not hold",
        "check_sample_weight_equivalence_on_dense_data": (
            "Due to the cross-validation and sample ordering, removing a sample"
            " is not strictly equal to putting is weight to zero. Specific unit"
            " tests are added for TunedThresholdClassifierCV specifically."
        ),
    },
}


def _get_expected_failed_checks(estimator):
    """Get the expected failed checks for all estimators in scikit-learn."""
    failed_checks = PER_ESTIMATOR_XFAIL_CHECKS.get(type(estimator), {})

    tags = get_tags(estimator)

    # all xfail marks that depend on the instance, come here. As of now, we have only
    # these two cases.
    if type(estimator) in [KNeighborsClassifier, KNeighborsRegressor]:
        if tags.input_tags.pairwise:
            failed_checks.update(
                {
                    "check_n_features_in_after_fitting": "FIXME",
                    "check_dataframe_column_names_consistency": "FIXME",
                }
            )

    return failed_checks<|MERGE_RESOLUTION|>--- conflicted
+++ resolved
@@ -569,14 +569,11 @@
     },
     LinearDiscriminantAnalysis: {"check_dict_unchanged": dict(n_components=1)},
     LinearRegression: {
-<<<<<<< HEAD
-        "check_estimator_sparse_tag": [dict(positive=False), dict(positive=True)]
-=======
+        "check_estimator_sparse_tag": [dict(positive=False), dict(positive=True)],
         "check_sample_weight_equivalence_on_dense_data": [
             dict(positive=False),
             dict(positive=True),
-        ]
->>>>>>> 8481e681
+        ],
     },
     LocallyLinearEmbedding: {"check_dict_unchanged": dict(max_iter=5, n_components=1)},
     LogisticRegression: {
