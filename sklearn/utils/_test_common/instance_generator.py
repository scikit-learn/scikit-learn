# Authors: The scikit-learn developers
# SPDX-License-Identifier: BSD-3-Clause


import re
import warnings
from contextlib import suppress
from functools import partial
from inspect import isfunction

from sklearn import clone, config_context
from sklearn.calibration import CalibratedClassifierCV
from sklearn.cluster import (
    HDBSCAN,
    AffinityPropagation,
    AgglomerativeClustering,
    Birch,
    BisectingKMeans,
    FeatureAgglomeration,
    KMeans,
    MeanShift,
    MiniBatchKMeans,
    SpectralBiclustering,
    SpectralClustering,
    SpectralCoclustering,
)
from sklearn.compose import ColumnTransformer
from sklearn.covariance import GraphicalLasso, GraphicalLassoCV
from sklearn.cross_decomposition import CCA, PLSSVD, PLSCanonical, PLSRegression
from sklearn.decomposition import (
    NMF,
    PCA,
    DictionaryLearning,
    FactorAnalysis,
    FastICA,
    IncrementalPCA,
    KernelPCA,
    LatentDirichletAllocation,
    MiniBatchDictionaryLearning,
    MiniBatchNMF,
    MiniBatchSparsePCA,
    SparseCoder,
    SparsePCA,
    TruncatedSVD,
)
from sklearn.discriminant_analysis import LinearDiscriminantAnalysis
from sklearn.dummy import DummyClassifier
from sklearn.ensemble import (
    AdaBoostClassifier,
    AdaBoostRegressor,
    BaggingClassifier,
    BaggingRegressor,
    ExtraTreesClassifier,
    ExtraTreesRegressor,
    GradientBoostingClassifier,
    GradientBoostingRegressor,
    HistGradientBoostingClassifier,
    HistGradientBoostingRegressor,
    IsolationForest,
    RandomForestClassifier,
    RandomForestRegressor,
    RandomTreesEmbedding,
    StackingClassifier,
    StackingRegressor,
    VotingClassifier,
    VotingRegressor,
)
from sklearn.exceptions import SkipTestWarning
from sklearn.experimental import enable_halving_search_cv  # noqa
from sklearn.feature_selection import (
    RFE,
    RFECV,
    SelectFdr,
    SelectFromModel,
    SelectKBest,
    SequentialFeatureSelector,
)
from sklearn.frozen import FrozenEstimator
from sklearn.kernel_approximation import (
    Nystroem,
    PolynomialCountSketch,
    RBFSampler,
    SkewedChi2Sampler,
)
from sklearn.linear_model import (
    ARDRegression,
    BayesianRidge,
    ElasticNet,
    ElasticNetCV,
    GammaRegressor,
    HuberRegressor,
    LarsCV,
    Lasso,
    LassoCV,
    LassoLars,
    LassoLarsCV,
    LassoLarsIC,
    LinearRegression,
    LogisticRegression,
    LogisticRegressionCV,
    MultiTaskElasticNet,
    MultiTaskElasticNetCV,
    MultiTaskLasso,
    MultiTaskLassoCV,
    OrthogonalMatchingPursuitCV,
    PassiveAggressiveClassifier,
    PassiveAggressiveRegressor,
    Perceptron,
    PoissonRegressor,
    QuantileRegressor,
    RANSACRegressor,
    Ridge,
    RidgeClassifier,
    RidgeCV,
    SGDClassifier,
    SGDOneClassSVM,
    SGDRegressor,
    TheilSenRegressor,
    TweedieRegressor,
)
from sklearn.manifold import (
    MDS,
    TSNE,
    Isomap,
    LocallyLinearEmbedding,
    SpectralEmbedding,
)
from sklearn.mixture import BayesianGaussianMixture, GaussianMixture
from sklearn.model_selection import (
    FixedThresholdClassifier,
    GridSearchCV,
    HalvingGridSearchCV,
    HalvingRandomSearchCV,
    RandomizedSearchCV,
    TunedThresholdClassifierCV,
)
from sklearn.multiclass import (
    OneVsOneClassifier,
    OneVsRestClassifier,
    OutputCodeClassifier,
)
from sklearn.multioutput import (
    ClassifierChain,
    MultiOutputClassifier,
    MultiOutputRegressor,
    RegressorChain,
)
from sklearn.naive_bayes import CategoricalNB
from sklearn.neighbors import (
    KernelDensity,
    KNeighborsClassifier,
    KNeighborsRegressor,
    KNeighborsTransformer,
    NeighborhoodComponentsAnalysis,
    RadiusNeighborsTransformer,
)
from sklearn.neural_network import BernoulliRBM, MLPClassifier, MLPRegressor
from sklearn.pipeline import FeatureUnion, Pipeline
from sklearn.preprocessing import (
    KBinsDiscretizer,
    OneHotEncoder,
    SplineTransformer,
    StandardScaler,
    TargetEncoder,
)
from sklearn.random_projection import (
    GaussianRandomProjection,
    SparseRandomProjection,
)
from sklearn.semi_supervised import (
    LabelPropagation,
    LabelSpreading,
    SelfTrainingClassifier,
)
from sklearn.svm import SVC, SVR, LinearSVC, LinearSVR, NuSVC, NuSVR, OneClassSVM
from sklearn.tree import DecisionTreeClassifier, DecisionTreeRegressor
from sklearn.utils import all_estimators
from sklearn.utils._tags import get_tags
from sklearn.utils._testing import SkipTest

CROSS_DECOMPOSITION = ["PLSCanonical", "PLSRegression", "CCA", "PLSSVD"]

# The following dictionary is to indicate constructor arguments suitable for the test
# suite, which uses very small datasets, and is intended to run rather quickly.
INIT_PARAMS = {
    AdaBoostClassifier: dict(n_estimators=5),
    AdaBoostRegressor: dict(n_estimators=5),
    AffinityPropagation: dict(max_iter=5),
    AgglomerativeClustering: dict(n_clusters=2),
    ARDRegression: dict(max_iter=5),
    BaggingClassifier: dict(n_estimators=5),
    BaggingRegressor: dict(n_estimators=5),
    BayesianGaussianMixture: dict(n_init=2, max_iter=5),
    BayesianRidge: dict(max_iter=5),
    BernoulliRBM: dict(n_iter=5, batch_size=10),
    Birch: dict(n_clusters=2),
    BisectingKMeans: dict(n_init=2, n_clusters=2, max_iter=5),
    CalibratedClassifierCV: dict(estimator=LogisticRegression(C=1), cv=3),
    CCA: dict(n_components=1, max_iter=5),
    ClassifierChain: dict(base_estimator=LogisticRegression(C=1), cv=3),
    ColumnTransformer: dict(transformers=[("trans1", StandardScaler(), [0, 1])]),
    DictionaryLearning: dict(max_iter=20, transform_algorithm="lasso_lars"),
    # the default strategy prior would output constant predictions and fail
    # for check_classifiers_predictions
    DummyClassifier: [dict(strategy="stratified"), dict(strategy="most_frequent")],
    ElasticNetCV: dict(max_iter=5, cv=3),
    ElasticNet: dict(max_iter=5),
    ExtraTreesClassifier: dict(n_estimators=5),
    ExtraTreesRegressor: dict(n_estimators=5),
    FactorAnalysis: dict(max_iter=5),
    FastICA: dict(max_iter=5),
    FeatureAgglomeration: dict(n_clusters=2),
    FeatureUnion: dict(transformer_list=[("trans1", StandardScaler())]),
    FixedThresholdClassifier: dict(estimator=LogisticRegression(C=1)),
    GammaRegressor: dict(max_iter=5),
    GaussianMixture: dict(n_init=2, max_iter=5),
    # Due to the jl lemma and often very few samples, the number
    # of components of the random matrix projection will be probably
    # greater than the number of features.
    # So we impose a smaller number (avoid "auto" mode)
    GaussianRandomProjection: dict(n_components=2),
    GradientBoostingClassifier: dict(n_estimators=5),
    GradientBoostingRegressor: dict(n_estimators=5),
    GraphicalLassoCV: dict(max_iter=5, cv=3),
    GraphicalLasso: dict(max_iter=5),
    GridSearchCV: [
        dict(
            cv=2,
            error_score="raise",
            estimator=Ridge(),
            param_grid={"alpha": [0.1, 1.0]},
        ),
        dict(
            cv=2,
            error_score="raise",
            estimator=LogisticRegression(),
            param_grid={"C": [0.1, 1.0]},
        ),
        dict(
            cv=2,
            error_score="raise",
            estimator=Pipeline(steps=[("pca", PCA()), ("ridge", Ridge())]),
            param_grid={"ridge__alpha": [0.1, 1.0]},
        ),
        dict(
            cv=2,
            error_score="raise",
            estimator=Pipeline(
                steps=[("pca", PCA()), ("logisticregression", LogisticRegression())]
            ),
            param_grid={"logisticregression__C": [0.1, 1.0]},
        ),
    ],
    HalvingGridSearchCV: [
        dict(
            cv=2,
            error_score="raise",
            estimator=Ridge(),
            min_resources="smallest",
            param_grid={"alpha": [0.1, 1.0]},
            random_state=0,
        ),
        dict(
            cv=2,
            error_score="raise",
            estimator=LogisticRegression(),
            min_resources="smallest",
            param_grid={"C": [0.1, 1.0]},
            random_state=0,
        ),
        dict(
            cv=2,
            error_score="raise",
            estimator=Pipeline(steps=[("pca", PCA()), ("ridge", Ridge())]),
            min_resources="smallest",
            param_grid={"ridge__alpha": [0.1, 1.0]},
            random_state=0,
        ),
        dict(
            cv=2,
            error_score="raise",
            estimator=Pipeline(
                steps=[("pca", PCA()), ("logisticregression", LogisticRegression())]
            ),
            min_resources="smallest",
            param_grid={"logisticregression__C": [0.1, 1.0]},
            random_state=0,
        ),
    ],
    HalvingRandomSearchCV: [
        dict(
            cv=2,
            error_score="raise",
            estimator=Ridge(),
            param_distributions={"alpha": [0.1, 1.0]},
            random_state=0,
        ),
        dict(
            cv=2,
            error_score="raise",
            estimator=LogisticRegression(),
            param_distributions={"C": [0.1, 1.0]},
            random_state=0,
        ),
        dict(
            cv=2,
            error_score="raise",
            estimator=Pipeline(steps=[("pca", PCA()), ("ridge", Ridge())]),
            param_distributions={"ridge__alpha": [0.1, 1.0]},
            random_state=0,
        ),
        dict(
            cv=2,
            error_score="raise",
            estimator=Pipeline(
                steps=[("pca", PCA()), ("logisticregression", LogisticRegression())]
            ),
            param_distributions={"logisticregression__C": [0.1, 1.0]},
            random_state=0,
        ),
    ],
    HDBSCAN: dict(min_samples=1),
    # The default min_samples_leaf (20) isn't appropriate for small
    # datasets (only very shallow trees are built) that the checks use.
    HistGradientBoostingClassifier: dict(max_iter=5, min_samples_leaf=5),
    HistGradientBoostingRegressor: dict(max_iter=5, min_samples_leaf=5),
    HuberRegressor: dict(max_iter=5),
    IncrementalPCA: dict(batch_size=10),
    IsolationForest: dict(n_estimators=5),
    KMeans: dict(n_init=2, n_clusters=2, max_iter=5),
    KNeighborsClassifier: [dict(n_neighbors=2), dict(metric="precomputed")],
    KNeighborsRegressor: [dict(n_neighbors=2), dict(metric="precomputed")],
    LabelPropagation: dict(max_iter=5),
    LabelSpreading: dict(max_iter=5),
    LarsCV: dict(max_iter=5, cv=3),
    LassoCV: dict(max_iter=5, cv=3),
    Lasso: dict(max_iter=5),
    LassoLarsCV: dict(max_iter=5, cv=3),
    LassoLars: dict(max_iter=5),
    # Noise variance estimation does not work when `n_samples < n_features`.
    # We need to provide the noise variance explicitly.
    LassoLarsIC: dict(max_iter=5, noise_variance=1.0),
    LatentDirichletAllocation: dict(max_iter=5, batch_size=10),
    LinearSVC: dict(max_iter=20),
    LinearSVR: dict(max_iter=20),
    LocallyLinearEmbedding: dict(max_iter=5),
    LogisticRegressionCV: dict(max_iter=5, cv=3),
    LogisticRegression: dict(max_iter=5),
    MDS: dict(n_init=2, max_iter=5),
    # In the case of check_fit2d_1sample, bandwidth is set to None and
    # is thus estimated. De facto it is 0.0 as a single sample is provided
    # and this makes the test fails. Hence we give it a placeholder value.
    MeanShift: dict(max_iter=5, bandwidth=1.0),
    MiniBatchDictionaryLearning: dict(batch_size=10, max_iter=5),
    MiniBatchKMeans: dict(n_init=2, n_clusters=2, max_iter=5, batch_size=10),
    MiniBatchNMF: dict(batch_size=10, max_iter=20, fresh_restarts=True),
    MiniBatchSparsePCA: dict(max_iter=5, batch_size=10),
    MLPClassifier: dict(max_iter=100),
    MLPRegressor: dict(max_iter=100),
    MultiOutputClassifier: dict(estimator=LogisticRegression(C=1)),
    MultiOutputRegressor: dict(estimator=Ridge()),
    MultiTaskElasticNetCV: dict(max_iter=5, cv=3),
    MultiTaskElasticNet: dict(max_iter=5),
    MultiTaskLassoCV: dict(max_iter=5, cv=3),
    MultiTaskLasso: dict(max_iter=5),
    NeighborhoodComponentsAnalysis: dict(max_iter=5),
    NMF: dict(max_iter=500),
    NuSVC: dict(max_iter=-1),
    NuSVR: dict(max_iter=-1),
    OneClassSVM: dict(max_iter=-1),
    OneHotEncoder: dict(handle_unknown="ignore"),
    OneVsOneClassifier: dict(estimator=LogisticRegression(C=1)),
    OneVsRestClassifier: dict(estimator=LogisticRegression(C=1)),
    OrthogonalMatchingPursuitCV: dict(cv=3),
    OutputCodeClassifier: dict(estimator=LogisticRegression(C=1)),
    PassiveAggressiveClassifier: dict(max_iter=5),
    PassiveAggressiveRegressor: dict(max_iter=5),
    Perceptron: dict(max_iter=5),
    Pipeline: [
        {"steps": [("scaler", StandardScaler()), ("final_estimator", Ridge())]},
        {
            "steps": [
                ("scaler", StandardScaler()),
                ("final_estimator", LogisticRegression()),
            ]
        },
    ],
    PLSCanonical: dict(n_components=1, max_iter=5),
    PLSRegression: dict(n_components=1, max_iter=5),
    PLSSVD: dict(n_components=1),
    PoissonRegressor: dict(max_iter=5),
    RandomForestClassifier: dict(n_estimators=5),
    RandomForestRegressor: dict(n_estimators=5),
    RandomizedSearchCV: [
        dict(
            cv=2,
            error_score="raise",
            estimator=Ridge(),
            param_distributions={"alpha": [0.1, 1.0]},
            random_state=0,
        ),
        dict(
            cv=2,
            error_score="raise",
            estimator=LogisticRegression(),
            param_distributions={"C": [0.1, 1.0]},
            random_state=0,
        ),
        dict(
            cv=2,
            error_score="raise",
            estimator=Pipeline(steps=[("pca", PCA()), ("ridge", Ridge())]),
            param_distributions={"ridge__alpha": [0.1, 1.0]},
            random_state=0,
        ),
        dict(
            cv=2,
            error_score="raise",
            estimator=Pipeline(
                steps=[("pca", PCA()), ("logisticregression", LogisticRegression())]
            ),
            param_distributions={"logisticregression__C": [0.1, 1.0]},
            random_state=0,
        ),
    ],
    RandomTreesEmbedding: dict(n_estimators=5),
    # `RANSACRegressor` will raise an error with any model other
    # than `LinearRegression` if we don't fix the `min_samples` parameter.
    # For common tests, we can enforce using `LinearRegression` that
    # is the default estimator in `RANSACRegressor` instead of `Ridge`.
    RANSACRegressor: dict(estimator=LinearRegression(), max_trials=10),
    RegressorChain: dict(base_estimator=Ridge(), cv=3),
    RFECV: dict(estimator=LogisticRegression(C=1), cv=3),
    RFE: dict(estimator=LogisticRegression(C=1)),
    # be tolerant of noisy datasets (not actually speed)
    SelectFdr: dict(alpha=0.5),
    # Increases coverage because SGDRegressor has partial_fit
    SelectFromModel: dict(estimator=SGDRegressor(random_state=0)),
    # SelectKBest has a default of k=10
    # which is more feature than we have in most case.
    SelectKBest: dict(k=1),
    SelfTrainingClassifier: dict(estimator=LogisticRegression(C=1), max_iter=5),
    SequentialFeatureSelector: dict(estimator=LogisticRegression(C=1), cv=3),
    SGDClassifier: dict(max_iter=5),
    SGDOneClassSVM: dict(max_iter=5),
    SGDRegressor: dict(max_iter=5),
    SparsePCA: dict(max_iter=5),
    # Due to the jl lemma and often very few samples, the number
    # of components of the random matrix projection will be probably
    # greater than the number of features.
    # So we impose a smaller number (avoid "auto" mode)
    SparseRandomProjection: dict(n_components=2),
    SpectralBiclustering: dict(n_init=2, n_best=1, n_clusters=2),
    SpectralClustering: dict(n_init=2, n_clusters=2),
    SpectralCoclustering: dict(n_init=2, n_clusters=2),
    # Default "auto" parameter can lead to different ordering of eigenvalues on
    # windows: #24105
    SpectralEmbedding: dict(eigen_tol=1e-05),
    StackingClassifier: dict(
        estimators=[
            ("est1", DecisionTreeClassifier(max_depth=3, random_state=0)),
            ("est2", DecisionTreeClassifier(max_depth=3, random_state=1)),
        ],
        cv=3,
    ),
    StackingRegressor: dict(
        estimators=[
            ("est1", DecisionTreeRegressor(max_depth=3, random_state=0)),
            ("est2", DecisionTreeRegressor(max_depth=3, random_state=1)),
        ],
        cv=3,
    ),
    SVC: [dict(max_iter=-1), dict(kernel="precomputed")],
    SVR: [dict(max_iter=-1), dict(kernel="precomputed")],
    TargetEncoder: dict(cv=3),
    TheilSenRegressor: dict(max_iter=5, max_subpopulation=100),
    # TruncatedSVD doesn't run with n_components = n_features
    TruncatedSVD: dict(n_iter=5, n_components=1),
    TSNE: dict(perplexity=2),
    TunedThresholdClassifierCV: dict(estimator=LogisticRegression(C=1), cv=3),
    TweedieRegressor: dict(max_iter=5),
    VotingClassifier: dict(
        estimators=[
            ("est1", DecisionTreeClassifier(max_depth=3, random_state=0)),
            ("est2", DecisionTreeClassifier(max_depth=3, random_state=1)),
        ]
    ),
    VotingRegressor: dict(
        estimators=[
            ("est1", DecisionTreeRegressor(max_depth=3, random_state=0)),
            ("est2", DecisionTreeRegressor(max_depth=3, random_state=1)),
        ]
    ),
}

# This dictionary stores parameters for specific checks. It also enables running the
# same check with multiple instances of the same estimator with different parameters.
# The special key "*" allows to apply the parameters to all checks.
# TODO(devtools): allow third-party developers to pass test specific params to checks
PER_ESTIMATOR_CHECK_PARAMS: dict = {
    # TODO(devtools): check that function names here exist in checks for the estimator
    AgglomerativeClustering: {"check_dict_unchanged": dict(n_clusters=1)},
    BayesianGaussianMixture: {"check_dict_unchanged": dict(max_iter=5, n_init=2)},
    BernoulliRBM: {"check_dict_unchanged": dict(n_components=1, n_iter=5)},
    Birch: {"check_dict_unchanged": dict(n_clusters=1)},
    BisectingKMeans: {"check_dict_unchanged": dict(max_iter=5, n_clusters=1, n_init=2)},
    CCA: {"check_dict_unchanged": dict(max_iter=5, n_components=1)},
    DecisionTreeRegressor: {
        "check_sample_weight_equivalence_on_dense_data": [
            dict(criterion="squared_error"),
            dict(criterion="absolute_error"),
            dict(criterion="friedman_mse"),
            dict(criterion="poisson"),
        ],
        "check_sample_weight_equivalence_on_sparse_data": [
            dict(criterion="squared_error"),
            dict(criterion="absolute_error"),
            dict(criterion="friedman_mse"),
            dict(criterion="poisson"),
        ],
    },
    DecisionTreeClassifier: {
        "check_sample_weight_equivalence_on_dense_data": [
            dict(criterion="gini"),
            dict(criterion="log_loss"),
            dict(criterion="entropy"),
        ],
        "check_sample_weight_equivalence_on_sparse_data": [
            dict(criterion="gini"),
            dict(criterion="log_loss"),
            dict(criterion="entropy"),
        ],
    },
    DictionaryLearning: {
        "check_dict_unchanged": dict(
            max_iter=20, n_components=1, transform_algorithm="lasso_lars"
        )
    },
    FactorAnalysis: {"check_dict_unchanged": dict(max_iter=5, n_components=1)},
    FastICA: {"check_dict_unchanged": dict(max_iter=5, n_components=1)},
    FeatureAgglomeration: {"check_dict_unchanged": dict(n_clusters=1)},
    GammaRegressor: {
        "check_sample_weight_equivalence_on_dense_data": [
            dict(solver="newton-cholesky"),
            dict(solver="lbfgs"),
        ],
    },
    GaussianMixture: {"check_dict_unchanged": dict(max_iter=5, n_init=2)},
    GaussianRandomProjection: {"check_dict_unchanged": dict(n_components=1)},
    IncrementalPCA: {"check_dict_unchanged": dict(batch_size=10, n_components=1)},
    Isomap: {"check_dict_unchanged": dict(n_components=1)},
    KMeans: {"check_dict_unchanged": dict(max_iter=5, n_clusters=1, n_init=2)},
    KBinsDiscretizer: {
        "check_sample_weight_equivalence": [
            # Using subsample != None leads to a stochastic fit that is not
            # handled by the check_sample_weight_equivalence test.
            dict(strategy="quantile", subsample=None, quantile_method="inverted_cdf"),
            dict(
                strategy="quantile",
                subsample=None,
                quantile_method="average_inverted_cdf",
            ),
            dict(strategy="uniform", subsample=None),
            # The "kmeans" strategy leads to a stochastic fit that is not
            # handled by the check_sample_weight_equivalence test.
        ]
    },
    KernelPCA: {"check_dict_unchanged": dict(n_components=1)},
    LassoLars: {"check_non_transformer_estimators_n_iter": dict(alpha=0.0)},
    LatentDirichletAllocation: {
        "check_dict_unchanged": dict(batch_size=10, max_iter=5, n_components=1)
    },
    LinearDiscriminantAnalysis: {"check_dict_unchanged": dict(n_components=1)},
    LocallyLinearEmbedding: {"check_dict_unchanged": dict(max_iter=5, n_components=1)},
    LogisticRegression: {
        "check_sample_weight_equivalence_on_dense_data": [
            dict(solver="lbfgs"),
            dict(solver="liblinear"),
            dict(solver="newton-cg"),
            dict(solver="newton-cholesky"),
        ],
        "check_sample_weight_equivalence_on_sparse_data": [
            dict(solver="liblinear"),
        ],
    },
    MDS: {"check_dict_unchanged": dict(max_iter=5, n_components=1, n_init=2)},
    MiniBatchDictionaryLearning: {
        "check_dict_unchanged": dict(batch_size=10, max_iter=5, n_components=1)
    },
    MiniBatchKMeans: {
        "check_dict_unchanged": dict(batch_size=10, max_iter=5, n_clusters=1, n_init=2)
    },
    MiniBatchNMF: {
        "check_dict_unchanged": dict(
            batch_size=10, fresh_restarts=True, max_iter=20, n_components=1
        )
    },
    MiniBatchSparsePCA: {
        "check_dict_unchanged": dict(batch_size=10, max_iter=5, n_components=1)
    },
    NMF: {"check_dict_unchanged": dict(max_iter=500, n_components=1)},
    NeighborhoodComponentsAnalysis: {
        "check_dict_unchanged": dict(max_iter=5, n_components=1)
    },
    Nystroem: {"check_dict_unchanged": dict(n_components=1)},
    PCA: {"check_dict_unchanged": dict(n_components=1)},
    PLSCanonical: {"check_dict_unchanged": dict(max_iter=5, n_components=1)},
    PLSRegression: {"check_dict_unchanged": dict(max_iter=5, n_components=1)},
    PLSSVD: {"check_dict_unchanged": dict(n_components=1)},
    PoissonRegressor: {
        "check_sample_weight_equivalence_on_dense_data": [
            dict(solver="newton-cholesky"),
            dict(solver="lbfgs"),
        ],
    },
    PolynomialCountSketch: {"check_dict_unchanged": dict(n_components=1)},
    QuantileRegressor: {
        "check_sample_weight_equivalence_on_dense_data": [
            dict(quantile=0.5),
            dict(quantile=0.75),
            dict(solver="highs-ds"),
            dict(solver="highs-ipm"),
        ],
    },
    RBFSampler: {"check_dict_unchanged": dict(n_components=1)},
    Ridge: {
        "check_sample_weight_equivalence_on_dense_data": [
            dict(solver="svd"),
            dict(solver="cholesky"),
            dict(solver="sparse_cg"),
            dict(solver="lsqr"),
            dict(solver="lbfgs", positive=True),
        ],
        "check_sample_weight_equivalence_on_sparse_data": [
            dict(solver="sparse_cg"),
            dict(solver="lsqr"),
        ],
    },
    RidgeClassifier: {
        "check_sample_weight_equivalence_on_dense_data": [
            dict(solver="svd"),
            dict(solver="cholesky"),
            dict(solver="sparse_cg"),
            dict(solver="lsqr"),
        ],
        "check_sample_weight_equivalence_on_sparse_data": [
            dict(solver="sparse_cg"),
            dict(solver="lsqr"),
        ],
    },
    SkewedChi2Sampler: {"check_dict_unchanged": dict(n_components=1)},
    SparsePCA: {"check_dict_unchanged": dict(max_iter=5, n_components=1)},
    SparseRandomProjection: {"check_dict_unchanged": dict(n_components=1)},
    SpectralBiclustering: {
        "check_dict_unchanged": dict(n_best=1, n_clusters=1, n_components=1, n_init=2)
    },
    SpectralClustering: {
        "check_dict_unchanged": dict(n_clusters=1, n_components=1, n_init=2)
    },
    SpectralCoclustering: {"check_dict_unchanged": dict(n_clusters=1, n_init=2)},
    SpectralEmbedding: {"check_dict_unchanged": dict(eigen_tol=1e-05, n_components=1)},
    StandardScaler: {
        "check_sample_weight_equivalence_on_dense_data": [
            dict(with_mean=True),
            dict(with_mean=False),
        ],
        "check_sample_weight_equivalence_on_sparse_data": [
            dict(with_mean=False),
        ],
    },
    TSNE: {"check_dict_unchanged": dict(n_components=1, perplexity=2)},
    TruncatedSVD: {"check_dict_unchanged": dict(n_components=1)},
    TweedieRegressor: {
        "check_sample_weight_equivalence_on_dense_data": [
            dict(solver="newton-cholesky"),
            dict(solver="lbfgs"),
        ],
    },
}


def _tested_estimators(type_filter=None):
    for _, Estimator in all_estimators(type_filter=type_filter):
        with suppress(SkipTest):
            for estimator in _construct_instances(Estimator):
                yield estimator


SKIPPED_ESTIMATORS = [SparseCoder, FrozenEstimator]


def _construct_instances(Estimator):
    """Construct Estimator instances if possible.

    If parameter sets in INIT_PARAMS are provided, use them. If there are a list
    of parameter sets, return one instance for each set.
    """
    if Estimator in SKIPPED_ESTIMATORS:
        msg = f"Can't instantiate estimator {Estimator.__name__}"
        # raise additional warning to be shown by pytest
        warnings.warn(msg, SkipTestWarning)
        raise SkipTest(msg)

    if Estimator in INIT_PARAMS:
        param_sets = INIT_PARAMS[Estimator]
        if not isinstance(param_sets, list):
            param_sets = [param_sets]
        for params in param_sets:
            est = Estimator(**params)
            yield est
    else:
        yield Estimator()


def _get_check_estimator_ids(obj):
    """Create pytest ids for checks.

    When `obj` is an estimator, this returns the pprint version of the
    estimator (with `print_changed_only=True`). When `obj` is a function, the
    name of the function is returned with its keyword arguments.

    `_get_check_estimator_ids` is designed to be used as the `id` in
    `pytest.mark.parametrize` where `check_estimator(..., generate_only=True)`
    is yielding estimators and checks.

    Parameters
    ----------
    obj : estimator or function
        Items generated by `check_estimator`.

    Returns
    -------
    id : str or None

    See Also
    --------
    check_estimator
    """
    if isfunction(obj):
        return obj.__name__
    if isinstance(obj, partial):
        if not obj.keywords:
            return obj.func.__name__
        kwstring = ",".join(["{}={}".format(k, v) for k, v in obj.keywords.items()])
        return "{}({})".format(obj.func.__name__, kwstring)
    if hasattr(obj, "get_params"):
        with config_context(print_changed_only=True):
            return re.sub(r"\s", "", str(obj))


def _yield_instances_for_check(check, estimator_orig):
    """Yield instances for a check.

    For most estimators, this is a no-op.

    For estimators which have an entry in PER_ESTIMATOR_CHECK_PARAMS, this will yield
    an estimator for each parameter set in PER_ESTIMATOR_CHECK_PARAMS[estimator].
    """
    # TODO(devtools): enable this behavior for third party estimators as well
    if type(estimator_orig) not in PER_ESTIMATOR_CHECK_PARAMS:
        yield estimator_orig
        return

    check_params = PER_ESTIMATOR_CHECK_PARAMS[type(estimator_orig)]

    try:
        check_name = check.__name__
    except AttributeError:
        # partial tests
        check_name = check.func.__name__

    if check_name not in check_params:
        yield estimator_orig
        return

    param_set = check_params[check_name]
    if isinstance(param_set, dict):
        param_set = [param_set]

    for params in param_set:
        estimator = clone(estimator_orig)
        estimator.set_params(**params)
        yield estimator


PER_ESTIMATOR_XFAIL_CHECKS = {
    AdaBoostClassifier: {
        # TODO: replace by a statistical test, see meta-issue #16298
        "check_sample_weight_equivalence_on_dense_data": (
            "sample_weight is not equivalent to removing/repeating samples."
        ),
        "check_sample_weight_equivalence_on_sparse_data": (
            "sample_weight is not equivalent to removing/repeating samples."
        ),
    },
    AdaBoostRegressor: {
        # TODO: replace by a statistical test, see meta-issue #16298
        "check_sample_weight_equivalence_on_dense_data": (
            "sample_weight is not equivalent to removing/repeating samples."
        ),
        "check_sample_weight_equivalence_on_sparse_data": (
            "sample_weight is not equivalent to removing/repeating samples."
        ),
    },
    BaggingClassifier: {
        # TODO: replace by a statistical test, see meta-issue #16298
        "check_sample_weight_equivalence_on_dense_data": (
            "sample_weight is not equivalent to removing/repeating samples."
        ),
        "check_sample_weight_equivalence_on_sparse_data": (
            "sample_weight is not equivalent to removing/repeating samples."
        ),
    },
    BaggingRegressor: {
        # TODO: replace by a statistical test, see meta-issue #16298
        "check_sample_weight_equivalence_on_dense_data": (
            "sample_weight is not equivalent to removing/repeating samples."
        ),
        "check_sample_weight_equivalence_on_sparse_data": (
            "sample_weight is not equivalent to removing/repeating samples."
        ),
    },
    BayesianRidge: {
        # TODO: fix sample_weight handling of this estimator, see meta-issue #16298
        "check_sample_weight_equivalence_on_dense_data": (
            "sample_weight is not equivalent to removing/repeating samples."
        ),
        "check_sample_weight_equivalence_on_sparse_data": (
            "sample_weight is not equivalent to removing/repeating samples."
        ),
    },
    BernoulliRBM: {
        "check_methods_subset_invariance": ("fails for the decision_function method"),
        "check_methods_sample_order_invariance": ("fails for the score_samples method"),
    },
    BisectingKMeans: {
        # TODO: replace by a statistical test, see meta-issue #16298
        "check_sample_weight_equivalence_on_dense_data": (
            "sample_weight is not equivalent to removing/repeating samples."
        ),
        "check_sample_weight_equivalence_on_sparse_data": (
            "sample_weight is not equivalent to removing/repeating samples."
        ),
    },
    CategoricalNB: {
        # TODO: fix sample_weight handling of this estimator, see meta-issue #16298
        "check_sample_weight_equivalence_on_dense_data": (
            "sample_weight is not equivalent to removing/repeating samples."
        ),
        "check_sample_weight_equivalence_on_sparse_data": (
            "sample_weight is not equivalent to removing/repeating samples."
        ),
    },
    ColumnTransformer: {
        "check_estimators_empty_data_messages": "FIXME",
        "check_estimators_nan_inf": "FIXME",
        "check_estimator_sparse_array": "FIXME",
        "check_estimator_sparse_matrix": "FIXME",
        "check_fit1d": "FIXME",
        "check_fit2d_predict1d": "FIXME",
        "check_complex_data": "FIXME",
        "check_fit2d_1feature": "FIXME",
    },
    DummyClassifier: {
        "check_methods_subset_invariance": "fails for the predict method",
        "check_methods_sample_order_invariance": "fails for the predict method",
    },
    FeatureUnion: {
        "check_estimators_overwrite_params": "FIXME",
        "check_estimators_nan_inf": "FIXME",
        "check_dont_overwrite_parameters": "FIXME",
    },
    FixedThresholdClassifier: {
        "check_classifiers_train": "Threshold at probability 0.5 does not hold",
        "check_sample_weight_equivalence_on_dense_data": (
            "Due to the cross-validation and sample ordering, removing a sample"
            " is not strictly equal to putting is weight to zero. Specific unit"
            " tests are added for TunedThresholdClassifierCV specifically."
        ),
        "check_sample_weight_equivalence_on_sparse_data": (
            "sample_weight is not equivalent to removing/repeating samples."
        ),
    },
    GradientBoostingClassifier: {
        # TODO: investigate failure see meta-issue #16298
        "check_sample_weight_equivalence_on_dense_data": (
            "sample_weight is not equivalent to removing/repeating samples."
        ),
        "check_sample_weight_equivalence_on_sparse_data": (
            "sample_weight is not equivalent to removing/repeating samples."
        ),
    },
    GradientBoostingRegressor: {
        # TODO: investigate failure see meta-issue #16298
        "check_sample_weight_equivalence_on_dense_data": (
            "sample_weight is not equivalent to removing/repeating samples."
        ),
        "check_sample_weight_equivalence_on_sparse_data": (
            "sample_weight is not equivalent to removing/repeating samples."
        ),
    },
    GridSearchCV: {
        "check_supervised_y_2d": "DataConversionWarning not caught",
        "check_requires_y_none": "Doesn't fail gracefully",
    },
    HalvingGridSearchCV: {
        "check_fit2d_1sample": (
            "Fail during parameter check since min/max resources requires"
            " more samples"
        ),
        "check_estimators_nan_inf": "FIXME",
        "check_classifiers_one_label_sample_weights": "FIXME",
        "check_fit2d_1feature": "FIXME",
        "check_supervised_y_2d": "DataConversionWarning not caught",
        "check_requires_y_none": "Doesn't fail gracefully",
    },
    HalvingRandomSearchCV: {
        "check_fit2d_1sample": (
            "Fail during parameter check since min/max resources requires"
            " more samples"
        ),
        "check_estimators_nan_inf": "FIXME",
        "check_classifiers_one_label_sample_weights": "FIXME",
        "check_fit2d_1feature": "FIXME",
        "check_supervised_y_2d": "DataConversionWarning not caught",
        "check_requires_y_none": "Doesn't fail gracefully",
    },
    HistGradientBoostingClassifier: {
        # TODO: replace by a statistical test, see meta-issue #16298
        "check_sample_weight_equivalence_on_dense_data": (
            "sample_weight is not equivalent to removing/repeating samples."
        ),
        "check_sample_weight_equivalence_on_sparse_data": (
            "sample_weight is not equivalent to removing/repeating samples."
        ),
    },
    HistGradientBoostingRegressor: {
        # TODO: replace by a statistical test, see meta-issue #16298
        "check_sample_weight_equivalence_on_dense_data": (
            "sample_weight is not equivalent to removing/repeating samples."
        ),
        "check_sample_weight_equivalence_on_sparse_data": (
            "sample_weight is not equivalent to removing/repeating samples."
        ),
    },
    IsolationForest: {
        # TODO: replace by a statistical test, see meta-issue #16298
        "check_sample_weight_equivalence_on_dense_data": (
            "sample_weight is not equivalent to removing/repeating samples."
        ),
        "check_sample_weight_equivalence_on_sparse_data": (
            "sample_weight is not equivalent to removing/repeating samples."
        ),
    },
<<<<<<< HEAD
=======
    KBinsDiscretizer: {
        # TODO: fix sample_weight handling of this estimator, see meta-issue #16298
        "check_sample_weight_equivalence_on_dense_data": (
            "sample_weight is not equivalent to removing/repeating samples."
        ),
        "check_sample_weight_equivalence_on_sparse_data": (
            "sample_weight is not equivalent to removing/repeating samples."
        ),
    },
>>>>>>> 278f3196
    KernelDensity: {
        "check_sample_weight_equivalence_on_dense_data": (
            "sample_weight must have positive values"
        ),
    },
    KMeans: {
        # TODO: replace by a statistical test, see meta-issue #16298
        "check_sample_weight_equivalence_on_dense_data": (
            "sample_weight is not equivalent to removing/repeating samples."
        ),
        "check_sample_weight_equivalence_on_sparse_data": (
            "sample_weight is not equivalent to removing/repeating samples."
        ),
    },
    KNeighborsTransformer: {
        "check_methods_sample_order_invariance": "check is not applicable."
    },
    LinearRegression: {
        # TODO: investigate failure see meta-issue #16298
        #
        # Note: this model should converge to the minimum norm solution of the
        # least squares problem and as result be numerically stable enough when
        # running the equivalence check even if n_features > n_samples. Maybe
        # this is is not the case and a different choice of solver could fix
        # this problem.
        "check_sample_weight_equivalence_on_dense_data": (
            "sample_weight is not equivalent to removing/repeating samples."
        ),
        "check_sample_weight_equivalence_on_sparse_data": (
            "sample_weight is not equivalent to removing/repeating samples."
        ),
    },
    LinearSVC: {
        # TODO: replace by a statistical test when _dual=True, see meta-issue #16298
        "check_sample_weight_equivalence_on_dense_data": (
            "sample_weight is not equivalent to removing/repeating samples."
        ),
        "check_sample_weight_equivalence_on_sparse_data": (
            "sample_weight is not equivalent to removing/repeating samples."
        ),
        "check_non_transformer_estimators_n_iter": (
            "n_iter_ cannot be easily accessed."
        ),
    },
    LinearSVR: {
        # TODO: replace by a statistical test, see meta-issue #16298
        "check_sample_weight_equivalence_on_dense_data": (
            "sample_weight is not equivalent to removing/repeating samples."
        ),
        "check_sample_weight_equivalence_on_sparse_data": (
            "sample_weight is not equivalent to removing/repeating samples."
        ),
    },
    LogisticRegression: {
        # TODO: fix sample_weight handling of this estimator, see meta-issue #16298
        "check_sample_weight_equivalence_on_dense_data": (
            "sample_weight is not equivalent to removing/repeating samples."
        ),
        "check_sample_weight_equivalence_on_sparse_data": (
            "sample_weight is not equivalent to removing/repeating samples."
        ),
    },
    MiniBatchKMeans: {
        # TODO: replace by a statistical test, see meta-issue #16298
        "check_sample_weight_equivalence_on_dense_data": (
            "sample_weight is not equivalent to removing/repeating samples."
        ),
        "check_sample_weight_equivalence_on_sparse_data": (
            "sample_weight is not equivalent to removing/repeating samples."
        ),
    },
    NuSVC: {
        "check_class_weight_classifiers": "class_weight is ignored.",
        # TODO: fix sample_weight handling of this estimator when probability=False
        # TODO: replace by a statistical test when probability=True
        # see meta-issue #16298
        "check_sample_weight_equivalence_on_dense_data": (
            "sample_weight is not equivalent to removing/repeating samples."
        ),
        "check_sample_weight_equivalence_on_sparse_data": (
            "sample_weight is not equivalent to removing/repeating samples."
        ),
        "check_classifiers_one_label_sample_weights": (
            "specified nu is infeasible for the fit."
        ),
    },
    NuSVR: {
        # TODO: fix sample_weight handling of this estimator, see meta-issue #16298
        "check_sample_weight_equivalence_on_dense_data": (
            "sample_weight is not equivalent to removing/repeating samples."
        ),
        "check_sample_weight_equivalence_on_sparse_data": (
            "sample_weight is not equivalent to removing/repeating samples."
        ),
    },
    Nystroem: {
        "check_transformer_preserves_dtypes": (
            "dtypes are preserved but not at a close enough precision"
        )
    },
    OneClassSVM: {
        # TODO: fix sample_weight handling of this estimator, see meta-issue #16298
        "check_sample_weight_equivalence_on_dense_data": (
            "sample_weight is not equivalent to removing/repeating samples."
        ),
        "check_sample_weight_equivalence_on_sparse_data": (
            "sample_weight is not equivalent to removing/repeating samples."
        ),
    },
    Perceptron: {
        # TODO: replace by a statistical test, see meta-issue #16298
        "check_sample_weight_equivalence_on_dense_data": (
            "sample_weight is not equivalent to removing/repeating samples."
        ),
        "check_sample_weight_equivalence_on_sparse_data": (
            "sample_weight is not equivalent to removing/repeating samples."
        ),
    },
    Pipeline: {
        "check_dont_overwrite_parameters": (
            "Pipeline changes the `steps` parameter, which it shouldn't."
            "Therefore this test is x-fail until we fix this."
        ),
        "check_estimators_overwrite_params": (
            "Pipeline changes the `steps` parameter, which it shouldn't."
            "Therefore this test is x-fail until we fix this."
        ),
    },
    RadiusNeighborsTransformer: {
        "check_methods_sample_order_invariance": "check is not applicable."
    },
    RandomForestClassifier: {
        # TODO: replace by a statistical test, see meta-issue #16298
        "check_sample_weight_equivalence_on_dense_data": (
            "sample_weight is not equivalent to removing/repeating samples."
        ),
        "check_sample_weight_equivalence_on_sparse_data": (
            "sample_weight is not equivalent to removing/repeating samples."
        ),
    },
    RandomForestRegressor: {
        # TODO: replace by a statistical test, see meta-issue #16298
        "check_sample_weight_equivalence_on_dense_data": (
            "sample_weight is not equivalent to removing/repeating samples."
        ),
        "check_sample_weight_equivalence_on_sparse_data": (
            "sample_weight is not equivalent to removing/repeating samples."
        ),
    },
    RandomizedSearchCV: {
        "check_supervised_y_2d": "DataConversionWarning not caught",
        "check_requires_y_none": "Doesn't fail gracefully",
    },
    RandomTreesEmbedding: {
        # TODO: replace by a statistical test, see meta-issue #16298
        "check_sample_weight_equivalence_on_dense_data": (
            "sample_weight is not equivalent to removing/repeating samples."
        ),
        "check_sample_weight_equivalence_on_sparse_data": (
            "sample_weight is not equivalent to removing/repeating samples."
        ),
    },
    RANSACRegressor: {
        # TODO: replace by a statistical test, see meta-issue #16298
        "check_sample_weight_equivalence_on_dense_data": (
            "sample_weight is not equivalent to removing/repeating samples."
        ),
        "check_sample_weight_equivalence_on_sparse_data": (
            "sample_weight is not equivalent to removing/repeating samples."
        ),
    },
    Ridge: {
        "check_non_transformer_estimators_n_iter": (
            "n_iter_ cannot be easily accessed."
        )
    },
    RidgeClassifier: {
        "check_non_transformer_estimators_n_iter": (
            "n_iter_ cannot be easily accessed."
        )
    },
    RidgeCV: {
        "check_sample_weight_equivalence_on_dense_data": (
            "GridSearchCV does not forward the weights to the scorer by default."
        ),
        "check_sample_weight_equivalence_on_sparse_data": (
            "sample_weight is not equivalent to removing/repeating samples."
        ),
    },
    SelfTrainingClassifier: {
        "check_non_transformer_estimators_n_iter": "n_iter_ can be 0."
    },
    SGDClassifier: {
        # TODO: replace by a statistical test, see meta-issue #16298
        "check_sample_weight_equivalence_on_dense_data": (
            "sample_weight is not equivalent to removing/repeating samples."
        ),
        "check_sample_weight_equivalence_on_sparse_data": (
            "sample_weight is not equivalent to removing/repeating samples."
        ),
    },
    SGDOneClassSVM: {
        # TODO: replace by a statistical test, see meta-issue #16298
        "check_sample_weight_equivalence_on_dense_data": (
            "sample_weight is not equivalent to removing/repeating samples."
        ),
        "check_sample_weight_equivalence_on_sparse_data": (
            "sample_weight is not equivalent to removing/repeating samples."
        ),
    },
    SGDRegressor: {
        # TODO: replace by a statistical test, see meta-issue #16298
        "check_sample_weight_equivalence_on_dense_data": (
            "sample_weight is not equivalent to removing/repeating samples."
        ),
        "check_sample_weight_equivalence_on_sparse_data": (
            "sample_weight is not equivalent to removing/repeating samples."
        ),
    },
    SpectralCoclustering: {
        "check_estimators_dtypes": "raises nan error",
        "check_fit2d_1sample": "_scale_normalize fails",
        "check_fit2d_1feature": "raises apply_along_axis error",
        "check_estimator_sparse_matrix": "does not fail gracefully",
        "check_estimator_sparse_array": "does not fail gracefully",
        "check_methods_subset_invariance": "empty array passed inside",
        "check_dont_overwrite_parameters": "empty array passed inside",
        "check_fit2d_predict1d": "empty array passed inside",
        # ValueError: Found array with 0 feature(s) (shape=(23, 0))
        # while a minimum of 1 is required.
        "check_dict_unchanged": "FIXME",
    },
    SpectralBiclustering: {
        "check_estimators_dtypes": "raises nan error",
        "check_fit2d_1sample": "_scale_normalize fails",
        "check_fit2d_1feature": "raises apply_along_axis error",
        "check_estimator_sparse_matrix": "does not fail gracefully",
        "check_estimator_sparse_array": "does not fail gracefully",
        "check_methods_subset_invariance": "empty array passed inside",
        "check_dont_overwrite_parameters": "empty array passed inside",
        "check_fit2d_predict1d": "empty array passed inside",
    },
    SplineTransformer: {
        "check_estimators_pickle": (
            "Current Scipy implementation of _bsplines does not"
            "support const memory views."
        ),
    },
    SVC: {
        # TODO: fix sample_weight handling of this estimator when probability=False
        # TODO: replace by a statistical test when probability=True
        # see meta-issue #16298
        "check_sample_weight_equivalence_on_dense_data": (
            "sample_weight is not equivalent to removing/repeating samples."
        ),
        "check_sample_weight_equivalence_on_sparse_data": (
            "sample_weight is not equivalent to removing/repeating samples."
        ),
    },
    SVR: {
        # TODO: fix sample_weight handling of this estimator, see meta-issue #16298
        "check_sample_weight_equivalence_on_dense_data": (
            "sample_weight is not equivalent to removing/repeating samples."
        ),
        "check_sample_weight_equivalence_on_sparse_data": (
            "sample_weight is not equivalent to removing/repeating samples."
        ),
    },
    TunedThresholdClassifierCV: {
        "check_classifiers_train": "Threshold at probability 0.5 does not hold",
        "check_sample_weight_equivalence_on_dense_data": (
            "Due to the cross-validation and sample ordering, removing a sample"
            " is not strictly equal to putting is weight to zero. Specific unit"
            " tests are added for TunedThresholdClassifierCV specifically."
        ),
    },
}


def _get_expected_failed_checks(estimator):
    """Get the expected failed checks for all estimators in scikit-learn."""
    failed_checks = PER_ESTIMATOR_XFAIL_CHECKS.get(type(estimator), {})

    tags = get_tags(estimator)

    # all xfail marks that depend on the instance, come here. As of now, we have only
    # these two cases.
    if type(estimator) in [KNeighborsClassifier, KNeighborsRegressor]:
        if tags.input_tags.pairwise:
            failed_checks.update(
                {
                    "check_n_features_in_after_fitting": "FIXME",
                    "check_dataframe_column_names_consistency": "FIXME",
                }
            )

    return failed_checks<|MERGE_RESOLUTION|>--- conflicted
+++ resolved
@@ -952,8 +952,6 @@
             "sample_weight is not equivalent to removing/repeating samples."
         ),
     },
-<<<<<<< HEAD
-=======
     KBinsDiscretizer: {
         # TODO: fix sample_weight handling of this estimator, see meta-issue #16298
         "check_sample_weight_equivalence_on_dense_data": (
@@ -963,7 +961,6 @@
             "sample_weight is not equivalent to removing/repeating samples."
         ),
     },
->>>>>>> 278f3196
     KernelDensity: {
         "check_sample_weight_equivalence_on_dense_data": (
             "sample_weight must have positive values"
