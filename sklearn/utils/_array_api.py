--- conflicted
+++ resolved
@@ -460,11 +460,6 @@
         return xp, False, arrays_device
 
 
-<<<<<<< HEAD
-def _expit(X, out=None, xp=None):
-    # The `out` argument is only valid in the case of `NumPy` as the array api
-    # specification does not allow in-place `exp`.
-=======
 def move_to(*arrays, xp, device):
     """Move all arrays to `xp` and `device`.
 
@@ -553,8 +548,9 @@
     )
 
 
-def _expit(X, xp=None):
->>>>>>> c88056b6
+def _expit(X, out=None, xp=None):
+    # The `out` argument is only valid in the case of `NumPy` as the array api
+    # specification does not allow in-place `exp`.
     xp, _ = get_namespace(X, xp=xp)
     if _is_numpy_namespace(xp):
         if out is not None:
