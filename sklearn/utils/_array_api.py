--- conflicted
+++ resolved
@@ -14,9 +14,13 @@
 import scipy.special as special
 
 from .._config import get_config
-<<<<<<< HEAD
-from .._min_dependencies import dependent_packages
+from ..externals import array_api_compat
+from ..externals import array_api_extra as xpx
+from ..externals.array_api_compat import numpy as np_compat
 from .fixes import parse_version
+
+# TODO: complete __all__
+__all__ = ["xpx"]  # we import xpx here just to re-export it, need this to appease ruff
 
 # Dictionary listing the methods/estimators to skip
 # testing for a certain array api namespace
@@ -35,18 +39,7 @@
     "r2_score": {"dask.array": "all"},
 }
 
-_NUMPY_NAMESPACE_NAMES = {"numpy", "array_api_compat.numpy"}
-=======
-from ..externals import array_api_compat
-from ..externals import array_api_extra as xpx
-from ..externals.array_api_compat import numpy as np_compat
-from .fixes import parse_version
-
-# TODO: complete __all__
-__all__ = ["xpx"]  # we import xpx here just to re-export it, need this to appease ruff
-
 _NUMPY_NAMESPACE_NAMES = {"numpy", "sklearn.externals.array_api_compat.numpy"}
->>>>>>> 734245a1
 
 
 def yield_namespaces(include_numpy_namespaces=True):
@@ -136,41 +129,6 @@
     array_api_compat follows NEP29, which has a higher minimum NumPy version than
     scikit-learn.
     """
-<<<<<<< HEAD
-    if array_api_dispatch:
-        try:
-            import array_api_compat  # noqa
-        except ImportError:
-            raise ImportError(
-                "array_api_compat is required to dispatch arrays using the API"
-                " specification"
-            )
-        array_api_compat_version = parse_version(array_api_compat.__version__)
-        min_array_api_compat_version = dependent_packages["array-api-compat"][0]
-        if array_api_compat_version < parse_version(min_array_api_compat_version):
-            raise ImportError(
-                f"array-api-compat must be {min_array_api_compat_version} or newer to"
-                " dispatch array using the API specification"
-            )
-
-        numpy_version = parse_version(numpy.__version__)
-        min_numpy_version = "1.21"
-        if numpy_version < parse_version(min_numpy_version):
-            raise ImportError(
-                f"NumPy must be {min_numpy_version} or newer (found"
-                f" {numpy.__version__}) to dispatch array using"
-                " the array API specification"
-            )
-
-        scipy_version = parse_version(scipy.__version__)
-        min_scipy_version = "1.14.0"
-        if scipy_version < parse_version(min_scipy_version):
-            raise ImportError(
-                f"SciPy must be {min_scipy_version} or newer"
-                " (found {scipy.__version__}) to dispatch array using"
-                " the array API specification"
-            )
-=======
     if not array_api_dispatch:
         return
 
@@ -182,7 +140,6 @@
             " (found {scipy.__version__}) to dispatch array using"
             " the array API specification"
         )
->>>>>>> 734245a1
 
     if os.environ.get("SCIPY_ARRAY_API") != "1":
         raise RuntimeError(
