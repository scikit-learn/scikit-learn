"""Tools to support array_api."""

# Authors: The scikit-learn developers
# SPDX-License-Identifier: BSD-3-Clause

import itertools
import math
import os

import numpy
import scipy
import scipy.sparse as sp
import scipy.special as special

from sklearn._config import get_config
from sklearn.externals import array_api_compat
from sklearn.externals import array_api_extra as xpx
from sklearn.externals.array_api_compat import numpy as np_compat
from sklearn.utils.fixes import parse_version

# TODO: complete __all__
__all__ = ["xpx"]  # we import xpx here just to re-export it, need this to appease ruff

_NUMPY_NAMESPACE_NAMES = {"numpy", "sklearn.externals.array_api_compat.numpy"}


def yield_namespaces(include_numpy_namespaces=True):
    """Yield supported namespace.

    This is meant to be used for testing purposes only.

    Parameters
    ----------
    include_numpy_namespaces : bool, default=True
        If True, also yield numpy namespaces.

    Returns
    -------
    array_namespace : str
        The name of the Array API namespace.
    """
    for array_namespace in [
        # The following is used to test the array_api_compat wrapper when
        # array_api_dispatch is enabled: in particular, the arrays used in the
        # tests are regular numpy arrays without any "device" attribute.
        "numpy",
        # Stricter NumPy-based Array API implementation. The
        # array_api_strict.Array instances always have a dummy "device" attribute.
        "array_api_strict",
        "cupy",
        "torch",
    ]:
        if not include_numpy_namespaces and array_namespace in _NUMPY_NAMESPACE_NAMES:
            continue
        yield array_namespace


def yield_namespace_device_dtype_combinations(include_numpy_namespaces=True):
    """Yield supported namespace, device, dtype tuples for testing.

    Use this to test that an estimator works with all combinations.
    Use in conjunction with `ids=_get_namespace_device_dtype_ids` to give
    clearer pytest parametrization ID names.

    Parameters
    ----------
    include_numpy_namespaces : bool, default=True
        If True, also yield numpy namespaces.

    Returns
    -------
    array_namespace : str
        The name of the Array API namespace.

    device : str
        The name of the device on which to allocate the arrays. Can be None to
        indicate that the default value should be used.

    dtype_name : str
        The name of the data type to use for arrays. Can be None to indicate
        that the default value should be used.
    """
    for array_namespace in yield_namespaces(
        include_numpy_namespaces=include_numpy_namespaces
    ):
        if array_namespace == "torch":
            for device, dtype in itertools.product(
                ("cpu", "cuda", "xpu"), ("float64", "float32")
            ):
                yield array_namespace, device, dtype
            yield array_namespace, "mps", "float32"

        elif array_namespace == "array_api_strict":
            try:
                import array_api_strict

                yield array_namespace, array_api_strict.Device("CPU_DEVICE"), "float64"
                yield array_namespace, array_api_strict.Device("device1"), "float32"
            except ImportError:
                # Those combinations will typically be skipped by pytest if
                # array_api_strict is not installed but we still need to see them in
                # the test output.
                yield array_namespace, "CPU_DEVICE", "float64"
                yield array_namespace, "device1", "float32"
        else:
            yield array_namespace, None, None


def _get_namespace_device_dtype_ids(param):
    """Get pytest parametrization IDs for `yield_namespace_device_dtype_combinations`"""
    # Gives clearer IDs for array-api-strict devices, see #31042 for details
    try:
        import array_api_strict
    except ImportError:
        # `None` results in the default pytest representation
        return None
    else:
        if param == array_api_strict.Device("CPU_DEVICE"):
            return "CPU_DEVICE"
        if param == array_api_strict.Device("device1"):
            return "device1"
        if param == array_api_strict.Device("device2"):
            return "device2"


def _check_array_api_dispatch(array_api_dispatch):
    """Checks that array API support is functional.

    In particular scipy needs to be recent enough and the environment variable
    needs to be set: SCIPY_ARRAY_API=1.
    """
    if not array_api_dispatch:
        return

    scipy_version = parse_version(scipy.__version__)
    min_scipy_version = "1.14.0"
    if scipy_version < parse_version(min_scipy_version):
        raise ImportError(
            f"SciPy must be {min_scipy_version} or newer"
            " (found {scipy.__version__}) to dispatch array using"
            " the array API specification"
        )

    if os.environ.get("SCIPY_ARRAY_API") != "1":
        raise RuntimeError(
            "Scikit-learn array API support was enabled but scipy's own support is "
            "not enabled. Please set the SCIPY_ARRAY_API=1 environment variable "
            "before importing sklearn or scipy. More details at: "
            "https://docs.scipy.org/doc/scipy/dev/api-dev/array_api.html"
        )


def _single_array_device(array):
    """Hardware device where the array data resides on."""
    if (
        isinstance(array, (numpy.ndarray, numpy.generic))
        or not hasattr(array, "device")
        # When array API dispatch is disabled, we expect the scikit-learn code
        # to use np.asarray so that the resulting NumPy array will implicitly use the
        # CPU. In this case, scikit-learn should stay as device neutral as possible,
        # hence the use of `device=None` which is accepted by all libraries, before
        # and after the expected conversion to NumPy via np.asarray.
        or not get_config()["array_api_dispatch"]
    ):
        return None
    else:
        return array.device


def device(*array_list, remove_none=True, remove_types=(str,)):
    """Hardware device where the array data resides on.

    If the hardware device is not the same for all arrays, an error is raised.

    Parameters
    ----------
    *array_list : arrays
        List of array instances from NumPy or an array API compatible library.

    remove_none : bool, default=True
        Whether to ignore None objects passed in array_list.

    remove_types : tuple or list, default=(str,)
        Types to ignore in array_list.

    Returns
    -------
    out : device
        `device` object (see the "Device Support" section of the array API spec).
    """
    array_list = _remove_non_arrays(
        *array_list, remove_none=remove_none, remove_types=remove_types
    )

    if not array_list:
        return None

    device_ = _single_array_device(array_list[0])

    # Note: here we cannot simply use a Python `set` as it requires
    # hashable members which is not guaranteed for Array API device
    # objects. In particular, CuPy devices are not hashable at the
    # time of writing.
    for array in array_list[1:]:
        device_other = _single_array_device(array)
        if device_ != device_other:
            raise ValueError(
                f"Input arrays use different devices: {device_}, {device_other}"
            )

    return device_


def size(x):
    """Return the total number of elements of x.

    Parameters
    ----------
    x : array
        Array instance from NumPy or an array API compatible library.

    Returns
    -------
    out : int
        Total number of elements.
    """
    return math.prod(x.shape)


def _is_numpy_namespace(xp):
    """Return True if xp is backed by NumPy."""
    return xp.__name__ in _NUMPY_NAMESPACE_NAMES


def _union1d(a, b, xp):
    if _is_numpy_namespace(xp):
        # avoid circular import
        from sklearn.utils._unique import cached_unique

        a_unique, b_unique = cached_unique(a, b, xp=xp)
        return xp.asarray(numpy.union1d(a_unique, b_unique))
    assert a.ndim == b.ndim == 1
    return xp.unique_values(xp.concat([xp.unique_values(a), xp.unique_values(b)]))


def supported_float_dtypes(xp, device=None):
    """Supported floating point types for the namespace.

    Parameters
    ----------
    xp : module
        Array namespace to inspect.

    device : str or device instance from xp, default=None
        Device to use for dtype selection. If ``None``, then a default device
        is assumed.

    Returns
    -------
    supported_dtypes : tuple
        Tuple of real floating data types supported by the provided array namespace,
        ordered from the highest precision to lowest.

    See Also
    --------
    max_precision_float_dtype : Maximum float dtype for a namespace/device pair.

    Notes
    -----
    `float16` is not officially part of the Array API spec at the
    time of writing but scikit-learn estimators and functions can choose
    to accept it when xp.float16 is defined.

    Additionally, some devices available within a namespace may not support
    all floating-point types that the namespace provides.

    https://data-apis.org/array-api/latest/API_specification/data_types.html
    """
    dtypes_dict = xp.__array_namespace_info__().dtypes(
        kind="real floating", device=device
    )
    valid_float_dtypes = []
    for dtype_key in ("float64", "float32"):
        if dtype_key in dtypes_dict:
            valid_float_dtypes.append(dtypes_dict[dtype_key])

    if hasattr(xp, "float16"):
        valid_float_dtypes.append(xp.float16)

    return tuple(valid_float_dtypes)


def ensure_common_namespace_device(reference, *arrays):
    """Ensure that all arrays use the same namespace and device as reference.

    If necessary the arrays are moved to the same namespace and device as
    the reference array.

    Parameters
    ----------
    reference : array
        Reference array.

    *arrays : array
        Arrays to check.

    Returns
    -------
    arrays : list
        Arrays with the same namespace and device as reference.
    """
    xp, is_array_api = get_namespace(reference)

    if is_array_api:
        device_ = device(reference)
        # Move arrays to the same namespace and device as the reference array.
<<<<<<< HEAD
        # Since `sample_weight` can be None we also allow None.
=======
>>>>>>> bde39c1a
        return [
            xp.asarray(a, device=device_) if a is not None else None for a in arrays
        ]
    else:
        return arrays


def _remove_non_arrays(*arrays, remove_none=True, remove_types=(str,)):
    """Filter arrays to exclude None and/or specific types.

    Sparse arrays are always filtered out.

    Parameters
    ----------
    *arrays : array objects
        Array objects.

    remove_none : bool, default=True
        Whether to ignore None objects passed in arrays.

    remove_types : tuple or list, default=(str,)
        Types to ignore in the arrays.

    Returns
    -------
    filtered_arrays : list
        List of arrays filtered as requested. An empty list is returned if no input
        passes the filters.
    """
    filtered_arrays = []
    remove_types = tuple(remove_types)
    for array in arrays:
        if remove_none and array is None:
            continue
        if isinstance(array, remove_types):
            continue
        if sp.issparse(array):
            continue
        filtered_arrays.append(array)

    return filtered_arrays


def get_namespace(*arrays, remove_none=True, remove_types=(str,), xp=None):
    """Get namespace of arrays.

    Introspect `arrays` arguments and return their common Array API compatible
    namespace object, if any.

    Note that sparse arrays are filtered by default.

    See: https://numpy.org/neps/nep-0047-array-api-standard.html

    If `arrays` are regular numpy arrays, `array_api_compat.numpy` is returned instead.

    Namespace support is not enabled by default. To enabled it call:

      sklearn.set_config(array_api_dispatch=True)

    or:

      with sklearn.config_context(array_api_dispatch=True):
          # your code here

    Otherwise `array_api_compat.numpy` is
    always returned irrespective of the fact that arrays implement the
    `__array_namespace__` protocol or not.

    Note that if no arrays pass the set filters, ``_NUMPY_API_WRAPPER_INSTANCE, False``
    is returned.

    Parameters
    ----------
    *arrays : array objects
        Array objects.

    remove_none : bool, default=True
        Whether to ignore None objects passed in arrays.

    remove_types : tuple or list, default=(str,)
        Types to ignore in the arrays.

    xp : module, default=None
        Precomputed array namespace module. When passed, typically from a caller
        that has already performed inspection of its own inputs, skips array
        namespace inspection.

    Returns
    -------
    namespace : module
        Namespace shared by array objects. If any of the `arrays` are not arrays,
        the namespace defaults to the NumPy namespace.

    is_array_api_compliant : bool
        True if the arrays are containers that implement the array API spec (see
        https://data-apis.org/array-api/latest/index.html).
        Always False when array_api_dispatch=False.
    """
    array_api_dispatch = get_config()["array_api_dispatch"]
    if not array_api_dispatch:
        if xp is not None:
            return xp, False
        else:
            return np_compat, False

    if xp is not None:
        return xp, True

    arrays = _remove_non_arrays(
        *arrays,
        remove_none=remove_none,
        remove_types=remove_types,
    )

    if not arrays:
        return np_compat, False

    _check_array_api_dispatch(array_api_dispatch)

    namespace, is_array_api_compliant = array_api_compat.get_namespace(*arrays), True

    if namespace.__name__ == "array_api_strict" and hasattr(
        namespace, "set_array_api_strict_flags"
    ):
        namespace.set_array_api_strict_flags(api_version="2024.12")

    return namespace, is_array_api_compliant


def get_namespace_and_device(
    *array_list, remove_none=True, remove_types=(str,), xp=None
):
    """Combination into one single function of `get_namespace` and `device`.

    Parameters
    ----------
    *array_list : array objects
        Array objects.
    remove_none : bool, default=True
        Whether to ignore None objects passed in arrays.
    remove_types : tuple or list, default=(str,)
        Types to ignore in the arrays.
    xp : module, default=None
        Precomputed array namespace module. When passed, typically from a caller
        that has already performed inspection of its own inputs, skips array
        namespace inspection.

    Returns
    -------
    namespace : module
        Namespace shared by array objects. If any of the `arrays` are not arrays,
        the namespace defaults to NumPy.
    is_array_api_compliant : bool
        True if the arrays are containers that implement the Array API spec.
        Always False when array_api_dispatch=False.
    device : device
        `device` object (see the "Device Support" section of the array API spec).
    """
    skip_remove_kwargs = dict(remove_none=False, remove_types=[])

    array_list = _remove_non_arrays(
        *array_list,
        remove_none=remove_none,
        remove_types=remove_types,
    )
    arrays_device = device(*array_list, **skip_remove_kwargs)

    if xp is None:
        xp, is_array_api = get_namespace(*array_list, **skip_remove_kwargs)
    else:
        xp, is_array_api = xp, True

    if is_array_api:
        return xp, is_array_api, arrays_device
    else:
        return xp, False, arrays_device


def _expit(X, xp=None):
    xp, _ = get_namespace(X, xp=xp)
    if _is_numpy_namespace(xp):
        return xp.asarray(special.expit(numpy.asarray(X)))

    return 1.0 / (1.0 + xp.exp(-X))


def _validate_diagonal_args(array, value, xp):
    """Validate arguments to `_fill_diagonal`/`_add_to_diagonal`."""
    if array.ndim != 2:
        raise ValueError(
            f"`array` should be 2D. Got array with shape {tuple(array.shape)}"
        )

    value = xp.asarray(value, dtype=array.dtype, device=device(array))
    if value.ndim not in [0, 1]:
        raise ValueError(
            "`value` needs to be a scalar or a 1D array, "
            f"got a {value.ndim}D array instead."
        )
    min_rows_columns = min(array.shape)
    if value.ndim == 1 and value.shape[0] != min_rows_columns:
        raise ValueError(
            "`value` needs to be a scalar or 1D array of the same length as the "
            f"diagonal of `array` ({min_rows_columns}). Got {value.shape[0]}"
        )

    return value, min_rows_columns


def _fill_diagonal(array, value, xp):
    """Minimal implementation of `numpy.fill_diagonal`.

    `wrap` is not supported (i.e. always False). `value` should be a scalar or
    1D of greater or equal length as the diagonal (i.e., `value` is never repeated
    when shorter).

    Note `array` is altered in place.
    """
    value, min_rows_columns = _validate_diagonal_args(array, value, xp)

    if _is_numpy_namespace(xp):
        xp.fill_diagonal(array, value, wrap=False)
    else:
        # TODO: when array libraries support `reshape(copy)`, use
        # `reshape(array, (-1,), copy=False)`, then fill with `[:end:step]` (within
        # `try/except`). This is faster than for loop, when no copy needs to be
        # made within `reshape`. See #31445 for details.
        if value.ndim == 0:
            for i in range(min_rows_columns):
                array[i, i] = value
        else:
            for i in range(min_rows_columns):
                array[i, i] = value[i]


def _add_to_diagonal(array, value, xp):
    """Add `value` to diagonal of `array`.

    Related to `fill_diagonal`. `value` should be a scalar or
    1D of greater or equal length as the diagonal (i.e., `value` is never repeated
    when shorter).

    Note `array` is altered in place.
    """
    value, min_rows_columns = _validate_diagonal_args(array, value, xp)

    if _is_numpy_namespace(xp):
        step = array.shape[1] + 1
        # Ensure we do not wrap
        end = array.shape[1] * array.shape[1]
        array.flat[:end:step] += value
        return

    # TODO: when array libraries support `reshape(copy)`, use
    # `reshape(array, (-1,), copy=False)`, then fill with `[:end:step]` (within
    # `try/except`). This is faster than for loop, when no copy needs to be
    # made within `reshape`. See #31445 for details.
    value = xp.linalg.diagonal(array) + value
    for i in range(min_rows_columns):
        array[i, i] = value[i]


def _is_xp_namespace(xp, name):
    return xp.__name__ in (
        name,
        f"array_api_compat.{name}",
        f"sklearn.externals.array_api_compat.{name}",
    )


def _max_precision_float_dtype(xp, device):
    """Return the float dtype with the highest precision supported by the device."""
    # TODO: Update to use `__array_namespace__info__()` from array-api v2023.12
    # when/if that becomes more widespread.
    if _is_xp_namespace(xp, "torch") and str(device).startswith(
        "mps"
    ):  # pragma: no cover
        return xp.float32
    return xp.float64


def _find_matching_floating_dtype(*arrays, xp):
    """Find a suitable floating point dtype when computing with arrays.

    If any of the arrays are floating point, return the dtype with the highest
    precision by following official type promotion rules:

    https://data-apis.org/array-api/latest/API_specification/type_promotion.html

    If there are no floating point input arrays (all integral inputs for
    instance), return the default floating point dtype for the namespace.
    """
    dtyped_arrays = [xp.asarray(a) for a in arrays if hasattr(a, "dtype")]
    floating_dtypes = [
        a.dtype for a in dtyped_arrays if xp.isdtype(a.dtype, "real floating")
    ]
    if floating_dtypes:
        # Return the floating dtype with the highest precision:
        return xp.result_type(*floating_dtypes)

    # If none of the input arrays have a floating point dtype, they must be all
    # integer arrays or containers of Python scalars: return the default
    # floating point dtype for the namespace (implementation specific).
    return xp.asarray(0.0).dtype


def _average(a, axis=None, weights=None, normalize=True, xp=None):
    """Partial port of np.average to support the Array API.

    It does a best effort at mimicking the return dtype rule described at
    https://numpy.org/doc/stable/reference/generated/numpy.average.html but
    only for the common cases needed in scikit-learn.
    """
    xp, _, device_ = get_namespace_and_device(a, weights, xp=xp)

    if _is_numpy_namespace(xp):
        if normalize:
            return xp.asarray(numpy.average(a, axis=axis, weights=weights))
        elif axis is None and weights is not None:
            return xp.asarray(numpy.dot(a, weights))

    a = xp.asarray(a, device=device_)
    if weights is not None:
        weights = xp.asarray(weights, device=device_)

    if weights is not None and a.shape != weights.shape:
        if axis is None:
            raise TypeError(
                f"Axis must be specified when the shape of a {tuple(a.shape)} and "
                f"weights {tuple(weights.shape)} differ."
            )

        if tuple(weights.shape) != (a.shape[axis],):
            raise ValueError(
                f"Shape of weights weights.shape={tuple(weights.shape)} must be "
                f"consistent with a.shape={tuple(a.shape)} and {axis=}."
            )

        # If weights are 1D, add singleton dimensions for broadcasting
        shape = [1] * a.ndim
        shape[axis] = a.shape[axis]
        weights = xp.reshape(weights, tuple(shape))

    if xp.isdtype(a.dtype, "complex floating"):
        raise NotImplementedError(
            "Complex floating point values are not supported by average."
        )
    if weights is not None and xp.isdtype(weights.dtype, "complex floating"):
        raise NotImplementedError(
            "Complex floating point values are not supported by average."
        )

    output_dtype = _find_matching_floating_dtype(a, weights, xp=xp)
    a = xp.astype(a, output_dtype)

    if weights is None:
        return (xp.mean if normalize else xp.sum)(a, axis=axis)

    weights = xp.astype(weights, output_dtype)

    sum_ = xp.sum(xp.multiply(a, weights), axis=axis)

    if not normalize:
        return sum_

    scale = xp.sum(weights, axis=axis)
    if xp.any(scale == 0.0):
        raise ZeroDivisionError("Weights sum to zero, can't be normalized")

    return sum_ / scale


def _median(x, axis=None, keepdims=False, xp=None):
    # XXX: `median` is not included in the array API spec, but is implemented
    # in most array libraries, and all that we support (as of May 2025).
    # TODO: consider simplifying this code to use scipy instead once the oldest
    # supported SciPy version provides `scipy.stats.quantile` with native array API
    # support (likely scipy 1.6 at the time of writing). Proper benchmarking of
    # either option with popular array namespaces is required to evaluate the
    # impact of this choice.
    xp, _, device = get_namespace_and_device(x, xp=xp)

    # `torch.median` takes the lower of the two medians when `x` has even number
    # of elements, thus we use `torch.quantile(q=0.5)`, which gives mean of the two
    if array_api_compat.is_torch_namespace(xp):
        return xp.quantile(x, q=0.5, dim=axis, keepdim=keepdims)

    if hasattr(xp, "median"):
        return xp.median(x, axis=axis, keepdims=keepdims)

    # Intended mostly for array-api-strict (which as no "median", as per the spec)
    # as `_convert_to_numpy` does not necessarily work for all array types.
    x_np = _convert_to_numpy(x, xp=xp)
    return xp.asarray(numpy.median(x_np, axis=axis, keepdims=keepdims), device=device)


def _xlogy(x, y, xp=None):
    # TODO: Remove this once https://github.com/scipy/scipy/issues/21736 is fixed
    xp, _, device_ = get_namespace_and_device(x, y, xp=xp)

    with numpy.errstate(divide="ignore", invalid="ignore"):
        temp = x * xp.log(y)
    return xp.where(x == 0.0, xp.asarray(0.0, dtype=temp.dtype, device=device_), temp)


def _nanmin(X, axis=None, xp=None):
    # TODO: refactor once nan-aware reductions are standardized:
    # https://github.com/data-apis/array-api/issues/621
    xp, _, device_ = get_namespace_and_device(X, xp=xp)
    if _is_numpy_namespace(xp):
        return xp.asarray(numpy.nanmin(X, axis=axis))

    else:
        mask = xp.isnan(X)
        X = xp.min(
            xp.where(mask, xp.asarray(+xp.inf, dtype=X.dtype, device=device_), X),
            axis=axis,
        )
        # Replace Infs from all NaN slices with NaN again
        mask = xp.all(mask, axis=axis)
        if xp.any(mask):
            X = xp.where(mask, xp.asarray(xp.nan, dtype=X.dtype, device=device_), X)
        return X


def _nanmax(X, axis=None, xp=None):
    # TODO: refactor once nan-aware reductions are standardized:
    # https://github.com/data-apis/array-api/issues/621
    xp, _, device_ = get_namespace_and_device(X, xp=xp)
    if _is_numpy_namespace(xp):
        return xp.asarray(numpy.nanmax(X, axis=axis))

    else:
        mask = xp.isnan(X)
        X = xp.max(
            xp.where(mask, xp.asarray(-xp.inf, dtype=X.dtype, device=device_), X),
            axis=axis,
        )
        # Replace Infs from all NaN slices with NaN again
        mask = xp.all(mask, axis=axis)
        if xp.any(mask):
            X = xp.where(mask, xp.asarray(xp.nan, dtype=X.dtype, device=device_), X)
        return X


def _nanmean(X, axis=None, xp=None):
    # TODO: refactor once nan-aware reductions are standardized:
    # https://github.com/data-apis/array-api/issues/621
    xp, _, device_ = get_namespace_and_device(X, xp=xp)
    if _is_numpy_namespace(xp):
        return xp.asarray(numpy.nanmean(X, axis=axis))
    else:
        mask = xp.isnan(X)
        total = xp.sum(
            xp.where(mask, xp.asarray(0.0, dtype=X.dtype, device=device_), X), axis=axis
        )
        count = xp.sum(xp.astype(xp.logical_not(mask), X.dtype), axis=axis)
        return total / count


def _nansum(X, axis=None, xp=None, keepdims=False, dtype=None):
    # TODO: refactor once nan-aware reductions are standardized:
    # https://github.com/data-apis/array-api/issues/621
    xp, _, X_device = get_namespace_and_device(X, xp=xp)

    if _is_numpy_namespace(xp):
        return xp.asarray(numpy.nansum(X, axis=axis, keepdims=keepdims, dtype=dtype))

    mask = xp.isnan(X)
    masked_arr = xp.where(mask, xp.asarray(0, device=X_device, dtype=X.dtype), X)
    return xp.sum(masked_arr, axis=axis, keepdims=keepdims, dtype=dtype)


def _asarray_with_order(
    array, dtype=None, order=None, copy=None, *, xp=None, device=None
):
    """Helper to support the order kwarg only for NumPy-backed arrays

    Memory layout parameter `order` is not exposed in the Array API standard,
    however some input validation code in scikit-learn needs to work both
    for classes and functions that will leverage Array API only operations
    and for code that inherently relies on NumPy backed data containers with
    specific memory layout constraints (e.g. our own Cython code). The
    purpose of this helper is to make it possible to share code for data
    container validation without memory copies for both downstream use cases:
    the `order` parameter is only enforced if the input array implementation
    is NumPy based, otherwise `order` is just silently ignored.
    """
    xp, _ = get_namespace(array, xp=xp)
    if _is_numpy_namespace(xp):
        # Use NumPy API to support order
        if copy is True:
            array = numpy.array(array, order=order, dtype=dtype)
        else:
            array = numpy.asarray(array, order=order, dtype=dtype)

        # At this point array is a NumPy ndarray. We convert it to an array
        # container that is consistent with the input's namespace.
        return xp.asarray(array)
    else:
        return xp.asarray(array, dtype=dtype, copy=copy, device=device)


def _ravel(array, xp=None):
    """Array API compliant version of np.ravel.

    For non numpy namespaces, it just returns a flattened array, that might
    be or not be a copy.
    """
    xp, _ = get_namespace(array, xp=xp)
    if _is_numpy_namespace(xp):
        array = numpy.asarray(array)
        return xp.asarray(numpy.ravel(array, order="C"))

    return xp.reshape(array, shape=(-1,))


def _convert_to_numpy(array, xp):
    """Convert X into a NumPy ndarray on the CPU."""
    if _is_xp_namespace(xp, "torch"):
        return array.cpu().numpy()
    elif _is_xp_namespace(xp, "cupy"):  # pragma: nocover
        return array.get()
    elif _is_xp_namespace(xp, "array_api_strict"):
        return numpy.asarray(xp.asarray(array, device=xp.Device("CPU_DEVICE")))

    return numpy.asarray(array)


def _estimator_with_converted_arrays(estimator, converter):
    """Create new estimator which converting all attributes that are arrays.

    The converter is called on all NumPy arrays and arrays that support the
    `DLPack interface <https://dmlc.github.io/dlpack/latest/>`__.

    Parameters
    ----------
    estimator : Estimator
        Estimator to convert

    converter : callable
        Callable that takes an array attribute and returns the converted array.

    Returns
    -------
    new_estimator : Estimator
        Convert estimator
    """
    from sklearn.base import clone

    new_estimator = clone(estimator)
    for key, attribute in vars(estimator).items():
        if hasattr(attribute, "__dlpack__") or isinstance(attribute, numpy.ndarray):
            attribute = converter(attribute)
        setattr(new_estimator, key, attribute)
    return new_estimator


def _atol_for_type(dtype_or_dtype_name):
    """Return the absolute tolerance for a given numpy dtype."""
    if dtype_or_dtype_name is None:
        # If no dtype is specified when running tests for a given namespace, we
        # expect the same floating precision level as NumPy's default floating
        # point dtype.
        dtype_or_dtype_name = numpy.float64
    return numpy.finfo(dtype_or_dtype_name).eps * 1000


def indexing_dtype(xp):
    """Return a platform-specific integer dtype suitable for indexing.

    On 32-bit platforms, this will typically return int32 and int64 otherwise.

    Note: using dtype is recommended for indexing transient array
    datastructures. For long-lived arrays, such as the fitted attributes of
    estimators, it is instead recommended to use platform-independent int32 if
    we do not expect to index more 2B elements. Using fixed dtypes simplifies
    the handling of serialized models, e.g. to deploy a model fit on a 64-bit
    platform to a target 32-bit platform such as WASM/pyodide.
    """
    # Currently this is implemented with simple hack that assumes that
    # following "may be" statements in the Array API spec always hold:
    # > The default integer data type should be the same across platforms, but
    # > the default may vary depending on whether Python is 32-bit or 64-bit.
    # > The default array index data type may be int32 on 32-bit platforms, but
    # > the default should be int64 otherwise.
    # https://data-apis.org/array-api/latest/API_specification/data_types.html#default-data-types
    # TODO: once sufficiently adopted, we might want to instead rely on the
    # newer inspection API: https://github.com/data-apis/array-api/issues/640
    return xp.asarray(0).dtype


def _searchsorted(a, v, *, side="left", sorter=None, xp=None):
    # Temporary workaround needed as long as searchsorted is not widely
    # adopted by implementers of the Array API spec. This is a quite
    # recent addition to the spec:
    # https://data-apis.org/array-api/latest/API_specification/generated/array_api.searchsorted.html
    xp, _ = get_namespace(a, v, xp=xp)
    if hasattr(xp, "searchsorted"):
        return xp.searchsorted(a, v, side=side, sorter=sorter)

    a_np = _convert_to_numpy(a, xp=xp)
    v_np = _convert_to_numpy(v, xp=xp)
    indices = numpy.searchsorted(a_np, v_np, side=side, sorter=sorter)
    return xp.asarray(indices, device=device(a))


def _isin(element, test_elements, xp, assume_unique=False, invert=False):
    """Calculates ``element in test_elements``, broadcasting over `element`
    only.

    Returns a boolean array of the same shape as `element` that is True
    where an element of `element` is in `test_elements` and False otherwise.
    """
    if _is_numpy_namespace(xp):
        return xp.asarray(
            numpy.isin(
                element=element,
                test_elements=test_elements,
                assume_unique=assume_unique,
                invert=invert,
            )
        )

    original_element_shape = element.shape
    element = xp.reshape(element, (-1,))
    test_elements = xp.reshape(test_elements, (-1,))
    return xp.reshape(
        _in1d(
            ar1=element,
            ar2=test_elements,
            xp=xp,
            assume_unique=assume_unique,
            invert=invert,
        ),
        original_element_shape,
    )


# Note: This is a helper for the function `_isin`.
# It is not meant to be called directly.
def _in1d(ar1, ar2, xp, assume_unique=False, invert=False):
    """Checks whether each element of an array is also present in a
    second array.

    Returns a boolean array the same length as `ar1` that is True
    where an element of `ar1` is in `ar2` and False otherwise.

    This function has been adapted using the original implementation
    present in numpy:
    https://github.com/numpy/numpy/blob/v1.26.0/numpy/lib/arraysetops.py#L524-L758
    """
    xp, _ = get_namespace(ar1, ar2, xp=xp)

    # This code is run to make the code significantly faster
    if ar2.shape[0] < 10 * ar1.shape[0] ** 0.145:
        if invert:
            mask = xp.ones(ar1.shape[0], dtype=xp.bool, device=device(ar1))
            for a in ar2:
                mask &= ar1 != a
        else:
            mask = xp.zeros(ar1.shape[0], dtype=xp.bool, device=device(ar1))
            for a in ar2:
                mask |= ar1 == a
        return mask

    if not assume_unique:
        ar1, rev_idx = xp.unique_inverse(ar1)
        ar2 = xp.unique_values(ar2)

    ar = xp.concat((ar1, ar2))
    device_ = device(ar)
    # We need this to be a stable sort.
    order = xp.argsort(ar, stable=True)
    reverse_order = xp.argsort(order, stable=True)
    sar = xp.take(ar, order, axis=0)
    if size(sar) >= 1:
        bool_ar = sar[1:] != sar[:-1] if invert else sar[1:] == sar[:-1]
    else:
        # indexing undefined in standard when sar is empty
        bool_ar = xp.asarray([False]) if invert else xp.asarray([True])
    flag = xp.concat((bool_ar, xp.asarray([invert], device=device_)))
    ret = xp.take(flag, reverse_order, axis=0)

    if assume_unique:
        return ret[: ar1.shape[0]]
    else:
        return xp.take(ret, rev_idx, axis=0)


def _count_nonzero(X, axis=None, sample_weight=None, xp=None, device=None):
    """A variant of `sklearn.utils.sparsefuncs.count_nonzero` for the Array API.

    If the array `X` is sparse, and we are using the numpy namespace then we
    simply call the original function. This function only supports 2D arrays.
    """
    from sklearn.utils.sparsefuncs import count_nonzero

    xp, _ = get_namespace(X, sample_weight, xp=xp)
    if _is_numpy_namespace(xp) and sp.issparse(X):
        return count_nonzero(X, axis=axis, sample_weight=sample_weight)

    assert X.ndim == 2

    weights = xp.ones_like(X, device=device)
    if sample_weight is not None:
        sample_weight = xp.asarray(sample_weight, device=device)
        sample_weight = xp.reshape(sample_weight, (sample_weight.shape[0], 1))
        weights = xp.astype(weights, sample_weight.dtype) * sample_weight

    zero_scalar = xp.asarray(0, device=device, dtype=weights.dtype)
    return xp.sum(xp.where(X != 0, weights, zero_scalar), axis=axis)


def _modify_in_place_if_numpy(xp, func, *args, out=None, **kwargs):
    if _is_numpy_namespace(xp):
        func(*args, out=out, **kwargs)
    else:
        out = func(*args, **kwargs)
    return out


def _bincount(array, weights=None, minlength=None, xp=None):
    # TODO: update if bincount is ever adopted in a future version of the standard:
    # https://github.com/data-apis/array-api/issues/812
    xp, _ = get_namespace(array, xp=xp)
    if hasattr(xp, "bincount"):
        return xp.bincount(array, weights=weights, minlength=minlength)

    array_np = _convert_to_numpy(array, xp=xp)
    if weights is not None:
        weights_np = _convert_to_numpy(weights, xp=xp)
    else:
        weights_np = None
    bin_out = numpy.bincount(array_np, weights=weights_np, minlength=minlength)
    return xp.asarray(bin_out, device=device(array))


def _tolist(array, xp=None):
    xp, _ = get_namespace(array, xp=xp)
    if _is_numpy_namespace(xp):
        return array.tolist()
    array_np = _convert_to_numpy(array, xp=xp)
    return [element.item() for element in array_np]


def _logsumexp(array, axis=None, xp=None):
    # TODO replace by scipy.special.logsumexp when
    # https://github.com/scipy/scipy/pull/22683 is part of a release.
    # The following code is strongly inspired and simplified from
    # scipy.special._logsumexp.logsumexp
    xp, _, device = get_namespace_and_device(array, xp=xp)
    axis = tuple(range(array.ndim)) if axis is None else axis

    supported_dtypes = supported_float_dtypes(xp)
    if array.dtype not in supported_dtypes:
        array = xp.asarray(array, dtype=supported_dtypes[0])

    array_max = xp.max(array, axis=axis, keepdims=True)
    index_max = array == array_max

    array = xp.asarray(array, copy=True)
    array[index_max] = -xp.inf
    i_max_dt = xp.astype(index_max, array.dtype)
    m = xp.sum(i_max_dt, axis=axis, keepdims=True, dtype=array.dtype)
    # Specifying device explicitly is the fix for https://github.com/scipy/scipy/issues/22680
    shift = xp.where(
        xp.isfinite(array_max),
        array_max,
        xp.asarray(0, dtype=array_max.dtype, device=device),
    )
    exp = xp.exp(array - shift)
    s = xp.sum(exp, axis=axis, keepdims=True, dtype=exp.dtype)
    s = xp.where(s == 0, s, s / m)
    out = xp.log1p(s) + xp.log(m) + array_max
    out = xp.squeeze(out, axis=axis)
    out = out[()] if out.ndim == 0 else out

    return out


def _cholesky(covariance, xp):
    if _is_numpy_namespace(xp):
        return scipy.linalg.cholesky(covariance, lower=True)
    else:
        return xp.linalg.cholesky(covariance)


def _linalg_solve(cov_chol, eye_matrix, xp):
    if _is_numpy_namespace(xp):
        return scipy.linalg.solve_triangular(cov_chol, eye_matrix, lower=True)
    else:
        return xp.linalg.solve(cov_chol, eye_matrix)


def _half_multinomial_loss(y, pred, sample_weight=None, xp=None):
    """A version of the multinomial loss that is compatible with the array API"""
    xp, _, device_ = get_namespace_and_device(y, pred, sample_weight)
    log_sum_exp = _logsumexp(pred, axis=1, xp=xp)
    y = xp.asarray(y, dtype=xp.int64, device=device_)
    class_margins = xp.arange(y.shape[0], device=device_) * pred.shape[1]
    label_predictions = xp.take(_ravel(pred), y + class_margins)
    return float(_average(log_sum_exp - label_predictions, weights=sample_weight))<|MERGE_RESOLUTION|>--- conflicted
+++ resolved
@@ -314,10 +314,6 @@
     if is_array_api:
         device_ = device(reference)
         # Move arrays to the same namespace and device as the reference array.
-<<<<<<< HEAD
-        # Since `sample_weight` can be None we also allow None.
-=======
->>>>>>> bde39c1a
         return [
             xp.asarray(a, device=device_) if a is not None else None for a in arrays
         ]
