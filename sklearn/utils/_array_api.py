"""Tools to support array_api."""
<<<<<<< HEAD
from functools import wraps
import math
=======
import math
from functools import wraps
>>>>>>> 2ab1d81e

import numpy
import scipy.special as special

from .._config import get_config
from .fixes import parse_version


def _check_array_api_dispatch(array_api_dispatch):
    """Check that array_api_compat is installed and NumPy version is compatible.

    array_api_compat follows NEP29, which has a higher minimum NumPy version than
    scikit-learn.
    """
    if array_api_dispatch:
        try:
            import array_api_compat  # noqa
        except ImportError:
            raise ImportError(
                "array_api_compat is required to dispatch arrays using the API"
                " specification"
            )

        numpy_version = parse_version(numpy.__version__)
        min_numpy_version = "1.21"
        if numpy_version < parse_version(min_numpy_version):
            raise ImportError(
                f"NumPy must be {min_numpy_version} or newer to dispatch array using"
                " the API specification"
            )


def device(x):
    """Hardware device the array data resides on.

    Parameters
    ----------
    x : array
        Array instance from NumPy or an array API compatible library.

    Returns
    -------
    out : device
        `device` object (see the "Device Support" section of the array API spec).
    """
    if isinstance(x, (numpy.ndarray, numpy.generic)):
        return "cpu"
    return x.device


def size(x):
    """Return the total number of elements of x.

    Parameters
    ----------
    x : array
        Array instance from NumPy or an array API compatible library.

    Returns
    -------
    out : int
        Total number of elements.
    """
    return math.prod(x.shape)


def _is_numpy_namespace(xp):
    """Return True if xp is backed by NumPy."""
    return xp.__name__ in {"numpy", "array_api_compat.numpy", "numpy.array_api"}


def isdtype(dtype, kind, *, xp):
    """Returns a boolean indicating whether a provided dtype is of type "kind".

    Included in the v2022.12 of the Array API spec.
    https://data-apis.org/array-api/latest/API_specification/generated/array_api.isdtype.html
    """
    if isinstance(kind, tuple):
        return any(_isdtype_single(dtype, k, xp=xp) for k in kind)
    else:
        return _isdtype_single(dtype, kind, xp=xp)


def _isdtype_single(dtype, kind, *, xp):
    if isinstance(kind, str):
        if kind == "bool":
            return dtype == xp.bool
        elif kind == "signed integer":
            return dtype in {xp.int8, xp.int16, xp.int32, xp.int64}
        elif kind == "unsigned integer":
            return dtype in {xp.uint8, xp.uint16, xp.uint32, xp.uint64}
        elif kind == "integral":
            return any(
                _isdtype_single(dtype, k, xp=xp)
                for k in ("signed integer", "unsigned integer")
            )
        elif kind == "real floating":
            return dtype in {xp.float32, xp.float64}
        elif kind == "complex floating":
            # Some name spaces do not have complex, such as cupy.array_api
            # and numpy.array_api
            complex_dtypes = set()
            if hasattr(xp, "complex64"):
                complex_dtypes.add(xp.complex64)
            if hasattr(xp, "complex128"):
                complex_dtypes.add(xp.complex128)
            return dtype in complex_dtypes
        elif kind == "numeric":
            return any(
                _isdtype_single(dtype, k, xp=xp)
                for k in ("integral", "real floating", "complex floating")
            )
        else:
            raise ValueError(f"Unrecognized data type kind: {kind!r}")
    else:
        return dtype == kind


class _ArrayAPIWrapper:
    """sklearn specific Array API compatibility wrapper

    This wrapper makes it possible for scikit-learn maintainers to
    deal with discrepancies between different implementations of the
    Python array API standard and its evolution over time.

    The Python array API standard specification:
    https://data-apis.org/array-api/latest/

    Documentation of the NumPy implementation:
    https://numpy.org/neps/nep-0047-array-api-standard.html
    """

    def __init__(self, array_namespace):
        self._namespace = array_namespace

    def __getattr__(self, name):
        return getattr(self._namespace, name)

    def take(self, X, indices, *, axis=0):
        # When array_api supports `take` we can use this directly
        # https://github.com/data-apis/array-api/issues/177
        if self._namespace.__name__ == "numpy.array_api":
            X_np = numpy.take(X, indices, axis=axis)
            return self._namespace.asarray(X_np)

        # We only support axis in (0, 1) and ndim in (1, 2) because that is all we need
        # in scikit-learn
        if axis not in {0, 1}:
            raise ValueError(f"Only axis in (0, 1) is supported. Got {axis}")

        if X.ndim not in {1, 2}:
            raise ValueError(f"Only X.ndim in (1, 2) is supported. Got {X.ndim}")

        if axis == 0:
            if X.ndim == 1:
                selected = [X[i] for i in indices]
            else:  # X.ndim == 2
                selected = [X[i, :] for i in indices]
        else:  # axis == 1
            selected = [X[:, i] for i in indices]
        return self._namespace.stack(selected, axis=axis)

    def isdtype(self, dtype, kind):
        return isdtype(dtype, kind, xp=self._namespace)


def _check_device_cpu(device):  # noqa
    if device not in {"cpu", None}:
        raise ValueError(f"Unsupported device for NumPy: {device!r}")


def _accept_device_cpu(func):
    @wraps(func)
    def wrapped_func(*args, **kwargs):
        _check_device_cpu(kwargs.pop("device", None))
        return func(*args, **kwargs)

    return wrapped_func


class _NumPyAPIWrapper:
    """Array API compat wrapper for any numpy version

    NumPy < 1.22 does not expose the numpy.array_api namespace. This
    wrapper makes it possible to write code that uses the standard
    Array API while working with any version of NumPy supported by
    scikit-learn.

    See the `get_namespace()` public function for more details.
    """

    # Creation functions in spec:
    # https://data-apis.org/array-api/latest/API_specification/creation_functions.html
    _CREATION_FUNCS = {
        "arange",
        "empty",
        "empty_like",
        "eye",
        "full",
        "full_like",
        "linspace",
        "ones",
        "ones_like",
        "zeros",
        "zeros_like",
    }
    # Data types in spec
    # https://data-apis.org/array-api/latest/API_specification/data_types.html
    _DTYPES = {
        "int8",
        "int16",
        "int32",
        "int64",
        "uint8",
        "uint16",
        "uint32",
        "uint64",
        "float32",
        "float64",
        "complex64",
        "complex128",
    }

    def __getattr__(self, name):
        attr = getattr(numpy, name)

        # Support device kwargs and make sure they are on the CPU
        if name in self._CREATION_FUNCS:
            return _accept_device_cpu(attr)

        # Convert to dtype objects
        if name in self._DTYPES:
            return numpy.dtype(attr)
        return attr

    @property
    def bool(self):
        return numpy.bool_

    def astype(self, x, dtype, *, copy=True, casting="unsafe"):
        # astype is not defined in the top level NumPy namespace
        return x.astype(dtype, copy=copy, casting=casting)

    def asarray(self, x, *, dtype=None, device=None, copy=None):  # noqa
        _check_device_cpu(device)
        # Support copy in NumPy namespace
        if copy is True:
            return numpy.array(x, copy=True, dtype=dtype)
        else:
            return numpy.asarray(x, dtype=dtype)

    def unique_inverse(self, x):
        return numpy.unique(x, return_inverse=True)

    def unique_counts(self, x):
        return numpy.unique(x, return_counts=True)

    def unique_values(self, x):
        return numpy.unique(x)

    def concat(self, arrays, *, axis=None):
        return numpy.concatenate(arrays, axis=axis)

    def reshape(self, x, shape, *, copy=None):
        """Gives a new shape to an array without changing its data.

        The Array API specification requires shape to be a tuple.
        https://data-apis.org/array-api/latest/API_specification/generated/array_api.reshape.html
        """
        if not isinstance(shape, tuple):
            raise TypeError(
                f"shape must be a tuple, got {shape!r} of type {type(shape)}"
            )

        if copy is True:
            x = x.copy()
        return numpy.reshape(x, shape)

    def isdtype(self, dtype, kind):
        return isdtype(dtype, kind, xp=self)


_NUMPY_API_WRAPPER_INSTANCE = _NumPyAPIWrapper()


def get_namespace(*arrays):
    """Get namespace of arrays.

    Introspect `arrays` arguments and return their common Array API
    compatible namespace object, if any. NumPy 1.22 and later can
    construct such containers using the `numpy.array_api` namespace
    for instance.

    See: https://numpy.org/neps/nep-0047-array-api-standard.html

    If `arrays` are regular numpy arrays, an instance of the
    `_NumPyAPIWrapper` compatibility wrapper is returned instead.

    Namespace support is not enabled by default. To enabled it
    call:

      sklearn.set_config(array_api_dispatch=True)

    or:

      with sklearn.config_context(array_api_dispatch=True):
          # your code here

    Otherwise an instance of the `_NumPyAPIWrapper`
    compatibility wrapper is always returned irrespective of
    the fact that arrays implement the `__array_namespace__`
    protocol or not.

    Parameters
    ----------
    *arrays : array objects
        Array objects.

    Returns
    -------
    namespace : module
        Namespace shared by array objects. If any of the `arrays` are not arrays,
        the namespace defaults to NumPy.

    is_array_api_compliant : bool
        True if the arrays are containers that implement the Array API spec.
        Always False when array_api_dispatch=False.
    """
    array_api_dispatch = get_config()["array_api_dispatch"]
    if not array_api_dispatch:
        return _NUMPY_API_WRAPPER_INSTANCE, False

    _check_array_api_dispatch(array_api_dispatch)

    # array-api-compat is a required dependency of scikit-learn only when
    # configuring `array_api_dispatch=True`. Its import should therefore be
    # protected by _check_array_api_dispatch to display an informative error
    # message in case it is missing.
    import array_api_compat

    namespace, is_array_api_compliant = array_api_compat.get_namespace(*arrays), True

    if namespace.__name__ in {"numpy.array_api", "cupy.array_api"}:
        namespace = _ArrayAPIWrapper(namespace)

    return namespace, is_array_api_compliant


def _expit(X):
    xp, _ = get_namespace(X)
    if _is_numpy_namespace(xp):
        return xp.asarray(special.expit(numpy.asarray(X)))

    return 1.0 / (1.0 + xp.exp(-X))


def _asarray_with_order(array, dtype=None, order=None, copy=None, *, xp=None):
    """Helper to support the order kwarg only for NumPy-backed arrays

    Memory layout parameter `order` is not exposed in the Array API standard,
    however some input validation code in scikit-learn needs to work both
    for classes and functions that will leverage Array API only operations
    and for code that inherently relies on NumPy backed data containers with
    specific memory layout constraints (e.g. our own Cython code). The
    purpose of this helper is to make it possible to share code for data
    container validation without memory copies for both downstream use cases:
    the `order` parameter is only enforced if the input array implementation
    is NumPy based, otherwise `order` is just silently ignored.
    """
    if xp is None:
        xp, _ = get_namespace(array)
    if _is_numpy_namespace(xp):
        # Use NumPy API to support order
        if copy is True:
            array = numpy.array(array, order=order, dtype=dtype)
        else:
            array = numpy.asarray(array, order=order, dtype=dtype)

        # At this point array is a NumPy ndarray. We convert it to an array
        # container that is consistent with the input's namespace.
        return xp.asarray(array)
    else:
        return xp.asarray(array, dtype=dtype, copy=copy)


def _convert_to_numpy(array, xp):
    """Convert X into a NumPy ndarray on the CPU."""
    xp_name = xp.__name__

    if xp_name in {"array_api_compat.torch", "torch"}:
        return array.cpu().numpy()
    elif xp_name == "cupy.array_api":
        return array._array.get()
    elif xp_name in {"array_api_compat.cupy", "cupy"}:  # pragma: nocover
        return array.get()

    return numpy.asarray(array)


def _estimator_with_converted_arrays(estimator, converter):
    """Create new estimator which converting all attributes that are arrays.

    The converter is called on all NumPy arrays and arrays that support the
    `DLPack interface <https://dmlc.github.io/dlpack/latest/>`__.

    Parameters
    ----------
    estimator : Estimator
        Estimator to convert

    converter : callable
        Callable that takes an array attribute and returns the converted array.

    Returns
    -------
    new_estimator : Estimator
        Convert estimator
    """
    from sklearn.base import clone

    new_estimator = clone(estimator)
    for key, attribute in vars(estimator).items():
        if hasattr(attribute, "__dlpack__") or isinstance(attribute, numpy.ndarray):
            attribute = converter(attribute)
        setattr(new_estimator, key, attribute)
    return new_estimator<|MERGE_RESOLUTION|>--- conflicted
+++ resolved
@@ -1,11 +1,6 @@
 """Tools to support array_api."""
-<<<<<<< HEAD
-from functools import wraps
-import math
-=======
 import math
 from functools import wraps
->>>>>>> 2ab1d81e
 
 import numpy
 import scipy.special as special
