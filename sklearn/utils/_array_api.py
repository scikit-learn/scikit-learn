"""Tools to support array_api."""

# Authors: The scikit-learn developers
# SPDX-License-Identifier: BSD-3-Clause

import itertools
import math
import os

import numpy
import scipy
import scipy.sparse as sp
import scipy.special as special

from .._config import get_config
from ..externals import array_api_compat
from ..externals import array_api_extra as xpx
from ..externals.array_api_compat import numpy as np_compat
from .fixes import parse_version

# TODO: complete __all__
__all__ = ["xpx"]  # we import xpx here just to re-export it, need this to appease ruff

_NUMPY_NAMESPACE_NAMES = {"numpy", "sklearn.externals.array_api_compat.numpy"}


def yield_namespaces(include_numpy_namespaces=True):
    """Yield supported namespace.

    This is meant to be used for testing purposes only.

    Parameters
    ----------
    include_numpy_namespaces : bool, default=True
        If True, also yield numpy namespaces.

    Returns
    -------
    array_namespace : str
        The name of the Array API namespace.
    """
    for array_namespace in [
        # The following is used to test the array_api_compat wrapper when
        # array_api_dispatch is enabled: in particular, the arrays used in the
        # tests are regular numpy arrays without any "device" attribute.
        "numpy",
        # Stricter NumPy-based Array API implementation. The
        # array_api_strict.Array instances always have a dummy "device" attribute.
        "array_api_strict",
        "cupy",
        "torch",
    ]:
        if not include_numpy_namespaces and array_namespace in _NUMPY_NAMESPACE_NAMES:
            continue
        yield array_namespace


def yield_namespace_device_dtype_combinations(include_numpy_namespaces=True):
    """Yield supported namespace, device, dtype tuples for testing.

    Use this to test that an estimator works with all combinations.
    Use in conjunction with `ids=_get_namespace_device_dtype_ids` to give
    clearer pytest parametrization ID names.

    Parameters
    ----------
    include_numpy_namespaces : bool, default=True
        If True, also yield numpy namespaces.

    Returns
    -------
    array_namespace : str
        The name of the Array API namespace.

    device : str
        The name of the device on which to allocate the arrays. Can be None to
        indicate that the default value should be used.

    dtype_name : str
        The name of the data type to use for arrays. Can be None to indicate
        that the default value should be used.
    """
    for array_namespace in yield_namespaces(
        include_numpy_namespaces=include_numpy_namespaces
    ):
        if array_namespace == "torch":
            for device, dtype in itertools.product(
                ("cpu", "cuda", "xpu"), ("float64", "float32")
            ):
                yield array_namespace, device, dtype
            yield array_namespace, "mps", "float32"

        elif array_namespace == "array_api_strict":
            try:
                import array_api_strict

                yield array_namespace, array_api_strict.Device("CPU_DEVICE"), "float64"
                yield array_namespace, array_api_strict.Device("device1"), "float32"
            except ImportError:
                # Those combinations will typically be skipped by pytest if
                # array_api_strict is not installed but we still need to see them in
                # the test output.
                yield array_namespace, "CPU_DEVICE", "float64"
                yield array_namespace, "device1", "float32"
        else:
            yield array_namespace, None, None


def _get_namespace_device_dtype_ids(param):
    """Get pytest parametrization IDs for `yield_namespace_device_dtype_combinations`"""
    # Gives clearer IDs for array-api-strict devices, see #31042 for details
    try:
        import array_api_strict
    except ImportError:
        # `None` results in the default pytest representation
        return None
    else:
        if param == array_api_strict.Device("CPU_DEVICE"):
            return "CPU_DEVICE"
        if param == array_api_strict.Device("device1"):
            return "device1"
        if param == array_api_strict.Device("device2"):
            return "device2"


def _check_array_api_dispatch(array_api_dispatch):
    """Check that array_api_compat is installed and NumPy version is compatible.

    array_api_compat follows NEP29, which has a higher minimum NumPy version than
    scikit-learn.
    """
    if not array_api_dispatch:
        return

    scipy_version = parse_version(scipy.__version__)
    min_scipy_version = "1.14.0"
    if scipy_version < parse_version(min_scipy_version):
        raise ImportError(
            f"SciPy must be {min_scipy_version} or newer"
            " (found {scipy.__version__}) to dispatch array using"
            " the array API specification"
        )

    if os.environ.get("SCIPY_ARRAY_API") != "1":
        raise RuntimeError(
            "Scikit-learn array API support was enabled but scipy's own support is "
            "not enabled. Please set the SCIPY_ARRAY_API=1 environment variable "
            "before importing sklearn or scipy. More details at: "
            "https://docs.scipy.org/doc/scipy/dev/api-dev/array_api.html"
        )


def _single_array_device(array):
    """Hardware device where the array data resides on."""
    if (
        isinstance(array, (numpy.ndarray, numpy.generic))
        or not hasattr(array, "device")
        # When array API dispatch is disabled, we expect the scikit-learn code
        # to use np.asarray so that the resulting NumPy array will implicitly use the
        # CPU. In this case, scikit-learn should stay as device neutral as possible,
        # hence the use of `device=None` which is accepted by all libraries, before
        # and after the expected conversion to NumPy via np.asarray.
        or not get_config()["array_api_dispatch"]
    ):
        return None
    else:
        return array.device


def device(*array_list, remove_none=True, remove_types=(str,)):
    """Hardware device where the array data resides on.

    If the hardware device is not the same for all arrays, an error is raised.

    Parameters
    ----------
    *array_list : arrays
        List of array instances from NumPy or an array API compatible library.

    remove_none : bool, default=True
        Whether to ignore None objects passed in array_list.

    remove_types : tuple or list, default=(str,)
        Types to ignore in array_list.

    Returns
    -------
    out : device
        `device` object (see the "Device Support" section of the array API spec).
    """
    array_list = _remove_non_arrays(
        *array_list, remove_none=remove_none, remove_types=remove_types
    )

    if not array_list:
        return None

    device_ = _single_array_device(array_list[0])

    # Note: here we cannot simply use a Python `set` as it requires
    # hashable members which is not guaranteed for Array API device
    # objects. In particular, CuPy devices are not hashable at the
    # time of writing.
    for array in array_list[1:]:
        device_other = _single_array_device(array)
        if device_ != device_other:
            raise ValueError(
                f"Input arrays use different devices: {device_}, {device_other}"
            )

    return device_


def size(x):
    """Return the total number of elements of x.

    Parameters
    ----------
    x : array
        Array instance from NumPy or an array API compatible library.

    Returns
    -------
    out : int
        Total number of elements.
    """
    return math.prod(x.shape)


def _is_numpy_namespace(xp):
    """Return True if xp is backed by NumPy."""
    return xp.__name__ in _NUMPY_NAMESPACE_NAMES


def _union1d(a, b, xp):
    if _is_numpy_namespace(xp):
        # avoid circular import
        from ._unique import cached_unique

        a_unique, b_unique = cached_unique(a, b, xp=xp)
        return xp.asarray(numpy.union1d(a_unique, b_unique))
    assert a.ndim == b.ndim == 1
    return xp.unique_values(xp.concat([xp.unique_values(a), xp.unique_values(b)]))


<<<<<<< HEAD
def isdtype(dtype, kind, *, xp):
    """Return a boolean indicating whether a provided dtype is of type "kind".

    Included in the v2022.12 of the Array API spec.
    https://data-apis.org/array-api/latest/API_specification/generated/array_api.isdtype.html

    Parameters
    ----------
    dtype : dtype
        The input dtype (e.g. ``np.float32``, ``torch.int16``, ``xp.complex64``).

    kind : str or dtype or tuple[str | dtype]
        Data type kind.

        - If ``kind`` is a dtype, then ``dtype`` is compared to the dtype specified
          by ``kind``.
        - If ``kind`` is a string, ``dtype`` is checked to be included in a set of
          dtypes determined by ``kind``. ``kind`` must be one of:

          - "bool": boolean data types (i.e. ``bool``).
          - "signed integer": signed integer data types (e.g. ``int8``, ``int16``).
          - "unsigned integer": unsigned integer data types (e.g. ``uint8``,
            ``uint16``).
          - "integral": integer data types. Shorthand for
            ``("signed integer", "unsigned integer")``.
          - "real floating": real-valued floating-point data types (i.e., ``float32``,
            ``float64``). This will include ``float16`` if the array namespace ``xp``
            supports it.
          - "complex floating": complex floating-point data types (e.g. ``complex64``,
            ``complex128``).
          - "numeric": numeric data types. Shorthand for ``("integral",
            "real floating", "complex floating")``. Note this excludes the ``bool``
            data type.
        - If ``kind`` is a tuple, the tuple is a union of dtypes and/or kinds, and
          ``dtype`` is checked to be either equal to a specified dtype or
          belongs to at least one specified data type kind.

    xp : module
        The array namespace to which ``dtype`` belongs.

    Returns
    -------
    flag : bool
        True if ``dtype`` is of type ``kind``, and False otherwise.

    Notes
    -----
    Consumers outside the `utils._array_api` module should use `xp.isdtype` instead,
    which will behave correctly for array namespaces which define a different
    set of valid data types

    E.g., `torch` does not have the standard ``uint16`` data type, but does include
    the non-standard ``bfloat16`` data type.
    """
    if isinstance(kind, tuple):
        return any(_isdtype_single(dtype, k, xp=xp) for k in kind)
    else:
        return _isdtype_single(dtype, kind, xp=xp)


def _isdtype_single(dtype, kind, *, xp):
    if isinstance(kind, str):
        if kind == "bool":
            return dtype == xp.bool
        elif kind == "signed integer":
            return dtype in {xp.int8, xp.int16, xp.int32, xp.int64}
        elif kind == "unsigned integer":
            return dtype in {xp.uint8, xp.uint16, xp.uint32, xp.uint64}
        elif kind == "integral":
            return any(
                _isdtype_single(dtype, k, xp=xp)
                for k in ("signed integer", "unsigned integer")
            )
        elif kind == "real floating":
            return dtype in supported_float_dtypes(xp)
        elif kind == "complex floating":
            # Some name spaces might not have support for complex dtypes.
            complex_dtypes = set()
            if hasattr(xp, "complex64"):
                complex_dtypes.add(xp.complex64)
            if hasattr(xp, "complex128"):
                complex_dtypes.add(xp.complex128)
            return dtype in complex_dtypes
        elif kind == "numeric":
            return any(
                _isdtype_single(dtype, k, xp=xp)
                for k in ("integral", "real floating", "complex floating")
            )
        else:
            raise ValueError(f"Unrecognized data type kind: {kind!r}")
    else:
        return dtype == kind


=======
>>>>>>> a048a408
def supported_float_dtypes(xp, device=None):
    """Supported floating point types for the namespace.

    Parameters
    ----------
    xp : module
        Array namespace to inspect.

    device : str or device instance from xp, default=None
        Device to use for dtype selection. If ``None``, then a default device
        is assumed.

    Returns
    -------
    supported_dtypes : tuple
        Tuple of real floating data types supported by the provided array namespace,
        ordered from the highest precision to lowest.

    See Also
    --------
    max_precision_float_dtype : Maximum float dtype for a namespace/device pair.

    Notes
    -----
    `float16` is not officially part of the Array API spec at the
    time of writing but scikit-learn estimators and functions can choose
    to accept it when xp.float16 is defined.

    Additionally, some devices available within a namespace may not support
    all floating-point types that the namespace provides.

    https://data-apis.org/array-api/latest/API_specification/data_types.html
    """
    dtypes_dict = xp.__array_namespace_info__().dtypes(
        kind="real floating", device=device
    )
    valid_float_dtypes = []
    for dtype_key in ("float64", "float32"):
        if dtype_key in dtypes_dict:
            valid_float_dtypes.append(dtypes_dict[dtype_key])

    if hasattr(xp, "float16"):
        valid_float_dtypes.append(xp.float16)

    return tuple(valid_float_dtypes)


def ensure_common_namespace_device(reference, *arrays):
    """Ensure that all arrays use the same namespace and device as reference.

    If necessary the arrays are moved to the same namespace and device as
    the reference array.

    Parameters
    ----------
    reference : array
        Reference array.

    *arrays : array
        Arrays to check.

    Returns
    -------
    arrays : list
        Arrays with the same namespace and device as reference.
    """
    xp, is_array_api = get_namespace(reference)

    if is_array_api:
        device_ = device(reference)
        # Move arrays to the same namespace and device as the reference array.
        return [xp.asarray(a, device=device_) for a in arrays]
    else:
        return arrays


def _remove_non_arrays(*arrays, remove_none=True, remove_types=(str,)):
    """Filter arrays to exclude None and/or specific types.

    Sparse arrays are always filtered out.

    Parameters
    ----------
    *arrays : array objects
        Array objects.

    remove_none : bool, default=True
        Whether to ignore None objects passed in arrays.

    remove_types : tuple or list, default=(str,)
        Types to ignore in the arrays.

    Returns
    -------
    filtered_arrays : list
        List of arrays filtered as requested. An empty list is returned if no input
        passes the filters.
    """
    filtered_arrays = []
    remove_types = tuple(remove_types)
    for array in arrays:
        if remove_none and array is None:
            continue
        if isinstance(array, remove_types):
            continue
        if sp.issparse(array):
            continue
        filtered_arrays.append(array)

    return filtered_arrays


def get_namespace(*arrays, remove_none=True, remove_types=(str,), xp=None):
    """Get namespace of arrays.

    Introspect `arrays` arguments and return their common Array API compatible
    namespace object, if any.

    Note that sparse arrays are filtered by default.

    See: https://numpy.org/neps/nep-0047-array-api-standard.html

    If `arrays` are regular numpy arrays, `array_api_compat.numpy` is returned instead.

    Namespace support is not enabled by default. To enabled it call:

      sklearn.set_config(array_api_dispatch=True)

    or:

      with sklearn.config_context(array_api_dispatch=True):
          # your code here

    Otherwise `array_api_compat.numpy` is
    always returned irrespective of the fact that arrays implement the
    `__array_namespace__` protocol or not.

    Note that if no arrays pass the set filters, ``_NUMPY_API_WRAPPER_INSTANCE, False``
    is returned.

    Parameters
    ----------
    *arrays : array objects
        Array objects.

    remove_none : bool, default=True
        Whether to ignore None objects passed in arrays.

    remove_types : tuple or list, default=(str,)
        Types to ignore in the arrays.

    xp : module, default=None
        Precomputed array namespace module. When passed, typically from a caller
        that has already performed inspection of its own inputs, skips array
        namespace inspection.

    Returns
    -------
    namespace : module
        Namespace shared by array objects. If any of the `arrays` are not arrays,
        the namespace defaults to the NumPy namespace.

    is_array_api_compliant : bool
        True if the arrays are containers that implement the array API spec (see
        https://data-apis.org/array-api/latest/index.html).
        Always False when array_api_dispatch=False.
    """
    array_api_dispatch = get_config()["array_api_dispatch"]
    if not array_api_dispatch:
        if xp is not None:
            return xp, False
        else:
            return np_compat, False

    if xp is not None:
        return xp, True

    arrays = _remove_non_arrays(
        *arrays,
        remove_none=remove_none,
        remove_types=remove_types,
    )

    if not arrays:
        return np_compat, False

    _check_array_api_dispatch(array_api_dispatch)

    namespace, is_array_api_compliant = array_api_compat.get_namespace(*arrays), True

    if namespace.__name__ == "array_api_strict" and hasattr(
        namespace, "set_array_api_strict_flags"
    ):
        namespace.set_array_api_strict_flags(api_version="2024.12")

    return namespace, is_array_api_compliant


def get_namespace_and_device(
    *array_list, remove_none=True, remove_types=(str,), xp=None
):
    """Combination into one single function of `get_namespace` and `device`.

    Parameters
    ----------
    *array_list : array objects
        Array objects.
    remove_none : bool, default=True
        Whether to ignore None objects passed in arrays.
    remove_types : tuple or list, default=(str,)
        Types to ignore in the arrays.
    xp : module, default=None
        Precomputed array namespace module. When passed, typically from a caller
        that has already performed inspection of its own inputs, skips array
        namespace inspection.

    Returns
    -------
    namespace : module
        Namespace shared by array objects. If any of the `arrays` are not arrays,
        the namespace defaults to NumPy.
    is_array_api_compliant : bool
        True if the arrays are containers that implement the Array API spec.
        Always False when array_api_dispatch=False.
    device : device
        `device` object (see the "Device Support" section of the array API spec).
    """
    skip_remove_kwargs = dict(remove_none=False, remove_types=[])

    array_list = _remove_non_arrays(
        *array_list,
        remove_none=remove_none,
        remove_types=remove_types,
    )
    arrays_device = device(*array_list, **skip_remove_kwargs)

    if xp is None:
        xp, is_array_api = get_namespace(*array_list, **skip_remove_kwargs)
    else:
        xp, is_array_api = xp, True

    if is_array_api:
        return xp, is_array_api, arrays_device
    else:
        return xp, False, arrays_device


def _expit(X, xp=None):
    xp, _ = get_namespace(X, xp=xp)
    if _is_numpy_namespace(xp):
        return xp.asarray(special.expit(numpy.asarray(X)))

    return 1.0 / (1.0 + xp.exp(-X))


def _validate_diagonal_args(array, value, xp):
    """Validate arguments to `_fill_diagonal`/`_add_to_diagonal`."""
    if array.ndim != 2:
        raise ValueError(
            f"`array` should be 2D. Got array with shape {tuple(array.shape)}"
        )

    value = xp.asarray(value, dtype=array.dtype, device=device(array))
    if value.ndim not in [0, 1]:
        raise ValueError(
            "`value` needs to be a scalar or a 1D array, "
            f"got a {value.ndim}D array instead."
        )
    min_rows_columns = min(array.shape)
    if value.ndim == 1 and value.shape[0] != min_rows_columns:
        raise ValueError(
            "`value` needs to be a scalar or 1D array of the same length as the "
            f"diagonal of `array` ({min_rows_columns}). Got {value.shape[0]}"
        )

    return value, min_rows_columns


def _fill_diagonal(array, value, xp):
    """Minimal implementation of `numpy.fill_diagonal`.

    `wrap` is not supported (i.e. always False). `value` should be a scalar or
    1D of greater or equal length as the diagonal (i.e., `value` is never repeated
    when shorter).

    Note `array` is altered in place.
    """
    value, min_rows_columns = _validate_diagonal_args(array, value, xp)

    if _is_numpy_namespace(xp):
        xp.fill_diagonal(array, value, wrap=False)
    else:
        # TODO: when array libraries support `reshape(copy)`, use
        # `reshape(array, (-1,), copy=False)`, then fill with `[:end:step]` (within
        # `try/except`). This is faster than for loop, when no copy needs to be
        # made within `reshape`. See #31445 for details.
        if value.ndim == 0:
            for i in range(min_rows_columns):
                array[i, i] = value
        else:
            for i in range(min_rows_columns):
                array[i, i] = value[i]


def _add_to_diagonal(array, value, xp):
    """Add `value` to diagonal of `array`.

    Related to `fill_diagonal`. `value` should be a scalar or
    1D of greater or equal length as the diagonal (i.e., `value` is never repeated
    when shorter).

    Note `array` is altered in place.
    """
    value, min_rows_columns = _validate_diagonal_args(array, value, xp)

    if _is_numpy_namespace(xp):
        step = array.shape[1] + 1
        # Ensure we do not wrap
        end = array.shape[1] * array.shape[1]
        array.flat[:end:step] += value
        return

    # TODO: when array libraries support `reshape(copy)`, use
    # `reshape(array, (-1,), copy=False)`, then fill with `[:end:step]` (within
    # `try/except`). This is faster than for loop, when no copy needs to be
    # made within `reshape`. See #31445 for details.
    value = xp.linalg.diagonal(array) + value
    for i in range(min_rows_columns):
        array[i, i] = value[i]


def _is_xp_namespace(xp, name):
    return xp.__name__ in (
        name,
        f"array_api_compat.{name}",
        f"sklearn.externals.array_api_compat.{name}",
    )


def _max_precision_float_dtype(xp, device):
    """Return the float dtype with the highest precision supported by the device."""
    # TODO: Update to use `__array_namespace__info__()` from array-api v2023.12
    # when/if that becomes more widespread.
    if _is_xp_namespace(xp, "torch") and str(device).startswith(
        "mps"
    ):  # pragma: no cover
        return xp.float32
    return xp.float64


def _find_matching_floating_dtype(*arrays, xp):
    """Find a suitable floating point dtype when computing with arrays.

    If any of the arrays are floating point, return the dtype with the highest
    precision by following official type promotion rules:

    https://data-apis.org/array-api/latest/API_specification/type_promotion.html

    If there are no floating point input arrays (all integral inputs for
    instance), return the default floating point dtype for the namespace.
    """
    dtyped_arrays = [xp.asarray(a) for a in arrays if hasattr(a, "dtype")]
    floating_dtypes = [
        a.dtype for a in dtyped_arrays if xp.isdtype(a.dtype, "real floating")
    ]
    if floating_dtypes:
        # Return the floating dtype with the highest precision:
        return xp.result_type(*floating_dtypes)

    # If none of the input arrays have a floating point dtype, they must be all
    # integer arrays or containers of Python scalars: return the default
    # floating point dtype for the namespace (implementation specific).
    return xp.asarray(0.0).dtype


def _average(a, axis=None, weights=None, normalize=True, xp=None):
    """Partial port of np.average to support the Array API.

    It does a best effort at mimicking the return dtype rule described at
    https://numpy.org/doc/stable/reference/generated/numpy.average.html but
    only for the common cases needed in scikit-learn.
    """
    xp, _, device_ = get_namespace_and_device(a, weights)

    if _is_numpy_namespace(xp):
        if normalize:
            return xp.asarray(numpy.average(a, axis=axis, weights=weights))
        elif axis is None and weights is not None:
            return xp.asarray(numpy.dot(a, weights))

    a = xp.asarray(a, device=device_)
    if weights is not None:
        weights = xp.asarray(weights, device=device_)

    if weights is not None and a.shape != weights.shape:
        if axis is None:
            raise TypeError(
                f"Axis must be specified when the shape of a {tuple(a.shape)} and "
                f"weights {tuple(weights.shape)} differ."
            )

        if tuple(weights.shape) != (a.shape[axis],):
            raise ValueError(
                f"Shape of weights weights.shape={tuple(weights.shape)} must be "
                f"consistent with a.shape={tuple(a.shape)} and {axis=}."
            )

        # If weights are 1D, add singleton dimensions for broadcasting
        shape = [1] * a.ndim
        shape[axis] = a.shape[axis]
        weights = xp.reshape(weights, tuple(shape))

    if xp.isdtype(a.dtype, "complex floating"):
        raise NotImplementedError(
            "Complex floating point values are not supported by average."
        )
    if weights is not None and xp.isdtype(weights.dtype, "complex floating"):
        raise NotImplementedError(
            "Complex floating point values are not supported by average."
        )

    output_dtype = _find_matching_floating_dtype(a, weights, xp=xp)
    a = xp.astype(a, output_dtype)

    if weights is None:
        return (xp.mean if normalize else xp.sum)(a, axis=axis)

    weights = xp.astype(weights, output_dtype)

    sum_ = xp.sum(xp.multiply(a, weights), axis=axis)

    if not normalize:
        return sum_

    scale = xp.sum(weights, axis=axis)
    if xp.any(scale == 0.0):
        raise ZeroDivisionError("Weights sum to zero, can't be normalized")

    return sum_ / scale


def _median(x, axis=None, keepdims=False, xp=None):
    # XXX: `median` is not included in the array API spec, but is implemented
    # in most array libraries, and all that we support (as of May 2025).
    # TODO: consider simplifying this code to use scipy instead once the oldest
    # supported SciPy version provides `scipy.stats.quantile` with native array API
    # support (likely scipy 1.6 at the time of writing). Proper benchmarking of
    # either option with popular array namespaces is required to evaluate the
    # impact of this choice.
    xp, _, device = get_namespace_and_device(x, xp=xp)

    # `torch.median` takes the lower of the two medians when `x` has even number
    # of elements, thus we use `torch.quantile(q=0.5)`, which gives mean of the two
    if array_api_compat.is_torch_namespace(xp):
        return xp.quantile(x, q=0.5, dim=axis, keepdim=keepdims)

    if hasattr(xp, "median"):
        return xp.median(x, axis=axis, keepdims=keepdims)

    # Intended mostly for array-api-strict (which as no "median", as per the spec)
    # as `_convert_to_numpy` does not necessarily work for all array types.
    x_np = _convert_to_numpy(x, xp=xp)
    return xp.asarray(numpy.median(x_np, axis=axis, keepdims=keepdims), device=device)


def _xlogy(x, y, xp=None):
    # TODO: Remove this once https://github.com/scipy/scipy/issues/21736 is fixed
    xp, _, device_ = get_namespace_and_device(x, y, xp=xp)

    with numpy.errstate(divide="ignore", invalid="ignore"):
        temp = x * xp.log(y)
    return xp.where(x == 0.0, xp.asarray(0.0, dtype=temp.dtype, device=device_), temp)


def _nanmin(X, axis=None, xp=None):
    # TODO: refactor once nan-aware reductions are standardized:
    # https://github.com/data-apis/array-api/issues/621
    xp, _, device_ = get_namespace_and_device(X, xp=xp)
    if _is_numpy_namespace(xp):
        return xp.asarray(numpy.nanmin(X, axis=axis))

    else:
        mask = xp.isnan(X)
        X = xp.min(
            xp.where(mask, xp.asarray(+xp.inf, dtype=X.dtype, device=device_), X),
            axis=axis,
        )
        # Replace Infs from all NaN slices with NaN again
        mask = xp.all(mask, axis=axis)
        if xp.any(mask):
            X = xp.where(mask, xp.asarray(xp.nan, dtype=X.dtype, device=device_), X)
        return X


def _nanmax(X, axis=None, xp=None):
    # TODO: refactor once nan-aware reductions are standardized:
    # https://github.com/data-apis/array-api/issues/621
    xp, _, device_ = get_namespace_and_device(X, xp=xp)
    if _is_numpy_namespace(xp):
        return xp.asarray(numpy.nanmax(X, axis=axis))

    else:
        mask = xp.isnan(X)
        X = xp.max(
            xp.where(mask, xp.asarray(-xp.inf, dtype=X.dtype, device=device_), X),
            axis=axis,
        )
        # Replace Infs from all NaN slices with NaN again
        mask = xp.all(mask, axis=axis)
        if xp.any(mask):
            X = xp.where(mask, xp.asarray(xp.nan, dtype=X.dtype, device=device_), X)
        return X


def _nanmean(X, axis=None, xp=None):
    # TODO: refactor once nan-aware reductions are standardized:
    # https://github.com/data-apis/array-api/issues/621
    xp, _, device_ = get_namespace_and_device(X, xp=xp)
    if _is_numpy_namespace(xp):
        return xp.asarray(numpy.nanmean(X, axis=axis))
    else:
        mask = xp.isnan(X)
        total = xp.sum(
            xp.where(mask, xp.asarray(0.0, dtype=X.dtype, device=device_), X), axis=axis
        )
        count = xp.sum(xp.astype(xp.logical_not(mask), X.dtype), axis=axis)
        return total / count


def _nansum(X, axis=None, xp=None, keepdims=False, dtype=None):
    # TODO: refactor once nan-aware reductions are standardized:
    # https://github.com/data-apis/array-api/issues/621
    xp, _, X_device = get_namespace_and_device(X, xp=xp)

    if _is_numpy_namespace(xp):
        return xp.asarray(numpy.nansum(X, axis=axis, keepdims=keepdims, dtype=dtype))

    mask = xp.isnan(X)
    masked_arr = xp.where(mask, xp.asarray(0, device=X_device, dtype=X.dtype), X)
    return xp.sum(masked_arr, axis=axis, keepdims=keepdims, dtype=dtype)


def _asarray_with_order(
    array, dtype=None, order=None, copy=None, *, xp=None, device=None
):
    """Helper to support the order kwarg only for NumPy-backed arrays

    Memory layout parameter `order` is not exposed in the Array API standard,
    however some input validation code in scikit-learn needs to work both
    for classes and functions that will leverage Array API only operations
    and for code that inherently relies on NumPy backed data containers with
    specific memory layout constraints (e.g. our own Cython code). The
    purpose of this helper is to make it possible to share code for data
    container validation without memory copies for both downstream use cases:
    the `order` parameter is only enforced if the input array implementation
    is NumPy based, otherwise `order` is just silently ignored.
    """
    xp, _ = get_namespace(array, xp=xp)
    if _is_numpy_namespace(xp):
        # Use NumPy API to support order
        if copy is True:
            array = numpy.array(array, order=order, dtype=dtype)
        else:
            array = numpy.asarray(array, order=order, dtype=dtype)

        # At this point array is a NumPy ndarray. We convert it to an array
        # container that is consistent with the input's namespace.
        return xp.asarray(array)
    else:
        return xp.asarray(array, dtype=dtype, copy=copy, device=device)


def _ravel(array, xp=None):
    """Array API compliant version of np.ravel.

    For non numpy namespaces, it just returns a flattened array, that might
    be or not be a copy.
    """
    xp, _ = get_namespace(array, xp=xp)
    if _is_numpy_namespace(xp):
        array = numpy.asarray(array)
        return xp.asarray(numpy.ravel(array, order="C"))

    return xp.reshape(array, shape=(-1,))


def _convert_to_numpy(array, xp):
    """Convert X into a NumPy ndarray on the CPU."""
    if _is_xp_namespace(xp, "torch"):
        return array.cpu().numpy()
    elif _is_xp_namespace(xp, "cupy"):  # pragma: nocover
        return array.get()
    elif _is_xp_namespace(xp, "array_api_strict"):
        return numpy.asarray(xp.asarray(array, device=xp.Device("CPU_DEVICE")))

    return numpy.asarray(array)


def _estimator_with_converted_arrays(estimator, converter):
    """Create new estimator which converting all attributes that are arrays.

    The converter is called on all NumPy arrays and arrays that support the
    `DLPack interface <https://dmlc.github.io/dlpack/latest/>`__.

    Parameters
    ----------
    estimator : Estimator
        Estimator to convert

    converter : callable
        Callable that takes an array attribute and returns the converted array.

    Returns
    -------
    new_estimator : Estimator
        Convert estimator
    """
    from sklearn.base import clone

    new_estimator = clone(estimator)
    for key, attribute in vars(estimator).items():
        if hasattr(attribute, "__dlpack__") or isinstance(attribute, numpy.ndarray):
            attribute = converter(attribute)
        setattr(new_estimator, key, attribute)
    return new_estimator


def _atol_for_type(dtype_or_dtype_name):
    """Return the absolute tolerance for a given numpy dtype."""
    if dtype_or_dtype_name is None:
        # If no dtype is specified when running tests for a given namespace, we
        # expect the same floating precision level as NumPy's default floating
        # point dtype.
        dtype_or_dtype_name = numpy.float64
    return numpy.finfo(dtype_or_dtype_name).eps * 100


def indexing_dtype(xp):
    """Return a platform-specific integer dtype suitable for indexing.

    On 32-bit platforms, this will typically return int32 and int64 otherwise.

    Note: using dtype is recommended for indexing transient array
    datastructures. For long-lived arrays, such as the fitted attributes of
    estimators, it is instead recommended to use platform-independent int32 if
    we do not expect to index more 2B elements. Using fixed dtypes simplifies
    the handling of serialized models, e.g. to deploy a model fit on a 64-bit
    platform to a target 32-bit platform such as WASM/pyodide.
    """
    # Currently this is implemented with simple hack that assumes that
    # following "may be" statements in the Array API spec always hold:
    # > The default integer data type should be the same across platforms, but
    # > the default may vary depending on whether Python is 32-bit or 64-bit.
    # > The default array index data type may be int32 on 32-bit platforms, but
    # > the default should be int64 otherwise.
    # https://data-apis.org/array-api/latest/API_specification/data_types.html#default-data-types
    # TODO: once sufficiently adopted, we might want to instead rely on the
    # newer inspection API: https://github.com/data-apis/array-api/issues/640
    return xp.asarray(0).dtype


def _searchsorted(a, v, *, side="left", sorter=None, xp=None):
    # Temporary workaround needed as long as searchsorted is not widely
    # adopted by implementers of the Array API spec. This is a quite
    # recent addition to the spec:
    # https://data-apis.org/array-api/latest/API_specification/generated/array_api.searchsorted.html
    xp, _ = get_namespace(a, v, xp=xp)
    if hasattr(xp, "searchsorted"):
        return xp.searchsorted(a, v, side=side, sorter=sorter)

    a_np = _convert_to_numpy(a, xp=xp)
    v_np = _convert_to_numpy(v, xp=xp)
    indices = numpy.searchsorted(a_np, v_np, side=side, sorter=sorter)
    return xp.asarray(indices, device=device(a))


def _isin(element, test_elements, xp, assume_unique=False, invert=False):
    """Calculates ``element in test_elements``, broadcasting over `element`
    only.

    Returns a boolean array of the same shape as `element` that is True
    where an element of `element` is in `test_elements` and False otherwise.
    """
    if _is_numpy_namespace(xp):
        return xp.asarray(
            numpy.isin(
                element=element,
                test_elements=test_elements,
                assume_unique=assume_unique,
                invert=invert,
            )
        )

    original_element_shape = element.shape
    element = xp.reshape(element, (-1,))
    test_elements = xp.reshape(test_elements, (-1,))
    return xp.reshape(
        _in1d(
            ar1=element,
            ar2=test_elements,
            xp=xp,
            assume_unique=assume_unique,
            invert=invert,
        ),
        original_element_shape,
    )


# Note: This is a helper for the function `_isin`.
# It is not meant to be called directly.
def _in1d(ar1, ar2, xp, assume_unique=False, invert=False):
    """Checks whether each element of an array is also present in a
    second array.

    Returns a boolean array the same length as `ar1` that is True
    where an element of `ar1` is in `ar2` and False otherwise.

    This function has been adapted using the original implementation
    present in numpy:
    https://github.com/numpy/numpy/blob/v1.26.0/numpy/lib/arraysetops.py#L524-L758
    """
    xp, _ = get_namespace(ar1, ar2, xp=xp)

    # This code is run to make the code significantly faster
    if ar2.shape[0] < 10 * ar1.shape[0] ** 0.145:
        if invert:
            mask = xp.ones(ar1.shape[0], dtype=xp.bool, device=device(ar1))
            for a in ar2:
                mask &= ar1 != a
        else:
            mask = xp.zeros(ar1.shape[0], dtype=xp.bool, device=device(ar1))
            for a in ar2:
                mask |= ar1 == a
        return mask

    if not assume_unique:
        ar1, rev_idx = xp.unique_inverse(ar1)
        ar2 = xp.unique_values(ar2)

    ar = xp.concat((ar1, ar2))
    device_ = device(ar)
    # We need this to be a stable sort.
    order = xp.argsort(ar, stable=True)
    reverse_order = xp.argsort(order, stable=True)
    sar = xp.take(ar, order, axis=0)
    if size(sar) >= 1:
        bool_ar = sar[1:] != sar[:-1] if invert else sar[1:] == sar[:-1]
    else:
        # indexing undefined in standard when sar is empty
        bool_ar = xp.asarray([False]) if invert else xp.asarray([True])
    flag = xp.concat((bool_ar, xp.asarray([invert], device=device_)))
    ret = xp.take(flag, reverse_order, axis=0)

    if assume_unique:
        return ret[: ar1.shape[0]]
    else:
        return xp.take(ret, rev_idx, axis=0)


def _count_nonzero(X, axis=None, sample_weight=None, xp=None, device=None):
    """A variant of `sklearn.utils.sparsefuncs.count_nonzero` for the Array API.

    If the array `X` is sparse, and we are using the numpy namespace then we
    simply call the original function. This function only supports 2D arrays.
    """
    from .sparsefuncs import count_nonzero

    xp, _ = get_namespace(X, sample_weight, xp=xp)
    if _is_numpy_namespace(xp) and sp.issparse(X):
        return count_nonzero(X, axis=axis, sample_weight=sample_weight)

    assert X.ndim == 2

    weights = xp.ones_like(X, device=device)
    if sample_weight is not None:
        sample_weight = xp.asarray(sample_weight, device=device)
        sample_weight = xp.reshape(sample_weight, (sample_weight.shape[0], 1))
        weights = xp.astype(weights, sample_weight.dtype) * sample_weight

    zero_scalar = xp.asarray(0, device=device, dtype=weights.dtype)
    return xp.sum(xp.where(X != 0, weights, zero_scalar), axis=axis)


def _modify_in_place_if_numpy(xp, func, *args, out=None, **kwargs):
    if _is_numpy_namespace(xp):
        func(*args, out=out, **kwargs)
    else:
        out = func(*args, **kwargs)
    return out


def _bincount(array, weights=None, minlength=None, xp=None):
    # TODO: update if bincount is ever adopted in a future version of the standard:
    # https://github.com/data-apis/array-api/issues/812
    xp, _ = get_namespace(array, xp=xp)
    if hasattr(xp, "bincount"):
        return xp.bincount(array, weights=weights, minlength=minlength)

    array_np = _convert_to_numpy(array, xp=xp)
    if weights is not None:
        weights_np = _convert_to_numpy(weights, xp=xp)
    else:
        weights_np = None
    bin_out = numpy.bincount(array_np, weights=weights_np, minlength=minlength)
    return xp.asarray(bin_out, device=device(array))


def _tolist(array, xp=None):
    xp, _ = get_namespace(array, xp=xp)
    if _is_numpy_namespace(xp):
        return array.tolist()
    array_np = _convert_to_numpy(array, xp=xp)
    return [element.item() for element in array_np]


def _logsumexp(array, axis=None, xp=None):
    # TODO replace by scipy.special.logsumexp when
    # https://github.com/scipy/scipy/pull/22683 is part of a release.
    # The following code is strongly inspired and simplified from
    # scipy.special._logsumexp.logsumexp
    xp, _, device = get_namespace_and_device(array, xp=xp)
    axis = tuple(range(array.ndim)) if axis is None else axis

    supported_dtypes = supported_float_dtypes(xp)
    if array.dtype not in supported_dtypes:
        array = xp.asarray(array, dtype=supported_dtypes[0])

    array_max = xp.max(array, axis=axis, keepdims=True)
    index_max = array == array_max

    array = xp.asarray(array, copy=True)
    array[index_max] = -xp.inf
    i_max_dt = xp.astype(index_max, array.dtype)
    m = xp.sum(i_max_dt, axis=axis, keepdims=True, dtype=array.dtype)
    # Specifying device explicitly is the fix for https://github.com/scipy/scipy/issues/22680
    shift = xp.where(
        xp.isfinite(array_max),
        array_max,
        xp.asarray(0, dtype=array_max.dtype, device=device),
    )
    exp = xp.exp(array - shift)
    s = xp.sum(exp, axis=axis, keepdims=True, dtype=exp.dtype)
    s = xp.where(s == 0, s, s / m)
    out = xp.log1p(s) + xp.log(m) + array_max
    out = xp.squeeze(out, axis=axis)
    out = out[()] if out.ndim == 0 else out

    return out


def _cholesky(covariance, xp):
    if _is_numpy_namespace(xp):
        return scipy.linalg.cholesky(covariance, lower=True)
    else:
        return xp.linalg.cholesky(covariance)


def _linalg_solve(cov_chol, eye_matrix, xp):
    if _is_numpy_namespace(xp):
        return scipy.linalg.solve_triangular(cov_chol, eye_matrix, lower=True)
    else:
        return xp.linalg.solve(cov_chol, eye_matrix)<|MERGE_RESOLUTION|>--- conflicted
+++ resolved
@@ -243,103 +243,6 @@
     return xp.unique_values(xp.concat([xp.unique_values(a), xp.unique_values(b)]))
 
 
-<<<<<<< HEAD
-def isdtype(dtype, kind, *, xp):
-    """Return a boolean indicating whether a provided dtype is of type "kind".
-
-    Included in the v2022.12 of the Array API spec.
-    https://data-apis.org/array-api/latest/API_specification/generated/array_api.isdtype.html
-
-    Parameters
-    ----------
-    dtype : dtype
-        The input dtype (e.g. ``np.float32``, ``torch.int16``, ``xp.complex64``).
-
-    kind : str or dtype or tuple[str | dtype]
-        Data type kind.
-
-        - If ``kind`` is a dtype, then ``dtype`` is compared to the dtype specified
-          by ``kind``.
-        - If ``kind`` is a string, ``dtype`` is checked to be included in a set of
-          dtypes determined by ``kind``. ``kind`` must be one of:
-
-          - "bool": boolean data types (i.e. ``bool``).
-          - "signed integer": signed integer data types (e.g. ``int8``, ``int16``).
-          - "unsigned integer": unsigned integer data types (e.g. ``uint8``,
-            ``uint16``).
-          - "integral": integer data types. Shorthand for
-            ``("signed integer", "unsigned integer")``.
-          - "real floating": real-valued floating-point data types (i.e., ``float32``,
-            ``float64``). This will include ``float16`` if the array namespace ``xp``
-            supports it.
-          - "complex floating": complex floating-point data types (e.g. ``complex64``,
-            ``complex128``).
-          - "numeric": numeric data types. Shorthand for ``("integral",
-            "real floating", "complex floating")``. Note this excludes the ``bool``
-            data type.
-        - If ``kind`` is a tuple, the tuple is a union of dtypes and/or kinds, and
-          ``dtype`` is checked to be either equal to a specified dtype or
-          belongs to at least one specified data type kind.
-
-    xp : module
-        The array namespace to which ``dtype`` belongs.
-
-    Returns
-    -------
-    flag : bool
-        True if ``dtype`` is of type ``kind``, and False otherwise.
-
-    Notes
-    -----
-    Consumers outside the `utils._array_api` module should use `xp.isdtype` instead,
-    which will behave correctly for array namespaces which define a different
-    set of valid data types
-
-    E.g., `torch` does not have the standard ``uint16`` data type, but does include
-    the non-standard ``bfloat16`` data type.
-    """
-    if isinstance(kind, tuple):
-        return any(_isdtype_single(dtype, k, xp=xp) for k in kind)
-    else:
-        return _isdtype_single(dtype, kind, xp=xp)
-
-
-def _isdtype_single(dtype, kind, *, xp):
-    if isinstance(kind, str):
-        if kind == "bool":
-            return dtype == xp.bool
-        elif kind == "signed integer":
-            return dtype in {xp.int8, xp.int16, xp.int32, xp.int64}
-        elif kind == "unsigned integer":
-            return dtype in {xp.uint8, xp.uint16, xp.uint32, xp.uint64}
-        elif kind == "integral":
-            return any(
-                _isdtype_single(dtype, k, xp=xp)
-                for k in ("signed integer", "unsigned integer")
-            )
-        elif kind == "real floating":
-            return dtype in supported_float_dtypes(xp)
-        elif kind == "complex floating":
-            # Some name spaces might not have support for complex dtypes.
-            complex_dtypes = set()
-            if hasattr(xp, "complex64"):
-                complex_dtypes.add(xp.complex64)
-            if hasattr(xp, "complex128"):
-                complex_dtypes.add(xp.complex128)
-            return dtype in complex_dtypes
-        elif kind == "numeric":
-            return any(
-                _isdtype_single(dtype, k, xp=xp)
-                for k in ("integral", "real floating", "complex floating")
-            )
-        else:
-            raise ValueError(f"Unrecognized data type kind: {kind!r}")
-    else:
-        return dtype == kind
-
-
-=======
->>>>>>> a048a408
 def supported_float_dtypes(xp, device=None):
     """Supported floating point types for the namespace.
 
