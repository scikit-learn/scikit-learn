--- conflicted
+++ resolved
@@ -1,27 +1,18 @@
-<<<<<<< HEAD
-.estimator-table summary,
-.methods-table summary {
-=======
 .estimator-table {
     font-family: monospace;
 }
 
-.estimator-table summary {
->>>>>>> bfeb22ed
+.estimator-table summary,
+.methods-table summary {
     padding: .5rem;
     cursor: pointer;
 }
 
-<<<<<<< HEAD
-.estimator-table details[open]
- {
-=======
 .estimator-table summary::marker {
     font-size: 0.7rem;
 }
 
 .estimator-table details[open] {
->>>>>>> bfeb22ed
     padding-left: 0.1rem;
     padding-right: 0.1rem;
     padding-bottom: 0.3rem;
