function copyToClipboard(text, element) {
    // Get the parameter prefix from the closest toggleable content
    const toggleableContent = element.closest('.sk-toggleable__content');
    const paramPrefix = toggleableContent ? toggleableContent.dataset.paramPrefix : '';
    const fullParamName = paramPrefix ? `${paramPrefix}${text}` : text;

    const originalStyle = element.style;
    const computedStyle = window.getComputedStyle(element);
    const originalWidth = computedStyle.width;
    const originalHTML = element.innerHTML.replace('Copied!', '');

    navigator.clipboard.writeText(fullParamName)
        .then(() => {
            element.style.width = originalWidth;
            element.style.color = 'green';
            element.innerHTML = "Copied!";

            setTimeout(() => {
                element.innerHTML = originalHTML;
                element.style = originalStyle;
            }, 2000);
        })
        .catch(err => {
            console.error('Failed to copy:', err);
            element.style.color = 'red';
            element.innerHTML = "Failed!";
            setTimeout(() => {
                element.innerHTML = originalHTML;
                element.style = originalStyle;
            }, 2000);
        });
    return false;
}

document.querySelectorAll('.copy-paste-icon').forEach(function(element) {
    const toggleableContent = element.closest('.sk-toggleable__content');
    const paramPrefix = toggleableContent ? toggleableContent.dataset.paramPrefix : '';
    const paramName = element.parentElement.nextElementSibling
        .textContent.trim().split(' ')[0];
    const fullParamName = paramPrefix ? `${paramPrefix}${paramName}` : paramName;

    element.setAttribute('title', fullParamName);
});


<<<<<<< HEAD
async function copyRowsToClipboard(text) {
  const type = "text/plain";
  const clipboardItemData = {
    [type]: text,
  };
  const clipboardItem = new ClipboardItem(clipboardItemData);
  await navigator.clipboard.write([clipboardItem]);
=======
/**
 * Adapted from Skrub
 * https://github.com/skrub-data/skrub/blob/403466d1d5d4dc76a7ef569b3f8228db59a31dc3/skrub/_reporting/_data/templates/report.js#L789
 * @returns "light" or "dark"
 */
function detectTheme(element) {
    const body = document.querySelector('body');

    // Check VSCode theme
    const themeKindAttr = body.getAttribute('data-vscode-theme-kind');
    const themeNameAttr = body.getAttribute('data-vscode-theme-name');

    if (themeKindAttr && themeNameAttr) {
        const themeKind = themeKindAttr.toLowerCase();
        const themeName = themeNameAttr.toLowerCase();

        if (themeKind.includes("dark") || themeName.includes("dark")) {
            return "dark";
        }
        if (themeKind.includes("light") || themeName.includes("light")) {
            return "light";
        }
    }

    // Check Jupyter theme
    if (body.getAttribute('data-jp-theme-light') === 'false') {
        return 'dark';
    } else if (body.getAttribute('data-jp-theme-light') === 'true') {
        return 'light';
    }

    // Guess based on a reference element's color
    const color = window.getComputedStyle(element, null).getPropertyValue('color');
    const match = color.match(/^rgb\s*\(\s*(\d+)\s*,\s*(\d+)\s*,\s*(\d+)\s*\)\s*$/i);
    if (match) {
        const [r, g, b] = [match[1], match[2], match[3]];

        // https://en.wikipedia.org/wiki/HSL_and_HSV#Lightness
        const luma = 0.299 * r + 0.587 * g + 0.114 * b;

        if (luma > 180) {
            // If the text is very bright we have a dark theme
            return 'dark';
        }
        if (luma < 75) {
            // If the text is very dark we have a light theme
            return 'light';
        }
        // Otherwise fall back to the next heuristic.
    }

    // Fallback to system preference
    return window.matchMedia('(prefers-color-scheme: dark)').matches ? 'dark' : 'light';
}


function forceTheme(elementId) {
    const estimatorElement = document.querySelector(`#${elementId}`);
    if (estimatorElement === null) {
        console.error(`Element with id ${elementId} not found.`);
    } else {
        const theme = detectTheme(estimatorElement);
        estimatorElement.classList.add(theme);
    }
>>>>>>> 124e19c0
}<|MERGE_RESOLUTION|>--- conflicted
+++ resolved
@@ -43,7 +43,6 @@
 });
 
 
-<<<<<<< HEAD
 async function copyRowsToClipboard(text) {
   const type = "text/plain";
   const clipboardItemData = {
@@ -51,7 +50,7 @@
   };
   const clipboardItem = new ClipboardItem(clipboardItemData);
   await navigator.clipboard.write([clipboardItem]);
-=======
+}
 /**
  * Adapted from Skrub
  * https://github.com/skrub-data/skrub/blob/403466d1d5d4dc76a7ef569b3f8228db59a31dc3/skrub/_reporting/_data/templates/report.js#L789
@@ -116,5 +115,4 @@
         const theme = detectTheme(estimatorElement);
         estimatorElement.classList.add(theme);
     }
->>>>>>> 124e19c0
 }