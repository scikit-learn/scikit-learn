import re

import pytest

from sklearn import config_context
from sklearn.utils._repr_html.params import (
    ParamsDict,
    _generate_link_to_param_doc,
    _params_html_repr,
    _read_params,
)


def test_params_dict_content():
    """Check the behavior of the ParamsDict class."""
    params = ParamsDict(params={"a": 1, "b": 2})
    assert params["a"] == 1
    assert params["b"] == 2
    assert params.non_default == ()

    params = ParamsDict(params={"a": 1, "b": 2}, non_default=("a",))
    assert params["a"] == 1
    assert params["b"] == 2
    assert params.non_default == ("a",)


def test_params_dict_repr_html_():
    params = ParamsDict(params={"a": 1, "b": 2}, non_default=("a",), estimator_class="")
    out = params._repr_html_()
    assert "<summary>Parameters</summary>" in out

    with config_context(display="text"):
        msg = "_repr_html_ is only defined when"
        with pytest.raises(AttributeError, match=msg):
            params._repr_html_()


def test_params_dict_repr_mimebundle():
    params = ParamsDict(params={"a": 1, "b": 2}, non_default=("a",), estimator_class="")
    out = params._repr_mimebundle_()

    assert "text/plain" in out
    assert "text/html" in out
    assert "<summary>Parameters</summary>" in out["text/html"]
    assert out["text/plain"] == "{'a': 1, 'b': 2}"

    with config_context(display="text"):
        out = params._repr_mimebundle_()
        assert "text/plain" in out
        assert "text/html" not in out


def test_read_params():
    """Check the behavior of the `_read_params` function."""
    out = _read_params("a", 1, tuple())
    assert out["param_type"] == "default"
    assert out["param_name"] == "a"
    assert out["param_value"] == "1"

    # check non-default parameters
    out = _read_params("a", 1, ("a",))
    assert out["param_type"] == "user-set"
    assert out["param_name"] == "a"
    assert out["param_value"] == "1"

    # check that we escape html tags
    tag_injection = "<script>alert('xss')</script>"
    out = _read_params("a", tag_injection, tuple())
    assert (
        out["param_value"]
        == "&quot;&lt;script&gt;alert(&#x27;xss&#x27;)&lt;/script&gt;&quot;"
    )
    assert out["param_name"] == "a"
    assert out["param_type"] == "default"


def test_params_html_repr():
    """Check returned HTML template"""
<<<<<<< HEAD
    params = ParamsDict({"a": 1, "b": 2})
    assert "body-table" in _params_html_repr(params)
    assert "estimator-table" in _params_html_repr(params)
=======
    params = ParamsDict(params={"a": 1, "b": 2}, estimator_class="")
    assert "parameters-table" in _params_html_repr(params)
    assert "estimator-table" in _params_html_repr(params)


def test_params_html_repr_with_doc_links():
    """Test `_params_html_repr` with valid and invalid doc links."""

    class MockEstimator:
        """A fake estimator class with a docstring used for testing.

        Parameters
        ----------
        a : int
            Description of a.
        b : str
        """

        __module__ = "sklearn.mock_module"
        __qualname__ = "MockEstimator"

    params = ParamsDict(
        params={"a": 1, "b": "value"},
        non_default=("a",),
        estimator_class=MockEstimator,
        doc_link="mock_module.MockEstimator.html",
    )
    html_output = _params_html_repr(params)

    html_param_a = (
        r'<td class="param">'
        r'\s*<a class="param-doc-link"'
        r'\s*rel="noreferrer" target="_blank"'
        r'\shref="mock_module\.MockEstimator\.html#:~:text=a,-int">'
        r"\s*a"
        r'\s*<span class="param-doc-description">a: int<br><br>'
        r"Description of a\.</span>"
        r"\s*</a>"
        r"\s*</td>"
    )
    assert re.search(html_param_a, html_output, flags=re.DOTALL)
    html_param_b = (
        r'<td class="param">'
        r'.*<a class="param-doc-link"'
        r'\s*rel="noreferrer" target="_blank"'
        r'\shref="mock_module\.MockEstimator\.html#:~:text=b,-str">'
        r"\s*b"
        r'\s*<span class="param-doc-description">b: str<br><br></span>'
        r"\s*</a>"
        r"\s*</td>"
    )
    assert re.search(html_param_b, html_output, flags=re.DOTALL)


def test_params_html_repr_without_doc_links():
    """Test `_params_html_repr` when `link_to_param_doc` returns None."""

    class MockEstimatorWithoutDoc:
        __module__ = "sklearn.mock_module"
        __qualname__ = "MockEstimatorWithoutDoc"
        # No docstring defined on this test class.

    params = ParamsDict(
        params={"a": 1, "b": "value"},
        non_default=("a",),
        estimator_class=MockEstimatorWithoutDoc,
    )
    html_output = _params_html_repr(params)
    # Check that no doc links are generated
    assert "?" not in html_output
    assert "Click to access" not in html_output
    html_param_a = (
        r'<td class="param">a</td>'
        r'\s*<td class="value">1</td>'
    )
    assert re.search(html_param_a, html_output, flags=re.DOTALL)
    html_param_b = (
        r'<td class="param">b</td>'
        r'\s*<td class="value">&#x27;value&#x27;</td>'
    )
    assert re.search(html_param_b, html_output, flags=re.DOTALL)


def test_generate_link_to_param_doc_basic():
    """Return anchor URLs for documented parameters in the estimator."""

    class MockEstimator:
        """Mock class.

        Parameters
        ----------
        alpha : float
            Regularization strength.
        beta : int
            Some integer parameter.
        """

    doc_link = "mock_module.MockEstimator.html"
    url = _generate_link_to_param_doc(MockEstimator, "alpha", doc_link)
    assert url == "mock_module.MockEstimator.html#:~:text=alpha,-float"

    url = _generate_link_to_param_doc(MockEstimator, "beta", doc_link)
    assert url == "mock_module.MockEstimator.html#:~:text=beta,-int"


def test_generate_link_to_param_doc_param_not_found():
    """Ensure None is returned when the parameter is not documented."""

    class MockEstimator:
        """Mock class

        Parameters
        ----------
        alpha : float
            Regularization strength.
        """

    doc_link = "mock_module.MockEstimator.html"
    url = _generate_link_to_param_doc(MockEstimator, "gamma", doc_link)

    assert url is None


def test_generate_link_to_param_doc_empty_docstring():
    """Ensure None is returned when the estimator has no docstring."""

    class MockEstimator:
        pass

    doc_link = "mock_module.MockEstimator.html"
    url = _generate_link_to_param_doc(MockEstimator, "alpha", doc_link)
    assert url is None
>>>>>>> 4e4acc5c
<|MERGE_RESOLUTION|>--- conflicted
+++ resolved
@@ -76,13 +76,9 @@
 
 def test_params_html_repr():
     """Check returned HTML template"""
-<<<<<<< HEAD
-    params = ParamsDict({"a": 1, "b": 2})
-    assert "body-table" in _params_html_repr(params)
-    assert "estimator-table" in _params_html_repr(params)
-=======
     params = ParamsDict(params={"a": 1, "b": 2}, estimator_class="")
     assert "parameters-table" in _params_html_repr(params)
+    assert "body-table" in _params_html_repr(params)
     assert "estimator-table" in _params_html_repr(params)
 
 
@@ -212,5 +208,4 @@
 
     doc_link = "mock_module.MockEstimator.html"
     url = _generate_link_to_param_doc(MockEstimator, "alpha", doc_link)
-    assert url is None
->>>>>>> 4e4acc5c
+    assert url is None