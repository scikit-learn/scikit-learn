# Authors: The scikit-learn developers
# SPDX-License-Identifier: BSD-3-Clause

import html
import inspect
import re
import reprlib
from collections import UserDict
from functools import lru_cache
from urllib.parse import quote

from sklearn.externals._numpydoc import docscrape
from sklearn.utils._repr_html.base import ReprHTMLMixin


def _generate_link_to_param_doc(estimator_class, param_name, doc_link):
    """URL to the relevant section of the docstring using a Text Fragment

    https://developer.mozilla.org/en-US/docs/Web/URI/Reference/Fragment/Text_fragments
    """
    docstring = estimator_class.__doc__

    m = re.search(f"{param_name} : (.+)\\n", docstring or "")

    if m is None:
        # No match found in the docstring, return None to indicate that we
        # cannot link.
        return None

    # Extract the whole line of the type information, up to the line break as
    # disambiguation suffix to build the fragment
    param_type = m.group(1)
    text_fragment = f"{quote(param_name)},-{quote(param_type)}"

    return f"{doc_link}#:~:text={text_fragment}"


def _read_params(name, value, non_default_params):
    """Categorizes parameters as 'default' or 'user-set' and formats their values.
    Escapes or truncates parameter values for display safety and readability.
    """
    name = html.escape(name)
    r = reprlib.Repr()
    r.maxlist = 2  # Show only first 2 items of lists
    r.maxtuple = 1  # Show only first item of tuples
    r.maxstring = 50  # Limit string length
    cleaned_value = html.escape(r.repr(value))

    param_type = "user-set" if name in non_default_params else "default"

    return {"param_type": param_type, "param_name": name, "param_value": cleaned_value}


@lru_cache
def _scrape_estimator_docstring(docstring):
    return docscrape.NumpyDocString(docstring)


def _params_html_repr(params):
    """Generate HTML representation of estimator parameters.

    Creates an HTML table with parameter names and values, wrapped in a
    collapsible details element. Parameters are styled differently based
    on whether they are default or user-set values.
    """
    PARAMS_TABLE_TEMPLATE = """
        <div class="estimator-table">
            <details>
                <summary>Parameters</summary>
                <table class="body-table">
                  <tbody>
                    {rows}
                  </tbody>
                </table>
            </details>
        </div>
    """

    PARAM_ROW_TEMPLATE = """
        <tr class="{param_type}">
            <td><i class="copy-paste-icon"
                 onclick="copyToClipboard('{param_name}',
                          this.parentElement.nextElementSibling)"
            ></i></td>
            <td class="param">{param_display}</td>
            <td class="value">{param_value}</td>
        </tr>
    """

    PARAM_AVAILABLE_DOC_LINK_TEMPLATE = """
        <a class="param-doc-link"
            rel="noreferrer" target="_blank" href="{link}">
            {param_name}
            <span class="param-doc-description">{param_description}</span>
        </a>
    """
    estimator_class_docs = inspect.getdoc(params.estimator_class)
    if estimator_class_docs and (
        structured_docstring := _scrape_estimator_docstring(estimator_class_docs)
    ):
        param_map = {
            param_docstring.name: param_docstring
            for param_docstring in structured_docstring["Parameters"]
        }
    else:
        param_map = {}
    rows = []
    for row in params:
        param = _read_params(row, params[row], params.non_default)
        link = _generate_link_to_param_doc(params.estimator_class, row, params.doc_link)
        if param_numpydoc := param_map.get(row, None):
            param_description = (
                f"{param_numpydoc.name}: {param_numpydoc.type}<br><br>"
                f"{'<br>'.join(param_numpydoc.desc)}"
            )
        else:
            param_description = None

        if params.doc_link and link and param_description:
            # Create clickable parameter name with documentation link
            param_display = PARAM_AVAILABLE_DOC_LINK_TEMPLATE.format(
                link=link,
                param_name=param["param_name"],
                param_description=param_description,
            )
        else:
            # Just show the parameter name without link
            param_display = param["param_name"]

        rows.append(PARAM_ROW_TEMPLATE.format(**param, param_display=param_display))

    return PARAMS_TABLE_TEMPLATE.format(rows="\n".join(rows))


class ParamsDict(ReprHTMLMixin, UserDict):
    """Dictionary-like class to store and provide an HTML representation.

    It builds an HTML structure to be used with Jupyter notebooks or similar
    environments. It allows storing metadata to track non-default parameters.

    Parameters
    ----------
    params : dict, default=None
        The original dictionary of parameters and their values.

    non_default : tuple, default=(,)
        The list of non-default parameters.

    estimator_class : type, default=None
        The class of the estimator. It allows to find the online documentation
        link for each parameter.

    doc_link : str, default=""
        The base URL to the online documentation for the estimator class.
        Used to generate parameter-specific documentation links in the HTML
        representation. If empty, documentation links will not be generated.
    """

    _html_repr = _params_html_repr

    def __init__(
        self, *, params=None, non_default=tuple(), estimator_class=None, doc_link=""
    ):
        super().__init__(params or {})
        self.non_default = non_default
<<<<<<< HEAD


def _fitted_attr_html_repr(fitted_attributes):
    """Generate HTML representation of estimator fitted attributes.

    Creates an HTML table with fitted attribute names and values
    wrapped in a collapsible details element. When attributes are arrays,
    shape is shown.
    """

    HTML_TEMPLATE = """
       <div class="estimator-table">
           <details>
               <summary>Fitted attributes</summary>
               <table class="body-table">
                 <tbody>
                   {rows}
                 </tbody>
               </table>
           </details>
       </div>
    """
    ROW_TEMPLATE = """
       <tr class="default">
           <td>{name}&nbsp;</td>
           <td>{value}</td>
       </tr>
    """

    rows = [
        ROW_TEMPLATE.format(name=name, value=value)
        for name, value in fitted_attributes.items()
    ]

    return HTML_TEMPLATE.format(rows="\n".join(rows))


class AttrsDict(ReprHTMLMixin, dict):
    """Dictionary-like class to store and provide an HTML representation.

    It builds an HTML structure to be used with Jupyter notebooks or similar
    environments.

    Parameters
    ----------
    fitted_attributes : dict, default=None
        Dictionary of fitted attributes and their values. When this is
        an array, it includes its size.
    """

    _html_repr = _fitted_attr_html_repr
=======
        self.estimator_class = estimator_class
        self.doc_link = doc_link
>>>>>>> 4e4acc5c
<|MERGE_RESOLUTION|>--- conflicted
+++ resolved
@@ -163,7 +163,8 @@
     ):
         super().__init__(params or {})
         self.non_default = non_default
-<<<<<<< HEAD
+        self.estimator_class = estimator_class
+        self.doc_link = doc_link
 
 
 def _fitted_attr_html_repr(fitted_attributes):
@@ -214,8 +215,4 @@
         an array, it includes its size.
     """
 
-    _html_repr = _fitted_attr_html_repr
-=======
-        self.estimator_class = estimator_class
-        self.doc_link = doc_link
->>>>>>> 4e4acc5c
+    _html_repr = _fitted_attr_html_repr