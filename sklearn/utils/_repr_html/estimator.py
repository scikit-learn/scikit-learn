# Authors: The scikit-learn developers
# SPDX-License-Identifier: BSD-3-Clause

import html
from contextlib import closing
from inspect import isclass
from io import StringIO
from pathlib import Path
from string import Template

from sklearn import config_context


class _IDCounter:
    """Generate sequential ids with a prefix."""

    def __init__(self, prefix):
        self.prefix = prefix
        self.count = 0

    def get_id(self):
        self.count += 1
        return f"{self.prefix}-{self.count}"


def _get_css_style():
    estimator_css_file = Path(__file__).parent / "estimator.css"
    params_css_file = Path(__file__).parent / "params.css"

    estimator_css = estimator_css_file.read_text(encoding="utf-8")
    params_css = params_css_file.read_text(encoding="utf-8")

    return f"{estimator_css}\n{params_css}"


_CONTAINER_ID_COUNTER = _IDCounter("sk-container-id")
_ESTIMATOR_ID_COUNTER = _IDCounter("sk-estimator-id")
_CSS_STYLE = _get_css_style()


class _VisualBlock:
    """HTML Representation of Estimator

    Parameters
    ----------
    kind : {'serial', 'parallel', 'single'}
        kind of HTML block

    estimators : list of estimators or `_VisualBlock`s or a single estimator
        If kind != 'single', then `estimators` is a list of
        estimators.
        If kind == 'single', then `estimators` is a single estimator.

    names : list of str, default=None
        If kind != 'single', then `names` corresponds to estimators.
        If kind == 'single', then `names` is a single string corresponding to
        the single estimator.

    name_details : list of str, str, or None, default=None
        If kind != 'single', then `name_details` corresponds to `names`.
        If kind == 'single', then `name_details` is a single string
        corresponding to the single estimator.

    name_caption : str, default=None
        The caption below the name. `None` stands for no caption.
        Only active when kind == 'single'.

    doc_link_label : str, default=None
        The label for the documentation link. If provided, the label would be
        "Documentation for {doc_link_label}". Otherwise it will look for `names`.
        Only active when kind == 'single'.

    dash_wrapped : bool, default=True
        If true, wrapped HTML element will be wrapped with a dashed border.
        Only active when kind != 'single'.
    """

    def __init__(
        self,
        kind,
        estimators,
        *,
        names=None,
        name_details=None,
        name_caption=None,
        doc_link_label=None,
        dash_wrapped=True,
    ):
        self.kind = kind
        self.estimators = estimators
        self.dash_wrapped = dash_wrapped
        self.name_caption = name_caption
        self.doc_link_label = doc_link_label

        if self.kind in ("parallel", "serial"):
            if names is None:
                names = (None,) * len(estimators)
            if name_details is None:
                name_details = (None,) * len(estimators)

        self.names = names
        self.name_details = name_details

    def _sk_visual_block_(self):
        return self


def _write_label_html(
    out,
    params,
    attrs,
    name,
    name_details,
    name_caption=None,
    doc_link_label=None,
    outer_class="sk-label-container",
    inner_class="sk-label",
    checked=False,
    doc_link="",
    is_fitted_css_class="",
    is_fitted_icon="",
    param_prefix="",
):
    """Write labeled html with or without a dropdown with named details.

    Parameters
    ----------
    out : file-like object
        The file to write the HTML representation to.
    params: str
        If estimator has `get_params` method, this is the HTML representation
        of the estimator's parameters and their values. When the estimator
        does not have `get_params`, it is an empty string.
    attrs: str
        If estimator is fitted, this is the HTML representation of its
        the fitted attributes.
    name : str
        The label for the estimator. It corresponds either to the estimator class name
        for a simple estimator or in the case of a `Pipeline` and `ColumnTransformer`,
        it corresponds to the name of the step.
    name_details : str
        The details to show as content in the dropdown part of the toggleable label. It
        can contain information such as non-default parameters or column information for
        `ColumnTransformer`.
    name_caption : str, default=None
        The caption below the name. If `None`, no caption will be created.
    doc_link_label : str, default=None
        The label for the documentation link. If provided, the label would be
        "Documentation for {doc_link_label}". Otherwise it will look for `name`.
    outer_class : {"sk-label-container", "sk-item"}, default="sk-label-container"
        The CSS class for the outer container.
    inner_class : {"sk-label", "sk-estimator"}, default="sk-label"
        The CSS class for the inner container.
    checked : bool, default=False
        Whether the dropdown is folded or not. With a single estimator, we intend to
        unfold the content.
    doc_link : str, default=""
        The link to the documentation for the estimator. If an empty string, no link is
        added to the diagram. This can be generated for an estimator if it uses the
        `_HTMLDocumentationLinkMixin`.
    is_fitted_css_class : {"", "fitted"}
        The CSS class to indicate whether or not the estimator is fitted. The
        empty string means that the estimator is not fitted and "fitted" means that the
        estimator is fitted.
    is_fitted_icon : str, default=""
        The HTML representation to show the fitted information in the diagram. An empty
        string means that no information is shown.
    param_prefix : str, default=""
        The prefix to prepend to parameter names for nested estimators.
    """
    out.write(
        f'<div class="{outer_class}"><div'
        f' class="{inner_class} {is_fitted_css_class} sk-toggleable">'
    )
    name = html.escape(name)
    if name_details is not None:
        name_details = html.escape(str(name_details))
        checked_str = "checked" if checked else ""
        est_id = _ESTIMATOR_ID_COUNTER.get_id()

        if doc_link:
            doc_label = "<span>Online documentation</span>"
            if doc_link_label is not None:
                doc_label = f"<span>Documentation for {doc_link_label}</span>"
            elif name is not None:
                doc_label = f"<span>Documentation for {name}</span>"
            doc_link = (
                f'<a class="sk-estimator-doc-link {is_fitted_css_class}"'
                f' rel="noreferrer" target="_blank" href="{doc_link}">?{doc_label}</a>'
            )

        name_caption_div = (
            ""
            if name_caption is None
            else f'<div class="caption">{html.escape(name_caption)}</div>'
        )
        name_caption_div = f"<div><div>{name}</div>{name_caption_div}</div>"
        links_div = (
            f"<div>{doc_link}{is_fitted_icon}</div>"
            if doc_link or is_fitted_icon
            else ""
        )

        label_html = (
            f'<label for="{est_id}" class="sk-toggleable__label {is_fitted_css_class} '
            f'sk-toggleable__label-arrow">{name_caption_div}{links_div}</label>'
        )

        fmt_str = (
            f'<input class="sk-toggleable__control sk-hidden--visually" id="{est_id}" '
            f'type="checkbox" {checked_str}>{label_html}<div '
            f'class="sk-toggleable__content {is_fitted_css_class}" '
            f'data-param-prefix="{html.escape(param_prefix)}">'
        )

        if params:
            fmt_str = "".join([fmt_str, f"{params}{attrs}</div>"])
        elif name_details and ("Pipeline" not in name):
            fmt_str = "".join([fmt_str, f"<pre>{name_details}</pre></div>"])

        out.write(fmt_str)
    else:
        out.write(f"<label>{name}</label>")
    out.write("</div></div>")  # outer_class inner_class


def _get_visual_block(estimator):
    """Generate information about how to display an estimator."""
    if hasattr(estimator, "_sk_visual_block_"):
        try:
            return estimator._sk_visual_block_()
        except Exception:
            return _VisualBlock(
                "single",
                estimator,
                names=estimator.__class__.__name__,
                name_details=str(estimator),
            )

    if isinstance(estimator, str):
        return _VisualBlock(
            "single", estimator, names=estimator, name_details=estimator
        )
    elif estimator is None:
        return _VisualBlock("single", estimator, names="None", name_details="None")

    # check if estimator looks like a meta estimator (wraps estimators)
    if hasattr(estimator, "get_params") and not isclass(estimator):
        estimators = [
            (key, est)
            for key, est in estimator.get_params(deep=False).items()
            if hasattr(est, "get_params") and hasattr(est, "fit") and not isclass(est)
        ]
        if estimators:
            return _VisualBlock(
                "parallel",
                [est for _, est in estimators],
                names=[f"{key}: {est.__class__.__name__}" for key, est in estimators],
                name_details=[str(est) for _, est in estimators],
            )

    return _VisualBlock(
        "single",
        estimator,
        names=estimator.__class__.__name__,
        name_details=str(estimator),
    )


def _write_estimator_html(
    out,
    estimator,
    estimator_label,
    estimator_label_details,
    is_fitted_css_class,
    is_fitted_icon="",
    first_call=False,
    param_prefix="",
):
    """Write estimator to html in serial, parallel, or by itself (single).

    For multiple estimators, this function is called recursively.

    Parameters
    ----------
    out : file-like object
        The file to write the HTML representation to.
    estimator : estimator object
        The estimator to visualize.
    estimator_label : str
        The label for the estimator. It corresponds either to the estimator class name
        for simple estimator or in the case of `Pipeline` and `ColumnTransformer`, it
        corresponds to the name of the step.
    estimator_label_details : str
        The details to show as content in the dropdown part of the toggleable label.
        It can contain information as non-default parameters or column information for
        `ColumnTransformer`.
    is_fitted_css_class : {"", "fitted"}
        The CSS class to indicate whether or not the estimator is fitted or not. The
        empty string means that the estimator is not fitted and "fitted" means that the
        estimator is fitted.
    is_fitted_icon : str, default=""
        The HTML representation to show the fitted information in the diagram. An empty
        string means that no information is shown. If the estimator to be shown is not
        the first estimator (i.e. `first_call=False`), `is_fitted_icon` is always an
        empty string.
    first_call : bool, default=False
        Whether this is the first time this function is called.
    param_prefix : str, default=""
        The prefix to prepend to parameter names for nested estimators.
        For example, in a pipeline this might be "pipeline__stepname__".
    """

    if first_call:
        est_block = _get_visual_block(estimator)
    else:
        is_fitted_icon = ""
        with config_context(print_changed_only=True):
            est_block = _get_visual_block(estimator)
    # `estimator` can also be an instance of `_VisualBlock`
    if hasattr(estimator, "_get_doc_link"):
        doc_link = estimator._get_doc_link()
    else:
        doc_link = ""
    if est_block.kind in ("serial", "parallel"):
        dashed_wrapped = first_call or est_block.dash_wrapped
        dash_cls = " sk-dashed-wrapped" if dashed_wrapped else ""
        out.write(f'<div class="sk-item{dash_cls}">')

        if estimator_label:
            if hasattr(estimator, "get_params") and hasattr(
                estimator, "_get_params_html"
            ):
<<<<<<< HEAD
                params = estimator._get_params_html(deep=False)._repr_html_inner()

=======
                params = estimator._get_params_html(False, doc_link)._repr_html_inner()
>>>>>>> 4e4acc5c
            else:
                params = ""
            if (
                hasattr(estimator, "_get_fitted_attr_html")
                and is_fitted_css_class == "fitted"
            ):
                attrs = estimator._get_fitted_attr_html()._repr_html_inner()
            else:
                attrs = ""

            _write_label_html(
                out,
                params,
                attrs,
                estimator_label,
                estimator_label_details,
                doc_link=doc_link,
                is_fitted_css_class=is_fitted_css_class,
                is_fitted_icon=is_fitted_icon,
                param_prefix=param_prefix,
            )

        kind = est_block.kind
        out.write(f'<div class="sk-{kind}">')
        est_infos = zip(est_block.estimators, est_block.names, est_block.name_details)

        for est, name, name_details in est_infos:
            # Build the parameter prefix for nested estimators

            if param_prefix and hasattr(name, "split"):
                # If we already have a prefix, append the new component
                new_prefix = f"{param_prefix}{name.split(':')[0]}__"
            elif hasattr(name, "split"):
                # If this is the first level, start the prefix
                new_prefix = f"{name.split(':')[0]}__" if name else ""
            else:
                new_prefix = param_prefix

            if kind == "serial":
                _write_estimator_html(
                    out,
                    est,
                    name,
                    name_details,
                    is_fitted_css_class=is_fitted_css_class,
                    param_prefix=new_prefix,
                )
            else:  # parallel
                out.write('<div class="sk-parallel-item">')
                # wrap element in a serial visualblock
                serial_block = _VisualBlock("serial", [est], dash_wrapped=False)
                _write_estimator_html(
                    out,
                    serial_block,
                    name,
                    name_details,
                    is_fitted_css_class=is_fitted_css_class,
                    param_prefix=new_prefix,
                )
                out.write("</div>")  # sk-parallel-item

        out.write("</div></div>")
    elif est_block.kind == "single":
        if hasattr(estimator, "_get_params_html"):
            params = estimator._get_params_html(doc_link=doc_link)._repr_html_inner()
        else:
            params = ""
        if (
            hasattr(estimator, "_get_fitted_attr_html")
            and is_fitted_css_class == "fitted"
        ):
            attrs = estimator._get_fitted_attr_html()._repr_html_inner()
        else:
            attrs = ""

        _write_label_html(
            out,
            params,
            attrs,
            est_block.names,
            est_block.name_details,
            est_block.name_caption,
            est_block.doc_link_label,
            outer_class="sk-item",
            inner_class="sk-estimator",
            checked=first_call,
            doc_link=doc_link,
            is_fitted_css_class=is_fitted_css_class,
            is_fitted_icon=is_fitted_icon,
            param_prefix=param_prefix,
        )


def estimator_html_repr(estimator):
    """Build a HTML representation of an estimator.

    Read more in the :ref:`User Guide <visualizing_composite_estimators>`.

    Parameters
    ----------
    estimator : estimator object
        The estimator to visualize.

    Returns
    -------
    html: str
        HTML representation of estimator.

    Examples
    --------
    >>> from sklearn.utils._repr_html.estimator import estimator_html_repr
    >>> from sklearn.linear_model import LogisticRegression
    >>> estimator_html_repr(LogisticRegression())
    '<style>#sk-container-id...'
    """
    from sklearn.exceptions import NotFittedError
    from sklearn.utils.validation import check_is_fitted

    if not hasattr(estimator, "fit"):
        status_label = "<span>Not fitted</span>"
        is_fitted_css_class = ""
    else:
        try:
            check_is_fitted(estimator)
            status_label = "<span>Fitted</span>"
            is_fitted_css_class = "fitted"
        except NotFittedError:
            status_label = "<span>Not fitted</span>"
            is_fitted_css_class = ""

    is_fitted_icon = (
        f'<span class="sk-estimator-doc-link {is_fitted_css_class}">'
        f"i{status_label}</span>"
    )
    with closing(StringIO()) as out:
        container_id = _CONTAINER_ID_COUNTER.get_id()
        style_template = Template(_CSS_STYLE)
        style_with_id = style_template.substitute(id=container_id)
        estimator_str = str(estimator)

        # The fallback message is shown by default and loading the CSS sets
        # div.sk-text-repr-fallback to display: none to hide the fallback message.
        #
        # If the notebook is trusted, the CSS is loaded which hides the fallback
        # message. If the notebook is not trusted, then the CSS is not loaded and the
        # fallback message is shown by default.
        #
        # The reverse logic applies to HTML repr div.sk-container.
        # div.sk-container is hidden by default and the loading the CSS displays it.
        fallback_msg = (
            "In a Jupyter environment, please rerun this cell to show the HTML"
            " representation or trust the notebook. <br />On GitHub, the"
            " HTML representation is unable to render, please try loading this page"
            " with nbviewer.org."
        )
        html_template = (
            f"<style>{style_with_id}</style>"
            f"<body>"
            f'<div id="{container_id}" class="sk-top-container">'
            '<div class="sk-text-repr-fallback">'
            f"<pre>{html.escape(estimator_str)}</pre><b>{fallback_msg}</b>"
            "</div>"
            '<div class="sk-container" hidden>'
        )

        out.write(html_template)
        _write_estimator_html(
            out,
            estimator,
            estimator.__class__.__name__,
            estimator_str,
            first_call=True,
            is_fitted_css_class=is_fitted_css_class,
            is_fitted_icon=is_fitted_icon,
        )
        with open(str(Path(__file__).parent / "estimator.js"), "r") as f:
            script = f.read()

        html_end = (
            f"</div></div><script>{script}"
            f"\nforceTheme('{container_id}');</script></body>"
        )

        out.write(html_end)

        html_output = out.getvalue()
        return html_output<|MERGE_RESOLUTION|>--- conflicted
+++ resolved
@@ -331,12 +331,7 @@
             if hasattr(estimator, "get_params") and hasattr(
                 estimator, "_get_params_html"
             ):
-<<<<<<< HEAD
-                params = estimator._get_params_html(deep=False)._repr_html_inner()
-
-=======
                 params = estimator._get_params_html(False, doc_link)._repr_html_inner()
->>>>>>> 4e4acc5c
             else:
                 params = ""
             if (
