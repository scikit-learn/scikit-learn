"""
The :mod:`sklearn.utils` module includes various utilities.
"""
<<<<<<< HEAD
from __future__ import division, print_function

from contextlib import contextmanager
import timeit
=======
from collections.abc import Sequence
>>>>>>> 74c92ea0
import numbers
import platform
import struct

import warnings
import numpy as np
from scipy.sparse import issparse

from .murmurhash import murmurhash3_32
from .class_weight import compute_class_weight, compute_sample_weight
from . import _joblib
from ..exceptions import DataConversionWarning
from .deprecation import deprecated
from .validation import (as_float_array,
                         assert_all_finite,
                         check_random_state, column_or_1d, check_array,
                         check_consistent_length, check_X_y, indexable,
                         check_symmetric)
from .. import get_config


# Do not deprecate parallel_backend and register_parallel_backend as they are
# needed to tune `scikit-learn` behavior and have different effect if called
# from the vendored version or or the site-package version. The other are
# utilities that are independent of scikit-learn so they are not part of
# scikit-learn public API.
parallel_backend = _joblib.parallel_backend
register_parallel_backend = _joblib.register_parallel_backend

# deprecate the joblib API in sklearn in favor of using directly joblib
msg = ("deprecated in version 0.20.1 to be removed in version 0.23. "
       "Please import this functionality directly from joblib, which can "
       "be installed with: pip install joblib.")
deprecate = deprecated(msg)

delayed = deprecate(_joblib.delayed)
cpu_count = deprecate(_joblib.cpu_count)
hash = deprecate(_joblib.hash)
effective_n_jobs = deprecate(_joblib.effective_n_jobs)


# for classes, deprecated will change the object in _joblib module so we need
# to subclass them.
@deprecate
class Memory(_joblib.Memory):
    pass


@deprecate
class Parallel(_joblib.Parallel):
    pass


__all__ = ["murmurhash3_32", "as_float_array",
           "assert_all_finite", "check_array",
           "check_random_state",
           "compute_class_weight", "compute_sample_weight",
           "column_or_1d", "safe_indexing",
           "check_consistent_length", "check_X_y", 'indexable',
           "check_symmetric", "indices_to_mask", "deprecated",
           "cpu_count", "Parallel", "Memory", "delayed", "parallel_backend",
           "register_parallel_backend", "hash", "effective_n_jobs",
           "resample", "shuffle"]

IS_PYPY = platform.python_implementation() == 'PyPy'
_IS_32BIT = 8 * struct.calcsize("P") == 32


class Bunch(dict):
    """Container object for datasets

    Dictionary-like object that exposes its keys as attributes.

    >>> b = Bunch(a=1, b=2)
    >>> b['b']
    2
    >>> b.b
    2
    >>> b.a = 3
    >>> b['a']
    3
    >>> b.c = 6
    >>> b['c']
    6

    """

    def __init__(self, **kwargs):
        super().__init__(kwargs)

    def __setattr__(self, key, value):
        self[key] = value

    def __dir__(self):
        return self.keys()

    def __getattr__(self, key):
        try:
            return self[key]
        except KeyError:
            raise AttributeError(key)

    def __setstate__(self, state):
        # Bunch pickles generated with scikit-learn 0.16.* have an non
        # empty __dict__. This causes a surprising behaviour when
        # loading these pickles scikit-learn 0.17: reading bunch.key
        # uses __dict__ but assigning to bunch.key use __setattr__ and
        # only changes bunch['key']. More details can be found at:
        # https://github.com/scikit-learn/scikit-learn/issues/6196.
        # Overriding __setstate__ to be a noop has the effect of
        # ignoring the pickled __dict__
        pass


def safe_mask(X, mask):
    """Return a mask which is safe to use on X.

    Parameters
    ----------
    X : {array-like, sparse matrix}
        Data on which to apply mask.

    mask : array
        Mask to be used on X.

    Returns
    -------
        mask
    """
    mask = np.asarray(mask)
    if np.issubdtype(mask.dtype, np.signedinteger):
        return mask

    if hasattr(X, "toarray"):
        ind = np.arange(mask.shape[0])
        mask = ind[mask]
    return mask


def axis0_safe_slice(X, mask, len_mask):
    """
    This mask is safer than safe_mask since it returns an
    empty array, when a sparse matrix is sliced with a boolean mask
    with all False, instead of raising an unhelpful error in older
    versions of SciPy.

    See: https://github.com/scipy/scipy/issues/5361

    Also note that we can avoid doing the dot product by checking if
    the len_mask is not zero in _huber_loss_and_gradient but this
    is not going to be the bottleneck, since the number of outliers
    and non_outliers are typically non-zero and it makes the code
    tougher to follow.

    Parameters
    ----------
    X : {array-like, sparse matrix}
        Data on which to apply mask.

    mask : array
        Mask to be used on X.

    len_mask : int
        The length of the mask.

    Returns
    -------
        mask
    """
    if len_mask != 0:
        return X[safe_mask(X, mask), :]
    return np.zeros(shape=(0, X.shape[1]))


def safe_indexing(X, indices):
    """Return items or rows from X using indices.

    Allows simple indexing of lists or arrays.

    Parameters
    ----------
    X : array-like, sparse-matrix, list, pandas.DataFrame, pandas.Series.
        Data from which to sample rows or items.
    indices : array-like of int
        Indices according to which X will be subsampled.

    Returns
    -------
    subset
        Subset of X on first axis

    Notes
    -----
    CSR, CSC, and LIL sparse matrices are supported. COO sparse matrices are
    not supported.
    """
    if hasattr(X, "iloc"):
        # Work-around for indexing with read-only indices in pandas
        indices = indices if indices.flags.writeable else indices.copy()
        # Pandas Dataframes and Series
        try:
            return X.iloc[indices]
        except ValueError:
            # Cython typed memoryviews internally used in pandas do not support
            # readonly buffers.
            warnings.warn("Copying input dataframe for slicing.",
                          DataConversionWarning)
            return X.copy().iloc[indices]
    elif hasattr(X, "shape"):
        if hasattr(X, 'take') and (hasattr(indices, 'dtype') and
                                   indices.dtype.kind == 'i'):
            # This is often substantially faster than X[indices]
            return X.take(indices, axis=0)
        else:
            return X[indices]
    else:
        return [X[idx] for idx in indices]


def resample(*arrays, **options):
    """Resample arrays or sparse matrices in a consistent way

    The default strategy implements one step of the bootstrapping
    procedure.

    Parameters
    ----------
    *arrays : sequence of indexable data-structures
        Indexable data-structures can be arrays, lists, dataframes or scipy
        sparse matrices with consistent first dimension.

    Other Parameters
    ----------------
    replace : boolean, True by default
        Implements resampling with replacement. If False, this will implement
        (sliced) random permutations.

    n_samples : int, None by default
        Number of samples to generate. If left to None this is
        automatically set to the first dimension of the arrays.
        If replace is False it should not be larger than the length of
        arrays.

    random_state : int, RandomState instance or None, optional (default=None)
        The seed of the pseudo random number generator to use when shuffling
        the data.  If int, random_state is the seed used by the random number
        generator; If RandomState instance, random_state is the random number
        generator; If None, the random number generator is the RandomState
        instance used by `np.random`.

    Returns
    -------
    resampled_arrays : sequence of indexable data-structures
        Sequence of resampled copies of the collections. The original arrays
        are not impacted.

    Examples
    --------
    It is possible to mix sparse and dense arrays in the same run::

      >>> X = np.array([[1., 0.], [2., 1.], [0., 0.]])
      >>> y = np.array([0, 1, 2])

      >>> from scipy.sparse import coo_matrix
      >>> X_sparse = coo_matrix(X)

      >>> from sklearn.utils import resample
      >>> X, X_sparse, y = resample(X, X_sparse, y, random_state=0)
      >>> X
      array([[1., 0.],
             [2., 1.],
             [1., 0.]])

      >>> X_sparse                   # doctest: +ELLIPSIS +NORMALIZE_WHITESPACE
      <3x2 sparse matrix of type '<... 'numpy.float64'>'
          with 4 stored elements in Compressed Sparse Row format>

      >>> X_sparse.toarray()
      array([[1., 0.],
             [2., 1.],
             [1., 0.]])

      >>> y
      array([0, 1, 0])

      >>> resample(y, n_samples=2, random_state=0)
      array([0, 1])


    See also
    --------
    :func:`sklearn.utils.shuffle`
    """
    random_state = check_random_state(options.pop('random_state', None))
    replace = options.pop('replace', True)
    max_n_samples = options.pop('n_samples', None)
    if options:
        raise ValueError("Unexpected kw arguments: %r" % options.keys())

    if len(arrays) == 0:
        return None

    first = arrays[0]
    n_samples = first.shape[0] if hasattr(first, 'shape') else len(first)

    if max_n_samples is None:
        max_n_samples = n_samples
    elif (max_n_samples > n_samples) and (not replace):
        raise ValueError("Cannot sample %d out of arrays with dim %d "
                         "when replace is False" % (max_n_samples,
                                                    n_samples))

    check_consistent_length(*arrays)

    if replace:
        indices = random_state.randint(0, n_samples, size=(max_n_samples,))
    else:
        indices = np.arange(n_samples)
        random_state.shuffle(indices)
        indices = indices[:max_n_samples]

    # convert sparse matrices to CSR for row-based indexing
    arrays = [a.tocsr() if issparse(a) else a for a in arrays]
    resampled_arrays = [safe_indexing(a, indices) for a in arrays]
    if len(resampled_arrays) == 1:
        # syntactic sugar for the unit argument case
        return resampled_arrays[0]
    else:
        return resampled_arrays


def shuffle(*arrays, **options):
    """Shuffle arrays or sparse matrices in a consistent way

    This is a convenience alias to ``resample(*arrays, replace=False)`` to do
    random permutations of the collections.

    Parameters
    ----------
    *arrays : sequence of indexable data-structures
        Indexable data-structures can be arrays, lists, dataframes or scipy
        sparse matrices with consistent first dimension.

    Other Parameters
    ----------------
    random_state : int, RandomState instance or None, optional (default=None)
        The seed of the pseudo random number generator to use when shuffling
        the data.  If int, random_state is the seed used by the random number
        generator; If RandomState instance, random_state is the random number
        generator; If None, the random number generator is the RandomState
        instance used by `np.random`.

    n_samples : int, None by default
        Number of samples to generate. If left to None this is
        automatically set to the first dimension of the arrays.

    Returns
    -------
    shuffled_arrays : sequence of indexable data-structures
        Sequence of shuffled copies of the collections. The original arrays
        are not impacted.

    Examples
    --------
    It is possible to mix sparse and dense arrays in the same run::

      >>> X = np.array([[1., 0.], [2., 1.], [0., 0.]])
      >>> y = np.array([0, 1, 2])

      >>> from scipy.sparse import coo_matrix
      >>> X_sparse = coo_matrix(X)

      >>> from sklearn.utils import shuffle
      >>> X, X_sparse, y = shuffle(X, X_sparse, y, random_state=0)
      >>> X
      array([[0., 0.],
             [2., 1.],
             [1., 0.]])

      >>> X_sparse                   # doctest: +ELLIPSIS +NORMALIZE_WHITESPACE
      <3x2 sparse matrix of type '<... 'numpy.float64'>'
          with 3 stored elements in Compressed Sparse Row format>

      >>> X_sparse.toarray()
      array([[0., 0.],
             [2., 1.],
             [1., 0.]])

      >>> y
      array([2, 1, 0])

      >>> shuffle(y, n_samples=2, random_state=0)
      array([0, 1])

    See also
    --------
    :func:`sklearn.utils.resample`
    """
    options['replace'] = False
    return resample(*arrays, **options)


def safe_sqr(X, copy=True):
    """Element wise squaring of array-likes and sparse matrices.

    Parameters
    ----------
    X : array like, matrix, sparse matrix

    copy : boolean, optional, default True
        Whether to create a copy of X and operate on it or to perform
        inplace computation (default behaviour).

    Returns
    -------
    X ** 2 : element wise square
    """
    X = check_array(X, accept_sparse=['csr', 'csc', 'coo'], ensure_2d=False)
    if issparse(X):
        if copy:
            X = X.copy()
        X.data **= 2
    else:
        if copy:
            X = X ** 2
        else:
            X **= 2
    return X


def gen_batches(n, batch_size, min_batch_size=0):
    """Generator to create slices containing batch_size elements, from 0 to n.

    The last slice may contain less than batch_size elements, when batch_size
    does not divide n.

    Parameters
    ----------
    n : int
    batch_size : int
        Number of element in each batch
    min_batch_size : int, default=0
        Minimum batch size to produce.

    Yields
    ------
    slice of batch_size elements

    Examples
    --------
    >>> from sklearn.utils import gen_batches
    >>> list(gen_batches(7, 3))
    [slice(0, 3, None), slice(3, 6, None), slice(6, 7, None)]
    >>> list(gen_batches(6, 3))
    [slice(0, 3, None), slice(3, 6, None)]
    >>> list(gen_batches(2, 3))
    [slice(0, 2, None)]
    >>> list(gen_batches(7, 3, min_batch_size=0))
    [slice(0, 3, None), slice(3, 6, None), slice(6, 7, None)]
    >>> list(gen_batches(7, 3, min_batch_size=2))
    [slice(0, 3, None), slice(3, 7, None)]
    """
    start = 0
    for _ in range(int(n // batch_size)):
        end = start + batch_size
        if end + min_batch_size > n:
            continue
        yield slice(start, end)
        start = end
    if start < n:
        yield slice(start, n)


def gen_even_slices(n, n_packs, n_samples=None):
    """Generator to create n_packs slices going up to n.

    Parameters
    ----------
    n : int
    n_packs : int
        Number of slices to generate.
    n_samples : int or None (default = None)
        Number of samples. Pass n_samples when the slices are to be used for
        sparse matrix indexing; slicing off-the-end raises an exception, while
        it works for NumPy arrays.

    Yields
    ------
    slice

    Examples
    --------
    >>> from sklearn.utils import gen_even_slices
    >>> list(gen_even_slices(10, 1))
    [slice(0, 10, None)]
    >>> list(gen_even_slices(10, 10))                     #doctest: +ELLIPSIS
    [slice(0, 1, None), slice(1, 2, None), ..., slice(9, 10, None)]
    >>> list(gen_even_slices(10, 5))                      #doctest: +ELLIPSIS
    [slice(0, 2, None), slice(2, 4, None), ..., slice(8, 10, None)]
    >>> list(gen_even_slices(10, 3))
    [slice(0, 4, None), slice(4, 7, None), slice(7, 10, None)]
    """
    start = 0
    if n_packs < 1:
        raise ValueError("gen_even_slices got n_packs=%s, must be >=1"
                         % n_packs)
    for pack_num in range(n_packs):
        this_n = n // n_packs
        if pack_num < n % n_packs:
            this_n += 1
        if this_n > 0:
            end = start + this_n
            if n_samples is not None:
                end = min(n_samples, end)
            yield slice(start, end, None)
            start = end


def tosequence(x):
    """Cast iterable x to a Sequence, avoiding a copy if possible.

    Parameters
    ----------
    x : iterable
    """
    if isinstance(x, np.ndarray):
        return np.asarray(x)
    elif isinstance(x, Sequence):
        return x
    else:
        return list(x)


def indices_to_mask(indices, mask_length):
    """Convert list of indices to boolean mask.

    Parameters
    ----------
    indices : list-like
        List of integers treated as indices.
    mask_length : int
        Length of boolean mask to be generated.
        This parameter must be greater than max(indices)

    Returns
    -------
    mask : 1d boolean nd-array
        Boolean array that is True where indices are present, else False.

    Examples
    --------
    >>> from sklearn.utils import indices_to_mask
    >>> indices = [1, 2 , 3, 4]
    >>> indices_to_mask(indices, 5)
    array([False,  True,  True,  True,  True])
    """
    if mask_length <= np.max(indices):
        raise ValueError("mask_length must be greater than max(indices)")

    mask = np.zeros(mask_length, dtype=np.bool)
    mask[indices] = True

    return mask


def message_with_time(source, message, time):
    """Create one line message for logging purposes

    Parameters
    ----------
    source : str
        String indicating the source or the reference of the message

    message : str
        Short message

    time : int
        Time in seconds
    """
    start_message = "[%s] " % (source,)

    # adapted from joblib.logger.short_format_time without the Windows -.1s
    # adjustment
    if time > 60:
        time_str = "%4.1fmin" % (time / 60)
    else:
        time_str = " %5.1fs" % (time)
    end_message = " %s, total=%s" % (message, time_str)
    dots_len = (70 - len(start_message) - len(end_message))
    return "%s%s%s" % (start_message, dots_len * '.', end_message)


@contextmanager
def log_elapsed(source, message=None):
    """Log elapsed time to stdout when the context is exited

    Parameters
    ----------
    source : str
        String indicating the source or the reference of the message

    message : str or None
        Short message. If None, nothing will be printed

    Returns
    -------
    context_manager
        Prints elapsed time upon exit if verbose
    """
    if message is None:
        yield
    else:
        start = timeit.default_timer()
        yield
        print(
            message_with_time(source, message,
                              timeit.default_timer() - start))


def get_chunk_n_rows(row_bytes, max_n_rows=None,
                     working_memory=None):
    """Calculates how many rows can be processed within working_memory

    Parameters
    ----------
    row_bytes : int
        The expected number of bytes of memory that will be consumed
        during the processing of each row.
    max_n_rows : int, optional
        The maximum return value.
    working_memory : int or float, optional
        The number of rows to fit inside this number of MiB will be returned.
        When None (default), the value of
        ``sklearn.get_config()['working_memory']`` is used.

    Returns
    -------
    int or the value of n_samples

    Warns
    -----
    Issues a UserWarning if ``row_bytes`` exceeds ``working_memory`` MiB.
    """

    if working_memory is None:
        working_memory = get_config()['working_memory']

    chunk_n_rows = int(working_memory * (2 ** 20) // row_bytes)
    if max_n_rows is not None:
        chunk_n_rows = min(chunk_n_rows, max_n_rows)
    if chunk_n_rows < 1:
        warnings.warn('Could not adhere to working_memory config. '
                      'Currently %.0fMiB, %.0fMiB required.' %
                      (working_memory, np.ceil(row_bytes * 2 ** -20)))
        chunk_n_rows = 1
    return chunk_n_rows


def is_scalar_nan(x):
    """Tests if x is NaN

    This function is meant to overcome the issue that np.isnan does not allow
    non-numerical types as input, and that np.nan is not np.float('nan').

    Parameters
    ----------
    x : any type

    Returns
    -------
    boolean

    Examples
    --------
    >>> is_scalar_nan(np.nan)
    True
    >>> is_scalar_nan(float("nan"))
    True
    >>> is_scalar_nan(None)
    False
    >>> is_scalar_nan("")
    False
    >>> is_scalar_nan([np.nan])
    False
    """
    # convert from numpy.bool_ to python bool to ensure that testing
    # is_scalar_nan(x) is True does not fail.
    return bool(isinstance(x, numbers.Real) and np.isnan(x))<|MERGE_RESOLUTION|>--- conflicted
+++ resolved
@@ -1,17 +1,12 @@
 """
 The :mod:`sklearn.utils` module includes various utilities.
 """
-<<<<<<< HEAD
-from __future__ import division, print_function
-
+from collections.abc import Sequence
 from contextlib import contextmanager
-import timeit
-=======
-from collections.abc import Sequence
->>>>>>> 74c92ea0
 import numbers
 import platform
 import struct
+import timeit
 
 import warnings
 import numpy as np
