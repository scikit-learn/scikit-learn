import os
from functools import partial

import numpy
import pytest
from numpy.testing import assert_allclose

from sklearn._config import config_context
from sklearn.base import BaseEstimator
from sklearn.utils._array_api import (
    _asarray_with_order,
    _atol_for_type,
    _average,
    _convert_to_numpy,
    _count_nonzero,
    _estimator_with_converted_arrays,
    _fill_or_add_to_diagonal,
    _get_namespace_device_dtype_ids,
    _is_numpy_namespace,
    _isin,
    _max_precision_float_dtype,
    _nanmax,
    _nanmean,
    _nanmin,
    _ravel,
    device,
    get_namespace,
    get_namespace_and_device,
    indexing_dtype,
    np_compat,
    yield_namespace_device_dtype_combinations,
)
from sklearn.utils._testing import (
    SkipTest,
    _array_api_for_tests,
    assert_array_equal,
    skip_if_array_api_compat_not_configured,
)
from sklearn.utils.fixes import _IS_32BIT, CSR_CONTAINERS, np_version, parse_version


@pytest.mark.parametrize("X", [numpy.asarray([1, 2, 3]), [1, 2, 3]])
def test_get_namespace_ndarray_default(X):
    """Check that get_namespace returns NumPy wrapper"""
    xp_out, is_array_api_compliant = get_namespace(X)
    assert xp_out is np_compat
    assert not is_array_api_compliant


def test_get_namespace_ndarray_creation_device():
    """Check expected behavior with device and creation functions."""
    X = numpy.asarray([1, 2, 3])
    xp_out, _ = get_namespace(X)

    full_array = xp_out.full(10, fill_value=2.0, device="cpu")
    assert_allclose(full_array, [2.0] * 10)

    with pytest.raises(ValueError, match="Unsupported device"):
        xp_out.zeros(10, device="cuda")


@skip_if_array_api_compat_not_configured
def test_get_namespace_ndarray_with_dispatch():
    """Test get_namespace on NumPy ndarrays."""

    X_np = numpy.asarray([[1, 2, 3]])

    with config_context(array_api_dispatch=True):
        xp_out, is_array_api_compliant = get_namespace(X_np)
        assert is_array_api_compliant

        # In the future, NumPy should become API compliant library and we should have
        # assert xp_out is numpy
        assert xp_out is np_compat


@skip_if_array_api_compat_not_configured
def test_get_namespace_array_api(monkeypatch):
    """Test get_namespace for ArrayAPI arrays."""
    xp = pytest.importorskip("array_api_strict")

    X_np = numpy.asarray([[1, 2, 3]])
    X_xp = xp.asarray(X_np)
    with config_context(array_api_dispatch=True):
        xp_out, is_array_api_compliant = get_namespace(X_xp)
        assert is_array_api_compliant

        with pytest.raises(TypeError):
            xp_out, is_array_api_compliant = get_namespace(X_xp, X_np)

        def mock_getenv(key):
            if key == "SCIPY_ARRAY_API":
                return "0"

        monkeypatch.setattr("os.environ.get", mock_getenv)
        assert os.environ.get("SCIPY_ARRAY_API") != "1"
        with pytest.raises(
            RuntimeError,
            match="scipy's own support is not enabled.",
        ):
            get_namespace(X_xp)


@pytest.mark.parametrize("array_api", ["numpy", "array_api_strict"])
def test_asarray_with_order(array_api):
    """Test _asarray_with_order passes along order for NumPy arrays."""
    xp = pytest.importorskip(array_api)

    X = xp.asarray([1.2, 3.4, 5.1])
    X_new = _asarray_with_order(X, order="F", xp=xp)

    X_new_np = numpy.asarray(X_new)
    assert X_new_np.flags["F_CONTIGUOUS"]


@pytest.mark.parametrize(
    "array_namespace, device_, dtype_name",
    yield_namespace_device_dtype_combinations(),
    ids=_get_namespace_device_dtype_ids,
)
@pytest.mark.parametrize(
    "weights, axis, normalize, expected",
    [
        # normalize = True
        (None, None, True, 3.5),
        (None, 0, True, [2.5, 3.5, 4.5]),
        (None, 1, True, [2, 5]),
        ([True, False], 0, True, [1, 2, 3]),  # boolean weights
        ([True, True, False], 1, True, [1.5, 4.5]),  # boolean weights
        ([0.4, 0.1], 0, True, [1.6, 2.6, 3.6]),
        ([0.4, 0.2, 0.2], 1, True, [1.75, 4.75]),
        ([1, 2], 0, True, [3, 4, 5]),
        ([1, 1, 2], 1, True, [2.25, 5.25]),
        ([[1, 2, 3], [1, 2, 3]], 0, True, [2.5, 3.5, 4.5]),
        ([[1, 2, 1], [2, 2, 2]], 1, True, [2, 5]),
        # normalize = False
        (None, None, False, 21),
        (None, 0, False, [5, 7, 9]),
        (None, 1, False, [6, 15]),
        ([True, False], 0, False, [1, 2, 3]),  # boolean weights
        ([True, True, False], 1, False, [3, 9]),  # boolean weights
        ([0.4, 0.1], 0, False, [0.8, 1.3, 1.8]),
        ([0.4, 0.2, 0.2], 1, False, [1.4, 3.8]),
        ([1, 2], 0, False, [9, 12, 15]),
        ([1, 1, 2], 1, False, [9, 21]),
        ([[1, 2, 3], [1, 2, 3]], 0, False, [5, 14, 27]),
        ([[1, 2, 1], [2, 2, 2]], 1, False, [8, 30]),
    ],
)
def test_average(
    array_namespace, device_, dtype_name, weights, axis, normalize, expected
):
    xp = _array_api_for_tests(array_namespace, device_)
    array_in = numpy.asarray([[1, 2, 3], [4, 5, 6]], dtype=dtype_name)
    array_in = xp.asarray(array_in, device=device_)
    if weights is not None:
        weights = numpy.asarray(weights, dtype=dtype_name)
        weights = xp.asarray(weights, device=device_)

    with config_context(array_api_dispatch=True):
        result = _average(array_in, axis=axis, weights=weights, normalize=normalize)

    if np_version < parse_version("2.0.0") or np_version >= parse_version("2.1.0"):
        # NumPy 2.0 has a problem with the device attribute of scalar arrays:
        # https://github.com/numpy/numpy/issues/26850
        assert device(array_in) == device(result)

    result = _convert_to_numpy(result, xp)
    assert_allclose(result, expected, atol=_atol_for_type(dtype_name))


@pytest.mark.parametrize(
    "array_namespace, device, dtype_name",
    yield_namespace_device_dtype_combinations(include_numpy_namespaces=False),
    ids=_get_namespace_device_dtype_ids,
)
def test_average_raises_with_wrong_dtype(array_namespace, device, dtype_name):
    xp = _array_api_for_tests(array_namespace, device)

    array_in = numpy.asarray([2, 0], dtype=dtype_name) + 1j * numpy.asarray(
        [4, 3], dtype=dtype_name
    )
    complex_type_name = array_in.dtype.name
    if not hasattr(xp, complex_type_name):
        # This is the case for cupy as of March 2024 for instance.
        pytest.skip(f"{array_namespace} does not support {complex_type_name}")

    array_in = xp.asarray(array_in, device=device)

    err_msg = "Complex floating point values are not supported by average."
    with (
        config_context(array_api_dispatch=True),
        pytest.raises(NotImplementedError, match=err_msg),
    ):
        _average(array_in)


@pytest.mark.parametrize(
    "array_namespace, device, dtype_name",
    yield_namespace_device_dtype_combinations(include_numpy_namespaces=True),
    ids=_get_namespace_device_dtype_ids,
)
@pytest.mark.parametrize(
    "axis, weights, error, error_msg",
    (
        (
            None,
            [1, 2],
            TypeError,
            "Axis must be specified",
        ),
        (
            0,
            [[1, 2]],
            # NumPy 2 raises ValueError, NumPy 1 raises TypeError
            (ValueError, TypeError),
            "weights",  # the message is different for NumPy 1 and 2...
        ),
        (
            0,
            [1, 2, 3, 4],
            ValueError,
            "weights",
        ),
        (0, [-1, 1], ZeroDivisionError, "Weights sum to zero, can't be normalized"),
    ),
)
def test_average_raises_with_invalid_parameters(
    array_namespace, device, dtype_name, axis, weights, error, error_msg
):
    xp = _array_api_for_tests(array_namespace, device)

    array_in = numpy.asarray([[1, 2, 3], [4, 5, 6]], dtype=dtype_name)
    array_in = xp.asarray(array_in, device=device)

    weights = numpy.asarray(weights, dtype=dtype_name)
    weights = xp.asarray(weights, device=device)

    with config_context(array_api_dispatch=True), pytest.raises(error, match=error_msg):
        _average(array_in, axis=axis, weights=weights)


def test_device_none_if_no_input():
    assert device() is None

    assert device(None, "name") is None


@skip_if_array_api_compat_not_configured
def test_device_inspection():
    class Device:
        def __init__(self, name):
            self.name = name

        def __eq__(self, device):
            return self.name == device.name

        def __hash__(self):
            raise TypeError("Device object is not hashable")

        def __str__(self):
            return self.name

    class Array:
        def __init__(self, device_name):
            self.device = Device(device_name)

    # Sanity check: ensure our Device mock class is non hashable, to
    # accurately account for non-hashable device objects in some array
    # libraries, because of which the `device` inspection function shouldn't
    # make use of hash lookup tables (in particular, not use `set`)
    with pytest.raises(TypeError):
        hash(Array("device").device)

    # If array API dispatch is disabled the device should be ignored. Erroring
    # early for different devices would prevent the np.asarray conversion to
    # happen. For example, `r2_score(np.ones(5), torch.ones(5))` should work
    # fine with array API disabled.
    assert device(Array("cpu"), Array("mygpu")) is None

    # Test that ValueError is raised if on different devices and array API dispatch is
    # enabled.
    err_msg = "Input arrays use different devices: cpu, mygpu"
    with config_context(array_api_dispatch=True):
        with pytest.raises(ValueError, match=err_msg):
            device(Array("cpu"), Array("mygpu"))

        # Test expected value is returned otherwise
        array1 = Array("device")
        array2 = Array("device")

        assert array1.device == device(array1)
        assert array1.device == device(array1, array2)
        assert array1.device == device(array1, array1, array2)


# TODO: add cupy to the list of libraries once the following upstream issue
# has been fixed:
# https://github.com/cupy/cupy/issues/8180
@skip_if_array_api_compat_not_configured
@pytest.mark.parametrize("library", ["numpy", "array_api_strict", "torch"])
@pytest.mark.parametrize(
    "X,reduction,expected",
    [
        ([1, 2, numpy.nan], _nanmin, 1),
        ([1, -2, -numpy.nan], _nanmin, -2),
        ([numpy.inf, numpy.inf], _nanmin, numpy.inf),
        (
            [[1, 2, 3], [numpy.nan, numpy.nan, numpy.nan], [4, 5, 6.0]],
            partial(_nanmin, axis=0),
            [1.0, 2.0, 3.0],
        ),
        (
            [[1, 2, 3], [numpy.nan, numpy.nan, numpy.nan], [4, 5, 6.0]],
            partial(_nanmin, axis=1),
            [1.0, numpy.nan, 4.0],
        ),
        ([1, 2, numpy.nan], _nanmax, 2),
        ([1, 2, numpy.nan], _nanmax, 2),
        ([-numpy.inf, -numpy.inf], _nanmax, -numpy.inf),
        (
            [[1, 2, 3], [numpy.nan, numpy.nan, numpy.nan], [4, 5, 6.0]],
            partial(_nanmax, axis=0),
            [4.0, 5.0, 6.0],
        ),
        (
            [[1, 2, 3], [numpy.nan, numpy.nan, numpy.nan], [4, 5, 6.0]],
            partial(_nanmax, axis=1),
            [3.0, numpy.nan, 6.0],
        ),
        ([1, 2, numpy.nan], _nanmean, 1.5),
        ([1, -2, -numpy.nan], _nanmean, -0.5),
        ([-numpy.inf, -numpy.inf], _nanmean, -numpy.inf),
        (
            [[1, 2, 3], [numpy.nan, numpy.nan, numpy.nan], [4, 5, 6.0]],
            partial(_nanmean, axis=0),
            [2.5, 3.5, 4.5],
        ),
        (
            [[1, 2, 3], [numpy.nan, numpy.nan, numpy.nan], [4, 5, 6.0]],
            partial(_nanmean, axis=1),
            [2.0, numpy.nan, 5.0],
        ),
    ],
)
def test_nan_reductions(library, X, reduction, expected):
    """Check NaN reductions like _nanmin and _nanmax"""
    xp = pytest.importorskip(library)

    with config_context(array_api_dispatch=True):
        result = reduction(xp.asarray(X))

    result = _convert_to_numpy(result, xp)
    assert_allclose(result, expected)


@pytest.mark.parametrize(
    "namespace, _device, _dtype",
    yield_namespace_device_dtype_combinations(),
    ids=_get_namespace_device_dtype_ids,
)
def test_ravel(namespace, _device, _dtype):
    xp = _array_api_for_tests(namespace, _device)

    array = [[1, 2, 3], [4, 5, 6], [7, 8, 9], [10, 11, 12]]
    array_xp = xp.asarray(array, device=_device)
    with config_context(array_api_dispatch=True):
        result = _ravel(array_xp)

    result = _convert_to_numpy(result, xp)
    expected = numpy.ravel(array, order="C")

    assert_allclose(expected, result)

    if _is_numpy_namespace(xp):
        assert numpy.asarray(result).flags["C_CONTIGUOUS"]


@skip_if_array_api_compat_not_configured
@pytest.mark.parametrize("library", ["cupy", "torch"])
def test_convert_to_numpy_gpu(library):  # pragma: nocover
    """Check convert_to_numpy for GPU backed libraries."""
    xp = pytest.importorskip(library)

    if library == "torch":
        if not xp.backends.cuda.is_built():
            pytest.skip("test requires cuda")
        X_gpu = xp.asarray([1.0, 2.0, 3.0], device="cuda")
    else:
        X_gpu = xp.asarray([1.0, 2.0, 3.0])

    X_cpu = _convert_to_numpy(X_gpu, xp=xp)
    expected_output = numpy.asarray([1.0, 2.0, 3.0])
    assert_allclose(X_cpu, expected_output)


def test_convert_to_numpy_cpu():
    """Check convert_to_numpy for PyTorch CPU arrays."""
    torch = pytest.importorskip("torch")
    X_torch = torch.asarray([1.0, 2.0, 3.0], device="cpu")

    X_cpu = _convert_to_numpy(X_torch, xp=torch)
    expected_output = numpy.asarray([1.0, 2.0, 3.0])
    assert_allclose(X_cpu, expected_output)


class SimpleEstimator(BaseEstimator):
    def fit(self, X, y=None):
        self.X_ = X
        self.n_features_ = X.shape[0]
        return self


@skip_if_array_api_compat_not_configured
@pytest.mark.parametrize(
    "array_namespace, converter",
    [
        ("torch", lambda array: array.cpu().numpy()),
        ("array_api_strict", lambda array: numpy.asarray(array)),
        ("cupy", lambda array: array.get()),
    ],
)
def test_convert_estimator_to_ndarray(array_namespace, converter):
    """Convert estimator attributes to ndarray."""
    xp = pytest.importorskip(array_namespace)

    X = xp.asarray([[1.3, 4.5]])
    est = SimpleEstimator().fit(X)

    new_est = _estimator_with_converted_arrays(est, converter)
    assert isinstance(new_est.X_, numpy.ndarray)


@skip_if_array_api_compat_not_configured
def test_convert_estimator_to_array_api():
    """Convert estimator attributes to ArrayAPI arrays."""
    xp = pytest.importorskip("array_api_strict")

    X_np = numpy.asarray([[1.3, 4.5]])
    est = SimpleEstimator().fit(X_np)

    new_est = _estimator_with_converted_arrays(est, lambda array: xp.asarray(array))
    assert hasattr(new_est.X_, "__array_namespace__")


@pytest.mark.parametrize(
    "namespace, _device, _dtype",
    yield_namespace_device_dtype_combinations(),
    ids=_get_namespace_device_dtype_ids,
)
def test_indexing_dtype(namespace, _device, _dtype):
    xp = _array_api_for_tests(namespace, _device)

    if _IS_32BIT:
        assert indexing_dtype(xp) == xp.int32
    else:
        assert indexing_dtype(xp) == xp.int64


@pytest.mark.parametrize(
    "namespace, _device, _dtype",
    yield_namespace_device_dtype_combinations(),
    ids=_get_namespace_device_dtype_ids,
)
def test_max_precision_float_dtype(namespace, _device, _dtype):
    xp = _array_api_for_tests(namespace, _device)
    expected_dtype = xp.float32 if _device == "mps" else xp.float64
    assert _max_precision_float_dtype(xp, _device) == expected_dtype


@pytest.mark.parametrize(
    "array_namespace, device, _",
    yield_namespace_device_dtype_combinations(),
    ids=_get_namespace_device_dtype_ids,
)
@pytest.mark.parametrize("invert", [True, False])
@pytest.mark.parametrize("assume_unique", [True, False])
@pytest.mark.parametrize("element_size", [6, 10, 14])
@pytest.mark.parametrize("int_dtype", ["int16", "int32", "int64", "uint8"])
def test_isin(
    array_namespace, device, _, invert, assume_unique, element_size, int_dtype
):
    xp = _array_api_for_tests(array_namespace, device)
    r = element_size // 2
    element = 2 * numpy.arange(element_size).reshape((r, 2)).astype(int_dtype)
    test_elements = numpy.array(numpy.arange(14), dtype=int_dtype)
    element_xp = xp.asarray(element, device=device)
    test_elements_xp = xp.asarray(test_elements, device=device)
    expected = numpy.isin(
        element=element,
        test_elements=test_elements,
        assume_unique=assume_unique,
        invert=invert,
    )
    with config_context(array_api_dispatch=True):
        result = _isin(
            element=element_xp,
            test_elements=test_elements_xp,
            xp=xp,
            assume_unique=assume_unique,
            invert=invert,
        )

    assert_array_equal(_convert_to_numpy(result, xp=xp), expected)


@pytest.mark.skipif(
    os.environ.get("SCIPY_ARRAY_API") != "1", reason="SCIPY_ARRAY_API not set to 1."
)
def test_get_namespace_and_device():
    # Use torch as a library with custom Device objects:
    torch = pytest.importorskip("torch")

    from sklearn.externals.array_api_compat import torch as torch_compat

    some_torch_tensor = torch.arange(3, device="cpu")
    some_numpy_array = numpy.arange(3)

    # When dispatch is disabled, get_namespace_and_device should return the
    # default NumPy wrapper namespace and "cpu" device. Our code will handle such
    # inputs via the usual __array__ interface without attempting to dispatch
    # via the array API.
    namespace, is_array_api, device = get_namespace_and_device(some_torch_tensor)
    assert namespace is get_namespace(some_numpy_array)[0]
    assert not is_array_api
    assert device is None

    # Otherwise, expose the torch namespace and device via array API compat
    # wrapper.
    with config_context(array_api_dispatch=True):
        namespace, is_array_api, device = get_namespace_and_device(some_torch_tensor)
        assert namespace is torch_compat
        assert is_array_api
        assert device == some_torch_tensor.device


@pytest.mark.parametrize(
    "array_namespace, device_, dtype_name",
    yield_namespace_device_dtype_combinations(),
    ids=_get_namespace_device_dtype_ids,
)
@pytest.mark.parametrize("csr_container", CSR_CONTAINERS)
@pytest.mark.parametrize("axis", [0, 1, None, -1, -2])
@pytest.mark.parametrize("sample_weight_type", [None, "int", "float"])
def test_count_nonzero(
    array_namespace, device_, dtype_name, csr_container, axis, sample_weight_type
):
    from sklearn.utils.sparsefuncs import count_nonzero as sparse_count_nonzero

    xp = _array_api_for_tests(array_namespace, device_)
    array = numpy.array([[0, 3, 0], [2, -1, 0], [0, 0, 0], [9, 8, 7], [4, 0, 5]])
    if sample_weight_type == "int":
        sample_weight = numpy.asarray([1, 2, 2, 3, 1])
    elif sample_weight_type == "float":
        sample_weight = numpy.asarray([0.5, 1.5, 0.8, 3.2, 2.4], dtype=dtype_name)
    else:
        sample_weight = None
    expected = sparse_count_nonzero(
        csr_container(array), axis=axis, sample_weight=sample_weight
    )
    array_xp = xp.asarray(array, device=device_)

    with config_context(array_api_dispatch=True):
        result = _count_nonzero(
            array_xp, axis=axis, sample_weight=sample_weight, xp=xp, device=device_
        )

    assert_allclose(_convert_to_numpy(result, xp=xp), expected)

    if np_version < parse_version("2.0.0") or np_version >= parse_version("2.1.0"):
        # NumPy 2.0 has a problem with the device attribute of scalar arrays:
        # https://github.com/numpy/numpy/issues/26850
        assert device(array_xp) == device(result)


@pytest.mark.parametrize(
    "array_namespace, device_, dtype_name",
    yield_namespace_device_dtype_combinations(),
    ids=_get_namespace_device_dtype_ids,
)
@pytest.mark.parametrize("wrap", [True, False])
def test_fill_or_add_to_diagonal(array_namespace, device_, dtype_name, wrap):
    xp = _array_api_for_tests(array_namespace, device_)
<<<<<<< HEAD
    array_np = numpy.zeros((5, 4), dtype=numpy.int64)
    array_xp = xp.asarray(array_np)
    array_xp = _fill_or_add_to_diagonal(
        array_xp, value=1, xp=xp, add_value=False, wrap=wrap
    )
=======

    array_np = numpy.zeros((5, 4), dtype=dtype_name)
    array_xp = xp.asarray(array_np.copy(), device=device_)

>>>>>>> a6c2db0d
    numpy.fill_diagonal(array_np, val=1, wrap=wrap)
    with config_context(array_api_dispatch=True):
        _fill_or_add_to_diagonal(array_xp, value=1, xp=xp, add_value=False, wrap=wrap)

    assert_array_equal(_convert_to_numpy(array_xp, xp=xp), array_np)


def test_fill_or_add_to_diagonal_transpose():
    """Check `_fill_or_add_to_diagonal` when `reshape` returns a copy."""
    xp = _array_api_for_tests("numpy", None)
    # Transposing an array makes it non-contiguous, meaning `reshape`, used within
    # `_fill_or_add_to_diagonal`, returns a copy instead of a view. Note
    # `numpy.fill_diagonal` avoids this problem as it uses `.flat` instead of `reshape`
    array = numpy.ones((2, 2)).T
    array = _fill_or_add_to_diagonal(array, value=99, xp=xp, add_value=False)
    assert array[0, 0] == 99


@pytest.mark.parametrize("csr_container", CSR_CONTAINERS)
@pytest.mark.parametrize("dispatch", [True, False])
def test_sparse_device(csr_container, dispatch):
    a, b = csr_container(numpy.array([[1]])), csr_container(numpy.array([[2]]))
    if dispatch and os.environ.get("SCIPY_ARRAY_API") is None:
        raise SkipTest("SCIPY_ARRAY_API is not set: not checking array_api input")
    with config_context(array_api_dispatch=dispatch):
        assert device(a, b) is None
        assert device(a, numpy.array([1])) is None
        assert get_namespace_and_device(a, b)[2] is None
        assert get_namespace_and_device(a, numpy.array([1]))[2] is None<|MERGE_RESOLUTION|>--- conflicted
+++ resolved
@@ -581,21 +581,15 @@
 @pytest.mark.parametrize("wrap", [True, False])
 def test_fill_or_add_to_diagonal(array_namespace, device_, dtype_name, wrap):
     xp = _array_api_for_tests(array_namespace, device_)
-<<<<<<< HEAD
-    array_np = numpy.zeros((5, 4), dtype=numpy.int64)
-    array_xp = xp.asarray(array_np)
-    array_xp = _fill_or_add_to_diagonal(
-        array_xp, value=1, xp=xp, add_value=False, wrap=wrap
-    )
-=======
 
     array_np = numpy.zeros((5, 4), dtype=dtype_name)
     array_xp = xp.asarray(array_np.copy(), device=device_)
 
->>>>>>> a6c2db0d
     numpy.fill_diagonal(array_np, val=1, wrap=wrap)
     with config_context(array_api_dispatch=True):
-        _fill_or_add_to_diagonal(array_xp, value=1, xp=xp, add_value=False, wrap=wrap)
+        array_xp = _fill_or_add_to_diagonal(
+            array_xp, value=1, xp=xp, add_value=False, wrap=wrap
+        )
 
     assert_array_equal(_convert_to_numpy(array_xp, xp=xp), array_np)
 
