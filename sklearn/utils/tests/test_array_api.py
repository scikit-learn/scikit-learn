--- conflicted
+++ resolved
@@ -5,7 +5,6 @@
 import pytest
 import scipy
 from numpy.testing import assert_allclose
-from scipy import sparse
 
 from sklearn._config import config_context
 from sklearn.base import BaseEstimator
@@ -33,7 +32,6 @@
     get_namespace,
     get_namespace_and_device,
     indexing_dtype,
-    move_to_namespace_and_device,
     np_compat,
     supported_float_dtypes,
     yield_namespace_device_dtype_combinations,
@@ -697,41 +695,6 @@
         assert get_namespace_and_device(a, numpy.array([1]))[2] is None
 
 
-<<<<<<< HEAD
-@skip_if_array_api_compat_not_configured
-def test_move_to_namespace_and_device():
-    with config_context(array_api_dispatch=True):
-        xp = pytest.importorskip("array_api_strict")
-        x = xp.asarray([1], device=xp.Device("device1"))
-        a = xp.asarray([2], device=xp.Device("device1"))
-        b = xp.asarray([3], device=xp.Device("device2"))
-        c = 0
-        d = None
-
-        # ref is an array api array
-        conv_a, conv_b, conv_c, conv_d = move_to_namespace_and_device(a, b, c, d, ref=x)
-        assert conv_a.device == x.device
-        assert conv_b.device == x.device
-        assert conv_c is c
-        assert conv_d is d
-
-        # ref is _not_ an array api array
-        conv_a, conv_b, conv_c, conv_d = move_to_namespace_and_device(
-            a, b, c, d, ref=sparse.csr_array([0])
-        )
-        assert conv_a is a
-        assert conv_b is b
-        assert conv_c is c
-        assert conv_d is d
-
-        # specific case where direct conversion with asarray fails:
-        # torch.asarray(array_api_strict.asarray([0])) raises an exception.
-        torch = pytest.importorskip("torch")
-        a = xp.asarray([0, 1])
-        b = torch.asarray([2, 3])
-        (conv_a,) = move_to_namespace_and_device(a, ref=b)
-        assert conv_a.device == b.device
-=======
 @pytest.mark.parametrize(
     "namespace, device, dtype_name",
     yield_namespace_device_dtype_combinations(),
@@ -831,5 +794,4 @@
     xp = _array_api_for_tests(namespace, device_)
     float_types = supported_float_dtypes(xp, device=device_)
     expected = tuple(getattr(xp, dtype_name) for dtype_name in expected_types)
-    assert float_types == expected
->>>>>>> 5b75124a
+    assert float_types == expected