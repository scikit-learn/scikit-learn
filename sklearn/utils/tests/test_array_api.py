--- conflicted
+++ resolved
@@ -29,6 +29,7 @@
 )
 from sklearn.utils._testing import (
     _array_api_for_tests,
+    assert_array_equal,
     skip_if_array_api_compat_not_configured,
 )
 
@@ -103,79 +104,7 @@
     assert X_converted.dtype == xp.float32
 
 
-<<<<<<< HEAD
-def test_array_api_wrapper_take_for_numpy_api():
-    """Test that fast path is called for numpy.array_api."""
-    numpy_array_api = pytest.importorskip("numpy.array_api")
-    # USe the same name as numpy.array_api
-    xp_ = _AdjustableNameAPITestWrapper(numpy_array_api, "numpy.array_api")
-    xp = _ArrayAPIWrapper(xp_)
-
-    X = xp.asarray(([[1, 2, 3], [3, 4, 5]]), dtype=xp.float64)
-    X_take = xp.take(X, xp.asarray([1]), axis=0)
-    assert hasattr(X_take, "__array_namespace__")
-    assert_array_equal(X_take, numpy.take(X, [1], axis=0))
-
-
-def test_array_api_wrapper_take():
-    """Test _ArrayAPIWrapper API for take."""
-    numpy_array_api = pytest.importorskip("numpy.array_api")
-    xp_ = _AdjustableNameAPITestWrapper(numpy_array_api, "wrapped_numpy.array_api")
-    xp = _ArrayAPIWrapper(xp_)
-
-    # Check take compared to NumPy's with axis=0
-    X_1d = xp.asarray([1, 2, 3], dtype=xp.float64)
-    X_take = xp.take(X_1d, xp.asarray([1]), axis=0)
-    assert hasattr(X_take, "__array_namespace__")
-    assert_array_equal(X_take, numpy.take(X_1d, [1], axis=0))
-
-    X = xp.asarray(([[1, 2, 3], [3, 4, 5]]), dtype=xp.float64)
-    X_take = xp.take(X, xp.asarray([0]), axis=0)
-    assert hasattr(X_take, "__array_namespace__")
-    assert_array_equal(X_take, numpy.take(X, [0], axis=0))
-
-    # Check take compared to NumPy's with axis=1
-    X_take = xp.take(X, xp.asarray([0, 2]), axis=1)
-    assert hasattr(X_take, "__array_namespace__")
-    assert_array_equal(X_take, numpy.take(X, [0, 2], axis=1))
-
-    with pytest.raises(ValueError, match=r"Only axis in \(0, 1\) is supported"):
-        xp.take(X, xp.asarray([0]), axis=2)
-
-    with pytest.raises(ValueError, match=r"Only X.ndim in \(1, 2\) is supported"):
-        xp.take(xp.asarray([[[0]]]), xp.asarray([0]), axis=0)
-
-
-def test_array_api_wrapper_searchsorted():
-    """Test _ArrayAPIWrapper API for searchsorted."""
-    numpy_array_api = pytest.importorskip("numpy.array_api")
-    xp_ = _AdjustableNameAPITestWrapper(numpy_array_api, "wrapped_numpy.array_api")
-    xp = _ArrayAPIWrapper(xp_)
-
-    # Check searchsorted compared to numpy's
-    a = xp.asarray([1, 2, 3, 4, 5], dtype=xp.float64)
-    v = 3.0
-    result = xp.searchsorted(a, v)
-    assert hasattr(result, "__array_namespace__")
-    assert result.__array_namespace__().__name__ == "numpy.array_api"
-    assert result == numpy.searchsorted(a, v)
-
-    result = xp.searchsorted(a, v, side="right")
-    assert hasattr(result, "__array_namespace__")
-    assert result.__array_namespace__().__name__ == "numpy.array_api"
-    assert result == numpy.searchsorted(a, v, side="right")
-
-    v = xp.asarray([-10, 10, 2, 3], dtype=xp.float64)
-    result = xp.searchsorted(a, v)
-    assert hasattr(result, "__array_namespace__")
-    assert result.__array_namespace__().__name__ == "numpy.array_api"
-    assert_array_equal(result, numpy.searchsorted(a, v))
-
-
-@pytest.mark.parametrize("array_api", ["numpy", "numpy.array_api"])
-=======
 @pytest.mark.parametrize("array_api", ["numpy", "array_api_strict"])
->>>>>>> a530a176
 def test_asarray_with_order(array_api):
     """Test _asarray_with_order passes along order for NumPy arrays."""
     xp = pytest.importorskip(array_api)
@@ -548,7 +477,18 @@
 
 
 @pytest.mark.parametrize(
-<<<<<<< HEAD
+    "namespace, _device, _dtype", yield_namespace_device_dtype_combinations()
+)
+def test_indexing_dtype(namespace, _device, _dtype):
+    xp = _array_api_for_tests(namespace, _device)
+
+    if _IS_32BIT:
+        assert indexing_dtype(xp) == xp.int32
+    else:
+        assert indexing_dtype(xp) == xp.int64
+
+
+@pytest.mark.parametrize(
     "array_namespace, device, _", yield_namespace_device_int_dtype_combinations()
 )
 @pytest.mark.parametrize("invert", [True, False])
@@ -579,15 +519,4 @@
             invert=invert,
         )
 
-    assert_array_equal(result, expected)
-=======
-    "namespace, _device, _dtype", yield_namespace_device_dtype_combinations()
-)
-def test_indexing_dtype(namespace, _device, _dtype):
-    xp = _array_api_for_tests(namespace, _device)
-
-    if _IS_32BIT:
-        assert indexing_dtype(xp) == xp.int32
-    else:
-        assert indexing_dtype(xp) == xp.int64
->>>>>>> a530a176
+    assert_array_equal(result, expected)