--- conflicted
+++ resolved
@@ -609,7 +609,36 @@
 
 
 @pytest.mark.parametrize(
-<<<<<<< HEAD
+    "namespace, device, dtype_name",
+    yield_namespace_device_dtype_combinations(),
+    ids=_get_namespace_device_dtype_ids,
+)
+@pytest.mark.parametrize("axis", [None, 0, 1])
+def test_median(namespace, device, dtype_name, axis):
+    # Note: depending on the value of `axis`, this test will compare median
+    # computations on arrays of even (4) or odd (5) numbers of elements, hence
+    # will test for median computation with and without interpolation to check
+    # that array API namespaces yield consistent results even when the median is
+    # not mathematically uniquely defined.
+    xp = _array_api_for_tests(namespace, device)
+    rng = numpy.random.RandomState(0)
+
+    X_np = rng.uniform(low=0.0, high=1.0, size=(5, 4)).astype(dtype_name)
+    result_np = numpy.median(X_np, axis=axis)
+
+    X_xp = xp.asarray(X_np, device=device)
+    with config_context(array_api_dispatch=True):
+        result_xp = _median(X_xp, axis=axis)
+
+        if xp.__name__ != "array_api_strict":
+            # We covert array-api-strict arrays to numpy arrays as `median` is not
+            # part of the Array API spec
+            assert get_namespace(result_xp)[0] == xp
+            assert result_xp.device == X_xp.device
+    assert_allclose(result_np, _convert_to_numpy(result_xp, xp=xp))
+    
+    
+@pytest.mark.parametrize(
     "array_namespace, device_, dtype_name", yield_namespace_device_dtype_combinations()
 )
 @pytest.mark.parametrize("axis", [0, 1, None])
@@ -662,33 +691,4 @@
     with config_context(array_api_dispatch=True):
         res_xp_2 = _logsumexp(array_xp_2, axis=axis)
         res_xp_2 = _convert_to_numpy(res_xp_2, xp)
-        assert_allclose(res_np_2, res_xp_2, rtol=rtol)
-=======
-    "namespace, device, dtype_name",
-    yield_namespace_device_dtype_combinations(),
-    ids=_get_namespace_device_dtype_ids,
-)
-@pytest.mark.parametrize("axis", [None, 0, 1])
-def test_median(namespace, device, dtype_name, axis):
-    # Note: depending on the value of `axis`, this test will compare median
-    # computations on arrays of even (4) or odd (5) numbers of elements, hence
-    # will test for median computation with and without interpolation to check
-    # that array API namespaces yield consistent results even when the median is
-    # not mathematically uniquely defined.
-    xp = _array_api_for_tests(namespace, device)
-    rng = numpy.random.RandomState(0)
-
-    X_np = rng.uniform(low=0.0, high=1.0, size=(5, 4)).astype(dtype_name)
-    result_np = numpy.median(X_np, axis=axis)
-
-    X_xp = xp.asarray(X_np, device=device)
-    with config_context(array_api_dispatch=True):
-        result_xp = _median(X_xp, axis=axis)
-
-        if xp.__name__ != "array_api_strict":
-            # We covert array-api-strict arrays to numpy arrays as `median` is not
-            # part of the Array API spec
-            assert get_namespace(result_xp)[0] == xp
-            assert result_xp.device == X_xp.device
-    assert_allclose(result_np, _convert_to_numpy(result_xp, xp=xp))
->>>>>>> 7d0cbaf2
+        assert_allclose(res_np_2, res_xp_2, rtol=rtol)