--- conflicted
+++ resolved
@@ -496,25 +496,6 @@
     assert "warn" not in err_msg
 
 
-<<<<<<< HEAD
-def test_no_validation():
-    """Check that validation can be skipped for a parameter."""
-
-    @validate_params({"param1": [int, None], "param2": ["no validation"]})
-    def f(param1=None, param2=None):
-        pass
-
-    # param1 is validated
-    with pytest.raises(ValueError, match="The 'param1' parameter"):
-        f(param1="wrong")
-
-    # param2 is not validated: any type is valid.
-    class SomeType:
-        pass
-
-    f(param2=SomeType)
-    f(param2=SomeType())
-=======
 def test_validate_params_set_param_constraints_attribute():
     """Check that the validate_params decorator properly sets the parameter constraints
     as attribute of the decorated function/method.
@@ -541,4 +522,22 @@
         FutureWarning, match="Passing an int for a boolean parameter is deprecated"
     ):
         f(1)
->>>>>>> 25b53634
+
+
+def test_no_validation():
+    """Check that validation can be skipped for a parameter."""
+
+    @validate_params({"param1": [int, None], "param2": ["no validation"]})
+    def f(param1=None, param2=None):
+        pass
+
+    # param1 is validated
+    with pytest.raises(ValueError, match="The 'param1' parameter"):
+        f(param1="wrong")
+
+    # param2 is not validated: any type is valid.
+    class SomeType:
+        pass
+
+    f(param2=SomeType)
+    f(param2=SomeType())