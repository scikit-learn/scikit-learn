# We can not use pytest here, because we run
# build_tools/azure/test_pytest_soft_dependency.sh on these
# tests to make sure estimator_checks works without pytest.

import importlib
import sys
import unittest
import warnings
from numbers import Integral, Real

import joblib
import numpy as np
import scipy.sparse as sp

from sklearn import config_context, get_config
from sklearn.base import BaseEstimator, ClassifierMixin, OutlierMixin
from sklearn.cluster import MiniBatchKMeans
from sklearn.datasets import make_multilabel_classification
from sklearn.decomposition import PCA
from sklearn.ensemble import ExtraTreesClassifier
from sklearn.exceptions import ConvergenceWarning, SkipTestWarning
from sklearn.linear_model import (
    LinearRegression,
    LogisticRegression,
    MultiTaskElasticNet,
    SGDClassifier,
)
from sklearn.mixture import GaussianMixture
from sklearn.neighbors import KNeighborsRegressor
from sklearn.svm import SVC, NuSVC
from sklearn.utils import _array_api, all_estimators, deprecated
from sklearn.utils._param_validation import Interval, StrOptions
<<<<<<< HEAD
=======
from sklearn.utils._tags import default_tags
from sklearn.utils._test_common.instance_generator import _set_checking_parameters
>>>>>>> 9870b528
from sklearn.utils._testing import (
    MinimalClassifier,
    MinimalRegressor,
    MinimalTransformer,
    SkipTest,
    ignore_warnings,
    raises,
)
from sklearn.utils.estimator_checks import (
    _NotAnArray,
    _yield_all_checks,
    check_array_api_input,
    check_class_weight_balanced_linear_classifier,
    check_classifier_data_not_an_array,
    check_classifiers_multilabel_output_format_decision_function,
    check_classifiers_multilabel_output_format_predict,
    check_classifiers_multilabel_output_format_predict_proba,
    check_dataframe_column_names_consistency,
    check_decision_proba_consistency,
    check_estimator,
    check_estimators_unfitted,
    check_fit_check_is_fitted,
    check_fit_score_takes_y,
    check_methods_sample_order_invariance,
    check_methods_subset_invariance,
    check_no_attributes_set_in_init,
    check_outlier_contamination,
    check_outlier_corruption,
    check_regressor_data_not_an_array,
    check_requires_y_none,
    set_random_state,
)
from sklearn.utils.fixes import CSR_CONTAINERS, SPARRAY_PRESENT
from sklearn.utils.metaestimators import available_if
from sklearn.utils.validation import check_array, check_is_fitted, check_X_y


class CorrectNotFittedError(ValueError):
    """Exception class to raise if estimator is used before fitting.

    Like NotFittedError, it inherits from ValueError, but not from
    AttributeError. Used for testing only.
    """


class BaseBadClassifier(ClassifierMixin, BaseEstimator):
    def fit(self, X, y):
        return self

    def predict(self, X):
        return np.ones(X.shape[0])


class ChangesDict(BaseEstimator):
    def __init__(self, key=0):
        self.key = key

    def fit(self, X, y=None):
        X, y = self._validate_data(X, y)
        return self

    def predict(self, X):
        X = check_array(X)
        self.key = 1000
        return np.ones(X.shape[0])


class SetsWrongAttribute(BaseEstimator):
    def __init__(self, acceptable_key=0):
        self.acceptable_key = acceptable_key

    def fit(self, X, y=None):
        self.wrong_attribute = 0
        X, y = self._validate_data(X, y)
        return self


class ChangesWrongAttribute(BaseEstimator):
    def __init__(self, wrong_attribute=0):
        self.wrong_attribute = wrong_attribute

    def fit(self, X, y=None):
        self.wrong_attribute = 1
        X, y = self._validate_data(X, y)
        return self


class ChangesUnderscoreAttribute(BaseEstimator):
    def fit(self, X, y=None):
        self._good_attribute = 1
        X, y = self._validate_data(X, y)
        return self


class RaisesErrorInSetParams(BaseEstimator):
    def __init__(self, p=0):
        self.p = p

    def set_params(self, **kwargs):
        if "p" in kwargs:
            p = kwargs.pop("p")
            if p < 0:
                raise ValueError("p can't be less than 0")
            self.p = p
        return super().set_params(**kwargs)

    def fit(self, X, y=None):
        X, y = self._validate_data(X, y)
        return self


class HasMutableParameters(BaseEstimator):
    def __init__(self, p=object()):
        self.p = p

    def fit(self, X, y=None):
        X, y = self._validate_data(X, y)
        return self


class HasImmutableParameters(BaseEstimator):
    # Note that object is an uninitialized class, thus immutable.
    def __init__(self, p=42, q=np.int32(42), r=object):
        self.p = p
        self.q = q
        self.r = r

    def fit(self, X, y=None):
        X, y = self._validate_data(X, y)
        return self


class ModifiesValueInsteadOfRaisingError(BaseEstimator):
    def __init__(self, p=0):
        self.p = p

    def set_params(self, **kwargs):
        if "p" in kwargs:
            p = kwargs.pop("p")
            if p < 0:
                p = 0
            self.p = p
        return super().set_params(**kwargs)

    def fit(self, X, y=None):
        X, y = self._validate_data(X, y)
        return self


class ModifiesAnotherValue(BaseEstimator):
    def __init__(self, a=0, b="method1"):
        self.a = a
        self.b = b

    def set_params(self, **kwargs):
        if "a" in kwargs:
            a = kwargs.pop("a")
            self.a = a
            if a is None:
                kwargs.pop("b")
                self.b = "method2"
        return super().set_params(**kwargs)

    def fit(self, X, y=None):
        X, y = self._validate_data(X, y)
        return self


class NoCheckinPredict(BaseBadClassifier):
    def fit(self, X, y):
        X, y = self._validate_data(X, y)
        return self


class NoSparseClassifier(BaseBadClassifier):
    def __init__(self, raise_for_type=None):
        # raise_for_type : str, expects "sparse_array" or "sparse_matrix"
        self.raise_for_type = raise_for_type

    def fit(self, X, y):
        X, y = self._validate_data(X, y, accept_sparse=["csr", "csc"])
        if self.raise_for_type == "sparse_array":
            correct_type = isinstance(X, sp.sparray)
        elif self.raise_for_type == "sparse_matrix":
            correct_type = isinstance(X, sp.spmatrix)
        if correct_type:
            raise ValueError("Nonsensical Error")
        return self

    def predict(self, X):
        X = check_array(X)
        return np.ones(X.shape[0])


class CorrectNotFittedErrorClassifier(BaseBadClassifier):
    def fit(self, X, y):
        X, y = self._validate_data(X, y)
        self.coef_ = np.ones(X.shape[1])
        return self

    def predict(self, X):
        check_is_fitted(self)
        X = check_array(X)
        return np.ones(X.shape[0])


class NoSampleWeightPandasSeriesType(BaseEstimator):
    def fit(self, X, y, sample_weight=None):
        # Convert data
        X, y = self._validate_data(
            X, y, accept_sparse=("csr", "csc"), multi_output=True, y_numeric=True
        )
        # Function is only called after we verify that pandas is installed
        from pandas import Series

        if isinstance(sample_weight, Series):
            raise ValueError(
                "Estimator does not accept 'sample_weight'of type pandas.Series"
            )
        return self

    def predict(self, X):
        X = check_array(X)
        return np.ones(X.shape[0])


class BadBalancedWeightsClassifier(BaseBadClassifier):
    def __init__(self, class_weight=None):
        self.class_weight = class_weight

    def fit(self, X, y):
        from sklearn.preprocessing import LabelEncoder
        from sklearn.utils import compute_class_weight

        label_encoder = LabelEncoder().fit(y)
        classes = label_encoder.classes_
        class_weight = compute_class_weight(self.class_weight, classes=classes, y=y)

        # Intentionally modify the balanced class_weight
        # to simulate a bug and raise an exception
        if self.class_weight == "balanced":
            class_weight += 1.0

        # Simply assigning coef_ to the class_weight
        self.coef_ = class_weight
        return self


class BadTransformerWithoutMixin(BaseEstimator):
    def fit(self, X, y=None):
        X = self._validate_data(X)
        return self

    def transform(self, X):
        X = check_array(X)
        return X


class NotInvariantPredict(BaseEstimator):
    def fit(self, X, y):
        # Convert data
        X, y = self._validate_data(
            X, y, accept_sparse=("csr", "csc"), multi_output=True, y_numeric=True
        )
        return self

    def predict(self, X):
        # return 1 if X has more than one element else return 0
        X = check_array(X)
        if X.shape[0] > 1:
            return np.ones(X.shape[0])
        return np.zeros(X.shape[0])


class NotInvariantSampleOrder(BaseEstimator):
    def fit(self, X, y):
        X, y = self._validate_data(
            X, y, accept_sparse=("csr", "csc"), multi_output=True, y_numeric=True
        )
        # store the original X to check for sample order later
        self._X = X
        return self

    def predict(self, X):
        X = check_array(X)
        # if the input contains the same elements but different sample order,
        # then just return zeros.
        if (
            np.array_equiv(np.sort(X, axis=0), np.sort(self._X, axis=0))
            and (X != self._X).any()
        ):
            return np.zeros(X.shape[0])
        return X[:, 0]


class OneClassSampleErrorClassifier(BaseBadClassifier):
    """Classifier allowing to trigger different behaviors when `sample_weight` reduces
    the number of classes to 1."""

    def __init__(self, raise_when_single_class=False):
        self.raise_when_single_class = raise_when_single_class

    def fit(self, X, y, sample_weight=None):
        X, y = check_X_y(
            X, y, accept_sparse=("csr", "csc"), multi_output=True, y_numeric=True
        )

        self.has_single_class_ = False
        self.classes_, y = np.unique(y, return_inverse=True)
        n_classes_ = self.classes_.shape[0]
        if n_classes_ < 2 and self.raise_when_single_class:
            self.has_single_class_ = True
            raise ValueError("normal class error")

        # find the number of class after trimming
        if sample_weight is not None:
            if isinstance(sample_weight, np.ndarray) and len(sample_weight) > 0:
                n_classes_ = np.count_nonzero(np.bincount(y, sample_weight))
            if n_classes_ < 2:
                self.has_single_class_ = True
                raise ValueError("Nonsensical Error")

        return self

    def predict(self, X):
        check_is_fitted(self)
        X = check_array(X)
        if self.has_single_class_:
            return np.zeros(X.shape[0])
        return np.ones(X.shape[0])


class LargeSparseNotSupportedClassifier(BaseEstimator):
    """Estimator that claims to support large sparse data
    (accept_large_sparse=True), but doesn't"""

    def __init__(self, raise_for_type=None):
        # raise_for_type : str, expects "sparse_array" or "sparse_matrix"
        self.raise_for_type = raise_for_type

    def fit(self, X, y):
        X, y = self._validate_data(
            X,
            y,
            accept_sparse=("csr", "csc", "coo"),
            accept_large_sparse=True,
            multi_output=True,
            y_numeric=True,
        )
        if self.raise_for_type == "sparse_array":
            correct_type = isinstance(X, sp.sparray)
        elif self.raise_for_type == "sparse_matrix":
            correct_type = isinstance(X, sp.spmatrix)
        if correct_type:
            if X.format == "coo":
                if X.row.dtype == "int64" or X.col.dtype == "int64":
                    raise ValueError("Estimator doesn't support 64-bit indices")
            elif X.format in ["csc", "csr"]:
                assert "int64" not in (
                    X.indices.dtype,
                    X.indptr.dtype,
                ), "Estimator doesn't support 64-bit indices"

        return self


class SparseTransformer(BaseEstimator):
    def __init__(self, sparse_container=None):
        self.sparse_container = sparse_container

    def fit(self, X, y=None):
        self.X_shape_ = self._validate_data(X).shape
        return self

    def fit_transform(self, X, y=None):
        return self.fit(X, y).transform(X)

    def transform(self, X):
        X = check_array(X)
        if X.shape[1] != self.X_shape_[1]:
            raise ValueError("Bad number of features")
        return self.sparse_container(X)


class EstimatorInconsistentForPandas(BaseEstimator):
    def fit(self, X, y):
        try:
            from pandas import DataFrame

            if isinstance(X, DataFrame):
                self.value_ = X.iloc[0, 0]
            else:
                X = check_array(X)
                self.value_ = X[1, 0]
            return self

        except ImportError:
            X = check_array(X)
            self.value_ = X[1, 0]
            return self

    def predict(self, X):
        X = check_array(X)
        return np.array([self.value_] * X.shape[0])


class UntaggedBinaryClassifier(SGDClassifier):
    # Toy classifier that only supports binary classification, will fail tests.
    def fit(self, X, y, coef_init=None, intercept_init=None, sample_weight=None):
        super().fit(X, y, coef_init, intercept_init, sample_weight)
        if len(self.classes_) > 2:
            raise ValueError("Only 2 classes are supported")
        return self

    def partial_fit(self, X, y, classes=None, sample_weight=None):
        super().partial_fit(X=X, y=y, classes=classes, sample_weight=sample_weight)
        if len(self.classes_) > 2:
            raise ValueError("Only 2 classes are supported")
        return self


class TaggedBinaryClassifier(UntaggedBinaryClassifier):
    # Toy classifier that only supports binary classification.
    def __sklearn_tags__(self):
        tags = super().__sklearn_tags__()
        tags.classifier_tags.multi_class = False
        return tags


class RequiresPositiveXRegressor(LinearRegression):
    def fit(self, X, y):
        X, y = self._validate_data(X, y, multi_output=True)
        if (X < 0).any():
            raise ValueError("negative X values not supported!")
        return super().fit(X, y)

    def __sklearn_tags__(self):
        tags = super().__sklearn_tags__()
        tags.input_tags.positive_only = True
        return tags


class RequiresPositiveYRegressor(LinearRegression):
    def fit(self, X, y):
        X, y = self._validate_data(X, y, multi_output=True)
        if (y <= 0).any():
            raise ValueError("negative y values not supported!")
        return super().fit(X, y)

    def __sklearn_tags__(self):
        tags = super().__sklearn_tags__()
        tags.target_tags.positive_only = True
        return tags


class PoorScoreLogisticRegression(LogisticRegression):
    def decision_function(self, X):
        return super().decision_function(X) + 1

    def __sklearn_tags__(self):
        tags = super().__sklearn_tags__()
        tags.classifier_tags.poor_score = True
        return tags


class PartialFitChecksName(BaseEstimator):
    def fit(self, X, y):
        self._validate_data(X, y)
        return self

    def partial_fit(self, X, y):
        reset = not hasattr(self, "_fitted")
        self._validate_data(X, y, reset=reset)
        self._fitted = True
        return self


class BrokenArrayAPI(BaseEstimator):
    """Make different predictions when using Numpy and the Array API"""

    def fit(self, X, y):
        return self

    def predict(self, X):
        enabled = get_config()["array_api_dispatch"]
        xp, _ = _array_api.get_namespace(X)
        if enabled:
            return xp.asarray([1, 2, 3])
        else:
            return np.array([3, 2, 1])


def test_check_array_api_input():
    try:
        importlib.import_module("array_api_compat")
    except ModuleNotFoundError:
        raise SkipTest("array_api_compat is required to run this test")
    try:
        importlib.import_module("array_api_strict")
    except ModuleNotFoundError:  # pragma: nocover
        raise SkipTest("array-api-strict is required to run this test")

    with raises(AssertionError, match="Not equal to tolerance"):
        check_array_api_input(
            "BrokenArrayAPI",
            BrokenArrayAPI(),
            array_namespace="array_api_strict",
            check_values=True,
        )


def test_not_an_array_array_function():
    not_array = _NotAnArray(np.ones(10))
    msg = "Don't want to call array_function sum!"
    with raises(TypeError, match=msg):
        np.sum(not_array)
    # always returns True
    assert np.may_share_memory(not_array, None)


def test_check_fit_score_takes_y_works_on_deprecated_fit():
    # Tests that check_fit_score_takes_y works on a class with
    # a deprecated fit method

    class TestEstimatorWithDeprecatedFitMethod(BaseEstimator):
        @deprecated("Deprecated for the purpose of testing check_fit_score_takes_y")
        def fit(self, X, y):
            return self

    check_fit_score_takes_y("test", TestEstimatorWithDeprecatedFitMethod())


def test_check_estimator():
    # tests that the estimator actually fails on "bad" estimators.
    # not a complete test of all checks, which are very extensive.

    # check that we have a set_params and can clone
    msg = "Passing a class was deprecated"
    with raises(TypeError, match=msg):
        check_estimator(object)
    msg = (
        "Parameter 'p' of estimator 'HasMutableParameters' is of type "
        "object which is not allowed"
    )
    # check that the "default_constructible" test checks for mutable parameters
    check_estimator(HasImmutableParameters())  # should pass
    with raises(AssertionError, match=msg):
        check_estimator(HasMutableParameters())
    # check that values returned by get_params match set_params
    msg = "get_params result does not match what was passed to set_params"
    with raises(AssertionError, match=msg):
        check_estimator(ModifiesValueInsteadOfRaisingError())
    with warnings.catch_warnings(record=True) as records:
        check_estimator(RaisesErrorInSetParams())
    assert UserWarning in [rec.category for rec in records]

    with raises(AssertionError, match=msg):
        check_estimator(ModifiesAnotherValue())
    # check that we have a fit method
    msg = "object has no attribute 'fit'"
    with raises(AttributeError, match=msg):
        check_estimator(BaseEstimator())
    # check that fit does input validation
    msg = "Did not raise"
    with raises(AssertionError, match=msg):
        check_estimator(BaseBadClassifier())
    # check that sample_weights in fit accepts pandas.Series type
    try:
        from pandas import Series  # noqa

        msg = (
            "Estimator NoSampleWeightPandasSeriesType raises error if "
            "'sample_weight' parameter is of type pandas.Series"
        )
        with raises(ValueError, match=msg):
            check_estimator(NoSampleWeightPandasSeriesType())
    except ImportError:
        pass
    # check that predict does input validation (doesn't accept dicts in input)
    msg = "Estimator NoCheckinPredict doesn't check for NaN and inf in predict"
    with raises(AssertionError, match=msg):
        check_estimator(NoCheckinPredict())
    # check that estimator state does not change
    # at transform/predict/predict_proba time
    msg = "Estimator changes __dict__ during predict"
    with raises(AssertionError, match=msg):
        check_estimator(ChangesDict())
    # check that `fit` only changes attributes that
    # are private (start with an _ or end with a _).
    msg = (
        "Estimator ChangesWrongAttribute should not change or mutate  "
        "the parameter wrong_attribute from 0 to 1 during fit."
    )
    with raises(AssertionError, match=msg):
        check_estimator(ChangesWrongAttribute())
    check_estimator(ChangesUnderscoreAttribute())
    # check that `fit` doesn't add any public attribute
    msg = (
        r"Estimator adds public attribute\(s\) during the fit method."
        " Estimators are only allowed to add private attributes"
        " either started with _ or ended"
        " with _ but wrong_attribute added"
    )
    with raises(AssertionError, match=msg):
        check_estimator(SetsWrongAttribute())
    # check for sample order invariance
    name = NotInvariantSampleOrder.__name__
    method = "predict"
    msg = (
        "{method} of {name} is not invariant when applied to a dataset"
        "with different sample order."
    ).format(method=method, name=name)
    with raises(AssertionError, match=msg):
        check_estimator(NotInvariantSampleOrder())
    # check for invariant method
    name = NotInvariantPredict.__name__
    method = "predict"
    msg = ("{method} of {name} is not invariant when applied to a subset.").format(
        method=method, name=name
    )
    with raises(AssertionError, match=msg):
        check_estimator(NotInvariantPredict())
    # check for sparse data input handling
    name = NoSparseClassifier.__name__
    msg = "Estimator %s doesn't seem to fail gracefully on sparse data" % name
    with raises(AssertionError, match=msg):
        check_estimator(NoSparseClassifier("sparse_matrix"))

    if SPARRAY_PRESENT:
        with raises(AssertionError, match=msg):
            check_estimator(NoSparseClassifier("sparse_array"))

    # check for classifiers reducing to less than two classes via sample weights
    name = OneClassSampleErrorClassifier.__name__
    msg = (
        f"{name} failed when fitted on one label after sample_weight "
        "trimming. Error message is not explicit, it should have "
        "'class'."
    )
    with raises(AssertionError, match=msg):
        check_estimator(OneClassSampleErrorClassifier())

    # Large indices test on bad estimator
    msg = (
        "Estimator LargeSparseNotSupportedClassifier doesn't seem to "
        r"support \S{3}_64 matrix, and is not failing gracefully.*"
    )
    with raises(AssertionError, match=msg):
        check_estimator(LargeSparseNotSupportedClassifier("sparse_matrix"))

    if SPARRAY_PRESENT:
        with raises(AssertionError, match=msg):
            check_estimator(LargeSparseNotSupportedClassifier("sparse_array"))

    # does error on binary_only untagged estimator
    msg = "Only 2 classes are supported"
    with raises(ValueError, match=msg):
        check_estimator(UntaggedBinaryClassifier())

    for csr_container in CSR_CONTAINERS:
        # non-regression test for estimators transforming to sparse data
        check_estimator(SparseTransformer(sparse_container=csr_container))

    # doesn't error on actual estimator
    check_estimator(LogisticRegression())
    check_estimator(LogisticRegression(C=0.01))
    check_estimator(MultiTaskElasticNet())

    # doesn't error on binary_only tagged estimator
    check_estimator(TaggedBinaryClassifier())
    check_estimator(RequiresPositiveXRegressor())

    # Check regressor with requires_positive_y estimator tag
    msg = "negative y values not supported!"
    with raises(ValueError, match=msg):
        check_estimator(RequiresPositiveYRegressor())

    # Does not raise error on classifier with poor_score tag
    check_estimator(PoorScoreLogisticRegression())


def test_check_outlier_corruption():
    # should raise AssertionError
    decision = np.array([0.0, 1.0, 1.5, 2.0])
    with raises(AssertionError):
        check_outlier_corruption(1, 2, decision)
    # should pass
    decision = np.array([0.0, 1.0, 1.0, 2.0])
    check_outlier_corruption(1, 2, decision)


def test_check_estimator_transformer_no_mixin():
    # check that TransformerMixin is not required for transformer tests to run
    with raises(AttributeError, ".*fit_transform.*"):
        check_estimator(BadTransformerWithoutMixin())


def test_check_estimator_clones():
    # check that check_estimator doesn't modify the estimator it receives
    from sklearn.datasets import load_iris

    iris = load_iris()

    for Estimator in [
        GaussianMixture,
        LinearRegression,
        SGDClassifier,
        PCA,
        ExtraTreesClassifier,
        MiniBatchKMeans,
    ]:
        # without fitting
        with ignore_warnings(category=ConvergenceWarning):
            est = Estimator()
            set_random_state(est)
            old_hash = joblib.hash(est)
            check_estimator(est)
        assert old_hash == joblib.hash(est)

        # with fitting
        with ignore_warnings(category=ConvergenceWarning):
            est = Estimator()
            set_random_state(est)
            est.fit(iris.data + 10, iris.target)
            old_hash = joblib.hash(est)
            check_estimator(est)
        assert old_hash == joblib.hash(est)


def test_check_estimators_unfitted():
    # check that a ValueError/AttributeError is raised when calling predict
    # on an unfitted estimator
    msg = "Did not raise"
    with raises(AssertionError, match=msg):
        check_estimators_unfitted("estimator", NoSparseClassifier())

    # check that CorrectNotFittedError inherit from either ValueError
    # or AttributeError
    check_estimators_unfitted("estimator", CorrectNotFittedErrorClassifier())


def test_check_no_attributes_set_in_init():
    class NonConformantEstimatorPrivateSet(BaseEstimator):
        def __init__(self):
            self.you_should_not_set_this_ = None

    class NonConformantEstimatorNoParamSet(BaseEstimator):
        def __init__(self, you_should_set_this_=None):
            pass

    class ConformantEstimatorClassAttribute(BaseEstimator):
        # making sure our __metadata_request__* class attributes are okay!
        __metadata_request__fit = {"foo": True}

    msg = (
        "Estimator estimator_name should not set any"
        " attribute apart from parameters during init."
        r" Found attributes \['you_should_not_set_this_'\]."
    )
    with raises(AssertionError, match=msg):
        check_no_attributes_set_in_init(
            "estimator_name", NonConformantEstimatorPrivateSet()
        )

    msg = (
        "Estimator estimator_name should store all parameters as an attribute"
        " during init"
    )
    with raises(AttributeError, match=msg):
        check_no_attributes_set_in_init(
            "estimator_name", NonConformantEstimatorNoParamSet()
        )

    # a private class attribute is okay!
    check_no_attributes_set_in_init(
        "estimator_name", ConformantEstimatorClassAttribute()
    )
    # also check if cloning an estimator which has non-default set requests is
    # fine. Setting a non-default value via `set_{method}_request` sets the
    # private _metadata_request instance attribute which is copied in `clone`.
    with config_context(enable_metadata_routing=True):
        check_no_attributes_set_in_init(
            "estimator_name",
            ConformantEstimatorClassAttribute().set_fit_request(foo=True),
        )


def test_check_estimator_pairwise():
    # check that check_estimator() works on estimator with _pairwise
    # kernel or metric

    # test precomputed kernel
    est = SVC(kernel="precomputed")
    check_estimator(est)

    # test precomputed metric
    est = KNeighborsRegressor(metric="precomputed")
    check_estimator(est)


def test_check_classifier_data_not_an_array():
    with raises(AssertionError, match="Not equal to tolerance"):
        check_classifier_data_not_an_array(
            "estimator_name", EstimatorInconsistentForPandas()
        )


def test_check_regressor_data_not_an_array():
    with raises(AssertionError, match="Not equal to tolerance"):
        check_regressor_data_not_an_array(
            "estimator_name", EstimatorInconsistentForPandas()
        )


def test_check_dataframe_column_names_consistency():
    err_msg = "Estimator does not have a feature_names_in_"
    with raises(ValueError, match=err_msg):
        check_dataframe_column_names_consistency("estimator_name", BaseBadClassifier())
    check_dataframe_column_names_consistency("estimator_name", PartialFitChecksName())

    lr = LogisticRegression()
    check_dataframe_column_names_consistency(lr.__class__.__name__, lr)
    lr.__doc__ = "Docstring that does not document the estimator's attributes"
    err_msg = (
        "Estimator LogisticRegression does not document its feature_names_in_ attribute"
    )
    with raises(ValueError, match=err_msg):
        check_dataframe_column_names_consistency(lr.__class__.__name__, lr)


class _BaseMultiLabelClassifierMock(ClassifierMixin, BaseEstimator):
    def __init__(self, response_output):
        self.response_output = response_output

    def fit(self, X, y):
        return self

    def __sklearn_tags__(self):
        tags = super().__sklearn_tags__()
        tags.classifier_tags.multi_label = True
        return tags


def test_check_classifiers_multilabel_output_format_predict():
    n_samples, test_size, n_outputs = 100, 25, 5
    _, y = make_multilabel_classification(
        n_samples=n_samples,
        n_features=2,
        n_classes=n_outputs,
        n_labels=3,
        length=50,
        allow_unlabeled=True,
        random_state=0,
    )
    y_test = y[-test_size:]

    class MultiLabelClassifierPredict(_BaseMultiLabelClassifierMock):
        def predict(self, X):
            return self.response_output

    # 1. inconsistent array type
    clf = MultiLabelClassifierPredict(response_output=y_test.tolist())
    err_msg = (
        r"MultiLabelClassifierPredict.predict is expected to output a "
        r"NumPy array. Got <class 'list'> instead."
    )
    with raises(AssertionError, match=err_msg):
        check_classifiers_multilabel_output_format_predict(clf.__class__.__name__, clf)
    # 2. inconsistent shape
    clf = MultiLabelClassifierPredict(response_output=y_test[:, :-1])
    err_msg = (
        r"MultiLabelClassifierPredict.predict outputs a NumPy array of "
        r"shape \(25, 4\) instead of \(25, 5\)."
    )
    with raises(AssertionError, match=err_msg):
        check_classifiers_multilabel_output_format_predict(clf.__class__.__name__, clf)
    # 3. inconsistent dtype
    clf = MultiLabelClassifierPredict(response_output=y_test.astype(np.float64))
    err_msg = (
        r"MultiLabelClassifierPredict.predict does not output the same "
        r"dtype than the targets."
    )
    with raises(AssertionError, match=err_msg):
        check_classifiers_multilabel_output_format_predict(clf.__class__.__name__, clf)


def test_check_classifiers_multilabel_output_format_predict_proba():
    n_samples, test_size, n_outputs = 100, 25, 5
    _, y = make_multilabel_classification(
        n_samples=n_samples,
        n_features=2,
        n_classes=n_outputs,
        n_labels=3,
        length=50,
        allow_unlabeled=True,
        random_state=0,
    )
    y_test = y[-test_size:]

    class MultiLabelClassifierPredictProba(_BaseMultiLabelClassifierMock):
        def predict_proba(self, X):
            return self.response_output

    for csr_container in CSR_CONTAINERS:
        # 1. unknown output type
        clf = MultiLabelClassifierPredictProba(response_output=csr_container(y_test))
        err_msg = (
            f"Unknown returned type .*{csr_container.__name__}.* by "
            r"MultiLabelClassifierPredictProba.predict_proba. A list or a Numpy "
            r"array is expected."
        )
        with raises(ValueError, match=err_msg):
            check_classifiers_multilabel_output_format_predict_proba(
                clf.__class__.__name__,
                clf,
            )
    # 2. for list output
    # 2.1. inconsistent length
    clf = MultiLabelClassifierPredictProba(response_output=y_test.tolist())
    err_msg = (
        "When MultiLabelClassifierPredictProba.predict_proba returns a list, "
        "the list should be of length n_outputs and contain NumPy arrays. Got "
        f"length of {test_size} instead of {n_outputs}."
    )
    with raises(AssertionError, match=err_msg):
        check_classifiers_multilabel_output_format_predict_proba(
            clf.__class__.__name__,
            clf,
        )
    # 2.2. array of inconsistent shape
    response_output = [np.ones_like(y_test) for _ in range(n_outputs)]
    clf = MultiLabelClassifierPredictProba(response_output=response_output)
    err_msg = (
        r"When MultiLabelClassifierPredictProba.predict_proba returns a list, "
        r"this list should contain NumPy arrays of shape \(n_samples, 2\). Got "
        r"NumPy arrays of shape \(25, 5\) instead of \(25, 2\)."
    )
    with raises(AssertionError, match=err_msg):
        check_classifiers_multilabel_output_format_predict_proba(
            clf.__class__.__name__,
            clf,
        )
    # 2.3. array of inconsistent dtype
    response_output = [
        np.ones(shape=(y_test.shape[0], 2), dtype=np.int64) for _ in range(n_outputs)
    ]
    clf = MultiLabelClassifierPredictProba(response_output=response_output)
    err_msg = (
        "When MultiLabelClassifierPredictProba.predict_proba returns a list, "
        "it should contain NumPy arrays with floating dtype."
    )
    with raises(AssertionError, match=err_msg):
        check_classifiers_multilabel_output_format_predict_proba(
            clf.__class__.__name__,
            clf,
        )
    # 2.4. array does not contain probability (each row should sum to 1)
    response_output = [
        np.ones(shape=(y_test.shape[0], 2), dtype=np.float64) for _ in range(n_outputs)
    ]
    clf = MultiLabelClassifierPredictProba(response_output=response_output)
    err_msg = (
        r"When MultiLabelClassifierPredictProba.predict_proba returns a list, "
        r"each NumPy array should contain probabilities for each class and "
        r"thus each row should sum to 1"
    )
    with raises(AssertionError, match=err_msg):
        check_classifiers_multilabel_output_format_predict_proba(
            clf.__class__.__name__,
            clf,
        )
    # 3 for array output
    # 3.1. array of inconsistent shape
    clf = MultiLabelClassifierPredictProba(response_output=y_test[:, :-1])
    err_msg = (
        r"When MultiLabelClassifierPredictProba.predict_proba returns a NumPy "
        r"array, the expected shape is \(n_samples, n_outputs\). Got \(25, 4\)"
        r" instead of \(25, 5\)."
    )
    with raises(AssertionError, match=err_msg):
        check_classifiers_multilabel_output_format_predict_proba(
            clf.__class__.__name__,
            clf,
        )
    # 3.2. array of inconsistent dtype
    response_output = np.zeros_like(y_test, dtype=np.int64)
    clf = MultiLabelClassifierPredictProba(response_output=response_output)
    err_msg = (
        r"When MultiLabelClassifierPredictProba.predict_proba returns a NumPy "
        r"array, the expected data type is floating."
    )
    with raises(AssertionError, match=err_msg):
        check_classifiers_multilabel_output_format_predict_proba(
            clf.__class__.__name__,
            clf,
        )
    # 4. array does not contain probabilities
    clf = MultiLabelClassifierPredictProba(response_output=y_test * 2.0)
    err_msg = (
        r"When MultiLabelClassifierPredictProba.predict_proba returns a NumPy "
        r"array, this array is expected to provide probabilities of the "
        r"positive class and should therefore contain values between 0 and 1."
    )
    with raises(AssertionError, match=err_msg):
        check_classifiers_multilabel_output_format_predict_proba(
            clf.__class__.__name__,
            clf,
        )


def test_check_classifiers_multilabel_output_format_decision_function():
    n_samples, test_size, n_outputs = 100, 25, 5
    _, y = make_multilabel_classification(
        n_samples=n_samples,
        n_features=2,
        n_classes=n_outputs,
        n_labels=3,
        length=50,
        allow_unlabeled=True,
        random_state=0,
    )
    y_test = y[-test_size:]

    class MultiLabelClassifierDecisionFunction(_BaseMultiLabelClassifierMock):
        def decision_function(self, X):
            return self.response_output

    # 1. inconsistent array type
    clf = MultiLabelClassifierDecisionFunction(response_output=y_test.tolist())
    err_msg = (
        r"MultiLabelClassifierDecisionFunction.decision_function is expected "
        r"to output a NumPy array. Got <class 'list'> instead."
    )
    with raises(AssertionError, match=err_msg):
        check_classifiers_multilabel_output_format_decision_function(
            clf.__class__.__name__,
            clf,
        )
    # 2. inconsistent shape
    clf = MultiLabelClassifierDecisionFunction(response_output=y_test[:, :-1])
    err_msg = (
        r"MultiLabelClassifierDecisionFunction.decision_function is expected "
        r"to provide a NumPy array of shape \(n_samples, n_outputs\). Got "
        r"\(25, 4\) instead of \(25, 5\)"
    )
    with raises(AssertionError, match=err_msg):
        check_classifiers_multilabel_output_format_decision_function(
            clf.__class__.__name__,
            clf,
        )
    # 3. inconsistent dtype
    clf = MultiLabelClassifierDecisionFunction(response_output=y_test)
    err_msg = (
        r"MultiLabelClassifierDecisionFunction.decision_function is expected "
        r"to output a floating dtype."
    )
    with raises(AssertionError, match=err_msg):
        check_classifiers_multilabel_output_format_decision_function(
            clf.__class__.__name__,
            clf,
        )


def run_tests_without_pytest():
    """Runs the tests in this file without using pytest."""
    main_module = sys.modules["__main__"]
    test_functions = [
        getattr(main_module, name)
        for name in dir(main_module)
        if name.startswith("test_")
    ]
    test_cases = [unittest.FunctionTestCase(fn) for fn in test_functions]
    suite = unittest.TestSuite()
    suite.addTests(test_cases)
    runner = unittest.TextTestRunner()
    runner.run(suite)


def test_check_class_weight_balanced_linear_classifier():
    # check that ill-computed balanced weights raises an exception
    msg = "Classifier estimator_name is not computing class_weight=balanced properly"
    with raises(AssertionError, match=msg):
        check_class_weight_balanced_linear_classifier(
            "estimator_name", BadBalancedWeightsClassifier()
        )


def test_all_estimators_all_public():
    # all_estimator should not fail when pytest is not installed and return
    # only public estimators
    with warnings.catch_warnings(record=True) as record:
        estimators = all_estimators()
    # no warnings are raised
    assert not record
    for est in estimators:
        assert not est.__class__.__name__.startswith("_")


if __name__ == "__main__":
    # This module is run as a script to check that we have no dependency on
    # pytest for estimator checks.
    run_tests_without_pytest()


def test_xfail_ignored_in_check_estimator():
    # Make sure checks marked as xfail are just ignored and not run by
    # check_estimator(), but still raise a warning.
    with warnings.catch_warnings(record=True) as records:
        check_estimator(NuSVC())
    assert SkipTestWarning in [rec.category for rec in records]


# FIXME: this test should be uncommented when the checks will be granular
# enough. In 0.24, these tests fail due to low estimator performance.
def test_minimal_class_implementation_checks():
    # Check that third-party library can run tests without inheriting from
    # BaseEstimator.
    # FIXME
    raise SkipTest
    minimal_estimators = [MinimalTransformer(), MinimalRegressor(), MinimalClassifier()]
    for estimator in minimal_estimators:
        check_estimator(estimator)


def test_check_fit_check_is_fitted():
    class Estimator(BaseEstimator):
        def __init__(self, behavior="attribute"):
            self.behavior = behavior

        def fit(self, X, y, **kwargs):
            if self.behavior == "attribute":
                self.is_fitted_ = True
            elif self.behavior == "method":
                self._is_fitted = True
            return self

        @available_if(lambda self: self.behavior in {"method", "always-true"})
        def __sklearn_is_fitted__(self):
            if self.behavior == "always-true":
                return True
            return hasattr(self, "_is_fitted")

    with raises(Exception, match="passes check_is_fitted before being fit"):
        check_fit_check_is_fitted("estimator", Estimator(behavior="always-true"))

    check_fit_check_is_fitted("estimator", Estimator(behavior="method"))
    check_fit_check_is_fitted("estimator", Estimator(behavior="attribute"))


def test_check_requires_y_none():
    class Estimator(BaseEstimator):
        def fit(self, X, y):
            X, y = check_X_y(X, y)

    with warnings.catch_warnings(record=True) as record:
        check_requires_y_none("estimator", Estimator())

    # no warnings are raised
    assert not [r.message for r in record]


def test_non_deterministic_estimator_skip_tests():
    # check estimators with non_deterministic tag set to True
    # will skip certain tests, refer to issue #22313 for details
    for est in [MinimalTransformer, MinimalRegressor, MinimalClassifier]:
        all_tests = list(_yield_all_checks(est(), legacy=True))
        assert check_methods_sample_order_invariance in all_tests
        assert check_methods_subset_invariance in all_tests

        class Estimator(est):
            def __sklearn_tags__(self):
                tags = default_tags(self)
                tags.non_deterministic = True
                return tags

        all_tests = list(_yield_all_checks(Estimator(), legacy=True))
        assert check_methods_sample_order_invariance not in all_tests
        assert check_methods_subset_invariance not in all_tests


def test_check_outlier_contamination():
    """Check the test for the contamination parameter in the outlier detectors."""

    # Without any parameter constraints, the estimator will early exit the test by
    # returning None.
    class OutlierDetectorWithoutConstraint(OutlierMixin, BaseEstimator):
        """Outlier detector without parameter validation."""

        def __init__(self, contamination=0.1):
            self.contamination = contamination

        def fit(self, X, y=None, sample_weight=None):
            return self  # pragma: no cover

        def predict(self, X, y=None):
            return np.ones(X.shape[0])

    detector = OutlierDetectorWithoutConstraint()
    assert check_outlier_contamination(detector.__class__.__name__, detector) is None

    # Now, we check that with the parameter constraints, the test should only be valid
    # if an Interval constraint with bound in [0, 1] is provided.
    class OutlierDetectorWithConstraint(OutlierDetectorWithoutConstraint):
        _parameter_constraints = {"contamination": [StrOptions({"auto"})]}

    detector = OutlierDetectorWithConstraint()
    err_msg = "contamination constraints should contain a Real Interval constraint."
    with raises(AssertionError, match=err_msg):
        check_outlier_contamination(detector.__class__.__name__, detector)

    # Add a correct interval constraint and check that the test passes.
    OutlierDetectorWithConstraint._parameter_constraints["contamination"] = [
        Interval(Real, 0, 0.5, closed="right")
    ]
    detector = OutlierDetectorWithConstraint()
    check_outlier_contamination(detector.__class__.__name__, detector)

    incorrect_intervals = [
        Interval(Integral, 0, 1, closed="right"),  # not an integral interval
        Interval(Real, -1, 1, closed="right"),  # lower bound is negative
        Interval(Real, 0, 2, closed="right"),  # upper bound is greater than 1
        Interval(Real, 0, 0.5, closed="left"),  # lower bound include 0
    ]

    err_msg = r"contamination constraint should be an interval in \(0, 0.5\]"
    for interval in incorrect_intervals:
        OutlierDetectorWithConstraint._parameter_constraints["contamination"] = [
            interval
        ]
        detector = OutlierDetectorWithConstraint()
        with raises(AssertionError, match=err_msg):
            check_outlier_contamination(detector.__class__.__name__, detector)


def test_decision_proba_tie_ranking():
    """Check that in case with some probabilities ties, we relax the
    ranking comparison with the decision function.
    Non-regression test for:
    https://github.com/scikit-learn/scikit-learn/issues/24025
    """
    estimator = SGDClassifier(loss="log_loss")
    check_decision_proba_consistency("SGDClassifier", estimator)


def test_yield_all_checks_legacy():
    # Test that _yield_all_checks with legacy=True returns more checks.
    estimator = MinimalClassifier()

    legacy_checks = list(_yield_all_checks(estimator, legacy=True))
    non_legacy_checks = list(_yield_all_checks(estimator, legacy=False))

    assert len(legacy_checks) > len(non_legacy_checks)

    def get_check_name(check):
        try:
            return check.__name__
        except AttributeError:
            return check.func.__name__

    # Check that all non-legacy checks are included in legacy checks
    non_legacy_check_names = {get_check_name(check) for check in non_legacy_checks}
    legacy_check_names = {get_check_name(check) for check in legacy_checks}
    assert non_legacy_check_names.issubset(legacy_check_names)<|MERGE_RESOLUTION|>--- conflicted
+++ resolved
@@ -30,11 +30,7 @@
 from sklearn.svm import SVC, NuSVC
 from sklearn.utils import _array_api, all_estimators, deprecated
 from sklearn.utils._param_validation import Interval, StrOptions
-<<<<<<< HEAD
-=======
 from sklearn.utils._tags import default_tags
-from sklearn.utils._test_common.instance_generator import _set_checking_parameters
->>>>>>> 9870b528
 from sklearn.utils._testing import (
     MinimalClassifier,
     MinimalRegressor,
