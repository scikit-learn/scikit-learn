# We can not use pytest here, because we run
# build_tools/azure/test_pytest_soft_dependency.sh on these
# tests to make sure estimator_checks works without pytest.

import importlib
import sys
import unittest
import warnings
from numbers import Integral, Real

import joblib
import numpy as np
import scipy.sparse as sp

from sklearn import config_context, get_config
from sklearn.base import BaseEstimator, ClassifierMixin, OutlierMixin
from sklearn.cluster import MiniBatchKMeans
from sklearn.datasets import make_multilabel_classification
from sklearn.decomposition import PCA
from sklearn.ensemble import ExtraTreesClassifier
from sklearn.exceptions import ConvergenceWarning, SkipTestWarning
from sklearn.linear_model import (
    LinearRegression,
    LogisticRegression,
    MultiTaskElasticNet,
    SGDClassifier,
)
from sklearn.mixture import GaussianMixture
from sklearn.neighbors import KNeighborsRegressor
from sklearn.svm import SVC, NuSVC
from sklearn.utils import _array_api, all_estimators, deprecated
from sklearn.utils._param_validation import Interval, StrOptions
from sklearn.utils._testing import (
    MinimalClassifier,
    MinimalRegressor,
    MinimalTransformer,
    SkipTest,
    ignore_warnings,
    raises,
)
from sklearn.utils.estimator_checks import (
    _NotAnArray,
    _set_checking_parameters,
    _yield_all_checks,
    check_array_api_input,
    check_class_weight_balanced_linear_classifier,
    check_classifier_data_not_an_array,
    check_classifiers_multilabel_output_format_decision_function,
    check_classifiers_multilabel_output_format_predict,
    check_classifiers_multilabel_output_format_predict_proba,
    check_dataframe_column_names_consistency,
    check_decision_proba_consistency,
    check_estimator,
    check_estimator_get_tags_default_keys,
    check_estimators_unfitted,
    check_fit_check_is_fitted,
    check_fit_score_takes_y,
    check_methods_sample_order_invariance,
    check_methods_subset_invariance,
    check_no_attributes_set_in_init,
    check_outlier_contamination,
    check_outlier_corruption,
    check_regressor_data_not_an_array,
    check_requires_y_none,
    set_random_state,
)
<<<<<<< HEAD
from sklearn.utils.fixes import SPARRAY_PRESENT
=======
from sklearn.utils.fixes import CSR_CONTAINERS
>>>>>>> 8db3aacc
from sklearn.utils.metaestimators import available_if
from sklearn.utils.validation import check_array, check_is_fitted, check_X_y


class CorrectNotFittedError(ValueError):
    """Exception class to raise if estimator is used before fitting.

    Like NotFittedError, it inherits from ValueError, but not from
    AttributeError. Used for testing only.
    """


class BaseBadClassifier(ClassifierMixin, BaseEstimator):
    def fit(self, X, y):
        return self

    def predict(self, X):
        return np.ones(X.shape[0])


class ChangesDict(BaseEstimator):
    def __init__(self, key=0):
        self.key = key

    def fit(self, X, y=None):
        X, y = self._validate_data(X, y)
        return self

    def predict(self, X):
        X = check_array(X)
        self.key = 1000
        return np.ones(X.shape[0])


class SetsWrongAttribute(BaseEstimator):
    def __init__(self, acceptable_key=0):
        self.acceptable_key = acceptable_key

    def fit(self, X, y=None):
        self.wrong_attribute = 0
        X, y = self._validate_data(X, y)
        return self


class ChangesWrongAttribute(BaseEstimator):
    def __init__(self, wrong_attribute=0):
        self.wrong_attribute = wrong_attribute

    def fit(self, X, y=None):
        self.wrong_attribute = 1
        X, y = self._validate_data(X, y)
        return self


class ChangesUnderscoreAttribute(BaseEstimator):
    def fit(self, X, y=None):
        self._good_attribute = 1
        X, y = self._validate_data(X, y)
        return self


class RaisesErrorInSetParams(BaseEstimator):
    def __init__(self, p=0):
        self.p = p

    def set_params(self, **kwargs):
        if "p" in kwargs:
            p = kwargs.pop("p")
            if p < 0:
                raise ValueError("p can't be less than 0")
            self.p = p
        return super().set_params(**kwargs)

    def fit(self, X, y=None):
        X, y = self._validate_data(X, y)
        return self


class HasMutableParameters(BaseEstimator):
    def __init__(self, p=object()):
        self.p = p

    def fit(self, X, y=None):
        X, y = self._validate_data(X, y)
        return self


class HasImmutableParameters(BaseEstimator):
    # Note that object is an uninitialized class, thus immutable.
    def __init__(self, p=42, q=np.int32(42), r=object):
        self.p = p
        self.q = q
        self.r = r

    def fit(self, X, y=None):
        X, y = self._validate_data(X, y)
        return self


class ModifiesValueInsteadOfRaisingError(BaseEstimator):
    def __init__(self, p=0):
        self.p = p

    def set_params(self, **kwargs):
        if "p" in kwargs:
            p = kwargs.pop("p")
            if p < 0:
                p = 0
            self.p = p
        return super().set_params(**kwargs)

    def fit(self, X, y=None):
        X, y = self._validate_data(X, y)
        return self


class ModifiesAnotherValue(BaseEstimator):
    def __init__(self, a=0, b="method1"):
        self.a = a
        self.b = b

    def set_params(self, **kwargs):
        if "a" in kwargs:
            a = kwargs.pop("a")
            self.a = a
            if a is None:
                kwargs.pop("b")
                self.b = "method2"
        return super().set_params(**kwargs)

    def fit(self, X, y=None):
        X, y = self._validate_data(X, y)
        return self


class NoCheckinPredict(BaseBadClassifier):
    def fit(self, X, y):
        X, y = self._validate_data(X, y)
        return self


class NoSparseClassifier(BaseBadClassifier):
    def __init__(self, raise_for_type=None):
        # raise_for_type : str, expects "sparse_array" or "sparse_matrix"
        self.raise_for_type = raise_for_type

    def fit(self, X, y):
        X, y = self._validate_data(X, y, accept_sparse=["csr", "csc"])
        if self.raise_for_type == "sparse_array":
            correct_type = isinstance(X, sp.sparray)
        elif self.raise_for_type == "sparse_matrix":
            correct_type = isinstance(X, sp.spmatrix)
        if correct_type:
            raise ValueError("Nonsensical Error")
        return self

    def predict(self, X):
        X = check_array(X)
        return np.ones(X.shape[0])


class CorrectNotFittedErrorClassifier(BaseBadClassifier):
    def fit(self, X, y):
        X, y = self._validate_data(X, y)
        self.coef_ = np.ones(X.shape[1])
        return self

    def predict(self, X):
        check_is_fitted(self)
        X = check_array(X)
        return np.ones(X.shape[0])


class NoSampleWeightPandasSeriesType(BaseEstimator):
    def fit(self, X, y, sample_weight=None):
        # Convert data
        X, y = self._validate_data(
            X, y, accept_sparse=("csr", "csc"), multi_output=True, y_numeric=True
        )
        # Function is only called after we verify that pandas is installed
        from pandas import Series

        if isinstance(sample_weight, Series):
            raise ValueError(
                "Estimator does not accept 'sample_weight'of type pandas.Series"
            )
        return self

    def predict(self, X):
        X = check_array(X)
        return np.ones(X.shape[0])


class BadBalancedWeightsClassifier(BaseBadClassifier):
    def __init__(self, class_weight=None):
        self.class_weight = class_weight

    def fit(self, X, y):
        from sklearn.preprocessing import LabelEncoder
        from sklearn.utils import compute_class_weight

        label_encoder = LabelEncoder().fit(y)
        classes = label_encoder.classes_
        class_weight = compute_class_weight(self.class_weight, classes=classes, y=y)

        # Intentionally modify the balanced class_weight
        # to simulate a bug and raise an exception
        if self.class_weight == "balanced":
            class_weight += 1.0

        # Simply assigning coef_ to the class_weight
        self.coef_ = class_weight
        return self


class BadTransformerWithoutMixin(BaseEstimator):
    def fit(self, X, y=None):
        X = self._validate_data(X)
        return self

    def transform(self, X):
        X = check_array(X)
        return X


class NotInvariantPredict(BaseEstimator):
    def fit(self, X, y):
        # Convert data
        X, y = self._validate_data(
            X, y, accept_sparse=("csr", "csc"), multi_output=True, y_numeric=True
        )
        return self

    def predict(self, X):
        # return 1 if X has more than one element else return 0
        X = check_array(X)
        if X.shape[0] > 1:
            return np.ones(X.shape[0])
        return np.zeros(X.shape[0])


class NotInvariantSampleOrder(BaseEstimator):
    def fit(self, X, y):
        X, y = self._validate_data(
            X, y, accept_sparse=("csr", "csc"), multi_output=True, y_numeric=True
        )
        # store the original X to check for sample order later
        self._X = X
        return self

    def predict(self, X):
        X = check_array(X)
        # if the input contains the same elements but different sample order,
        # then just return zeros.
        if (
            np.array_equiv(np.sort(X, axis=0), np.sort(self._X, axis=0))
            and (X != self._X).any()
        ):
            return np.zeros(X.shape[0])
        return X[:, 0]


class OneClassSampleErrorClassifier(BaseBadClassifier):
    """Classifier allowing to trigger different behaviors when `sample_weight` reduces
    the number of classes to 1."""

    def __init__(self, raise_when_single_class=False):
        self.raise_when_single_class = raise_when_single_class

    def fit(self, X, y, sample_weight=None):
        X, y = check_X_y(
            X, y, accept_sparse=("csr", "csc"), multi_output=True, y_numeric=True
        )

        self.has_single_class_ = False
        self.classes_, y = np.unique(y, return_inverse=True)
        n_classes_ = self.classes_.shape[0]
        if n_classes_ < 2 and self.raise_when_single_class:
            self.has_single_class_ = True
            raise ValueError("normal class error")

        # find the number of class after trimming
        if sample_weight is not None:
            if isinstance(sample_weight, np.ndarray) and len(sample_weight) > 0:
                n_classes_ = np.count_nonzero(np.bincount(y, sample_weight))
            if n_classes_ < 2:
                self.has_single_class_ = True
                raise ValueError("Nonsensical Error")

        return self

    def predict(self, X):
        check_is_fitted(self)
        X = check_array(X)
        if self.has_single_class_:
            return np.zeros(X.shape[0])
        return np.ones(X.shape[0])


class LargeSparseNotSupportedClassifier(BaseEstimator):
    """Estimator that claims to support large sparse data
    (accept_large_sparse=True), but doesn't"""

    def __init__(self, raise_for_type=None):
        # raise_for_type : str, expects "sparse_array" or "sparse_matrix"
        self.raise_for_type = raise_for_type

    def fit(self, X, y):
        X, y = self._validate_data(
            X,
            y,
            accept_sparse=("csr", "csc", "coo"),
            accept_large_sparse=True,
            multi_output=True,
            y_numeric=True,
        )
        if self.raise_for_type == "sparse_array":
            correct_type = isinstance(X, sp.sparray)
        elif self.raise_for_type == "sparse_matrix":
            correct_type = isinstance(X, sp.spmatrix)
        if correct_type:
            if X.getformat() == "coo":
                if X.row.dtype == "int64" or X.col.dtype == "int64":
                    raise ValueError("Estimator doesn't support 64-bit indices")
            elif X.getformat() in ["csc", "csr"]:
                assert "int64" not in (
                    X.indices.dtype,
                    X.indptr.dtype,
                ), "Estimator doesn't support 64-bit indices"

        return self


class SparseTransformer(BaseEstimator):
    def __init__(self, sparse_container=None):
        self.sparse_container = sparse_container

    def fit(self, X, y=None):
        self.X_shape_ = self._validate_data(X).shape
        return self

    def fit_transform(self, X, y=None):
        return self.fit(X, y).transform(X)

    def transform(self, X):
        X = check_array(X)
        if X.shape[1] != self.X_shape_[1]:
            raise ValueError("Bad number of features")
        return self.sparse_container(X)


class EstimatorInconsistentForPandas(BaseEstimator):
    def fit(self, X, y):
        try:
            from pandas import DataFrame

            if isinstance(X, DataFrame):
                self.value_ = X.iloc[0, 0]
            else:
                X = check_array(X)
                self.value_ = X[1, 0]
            return self

        except ImportError:
            X = check_array(X)
            self.value_ = X[1, 0]
            return self

    def predict(self, X):
        X = check_array(X)
        return np.array([self.value_] * X.shape[0])


class UntaggedBinaryClassifier(SGDClassifier):
    # Toy classifier that only supports binary classification, will fail tests.
    def fit(self, X, y, coef_init=None, intercept_init=None, sample_weight=None):
        super().fit(X, y, coef_init, intercept_init, sample_weight)
        if len(self.classes_) > 2:
            raise ValueError("Only 2 classes are supported")
        return self

    def partial_fit(self, X, y, classes=None, sample_weight=None):
        super().partial_fit(X=X, y=y, classes=classes, sample_weight=sample_weight)
        if len(self.classes_) > 2:
            raise ValueError("Only 2 classes are supported")
        return self


class TaggedBinaryClassifier(UntaggedBinaryClassifier):
    # Toy classifier that only supports binary classification.
    def _more_tags(self):
        return {"binary_only": True}


class EstimatorMissingDefaultTags(BaseEstimator):
    def _get_tags(self):
        tags = super()._get_tags().copy()
        del tags["allow_nan"]
        return tags


class RequiresPositiveXRegressor(LinearRegression):
    def fit(self, X, y):
        X, y = self._validate_data(X, y, multi_output=True)
        if (X < 0).any():
            raise ValueError("negative X values not supported!")
        return super().fit(X, y)

    def _more_tags(self):
        return {"requires_positive_X": True}


class RequiresPositiveYRegressor(LinearRegression):
    def fit(self, X, y):
        X, y = self._validate_data(X, y, multi_output=True)
        if (y <= 0).any():
            raise ValueError("negative y values not supported!")
        return super().fit(X, y)

    def _more_tags(self):
        return {"requires_positive_y": True}


class PoorScoreLogisticRegression(LogisticRegression):
    def decision_function(self, X):
        return super().decision_function(X) + 1

    def _more_tags(self):
        return {"poor_score": True}


class PartialFitChecksName(BaseEstimator):
    def fit(self, X, y):
        self._validate_data(X, y)
        return self

    def partial_fit(self, X, y):
        reset = not hasattr(self, "_fitted")
        self._validate_data(X, y, reset=reset)
        self._fitted = True
        return self


class BrokenArrayAPI(BaseEstimator):
    """Make different predictions when using Numpy and the Array API"""

    def fit(self, X, y):
        return self

    def predict(self, X):
        enabled = get_config()["array_api_dispatch"]
        xp, _ = _array_api.get_namespace(X)
        if enabled:
            return xp.asarray([1, 2, 3])
        else:
            return np.array([3, 2, 1])


def test_check_array_api_input():
    try:
        importlib.import_module("array_api_compat")
    except ModuleNotFoundError:
        raise SkipTest("array_api_compat is required to run this test")
    try:
        importlib.import_module("numpy.array_api")
    except ModuleNotFoundError:  # pragma: nocover
        raise SkipTest("numpy.array_api is required to run this test")

    with raises(AssertionError, match="Not equal to tolerance"):
        check_array_api_input(
            "BrokenArrayAPI",
            BrokenArrayAPI(),
            array_namespace="numpy.array_api",
            check_values=True,
        )


def test_not_an_array_array_function():
    not_array = _NotAnArray(np.ones(10))
    msg = "Don't want to call array_function sum!"
    with raises(TypeError, match=msg):
        np.sum(not_array)
    # always returns True
    assert np.may_share_memory(not_array, None)


def test_check_fit_score_takes_y_works_on_deprecated_fit():
    # Tests that check_fit_score_takes_y works on a class with
    # a deprecated fit method

    class TestEstimatorWithDeprecatedFitMethod(BaseEstimator):
        @deprecated("Deprecated for the purpose of testing check_fit_score_takes_y")
        def fit(self, X, y):
            return self

    check_fit_score_takes_y("test", TestEstimatorWithDeprecatedFitMethod())


def test_check_estimator():
    # tests that the estimator actually fails on "bad" estimators.
    # not a complete test of all checks, which are very extensive.

    # check that we have a set_params and can clone
    msg = "Passing a class was deprecated"
    with raises(TypeError, match=msg):
        check_estimator(object)
    msg = (
        "Parameter 'p' of estimator 'HasMutableParameters' is of type "
        "object which is not allowed"
    )
    # check that the "default_constructible" test checks for mutable parameters
    check_estimator(HasImmutableParameters())  # should pass
    with raises(AssertionError, match=msg):
        check_estimator(HasMutableParameters())
    # check that values returned by get_params match set_params
    msg = "get_params result does not match what was passed to set_params"
    with raises(AssertionError, match=msg):
        check_estimator(ModifiesValueInsteadOfRaisingError())
    with warnings.catch_warnings(record=True) as records:
        check_estimator(RaisesErrorInSetParams())
    assert UserWarning in [rec.category for rec in records]

    with raises(AssertionError, match=msg):
        check_estimator(ModifiesAnotherValue())
    # check that we have a fit method
    msg = "object has no attribute 'fit'"
    with raises(AttributeError, match=msg):
        check_estimator(BaseEstimator())
    # check that fit does input validation
    msg = "Did not raise"
    with raises(AssertionError, match=msg):
        check_estimator(BaseBadClassifier())
    # check that sample_weights in fit accepts pandas.Series type
    try:
        from pandas import Series  # noqa

        msg = (
            "Estimator NoSampleWeightPandasSeriesType raises error if "
            "'sample_weight' parameter is of type pandas.Series"
        )
        with raises(ValueError, match=msg):
            check_estimator(NoSampleWeightPandasSeriesType())
    except ImportError:
        pass
    # check that predict does input validation (doesn't accept dicts in input)
    msg = "Estimator NoCheckinPredict doesn't check for NaN and inf in predict"
    with raises(AssertionError, match=msg):
        check_estimator(NoCheckinPredict())
    # check that estimator state does not change
    # at transform/predict/predict_proba time
    msg = "Estimator changes __dict__ during predict"
    with raises(AssertionError, match=msg):
        check_estimator(ChangesDict())
    # check that `fit` only changes attributes that
    # are private (start with an _ or end with a _).
    msg = (
        "Estimator ChangesWrongAttribute should not change or mutate  "
        "the parameter wrong_attribute from 0 to 1 during fit."
    )
    with raises(AssertionError, match=msg):
        check_estimator(ChangesWrongAttribute())
    check_estimator(ChangesUnderscoreAttribute())
    # check that `fit` doesn't add any public attribute
    msg = (
        r"Estimator adds public attribute\(s\) during the fit method."
        " Estimators are only allowed to add private attributes"
        " either started with _ or ended"
        " with _ but wrong_attribute added"
    )
    with raises(AssertionError, match=msg):
        check_estimator(SetsWrongAttribute())
    # check for sample order invariance
    name = NotInvariantSampleOrder.__name__
    method = "predict"
    msg = (
        "{method} of {name} is not invariant when applied to a dataset"
        "with different sample order."
    ).format(method=method, name=name)
    with raises(AssertionError, match=msg):
        check_estimator(NotInvariantSampleOrder())
    # check for invariant method
    name = NotInvariantPredict.__name__
    method = "predict"
    msg = ("{method} of {name} is not invariant when applied to a subset.").format(
        method=method, name=name
    )
    with raises(AssertionError, match=msg):
        check_estimator(NotInvariantPredict())
    # check for sparse data input handling
    name = NoSparseClassifier.__name__
    msg = "Estimator %s doesn't seem to fail gracefully on sparse data" % name
    with raises(AssertionError, match=msg):
        check_estimator(NoSparseClassifier("sparse_matrix"))

    if SPARRAY_PRESENT:
        with raises(AssertionError, match=msg):
            check_estimator(NoSparseClassifier("sparse_array"))

    # check for classifiers reducing to less than two classes via sample weights
    name = OneClassSampleErrorClassifier.__name__
    msg = (
        f"{name} failed when fitted on one label after sample_weight "
        "trimming. Error message is not explicit, it should have "
        "'class'."
    )
    with raises(AssertionError, match=msg):
        check_estimator(OneClassSampleErrorClassifier())

    # Large indices test on bad estimator
    msg = (
        "Estimator LargeSparseNotSupportedClassifier doesn't seem to "
        r"support \S{3}_64 matrix, and is not failing gracefully.*"
    )
    with raises(AssertionError, match=msg):
        check_estimator(LargeSparseNotSupportedClassifier("sparse_matrix"))

    if SPARRAY_PRESENT:
        with raises(AssertionError, match=msg):
            check_estimator(LargeSparseNotSupportedClassifier("sparse_array"))

    # does error on binary_only untagged estimator
    msg = "Only 2 classes are supported"
    with raises(ValueError, match=msg):
        check_estimator(UntaggedBinaryClassifier())

    for csr_container in CSR_CONTAINERS:
        # non-regression test for estimators transforming to sparse data
        check_estimator(SparseTransformer(sparse_container=csr_container))

    # doesn't error on actual estimator
    check_estimator(LogisticRegression())
    check_estimator(LogisticRegression(C=0.01))
    check_estimator(MultiTaskElasticNet())

    # doesn't error on binary_only tagged estimator
    check_estimator(TaggedBinaryClassifier())
    check_estimator(RequiresPositiveXRegressor())

    # Check regressor with requires_positive_y estimator tag
    msg = "negative y values not supported!"
    with raises(ValueError, match=msg):
        check_estimator(RequiresPositiveYRegressor())

    # Does not raise error on classifier with poor_score tag
    check_estimator(PoorScoreLogisticRegression())


def test_check_outlier_corruption():
    # should raise AssertionError
    decision = np.array([0.0, 1.0, 1.5, 2.0])
    with raises(AssertionError):
        check_outlier_corruption(1, 2, decision)
    # should pass
    decision = np.array([0.0, 1.0, 1.0, 2.0])
    check_outlier_corruption(1, 2, decision)


def test_check_estimator_transformer_no_mixin():
    # check that TransformerMixin is not required for transformer tests to run
    with raises(AttributeError, ".*fit_transform.*"):
        check_estimator(BadTransformerWithoutMixin())


def test_check_estimator_clones():
    # check that check_estimator doesn't modify the estimator it receives
    from sklearn.datasets import load_iris

    iris = load_iris()

    for Estimator in [
        GaussianMixture,
        LinearRegression,
        SGDClassifier,
        PCA,
        ExtraTreesClassifier,
        MiniBatchKMeans,
    ]:
        # without fitting
        with ignore_warnings(category=ConvergenceWarning):
            est = Estimator()
            _set_checking_parameters(est)
            set_random_state(est)
            old_hash = joblib.hash(est)
            check_estimator(est)
        assert old_hash == joblib.hash(est)

        # with fitting
        with ignore_warnings(category=ConvergenceWarning):
            est = Estimator()
            _set_checking_parameters(est)
            set_random_state(est)
            est.fit(iris.data + 10, iris.target)
            old_hash = joblib.hash(est)
            check_estimator(est)
        assert old_hash == joblib.hash(est)


def test_check_estimators_unfitted():
    # check that a ValueError/AttributeError is raised when calling predict
    # on an unfitted estimator
    msg = "Did not raise"
    with raises(AssertionError, match=msg):
        check_estimators_unfitted("estimator", NoSparseClassifier())

    # check that CorrectNotFittedError inherit from either ValueError
    # or AttributeError
    check_estimators_unfitted("estimator", CorrectNotFittedErrorClassifier())


def test_check_no_attributes_set_in_init():
    class NonConformantEstimatorPrivateSet(BaseEstimator):
        def __init__(self):
            self.you_should_not_set_this_ = None

    class NonConformantEstimatorNoParamSet(BaseEstimator):
        def __init__(self, you_should_set_this_=None):
            pass

    class ConformantEstimatorClassAttribute(BaseEstimator):
        # making sure our __metadata_request__* class attributes are okay!
        __metadata_request__fit = {"foo": True}

    msg = (
        "Estimator estimator_name should not set any"
        " attribute apart from parameters during init."
        r" Found attributes \['you_should_not_set_this_'\]."
    )
    with raises(AssertionError, match=msg):
        check_no_attributes_set_in_init(
            "estimator_name", NonConformantEstimatorPrivateSet()
        )

    msg = (
        "Estimator estimator_name should store all parameters as an attribute"
        " during init"
    )
    with raises(AttributeError, match=msg):
        check_no_attributes_set_in_init(
            "estimator_name", NonConformantEstimatorNoParamSet()
        )

    # a private class attribute is okay!
    check_no_attributes_set_in_init(
        "estimator_name", ConformantEstimatorClassAttribute()
    )
    # also check if cloning an estimator which has non-default set requests is
    # fine. Setting a non-default value via `set_{method}_request` sets the
    # private _metadata_request instance attribute which is copied in `clone`.
    with config_context(enable_metadata_routing=True):
        check_no_attributes_set_in_init(
            "estimator_name",
            ConformantEstimatorClassAttribute().set_fit_request(foo=True),
        )


def test_check_estimator_pairwise():
    # check that check_estimator() works on estimator with _pairwise
    # kernel or metric

    # test precomputed kernel
    est = SVC(kernel="precomputed")
    check_estimator(est)

    # test precomputed metric
    est = KNeighborsRegressor(metric="precomputed")
    check_estimator(est)


def test_check_classifier_data_not_an_array():
    with raises(AssertionError, match="Not equal to tolerance"):
        check_classifier_data_not_an_array(
            "estimator_name", EstimatorInconsistentForPandas()
        )


def test_check_regressor_data_not_an_array():
    with raises(AssertionError, match="Not equal to tolerance"):
        check_regressor_data_not_an_array(
            "estimator_name", EstimatorInconsistentForPandas()
        )


def test_check_estimator_get_tags_default_keys():
    estimator = EstimatorMissingDefaultTags()
    err_msg = (
        r"EstimatorMissingDefaultTags._get_tags\(\) is missing entries"
        r" for the following default tags: {'allow_nan'}"
    )
    with raises(AssertionError, match=err_msg):
        check_estimator_get_tags_default_keys(estimator.__class__.__name__, estimator)

    # noop check when _get_tags is not available
    estimator = MinimalTransformer()
    check_estimator_get_tags_default_keys(estimator.__class__.__name__, estimator)


def test_check_dataframe_column_names_consistency():
    err_msg = "Estimator does not have a feature_names_in_"
    with raises(ValueError, match=err_msg):
        check_dataframe_column_names_consistency("estimator_name", BaseBadClassifier())
    check_dataframe_column_names_consistency("estimator_name", PartialFitChecksName())

    lr = LogisticRegression()
    check_dataframe_column_names_consistency(lr.__class__.__name__, lr)
    lr.__doc__ = "Docstring that does not document the estimator's attributes"
    err_msg = (
        "Estimator LogisticRegression does not document its feature_names_in_ attribute"
    )
    with raises(ValueError, match=err_msg):
        check_dataframe_column_names_consistency(lr.__class__.__name__, lr)


class _BaseMultiLabelClassifierMock(ClassifierMixin, BaseEstimator):
    def __init__(self, response_output):
        self.response_output = response_output

    def fit(self, X, y):
        return self

    def _more_tags(self):
        return {"multilabel": True}


def test_check_classifiers_multilabel_output_format_predict():
    n_samples, test_size, n_outputs = 100, 25, 5
    _, y = make_multilabel_classification(
        n_samples=n_samples,
        n_features=2,
        n_classes=n_outputs,
        n_labels=3,
        length=50,
        allow_unlabeled=True,
        random_state=0,
    )
    y_test = y[-test_size:]

    class MultiLabelClassifierPredict(_BaseMultiLabelClassifierMock):
        def predict(self, X):
            return self.response_output

    # 1. inconsistent array type
    clf = MultiLabelClassifierPredict(response_output=y_test.tolist())
    err_msg = (
        r"MultiLabelClassifierPredict.predict is expected to output a "
        r"NumPy array. Got <class 'list'> instead."
    )
    with raises(AssertionError, match=err_msg):
        check_classifiers_multilabel_output_format_predict(clf.__class__.__name__, clf)
    # 2. inconsistent shape
    clf = MultiLabelClassifierPredict(response_output=y_test[:, :-1])
    err_msg = (
        r"MultiLabelClassifierPredict.predict outputs a NumPy array of "
        r"shape \(25, 4\) instead of \(25, 5\)."
    )
    with raises(AssertionError, match=err_msg):
        check_classifiers_multilabel_output_format_predict(clf.__class__.__name__, clf)
    # 3. inconsistent dtype
    clf = MultiLabelClassifierPredict(response_output=y_test.astype(np.float64))
    err_msg = (
        r"MultiLabelClassifierPredict.predict does not output the same "
        r"dtype than the targets."
    )
    with raises(AssertionError, match=err_msg):
        check_classifiers_multilabel_output_format_predict(clf.__class__.__name__, clf)


def test_check_classifiers_multilabel_output_format_predict_proba():
    n_samples, test_size, n_outputs = 100, 25, 5
    _, y = make_multilabel_classification(
        n_samples=n_samples,
        n_features=2,
        n_classes=n_outputs,
        n_labels=3,
        length=50,
        allow_unlabeled=True,
        random_state=0,
    )
    y_test = y[-test_size:]

    class MultiLabelClassifierPredictProba(_BaseMultiLabelClassifierMock):
        def predict_proba(self, X):
            return self.response_output

    for csr_container in CSR_CONTAINERS:
        # 1. unknown output type
        clf = MultiLabelClassifierPredictProba(response_output=csr_container(y_test))
        err_msg = (
            f"Unknown returned type .*{csr_container.__name__}.* by "
            r"MultiLabelClassifierPredictProba.predict_proba. A list or a Numpy "
            r"array is expected."
        )
        with raises(ValueError, match=err_msg):
            check_classifiers_multilabel_output_format_predict_proba(
                clf.__class__.__name__,
                clf,
            )
    # 2. for list output
    # 2.1. inconsistent length
    clf = MultiLabelClassifierPredictProba(response_output=y_test.tolist())
    err_msg = (
        "When MultiLabelClassifierPredictProba.predict_proba returns a list, "
        "the list should be of length n_outputs and contain NumPy arrays. Got "
        f"length of {test_size} instead of {n_outputs}."
    )
    with raises(AssertionError, match=err_msg):
        check_classifiers_multilabel_output_format_predict_proba(
            clf.__class__.__name__,
            clf,
        )
    # 2.2. array of inconsistent shape
    response_output = [np.ones_like(y_test) for _ in range(n_outputs)]
    clf = MultiLabelClassifierPredictProba(response_output=response_output)
    err_msg = (
        r"When MultiLabelClassifierPredictProba.predict_proba returns a list, "
        r"this list should contain NumPy arrays of shape \(n_samples, 2\). Got "
        r"NumPy arrays of shape \(25, 5\) instead of \(25, 2\)."
    )
    with raises(AssertionError, match=err_msg):
        check_classifiers_multilabel_output_format_predict_proba(
            clf.__class__.__name__,
            clf,
        )
    # 2.3. array of inconsistent dtype
    response_output = [
        np.ones(shape=(y_test.shape[0], 2), dtype=np.int64) for _ in range(n_outputs)
    ]
    clf = MultiLabelClassifierPredictProba(response_output=response_output)
    err_msg = (
        "When MultiLabelClassifierPredictProba.predict_proba returns a list, "
        "it should contain NumPy arrays with floating dtype."
    )
    with raises(AssertionError, match=err_msg):
        check_classifiers_multilabel_output_format_predict_proba(
            clf.__class__.__name__,
            clf,
        )
    # 2.4. array does not contain probability (each row should sum to 1)
    response_output = [
        np.ones(shape=(y_test.shape[0], 2), dtype=np.float64) for _ in range(n_outputs)
    ]
    clf = MultiLabelClassifierPredictProba(response_output=response_output)
    err_msg = (
        r"When MultiLabelClassifierPredictProba.predict_proba returns a list, "
        r"each NumPy array should contain probabilities for each class and "
        r"thus each row should sum to 1"
    )
    with raises(AssertionError, match=err_msg):
        check_classifiers_multilabel_output_format_predict_proba(
            clf.__class__.__name__,
            clf,
        )
    # 3 for array output
    # 3.1. array of inconsistent shape
    clf = MultiLabelClassifierPredictProba(response_output=y_test[:, :-1])
    err_msg = (
        r"When MultiLabelClassifierPredictProba.predict_proba returns a NumPy "
        r"array, the expected shape is \(n_samples, n_outputs\). Got \(25, 4\)"
        r" instead of \(25, 5\)."
    )
    with raises(AssertionError, match=err_msg):
        check_classifiers_multilabel_output_format_predict_proba(
            clf.__class__.__name__,
            clf,
        )
    # 3.2. array of inconsistent dtype
    response_output = np.zeros_like(y_test, dtype=np.int64)
    clf = MultiLabelClassifierPredictProba(response_output=response_output)
    err_msg = (
        r"When MultiLabelClassifierPredictProba.predict_proba returns a NumPy "
        r"array, the expected data type is floating."
    )
    with raises(AssertionError, match=err_msg):
        check_classifiers_multilabel_output_format_predict_proba(
            clf.__class__.__name__,
            clf,
        )
    # 4. array does not contain probabilities
    clf = MultiLabelClassifierPredictProba(response_output=y_test * 2.0)
    err_msg = (
        r"When MultiLabelClassifierPredictProba.predict_proba returns a NumPy "
        r"array, this array is expected to provide probabilities of the "
        r"positive class and should therefore contain values between 0 and 1."
    )
    with raises(AssertionError, match=err_msg):
        check_classifiers_multilabel_output_format_predict_proba(
            clf.__class__.__name__,
            clf,
        )


def test_check_classifiers_multilabel_output_format_decision_function():
    n_samples, test_size, n_outputs = 100, 25, 5
    _, y = make_multilabel_classification(
        n_samples=n_samples,
        n_features=2,
        n_classes=n_outputs,
        n_labels=3,
        length=50,
        allow_unlabeled=True,
        random_state=0,
    )
    y_test = y[-test_size:]

    class MultiLabelClassifierDecisionFunction(_BaseMultiLabelClassifierMock):
        def decision_function(self, X):
            return self.response_output

    # 1. inconsistent array type
    clf = MultiLabelClassifierDecisionFunction(response_output=y_test.tolist())
    err_msg = (
        r"MultiLabelClassifierDecisionFunction.decision_function is expected "
        r"to output a NumPy array. Got <class 'list'> instead."
    )
    with raises(AssertionError, match=err_msg):
        check_classifiers_multilabel_output_format_decision_function(
            clf.__class__.__name__,
            clf,
        )
    # 2. inconsistent shape
    clf = MultiLabelClassifierDecisionFunction(response_output=y_test[:, :-1])
    err_msg = (
        r"MultiLabelClassifierDecisionFunction.decision_function is expected "
        r"to provide a NumPy array of shape \(n_samples, n_outputs\). Got "
        r"\(25, 4\) instead of \(25, 5\)"
    )
    with raises(AssertionError, match=err_msg):
        check_classifiers_multilabel_output_format_decision_function(
            clf.__class__.__name__,
            clf,
        )
    # 3. inconsistent dtype
    clf = MultiLabelClassifierDecisionFunction(response_output=y_test)
    err_msg = (
        r"MultiLabelClassifierDecisionFunction.decision_function is expected "
        r"to output a floating dtype."
    )
    with raises(AssertionError, match=err_msg):
        check_classifiers_multilabel_output_format_decision_function(
            clf.__class__.__name__,
            clf,
        )


def run_tests_without_pytest():
    """Runs the tests in this file without using pytest."""
    main_module = sys.modules["__main__"]
    test_functions = [
        getattr(main_module, name)
        for name in dir(main_module)
        if name.startswith("test_")
    ]
    test_cases = [unittest.FunctionTestCase(fn) for fn in test_functions]
    suite = unittest.TestSuite()
    suite.addTests(test_cases)
    runner = unittest.TextTestRunner()
    runner.run(suite)


def test_check_class_weight_balanced_linear_classifier():
    # check that ill-computed balanced weights raises an exception
    msg = "Classifier estimator_name is not computing class_weight=balanced properly"
    with raises(AssertionError, match=msg):
        check_class_weight_balanced_linear_classifier(
            "estimator_name", BadBalancedWeightsClassifier
        )


def test_all_estimators_all_public():
    # all_estimator should not fail when pytest is not installed and return
    # only public estimators
    with warnings.catch_warnings(record=True) as record:
        estimators = all_estimators()
    # no warnings are raised
    assert not record
    for est in estimators:
        assert not est.__class__.__name__.startswith("_")


if __name__ == "__main__":
    # This module is run as a script to check that we have no dependency on
    # pytest for estimator checks.
    run_tests_without_pytest()


def test_xfail_ignored_in_check_estimator():
    # Make sure checks marked as xfail are just ignored and not run by
    # check_estimator(), but still raise a warning.
    with warnings.catch_warnings(record=True) as records:
        check_estimator(NuSVC())
    assert SkipTestWarning in [rec.category for rec in records]


# FIXME: this test should be uncommented when the checks will be granular
# enough. In 0.24, these tests fail due to low estimator performance.
def test_minimal_class_implementation_checks():
    # Check that third-party library can run tests without inheriting from
    # BaseEstimator.
    # FIXME
    raise SkipTest
    minimal_estimators = [MinimalTransformer(), MinimalRegressor(), MinimalClassifier()]
    for estimator in minimal_estimators:
        check_estimator(estimator)


def test_check_fit_check_is_fitted():
    class Estimator(BaseEstimator):
        def __init__(self, behavior="attribute"):
            self.behavior = behavior

        def fit(self, X, y, **kwargs):
            if self.behavior == "attribute":
                self.is_fitted_ = True
            elif self.behavior == "method":
                self._is_fitted = True
            return self

        @available_if(lambda self: self.behavior in {"method", "always-true"})
        def __sklearn_is_fitted__(self):
            if self.behavior == "always-true":
                return True
            return hasattr(self, "_is_fitted")

    with raises(Exception, match="passes check_is_fitted before being fit"):
        check_fit_check_is_fitted("estimator", Estimator(behavior="always-true"))

    check_fit_check_is_fitted("estimator", Estimator(behavior="method"))
    check_fit_check_is_fitted("estimator", Estimator(behavior="attribute"))


def test_check_requires_y_none():
    class Estimator(BaseEstimator):
        def fit(self, X, y):
            X, y = check_X_y(X, y)

    with warnings.catch_warnings(record=True) as record:
        check_requires_y_none("estimator", Estimator())

    # no warnings are raised
    assert not [r.message for r in record]


def test_non_deterministic_estimator_skip_tests():
    # check estimators with non_deterministic tag set to True
    # will skip certain tests, refer to issue #22313 for details
    for est in [MinimalTransformer, MinimalRegressor, MinimalClassifier]:
        all_tests = list(_yield_all_checks(est()))
        assert check_methods_sample_order_invariance in all_tests
        assert check_methods_subset_invariance in all_tests

        class Estimator(est):
            def _more_tags(self):
                return {"non_deterministic": True}

        all_tests = list(_yield_all_checks(Estimator()))
        assert check_methods_sample_order_invariance not in all_tests
        assert check_methods_subset_invariance not in all_tests


def test_check_outlier_contamination():
    """Check the test for the contamination parameter in the outlier detectors."""

    # Without any parameter constraints, the estimator will early exit the test by
    # returning None.
    class OutlierDetectorWithoutConstraint(OutlierMixin, BaseEstimator):
        """Outlier detector without parameter validation."""

        def __init__(self, contamination=0.1):
            self.contamination = contamination

        def fit(self, X, y=None, sample_weight=None):
            return self  # pragma: no cover

        def predict(self, X, y=None):
            return np.ones(X.shape[0])

    detector = OutlierDetectorWithoutConstraint()
    assert check_outlier_contamination(detector.__class__.__name__, detector) is None

    # Now, we check that with the parameter constraints, the test should only be valid
    # if an Interval constraint with bound in [0, 1] is provided.
    class OutlierDetectorWithConstraint(OutlierDetectorWithoutConstraint):
        _parameter_constraints = {"contamination": [StrOptions({"auto"})]}

    detector = OutlierDetectorWithConstraint()
    err_msg = "contamination constraints should contain a Real Interval constraint."
    with raises(AssertionError, match=err_msg):
        check_outlier_contamination(detector.__class__.__name__, detector)

    # Add a correct interval constraint and check that the test passes.
    OutlierDetectorWithConstraint._parameter_constraints["contamination"] = [
        Interval(Real, 0, 0.5, closed="right")
    ]
    detector = OutlierDetectorWithConstraint()
    check_outlier_contamination(detector.__class__.__name__, detector)

    incorrect_intervals = [
        Interval(Integral, 0, 1, closed="right"),  # not an integral interval
        Interval(Real, -1, 1, closed="right"),  # lower bound is negative
        Interval(Real, 0, 2, closed="right"),  # upper bound is greater than 1
        Interval(Real, 0, 0.5, closed="left"),  # lower bound include 0
    ]

    err_msg = r"contamination constraint should be an interval in \(0, 0.5\]"
    for interval in incorrect_intervals:
        OutlierDetectorWithConstraint._parameter_constraints["contamination"] = [
            interval
        ]
        detector = OutlierDetectorWithConstraint()
        with raises(AssertionError, match=err_msg):
            check_outlier_contamination(detector.__class__.__name__, detector)


def test_decision_proba_tie_ranking():
    """Check that in case with some probabilities ties, we relax the
    ranking comparison with the decision function.
    Non-regression test for:
    https://github.com/scikit-learn/scikit-learn/issues/24025
    """
    estimator = SGDClassifier(loss="log_loss")
    check_decision_proba_consistency("SGDClassifier", estimator)<|MERGE_RESOLUTION|>--- conflicted
+++ resolved
@@ -64,11 +64,7 @@
     check_requires_y_none,
     set_random_state,
 )
-<<<<<<< HEAD
-from sklearn.utils.fixes import SPARRAY_PRESENT
-=======
-from sklearn.utils.fixes import CSR_CONTAINERS
->>>>>>> 8db3aacc
+from sklearn.utils.fixes import CSR_CONTAINERS, SPARRAY_PRESENT
 from sklearn.utils.metaestimators import available_if
 from sklearn.utils.validation import check_array, check_is_fitted, check_X_y
 
