--- conflicted
+++ resolved
@@ -1324,7 +1324,6 @@
     run_tests_without_pytest()
 
 
-<<<<<<< HEAD
 def test_estimator_checks_generator_strict_none():
     est = next(_construct_instances(NuSVC))
     expected_to_fail = _get_expected_failed_checks(est)
@@ -1378,9 +1377,7 @@
     assert set(expected_to_fail.keys()) == set(strict_xfailed_checks)
 
 
-=======
 @_mark_thread_unsafe_if_pytest_imported  # Some checks use warnings.
->>>>>>> 726ed184
 def test_estimator_checks_generator_skipping_tests():
     # Make sure the checks generator skips tests that are expected to fail
     est = next(_construct_instances(NuSVC))
