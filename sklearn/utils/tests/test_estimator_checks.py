--- conflicted
+++ resolved
@@ -1575,7 +1575,6 @@
         check_estimator(estimator)
 
 
-<<<<<<< HEAD
 def test_estimator_checks_generator():
     """Check that checks_generator returns a generator."""
     all_instance_gen_checks = estimator_checks_generator(LogisticRegression())
@@ -1588,7 +1587,8 @@
         ValueError, match="callback cannot be provided together with on_fail='raise'"
     ):
         check_estimator(LogisticRegression(), on_fail="raise", callback=lambda: None)
-=======
+
+
 def test_check_mixin_order():
     """Test that the check raises an error when the mixin order is incorrect."""
 
@@ -1598,5 +1598,4 @@
 
     msg = "TransformerMixin comes before/left side of BaseEstimator"
     with raises(AssertionError, match=re.escape(msg)):
-        check_mixin_order("BadEstimator", BadEstimator())
->>>>>>> 551d56c2
+        check_mixin_order("BadEstimator", BadEstimator())