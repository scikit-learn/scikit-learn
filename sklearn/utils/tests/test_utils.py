--- conflicted
+++ resolved
@@ -6,11 +6,6 @@
 import pytest
 
 from sklearn.utils import (
-<<<<<<< HEAD
-=======
-    _determine_key_type,
-    _get_column_indices,
->>>>>>> fad66eb8
     _message_with_time,
     _print_elapsed_time,
     _to_object_array,
@@ -20,24 +15,15 @@
     safe_mask,
 )
 from sklearn.utils._missing import is_scalar_nan
-<<<<<<< HEAD
-from sklearn.utils._testing import assert_array_equal, assert_no_warnings
+from sklearn.utils._testing import (
+    assert_array_equal,
+    assert_no_warnings,
+)
 from sklearn.utils.fixes import CSR_CONTAINERS
 from sklearn.utils.validation import _is_polars_df
-=======
-from sklearn.utils._mocking import MockDataFrame
-from sklearn.utils._testing import (
-    _convert_container,
-    assert_allclose_dense_sparse,
-    assert_array_equal,
-    assert_no_warnings,
-)
-from sklearn.utils.fixes import CSC_CONTAINERS, CSR_CONTAINERS
-from sklearn.utils.validation import _is_polars_df
 
 # toy array
 X_toy = np.arange(9).reshape((3, 3))
->>>>>>> fad66eb8
 
 
 def test_make_rng():
@@ -134,366 +120,6 @@
 
 
 @pytest.mark.parametrize(
-<<<<<<< HEAD
-=======
-    "key, dtype",
-    [
-        (0, "int"),
-        ("0", "str"),
-        (True, "bool"),
-        (np.bool_(True), "bool"),
-        ([0, 1, 2], "int"),
-        (["0", "1", "2"], "str"),
-        ((0, 1, 2), "int"),
-        (("0", "1", "2"), "str"),
-        (slice(None, None), None),
-        (slice(0, 2), "int"),
-        (np.array([0, 1, 2], dtype=np.int32), "int"),
-        (np.array([0, 1, 2], dtype=np.int64), "int"),
-        (np.array([0, 1, 2], dtype=np.uint8), "int"),
-        ([True, False], "bool"),
-        ((True, False), "bool"),
-        (np.array([True, False]), "bool"),
-        ("col_0", "str"),
-        (["col_0", "col_1", "col_2"], "str"),
-        (("col_0", "col_1", "col_2"), "str"),
-        (slice("begin", "end"), "str"),
-        (np.array(["col_0", "col_1", "col_2"]), "str"),
-        (np.array(["col_0", "col_1", "col_2"], dtype=object), "str"),
-    ],
-)
-def test_determine_key_type(key, dtype):
-    assert _determine_key_type(key) == dtype
-
-
-def test_determine_key_type_error():
-    with pytest.raises(ValueError, match="No valid specification of the"):
-        _determine_key_type(1.0)
-
-
-def test_determine_key_type_slice_error():
-    with pytest.raises(TypeError, match="Only array-like or scalar are"):
-        _determine_key_type(slice(0, 2, 1), accept_slice=False)
-
-
-@pytest.mark.parametrize(
-    "array_type", ["list", "array", "sparse", "dataframe", "polars"]
-)
-@pytest.mark.parametrize("indices_type", ["list", "tuple", "array", "series", "slice"])
-def test_safe_indexing_2d_container_axis_0(array_type, indices_type):
-    indices = [1, 2]
-    if indices_type == "slice" and isinstance(indices[1], int):
-        indices[1] += 1
-    array = _convert_container([[1, 2, 3], [4, 5, 6], [7, 8, 9]], array_type)
-    indices = _convert_container(indices, indices_type)
-    subset = _safe_indexing(array, indices, axis=0)
-    assert_allclose_dense_sparse(
-        subset, _convert_container([[4, 5, 6], [7, 8, 9]], array_type)
-    )
-
-
-@pytest.mark.parametrize("array_type", ["list", "array", "series", "polars_series"])
-@pytest.mark.parametrize("indices_type", ["list", "tuple", "array", "series", "slice"])
-def test_safe_indexing_1d_container(array_type, indices_type):
-    indices = [1, 2]
-    if indices_type == "slice" and isinstance(indices[1], int):
-        indices[1] += 1
-    array = _convert_container([1, 2, 3, 4, 5, 6, 7, 8, 9], array_type)
-    indices = _convert_container(indices, indices_type)
-    subset = _safe_indexing(array, indices, axis=0)
-    assert_allclose_dense_sparse(subset, _convert_container([2, 3], array_type))
-
-
-@pytest.mark.parametrize("array_type", ["array", "sparse", "dataframe", "polars"])
-@pytest.mark.parametrize("indices_type", ["list", "tuple", "array", "series", "slice"])
-@pytest.mark.parametrize("indices", [[1, 2], ["col_1", "col_2"]])
-def test_safe_indexing_2d_container_axis_1(array_type, indices_type, indices):
-    # validation of the indices
-    # we make a copy because indices is mutable and shared between tests
-    indices_converted = copy(indices)
-    if indices_type == "slice" and isinstance(indices[1], int):
-        indices_converted[1] += 1
-
-    columns_name = ["col_0", "col_1", "col_2"]
-    array = _convert_container(
-        [[1, 2, 3], [4, 5, 6], [7, 8, 9]], array_type, columns_name
-    )
-    indices_converted = _convert_container(indices_converted, indices_type)
-
-    if isinstance(indices[0], str) and array_type not in ("dataframe", "polars"):
-        err_msg = (
-            "Specifying the columns using strings is only supported for dataframes"
-        )
-        with pytest.raises(ValueError, match=err_msg):
-            _safe_indexing(array, indices_converted, axis=1)
-    else:
-        subset = _safe_indexing(array, indices_converted, axis=1)
-        assert_allclose_dense_sparse(
-            subset, _convert_container([[2, 3], [5, 6], [8, 9]], array_type)
-        )
-
-
-@pytest.mark.parametrize("array_read_only", [True, False])
-@pytest.mark.parametrize("indices_read_only", [True, False])
-@pytest.mark.parametrize("array_type", ["array", "sparse", "dataframe", "polars"])
-@pytest.mark.parametrize("indices_type", ["array", "series"])
-@pytest.mark.parametrize(
-    "axis, expected_array", [(0, [[4, 5, 6], [7, 8, 9]]), (1, [[2, 3], [5, 6], [8, 9]])]
-)
-def test_safe_indexing_2d_read_only_axis_1(
-    array_read_only, indices_read_only, array_type, indices_type, axis, expected_array
-):
-    array = np.array([[1, 2, 3], [4, 5, 6], [7, 8, 9]])
-    if array_read_only:
-        array.setflags(write=False)
-    array = _convert_container(array, array_type)
-    indices = np.array([1, 2])
-    if indices_read_only:
-        indices.setflags(write=False)
-    indices = _convert_container(indices, indices_type)
-    subset = _safe_indexing(array, indices, axis=axis)
-    assert_allclose_dense_sparse(subset, _convert_container(expected_array, array_type))
-
-
-@pytest.mark.parametrize("array_type", ["list", "array", "series", "polars_series"])
-@pytest.mark.parametrize("indices_type", ["list", "tuple", "array", "series"])
-def test_safe_indexing_1d_container_mask(array_type, indices_type):
-    indices = [False] + [True] * 2 + [False] * 6
-    array = _convert_container([1, 2, 3, 4, 5, 6, 7, 8, 9], array_type)
-    indices = _convert_container(indices, indices_type)
-    subset = _safe_indexing(array, indices, axis=0)
-    assert_allclose_dense_sparse(subset, _convert_container([2, 3], array_type))
-
-
-@pytest.mark.parametrize("array_type", ["array", "sparse", "dataframe", "polars"])
-@pytest.mark.parametrize("indices_type", ["list", "tuple", "array", "series"])
-@pytest.mark.parametrize(
-    "axis, expected_subset",
-    [(0, [[4, 5, 6], [7, 8, 9]]), (1, [[2, 3], [5, 6], [8, 9]])],
-)
-def test_safe_indexing_2d_mask(array_type, indices_type, axis, expected_subset):
-    columns_name = ["col_0", "col_1", "col_2"]
-    array = _convert_container(
-        [[1, 2, 3], [4, 5, 6], [7, 8, 9]], array_type, columns_name
-    )
-    indices = [False, True, True]
-    indices = _convert_container(indices, indices_type)
-
-    subset = _safe_indexing(array, indices, axis=axis)
-    assert_allclose_dense_sparse(
-        subset, _convert_container(expected_subset, array_type)
-    )
-
-
-@pytest.mark.parametrize(
-    "array_type, expected_output_type",
-    [
-        ("list", "list"),
-        ("array", "array"),
-        ("sparse", "sparse"),
-        ("dataframe", "series"),
-        ("polars", "polars_series"),
-    ],
-)
-def test_safe_indexing_2d_scalar_axis_0(array_type, expected_output_type):
-    array = _convert_container([[1, 2, 3], [4, 5, 6], [7, 8, 9]], array_type)
-    indices = 2
-    subset = _safe_indexing(array, indices, axis=0)
-    expected_array = _convert_container([7, 8, 9], expected_output_type)
-    assert_allclose_dense_sparse(subset, expected_array)
-
-
-@pytest.mark.parametrize("array_type", ["list", "array", "series", "polars_series"])
-def test_safe_indexing_1d_scalar(array_type):
-    array = _convert_container([1, 2, 3, 4, 5, 6, 7, 8, 9], array_type)
-    indices = 2
-    subset = _safe_indexing(array, indices, axis=0)
-    assert subset == 3
-
-
-@pytest.mark.parametrize(
-    "array_type, expected_output_type",
-    [
-        ("array", "array"),
-        ("sparse", "sparse"),
-        ("dataframe", "series"),
-        ("polars", "polars_series"),
-    ],
-)
-@pytest.mark.parametrize("indices", [2, "col_2"])
-def test_safe_indexing_2d_scalar_axis_1(array_type, expected_output_type, indices):
-    columns_name = ["col_0", "col_1", "col_2"]
-    array = _convert_container(
-        [[1, 2, 3], [4, 5, 6], [7, 8, 9]], array_type, columns_name
-    )
-
-    if isinstance(indices, str) and array_type not in ("dataframe", "polars"):
-        err_msg = (
-            "Specifying the columns using strings is only supported for dataframes"
-        )
-        with pytest.raises(ValueError, match=err_msg):
-            _safe_indexing(array, indices, axis=1)
-    else:
-        subset = _safe_indexing(array, indices, axis=1)
-        expected_output = [3, 6, 9]
-        if expected_output_type == "sparse":
-            # sparse matrix are keeping the 2D shape
-            expected_output = [[3], [6], [9]]
-        expected_array = _convert_container(expected_output, expected_output_type)
-        assert_allclose_dense_sparse(subset, expected_array)
-
-
-@pytest.mark.parametrize("array_type", ["list", "array", "sparse"])
-def test_safe_indexing_None_axis_0(array_type):
-    X = _convert_container([[1, 2, 3], [4, 5, 6], [7, 8, 9]], array_type)
-    X_subset = _safe_indexing(X, None, axis=0)
-    assert_allclose_dense_sparse(X_subset, X)
-
-
-def test_safe_indexing_pandas_no_matching_cols_error():
-    pd = pytest.importorskip("pandas")
-    err_msg = "No valid specification of the columns."
-    X = pd.DataFrame(X_toy)
-    with pytest.raises(ValueError, match=err_msg):
-        _safe_indexing(X, [1.0], axis=1)
-
-
-@pytest.mark.parametrize("axis", [None, 3])
-def test_safe_indexing_error_axis(axis):
-    with pytest.raises(ValueError, match="'axis' should be either 0"):
-        _safe_indexing(X_toy, [0, 1], axis=axis)
-
-
-@pytest.mark.parametrize("X_constructor", ["array", "series", "polars_series"])
-def test_safe_indexing_1d_array_error(X_constructor):
-    # check that we are raising an error if the array-like passed is 1D and
-    # we try to index on the 2nd dimension
-    X = list(range(5))
-    if X_constructor == "array":
-        X_constructor = np.asarray(X)
-    elif X_constructor == "series":
-        pd = pytest.importorskip("pandas")
-        X_constructor = pd.Series(X)
-    elif X_constructor == "polars_series":
-        pl = pytest.importorskip("polars")
-        X_constructor = pl.Series(values=X)
-
-    err_msg = "'X' should be a 2D NumPy array, 2D sparse matrix or dataframe"
-    with pytest.raises(ValueError, match=err_msg):
-        _safe_indexing(X_constructor, [0, 1], axis=1)
-
-
-def test_safe_indexing_container_axis_0_unsupported_type():
-    indices = ["col_1", "col_2"]
-    array = [[1, 2, 3], [4, 5, 6], [7, 8, 9]]
-    err_msg = "String indexing is not supported with 'axis=0'"
-    with pytest.raises(ValueError, match=err_msg):
-        _safe_indexing(array, indices, axis=0)
-
-
-def test_safe_indexing_pandas_no_settingwithcopy_warning():
-    # Using safe_indexing with an array-like indexer gives a copy of the
-    # DataFrame -> ensure it doesn't raise a warning if modified
-    pd = pytest.importorskip("pandas")
-
-    pd_version = parse_version(pd.__version__)
-    pd_base_version = parse_version(pd_version.base_version)
-
-    if pd_base_version >= parse_version("3"):
-        raise SkipTest("SettingWithCopyWarning has been removed in pandas 3.0.0.dev")
-
-    X = pd.DataFrame({"a": [1, 2, 3], "b": [3, 4, 5]})
-    subset = _safe_indexing(X, [0, 1], axis=0)
-    if hasattr(pd.errors, "SettingWithCopyWarning"):
-        SettingWithCopyWarning = pd.errors.SettingWithCopyWarning
-    else:
-        # backward compatibility for pandas < 1.5
-        SettingWithCopyWarning = pd.core.common.SettingWithCopyWarning
-    with warnings.catch_warnings():
-        warnings.simplefilter("error", SettingWithCopyWarning)
-        subset.iloc[0, 0] = 10
-    # The original dataframe is unaffected by the assignment on the subset:
-    assert X.iloc[0, 0] == 1
-
-
-@pytest.mark.parametrize("indices", [0, [0, 1], slice(0, 2), np.array([0, 1])])
-def test_safe_indexing_list_axis_1_unsupported(indices):
-    """Check that we raise a ValueError when axis=1 with input as list."""
-    X = [[1, 2], [4, 5], [7, 8]]
-    err_msg = "axis=1 is not supported for lists"
-    with pytest.raises(ValueError, match=err_msg):
-        _safe_indexing(X, indices, axis=1)
-
-
-@pytest.mark.parametrize(
-    "key, err_msg",
-    [
-        (10, r"all features must be in \[0, 2\]"),
-        ("whatever", "A given column is not a column of the dataframe"),
-        (object(), "No valid specification of the columns"),
-    ],
-)
-def test_get_column_indices_error(key, err_msg):
-    pd = pytest.importorskip("pandas")
-    X_df = pd.DataFrame(X_toy, columns=["col_0", "col_1", "col_2"])
-
-    with pytest.raises(ValueError, match=err_msg):
-        _get_column_indices(X_df, key)
-
-
-@pytest.mark.parametrize(
-    "key", [["col1"], ["col2"], ["col1", "col2"], ["col1", "col3"], ["col2", "col3"]]
-)
-def test_get_column_indices_pandas_nonunique_columns_error(key):
-    pd = pytest.importorskip("pandas")
-    toy = np.zeros((1, 5), dtype=int)
-    columns = ["col1", "col1", "col2", "col3", "col2"]
-    X = pd.DataFrame(toy, columns=columns)
-
-    err_msg = "Selected columns, {}, are not unique in dataframe".format(key)
-    with pytest.raises(ValueError) as exc_info:
-        _get_column_indices(X, key)
-    assert str(exc_info.value) == err_msg
-
-
-def test_shuffle_on_ndim_equals_three():
-    def to_tuple(A):  # to make the inner arrays hashable
-        return tuple(tuple(tuple(C) for C in B) for B in A)
-
-    A = np.array([[[1, 2], [3, 4]], [[5, 6], [7, 8]]])  # A.shape = (2,2,2)
-    S = set(to_tuple(A))
-    shuffle(A)  # shouldn't raise a ValueError for dim = 3
-    assert set(to_tuple(A)) == S
-
-
-@pytest.mark.parametrize("csc_container", CSC_CONTAINERS)
-def test_shuffle_dont_convert_to_array(csc_container):
-    # Check that shuffle does not try to convert to numpy arrays with float
-    # dtypes can let any indexable datastructure pass-through.
-    a = ["a", "b", "c"]
-    b = np.array(["a", "b", "c"], dtype=object)
-    c = [1, 2, 3]
-    d = MockDataFrame(np.array([["a", 0], ["b", 1], ["c", 2]], dtype=object))
-    e = csc_container(np.arange(6).reshape(3, 2))
-    a_s, b_s, c_s, d_s, e_s = shuffle(a, b, c, d, e, random_state=0)
-
-    assert a_s == ["c", "b", "a"]
-    assert type(a_s) == list  # noqa: E721
-
-    assert_array_equal(b_s, ["c", "b", "a"])
-    assert b_s.dtype == object
-
-    assert c_s == [3, 2, 1]
-    assert type(c_s) == list  # noqa: E721
-
-    assert_array_equal(d_s, np.array([["c", 2], ["b", 1], ["a", 0]], dtype=object))
-    assert type(d_s) == MockDataFrame  # noqa: E721
-
-    assert_array_equal(e_s.toarray(), np.array([[4, 5], [2, 3], [0, 1]]))
-
-
-@pytest.mark.parametrize(
->>>>>>> fad66eb8
     ["source", "message", "is_long"],
     [
         ("ABC", string.ascii_lowercase, False),
