--- conflicted
+++ resolved
@@ -31,11 +31,6 @@
 from sklearn.utils import is_scalar_nan
 from sklearn.utils import _to_object_array
 from sklearn.utils import _approximate_mode
-<<<<<<< HEAD
-from sklearn.utils import Bunch
-from sklearn.utils.fixes import parse_version
-=======
->>>>>>> e2318ecb
 from sklearn.utils._mocking import MockDataFrame
 from sklearn import config_context
 
@@ -750,32 +745,6 @@
     assert out.ndim == 1
 
 
-<<<<<<< HEAD
-def test_bunch_attribute_deprecation():
-    """Check that bunch raises deprecation message with `__getattr__`."""
-    bunch = Bunch()
-    values = np.asarray([1, 2, 3])
-    msg = (
-        "Key: 'values', is deprecated in 1.1 and will be "
-        "removed in 1.3. Please use 'pdp_values' instead"
-    )
-    bunch._set_deprecated(
-        values, new_key="pdp_values", deprecated_key="values", warning_message=msg
-    )
-
-    # Does not warn for "pdp_values"
-    with pytest.warns(None) as record:
-        v = bunch["pdp_values"]
-
-    assert not [str(rec.message) for rec in record]
-    assert v is values
-
-    # Warns for "values"
-    with pytest.warns(FutureWarning, match=msg):
-        v = bunch["values"]
-
-    assert v is values
-=======
 @pytest.mark.parametrize("array_type", ["array", "sparse", "dataframe"])
 def test_safe_assign(array_type):
     """Check that `_safe_assign` works as expected."""
@@ -807,5 +776,4 @@
     X = _convert_container(X_array, array_type)
     _safe_assign(X, values, column_indexer=column_indexer)
 
-    assert_allclose_dense_sparse(X, _convert_container(values, array_type))
->>>>>>> e2318ecb
+    assert_allclose_dense_sparse(X, _convert_container(values, array_type))