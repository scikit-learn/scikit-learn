<<<<<<< HEAD
import math

=======
>>>>>>> 9d62e2bb
import numpy as np
import scipy.sparse as sp
import scipy.stats
from numpy.testing import assert_array_almost_equal
<<<<<<< HEAD
import pytest

from sklearn.utils.random import sample_without_replacement
from sklearn.utils.random import random_choice_csc
from sklearn.utils.fixes import comb
from sklearn.utils.random import loguniform
=======
>>>>>>> 9d62e2bb

from sklearn.utils.fixes import comb
from sklearn.utils.random import random_choice_csc, sample_without_replacement
from sklearn.utils._random import _our_rand_r_py
from sklearn.utils.testing import assert_raises


###############################################################################
# test custom sampling without replacement algorithm
###############################################################################
def test_invalid_sample_without_replacement_algorithm():
    assert_raises(ValueError, sample_without_replacement, 5, 4, "unknown")


def test_sample_without_replacement_algorithms():
    methods = ("auto", "tracking_selection", "reservoir_sampling", "pool")

    for m in methods:
        def sample_without_replacement_method(n_population, n_samples,
                                              random_state=None):
            return sample_without_replacement(n_population, n_samples,
                                              method=m,
                                              random_state=random_state)

        check_edge_case_of_sample_int(sample_without_replacement_method)
        check_sample_int(sample_without_replacement_method)
        check_sample_int_distribution(sample_without_replacement_method)


def check_edge_case_of_sample_int(sample_without_replacement):

    # n_population < n_sample
    assert_raises(ValueError, sample_without_replacement, 0, 1)
    assert_raises(ValueError, sample_without_replacement, 1, 2)

    # n_population == n_samples
    assert sample_without_replacement(0, 0).shape == (0, )

    assert sample_without_replacement(1, 1).shape == (1, )

    # n_population >= n_samples
    assert sample_without_replacement(5, 0).shape == (0, )
    assert sample_without_replacement(5, 1).shape == (1, )

    # n_population < 0 or n_samples < 0
    assert_raises(ValueError, sample_without_replacement, -1, 5)
    assert_raises(ValueError, sample_without_replacement, 5, -1)


def check_sample_int(sample_without_replacement):
    # This test is heavily inspired from test_random.py of python-core.
    #
    # For the entire allowable range of 0 <= k <= N, validate that
    # the sample is of the correct length and contains only unique items
    n_population = 100

    for n_samples in range(n_population + 1):
        s = sample_without_replacement(n_population, n_samples)
        assert len(s) == n_samples
        unique = np.unique(s)
        assert np.size(unique) == n_samples
        assert np.all(unique < n_population)

    # test edge case n_population == n_samples == 0
    assert np.size(sample_without_replacement(0, 0)) == 0


def check_sample_int_distribution(sample_without_replacement):
    # This test is heavily inspired from test_random.py of python-core.
    #
    # For the entire allowable range of 0 <= k <= N, validate that
    # sample generates all possible permutations
    n_population = 10

    # a large number of trials prevents false negatives without slowing normal
    # case
    n_trials = 10000

    for n_samples in range(n_population):
        # Counting the number of combinations is not as good as counting the
        # the number of permutations. However, it works with sampling algorithm
        # that does not provide a random permutation of the subset of integer.
        n_expected = comb(n_population, n_samples, exact=True)

        output = {}
        for i in range(n_trials):
            output[frozenset(sample_without_replacement(n_population,
                                                        n_samples))] = None

            if len(output) == n_expected:
                break
        else:
            raise AssertionError(
                "number of combinations != number of expected (%s != %s)" %
                (len(output), n_expected))


def test_random_choice_csc(n_samples=10000, random_state=24):
    # Explicit class probabilities
    classes = [np.array([0, 1]),  np.array([0, 1, 2])]
    class_probabilities = [np.array([0.5, 0.5]), np.array([0.6, 0.1, 0.3])]

    got = random_choice_csc(n_samples, classes, class_probabilities,
                            random_state)
    assert sp.issparse(got)

    for k in range(len(classes)):
        p = np.bincount(got.getcol(k).toarray().ravel()) / float(n_samples)
        assert_array_almost_equal(class_probabilities[k], p, decimal=1)

    # Implicit class probabilities
    classes = [[0, 1],  [1, 2]]  # test for array-like support
    class_probabilities = [np.array([0.5, 0.5]), np.array([0, 1/2, 1/2])]

    got = random_choice_csc(n_samples=n_samples,
                            classes=classes,
                            random_state=random_state)
    assert sp.issparse(got)

    for k in range(len(classes)):
        p = np.bincount(got.getcol(k).toarray().ravel()) / float(n_samples)
        assert_array_almost_equal(class_probabilities[k], p, decimal=1)

    # Edge case probabilities 1.0 and 0.0
    classes = [np.array([0, 1]),  np.array([0, 1, 2])]
    class_probabilities = [np.array([1.0, 0.0]), np.array([0.0, 1.0, 0.0])]

    got = random_choice_csc(n_samples, classes, class_probabilities,
                            random_state)
    assert sp.issparse(got)

    for k in range(len(classes)):
        p = np.bincount(got.getcol(k).toarray().ravel(),
                        minlength=len(class_probabilities[k])) / n_samples
        assert_array_almost_equal(class_probabilities[k], p, decimal=1)

    # One class target data
    classes = [[1],  [0]]  # test for array-like support
    class_probabilities = [np.array([0.0, 1.0]), np.array([1.0])]

    got = random_choice_csc(n_samples=n_samples,
                            classes=classes,
                            random_state=random_state)
    assert sp.issparse(got)

    for k in range(len(classes)):
        p = np.bincount(got.getcol(k).toarray().ravel()) / n_samples
        assert_array_almost_equal(class_probabilities[k], p, decimal=1)


def test_random_choice_csc_errors():
    # the length of an array in classes and class_probabilities is mismatched
    classes = [np.array([0, 1]),  np.array([0, 1, 2, 3])]
    class_probabilities = [np.array([0.5, 0.5]), np.array([0.6, 0.1, 0.3])]
    assert_raises(ValueError, random_choice_csc, 4, classes,
                  class_probabilities, 1)

    # the class dtype is not supported
    classes = [np.array(["a", "1"]),  np.array(["z", "1", "2"])]
    class_probabilities = [np.array([0.5, 0.5]), np.array([0.6, 0.1, 0.3])]
    assert_raises(ValueError, random_choice_csc, 4, classes,
                  class_probabilities, 1)

    # the class dtype is not supported
    classes = [np.array([4.2, 0.1]),  np.array([0.1, 0.2, 9.4])]
    class_probabilities = [np.array([0.5, 0.5]), np.array([0.6, 0.1, 0.3])]
    assert_raises(ValueError, random_choice_csc, 4, classes,
                  class_probabilities, 1)

    # Given probabilities don't sum to 1
    classes = [np.array([0, 1]),  np.array([0, 1, 2])]
    class_probabilities = [np.array([0.5, 0.6]), np.array([0.6, 0.1, 0.3])]
    assert_raises(ValueError, random_choice_csc, 4, classes,
                  class_probabilities, 1)


<<<<<<< HEAD
@pytest.mark.parametrize("low,high,base", [(-1, 0, 10), (0, 2, np.exp(1)), (-1, 1, 2)])
def test_loguniform(low, high, base):
    rv = loguniform(low, high, base=base)
    assert isinstance(rv, scipy.stats.rv_continuous)
    rvs = rv.rvs(size=2000, random_state=0)

    # Test the basics; right bounds, right size
    assert (base ** low <= rvs).all() and (rvs <= base ** high).all()
    assert len(rvs) == 2000

    # Test that it's actually (fairly) uniform
    log_rvs = np.array([math.log(x, base) for x in rvs])
    counts, _ = np.histogram(log_rvs)
    assert counts.mean() == 200
    assert np.abs(counts - counts.mean()).max() <= 40

    # Test that random_state works
    assert loguniform(low, high, base=base).rvs(random_state=0) == loguniform(
        low, high, base=base
    ).rvs(random_state=0)


def test_log_uniform_default_base(low=-1, high=0):
    rv = loguniform(low, high)
    rvs = rv.rvs(size=100)
    assert isinstance(rvs, np.ndarray)
    assert (10 ** low <= rvs).all() and (rvs <= 10 ** high).all()


def test_log_api_w_scipy(low=1, high=2):
    def _check_rvs(rvs, low, high):
        return low <= rvs.min() <= rvs.max() <= high

    # API difference: loguniform has [low, high] not uniform's [low, pdf_width]
    log = loguniform(low, high)
    uni = scipy.stats.uniform(low, high - low)
    assert isinstance(log.rvs(), float)
    assert isinstance(uni.rvs(), float)

    assert len(log.rvs(size=3)) == 3
    assert len(uni.rvs(size=3)) == 3
    assert _check_rvs(log.rvs(size=10), 10 ** low, 10 ** high)
    assert _check_rvs(uni.rvs(size=10), low, high)

    urvs = scipy.stats.uniform.rvs(size=4)
    assert 0 <= urvs.min() <= urvs.max() <= 1


class TestLogUniformAPI:
    @pytest.mark.xfail(raises=TypeError, reason="not developed")
    def test_uniform_api(self):
        scipy.stats.uniform.rvs(size=4)
        with pytest.raises(TypeError):
            loguniform.rvs(size=4)
        raise TypeError
=======
def test_our_rand_r():
    assert 131541053 == _our_rand_r_py(1273642419)
    assert 270369 == _our_rand_r_py(0)
>>>>>>> 9d62e2bb
<|MERGE_RESOLUTION|>--- conflicted
+++ resolved
@@ -1,24 +1,13 @@
-<<<<<<< HEAD
 import math
 
-=======
->>>>>>> 9d62e2bb
 import numpy as np
 import scipy.sparse as sp
 import scipy.stats
 from numpy.testing import assert_array_almost_equal
-<<<<<<< HEAD
 import pytest
 
-from sklearn.utils.random import sample_without_replacement
-from sklearn.utils.random import random_choice_csc
 from sklearn.utils.fixes import comb
-from sklearn.utils.random import loguniform
-=======
->>>>>>> 9d62e2bb
-
-from sklearn.utils.fixes import comb
-from sklearn.utils.random import random_choice_csc, sample_without_replacement
+from sklearn.utils.random import random_choice_csc, sample_without_replacement, loguniform
 from sklearn.utils._random import _our_rand_r_py
 from sklearn.utils.testing import assert_raises
 
@@ -192,7 +181,6 @@
                   class_probabilities, 1)
 
 
-<<<<<<< HEAD
 @pytest.mark.parametrize("low,high,base", [(-1, 0, 10), (0, 2, np.exp(1)), (-1, 1, 2)])
 def test_loguniform(low, high, base):
     rv = loguniform(low, high, base=base)
@@ -248,8 +236,7 @@
         with pytest.raises(TypeError):
             loguniform.rvs(size=4)
         raise TypeError
-=======
+
 def test_our_rand_r():
     assert 131541053 == _our_rand_r_py(1273642419)
-    assert 270369 == _our_rand_r_py(0)
->>>>>>> 9d62e2bb
+    assert 270369 == _our_rand_r_py(0)