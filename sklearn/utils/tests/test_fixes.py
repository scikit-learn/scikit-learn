# Authors: Emmanuelle Gouillart <emmanuelle.gouillart@normalesup.org>
#          Gael Varoquaux <gael.varoquaux@normalesup.org>
# License: BSD 3 clause

import numpy as np

from nose.tools import assert_equal
from numpy.testing import assert_array_equal

from ..fixes import _in1d, _copysign, divide


def test_in1d():
    a = np.arange(10)
    b = a[a % 2 == 0]
    assert_equal(_in1d(a, b).sum(), 5)


def test_divide():
    assert_equal(divide(.6, 1), .600000000000)

<<<<<<< HEAD
=======

>>>>>>> ca2142eb
def test_copysign():
    a = np.array([-1, 1, -1])
    b = np.array([1, -1, 1])

    assert_array_equal(_copysign(a, b), b)
    assert_array_equal(_copysign(b, a), a)<|MERGE_RESOLUTION|>--- conflicted
+++ resolved
@@ -19,10 +19,7 @@
 def test_divide():
     assert_equal(divide(.6, 1), .600000000000)
 
-<<<<<<< HEAD
-=======
 
->>>>>>> ca2142eb
 def test_copysign():
     a = np.array([-1, 1, -1])
     b = np.array([1, -1, 1])
