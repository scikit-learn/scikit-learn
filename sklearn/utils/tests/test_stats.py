import numpy as np
import pytest
from numpy.testing import assert_allclose, assert_array_equal
from pytest import approx

from sklearn._config import config_context
from sklearn.utils._array_api import (
    _convert_to_numpy,
    get_namespace,
    yield_namespace_device_dtype_combinations,
)
from sklearn.utils._array_api import device as array_device
from sklearn.utils.estimator_checks import _array_api_for_tests
from sklearn.utils.fixes import np_version, parse_version
from sklearn.utils.stats import _averaged_weighted_percentile, _weighted_percentile


def test_averaged_weighted_median():
    y = np.array([0, 1, 2, 3, 4, 5])
    sw = np.array([1, 1, 1, 1, 1, 1])

    score = _averaged_weighted_percentile(y, sw, 50)

    assert score == np.median(y)


<<<<<<< HEAD
# TODO: remove @pytest.mark.skipif when numpy min version >= 1.22.
@pytest.mark.skipif(
    condition=np_version < parse_version("1.22"),
    reason="older numpy do not support the 'method' parameter",
)
def test_averaged_weighted_percentile(global_random_seed):
    rng = np.random.RandomState(global_random_seed)
=======
def test_averaged_weighted_percentile():
    rng = np.random.RandomState(0)
>>>>>>> 16f7d5ae
    y = rng.randint(20, size=10)

    sw = np.ones(10)

    score = _averaged_weighted_percentile(y, sw, 20)

    assert score == np.percentile(y, 20, method="averaged_inverted_cdf")


def test_averaged_and_weighted_percentile():
    y = np.array([0, 1, 2])
    sw = np.array([5, 1, 5])
    q = 50

    score_averaged = _averaged_weighted_percentile(y, sw, q)
    score = _weighted_percentile(y, sw, q)

    assert score_averaged == score


def test_weighted_percentile():
    """Check `weighted_percentile` on artificial data with obvious median."""
    y = np.empty(102, dtype=np.float64)
    y[:50] = 0
    y[-51:] = 2
    y[-1] = 100000
    y[50] = 1
    sw = np.ones(102, dtype=np.float64)
    sw[-1] = 0.0
    value = _weighted_percentile(y, sw, 50)
    assert approx(value) == 1


def test_weighted_percentile_equal():
    """Check `weighted_percentile` with all weights equal to 1."""
    y = np.empty(102, dtype=np.float64)
    y.fill(0.0)
    sw = np.ones(102, dtype=np.float64)
    score = _weighted_percentile(y, sw, 50)
    assert approx(score) == 0


def test_weighted_percentile_zero_weight():
    """Check `weighted_percentile` with all weights equal to 0."""
    y = np.empty(102, dtype=np.float64)
    y.fill(1.0)
    sw = np.ones(102, dtype=np.float64)
    sw.fill(0.0)
    value = _weighted_percentile(y, sw, 50)
    assert approx(value) == 1.0


def test_weighted_percentile_zero_weight_zero_percentile():
    """Check `weighted_percentile(percentile_rank=0)` behaves correctly.

    Ensures that (leading)zero-weight observations ignored when `percentile_rank=0`.
    See #20528 for details.
    """
    y = np.array([0, 1, 2, 3, 4, 5])
    sw = np.array([0, 0, 1, 1, 1, 0])
    value = _weighted_percentile(y, sw, 0)
    assert approx(value) == 2

    value = _weighted_percentile(y, sw, 50)
    assert approx(value) == 3

    value = _weighted_percentile(y, sw, 100)
    assert approx(value) == 4


<<<<<<< HEAD
def test_weighted_median_equal_weights(global_random_seed):
    # Checks weighted percentile=0.5 is same as median when weights equal
    rng = np.random.RandomState(global_random_seed)
    # Odd size as _weighted_percentile takes lower weighted percentile
=======
def test_weighted_median_equal_weights():
    """Checks `_weighted_percentile(percentile_rank=50)` is the same as `np.median`.

    `sample_weights` are all 1s and the number of samples is odd.
    When number of samples is odd, `_weighted_percentile` always falls on a single
    observation (not between 2 values, in which case the lower value would be taken)
    and is thus equal to `np.median`.
    For an even number of samples, this check will not always hold as (note that
    for some other percentile methods it will always hold). See #17370 for details.
    """
    rng = np.random.RandomState(0)
>>>>>>> 16f7d5ae
    x = rng.randint(10, size=11)
    weights = np.ones(x.shape)
    median = np.median(x)
    w_median = _weighted_percentile(x, weights)
    assert median == approx(w_median)


<<<<<<< HEAD
def test_weighted_median_integer_weights(global_random_seed):
    # Checks weighted percentile=0.5 is same as median when manually weight
=======
def test_weighted_median_integer_weights():
    # Checks weighted percentile_rank=0.5 is same as median when manually weight
>>>>>>> 16f7d5ae
    # data
    rng = np.random.RandomState(global_random_seed)
    x = rng.randint(20, size=1000)
    weights = rng.choice(5, size=1000)
    x_manual = np.repeat(x, weights)
    median = np.median(x_manual)
    w_median = _weighted_percentile(x, weights)
    assert median == approx(w_median)


def test_weighted_percentile_2d(global_random_seed):
    # Check for when array 2D and sample_weight 1D
    rng = np.random.RandomState(global_random_seed)
    x1 = rng.randint(10, size=10)
    w1 = rng.choice(5, size=10)

    x2 = rng.randint(20, size=10)
    x_2d = np.vstack((x1, x2)).T

    w_median = _weighted_percentile(x_2d, w1)
    p_axis_0 = [_weighted_percentile(x_2d[:, i], w1) for i in range(x_2d.shape[1])]
    assert_allclose(w_median, p_axis_0)
    # Check when array and sample_weight both 2D
    w2 = rng.choice(5, size=10)
    w_2d = np.vstack((w1, w2)).T

    w_median = _weighted_percentile(x_2d, w_2d)
    p_axis_0 = [
        _weighted_percentile(x_2d[:, i], w_2d[:, i]) for i in range(x_2d.shape[1])
    ]
    assert_allclose(w_median, p_axis_0)


@pytest.mark.parametrize(
    "array_namespace, device, dtype_name", yield_namespace_device_dtype_combinations()
)
@pytest.mark.parametrize(
    "data, weights, percentile",
    [
        # NumPy scalars input (handled as 0D arrays on array API)
        (np.float32(42), np.int32(1), 50),
        # Random 1D array, constant weights
        (lambda rng: rng.rand(50), np.ones(50).astype(np.int32), 50),
        # Random 2D array and random 1D weights
        (lambda rng: rng.rand(50, 3), lambda rng: rng.rand(50).astype(np.float32), 75),
        # Random 2D array and random 2D weights
        (
            lambda rng: rng.rand(20, 3),
            lambda rng: rng.rand(20, 3).astype(np.float32),
            25,
        ),
        # zero-weights and `rank_percentile=0` (#20528) (`sample_weight` dtype: int64)
        (np.array([0, 1, 2, 3, 4, 5]), np.array([0, 0, 1, 1, 1, 0]), 0),
        # np.nan's in data and some zero-weights (`sample_weight` dtype: int64)
        (np.array([np.nan, np.nan, 0, 3, 4, 5]), np.array([0, 1, 1, 1, 1, 0]), 0),
        # `sample_weight` dtype: int32
        (
            np.array([0, 1, 2, 3, 4, 5]),
            np.array([0, 1, 1, 1, 1, 0], dtype=np.int32),
            25,
        ),
    ],
)
def test_weighted_percentile_array_api_consistency(
    global_random_seed, array_namespace, device, dtype_name, data, weights, percentile
):
    """Check `_weighted_percentile` gives consistent results with array API."""
    if array_namespace == "array_api_strict":
        try:
            import array_api_strict
        except ImportError:
            pass
        else:
            if device == array_api_strict.Device("device1"):
                # See https://github.com/data-apis/array-api-strict/issues/134
                pytest.xfail(
                    "array_api_strict has bug when indexing with tuple of arrays "
                    "on non-'CPU_DEVICE' devices."
                )

    xp = _array_api_for_tests(array_namespace, device)

    # Skip test for percentile=0 edge case (#20528) on namespace/device where
    # xp.nextafter is broken. This is the case for torch with MPS device:
    # https://github.com/pytorch/pytorch/issues/150027
    zero = xp.zeros(1, device=device)
    one = xp.ones(1, device=device)
    if percentile == 0 and xp.all(xp.nextafter(zero, one) == zero):
        pytest.xfail(f"xp.nextafter is broken on {device}")

    rng = np.random.RandomState(global_random_seed)
    X_np = data(rng) if callable(data) else data
    weights_np = weights(rng) if callable(weights) else weights
    # Ensure `data` of correct dtype
    X_np = X_np.astype(dtype_name)

    result_np = _weighted_percentile(X_np, weights_np, percentile)
    # Convert to Array API arrays
    X_xp = xp.asarray(X_np, device=device)
    weights_xp = xp.asarray(weights_np, device=device)

    with config_context(array_api_dispatch=True):
        result_xp = _weighted_percentile(X_xp, weights_xp, percentile)
        assert array_device(result_xp) == array_device(X_xp)
        assert get_namespace(result_xp)[0] == get_namespace(X_xp)[0]
        result_xp_np = _convert_to_numpy(result_xp, xp=xp)

    assert result_xp_np.dtype == result_np.dtype
    assert result_xp_np.shape == result_np.shape
    assert_allclose(result_np, result_xp_np)

    # Check dtype correct (`sample_weight` should follow `array`)
    if dtype_name == "float32":
        assert result_xp_np.dtype == result_np.dtype == np.float32
    else:
        assert result_xp_np.dtype == np.float64


@pytest.mark.parametrize("sample_weight_ndim", [1, 2])
def test_weighted_percentile_nan_filtered(sample_weight_ndim):
    """Test that calling _weighted_percentile on an array with nan values returns
    the same results as calling _weighted_percentile on a filtered version of the data.
    We test both with sample_weight of the same shape as the data and with
    one-dimensional sample_weight."""

    rng = np.random.RandomState(42)
    array_with_nans = rng.rand(10, 100)
    array_with_nans[rng.rand(*array_with_nans.shape) < 0.5] = np.nan
    nan_mask = np.isnan(array_with_nans)

    if sample_weight_ndim == 2:
        sample_weight = rng.randint(1, 6, size=(10, 100))
    else:
        sample_weight = rng.randint(1, 6, size=(10,))

    # Find the weighted percentile on the array with nans:
    results = _weighted_percentile(array_with_nans, sample_weight, 30)

    # Find the weighted percentile on the filtered array:
    filtered_array = [
        array_with_nans[~nan_mask[:, col], col]
        for col in range(array_with_nans.shape[1])
    ]
    if sample_weight.ndim == 1:
        sample_weight = np.repeat(sample_weight, array_with_nans.shape[1]).reshape(
            array_with_nans.shape[0], array_with_nans.shape[1]
        )
    filtered_weights = [
        sample_weight[~nan_mask[:, col], col] for col in range(array_with_nans.shape[1])
    ]

    expected_results = np.array(
        [
            _weighted_percentile(filtered_array[col], filtered_weights[col], 30)
            for col in range(array_with_nans.shape[1])
        ]
    )

    assert_array_equal(expected_results, results)


def test_weighted_percentile_all_nan_column():
    """Check that nans are ignored in general, except for all NaN columns."""

    array = np.array(
        [
            [np.nan, 5],
            [np.nan, 1],
            [np.nan, np.nan],
            [np.nan, np.nan],
            [np.nan, 2],
            [np.nan, np.nan],
        ]
    )
    weights = np.ones_like(array)
    percentile_rank = 90

    values = _weighted_percentile(array, weights, percentile_rank)

    # The percentile of the second column should be `5` even though there are many nan
    # values present; the percentile of the first column can only be nan, since there
    # are no other possible values:
    assert np.array_equal(values, np.array([np.nan, 5]), equal_nan=True)


@pytest.mark.skipif(
    np_version < parse_version("2.0"),
    reason="np.quantile only accepts weights since version 2.0",
)
@pytest.mark.parametrize("percentile", [66, 10, 50])
def test_weighted_percentile_like_numpy_quantile(percentile):
    """Check that _weighted_percentile delivers equivalent results as np.quantile
    with weights."""

    rng = np.random.RandomState(42)
    array = rng.rand(10, 100)
    sample_weight = rng.randint(1, 6, size=(10, 100))

    percentile_weighted_percentile = _weighted_percentile(
        array, sample_weight, percentile
    )
    percentile_numpy_quantile = np.quantile(
        array, percentile / 100, weights=sample_weight, axis=0, method="inverted_cdf"
    )

    assert_array_equal(percentile_weighted_percentile, percentile_numpy_quantile)


@pytest.mark.skipif(
    np_version < parse_version("2.0"),
    reason="np.nanquantile only accepts weights since version 2.0",
)
@pytest.mark.parametrize("percentile", [66, 10, 50])
def test_weighted_percentile_like_numpy_nanquantile(percentile):
    """Check that _weighted_percentile delivers equivalent results as np.nanquantile
    with weights."""

    rng = np.random.RandomState(42)
    array_with_nans = rng.rand(10, 100)
    array_with_nans[rng.rand(*array_with_nans.shape) < 0.5] = np.nan
    sample_weight = rng.randint(1, 6, size=(10, 100))

    percentile_weighted_percentile = _weighted_percentile(
        array_with_nans, sample_weight, percentile
    )
    percentile_numpy_nanquantile = np.nanquantile(
        array_with_nans,
        percentile / 100,
        weights=sample_weight,
        axis=0,
        method="inverted_cdf",
    )

    assert_array_equal(percentile_weighted_percentile, percentile_numpy_nanquantile)<|MERGE_RESOLUTION|>--- conflicted
+++ resolved
@@ -24,18 +24,8 @@
     assert score == np.median(y)
 
 
-<<<<<<< HEAD
-# TODO: remove @pytest.mark.skipif when numpy min version >= 1.22.
-@pytest.mark.skipif(
-    condition=np_version < parse_version("1.22"),
-    reason="older numpy do not support the 'method' parameter",
-)
 def test_averaged_weighted_percentile(global_random_seed):
     rng = np.random.RandomState(global_random_seed)
-=======
-def test_averaged_weighted_percentile():
-    rng = np.random.RandomState(0)
->>>>>>> 16f7d5ae
     y = rng.randint(20, size=10)
 
     sw = np.ones(10)
@@ -106,13 +96,7 @@
     assert approx(value) == 4
 
 
-<<<<<<< HEAD
 def test_weighted_median_equal_weights(global_random_seed):
-    # Checks weighted percentile=0.5 is same as median when weights equal
-    rng = np.random.RandomState(global_random_seed)
-    # Odd size as _weighted_percentile takes lower weighted percentile
-=======
-def test_weighted_median_equal_weights():
     """Checks `_weighted_percentile(percentile_rank=50)` is the same as `np.median`.
 
     `sample_weights` are all 1s and the number of samples is odd.
@@ -122,8 +106,7 @@
     For an even number of samples, this check will not always hold as (note that
     for some other percentile methods it will always hold). See #17370 for details.
     """
-    rng = np.random.RandomState(0)
->>>>>>> 16f7d5ae
+    rng = np.random.RandomState(global_random_seed)
     x = rng.randint(10, size=11)
     weights = np.ones(x.shape)
     median = np.median(x)
@@ -131,13 +114,8 @@
     assert median == approx(w_median)
 
 
-<<<<<<< HEAD
 def test_weighted_median_integer_weights(global_random_seed):
-    # Checks weighted percentile=0.5 is same as median when manually weight
-=======
-def test_weighted_median_integer_weights():
     # Checks weighted percentile_rank=0.5 is same as median when manually weight
->>>>>>> 16f7d5ae
     # data
     rng = np.random.RandomState(global_random_seed)
     x = rng.randint(20, size=1000)
