import numpy as np
from numpy.testing import assert_allclose
import pytest

from sklearn.utils.stats import _weighted_percentile


@pytest.mark.parametrize(
    "interpolation, expected_median",
    [("lower", 0), ("linear", 1), ("higher", 1)]
)
def test_weighted_percentile(interpolation, expected_median):
    y = np.empty(102, dtype=np.float64)
    y[:50] = 0
    y[-51:] = 2
    y[-1] = 100000
    y[50] = 1
    sw = np.ones(102, dtype=np.float64)
    sw[-1] = 0.0
    score = _weighted_percentile(
        y, sw, percentile=50, interpolation=interpolation,
    )
    assert score == pytest.approx(expected_median)


@pytest.mark.parametrize(
    "interpolation", ["linear", "lower", "higher", "nearest", "weighted"]
)
def test_weighted_percentile_constant_data(interpolation):
    y = np.zeros(102, dtype=np.float64)
    sw = np.ones(102, dtype=np.float64)
    sw[-1] = 0.0
    score = _weighted_percentile(
        y, sw, percentile=50, interpolation=interpolation
    )
    assert score == 0


<<<<<<< HEAD
=======
def test_weighted_percentile_zero_weight():
    y = np.empty(102, dtype=np.float64)
    y.fill(1.0)
    sw = np.ones(102, dtype=np.float64)
    sw.fill(0.0)
    score = _weighted_percentile(y, sw, 50)
    assert approx(score) == 1.0


def test_weighted_percentile_zero_weight_zero_percentile():
    y = np.array([0, 1, 2, 3, 4, 5])
    sw = np.array([0, 0, 1, 1, 1, 0])
    score = _weighted_percentile(y, sw, 0)
    assert approx(score) == 2

    score = _weighted_percentile(y, sw, 50)
    assert approx(score) == 3

    score = _weighted_percentile(y, sw, 100)
    assert approx(score) == 4


>>>>>>> cb98be02
def test_weighted_median_equal_weights():
    # Checks weighted percentile=0.5 is same as median when weights equal
    rng = np.random.RandomState(0)
    # Odd size as _weighted_percentile takes lower weighted percentile
    x = rng.randint(10, size=11)
    weights = np.ones(x.shape)

    median = np.median(x)
    w_median = _weighted_percentile(x, weights)
    assert median == pytest.approx(w_median)


def test_weighted_median_integer_weights():
    # Checks weighted percentile=0.5 is same as median when manually weight
    # data
    rng = np.random.RandomState(0)
    x = rng.randint(20, size=10)
    weights = rng.choice(5, size=10)
    x_manual = np.repeat(x, weights)

    median = np.median(x_manual)
    w_median = _weighted_percentile(x, weights)

    assert median == pytest.approx(w_median)


@pytest.mark.parametrize(
    "interpolation", [None, "linear", "lower", "higher", "nearest", "weighted"]
)
def test_weighted_percentile_2d(interpolation):
    # Check for when array 2D and sample_weight 1D
    rng = np.random.RandomState(0)
    x1 = rng.randint(10, size=10)
    w1 = rng.choice(5, size=10)

    x2 = rng.randint(20, size=10)
    x_2d = np.vstack((x1, x2)).T

<<<<<<< HEAD
    w_median = _weighted_percentile(x_2d, w1, interpolation=interpolation)
    p_axis_0 = [
        _weighted_percentile(x_2d[:, i], w1, interpolation=interpolation)
        for i in range(x_2d.shape[1])
    ]
=======
    w_median = _weighted_percentile(x_2d, w1)
    p_axis_0 = [_weighted_percentile(x_2d[:, i], w1) for i in range(x_2d.shape[1])]
>>>>>>> cb98be02
    assert_allclose(w_median, p_axis_0)

    # Check when array and sample_weight both 2D
    w2 = rng.choice(5, size=10)
    w_2d = np.vstack((w1, w2)).T

    w_median = _weighted_percentile(x_2d, w_2d, interpolation=interpolation)
    p_axis_0 = [
<<<<<<< HEAD
        _weighted_percentile(x_2d[:, i], w_2d[:, i],
                             interpolation=interpolation)
        for i in range(x_2d.shape[1])
=======
        _weighted_percentile(x_2d[:, i], w_2d[:, i]) for i in range(x_2d.shape[1])
>>>>>>> cb98be02
    ]
    assert_allclose(w_median, p_axis_0)


def test_weighted_percentile_np_median():
    # check that our weighted percentile lead to the same results than
    # unweighted NumPy implementation with unit weights for the median
    rng = np.random.RandomState(42)
    X = rng.randn(10)
    sample_weight = np.ones(X.shape)

    np_median = np.median(X)
    sklearn_median = _weighted_percentile(
        X, sample_weight, percentile=50.0, interpolation="linear"
    )

    assert sklearn_median == pytest.approx(np_median)


@pytest.mark.parametrize(
    "interpolation", ["linear", "lower", "higher", "nearest"]
)
@pytest.mark.parametrize("percentile", np.arange(0, 101, 2.5))
def test_weighted_percentile_np_percentile(interpolation, percentile):
    # check that the interpolation between adjacent ranks corresponds to the
    # results obtained with NumPy with unit sample weights
    rng = np.random.RandomState(0)
    X = rng.randn(10)
    sample_weight = np.ones(X.shape)

    np_percentile = np.percentile(X, percentile, interpolation=interpolation)
    sklearn_percentile = _weighted_percentile(
        X, sample_weight, percentile=percentile, interpolation=interpolation,
    )

    assert sklearn_percentile == pytest.approx(np_percentile)


def test_weighted_percentile_wrong_interpolation():
    # check that we raise a proper error with unknown interpolation option
    err_msg = "'interpolation' should be one of"
    with pytest.raises(ValueError, match=err_msg):
        X = np.random.randn(10)
        sample_weight = np.ones(X.shape)
        _weighted_percentile(X, sample_weight, 50, interpolation="xxxx")


@pytest.mark.parametrize("percentile", np.arange(2.5, 100, 2.5))
def test_weighted_percentile_non_unit_weight(percentile):
    # check the cumulative sum of the weight on the left and right side of the
    # percentile
    rng = np.random.RandomState(42)
    X = rng.randn(1000)
    X.sort()
    sample_weight = rng.uniform(1, 30, X.shape)
    sample_weight = sample_weight / sample_weight.sum()
    sample_weight *= 100

    percentile_value = _weighted_percentile(
        X, sample_weight, percentile, interpolation="linear"
    )
    X_percentile_idx = np.searchsorted(X, percentile_value)
    assert sample_weight[:X_percentile_idx - 1].sum() < percentile
    assert sample_weight[:X_percentile_idx + 1].sum() > percentile


@pytest.mark.parametrize("n_features", [None, 2])
@pytest.mark.parametrize(
    "interpolation", ["linear", "higher", "lower", "nearest", "weighted"]
)
@pytest.mark.parametrize("percentile", np.arange(0, 101, 25))
def test_weighted_percentile_single_weight(n_features, interpolation,
                                           percentile):
    # check for the corner case that a single weight is non-null and that the
    # value of this sample should be given
    rng = np.random.RandomState(42)
    X = rng.randn(10) if n_features is None else rng.randn(10, n_features)
    X.sort(axis=0)
    sample_weight = np.zeros(X.shape)
    pos_weight_idx = 4
    sample_weight[pos_weight_idx] = 1

    percentile_value = _weighted_percentile(
        X, sample_weight, percentile=percentile, interpolation=interpolation
    )
    assert percentile_value == pytest.approx(X[pos_weight_idx])


@pytest.mark.parametrize("n_features", [None, 2])
def test_weighted_percentile_all_null_weight(n_features):
    # check that we raise a proper error when all weights are null
    rng = np.random.RandomState(42)
    X = rng.randn(10) if n_features is None else rng.randn(10, n_features)
    sample_weight = np.zeros(X.shape)

    err_msg = "All weights cannot be null when computing a weighted percentile"
    with pytest.raises(ValueError, match=err_msg):
        _weighted_percentile(X, sample_weight, 50)


@pytest.mark.parametrize("percentile", [0, 25, 50, 75, 100])
def test_weighted_percentile_equivalence_weights_repeated_samples(percentile):
    # When using interpolation="nearest", repeating samples and computing the
    # percentile should be equivalent to computing the weighted sample weight
    interpolation = "nearest"
    X_repeated = np.array([1, 2, 2, 3, 3, 3, 4, 4])
    sample_weight_unit = np.ones(X_repeated.shape[0])
    p_npy_repeated = np.percentile(
        X_repeated, percentile, interpolation=interpolation
    )
    p_sklearn_repeated = _weighted_percentile(
        X_repeated, sample_weight_unit, percentile,
        interpolation=interpolation,
    )

    assert p_sklearn_repeated == pytest.approx(p_npy_repeated)

    X = np.array([1, 2, 3, 4])
    sample_weight = np.array([1, 2, 3, 2])
    p_sklearn_weighted = _weighted_percentile(
        X, sample_weight, percentile, interpolation=interpolation,
    )

    assert p_sklearn_weighted == pytest.approx(p_npy_repeated)
    assert p_sklearn_weighted == pytest.approx(p_sklearn_repeated)


@pytest.mark.parametrize("percentile", [0, 25, 50, 75, 100])
def test_weighted_percentile_equivalence_linear_weighted(percentile):
    # check that we have an equivalence between the linear and weighted
    # interpolation when we apply unit weights
    rng = np.random.RandomState(42)
    X = rng.randn(20, 4)
    sample_weight = np.ones(shape=(X.shape[0],))

    p_linear = _weighted_percentile(
        X, sample_weight, percentile=percentile, interpolation="linear",
    )
    p_weighted = _weighted_percentile(
        X, sample_weight, percentile=percentile, interpolation="weighted",
    )

    assert_allclose(p_linear, p_weighted)


def test_weighted_percentile_weighted_interpolation():
    # check that the weighted interpolation will favor the closes rank with the
    # highest weight
    X = np.array([1, 2, 3, 4])
    sample_weight = np.array([1, 1, 1, 5])

    p_linear = _weighted_percentile(
        X, sample_weight, percentile=50, interpolation="linear",
    )
    p_weighted = _weighted_percentile(
        X, sample_weight, percentile=50, interpolation="weighted"
    )

    assert p_linear < p_weighted
    assert p_linear < X[-1]<|MERGE_RESOLUTION|>--- conflicted
+++ resolved
@@ -6,8 +6,7 @@
 
 
 @pytest.mark.parametrize(
-    "interpolation, expected_median",
-    [("lower", 0), ("linear", 1), ("higher", 1)]
+    "interpolation, expected_median", [("lower", 0), ("linear", 1), ("higher", 1)]
 )
 def test_weighted_percentile(interpolation, expected_median):
     y = np.empty(102, dtype=np.float64)
@@ -18,7 +17,10 @@
     sw = np.ones(102, dtype=np.float64)
     sw[-1] = 0.0
     score = _weighted_percentile(
-        y, sw, percentile=50, interpolation=interpolation,
+        y,
+        sw,
+        percentile=50,
+        interpolation=interpolation,
     )
     assert score == pytest.approx(expected_median)
 
@@ -30,37 +32,23 @@
     y = np.zeros(102, dtype=np.float64)
     sw = np.ones(102, dtype=np.float64)
     sw[-1] = 0.0
-    score = _weighted_percentile(
-        y, sw, percentile=50, interpolation=interpolation
-    )
+    score = _weighted_percentile(y, sw, percentile=50, interpolation=interpolation)
     assert score == 0
-
-
-<<<<<<< HEAD
-=======
-def test_weighted_percentile_zero_weight():
-    y = np.empty(102, dtype=np.float64)
-    y.fill(1.0)
-    sw = np.ones(102, dtype=np.float64)
-    sw.fill(0.0)
-    score = _weighted_percentile(y, sw, 50)
-    assert approx(score) == 1.0
 
 
 def test_weighted_percentile_zero_weight_zero_percentile():
     y = np.array([0, 1, 2, 3, 4, 5])
     sw = np.array([0, 0, 1, 1, 1, 0])
     score = _weighted_percentile(y, sw, 0)
-    assert approx(score) == 2
+    assert pytest.approx(score) == 2
 
     score = _weighted_percentile(y, sw, 50)
-    assert approx(score) == 3
+    assert pytest.approx(score) == 3
 
     score = _weighted_percentile(y, sw, 100)
-    assert approx(score) == 4
-
-
->>>>>>> cb98be02
+    assert pytest.approx(score) == 4
+
+
 def test_weighted_median_equal_weights():
     # Checks weighted percentile=0.5 is same as median when weights equal
     rng = np.random.RandomState(0)
@@ -99,16 +87,11 @@
     x2 = rng.randint(20, size=10)
     x_2d = np.vstack((x1, x2)).T
 
-<<<<<<< HEAD
     w_median = _weighted_percentile(x_2d, w1, interpolation=interpolation)
     p_axis_0 = [
         _weighted_percentile(x_2d[:, i], w1, interpolation=interpolation)
         for i in range(x_2d.shape[1])
     ]
-=======
-    w_median = _weighted_percentile(x_2d, w1)
-    p_axis_0 = [_weighted_percentile(x_2d[:, i], w1) for i in range(x_2d.shape[1])]
->>>>>>> cb98be02
     assert_allclose(w_median, p_axis_0)
 
     # Check when array and sample_weight both 2D
@@ -117,13 +100,8 @@
 
     w_median = _weighted_percentile(x_2d, w_2d, interpolation=interpolation)
     p_axis_0 = [
-<<<<<<< HEAD
-        _weighted_percentile(x_2d[:, i], w_2d[:, i],
-                             interpolation=interpolation)
+        _weighted_percentile(x_2d[:, i], w_2d[:, i], interpolation=interpolation)
         for i in range(x_2d.shape[1])
-=======
-        _weighted_percentile(x_2d[:, i], w_2d[:, i]) for i in range(x_2d.shape[1])
->>>>>>> cb98be02
     ]
     assert_allclose(w_median, p_axis_0)
 
@@ -143,9 +121,7 @@
     assert sklearn_median == pytest.approx(np_median)
 
 
-@pytest.mark.parametrize(
-    "interpolation", ["linear", "lower", "higher", "nearest"]
-)
+@pytest.mark.parametrize("interpolation", ["linear", "lower", "higher", "nearest"])
 @pytest.mark.parametrize("percentile", np.arange(0, 101, 2.5))
 def test_weighted_percentile_np_percentile(interpolation, percentile):
     # check that the interpolation between adjacent ranks corresponds to the
@@ -156,7 +132,10 @@
 
     np_percentile = np.percentile(X, percentile, interpolation=interpolation)
     sklearn_percentile = _weighted_percentile(
-        X, sample_weight, percentile=percentile, interpolation=interpolation,
+        X,
+        sample_weight,
+        percentile=percentile,
+        interpolation=interpolation,
     )
 
     assert sklearn_percentile == pytest.approx(np_percentile)
@@ -186,8 +165,8 @@
         X, sample_weight, percentile, interpolation="linear"
     )
     X_percentile_idx = np.searchsorted(X, percentile_value)
-    assert sample_weight[:X_percentile_idx - 1].sum() < percentile
-    assert sample_weight[:X_percentile_idx + 1].sum() > percentile
+    assert sample_weight[: X_percentile_idx - 1].sum() < percentile
+    assert sample_weight[: X_percentile_idx + 1].sum() > percentile
 
 
 @pytest.mark.parametrize("n_features", [None, 2])
@@ -195,8 +174,7 @@
     "interpolation", ["linear", "higher", "lower", "nearest", "weighted"]
 )
 @pytest.mark.parametrize("percentile", np.arange(0, 101, 25))
-def test_weighted_percentile_single_weight(n_features, interpolation,
-                                           percentile):
+def test_weighted_percentile_single_weight(n_features, interpolation, percentile):
     # check for the corner case that a single weight is non-null and that the
     # value of this sample should be given
     rng = np.random.RandomState(42)
@@ -231,11 +209,11 @@
     interpolation = "nearest"
     X_repeated = np.array([1, 2, 2, 3, 3, 3, 4, 4])
     sample_weight_unit = np.ones(X_repeated.shape[0])
-    p_npy_repeated = np.percentile(
-        X_repeated, percentile, interpolation=interpolation
-    )
+    p_npy_repeated = np.percentile(X_repeated, percentile, interpolation=interpolation)
     p_sklearn_repeated = _weighted_percentile(
-        X_repeated, sample_weight_unit, percentile,
+        X_repeated,
+        sample_weight_unit,
+        percentile,
         interpolation=interpolation,
     )
 
@@ -244,7 +222,10 @@
     X = np.array([1, 2, 3, 4])
     sample_weight = np.array([1, 2, 3, 2])
     p_sklearn_weighted = _weighted_percentile(
-        X, sample_weight, percentile, interpolation=interpolation,
+        X,
+        sample_weight,
+        percentile,
+        interpolation=interpolation,
     )
 
     assert p_sklearn_weighted == pytest.approx(p_npy_repeated)
@@ -260,10 +241,16 @@
     sample_weight = np.ones(shape=(X.shape[0],))
 
     p_linear = _weighted_percentile(
-        X, sample_weight, percentile=percentile, interpolation="linear",
+        X,
+        sample_weight,
+        percentile=percentile,
+        interpolation="linear",
     )
     p_weighted = _weighted_percentile(
-        X, sample_weight, percentile=percentile, interpolation="weighted",
+        X,
+        sample_weight,
+        percentile=percentile,
+        interpolation="weighted",
     )
 
     assert_allclose(p_linear, p_weighted)
@@ -276,7 +263,10 @@
     sample_weight = np.array([1, 1, 1, 5])
 
     p_linear = _weighted_percentile(
-        X, sample_weight, percentile=50, interpolation="linear",
+        X,
+        sample_weight,
+        percentile=50,
+        interpolation="linear",
     )
     p_weighted = _weighted_percentile(
         X, sample_weight, percentile=50, interpolation="weighted"
