import numpy as np
import pytest
from numpy.testing import assert_allclose
from pytest import approx

<<<<<<< HEAD
from sklearn._config import config_context
from sklearn.utils._array_api import (
    yield_namespace_device_dtype_combinations,
)
from sklearn.utils.estimator_checks import _array_api_for_tests
from sklearn.utils.stats import _weighted_percentile
=======
from sklearn.utils.fixes import np_version, parse_version
from sklearn.utils.stats import _averaged_weighted_percentile, _weighted_percentile


def test_averaged_weighted_median():
    y = np.array([0, 1, 2, 3, 4, 5])
    sw = np.array([1, 1, 1, 1, 1, 1])

    score = _averaged_weighted_percentile(y, sw, 50)

    assert score == np.median(y)


# TODO: remove @pytest.mark.skipif when numpy min version >= 1.22.
@pytest.mark.skipif(
    condition=np_version < parse_version("1.22"),
    reason="older numpy do not support the 'method' parameter",
)
def test_averaged_weighted_percentile():
    rng = np.random.RandomState(0)
    y = rng.randint(20, size=10)

    sw = np.ones(10)

    score = _averaged_weighted_percentile(y, sw, 20)

    assert score == np.percentile(y, 20, method="averaged_inverted_cdf")


def test_averaged_and_weighted_percentile():
    y = np.array([0, 1, 2])
    sw = np.array([5, 1, 5])
    q = 50

    score_averaged = _averaged_weighted_percentile(y, sw, q)
    score = _weighted_percentile(y, sw, q)

    assert score_averaged == score
>>>>>>> 6a2472fa


def test_weighted_percentile():
    y = np.empty(102, dtype=np.float64)
    y[:50] = 0
    y[-51:] = 2
    y[-1] = 100000
    y[50] = 1
    sw = np.ones(102, dtype=np.float64)
    sw[-1] = 0.0
    score = _weighted_percentile(y, sw, 50)
    assert approx(score) == 1


@pytest.mark.parametrize(
    "array_namespace, device, dtype_name", yield_namespace_device_dtype_combinations()
)
def test_weighted_percentile_array_api(array_namespace, device, dtype_name):
    with config_context(array_api_dispatch=True):
        xp = _array_api_for_tests(array_namespace, device)
        y_np = np.empty(102, dtype=dtype_name)
        y_np[:50] = 0
        y_np[-51:] = 2
        y_np[-1] = 100000
        y_np[50] = 1
        y = xp.asarray(y_np, device=device)
        sw_np = np.ones(102, dtype=dtype_name)
        sw = xp.asarray(sw_np, device=device)
        sw[-1] = 0.0
        score = _weighted_percentile(y, sw, 50)
        assert approx(score) == 1


def test_weighted_percentile_equal():
    y = np.empty(102, dtype=np.float64)
    y.fill(0.0)
    sw = np.ones(102, dtype=np.float64)
    score = _weighted_percentile(y, sw, 50)
    assert approx(score) == 0


"""
@pytest.mark.parametrize(
    "array_namespace, device, dtype_name", yield_namespace_device_dtype_combinations()
)
def test_weighted_percentile_equal_array_api(array_namespace, device, dtype_name):
    xp = _array_api_for_tests(array_namespace, device)
    y = xp.full(102, 0.0, dtype=xp.float64)
    sw = xp.ones(102, dtype=xp.float64)
    sw[-1] = 0.0
    with config_context(array_api_dispatch=True):
        score = _weighted_percentile(y, sw, 50)
        assert score == 0
"""


def test_weighted_percentile_zero_weight():
    y = np.empty(102, dtype=np.float64)
    y.fill(1.0)
    sw = np.ones(102, dtype=np.float64)
    sw.fill(0.0)
    score = _weighted_percentile(y, sw, 50)
    assert approx(score) == 1.0


"""
@pytest.mark.parametrize(
    "array_namespace, device, dtype_name", yield_namespace_device_dtype_combinations()
)
def test_weighted_percentile_zero_weight_array_api(array_namespace, device, dtype_name):
    xp = _array_api_for_tests(array_namespace, device)
    y = xp.full(102, 1.0, dtype=xp.float64)
    sw = xp.full(102, 0.0, dtype=xp.float64)
    with config_context(array_api_dispatch=True):
        score = _weighted_percentile(y, sw, 50)
        assert approx(score) == 1.0
"""


def test_weighted_percentile_zero_weight_zero_percentile():
    y = np.array([0, 1, 2, 3, 4, 5])
    sw = np.array([0, 0, 1, 1, 1, 0])
    score = _weighted_percentile(y, sw, 0)
    assert approx(score) == 2

    score = _weighted_percentile(y, sw, 50)
    assert approx(score) == 3

    score = _weighted_percentile(y, sw, 100)
    assert approx(score) == 4


"""
@pytest.mark.parametrize(
    "array_namespace, device, dtype_name", yield_namespace_device_dtype_combinations()
)
def test_weighted_percentile_zero_weight_zero_percentile_array_api(
    array_namespace, device, dtype_name
):
    xp = _array_api_for_tests(array_namespace, device)
    y = xp.asarray([0, 1, 2, 3, 4, 5], device=device)
    sw = xp.asarray([0, 0, 1, 1, 1, 0], device=device)

    with config_context(array_api_dispatch=True):
        score = _weighted_percentile(y, sw, 0)
        assert approx(score) == 2

        score = _weighted_percentile(y, sw, 50)
        assert approx(score) == 3

        score = _weighted_percentile(y, sw, 100)
        assert approx(score) == 4

"""


def test_weighted_median_equal_weights():
    # Checks weighted percentile=0.5 is same as median when weights equal
    rng = np.random.RandomState(0)
    # Odd size as _weighted_percentile takes lower weighted percentile
    x = rng.randint(10, size=11)
    weights = np.ones(x.shape)
    median = np.median(x)
    w_median = _weighted_percentile(x, weights)
    assert median == approx(w_median)


"""
@pytest.mark.parametrize(
    "array_namespace, device, dtype_name", yield_namespace_device_dtype_combinations()
)
def test_weighted_median_equal_weights_array_api(array_namespace, device, dtype_name):
    xp = _array_api_for_tests(array_namespace, device)
    # Checks weighted percentile=0.5 is same as median when weights equal
    rng = np.random.RandomState(0)
    # Odd size as _weighted_percentile takes lower weighted percentile
    x = rng.randint(10, size=11)
    x = x.astype(dtype_name, copy=False)
    x = xp.asarray(x, device=device)
    weights = xp.ones(x.shape, device=device)
    median = np.median(x)

    with config_context(array_api_dispatch=True):
        w_median = _weighted_percentile(x, weights)
        assert median == approx(w_median)

"""


def test_weighted_median_integer_weights():
    # Checks weighted percentile=0.5 is same as median when manually weight
    # data
    rng = np.random.RandomState(0)
    x = rng.randint(20, size=10)
    weights = rng.choice(5, size=10)
    x_manual = np.repeat(x, weights)
    median = np.median(x_manual)
    w_median = _weighted_percentile(x, weights)
    assert median == approx(w_median)


"""
@pytest.mark.parametrize(
    "array_namespace, device, dtype_name", yield_namespace_device_dtype_combinations()
)
def test_weighted_median_integer_weights_array_api(array_namespace, device, dtype_name):
    with config_context(array_api_dispatch=True):
        xp = _array_api_for_tests(array_namespace, device)
        # Checks weighted percentile=0.5 is same as median when manually weight
        # data
        rng = np.random.RandomState(0)
        x = rng.randint(20, size=10)
        x = x.astype(dtype_name, copy=False)
        x = xp.asarray(x, device=device)
        weights = rng.choice(5, size=10)
        weights = weights.astype(dtype_name, copy=False)
        weights = xp.asarray(weights, device=device)
        x_manual = xp.repeat(x, weights)

        median = np.median(x_manual)
        w_median = _weighted_percentile(x, weights)

        assert median == approx(w_median)

"""


def test_weighted_percentile_2d():
    # Check for when array 2D and sample_weight 1D
    rng = np.random.RandomState(0)
    x1 = rng.randint(10, size=10)
    w1 = rng.choice(5, size=10)

    x2 = rng.randint(20, size=10)
    x_2d = np.vstack((x1, x2)).T

    w_median = _weighted_percentile(x_2d, w1)
    p_axis_0 = [_weighted_percentile(x_2d[:, i], w1) for i in range(x_2d.shape[1])]
    assert_allclose(w_median, p_axis_0)
    # Check when array and sample_weight boht 2D
    w2 = rng.choice(5, size=10)
    w_2d = np.vstack((w1, w2)).T

    w_median = _weighted_percentile(x_2d, w_2d)
    p_axis_0 = [
        _weighted_percentile(x_2d[:, i], w_2d[:, i]) for i in range(x_2d.shape[1])
    ]
    assert_allclose(w_median, p_axis_0)


"""
@pytest.mark.parametrize(
    "array_namespace, device, dtype_name", yield_namespace_device_dtype_combinations()
)
def test_weighted_percentile_2d_array_api(array_namespace, device, dtype_name):
    with config_context(array_api_dispatch=True):
        xp = _array_api_for_tests(array_namespace, device)
        # Check for when array 2D and sample_weight 1D
        rng = np.random.RandomState(0)
        x1 = rng.randint(10, size=10)
        w1 = rng.choice(5, size=10)
        w1 = w1.astype(dtype_name, copy=False)
        w1 = xp.asarray(w1, device=device)

        x2 = rng.randint(20, size=10)
        x_2d = np.vstack((x1, x2)).T
        x_2d = x_2d.astype(dtype_name, copy=False)
        x_2d = xp.asarray(x_2d, device=device)

        w_median = _weighted_percentile(x_2d, w1)
        p_axis_0 = [_weighted_percentile(x_2d[:, i], w1) for i in range(x_2d.shape[1])]
        assert_allclose(w_median, p_axis_0)

        # Check when array and sample_weight boht 2D
        w2 = rng.choice(5, size=10)
        w_2d = np.vstack((w1, w2)).T
        w_2d = w_2d.astype(dtype_name, copy=False)
        w_2d = xp.asarray(w_2d, device=device)

        w_median = _weighted_percentile(x_2d, w_2d)
        p_axis_0 = [
            _weighted_percentile(x_2d[:, i], w_2d[:, i]) for i in range(x_2d.shape[1])
        ]
        assert_allclose(w_median, p_axis_0)
"""<|MERGE_RESOLUTION|>--- conflicted
+++ resolved
@@ -3,14 +3,12 @@
 from numpy.testing import assert_allclose
 from pytest import approx
 
-<<<<<<< HEAD
 from sklearn._config import config_context
 from sklearn.utils._array_api import (
     yield_namespace_device_dtype_combinations,
 )
 from sklearn.utils.estimator_checks import _array_api_for_tests
-from sklearn.utils.stats import _weighted_percentile
-=======
+
 from sklearn.utils.fixes import np_version, parse_version
 from sklearn.utils.stats import _averaged_weighted_percentile, _weighted_percentile
 
@@ -49,7 +47,6 @@
     score = _weighted_percentile(y, sw, q)
 
     assert score_averaged == score
->>>>>>> 6a2472fa
 
 
 def test_weighted_percentile():
