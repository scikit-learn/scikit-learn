--- conflicted
+++ resolved
@@ -9,27 +9,20 @@
 from scipy.linalg import eigh
 from scipy.sparse.linalg import eigsh
 
-<<<<<<< HEAD
-from sklearn._config import config_context
-=======
 from sklearn import config_context
->>>>>>> 9b7a86fb
 from sklearn.datasets import make_low_rank_matrix, make_sparse_spd_matrix
 from sklearn.utils import gen_batches
 from sklearn.utils._arpack import _init_arpack_v0
 from sklearn.utils._array_api import (
     _convert_to_numpy,
-<<<<<<< HEAD
-    max_precision_float_dtype,
-    yield_namespace_device_dtype_combinations,
-)
-from sklearn.utils._array_api import device as array_device
-=======
     _get_namespace_device_dtype_ids,
+    _max_precision_float_dtype,
     get_namespace,
     yield_namespace_device_dtype_combinations,
 )
->>>>>>> 9b7a86fb
+from sklearn.utils._array_api import (
+    device as array_device,
+)
 from sklearn.utils._testing import (
     _array_api_for_tests,
     assert_allclose,
@@ -737,9 +730,9 @@
     # Should the returned dtype be the max precision? Or the same precision
     # as X?
     assert array_device(mean_xp) == array_device(X_xp)
-    assert mean_xp.dtype == max_precision_float_dtype(xp, device=device)
+    assert mean_xp.dtype == _max_precision_float_dtype(xp, device=device)
     assert array_device(var_xp) == array_device(X_xp)
-    assert var_xp.dtype == max_precision_float_dtype(xp, device=device)
+    assert var_xp.dtype == _max_precision_float_dtype(xp, device=device)
 
     mean_xp = _convert_to_numpy(mean_xp, xp=xp)
     var_xp = _convert_to_numpy(var_xp, xp=xp)
