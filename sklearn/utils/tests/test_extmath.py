--- conflicted
+++ resolved
@@ -32,11 +32,8 @@
 from sklearn.utils.extmath import _deterministic_vector_sign_flip
 from sklearn.utils.extmath import softmax
 from sklearn.utils.extmath import stable_cumsum
-<<<<<<< HEAD
+from sklearn.utils.extmath import safe_min
 from sklearn.utils.extmath import safe_sparse_dot
-=======
-from sklearn.utils.extmath import safe_min
->>>>>>> 5cf88db2
 from sklearn.datasets.samples_generator import make_low_rank_matrix
 
 
@@ -648,7 +645,13 @@
     assert_array_equal(stable_cumsum(A, axis=2), np.cumsum(A, axis=2))
 
 
-<<<<<<< HEAD
+def test_safe_min():
+    msg = ("safe_min is deprecated in version 0.22 and will be removed "
+           "in version 0.24.")
+    with pytest.warns(DeprecationWarning, match=msg):
+        safe_min(np.ones(10))
+
+
 @pytest.mark.parametrize("A_array_constr", [np.array, sparse.csr_matrix],
                          ids=["dense", "sparse"])
 @pytest.mark.parametrize("B_array_constr", [np.array, sparse.csr_matrix],
@@ -723,11 +726,4 @@
 
     if dense_output:
         expected = expected.toarray()
-    assert_allclose_dense_sparse(actual, expected)
-=======
-def test_safe_min():
-    msg = ("safe_min is deprecated in version 0.22 and will be removed "
-           "in version 0.24.")
-    with pytest.warns(DeprecationWarning, match=msg):
-        safe_min(np.ones(10))
->>>>>>> 5cf88db2
+    assert_allclose_dense_sparse(actual, expected)