--- conflicted
+++ resolved
@@ -107,7 +107,6 @@
     s = s.astype(dtype, copy=False)
     V = V.astype(dtype, copy=False)
 
-<<<<<<< HEAD
     # compute the singular values of X using the fast approximate method
     Ua, sa, Va = randomized_svd(
         X, k, power_iteration_normalizer=normalizer,
@@ -150,55 +149,6 @@
         assert Ua.dtype.kind == 'f'
         assert sa.dtype.kind == 'f'
         assert Va.dtype.kind == 'f'
-=======
-    for normalizer in ['auto', 'LU', 'QR']:  # 'none' would not be stable
-        # compute the singular values of X using the fast approximate method
-        Ua, sa, Va = randomized_svd(
-            X, k, power_iteration_normalizer=normalizer, random_state=0)
-
-        # If the input dtype is float, then the output dtype is float of the
-        # same bit size (f32 is not upcast to f64)
-        # But if the input dtype is int, the output dtype is float64
-        if dtype.kind == 'f':
-            assert Ua.dtype == dtype
-            assert sa.dtype == dtype
-            assert Va.dtype == dtype
-        else:
-            assert Ua.dtype == np.float64
-            assert sa.dtype == np.float64
-            assert Va.dtype == np.float64
-
-        assert Ua.shape == (n_samples, k)
-        assert sa.shape == (k,)
-        assert Va.shape == (k, n_features)
-
-        # ensure that the singular values of both methods are equal up to the
-        # real rank of the matrix
-        assert_almost_equal(s[:k], sa, decimal=decimal)
-
-        # check the singular vectors too (while not checking the sign)
-        assert_almost_equal(np.dot(U[:, :k], V[:k, :]), np.dot(Ua, Va),
-                            decimal=decimal)
-
-        # check the sparse matrix representation
-        X = sparse.csr_matrix(X)
-
-        # compute the singular values of X using the fast approximate method
-        Ua, sa, Va = \
-            randomized_svd(X, k, power_iteration_normalizer=normalizer,
-                           random_state=0)
-        if dtype.kind == 'f':
-            assert Ua.dtype == dtype
-            assert sa.dtype == dtype
-            assert Va.dtype == dtype
-        else:
-            assert Ua.dtype.kind == 'f'
-            assert sa.dtype.kind == 'f'
-            assert Va.dtype.kind == 'f'
-
-        assert_almost_equal(s[:rank], sa[:rank], decimal=decimal)
-
->>>>>>> 01d0a807
 
     assert_almost_equal(s[:rank], sa[:rank], decimal=decimal)
 
