"""Tests for input validation functions"""

import warnings
import os

from tempfile import NamedTemporaryFile
from itertools import product

import pytest
from pytest import importorskip
import numpy as np
import scipy.sparse as sp

from sklearn.utils.testing import assert_raises
from sklearn.utils.testing import assert_raises_regex
from sklearn.utils.testing import assert_no_warnings
from sklearn.utils.testing import assert_warns_message
from sklearn.utils.testing import assert_warns
from sklearn.utils.testing import ignore_warnings
from sklearn.utils.testing import SkipTest
from sklearn.utils.testing import assert_array_equal
from sklearn.utils.testing import assert_allclose_dense_sparse
from sklearn.utils.testing import assert_allclose
from sklearn.utils import as_float_array, check_array, check_symmetric
from sklearn.utils import check_X_y
from sklearn.utils import deprecated
from sklearn.utils.mocking import MockDataFrame
from sklearn.utils.estimator_checks import NotAnArray
from sklearn.random_projection import sparse_random_matrix
from sklearn.linear_model import ARDRegression
from sklearn.neighbors import KNeighborsClassifier
from sklearn.ensemble import RandomForestRegressor
from sklearn.svm import SVR
from sklearn.datasets import make_blobs
from sklearn.utils.validation import (
    has_fit_parameter,
    check_is_fitted,
    check_consistent_length,
    assert_all_finite,
    check_memory,
    check_non_negative,
    _num_samples,
    check_scalar,
    _check_sample_weight,
    _allclose_dense_sparse)
import sklearn

from sklearn.exceptions import NotFittedError
from sklearn.exceptions import DataConversionWarning

from sklearn.utils.testing import assert_raise_message
from sklearn.utils.testing import TempMemmap


def test_as_float_array():
    # Test function for as_float_array
    X = np.ones((3, 10), dtype=np.int32)
    X = X + np.arange(10, dtype=np.int32)
    X2 = as_float_array(X, copy=False)
    assert X2.dtype == np.float32
    # Another test
    X = X.astype(np.int64)
    X2 = as_float_array(X, copy=True)
    # Checking that the array wasn't overwritten
    assert as_float_array(X, False) is not X
    assert X2.dtype == np.float64
    # Test int dtypes <= 32bit
    tested_dtypes = [np.bool,
                     np.int8, np.int16, np.int32,
                     np.uint8, np.uint16, np.uint32]
    for dtype in tested_dtypes:
        X = X.astype(dtype)
        X2 = as_float_array(X)
        assert X2.dtype == np.float32

    # Test object dtype
    X = X.astype(object)
    X2 = as_float_array(X, copy=True)
    assert X2.dtype == np.float64

    # Here, X is of the right type, it shouldn't be modified
    X = np.ones((3, 2), dtype=np.float32)
    assert as_float_array(X, copy=False) is X
    # Test that if X is fortran ordered it stays
    X = np.asfortranarray(X)
    assert np.isfortran(as_float_array(X, copy=True))

    # Test the copy parameter with some matrices
    matrices = [
        np.matrix(np.arange(5)),
        sp.csc_matrix(np.arange(5)).toarray(),
        sparse_random_matrix(10, 10, density=0.10).toarray()
    ]
    for M in matrices:
        N = as_float_array(M, copy=True)
        N[0, 0] = np.nan
        assert not np.isnan(M).any()


@pytest.mark.parametrize(
    "X",
    [(np.random.random((10, 2))),
     (sp.rand(10, 2).tocsr())])
def test_as_float_array_nan(X):
    X[5, 0] = np.nan
    X[6, 1] = np.nan
    X_converted = as_float_array(X, force_all_finite='allow-nan')
    assert_allclose_dense_sparse(X_converted, X)


def test_np_matrix():
    # Confirm that input validation code does not return np.matrix
    X = np.arange(12).reshape(3, 4)

    assert not isinstance(as_float_array(X), np.matrix)
    assert not isinstance(as_float_array(np.matrix(X)), np.matrix)
    assert not isinstance(as_float_array(sp.csc_matrix(X)), np.matrix)


def test_memmap():
    # Confirm that input validation code doesn't copy memory mapped arrays

    asflt = lambda x: as_float_array(x, copy=False)

    with NamedTemporaryFile(prefix='sklearn-test') as tmp:
        M = np.memmap(tmp, shape=(10, 10), dtype=np.float32)
        M[:] = 0

        for f in (check_array, np.asarray, asflt):
            X = f(M)
            X[:] = 1
            assert_array_equal(X.ravel(), M.ravel())
            X[:] = 0


def test_ordering():
    # Check that ordering is enforced correctly by validation utilities.
    # We need to check each validation utility, because a 'copy' without
    # 'order=K' will kill the ordering.
    X = np.ones((10, 5))
    for A in X, X.T:
        for copy in (True, False):
            B = check_array(A, order='C', copy=copy)
            assert B.flags['C_CONTIGUOUS']
            B = check_array(A, order='F', copy=copy)
            assert B.flags['F_CONTIGUOUS']
            if copy:
                assert A is not B

    X = sp.csr_matrix(X)
    X.data = X.data[::-1]
    assert not X.data.flags['C_CONTIGUOUS']


@pytest.mark.parametrize(
    "value, force_all_finite",
    [(np.inf, False), (np.nan, 'allow-nan'), (np.nan, False)]
)
@pytest.mark.parametrize(
    "retype",
    [np.asarray, sp.csr_matrix]
)
def test_check_array_force_all_finite_valid(value, force_all_finite, retype):
    X = retype(np.arange(4).reshape(2, 2).astype(np.float))
    X[0, 0] = value
    X_checked = check_array(X, force_all_finite=force_all_finite,
                            accept_sparse=True)
    assert_allclose_dense_sparse(X, X_checked)


@pytest.mark.parametrize(
    "value, force_all_finite, match_msg",
    [(np.inf, True, 'Input contains NaN, infinity'),
     (np.inf, 'allow-nan', 'Input contains infinity'),
     (np.nan, True, 'Input contains NaN, infinity'),
     (np.nan, 'allow-inf', 'force_all_finite should be a bool or "allow-nan"'),
     (np.nan, 1, 'Input contains NaN, infinity')]
)
@pytest.mark.parametrize(
    "retype",
    [np.asarray, sp.csr_matrix]
)
def test_check_array_force_all_finiteinvalid(value, force_all_finite,
                                             match_msg, retype):
    X = retype(np.arange(4).reshape(2, 2).astype(np.float))
    X[0, 0] = value
    with pytest.raises(ValueError, match=match_msg):
        check_array(X, force_all_finite=force_all_finite,
                    accept_sparse=True)


def test_check_array_force_all_finite_object():
    X = np.array([['a', 'b', np.nan]], dtype=object).T

    X_checked = check_array(X, dtype=None, force_all_finite='allow-nan')
    assert X is X_checked

    X_checked = check_array(X, dtype=None, force_all_finite=False)
    assert X is X_checked

    with pytest.raises(ValueError, match='Input contains NaN'):
        check_array(X, dtype=None, force_all_finite=True)


@ignore_warnings
def test_check_array():
    # accept_sparse == False
    # raise error on sparse inputs
    X = [[1, 2], [3, 4]]
    X_csr = sp.csr_matrix(X)
    assert_raises(TypeError, check_array, X_csr)
    # ensure_2d=False
    X_array = check_array([0, 1, 2], ensure_2d=False)
    assert X_array.ndim == 1
    # ensure_2d=True with 1d array
    assert_raise_message(ValueError, 'Expected 2D array, got 1D array instead',
                         check_array, [0, 1, 2], ensure_2d=True)
    # ensure_2d=True with scalar array
    assert_raise_message(ValueError,
                         'Expected 2D array, got scalar array instead',
                         check_array, 10, ensure_2d=True)
    # don't allow ndim > 3
    X_ndim = np.arange(8).reshape(2, 2, 2)
    assert_raises(ValueError, check_array, X_ndim)
    check_array(X_ndim, allow_nd=True)  # doesn't raise

    # dtype and order enforcement.
    X_C = np.arange(4).reshape(2, 2).copy("C")
    X_F = X_C.copy("F")
    X_int = X_C.astype(np.int)
    X_float = X_C.astype(np.float)
    Xs = [X_C, X_F, X_int, X_float]
    dtypes = [np.int32, np.int, np.float, np.float32, None, np.bool, object]
    orders = ['C', 'F', None]
    copys = [True, False]

    for X, dtype, order, copy in product(Xs, dtypes, orders, copys):
        X_checked = check_array(X, dtype=dtype, order=order, copy=copy)
        if dtype is not None:
            assert X_checked.dtype == dtype
        else:
            assert X_checked.dtype == X.dtype
        if order == 'C':
            assert X_checked.flags['C_CONTIGUOUS']
            assert not X_checked.flags['F_CONTIGUOUS']
        elif order == 'F':
            assert X_checked.flags['F_CONTIGUOUS']
            assert not X_checked.flags['C_CONTIGUOUS']
        if copy:
            assert X is not X_checked
        else:
            # doesn't copy if it was already good
            if (X.dtype == X_checked.dtype and
                    X_checked.flags['C_CONTIGUOUS'] == X.flags['C_CONTIGUOUS']
                    and X_checked.flags['F_CONTIGUOUS'] == X.flags['F_CONTIGUOUS']):
                assert X is X_checked

    # allowed sparse != None
    X_csc = sp.csc_matrix(X_C)
    X_coo = X_csc.tocoo()
    X_dok = X_csc.todok()
    X_int = X_csc.astype(np.int)
    X_float = X_csc.astype(np.float)

    Xs = [X_csc, X_coo, X_dok, X_int, X_float]
    accept_sparses = [['csr', 'coo'], ['coo', 'dok']]
    for X, dtype, accept_sparse, copy in product(Xs, dtypes, accept_sparses,
                                                 copys):
        with warnings.catch_warnings(record=True) as w:
            X_checked = check_array(X, dtype=dtype,
                                    accept_sparse=accept_sparse, copy=copy)
        if (dtype is object or sp.isspmatrix_dok(X)) and len(w):
            message = str(w[0].message)
            messages = ["object dtype is not supported by sparse matrices",
                        "Can't check dok sparse matrix for nan or inf."]
            assert message in messages
        else:
            assert len(w) == 0
        if dtype is not None:
            assert X_checked.dtype == dtype
        else:
            assert X_checked.dtype == X.dtype
        if X.format in accept_sparse:
            # no change if allowed
            assert X.format == X_checked.format
        else:
            # got converted
            assert X_checked.format == accept_sparse[0]
        if copy:
            assert X is not X_checked
        else:
            # doesn't copy if it was already good
            if X.dtype == X_checked.dtype and X.format == X_checked.format:
                assert X is X_checked

    # other input formats
    # convert lists to arrays
    X_dense = check_array([[1, 2], [3, 4]])
    assert isinstance(X_dense, np.ndarray)
    # raise on too deep lists
    assert_raises(ValueError, check_array, X_ndim.tolist())
    check_array(X_ndim.tolist(), allow_nd=True)  # doesn't raise
    # convert weird stuff to arrays
    X_no_array = NotAnArray(X_dense)
    result = check_array(X_no_array)
    assert isinstance(result, np.ndarray)

    # deprecation warning if string-like array with dtype="numeric"
    expected_warn_regex = r"converted to decimal numbers if dtype='numeric'"
    X_str = [['11', '12'], ['13', 'xx']]
    for X in [X_str, np.array(X_str, dtype='U'), np.array(X_str, dtype='S')]:
        with pytest.warns(FutureWarning, match=expected_warn_regex):
            check_array(X, dtype="numeric")

    # deprecation warning if byte-like array with dtype="numeric"
    X_bytes = [[b'a', b'b'], [b'c', b'd']]
    for X in [X_bytes, np.array(X_bytes, dtype='V1')]:
        with pytest.warns(FutureWarning, match=expected_warn_regex):
            check_array(X, dtype="numeric")


def test_check_array_pandas_dtype_object_conversion():
    # test that data-frame like objects with dtype object
    # get converted
    X = np.array([[1, 2, 3], [4, 5, 6], [7, 8, 9]], dtype=np.object)
    X_df = MockDataFrame(X)
    assert check_array(X_df).dtype.kind == "f"
    assert check_array(X_df, ensure_2d=False).dtype.kind == "f"
    # smoke-test against dataframes with column named "dtype"
    X_df.dtype = "Hans"
    assert check_array(X_df, ensure_2d=False).dtype.kind == "f"


def test_check_array_on_mock_dataframe():
    arr = np.array([[0.2, 0.7], [0.6, 0.5], [0.4, 0.1], [0.7, 0.2]])
    mock_df = MockDataFrame(arr)
    checked_arr = check_array(mock_df)
    assert checked_arr.dtype == arr.dtype
    checked_arr = check_array(mock_df, dtype=np.float32)
    assert checked_arr.dtype == np.dtype(np.float32)


def test_check_array_dtype_stability():
    # test that lists with ints don't get converted to floats
    X = [[1, 2, 3], [4, 5, 6], [7, 8, 9]]
    assert check_array(X).dtype.kind == "i"
    assert check_array(X, ensure_2d=False).dtype.kind == "i"


def test_check_array_dtype_warning():
    X_int_list = [[1, 2, 3], [4, 5, 6], [7, 8, 9]]
    X_float64 = np.asarray(X_int_list, dtype=np.float64)
    X_float32 = np.asarray(X_int_list, dtype=np.float32)
    X_int64 = np.asarray(X_int_list, dtype=np.int64)
    X_csr_float64 = sp.csr_matrix(X_float64)
    X_csr_float32 = sp.csr_matrix(X_float32)
    X_csc_float32 = sp.csc_matrix(X_float32)
    X_csc_int32 = sp.csc_matrix(X_int64, dtype=np.int32)
    y = [0, 0, 1]
    integer_data = [X_int64, X_csc_int32]
    float64_data = [X_float64, X_csr_float64]
    float32_data = [X_float32, X_csr_float32, X_csc_float32]
    for X in integer_data:
        X_checked = assert_no_warnings(check_array, X, dtype=np.float64,
                                       accept_sparse=True)
        assert X_checked.dtype == np.float64

        X_checked = assert_warns(DataConversionWarning, check_array, X,
                                 dtype=np.float64,
                                 accept_sparse=True, warn_on_dtype=True)
        assert X_checked.dtype == np.float64

        # Check that the warning message includes the name of the Estimator
        X_checked = assert_warns_message(DataConversionWarning,
                                         'SomeEstimator',
                                         check_array, X,
                                         dtype=[np.float64, np.float32],
                                         accept_sparse=True,
                                         warn_on_dtype=True,
                                         estimator='SomeEstimator')
        assert X_checked.dtype == np.float64

        X_checked, y_checked = assert_warns_message(
            DataConversionWarning, 'KNeighborsClassifier',
            check_X_y, X, y, dtype=np.float64, accept_sparse=True,
            warn_on_dtype=True, estimator=KNeighborsClassifier())

        assert X_checked.dtype == np.float64

    for X in float64_data:
        with pytest.warns(None) as record:
            warnings.simplefilter("ignore", DeprecationWarning)  # 0.23
            X_checked = check_array(X, dtype=np.float64,
                                    accept_sparse=True, warn_on_dtype=True)
            assert X_checked.dtype == np.float64
            X_checked = check_array(X, dtype=np.float64,
                                    accept_sparse=True, warn_on_dtype=False)
            assert X_checked.dtype == np.float64
        assert len(record) == 0

    for X in float32_data:
        X_checked = assert_no_warnings(check_array, X,
                                       dtype=[np.float64, np.float32],
                                       accept_sparse=True)
        assert X_checked.dtype == np.float32
        assert X_checked is X

        X_checked = assert_no_warnings(check_array, X,
                                       dtype=[np.float64, np.float32],
                                       accept_sparse=['csr', 'dok'],
                                       copy=True)
        assert X_checked.dtype == np.float32
        assert X_checked is not X

    X_checked = assert_no_warnings(check_array, X_csc_float32,
                                   dtype=[np.float64, np.float32],
                                   accept_sparse=['csr', 'dok'],
                                   copy=False)
    assert X_checked.dtype == np.float32
    assert X_checked is not X_csc_float32
    assert X_checked.format == 'csr'


def test_check_array_warn_on_dtype_deprecation():
    X = np.asarray([[0.0], [1.0]])
    Y = np.asarray([[2.0], [3.0]])
    with pytest.warns(DeprecationWarning,
                      match="'warn_on_dtype' is deprecated"):
        check_array(X, warn_on_dtype=True)
    with pytest.warns(DeprecationWarning,
                      match="'warn_on_dtype' is deprecated"):
        check_X_y(X, Y, warn_on_dtype=True)


def test_check_array_accept_sparse_type_exception():
    X = [[1, 2], [3, 4]]
    X_csr = sp.csr_matrix(X)
    invalid_type = SVR()

    msg = ("A sparse matrix was passed, but dense data is required. "
           "Use X.toarray() to convert to a dense numpy array.")
    assert_raise_message(TypeError, msg,
                         check_array, X_csr, accept_sparse=False)

    msg = ("Parameter 'accept_sparse' should be a string, "
           "boolean or list of strings. You provided 'accept_sparse={}'.")
    assert_raise_message(ValueError, msg.format(invalid_type),
                         check_array, X_csr, accept_sparse=invalid_type)

    msg = ("When providing 'accept_sparse' as a tuple or list, "
           "it must contain at least one string value.")
    assert_raise_message(ValueError, msg.format([]),
                         check_array, X_csr, accept_sparse=[])
    assert_raise_message(ValueError, msg.format(()),
                         check_array, X_csr, accept_sparse=())

    assert_raise_message(TypeError, "SVR",
                         check_array, X_csr, accept_sparse=[invalid_type])


def test_check_array_accept_sparse_no_exception():
    X = [[1, 2], [3, 4]]
    X_csr = sp.csr_matrix(X)

    check_array(X_csr, accept_sparse=True)
    check_array(X_csr, accept_sparse='csr')
    check_array(X_csr, accept_sparse=['csr'])
    check_array(X_csr, accept_sparse=('csr',))


@pytest.fixture(params=['csr', 'csc', 'coo', 'bsr'])
def X_64bit(request):
    X = sp.rand(20, 10, format=request.param)
    for attr in ['indices', 'indptr', 'row', 'col']:
        if hasattr(X, attr):
            setattr(X, attr, getattr(X, attr).astype('int64'))
    yield X


def test_check_array_accept_large_sparse_no_exception(X_64bit):
    # When large sparse are allowed
    check_array(X_64bit, accept_large_sparse=True, accept_sparse=True)


def test_check_array_accept_large_sparse_raise_exception(X_64bit):
    # When large sparse are not allowed
    msg = ("Only sparse matrices with 32-bit integer indices "
           "are accepted. Got int64 indices.")
    assert_raise_message(ValueError, msg,
                         check_array, X_64bit,
                         accept_sparse=True,
                         accept_large_sparse=False)


def test_check_array_min_samples_and_features_messages():
    # empty list is considered 2D by default:
    msg = "0 feature(s) (shape=(1, 0)) while a minimum of 1 is required."
    assert_raise_message(ValueError, msg, check_array, [[]])

    # If considered a 1D collection when ensure_2d=False, then the minimum
    # number of samples will break:
    msg = "0 sample(s) (shape=(0,)) while a minimum of 1 is required."
    assert_raise_message(ValueError, msg, check_array, [], ensure_2d=False)

    # Invalid edge case when checking the default minimum sample of a scalar
    msg = "Singleton array array(42) cannot be considered a valid collection."
    assert_raise_message(TypeError, msg, check_array, 42, ensure_2d=False)

    # Simulate a model that would need at least 2 samples to be well defined
    X = np.ones((1, 10))
    y = np.ones(1)
    msg = "1 sample(s) (shape=(1, 10)) while a minimum of 2 is required."
    assert_raise_message(ValueError, msg, check_X_y, X, y,
                         ensure_min_samples=2)

    # The same message is raised if the data has 2 dimensions even if this is
    # not mandatory
    assert_raise_message(ValueError, msg, check_X_y, X, y,
                         ensure_min_samples=2, ensure_2d=False)

    # Simulate a model that would require at least 3 features (e.g. SelectKBest
    # with k=3)
    X = np.ones((10, 2))
    y = np.ones(2)
    msg = "2 feature(s) (shape=(10, 2)) while a minimum of 3 is required."
    assert_raise_message(ValueError, msg, check_X_y, X, y,
                         ensure_min_features=3)

    # Only the feature check is enabled whenever the number of dimensions is 2
    # even if allow_nd is enabled:
    assert_raise_message(ValueError, msg, check_X_y, X, y,
                         ensure_min_features=3, allow_nd=True)

    # Simulate a case where a pipeline stage as trimmed all the features of a
    # 2D dataset.
    X = np.empty(0).reshape(10, 0)
    y = np.ones(10)
    msg = "0 feature(s) (shape=(10, 0)) while a minimum of 1 is required."
    assert_raise_message(ValueError, msg, check_X_y, X, y)

    # nd-data is not checked for any minimum number of features by default:
    X = np.ones((10, 0, 28, 28))
    y = np.ones(10)
    X_checked, y_checked = check_X_y(X, y, allow_nd=True)
    assert_array_equal(X, X_checked)
    assert_array_equal(y, y_checked)


def test_check_array_complex_data_error():
    X = np.array([[1 + 2j, 3 + 4j, 5 + 7j], [2 + 3j, 4 + 5j, 6 + 7j]])
    assert_raises_regex(
        ValueError, "Complex data not supported", check_array, X)

    # list of lists
    X = [[1 + 2j, 3 + 4j, 5 + 7j], [2 + 3j, 4 + 5j, 6 + 7j]]
    assert_raises_regex(
        ValueError, "Complex data not supported", check_array, X)

    # tuple of tuples
    X = ((1 + 2j, 3 + 4j, 5 + 7j), (2 + 3j, 4 + 5j, 6 + 7j))
    assert_raises_regex(
        ValueError, "Complex data not supported", check_array, X)

    # list of np arrays
    X = [np.array([1 + 2j, 3 + 4j, 5 + 7j]),
         np.array([2 + 3j, 4 + 5j, 6 + 7j])]
    assert_raises_regex(
        ValueError, "Complex data not supported", check_array, X)

    # tuple of np arrays
    X = (np.array([1 + 2j, 3 + 4j, 5 + 7j]),
         np.array([2 + 3j, 4 + 5j, 6 + 7j]))
    assert_raises_regex(
        ValueError, "Complex data not supported", check_array, X)

    # dataframe
    X = MockDataFrame(
        np.array([[1 + 2j, 3 + 4j, 5 + 7j], [2 + 3j, 4 + 5j, 6 + 7j]]))
    assert_raises_regex(
        ValueError, "Complex data not supported", check_array, X)

    # sparse matrix
    X = sp.coo_matrix([[0, 1 + 2j], [0, 0]])
    assert_raises_regex(
        ValueError, "Complex data not supported", check_array, X)


def test_has_fit_parameter():
    assert not has_fit_parameter(KNeighborsClassifier, "sample_weight")
    assert has_fit_parameter(RandomForestRegressor, "sample_weight")
    assert has_fit_parameter(SVR, "sample_weight")
    assert has_fit_parameter(SVR(), "sample_weight")

    class TestClassWithDeprecatedFitMethod:
        @deprecated("Deprecated for the purpose of testing has_fit_parameter")
        def fit(self, X, y, sample_weight=None):
            pass

    assert has_fit_parameter(TestClassWithDeprecatedFitMethod,
                             "sample_weight"), \
        "has_fit_parameter fails for class with deprecated fit method."


def test_check_symmetric():
    arr_sym = np.array([[0, 1], [1, 2]])
    arr_bad = np.ones(2)
    arr_asym = np.array([[0, 2], [0, 2]])

    test_arrays = {'dense': arr_asym,
                   'dok': sp.dok_matrix(arr_asym),
                   'csr': sp.csr_matrix(arr_asym),
                   'csc': sp.csc_matrix(arr_asym),
                   'coo': sp.coo_matrix(arr_asym),
                   'lil': sp.lil_matrix(arr_asym),
                   'bsr': sp.bsr_matrix(arr_asym)}

    # check error for bad inputs
    assert_raises(ValueError, check_symmetric, arr_bad)

    # check that asymmetric arrays are properly symmetrized
    for arr_format, arr in test_arrays.items():
        # Check for warnings and errors
        assert_warns(UserWarning, check_symmetric, arr)
        assert_raises(ValueError, check_symmetric, arr, raise_exception=True)

        output = check_symmetric(arr, raise_warning=False)
        if sp.issparse(output):
            assert output.format == arr_format
            assert_array_equal(output.toarray(), arr_sym)
        else:
            assert_array_equal(output, arr_sym)


def test_check_is_fitted():
    # Check is TypeError raised when non estimator instance passed
    assert_raises(TypeError, check_is_fitted, ARDRegression)
    assert_raises(TypeError, check_is_fitted, "SVR")

    ard = ARDRegression()
    svr = SVR()

    try:
        assert_raises(NotFittedError, check_is_fitted, ard)
        assert_raises(NotFittedError, check_is_fitted, svr)
    except ValueError:
        assert False, "check_is_fitted failed with ValueError"

    # NotFittedError is a subclass of both ValueError and AttributeError
    try:
        check_is_fitted(ard, msg="Random message %(name)s, %(name)s")
    except ValueError as e:
        assert str(e) == "Random message ARDRegression, ARDRegression"

    try:
        check_is_fitted(svr, msg="Another message %(name)s, %(name)s")
    except AttributeError as e:
        assert str(e) == "Another message SVR, SVR"

    ard.fit(*make_blobs())
    svr.fit(*make_blobs())

    assert check_is_fitted(ard) is None
    assert check_is_fitted(svr) is None

<<<<<<< HEAD
=======
    # to be removed in 0.23
>>>>>>> a8f2c98d
    assert_warns_message(
        DeprecationWarning,
        "Passing attributes to check_is_fitted is deprecated",
        check_is_fitted, ard, ['coef_'])
<<<<<<< HEAD
=======
    assert_warns_message(
        DeprecationWarning,
        "Passing all_or_any to check_is_fitted is deprecated",
        check_is_fitted, ard, all_or_any=any)
>>>>>>> a8f2c98d


def test_check_consistent_length():
    check_consistent_length([1], [2], [3], [4], [5])
    check_consistent_length([[1, 2], [[1, 2]]], [1, 2], ['a', 'b'])
    check_consistent_length([1], (2,), np.array([3]), sp.csr_matrix((1, 2)))
    assert_raises_regex(ValueError, 'inconsistent numbers of samples',
                        check_consistent_length, [1, 2], [1])
    assert_raises_regex(TypeError, r"got <\w+ 'int'>",
                        check_consistent_length, [1, 2], 1)
    assert_raises_regex(TypeError, r"got <\w+ 'object'>",
                        check_consistent_length, [1, 2], object())

    assert_raises(TypeError, check_consistent_length, [1, 2], np.array(1))
    # Despite ensembles having __len__ they must raise TypeError
    assert_raises_regex(TypeError, 'Expected sequence or array-like',
                        check_consistent_length, [1, 2],
                        RandomForestRegressor())
    # XXX: We should have a test with a string, but what is correct behaviour?


def test_check_dataframe_fit_attribute():
    # check pandas dataframe with 'fit' column does not raise error
    # https://github.com/scikit-learn/scikit-learn/issues/8415
    try:
        import pandas as pd
        X = np.array([[1, 2, 3], [4, 5, 6], [7, 8, 9]])
        X_df = pd.DataFrame(X, columns=['a', 'b', 'fit'])
        check_consistent_length(X_df)
    except ImportError:
        raise SkipTest("Pandas not found")


def test_suppress_validation():
    X = np.array([0, np.inf])
    assert_raises(ValueError, assert_all_finite, X)
    sklearn.set_config(assume_finite=True)
    assert_all_finite(X)
    sklearn.set_config(assume_finite=False)
    assert_raises(ValueError, assert_all_finite, X)


def test_check_array_series():
    # regression test that check_array works on pandas Series
    pd = importorskip("pandas")
    res = check_array(pd.Series([1, 2, 3]), ensure_2d=False)
    assert_array_equal(res, np.array([1, 2, 3]))

    # with categorical dtype (not a numpy dtype) (GH12699)
    s = pd.Series(['a', 'b', 'c']).astype('category')
    res = check_array(s, dtype=None, ensure_2d=False)
    assert_array_equal(res, np.array(['a', 'b', 'c'], dtype=object))


def test_check_dataframe_warns_on_dtype():
    # Check that warn_on_dtype also works for DataFrames.
    # https://github.com/scikit-learn/scikit-learn/issues/10948
    pd = importorskip("pandas")

    df = pd.DataFrame([[1, 2, 3], [4, 5, 6]], dtype=object)
    assert_warns_message(DataConversionWarning,
                         "Data with input dtype object were all converted to "
                         "float64.",
                         check_array, df, dtype=np.float64, warn_on_dtype=True)
    assert_warns(DataConversionWarning, check_array, df,
                 dtype='numeric', warn_on_dtype=True)
    with pytest.warns(None) as record:
        warnings.simplefilter("ignore", DeprecationWarning)  # 0.23
        check_array(df, dtype='object', warn_on_dtype=True)
    assert len(record) == 0

    # Also check that it raises a warning for mixed dtypes in a DataFrame.
    df_mixed = pd.DataFrame([['1', 2, 3], ['4', 5, 6]])
    assert_warns(DataConversionWarning, check_array, df_mixed,
                 dtype=np.float64, warn_on_dtype=True)
    assert_warns(DataConversionWarning, check_array, df_mixed,
                 dtype='numeric', warn_on_dtype=True)
    assert_warns(DataConversionWarning, check_array, df_mixed,
                 dtype=object, warn_on_dtype=True)

    # Even with numerical dtypes, a conversion can be made because dtypes are
    # uniformized throughout the array.
    df_mixed_numeric = pd.DataFrame([[1., 2, 3], [4., 5, 6]])
    assert_warns(DataConversionWarning, check_array, df_mixed_numeric,
                 dtype='numeric', warn_on_dtype=True)
    with pytest.warns(None) as record:
        warnings.simplefilter("ignore", DeprecationWarning)  # 0.23
        check_array(df_mixed_numeric.astype(int),
                    dtype='numeric', warn_on_dtype=True)
    assert len(record) == 0


class DummyMemory:
    def cache(self, func):
        return func


class WrongDummyMemory:
    pass


@pytest.mark.filterwarnings("ignore:The 'cachedir' attribute")
def test_check_memory():
    memory = check_memory("cache_directory")
    assert memory.cachedir == os.path.join('cache_directory', 'joblib')
    memory = check_memory(None)
    assert memory.cachedir is None
    dummy = DummyMemory()
    memory = check_memory(dummy)
    assert memory is dummy
    assert_raises_regex(ValueError, "'memory' should be None, a string or"
                        " have the same interface as joblib.Memory."
                        " Got memory='1' instead.", check_memory, 1)
    dummy = WrongDummyMemory()
    assert_raises_regex(ValueError, "'memory' should be None, a string or"
                        " have the same interface as joblib.Memory."
                        " Got memory='{}' instead.".format(dummy),
                        check_memory, dummy)


@pytest.mark.parametrize('copy', [True, False])
def test_check_array_memmap(copy):
    X = np.ones((4, 4))
    with TempMemmap(X, mmap_mode='r') as X_memmap:
        X_checked = check_array(X_memmap, copy=copy)
        assert np.may_share_memory(X_memmap, X_checked) == (not copy)
        assert X_checked.flags['WRITEABLE'] == copy


@pytest.mark.parametrize('retype', [
    np.asarray, sp.csr_matrix, sp.csc_matrix, sp.coo_matrix, sp.lil_matrix,
    sp.bsr_matrix, sp.dok_matrix, sp.dia_matrix
])
def test_check_non_negative(retype):
    A = np.array([[1, 1, 0, 0],
                  [1, 1, 0, 0],
                  [0, 0, 0, 0],
                  [0, 0, 0, 0]])
    X = retype(A)
    check_non_negative(X, "")
    X = retype([[0, 0], [0, 0]])
    check_non_negative(X, "")

    A[0, 0] = -1
    X = retype(A)
    assert_raises_regex(ValueError, "Negative ", check_non_negative, X, "")


def test_check_X_y_informative_error():
    X = np.ones((2, 2))
    y = None
    assert_raise_message(ValueError, "y cannot be None", check_X_y, X, y)


def test_retrieve_samples_from_non_standard_shape():
    class TestNonNumericShape:
        def __init__(self):
            self.shape = ("not numeric",)

        def __len__(self):
            return len([1, 2, 3])

    X = TestNonNumericShape()
    assert _num_samples(X) == len(X)

    # check that it gives a good error if there's no __len__
    class TestNoLenWeirdShape:
        def __init__(self):
            self.shape = ("not numeric",)

    with pytest.raises(TypeError, match="Expected sequence or array-like"):
        _num_samples(TestNoLenWeirdShape())


@pytest.mark.parametrize('x, target_type, min_val, max_val',
                         [(3, int, 2, 5),
                          (2.5, float, 2, 5)])
def test_check_scalar_valid(x, target_type, min_val, max_val):
    """Test that check_scalar returns no error/warning if valid inputs are
    provided"""
    with pytest.warns(None) as record:
        check_scalar(x, "test_name", target_type, min_val, max_val)
    assert len(record) == 0


@pytest.mark.parametrize('x, target_name, target_type, min_val, max_val, '
                         'err_msg',
                         [(1, "test_name1", float, 2, 4,
                           TypeError("`test_name1` must be an instance of "
                                     "<class 'float'>, not <class 'int'>.")),
                          (1, "test_name2", int, 2, 4,
                           ValueError('`test_name2`= 1, must be >= 2.')),
                          (5, "test_name3", int, 2, 4,
                           ValueError('`test_name3`= 5, must be <= 4.'))])
def test_check_scalar_invalid(x, target_name, target_type, min_val, max_val,
                              err_msg):
    """Test that check_scalar returns the right error if a wrong input is
    given"""
    with pytest.raises(Exception) as raised_error:
        check_scalar(x, target_name, target_type=target_type,
                     min_val=min_val, max_val=max_val)
    assert str(raised_error.value) == str(err_msg)
    assert type(raised_error.value) == type(err_msg)


def test_check_sample_weight():
    # check array order
    sample_weight = np.ones(10)[::2]
    assert not sample_weight.flags["C_CONTIGUOUS"]
    sample_weight = _check_sample_weight(sample_weight, X=np.ones((5, 1)))
    assert sample_weight.flags["C_CONTIGUOUS"]

    # check None input
    sample_weight = _check_sample_weight(None, X=np.ones((5, 2)))
    assert_allclose(sample_weight, np.ones(5))

    # check numbers input
    sample_weight = _check_sample_weight(2.0, X=np.ones((5, 2)))
    assert_allclose(sample_weight, 2 * np.ones(5))

    # check wrong number of dimensions
    with pytest.raises(ValueError,
                       match="Sample weights must be 1D array or scalar"):
        _check_sample_weight(np.ones((2, 4)), X=np.ones((2, 2)))

    # check incorrect n_samples
    msg = r"sample_weight.shape == \(4,\), expected \(2,\)!"
    with pytest.raises(ValueError, match=msg):
        _check_sample_weight(np.ones(4), X=np.ones((2, 2)))

    # float32 dtype is preserved
    X = np.ones((5, 2))
    sample_weight = np.ones(5, dtype=np.float32)
    sample_weight = _check_sample_weight(sample_weight, X)
    assert sample_weight.dtype == np.float32

    # int dtype will be converted to float64 instead
    X = np.ones((5, 2), dtype=np.int)
    sample_weight = _check_sample_weight(None, X, dtype=X.dtype)
    assert sample_weight.dtype == np.float64


@pytest.mark.parametrize("toarray", [
    np.array, sp.csr_matrix, sp.csc_matrix])
def test_allclose_dense_sparse_equals(toarray):
    base = np.arange(9).reshape(3, 3)
    x, y = toarray(base), toarray(base)
    assert _allclose_dense_sparse(x, y)


@pytest.mark.parametrize("toarray", [
    np.array, sp.csr_matrix, sp.csc_matrix])
def test_allclose_dense_sparse_not_equals(toarray):
    base = np.arange(9).reshape(3, 3)
    x, y = toarray(base), toarray(base + 1)
    assert not _allclose_dense_sparse(x, y)


@pytest.mark.parametrize("toarray", [sp.csr_matrix, sp.csc_matrix])
def test_allclose_dense_sparse_raise(toarray):
    x = np.arange(9).reshape(3, 3)
    y = toarray(x + 1)

    msg = ("Can only compare two sparse matrices, not a sparse matrix "
           "and an array")
    with pytest.raises(ValueError, match=msg):
        _allclose_dense_sparse(x, y)<|MERGE_RESOLUTION|>--- conflicted
+++ resolved
@@ -662,21 +662,15 @@
     assert check_is_fitted(ard) is None
     assert check_is_fitted(svr) is None
 
-<<<<<<< HEAD
-=======
     # to be removed in 0.23
->>>>>>> a8f2c98d
     assert_warns_message(
         DeprecationWarning,
         "Passing attributes to check_is_fitted is deprecated",
         check_is_fitted, ard, ['coef_'])
-<<<<<<< HEAD
-=======
     assert_warns_message(
         DeprecationWarning,
         "Passing all_or_any to check_is_fitted is deprecated",
         check_is_fitted, ard, all_or_any=any)
->>>>>>> a8f2c98d
 
 
 def test_check_consistent_length():
