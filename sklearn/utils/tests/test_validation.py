--- conflicted
+++ resolved
@@ -1986,14 +1986,14 @@
     assert_array_equal(X_regular_checked, X_extension_checked)
 
 
-<<<<<<< HEAD
 def test_num_samples_dataframe_protocol():
     """Use DataFrame protocol to get n_samples from polars dataframe."""
     pl = pytest.importorskip("polars")
 
     df = pl.DataFrame({"a": [1, 2, 3], "b": [4, 5, 6]})
     assert _num_samples(df) == 3
-=======
+
+
 @pytest.mark.parametrize(
     "sparse_container",
     CSR_CONTAINERS + CSC_CONTAINERS + COO_CONTAINERS + DIA_CONTAINERS,
@@ -2018,5 +2018,4 @@
         assert X_checked.col.dtype == np.int32
     else:  # output_format in ["csr", "csc"]
         assert X_checked.indices.dtype == np.int32
-        assert X_checked.indptr.dtype == np.int32
->>>>>>> 94f0d6aa
+        assert X_checked.indptr.dtype == np.int32