"""Tests for input validation functions"""

import warnings

from tempfile import NamedTemporaryFile
from itertools import product

import numpy as np
from numpy.testing import assert_array_equal
import scipy.sparse as sp

from sklearn.utils.testing import assert_true, assert_false, assert_equal
from sklearn.utils.testing import assert_raises, assert_raises_regexp
from sklearn.utils.testing import assert_no_warnings
from sklearn.utils.testing import assert_warns_message
from sklearn.utils.testing import assert_warns
from sklearn.utils.testing import ignore_warnings
from sklearn.utils.testing import SkipTest
from sklearn.utils import as_float_array, check_array, check_symmetric
from sklearn.utils import check_X_y
from sklearn.utils.mocking import MockDataFrame
from sklearn.utils.estimator_checks import NotAnArray
from sklearn.random_projection import sparse_random_matrix
from sklearn.linear_model import ARDRegression
from sklearn.neighbors import KNeighborsClassifier
from sklearn.ensemble import RandomForestRegressor
from sklearn.svm import SVR
from sklearn.datasets import make_blobs
from sklearn.utils.validation import (
    has_fit_parameter,
    check_is_fitted,
    check_consistent_length,
    assert_all_finite,
)
import sklearn

from sklearn.exceptions import NotFittedError
from sklearn.exceptions import DataConversionWarning

from sklearn.utils.testing import assert_raise_message

def test_as_float_array():
    # Test function for as_float_array
    X = np.ones((3, 10), dtype=np.int32)
    X = X + np.arange(10, dtype=np.int32)
    X2 = as_float_array(X, copy=False)
    assert_equal(X2.dtype, np.float32)
    # Another test
    X = X.astype(np.int64)
    X2 = as_float_array(X, copy=True)
    # Checking that the array wasn't overwritten
    assert_true(as_float_array(X, False) is not X)
    assert_equal(X2.dtype, np.float64)
    # Test int dtypes <= 32bit
    tested_dtypes = [np.bool,
                     np.int8, np.int16, np.int32,
                     np.uint8, np.uint16, np.uint32]
    for dtype in tested_dtypes:
        X = X.astype(dtype)
        X2 = as_float_array(X)
        assert_equal(X2.dtype, np.float32)

    # Test object dtype
    X = X.astype(object)
    X2 = as_float_array(X, copy=True)
    assert_equal(X2.dtype, np.float64)

    # Here, X is of the right type, it shouldn't be modified
    X = np.ones((3, 2), dtype=np.float32)
    assert_true(as_float_array(X, copy=False) is X)
    # Test that if X is fortran ordered it stays
    X = np.asfortranarray(X)
    assert_true(np.isfortran(as_float_array(X, copy=True)))

    # Test the copy parameter with some matrices
    matrices = [
        np.matrix(np.arange(5)),
        sp.csc_matrix(np.arange(5)).toarray(),
        sparse_random_matrix(10, 10, density=0.10).toarray()
    ]
    for M in matrices:
        N = as_float_array(M, copy=True)
        N[0, 0] = np.nan
        assert_false(np.isnan(M).any())


def test_np_matrix():
    # Confirm that input validation code does not return np.matrix
    X = np.arange(12).reshape(3, 4)

    assert_false(isinstance(as_float_array(X), np.matrix))
    assert_false(isinstance(as_float_array(np.matrix(X)), np.matrix))
    assert_false(isinstance(as_float_array(sp.csc_matrix(X)), np.matrix))


def test_memmap():
    # Confirm that input validation code doesn't copy memory mapped arrays

    asflt = lambda x: as_float_array(x, copy=False)

    with NamedTemporaryFile(prefix='sklearn-test') as tmp:
        M = np.memmap(tmp, shape=(10, 10), dtype=np.float32)
        M[:] = 0

        for f in (check_array, np.asarray, asflt):
            X = f(M)
            X[:] = 1
            assert_array_equal(X.ravel(), M.ravel())
            X[:] = 0


def test_ordering():
    # Check that ordering is enforced correctly by validation utilities.
    # We need to check each validation utility, because a 'copy' without
    # 'order=K' will kill the ordering.
    X = np.ones((10, 5))
    for A in X, X.T:
        for copy in (True, False):
            B = check_array(A, order='C', copy=copy)
            assert_true(B.flags['C_CONTIGUOUS'])
            B = check_array(A, order='F', copy=copy)
            assert_true(B.flags['F_CONTIGUOUS'])
            if copy:
                assert_false(A is B)

    X = sp.csr_matrix(X)
    X.data = X.data[::-1]
    assert_false(X.data.flags['C_CONTIGUOUS'])


@ignore_warnings
def test_check_array():
    # accept_sparse == None
    # raise error on sparse inputs
    X = [[1, 2], [3, 4]]
    X_csr = sp.csr_matrix(X)
    assert_raises(TypeError, check_array, X_csr)
    # ensure_2d
    X_array = check_array([0, 1, 2], ensure_2d=False)
    assert_equal(X_array.ndim, 1)
    # don't allow ndim > 3
    X_ndim = np.arange(8).reshape(2, 2, 2)
    assert_raises(ValueError, check_array, X_ndim)
    check_array(X_ndim, allow_nd=True)  # doesn't raise
    # force_all_finite
    X_inf = np.arange(4).reshape(2, 2).astype(np.float)
    X_inf[0, 0] = np.inf
    assert_raises(ValueError, check_array, X_inf)
    check_array(X_inf, force_all_finite=False)  # no raise
    # nan check
    X_nan = np.arange(4).reshape(2, 2).astype(np.float)
    X_nan[0, 0] = np.nan
    assert_raises(ValueError, check_array, X_nan)
    check_array(X_inf, force_all_finite=False)  # no raise

    # dtype and order enforcement.
    X_C = np.arange(4).reshape(2, 2).copy("C")
    X_F = X_C.copy("F")
    X_int = X_C.astype(np.int)
    X_float = X_C.astype(np.float)
    Xs = [X_C, X_F, X_int, X_float]
    dtypes = [np.int32, np.int, np.float, np.float32, None, np.bool, object]
    orders = ['C', 'F', None]
    copys = [True, False]

    for X, dtype, order, copy in product(Xs, dtypes, orders, copys):
        X_checked = check_array(X, dtype=dtype, order=order, copy=copy)
        if dtype is not None:
            assert_equal(X_checked.dtype, dtype)
        else:
            assert_equal(X_checked.dtype, X.dtype)
        if order == 'C':
            assert_true(X_checked.flags['C_CONTIGUOUS'])
            assert_false(X_checked.flags['F_CONTIGUOUS'])
        elif order == 'F':
            assert_true(X_checked.flags['F_CONTIGUOUS'])
            assert_false(X_checked.flags['C_CONTIGUOUS'])
        if copy:
            assert_false(X is X_checked)
        else:
            # doesn't copy if it was already good
            if (X.dtype == X_checked.dtype and
                    X_checked.flags['C_CONTIGUOUS'] == X.flags['C_CONTIGUOUS']
                    and X_checked.flags['F_CONTIGUOUS'] == X.flags['F_CONTIGUOUS']):
                assert_true(X is X_checked)

    # allowed sparse != None
    X_csc = sp.csc_matrix(X_C)
    X_coo = X_csc.tocoo()
    X_dok = X_csc.todok()
    X_int = X_csc.astype(np.int)
    X_float = X_csc.astype(np.float)

    Xs = [X_csc, X_coo, X_dok, X_int, X_float]
    accept_sparses = [['csr', 'coo'], ['coo', 'dok']]
    for X, dtype, accept_sparse, copy in product(Xs, dtypes, accept_sparses,
                                                 copys):
        with warnings.catch_warnings(record=True) as w:
            X_checked = check_array(X, dtype=dtype,
                                    accept_sparse=accept_sparse, copy=copy)
        if (dtype is object or sp.isspmatrix_dok(X)) and len(w):
            message = str(w[0].message)
            messages = ["object dtype is not supported by sparse matrices",
                        "Can't check dok sparse matrix for nan or inf."]
            assert_true(message in messages)
        else:
            assert_equal(len(w), 0)
        if dtype is not None:
            assert_equal(X_checked.dtype, dtype)
        else:
            assert_equal(X_checked.dtype, X.dtype)
        if X.format in accept_sparse:
            # no change if allowed
            assert_equal(X.format, X_checked.format)
        else:
            # got converted
            assert_equal(X_checked.format, accept_sparse[0])
        if copy:
            assert_false(X is X_checked)
        else:
            # doesn't copy if it was already good
            if (X.dtype == X_checked.dtype and X.format == X_checked.format):
                assert_true(X is X_checked)

    # other input formats
    # convert lists to arrays
    X_dense = check_array([[1, 2], [3, 4]])
    assert_true(isinstance(X_dense, np.ndarray))
    # raise on too deep lists
    assert_raises(ValueError, check_array, X_ndim.tolist())
    check_array(X_ndim.tolist(), allow_nd=True)  # doesn't raise
    # convert weird stuff to arrays
    X_no_array = NotAnArray(X_dense)
    result = check_array(X_no_array)
    assert_true(isinstance(result, np.ndarray))


def test_check_array_pandas_dtype_object_conversion():
    # test that data-frame like objects with dtype object
    # get converted
    X = np.array([[1, 2, 3], [4, 5, 6], [7, 8, 9]], dtype=np.object)
    X_df = MockDataFrame(X)
    assert_equal(check_array(X_df).dtype.kind, "f")
    assert_equal(check_array(X_df, ensure_2d=False).dtype.kind, "f")
    # smoke-test against dataframes with column named "dtype"
    X_df.dtype = "Hans"
    assert_equal(check_array(X_df, ensure_2d=False).dtype.kind, "f")


def test_check_array_on_mock_dataframe():
    arr = np.array([[0.2, 0.7], [0.6, 0.5], [0.4, 0.1], [0.7, 0.2]])
    mock_df = MockDataFrame(arr)
    checked_arr = check_array(mock_df)
    assert_equal(checked_arr.dtype,
                 arr.dtype)
    checked_arr = check_array(mock_df, dtype=np.float32)
    assert_equal(checked_arr.dtype, np.dtype(np.float32))


def test_check_array_dtype_stability():
    # test that lists with ints don't get converted to floats
    X = [[1, 2, 3], [4, 5, 6], [7, 8, 9]]
    assert_equal(check_array(X).dtype.kind, "i")
    assert_equal(check_array(X, ensure_2d=False).dtype.kind, "i")


def test_check_array_dtype_warning():
    X_int_list = [[1, 2, 3], [4, 5, 6], [7, 8, 9]]
    X_float64 = np.asarray(X_int_list, dtype=np.float64)
    X_float32 = np.asarray(X_int_list, dtype=np.float32)
    X_int64 = np.asarray(X_int_list, dtype=np.int64)
    X_csr_float64 = sp.csr_matrix(X_float64)
    X_csr_float32 = sp.csr_matrix(X_float32)
    X_csc_float32 = sp.csc_matrix(X_float32)
    X_csc_int32 = sp.csc_matrix(X_int64, dtype=np.int32)
    y = [0, 0, 1]
    integer_data = [X_int64, X_csc_int32]
    float64_data = [X_float64, X_csr_float64]
    float32_data = [X_float32, X_csr_float32, X_csc_float32]
    for X in integer_data:
        X_checked = assert_no_warnings(check_array, X, dtype=np.float64,
                                       accept_sparse=True)
        assert_equal(X_checked.dtype, np.float64)

        X_checked = assert_warns(DataConversionWarning, check_array, X,
                                 dtype=np.float64,
                                 accept_sparse=True, warn_on_dtype=True)
        assert_equal(X_checked.dtype, np.float64)

        # Check that the warning message includes the name of the Estimator
        X_checked = assert_warns_message(DataConversionWarning,
                                         'SomeEstimator',
                                         check_array, X,
                                         dtype=[np.float64, np.float32],
                                         accept_sparse=True,
                                         warn_on_dtype=True,
                                         estimator='SomeEstimator')
        assert_equal(X_checked.dtype, np.float64)

        X_checked, y_checked = assert_warns_message(
            DataConversionWarning, 'KNeighborsClassifier',
            check_X_y, X, y, dtype=np.float64, accept_sparse=True,
            warn_on_dtype=True, estimator=KNeighborsClassifier())

        assert_equal(X_checked.dtype, np.float64)

    for X in float64_data:
        X_checked = assert_no_warnings(check_array, X, dtype=np.float64,
                                       accept_sparse=True, warn_on_dtype=True)
        assert_equal(X_checked.dtype, np.float64)
        X_checked = assert_no_warnings(check_array, X, dtype=np.float64,
                                       accept_sparse=True, warn_on_dtype=False)
        assert_equal(X_checked.dtype, np.float64)

    for X in float32_data:
        X_checked = assert_no_warnings(check_array, X,
                                       dtype=[np.float64, np.float32],
                                       accept_sparse=True)
        assert_equal(X_checked.dtype, np.float32)
        assert_true(X_checked is X)

        X_checked = assert_no_warnings(check_array, X,
                                       dtype=[np.float64, np.float32],
                                       accept_sparse=['csr', 'dok'],
                                       copy=True)
        assert_equal(X_checked.dtype, np.float32)
        assert_false(X_checked is X)

    X_checked = assert_no_warnings(check_array, X_csc_float32,
                                   dtype=[np.float64, np.float32],
                                   accept_sparse=['csr', 'dok'],
                                   copy=False)
    assert_equal(X_checked.dtype, np.float32)
    assert_false(X_checked is X_csc_float32)
    assert_equal(X_checked.format, 'csr')


def test_check_array_accept_sparse_type_exception():
    X = [[1, 2], [3, 4]]
    X_csr = sp.csr_matrix(X)
    invalid_type = SVR()

    msg = ("A sparse matrix was passed, but dense data is required. "
           "Use X.toarray() to convert to a dense numpy array.")
    assert_raise_message(TypeError, msg,
                         check_array, X_csr, accept_sparse=False)
    assert_raise_message(TypeError, msg,
                         check_array, X_csr, accept_sparse=None)

    msg = ("Parameter 'accept_sparse' should be a string, "
           "boolean or list of strings. You provided 'accept_sparse={}'.")
    assert_raise_message(ValueError, msg.format(invalid_type),
                         check_array, X_csr, accept_sparse=invalid_type)

    msg = ("When providing 'accept_sparse' as a tuple or list, "
           "it must contain at least one string value.")
    assert_raise_message(ValueError, msg.format([]),
                         check_array, X_csr, accept_sparse=[])
    assert_raise_message(ValueError, msg.format(()),
                         check_array, X_csr, accept_sparse=())

    assert_raise_message(TypeError, "SVR",
                         check_array, X_csr, accept_sparse=[invalid_type])

    # Test deprecation of 'None'
    assert_warns(DeprecationWarning, check_array, X, accept_sparse=None)


def test_check_array_accept_sparse_no_exception():
    X = [[1, 2], [3, 4]]
    X_csr = sp.csr_matrix(X)

    check_array(X_csr, accept_sparse=True)
    check_array(X_csr, accept_sparse='csr')
    check_array(X_csr, accept_sparse=['csr'])
    check_array(X_csr, accept_sparse=('csr',))


def test_check_array_min_samples_and_features_messages():
    # empty list is considered 2D by default:
    msg = "0 feature(s) (shape=(1, 0)) while a minimum of 1 is required."
    assert_raise_message(ValueError, msg, check_array, [[]])

    # If considered a 1D collection when ensure_2d=False, then the minimum
    # number of samples will break:
    msg = "0 sample(s) (shape=(0,)) while a minimum of 1 is required."
    assert_raise_message(ValueError, msg, check_array, [], ensure_2d=False)

    # Invalid edge case when checking the default minimum sample of a scalar
    msg = "Singleton array array(42) cannot be considered a valid collection."
    assert_raise_message(TypeError, msg, check_array, 42, ensure_2d=False)

    # Simulate a model that would need at least 2 samples to be well defined
    X = np.ones((1, 10))
    y = np.ones(1)
    msg = "1 sample(s) (shape=(1, 10)) while a minimum of 2 is required."
    assert_raise_message(ValueError, msg, check_X_y, X, y,
                         ensure_min_samples=2)

    # The same message is raised if the data has 2 dimensions even if this is
    # not mandatory
    assert_raise_message(ValueError, msg, check_X_y, X, y,
                         ensure_min_samples=2, ensure_2d=False)

    # Simulate a model that would require at least 3 features (e.g. SelectKBest
    # with k=3)
    X = np.ones((10, 2))
    y = np.ones(2)
    msg = "2 feature(s) (shape=(10, 2)) while a minimum of 3 is required."
    assert_raise_message(ValueError, msg, check_X_y, X, y,
                         ensure_min_features=3)

    # Only the feature check is enabled whenever the number of dimensions is 2
    # even if allow_nd is enabled:
    assert_raise_message(ValueError, msg, check_X_y, X, y,
                         ensure_min_features=3, allow_nd=True)

    # Simulate a case where a pipeline stage as trimmed all the features of a
    # 2D dataset.
    X = np.empty(0).reshape(10, 0)
    y = np.ones(10)
    msg = "0 feature(s) (shape=(10, 0)) while a minimum of 1 is required."
    assert_raise_message(ValueError, msg, check_X_y, X, y)

    # nd-data is not checked for any minimum number of features by default:
    X = np.ones((10, 0, 28, 28))
    y = np.ones(10)
    X_checked, y_checked = check_X_y(X, y, allow_nd=True)
    assert_array_equal(X, X_checked)
    assert_array_equal(y, y_checked)


def test_has_fit_parameter():
    assert_false(has_fit_parameter(KNeighborsClassifier, "sample_weight"))
    assert_true(has_fit_parameter(RandomForestRegressor, "sample_weight"))
    assert_true(has_fit_parameter(SVR, "sample_weight"))
    assert_true(has_fit_parameter(SVR(), "sample_weight"))


def test_check_symmetric():
    arr_sym = np.array([[0, 1], [1, 2]])
    arr_bad = np.ones(2)
    arr_asym = np.array([[0, 2], [0, 2]])

    test_arrays = {'dense': arr_asym,
                   'dok': sp.dok_matrix(arr_asym),
                   'csr': sp.csr_matrix(arr_asym),
                   'csc': sp.csc_matrix(arr_asym),
                   'coo': sp.coo_matrix(arr_asym),
                   'lil': sp.lil_matrix(arr_asym),
                   'bsr': sp.bsr_matrix(arr_asym)}

    # check error for bad inputs
    assert_raises(ValueError, check_symmetric, arr_bad)

    # check that asymmetric arrays are properly symmetrized
    for arr_format, arr in test_arrays.items():
        # Check for warnings and errors
        assert_warns(UserWarning, check_symmetric, arr)
        assert_raises(ValueError, check_symmetric, arr, raise_exception=True)

        output = check_symmetric(arr, raise_warning=False)
        if sp.issparse(output):
            assert_equal(output.format, arr_format)
            assert_array_equal(output.toarray(), arr_sym)
        else:
            assert_array_equal(output, arr_sym)


def test_check_is_fitted():
    # Check is ValueError raised when non estimator instance passed
    assert_raises(ValueError, check_is_fitted, ARDRegression, "coef_")
    assert_raises(TypeError, check_is_fitted, "SVR", "support_")

    ard = ARDRegression()
    svr = SVR()

    try:
        assert_raises(NotFittedError, check_is_fitted, ard, "coef_")
        assert_raises(NotFittedError, check_is_fitted, svr, "support_")
    except ValueError:
        assert False, "check_is_fitted failed with ValueError"

    # NotFittedError is a subclass of both ValueError and AttributeError
    try:
        check_is_fitted(ard, "coef_", "Random message %(name)s, %(name)s")
    except ValueError as e:
        assert_equal(str(e), "Random message ARDRegression, ARDRegression")

    try:
        check_is_fitted(svr, "support_", "Another message %(name)s, %(name)s")
    except AttributeError as e:
        assert_equal(str(e), "Another message SVR, SVR")

    ard.fit(*make_blobs())
    svr.fit(*make_blobs())

    assert_equal(None, check_is_fitted(ard, "coef_"))
    assert_equal(None, check_is_fitted(svr, "support_"))


def test_check_consistent_length():
    check_consistent_length([1], [2], [3], [4], [5])
    check_consistent_length([[1, 2], [[1, 2]]], [1, 2], ['a', 'b'])
    check_consistent_length([1], (2,), np.array([3]), sp.csr_matrix((1, 2)))
    assert_raises_regexp(ValueError, 'inconsistent numbers of samples',
                         check_consistent_length, [1, 2], [1])
    assert_raises_regexp(TypeError, 'got <\w+ \'int\'>',
                         check_consistent_length, [1, 2], 1)
    assert_raises_regexp(TypeError, 'got <\w+ \'object\'>',
                         check_consistent_length, [1, 2], object())

    assert_raises(TypeError, check_consistent_length, [1, 2], np.array(1))
    # Despite ensembles having __len__ they must raise TypeError
    assert_raises_regexp(TypeError, 'estimator', check_consistent_length,
                         [1, 2], RandomForestRegressor())
    # XXX: We should have a test with a string, but what is correct behaviour?


<<<<<<< HEAD
def test_suppress_validation():
    X = np.array([0, np.inf])
    assert_raises(ValueError, assert_all_finite, X)
    sklearn.set_config(assume_finite=True)
    assert_all_finite(X)
    sklearn.set_config(assume_finite=False)
    assert_raises(ValueError, assert_all_finite, X)
=======
def test_check_dataframe_fit_attribute():
    # check pandas dataframe with 'fit' column does not raise error
    # https://github.com/scikit-learn/scikit-learn/issues/8415
    try:
        import pandas as pd
        X = np.array([[1, 2, 3], [4, 5, 6], [7, 8, 9]])
        X_df = pd.DataFrame(X, columns=['a', 'b', 'fit'])
        check_consistent_length(X_df)
    except ImportError:
        raise SkipTest("Pandas not found")
>>>>>>> 331ae2f8
<|MERGE_RESOLUTION|>--- conflicted
+++ resolved
@@ -517,15 +517,6 @@
     # XXX: We should have a test with a string, but what is correct behaviour?
 
 
-<<<<<<< HEAD
-def test_suppress_validation():
-    X = np.array([0, np.inf])
-    assert_raises(ValueError, assert_all_finite, X)
-    sklearn.set_config(assume_finite=True)
-    assert_all_finite(X)
-    sklearn.set_config(assume_finite=False)
-    assert_raises(ValueError, assert_all_finite, X)
-=======
 def test_check_dataframe_fit_attribute():
     # check pandas dataframe with 'fit' column does not raise error
     # https://github.com/scikit-learn/scikit-learn/issues/8415
@@ -536,4 +527,12 @@
         check_consistent_length(X_df)
     except ImportError:
         raise SkipTest("Pandas not found")
->>>>>>> 331ae2f8
+
+
+def test_suppress_validation():
+    X = np.array([0, np.inf])
+    assert_raises(ValueError, assert_all_finite, X)
+    sklearn.set_config(assume_finite=True)
+    assert_all_finite(X)
+    sklearn.set_config(assume_finite=False)
+    assert_raises(ValueError, assert_all_finite, X)