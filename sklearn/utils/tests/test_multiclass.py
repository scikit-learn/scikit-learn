--- conflicted
+++ resolved
@@ -638,8 +638,6 @@
     assert_allclose(dec_values, dec_values_one, atol=1e-6)
 
 
-<<<<<<< HEAD
-=======
 def test_ovr_decision_function_confidence_prob():
     # test ovr decision function with parameter confidences as probabilities
     predictions = np.array([[0, 1, 1], [1, 0, 1], [1, 1, 0], [0, 1, 1], [0, 1, 0]])
@@ -691,7 +689,6 @@
 
 
 # TODO(1.7): Change to ValueError when byte labels is deprecated.
->>>>>>> c9e10527
 @pytest.mark.parametrize("input_type", ["list", "array"])
 def test_labels_in_bytes_format_error(input_type):
     # check that we raise an error with bytes encoded labels
