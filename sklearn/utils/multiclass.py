--- conflicted
+++ resolved
@@ -411,10 +411,9 @@
             return "continuous" + suffix
 
     # Check multiclass
-<<<<<<< HEAD
-    if issparse(first_row):
-        first_row = first_row.data
-    classes = xp.unique_values(y)
+    if issparse(first_row_or_val):
+        first_row_or_val = first_row_or_val.data
+    classes = cached_unique(y)
     if y.shape[0] > 20 and classes.shape[0] > round(0.5 * y.shape[0]):
         # Only raise the warning when we have at least 20 samples.
         warnings.warn(
@@ -423,12 +422,7 @@
             UserWarning,
             stacklevel=2,
         )
-    if classes.shape[0] > 2 or (y.ndim == 2 and len(first_row) > 1):
-=======
-    if issparse(first_row_or_val):
-        first_row_or_val = first_row_or_val.data
-    if cached_unique(y).shape[0] > 2 or (y.ndim == 2 and len(first_row_or_val) > 1):
->>>>>>> 7db1015b
+    if classes.shape[0] > 2 or (y.ndim == 2 and len(first_row_or_val) > 1):
         # [1, 2, 3] or [[1., 2., 3]] or [[1, 2]]
         return "multiclass" + suffix
     else:
