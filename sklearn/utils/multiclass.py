--- conflicted
+++ resolved
@@ -358,29 +358,14 @@
                 y = check_array(y, dtype=object, **check_y_kwargs)
 
     try:
-<<<<<<< HEAD
-        # TODO(1.7): Change to ValueError when byte labels is deprecated.
-        # labels in bytes format
         first_row_or_val = y[[0], :] if issparse(y) else y[0, ...]
         if (
             hasattr(first_row_or_val.dtype, "kind")
             and first_row_or_val.dtype.kind == "S"
         ):
-            warnings.warn(
-                (
-                    "Support for labels represented as bytes is deprecated in v1.5 and"
-                    " will error in v1.7. Convert the labels to a string or integer"
-                    " format."
-                ),
-                FutureWarning,
-=======
-        first_row_or_val = y[[0], :] if issparse(y) else y[0]
-        # labels in bytes format
-        if isinstance(first_row_or_val, bytes):
             raise TypeError(
                 "Support for labels represented as bytes is not supported. Convert "
                 "the labels to a string or integer format."
->>>>>>> 1b05e8f1
             )
         # The old sequence of sequences format
         if (
