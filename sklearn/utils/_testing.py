"""Testing utilities."""

# Authors: The scikit-learn developers
# SPDX-License-Identifier: BSD-3-Clause

import atexit
import contextlib
import functools
import importlib
import inspect
import os
import os.path as op
import re
import shutil
import sys
import tempfile
import textwrap
import unittest
import warnings
from collections import defaultdict, namedtuple
from collections.abc import Iterable
from dataclasses import dataclass
from difflib import context_diff
from functools import wraps
from inspect import signature
from itertools import chain, groupby
from subprocess import STDOUT, CalledProcessError, TimeoutExpired, check_output

import joblib
import numpy as np
import scipy as sp
from numpy.testing import assert_allclose as np_assert_allclose
from numpy.testing import (
    assert_almost_equal,
    assert_array_almost_equal,
    assert_array_equal,
    assert_array_less,
)

import sklearn
from sklearn.utils import (
    ClassifierTags,
    RegressorTags,
    Tags,
    TargetTags,
    TransformerTags,
)
from sklearn.utils._array_api import _check_array_api_dispatch
from sklearn.utils.fixes import (
    _IS_32BIT,
    VisibleDeprecationWarning,
    _in_unstable_openblas_configuration,
)
from sklearn.utils.multiclass import check_classification_targets
from sklearn.utils.validation import (
    _is_arrow_df,
    _is_pandas_df_or_series,
    _is_polars_df_or_series,
    check_array,
    check_is_fitted,
    check_X_y,
)

__all__ = [
    "SkipTest",
    "assert_allclose",
    "assert_almost_equal",
    "assert_array_almost_equal",
    "assert_array_equal",
    "assert_array_less",
    "assert_run_python_script_without_output",
]

SkipTest = unittest.case.SkipTest


def ignore_warnings(obj=None, category=Warning):
    """Context manager and decorator to ignore warnings.

    Note: Using this (in both variants) will clear all warnings
    from all python modules loaded. In case you need to test
    cross-module-warning-logging, this is not your tool of choice.

    Parameters
    ----------
    obj : callable, default=None
        callable where you want to ignore the warnings.
    category : warning class, default=Warning
        The category to filter. If Warning, all categories will be muted.

    Examples
    --------
    >>> import warnings
    >>> from sklearn.utils._testing import ignore_warnings
    >>> with ignore_warnings():
    ...     warnings.warn('buhuhuhu')

    >>> def nasty_warn():
    ...     warnings.warn('buhuhuhu')
    ...     print(42)

    >>> ignore_warnings(nasty_warn)()
    42
    """
    if isinstance(obj, type) and issubclass(obj, Warning):
        # Avoid common pitfall of passing category as the first positional
        # argument which result in the test not being run
        warning_name = obj.__name__
        raise ValueError(
            "'obj' should be a callable where you want to ignore warnings. "
            "You passed a warning class instead: 'obj={warning_name}'. "
            "If you want to pass a warning class to ignore_warnings, "
            "you should use 'category={warning_name}'".format(warning_name=warning_name)
        )
    elif callable(obj):
        return _IgnoreWarnings(category=category)(obj)
    else:
        return _IgnoreWarnings(category=category)


class _IgnoreWarnings:
    """Improved and simplified Python warnings context manager and decorator.

    This class allows the user to ignore the warnings raised by a function.
    Copied from Python 2.7.5 and modified as required.

    Parameters
    ----------
    category : tuple of warning class, default=Warning
        The category to filter. By default, all the categories will be muted.

    """

    def __init__(self, category):
        self._record = True
        self._module = sys.modules["warnings"]
        self._entered = False
        self.log = []
        self.category = category

    def __call__(self, fn):
        """Decorator to catch and hide warnings without visual nesting."""

        @wraps(fn)
        def wrapper(*args, **kwargs):
            with warnings.catch_warnings():
                warnings.simplefilter("ignore", self.category)
                return fn(*args, **kwargs)

        return wrapper

    def __repr__(self):
        args = []
        if self._record:
            args.append("record=True")
        if self._module is not sys.modules["warnings"]:
            args.append("module=%r" % self._module)
        name = type(self).__name__
        return "%s(%s)" % (name, ", ".join(args))

    def __enter__(self):
        if self._entered:
            raise RuntimeError("Cannot enter %r twice" % self)
        self._entered = True
        self._filters = self._module.filters
        self._module.filters = self._filters[:]
        self._showwarning = self._module.showwarning
        warnings.simplefilter("ignore", self.category)

    def __exit__(self, *exc_info):
        if not self._entered:
            raise RuntimeError("Cannot exit %r without entering first" % self)
        self._module.filters = self._filters
        self._module.showwarning = self._showwarning
        self.log[:] = []


def assert_allclose(
    actual, desired, rtol=None, atol=0.0, equal_nan=True, err_msg="", verbose=True
):
    """dtype-aware variant of numpy.testing.assert_allclose

    This variant introspects the least precise floating point dtype
    in the input argument and automatically sets the relative tolerance
    parameter to 1e-4 float32 and use 1e-7 otherwise (typically float64
    in scikit-learn).

    `atol` is always left to 0. by default. It should be adjusted manually
    to an assertion-specific value in case there are null values expected
    in `desired`.

    The aggregate tolerance is `atol + rtol * abs(desired)`.

    Parameters
    ----------
    actual : array_like
        Array obtained.
    desired : array_like
        Array desired.
    rtol : float, optional, default=None
        Relative tolerance.
        If None, it is set based on the provided arrays' dtypes.
    atol : float, optional, default=0.
        Absolute tolerance.
    equal_nan : bool, optional, default=True
        If True, NaNs will compare equal.
    err_msg : str, optional, default=''
        The error message to be printed in case of failure.
    verbose : bool, optional, default=True
        If True, the conflicting values are appended to the error message.

    Raises
    ------
    AssertionError
        If actual and desired are not equal up to specified precision.

    See Also
    --------
    numpy.testing.assert_allclose

    Examples
    --------
    >>> import numpy as np
    >>> from sklearn.utils._testing import assert_allclose
    >>> x = [1e-5, 1e-3, 1e-1]
    >>> y = np.arccos(np.cos(x))
    >>> assert_allclose(x, y, rtol=1e-5, atol=0)
    >>> a = np.full(shape=10, fill_value=1e-5, dtype=np.float32)
    >>> assert_allclose(a, 1e-5)
    """
    dtypes = []

    actual, desired = np.asanyarray(actual), np.asanyarray(desired)
    dtypes = [actual.dtype, desired.dtype]

    if rtol is None:
        rtols = [1e-4 if dtype == np.float32 else 1e-7 for dtype in dtypes]
        rtol = max(rtols)

    np_assert_allclose(
        actual,
        desired,
        rtol=rtol,
        atol=atol,
        equal_nan=equal_nan,
        err_msg=err_msg,
        verbose=verbose,
    )


def assert_allclose_dense_sparse(x, y, rtol=1e-07, atol=1e-9, err_msg=""):
    """Assert allclose for sparse and dense data.

    Both x and y need to be either sparse or dense, they
    can't be mixed.

    Parameters
    ----------
    x : {array-like, sparse matrix}
        First array to compare.

    y : {array-like, sparse matrix}
        Second array to compare.

    rtol : float, default=1e-07
        relative tolerance; see numpy.allclose.

    atol : float, default=1e-9
        absolute tolerance; see numpy.allclose. Note that the default here is
        more tolerant than the default for numpy.testing.assert_allclose, where
        atol=0.

    err_msg : str, default=''
        Error message to raise.
    """
    if sp.sparse.issparse(x) and sp.sparse.issparse(y):
        x = x.tocsr()
        y = y.tocsr()
        x.sum_duplicates()
        y.sum_duplicates()
        assert_array_equal(x.indices, y.indices, err_msg=err_msg)
        assert_array_equal(x.indptr, y.indptr, err_msg=err_msg)
        assert_allclose(x.data, y.data, rtol=rtol, atol=atol, err_msg=err_msg)
    elif not sp.sparse.issparse(x) and not sp.sparse.issparse(y):
        # both dense
        assert_allclose(x, y, rtol=rtol, atol=atol, err_msg=err_msg)
    else:
        raise ValueError(
            "Can only compare two sparse matrices, not a sparse matrix and an array."
        )


def set_random_state(estimator, random_state=0):
    """Set random state of an estimator if it has the `random_state` param.

    Parameters
    ----------
    estimator : object
        The estimator.
    random_state : int, RandomState instance or None, default=0
        Pseudo random number generator state.
        Pass an int for reproducible results across multiple function calls.
        See :term:`Glossary <random_state>`.
    """
    if "random_state" in estimator.get_params():
        estimator.set_params(random_state=random_state)


def _is_numpydoc():
    try:
        import numpydoc  # noqa: F401
    except (ImportError, AssertionError):
        return False
    else:
        return True


try:
    _check_array_api_dispatch(True)
    ARRAY_API_COMPAT_FUNCTIONAL = True
except (ImportError, RuntimeError):
    ARRAY_API_COMPAT_FUNCTIONAL = False

try:
    import pytest

    skip_if_32bit = pytest.mark.skipif(_IS_32BIT, reason="skipped on 32bit platforms")
    fails_if_unstable_openblas = pytest.mark.xfail(
        _in_unstable_openblas_configuration(),
        reason="OpenBLAS is unstable for this configuration",
    )
    skip_if_no_parallel = pytest.mark.skipif(
        not joblib.parallel.mp, reason="joblib is in serial mode"
    )
    skip_if_array_api_compat_not_configured = pytest.mark.skipif(
        not ARRAY_API_COMPAT_FUNCTIONAL,
        reason="SCIPY_ARRAY_API not set, or versions of NumPy/SciPy too old.",
    )

    #  Decorator for tests involving both BLAS calls and multiprocessing.
    #
    #  Under POSIX (e.g. Linux or OSX), using multiprocessing in conjunction
    #  with some implementation of BLAS (or other libraries that manage an
    #  internal posix thread pool) can cause a crash or a freeze of the Python
    #  process.
    #
    #  In practice all known packaged distributions (from Linux distros or
    #  Anaconda) of BLAS under Linux seems to be safe. So we this problem seems
    #  to only impact OSX users.
    #
    #  This wrapper makes it possible to skip tests that can possibly cause
    #  this crash under OS X with.
    #
    #  Under Python 3.4+ it is possible to use the `forkserver` start method
    #  for multiprocessing to avoid this issue. However it can cause pickling
    #  errors on interactively defined functions. It therefore not enabled by
    #  default.

    if_safe_multiprocessing_with_blas = pytest.mark.skipif(
        sys.platform == "darwin", reason="Possible multi-process bug with some BLAS"
    )
    skip_if_no_numpydoc = pytest.mark.skipif(
        not _is_numpydoc(),
        reason="numpydoc is required to test the docstrings",
    )
except ImportError:
    pass


def check_skip_network():
    if int(os.environ.get("SKLEARN_SKIP_NETWORK_TESTS", 0)):
        raise SkipTest("Text tutorial requires large dataset download")


def _delete_folder(folder_path, warn=False):
    """Utility function to cleanup a temporary folder if still existing.

    Copy from joblib.pool (for independence).
    """
    try:
        if os.path.exists(folder_path):
            # This can fail under windows,
            #  but will succeed when called by atexit
            shutil.rmtree(folder_path)
    except OSError:
        if warn:
            warnings.warn("Could not delete temporary folder %s" % folder_path)


class TempMemmap:
    """
    Parameters
    ----------
    data
    mmap_mode : str, default='r'
    """

    def __init__(self, data, mmap_mode="r"):
        self.mmap_mode = mmap_mode
        self.data = data

    def __enter__(self):
        data_read_only, self.temp_folder = create_memmap_backed_data(
            self.data, mmap_mode=self.mmap_mode, return_folder=True
        )
        return data_read_only

    def __exit__(self, exc_type, exc_val, exc_tb):
        _delete_folder(self.temp_folder)


def create_memmap_backed_data(data, mmap_mode="r", return_folder=False):
    """
    Parameters
    ----------
    data
    mmap_mode : str, default='r'
    return_folder :  bool, default=False
    """
    temp_folder = tempfile.mkdtemp(prefix="sklearn_testing_")
    atexit.register(functools.partial(_delete_folder, temp_folder, warn=True))
    filename = op.join(temp_folder, "data.pkl")
    joblib.dump(data, filename)
    memmap_backed_data = joblib.load(filename, mmap_mode=mmap_mode)
    result = (
        memmap_backed_data if not return_folder else (memmap_backed_data, temp_folder)
    )
    return result


# Utils to test docstrings


def _get_args(function, varargs=False):
    """Helper to get function arguments."""

    try:
        params = signature(function).parameters
    except ValueError:
        # Error on builtin C function
        return []
    args = [
        key
        for key, param in params.items()
        if param.kind not in (param.VAR_POSITIONAL, param.VAR_KEYWORD)
    ]
    if varargs:
        varargs = [
            param.name
            for param in params.values()
            if param.kind == param.VAR_POSITIONAL
        ]
        if len(varargs) == 0:
            varargs = None
        return args, varargs
    else:
        return args


def _get_func_name(func):
    """Get function full name.

    Parameters
    ----------
    func : callable
        The function object.

    Returns
    -------
    name : str
        The function name.
    """
    parts = []
    module = inspect.getmodule(func)
    if module:
        parts.append(module.__name__)

    qualname = func.__qualname__
    if qualname != func.__name__:
        parts.append(qualname[: qualname.find(".")])

    parts.append(func.__name__)
    return ".".join(parts)


def check_docstring_parameters(func, doc=None, ignore=None):
    """Helper to check docstring.

    Parameters
    ----------
    func : callable
        The function object to test.
    doc : str, default=None
        Docstring if it is passed manually to the test.
    ignore : list, default=None
        Parameters to ignore.

    Returns
    -------
    incorrect : list
        A list of string describing the incorrect results.
    """
    from numpydoc import docscrape

    incorrect = []
    ignore = [] if ignore is None else ignore

    func_name = _get_func_name(func)
    if not func_name.startswith("sklearn.") or func_name.startswith(
        "sklearn.externals"
    ):
        return incorrect
    # Don't check docstring for property-functions
    if inspect.isdatadescriptor(func):
        return incorrect
    # Don't check docstring for setup / teardown pytest functions
    if func_name.split(".")[-1] in ("setup_module", "teardown_module"):
        return incorrect
    # Dont check estimator_checks module
    if func_name.split(".")[2] == "estimator_checks":
        return incorrect
    # Get the arguments from the function signature
    param_signature = list(filter(lambda x: x not in ignore, _get_args(func)))
    # drop self
    if len(param_signature) > 0 and param_signature[0] == "self":
        param_signature.remove("self")

    # Analyze function's docstring
    if doc is None:
        records = []
        with warnings.catch_warnings(record=True):
            warnings.simplefilter("error", UserWarning)
            try:
                doc = docscrape.FunctionDoc(func)
            except UserWarning as exp:
                if "potentially wrong underline length" in str(exp):
                    # Catch warning raised as of numpydoc 1.2 when
                    # the underline length for a section of a docstring
                    # is not consistent.
                    message = str(exp).split("\n")[:3]
                    incorrect += [f"In function: {func_name}"] + message
                    return incorrect
                records.append(str(exp))
            except Exception as exp:
                incorrect += [func_name + " parsing error: " + str(exp)]
                return incorrect
        if len(records):
            raise RuntimeError("Error for %s:\n%s" % (func_name, records[0]))

    param_docs = []
    for name, type_definition, param_doc in doc["Parameters"]:
        # Type hints are empty only if parameter name ended with :
        if not type_definition.strip():
            if ":" in name and name[: name.index(":")][-1:].strip():
                incorrect += [
                    func_name
                    + " There was no space between the param name and colon (%r)" % name
                ]
            elif name.rstrip().endswith(":"):
                incorrect += [
                    func_name
                    + " Parameter %r has an empty type spec. Remove the colon"
                    % (name.lstrip())
                ]

        # Create a list of parameters to compare with the parameters gotten
        # from the func signature
        if "*" not in name:
            param_docs.append(name.split(":")[0].strip("` "))

    # If one of the docstring's parameters had an error then return that
    # incorrect message
    if len(incorrect) > 0:
        return incorrect

    # Remove the parameters that should be ignored from list
    param_docs = list(filter(lambda x: x not in ignore, param_docs))

    # The following is derived from pytest, Copyright (c) 2004-2017 Holger
    # Krekel and others, Licensed under MIT License. See
    # https://github.com/pytest-dev/pytest

    message = []
    for i in range(min(len(param_docs), len(param_signature))):
        if param_signature[i] != param_docs[i]:
            message += [
                "There's a parameter name mismatch in function"
                " docstring w.r.t. function signature, at index %s"
                " diff: %r != %r" % (i, param_signature[i], param_docs[i])
            ]
            break
    if len(param_signature) > len(param_docs):
        message += [
            "Parameters in function docstring have less items w.r.t."
            " function signature, first missing item: %s"
            % param_signature[len(param_docs)]
        ]

    elif len(param_signature) < len(param_docs):
        message += [
            "Parameters in function docstring have more items w.r.t."
            " function signature, first extra item: %s"
            % param_docs[len(param_signature)]
        ]

    # If there wasn't any difference in the parameters themselves between
    # docstring and signature including having the same length then return
    # empty list
    if len(message) == 0:
        return []

    import difflib
    import pprint

    param_docs_formatted = pprint.pformat(param_docs).splitlines()
    param_signature_formatted = pprint.pformat(param_signature).splitlines()

    message += ["Full diff:"]

    message.extend(
        line.strip()
        for line in difflib.ndiff(param_signature_formatted, param_docs_formatted)
    )

    incorrect.extend(message)

    # Prepend function name
    incorrect = ["In function: " + func_name] + incorrect

    return incorrect


def _check_item_included(item_name, args):
    """Helper to check if item should be included in checking."""
    if args.include is not True and item_name not in args.include:
        return False
    if args.exclude is not None and item_name in args.exclude:
        return False
    return True


def _diff_key(line):
    """Key for grouping output from `context_diff`."""
    if line.startswith("  "):
        return "  "
    elif line.startswith("- "):
        return "- "
    elif line.startswith("+ "):
        return "+ "
    elif line.startswith("! "):
        return "! "
    return None


def _get_diff_msg(docstrings_grouped):
    """Get message showing the difference between type/desc docstrings of all objects.

    `docstrings_grouped` keys should be the type/desc docstrings and values are a list
    of objects with that docstring. Objects with the same type/desc docstring are
    thus grouped together.
    """
    msg_diff = ""
    ref_str = ""
    ref_group = []
    for docstring, group in docstrings_grouped.items():
        if not ref_str and not ref_group:
            ref_str += docstring
            ref_group.extend(group)
        diff = list(
            context_diff(
                ref_str.split(),
                docstring.split(),
                fromfile=str(ref_group),
                tofile=str(group),
                n=8,
            )
        )
        # Add header
        msg_diff += "".join((diff[:3]))
        # Group consecutive 'diff' words to shorten error message
        for start, group in groupby(diff[3:], key=_diff_key):
            if start is None:
                msg_diff += "\n" + "\n".join(group)
            else:
                msg_diff += "\n" + start + " ".join(word[2:] for word in group)
        # Add new lines at end of diff, to separate comparisons
        msg_diff += "\n\n"
    return msg_diff


def _check_consistency_items(
    items_docs,
    type_or_desc,
    section,
    n_objects,
    descr_regex_pattern="",
    ignore_types=tuple(),
):
    """Helper to check docstring consistency of all `items_docs`.

    If item is not present in all objects, checking is skipped and warning raised.
    If `regex` provided, match descriptions to all descriptions.

    Parameters
    ----------
    items_doc : dict of dict of str
        Dictionary where the key is the string type or description, value is
        a dictionary where the key is "type description" or "description"
        and the value is a list of object names with the same string type or
        description.

    type_or_desc : {"type description", "description"}
        Whether to check type description or description between objects.

    section : {"Parameters", "Attributes", "Returns"}
        Name of the section type.

    n_objects : int
        Total number of objects.

    descr_regex_pattern : str, default=""
        Regex pattern to match for description of all objects.
        Ignored when `type_or_desc="type description".

    ignore_types : tuple of str, default=()
        Tuple of parameter/attribute/return names for which type description
        matching is ignored. Ignored when `type_or_desc="description".
    """
    skipped = []
    for item_name, docstrings_grouped in items_docs.items():
        # If item not found in all objects, skip
        if sum([len(objs) for objs in docstrings_grouped.values()]) < n_objects:
            skipped.append(item_name)
        # If regex provided, match to all descriptions
        elif type_or_desc == "description" and descr_regex_pattern:
            not_matched = []
            for docstring, group in docstrings_grouped.items():
                if not re.search(descr_regex_pattern, docstring):
                    not_matched.extend(group)
            if not_matched:
                msg = textwrap.fill(
                    f"The description of {section[:-1]} '{item_name}' in {not_matched}"
                    f" does not match 'descr_regex_pattern': {descr_regex_pattern} "
                )
                raise AssertionError(msg)
        # Skip type checking for items in `ignore_types`
        elif type_or_desc == "type specification" and item_name in ignore_types:
            continue
        # Otherwise, if more than one key, docstrings not consistent between objects
        elif len(docstrings_grouped.keys()) > 1:
            msg_diff = _get_diff_msg(docstrings_grouped)
            obj_groups = " and ".join(
                str(group) for group in docstrings_grouped.values()
            )
            msg = textwrap.fill(
                f"The {type_or_desc} of {section[:-1]} '{item_name}' is inconsistent "
                f"between {obj_groups}:"
            )
            msg += msg_diff
            raise AssertionError(msg)
    if skipped:
        warnings.warn(
            f"Checking was skipped for {section}: {skipped} as they were "
            "not found in all objects."
        )


def assert_docstring_consistency(
    objects,
    include_params=False,
    exclude_params=None,
    include_attrs=False,
    exclude_attrs=None,
    include_returns=False,
    exclude_returns=None,
    descr_regex_pattern=None,
    ignore_types=tuple(),
):
    r"""Check consistency between docstring parameters/attributes/returns of objects.

    Checks if parameters/attributes/returns have the same type specification and
    description (ignoring whitespace) across `objects`. Intended to be used for
    related classes/functions/data descriptors.

    Entries that do not appear across all `objects` are ignored.

    Parameters
    ----------
    objects : list of {classes, functions, data descriptors}
        Objects to check.
        Objects may be classes, functions or data descriptors with docstrings that
        can be parsed by numpydoc.

    include_params : list of str or bool, default=False
        List of parameters to be included. If True, all parameters are included,
        if False, checking is skipped for parameters.
        Can only be set if `exclude_params` is None.

    exclude_params : list of str or None, default=None
        List of parameters to be excluded. If None, no parameters are excluded.
        Can only be set if `include_params` is True.

    include_attrs : list of str or bool, default=False
        List of attributes to be included. If True, all attributes are included,
        if False, checking is skipped for attributes.
        Can only be set if `exclude_attrs` is None.

    exclude_attrs : list of str or None, default=None
        List of attributes to be excluded. If None, no attributes are excluded.
        Can only be set if `include_attrs` is True.

    include_returns : list of str or bool, default=False
        List of returns to be included. If True, all returns are included,
        if False, checking is skipped for returns.
        Can only be set if `exclude_returns` is None.

    exclude_returns : list of str or None, default=None
        List of returns to be excluded. If None, no returns are excluded.
        Can only be set if `include_returns` is True.

    descr_regex_pattern : str, default=None
        Regular expression to match to all descriptions of included
        parameters/attributes/returns. If None, will revert to default behavior
        of comparing descriptions between objects.

    ignore_types : tuple of str, default=tuple()
        Tuple of parameter/attribute/return names to exclude from type description
        matching between objects.

    Examples
    --------
    >>> from sklearn.metrics import (accuracy_score, classification_report,
    ... mean_absolute_error, mean_squared_error, median_absolute_error)
    >>> from sklearn.utils._testing import assert_docstring_consistency
    ... # doctest: +SKIP
    >>> assert_docstring_consistency([mean_absolute_error, mean_squared_error],
    ... include_params=['y_true', 'y_pred', 'sample_weight'])  # doctest: +SKIP
    >>> assert_docstring_consistency([median_absolute_error, mean_squared_error],
    ... include_params=True)  # doctest: +SKIP
    >>> assert_docstring_consistency([accuracy_score, classification_report],
    ... include_params=["y_true"],
    ... descr_regex_pattern=r"Ground truth \(correct\) (labels|target values)")
    ... # doctest: +SKIP
    """
    from numpydoc.docscrape import NumpyDocString

    Args = namedtuple("args", ["include", "exclude", "arg_name"])

    def _create_args(include, exclude, arg_name, section_name):
        if exclude and include is not True:
            raise TypeError(
                f"The 'exclude_{arg_name}' argument can be set only when the "
                f"'include_{arg_name}' argument is True."
            )
        if include is False:
            return {}
        return {section_name: Args(include, exclude, arg_name)}

    section_args = {
        **_create_args(include_params, exclude_params, "params", "Parameters"),
        **_create_args(include_attrs, exclude_attrs, "attrs", "Attributes"),
        **_create_args(include_returns, exclude_returns, "returns", "Returns"),
    }

    objects_doc = dict()
    for obj in objects:
        if (
            inspect.isdatadescriptor(obj)
            or inspect.isfunction(obj)
            or inspect.isclass(obj)
        ):
            objects_doc[obj.__name__] = NumpyDocString(inspect.getdoc(obj))
        else:
            raise TypeError(
                "All 'objects' must be one of: function, class or descriptor, "
                f"got a: {type(obj)}."
            )

    n_objects = len(objects)
    for section, args in section_args.items():
        type_items = defaultdict(lambda: defaultdict(list))
        desc_items = defaultdict(lambda: defaultdict(list))
        for obj_name, obj_doc in objects_doc.items():
            for item_name, type_def, desc in obj_doc[section]:
                if _check_item_included(item_name, args):
                    # Normalize white space
                    type_def = " ".join(type_def.strip().split())
                    desc = " ".join(chain.from_iterable(line.split() for line in desc))
                    # Use string type/desc as key, to group consistent objs together
                    type_items[item_name][type_def].append(obj_name)
                    desc_items[item_name][desc].append(obj_name)

        _check_consistency_items(
            type_items,
            "type specification",
            section,
            n_objects,
            ignore_types=ignore_types,
        )
        _check_consistency_items(
            desc_items,
            "description",
            section,
            n_objects,
            descr_regex_pattern=descr_regex_pattern,
        )


def assert_run_python_script_without_output(source_code, pattern=".+", timeout=60):
    """Utility to check assertions in an independent Python subprocess.

    The script provided in the source code should return 0 and the stdtout +
    stderr should not match the pattern `pattern`.

    This is a port from cloudpickle https://github.com/cloudpipe/cloudpickle

    Parameters
    ----------
    source_code : str
        The Python source code to execute.
    pattern : str
        Pattern that the stdout + stderr should not match. By default, unless
        stdout + stderr are both empty, an error will be raised.
    timeout : int, default=60
        Time in seconds before timeout.
    """
    fd, source_file = tempfile.mkstemp(suffix="_src_test_sklearn.py")
    os.close(fd)
    try:
        with open(source_file, "wb") as f:
            f.write(source_code.encode("utf-8"))
        cmd = [sys.executable, source_file]
        cwd = op.normpath(op.join(op.dirname(sklearn.__file__), ".."))
        env = os.environ.copy()
        try:
            env["PYTHONPATH"] = os.pathsep.join([cwd, env["PYTHONPATH"]])
        except KeyError:
            env["PYTHONPATH"] = cwd
        kwargs = {"cwd": cwd, "stderr": STDOUT, "env": env}
        # If coverage is running, pass the config file to the subprocess
        coverage_rc = os.environ.get("COVERAGE_PROCESS_START")
        if coverage_rc:
            kwargs["env"]["COVERAGE_PROCESS_START"] = coverage_rc

        kwargs["timeout"] = timeout
        try:
            try:
                out = check_output(cmd, **kwargs)
            except CalledProcessError as e:
                raise RuntimeError(
                    "script errored with output:\n%s" % e.output.decode("utf-8")
                )

            out = out.decode("utf-8")
            if re.search(pattern, out):
                if pattern == ".+":
                    expectation = "Expected no output"
                else:
                    expectation = f"The output was not supposed to match {pattern!r}"

                message = f"{expectation}, got the following output instead: {out!r}"
                raise AssertionError(message)
        except TimeoutExpired as e:
            raise RuntimeError(
                "script timeout, output so far:\n%s" % e.output.decode("utf-8")
            )
    finally:
        os.unlink(source_file)


def _convert_container(
    container,
    constructor_type,
    dtype=None,
    sparse_container=None,
    sparse_format="csr",
    constructor_lib="pandas",
    minversion=None,
    column_names=None,
    categorical_feature_names=None,
):
    """Convert a given container to a specific array-like with a dtype.

    Parameters
    ----------
    container : array-like
        The container to convert. The following `constructor_type`s have constraints on
        the shape of the container:

        - "slice" requires 1D container of length 2
        - "dataframe" requires 2D container
        - "series" and "index" requires 1D container

    constructor_type : {"list", "tuple", "slice", "array", "dataframe", "series", \
            "index"}
        The type of the returned container.

    dtype : dtype, default=None
        Force the dtype of the container. Does not apply when `constructor_type` is
        "slice".

    sparse_container : {"matrix", "array"}, default=None
        The sparse container to use. Only applies when `constructor_type` is "array"`.
        Note that if this parameter is not `None` and `container` is 1D of length n,
        then the converted container will be 2D of shape (1, n).

        - `None` returns a dense numpy array
        - "matrix" returns a sparse matrix
        - "array" returns a sparse array and skip test if scipy < 1.8

    sparse_format : {"csc", "csr"}, default="csr"
        The sparse format to use. Only applies when `constructor_type` is "array" and
        `sparse_container` is not `None`.

    constructor_lib : {"pandas", "polars", "pyarrow"}, default="pandas"
        The library to use. Only applies when `constructor_type` is one of "dataframe",
        "series", and "index". Skip the test if the specified library is not available.

        - "pandas" supports `constructor_type`s "dataframe", "series", and "index"
        - "polars" supports "dataframe" and "series"
        - "pyarrow" supports "dataframe" (i.e., Table)

    minversion : str, default=None
        Minimum version for package to install. Only applies when `constructor_lib` is
        applicable.

    column_names : index or array-like, default=None
        The column names of the container. Only applies when `constructor_type` is
        "dataframe".

    categorical_feature_names : list of str, default=None
        List of column names to cast to categorical dtype. Only applies when
        `constructor_type` is "dataframe".

    Returns
    -------
    converted_container
    """
    if sp.sparse.issparse(container) and not (
        constructor_type == "array" and sparse_container is not None
    ):
        # If the container is sparse but the target is not sparse, convert to dense
        # array in the first place; otherwise `np.asarray` may complain
        container = container.toarray()

    if constructor_type == "list":
        return np.asarray(container, dtype=dtype).tolist()

    if constructor_type == "tuple":
        return tuple(np.asarray(container, dtype=dtype).tolist())

    if constructor_type == "slice":
        container = np.asarray(container, dtype=dtype)
        if container.shape != (2,):
            raise ValueError(
                "Only 1D containers with exactly 2 elements can be converted to slice; "
                f"got shape {container.shape} instead"
            )
        return slice(container[0], container[1])

    if constructor_type == "array":
        return _convert_container_to_array(
            container,
            dtype,
            sparse_container,
            sparse_format,
        )

    if constructor_type == "dataframe":
        return _convert_container_to_dataframe(
            container,
            dtype,
            constructor_lib,
            minversion,
            column_names,
            categorical_feature_names,
        )

    if constructor_type == "series":
        return _convert_container_to_series(
            container,
            dtype,
            constructor_lib,
            minversion,
        )

    if constructor_type == "index":
        return _convert_container_to_index(
            container,
            dtype,
            constructor_lib,
            minversion,
        )


def _convert_container_to_array(container, dtype, sparse_container, sparse_format):
    """Helper for `_convert_container` when `constructor_type` is "array"."""
    if sparse_container is None:
        # Convert to dense numpy array
        return np.asarray(container, dtype=dtype)

    if sp_version < parse_version("1.8") and sparse_container == "array":
        pytest.skip("Sparse arrays require scipy >= 1.8")

    if not sp.sparse.issparse(container):
        # For scipy >= 1.13, sparse array constructed from 1d array may be
        # 1d or raise an exception. To avoid this, we make sure that the
        # input container is 2d. For more details, see
        # https://github.com/scipy/scipy/pull/18530#issuecomment-1878005149
        container = np.atleast_2d(container)

    supported_sparse_containers = ("matrix", "array")
    if sparse_container not in supported_sparse_containers:
        raise ValueError(
            f"Invalid {sparse_container=}; expected one of"
            f" {supported_sparse_containers}"
        )

    supported_sparse_formats = ("csr", "csc")
    if sparse_format not in supported_sparse_formats:
        raise ValueError(
            f"Invalid {sparse_format=}; expected one of {supported_sparse_formats}"
        )

    sparse_constructor = getattr(sp.sparse, f"{sparse_format}_{sparse_container}")
    return sparse_constructor(container, dtype=dtype)


def _convert_container_to_dataframe(
    container,
    dtype,
    constructor_lib,
    minversion,
    column_names,
    categorical_feature_names,
):
    """Helper for `_convert_container` when `constructor_type` is "dataframe"."""
    if constructor_lib not in ("pandas", "polars", "pyarrow"):
        raise ValueError(f"{constructor_lib=} is incompatible with dataframe")

    container_lib = None  # None if not dataframe, otherwise the library
    if _is_pandas_df_or_series(container):
        container_lib = "pandas"
    elif _is_polars_df_or_series(container):
        container_lib = "polars"
    elif _is_arrow_df(container):
        container_lib = "pyarrow"
    else:
        # Non-dataframe containers are converted to numpy array first
        container = np.asarray(container)

    if len(container.shape) != 2:
        raise ValueError(
            "Only 2D containers can be converted to dataframe; got shape "
            f"{container.shape} instead"
        )

    if constructor_lib == "pandas":
        pd = pytest.importorskip("pandas", minversion=minversion)

        # Convert to pandas DataFrame with the specified dtype and column names (if any)
        if container_lib is not None:
            if container_lib == "polars":
                # Polars df.to_pandas() requires pyarrow to be installed
                container = pd.DataFrame(
                    {column: container[column] for column in container.columns}
                )
            elif container_lib == "pyarrow":
                container = container.to_pandas()

            if dtype is not None:
                container = container.astype(dtype)
            if column_names is not None:
                container.columns = column_names
        else:
            container = pd.DataFrame(container, columns=column_names, dtype=dtype)

        # Deal with categorical feature names
        if categorical_feature_names is not None:
            for col_name in categorical_feature_names:
                container[col_name] = container[col_name].astype("category")
        return container

    if constructor_lib == "polars":
        pl = pytest.importorskip("polars", minversion=minversion)

        # Convert to polars DataFrame with the specified dtype and column names (if any)
        if container_lib is not None:
            if container_lib == "pandas":
                container = pl.from_pandas(container)
            elif container_lib == "pyarrow":
                container = pl.from_arrow(container)
            if dtype is not None:
                container = container.cast(dtype)
            if column_names is not None:
                container.columns = column_names
        else:
            schema = None
            if dtype is not None:
                if column_names is None:
                    column_names = (f"col{i}" for i in range(container.shape[1]))
                schema = {name: dtype for name in column_names}
            elif column_names is not None:
                schema = column_names
            container = pl.DataFrame(container, schema=schema, orient="row")

        # Deal with categorical feature names
        if categorical_feature_names is not None:
            container = container.with_columns(
                pl.col(col_name).cast(pl.Categorical)
                for col_name in categorical_feature_names
            )
        return container

    if constructor_lib == "pyarrow":
        pa = pytest.importorskip("pyarrow", minversion=minversion)
<<<<<<< HEAD

        # Convert to pyarrow Table with the specified dtype and column names (if any)
        if container_lib is not None:
            if container_lib != "pyarrow":
                container = pytest.importorskip("pyarrow.interchange").from_dataframe(
                    container
                )
            if dtype is not None or column_names is not None:
                new_schema = container.schema
                if dtype is not None:
                    for i, field in enumerate(container.schema):
                        new_schema = new_schema.set(i, field.with_type(dtype))
                    container = container.cast(new_schema)
                if column_names is not None:
                    container = container.rename_columns(column_names)
        else:
            if column_names is None:
                column_names = [f"col{i}" for i in range(container.shape[1])]
            schema = None
            if dtype is not None:
                schema = pa.schema({name: dtype for name in column_names})
            container = pa.Table.from_pydict(
                {name: container[:, i] for i, name in enumerate(column_names)},
                schema=schema,
            )

        # Deal with categorical feature names
=======
        array = np.asarray(container)
        array = array[:, None] if array.ndim == 1 else array
        if columns_name is None:
            columns_name = [f"col{i}" for i in range(array.shape[1])]
        data = {name: array[:, i] for i, name in enumerate(columns_name)}
        result = pa.Table.from_pydict(data)
>>>>>>> 87929436
        if categorical_feature_names is not None:
            for col_idx, col_name in enumerate(container.column_names):
                if col_name in categorical_feature_names:
                    container = container.set_column(
                        col_idx,
                        col_name,
                        container.column(col_name).dictionary_encode(),
                    )
        return container


def _convert_container_to_series(container, dtype, constructor_lib, minversion):
    """Helper for `_convert_container` when `constructor_type` is "series"."""
    if constructor_lib not in ("pandas", "polars"):
        raise ValueError(f"{constructor_lib=} is incompatible with series")

    container_lib = None  # None if not series, otherwise the library
    if _is_pandas_df_or_series(container):
        container_lib = "pandas"
    elif _is_polars_df_or_series(container):
        container_lib = "polars"
    else:
        # Non-series containers are converted to numpy array first
        container = np.asarray(container)

    if len(container.shape) != 1:
        raise ValueError(
            f"Only 1D containers can be converted to series; got shape "
            f"{container.shape} instead"
        )

    if constructor_lib == "pandas":
        pd = pytest.importorskip("pandas", minversion=minversion)
<<<<<<< HEAD
        if container_lib is not None:
            if container_lib == "polars":
                container = pd.Series(container.to_numpy())
            if dtype is not None:
                container = container.astype(dtype)
        else:
            container = pd.Series(container, dtype=dtype)
        return container

    if constructor_lib == "polars":
        pl = pytest.importorskip("polars", minversion=minversion)
        if container_lib is not None:
            if container_lib == "pandas":
                container = pl.from_pandas(container)
            if dtype is not None:
                container = container.cast(dtype)
        else:
            container = pl.Series(container, dtype=dtype)
        return container


def _convert_container_to_index(container, dtype, constructor_lib, minversion):
    """Helper for `_convert_container` when `constructor_type` is "index"."""
    if constructor_lib != "pandas":
        raise ValueError(f"{constructor_lib=} is incompatible with index")

    container = np.asarray(container)
    if len(container.shape) != 1:
        raise ValueError(
            f"Only 1D containers can be converted to index; got shape "
            f"{container.shape} instead"
        )

    pd = pytest.importorskip("pandas", minversion=minversion)
    return pd.Index(container, dtype=dtype)
=======
        return pd.Series(container, dtype=dtype)
    elif constructor_name == "pyarrow_array":
        pa = pytest.importorskip("pyarrow", minversion=minversion)
        return pa.array(container)
    elif constructor_name == "polars_series":
        pl = pytest.importorskip("polars", minversion=minversion)
        return pl.Series(values=container)
    elif constructor_name == "index":
        pd = pytest.importorskip("pandas", minversion=minversion)
        return pd.Index(container, dtype=dtype)
    elif constructor_name == "slice":
        return slice(container[0], container[1])
    elif "sparse" in constructor_name:
        if not sp.sparse.issparse(container):
            # For scipy >= 1.13, sparse array constructed from 1d array may be
            # 1d or raise an exception. To avoid this, we make sure that the
            # input container is 2d. For more details, see
            # https://github.com/scipy/scipy/pull/18530#issuecomment-1878005149
            container = np.atleast_2d(container)

        if constructor_name in ("sparse", "sparse_csr"):
            # sparse and sparse_csr are equivalent for legacy reasons
            return sp.sparse.csr_matrix(container, dtype=dtype)
        elif constructor_name == "sparse_csr_array":
            return sp.sparse.csr_array(container, dtype=dtype)
        elif constructor_name == "sparse_csc":
            return sp.sparse.csc_matrix(container, dtype=dtype)
        elif constructor_name == "sparse_csc_array":
            return sp.sparse.csc_array(container, dtype=dtype)
>>>>>>> 87929436


def raises(expected_exc_type, match=None, may_pass=False, err_msg=None):
    """Context manager to ensure exceptions are raised within a code block.

    This is similar to and inspired from pytest.raises, but supports a few
    other cases.

    This is only intended to be used in estimator_checks.py where we don't
    want to use pytest. In the rest of the code base, just use pytest.raises
    instead.

    Parameters
    ----------
    excepted_exc_type : Exception or list of Exception
        The exception that should be raised by the block. If a list, the block
        should raise one of the exceptions.
    match : str or list of str, default=None
        A regex that the exception message should match. If a list, one of
        the entries must match. If None, match isn't enforced.
    may_pass : bool, default=False
        If True, the block is allowed to not raise an exception. Useful in
        cases where some estimators may support a feature but others must
        fail with an appropriate error message. By default, the context
        manager will raise an exception if the block does not raise an
        exception.
    err_msg : str, default=None
        If the context manager fails (e.g. the block fails to raise the
        proper exception, or fails to match), then an AssertionError is
        raised with this message. By default, an AssertionError is raised
        with a default error message (depends on the kind of failure). Use
        this to indicate how users should fix their estimators to pass the
        checks.

    Attributes
    ----------
    raised_and_matched : bool
        True if an exception was raised and a match was found, False otherwise.
    """
    return _Raises(expected_exc_type, match, may_pass, err_msg)


class _Raises(contextlib.AbstractContextManager):
    # see raises() for parameters
    def __init__(self, expected_exc_type, match, may_pass, err_msg):
        self.expected_exc_types = (
            expected_exc_type
            if isinstance(expected_exc_type, Iterable)
            else [expected_exc_type]
        )
        self.matches = [match] if isinstance(match, str) else match
        self.may_pass = may_pass
        self.err_msg = err_msg
        self.raised_and_matched = False

    def __exit__(self, exc_type, exc_value, _):
        # see
        # https://docs.python.org/2.5/whatsnew/pep-343.html#SECTION000910000000000000000

        if exc_type is None:  # No exception was raised in the block
            if self.may_pass:
                return True  # CM is happy
            else:
                err_msg = self.err_msg or f"Did not raise: {self.expected_exc_types}"
                raise AssertionError(err_msg)

        if not any(
            issubclass(exc_type, expected_type)
            for expected_type in self.expected_exc_types
        ):
            if self.err_msg is not None:
                raise AssertionError(self.err_msg) from exc_value
            else:
                return False  # will re-raise the original exception

        if self.matches is not None:
            err_msg = self.err_msg or (
                "The error message should contain one of the following "
                "patterns:\n{}\nGot {}".format("\n".join(self.matches), str(exc_value))
            )
            if not any(re.search(match, str(exc_value)) for match in self.matches):
                raise AssertionError(err_msg) from exc_value
            self.raised_and_matched = True

        return True


class MinimalClassifier:
    """Minimal classifier implementation without inheriting from BaseEstimator.

    This estimator should be tested with:

    * `check_estimator` in `test_estimator_checks.py`;
    * within a `Pipeline` in `test_pipeline.py`;
    * within a `SearchCV` in `test_search.py`.
    """

    def __init__(self, param=None):
        self.param = param

    def get_params(self, deep=True):
        return {"param": self.param}

    def set_params(self, **params):
        for key, value in params.items():
            setattr(self, key, value)
        return self

    def fit(self, X, y):
        X, y = check_X_y(X, y)
        check_classification_targets(y)
        self.classes_, counts = np.unique(y, return_counts=True)
        self._most_frequent_class_idx = counts.argmax()
        return self

    def predict_proba(self, X):
        check_is_fitted(self)
        X = check_array(X)
        proba_shape = (X.shape[0], self.classes_.size)
        y_proba = np.zeros(shape=proba_shape, dtype=np.float64)
        y_proba[:, self._most_frequent_class_idx] = 1.0
        return y_proba

    def predict(self, X):
        y_proba = self.predict_proba(X)
        y_pred = y_proba.argmax(axis=1)
        return self.classes_[y_pred]

    def score(self, X, y):
        from sklearn.metrics import accuracy_score

        return accuracy_score(y, self.predict(X))

    def __sklearn_tags__(self):
        return Tags(
            estimator_type="classifier",
            classifier_tags=ClassifierTags(),
            regressor_tags=None,
            transformer_tags=None,
            target_tags=TargetTags(required=True),
        )


class MinimalRegressor:
    """Minimal regressor implementation without inheriting from BaseEstimator.

    This estimator should be tested with:

    * `check_estimator` in `test_estimator_checks.py`;
    * within a `Pipeline` in `test_pipeline.py`;
    * within a `SearchCV` in `test_search.py`.
    """

    def __init__(self, param=None):
        self.param = param

    def get_params(self, deep=True):
        return {"param": self.param}

    def set_params(self, **params):
        for key, value in params.items():
            setattr(self, key, value)
        return self

    def fit(self, X, y):
        X, y = check_X_y(X, y)
        self.is_fitted_ = True
        self._mean = np.mean(y)
        return self

    def predict(self, X):
        check_is_fitted(self)
        X = check_array(X)
        return np.ones(shape=(X.shape[0],)) * self._mean

    def score(self, X, y):
        from sklearn.metrics import r2_score

        return r2_score(y, self.predict(X))

    def __sklearn_tags__(self):
        return Tags(
            estimator_type="regressor",
            classifier_tags=None,
            regressor_tags=RegressorTags(),
            transformer_tags=None,
            target_tags=TargetTags(required=True),
        )


class MinimalTransformer:
    """Minimal transformer implementation without inheriting from
    BaseEstimator.

    This estimator should be tested with:

    * `check_estimator` in `test_estimator_checks.py`;
    * within a `Pipeline` in `test_pipeline.py`;
    * within a `SearchCV` in `test_search.py`.
    """

    def __init__(self, param=None):
        self.param = param

    def get_params(self, deep=True):
        return {"param": self.param}

    def set_params(self, **params):
        for key, value in params.items():
            setattr(self, key, value)
        return self

    def fit(self, X, y=None):
        check_array(X)
        self.is_fitted_ = True
        return self

    def transform(self, X, y=None):
        check_is_fitted(self)
        X = check_array(X)
        return X

    def fit_transform(self, X, y=None):
        return self.fit(X, y).transform(X, y)

    def __sklearn_tags__(self):
        return Tags(
            estimator_type="transformer",
            classifier_tags=None,
            regressor_tags=None,
            transformer_tags=TransformerTags(),
            target_tags=TargetTags(required=False),
        )


def _array_api_for_tests(array_namespace, device):
    try:
        array_mod = importlib.import_module(array_namespace)
    except (ModuleNotFoundError, ImportError):
        raise SkipTest(
            f"{array_namespace} is not installed: not checking array_api input"
        )

    if os.environ.get("SCIPY_ARRAY_API") is None:
        raise SkipTest("SCIPY_ARRAY_API is not set: not checking array_api input")

    from sklearn.externals.array_api_compat import get_namespace

    # First create an array using the chosen array module and then get the
    # corresponding (compatibility wrapped) array namespace based on it.
    # This is because `cupy` is not the same as the compatibility wrapped
    # namespace of a CuPy array.
    xp = get_namespace(array_mod.asarray(1))
    if (
        array_namespace == "torch"
        and device == "cuda"
        and not xp.backends.cuda.is_built()
    ):
        raise SkipTest("PyTorch test requires cuda, which is not available")
    elif array_namespace == "torch" and device == "mps":
        if os.getenv("PYTORCH_ENABLE_MPS_FALLBACK") != "1":
            # For now we need PYTORCH_ENABLE_MPS_FALLBACK=1 for all estimators to work
            # when using the MPS device.
            raise SkipTest(
                "Skipping MPS device test because PYTORCH_ENABLE_MPS_FALLBACK is not "
                "set."
            )
        if not xp.backends.mps.is_built():
            raise SkipTest(
                "MPS is not available because the current PyTorch install was not "
                "built with MPS enabled."
            )
    elif array_namespace == "cupy":  # pragma: nocover
        import cupy

        if cupy.cuda.runtime.getDeviceCount() == 0:
            raise SkipTest("CuPy test requires cuda, which is not available")
    return xp


def _get_warnings_filters_info_list():
    @dataclass
    class WarningInfo:
        action: "warnings._ActionKind"  # type: ignore[annotation-unchecked]
        message: str = ""  # type: ignore[annotation-unchecked]
        category: type[Warning] = Warning  # type: ignore[annotation-unchecked]

        def to_filterwarning_str(self):
            if self.category.__module__ == "builtins":
                category = self.category.__name__
            else:
                category = f"{self.category.__module__}.{self.category.__name__}"

            return f"{self.action}:{self.message}:{category}"

    return [
        WarningInfo("error", category=DeprecationWarning),
        WarningInfo("error", category=FutureWarning),
        WarningInfo("error", category=VisibleDeprecationWarning),
        # TODO: remove when pyamg > 5.0.1
        # Avoid a deprecation warning due pkg_resources usage in pyamg.
        WarningInfo(
            "ignore",
            message="pkg_resources is deprecated as an API",
            category=DeprecationWarning,
        ),
        WarningInfo(
            "ignore",
            message="Deprecated call to `pkg_resources",
            category=DeprecationWarning,
        ),
        # pytest-cov issue https://github.com/pytest-dev/pytest-cov/issues/557 not
        # fixed although it has been closed. https://github.com/pytest-dev/pytest-cov/pull/623
        # would probably fix it.
        WarningInfo(
            "ignore",
            message=(
                "The --rsyncdir command line argument and rsyncdirs config variable are"
                " deprecated"
            ),
            category=DeprecationWarning,
        ),
        # XXX: Easiest way to ignore pandas Pyarrow DeprecationWarning in the
        # short-term. See https://github.com/pandas-dev/pandas/issues/54466 for
        # more details.
        WarningInfo(
            "ignore",
            message=r"\s*Pyarrow will become a required dependency",
            category=DeprecationWarning,
        ),
        # warnings has been fixed from dateutil main but not released yet, see
        # https://github.com/dateutil/dateutil/issues/1314
        WarningInfo(
            "ignore",
            message="datetime.datetime.utcfromtimestamp",
            category=DeprecationWarning,
        ),
        # Python 3.12 warnings from joblib fixed in master but not released yet,
        # see https://github.com/joblib/joblib/pull/1518
        WarningInfo(
            "ignore", message="ast.Num is deprecated", category=DeprecationWarning
        ),
        WarningInfo(
            "ignore", message="Attribute n is deprecated", category=DeprecationWarning
        ),
        # Python 3.12 warnings from sphinx-gallery fixed in master but not
        # released yet, see
        # https://github.com/sphinx-gallery/sphinx-gallery/pull/1242
        WarningInfo(
            "ignore", message="ast.Str is deprecated", category=DeprecationWarning
        ),
        WarningInfo(
            "ignore", message="Attribute s is deprecated", category=DeprecationWarning
        ),
        # Plotly deprecated something which we're not using, but internally it's used
        # and needs to be fixed on their side.
        # https://github.com/plotly/plotly.py/issues/4997
        WarningInfo(
            "ignore",
            message=".+scattermapbox.+deprecated.+scattermap.+instead",
            category=DeprecationWarning,
        ),
    ]


def get_pytest_filterwarning_lines():
    warning_filters_info_list = _get_warnings_filters_info_list()
    return [
        warning_info.to_filterwarning_str()
        for warning_info in warning_filters_info_list
    ]


def turn_warnings_into_errors():
    warnings_filters_info_list = _get_warnings_filters_info_list()
    for warning_info in warnings_filters_info_list:
        warnings.filterwarnings(
            warning_info.action,
            message=warning_info.message,
            category=warning_info.category,
        )<|MERGE_RESOLUTION|>--- conflicted
+++ resolved
@@ -50,6 +50,8 @@
     _IS_32BIT,
     VisibleDeprecationWarning,
     _in_unstable_openblas_configuration,
+    parse_version,
+    sp_version,
 )
 from sklearn.utils.multiclass import check_classification_targets
 from sklearn.utils.validation import (
@@ -1214,7 +1216,6 @@
 
     if constructor_lib == "pyarrow":
         pa = pytest.importorskip("pyarrow", minversion=minversion)
-<<<<<<< HEAD
 
         # Convert to pyarrow Table with the specified dtype and column names (if any)
         if container_lib is not None:
@@ -1242,14 +1243,6 @@
             )
 
         # Deal with categorical feature names
-=======
-        array = np.asarray(container)
-        array = array[:, None] if array.ndim == 1 else array
-        if columns_name is None:
-            columns_name = [f"col{i}" for i in range(array.shape[1])]
-        data = {name: array[:, i] for i, name in enumerate(columns_name)}
-        result = pa.Table.from_pydict(data)
->>>>>>> 87929436
         if categorical_feature_names is not None:
             for col_idx, col_name in enumerate(container.column_names):
                 if col_name in categorical_feature_names:
@@ -1283,7 +1276,6 @@
 
     if constructor_lib == "pandas":
         pd = pytest.importorskip("pandas", minversion=minversion)
-<<<<<<< HEAD
         if container_lib is not None:
             if container_lib == "polars":
                 container = pd.Series(container.to_numpy())
@@ -1319,37 +1311,6 @@
 
     pd = pytest.importorskip("pandas", minversion=minversion)
     return pd.Index(container, dtype=dtype)
-=======
-        return pd.Series(container, dtype=dtype)
-    elif constructor_name == "pyarrow_array":
-        pa = pytest.importorskip("pyarrow", minversion=minversion)
-        return pa.array(container)
-    elif constructor_name == "polars_series":
-        pl = pytest.importorskip("polars", minversion=minversion)
-        return pl.Series(values=container)
-    elif constructor_name == "index":
-        pd = pytest.importorskip("pandas", minversion=minversion)
-        return pd.Index(container, dtype=dtype)
-    elif constructor_name == "slice":
-        return slice(container[0], container[1])
-    elif "sparse" in constructor_name:
-        if not sp.sparse.issparse(container):
-            # For scipy >= 1.13, sparse array constructed from 1d array may be
-            # 1d or raise an exception. To avoid this, we make sure that the
-            # input container is 2d. For more details, see
-            # https://github.com/scipy/scipy/pull/18530#issuecomment-1878005149
-            container = np.atleast_2d(container)
-
-        if constructor_name in ("sparse", "sparse_csr"):
-            # sparse and sparse_csr are equivalent for legacy reasons
-            return sp.sparse.csr_matrix(container, dtype=dtype)
-        elif constructor_name == "sparse_csr_array":
-            return sp.sparse.csr_array(container, dtype=dtype)
-        elif constructor_name == "sparse_csc":
-            return sp.sparse.csc_matrix(container, dtype=dtype)
-        elif constructor_name == "sparse_csc_array":
-            return sp.sparse.csc_array(container, dtype=dtype)
->>>>>>> 87929436
 
 
 def raises(expected_exc_type, match=None, may_pass=False, err_msg=None):
