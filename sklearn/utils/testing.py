"""Testing utilities."""

# Copyright (c) 2011, 2012
# Authors: Pietro Berkes,
#          Andreas Muller
#          Mathieu Blondel
#          Olivier Grisel
#          Arnaud Joly
#          Denis Engemann
#          Giorgio Patrini
#          Thierry Guillemot
# License: BSD 3 clause
import os
import inspect
import pkgutil
import warnings
import sys
import struct

import scipy as sp
import scipy.io
from functools import wraps
from operator import itemgetter
try:
    # Python 2
    from urllib2 import urlopen
    from urllib2 import HTTPError
except ImportError:
    # Python 3+
    from urllib.request import urlopen
    from urllib.error import HTTPError

import tempfile
import shutil
import os.path as op
import atexit
import unittest

# WindowsError only exist on Windows
try:
    WindowsError
except NameError:
    WindowsError = None

import sklearn
from sklearn.base import BaseEstimator
from sklearn.externals import joblib
from sklearn.utils import deprecated

additional_names_in_all = []
try:
    from nose.tools import raises as _nose_raises
    deprecation_message = (
        'sklearn.utils.testing.raises has been deprecated in version 0.20 '
        'and will be removed in 0.22. Please use '
        'sklearn.utils.testing.assert_raises instead.')
    raises = deprecated(deprecation_message)(_nose_raises)
    additional_names_in_all.append('raises')
except ImportError:
    pass

try:
    from nose.tools import with_setup as _with_setup
    deprecation_message = (
        'sklearn.utils.testing.with_setup has been deprecated in version 0.20 '
        'and will be removed in 0.22.'
        'If your code relies on with_setup, please use'
        ' nose.tools.with_setup instead.')
    with_setup = deprecated(deprecation_message)(_with_setup)
    additional_names_in_all.append('with_setup')
except ImportError:
    pass

from numpy.testing import assert_almost_equal
from numpy.testing import assert_array_equal
from numpy.testing import assert_array_almost_equal
from numpy.testing import assert_array_less
from numpy.testing import assert_approx_equal
import numpy as np

from sklearn.base import (ClassifierMixin, RegressorMixin, TransformerMixin,
                          ClusterMixin)
<<<<<<< HEAD
from sklearn.utils._unittest_backport import TestCase
=======
>>>>>>> e053cce6

__all__ = ["assert_equal", "assert_not_equal", "assert_raises",
           "assert_raises_regexp", "assert_true",
           "assert_false", "assert_almost_equal", "assert_array_equal",
           "assert_array_almost_equal", "assert_array_less",
           "assert_less", "assert_less_equal",
           "assert_greater", "assert_greater_equal",
           "assert_approx_equal", "SkipTest"]
__all__.extend(additional_names_in_all)

_dummy = TestCase('__init__')
assert_equal = _dummy.assertEqual
assert_not_equal = _dummy.assertNotEqual
assert_true = _dummy.assertTrue
assert_false = _dummy.assertFalse
assert_raises = _dummy.assertRaises
SkipTest = unittest.case.SkipTest
assert_dict_equal = _dummy.assertDictEqual
assert_in = _dummy.assertIn
assert_not_in = _dummy.assertNotIn
assert_less = _dummy.assertLess
assert_greater = _dummy.assertGreater
assert_less_equal = _dummy.assertLessEqual
assert_greater_equal = _dummy.assertGreaterEqual

assert_raises_regex = _dummy.assertRaisesRegex
# assert_raises_regexp is deprecated in Python 3.4 in favor of
# assert_raises_regex but lets keep the backward compat in scikit-learn with
# the old name for now
assert_raises_regexp = assert_raises_regex


def assert_warns(warning_class, func, *args, **kw):
    """Test that a certain warning occurs.

    Parameters
    ----------
    warning_class : the warning class
        The class to test for, e.g. UserWarning.

    func : callable
        Calable object to trigger warnings.

    *args : the positional arguments to `func`.

    **kw : the keyword arguments to `func`

    Returns
    -------

    result : the return value of `func`

    """
    # very important to avoid uncontrolled state propagation
    clean_warning_registry()
    with warnings.catch_warnings(record=True) as w:
        # Cause all warnings to always be triggered.
        warnings.simplefilter("always")
        # Trigger a warning.
        result = func(*args, **kw)
        if hasattr(np, 'VisibleDeprecationWarning'):
            # Filter out numpy-specific warnings in numpy >= 1.9
            w = [e for e in w
                 if e.category is not np.VisibleDeprecationWarning]

        # Verify some things
        if not len(w) > 0:
            raise AssertionError("No warning raised when calling %s"
                                 % func.__name__)

        found = any(warning.category is warning_class for warning in w)
        if not found:
            raise AssertionError("%s did not give warning: %s( is %s)"
                                 % (func.__name__, warning_class, w))
    return result


def assert_warns_message(warning_class, message, func, *args, **kw):
    # very important to avoid uncontrolled state propagation
    """Test that a certain warning occurs and with a certain message.

    Parameters
    ----------
    warning_class : the warning class
        The class to test for, e.g. UserWarning.

    message : str | callable
        The entire message or a substring to  test for. If callable,
        it takes a string as argument and will trigger an assertion error
        if it returns `False`.

    func : callable
        Calable object to trigger warnings.

    *args : the positional arguments to `func`.

    **kw : the keyword arguments to `func`.

    Returns
    -------

    result : the return value of `func`

    """
    clean_warning_registry()
    with warnings.catch_warnings(record=True) as w:
        # Cause all warnings to always be triggered.
        warnings.simplefilter("always")
        if hasattr(np, 'VisibleDeprecationWarning'):
            # Let's not catch the numpy internal DeprecationWarnings
            warnings.simplefilter('ignore', np.VisibleDeprecationWarning)
        # Trigger a warning.
        result = func(*args, **kw)
        # Verify some things
        if not len(w) > 0:
            raise AssertionError("No warning raised when calling %s"
                                 % func.__name__)

        found = [issubclass(warning.category, warning_class) for warning in w]
        if not any(found):
            raise AssertionError("No warning raised for %s with class "
                                 "%s"
                                 % (func.__name__, warning_class))

        message_found = False
        # Checks the message of all warnings belong to warning_class
        for index in [i for i, x in enumerate(found) if x]:
            # substring will match, the entire message with typo won't
            msg = w[index].message  # For Python 3 compatibility
            msg = str(msg.args[0] if hasattr(msg, 'args') else msg)
            if callable(message):  # add support for certain tests
                check_in_message = message
            else:
                check_in_message = lambda msg: message in msg

            if check_in_message(msg):
                message_found = True
                break

        if not message_found:
            raise AssertionError("Did not receive the message you expected "
                                 "('%s') for <%s>, got: '%s'"
                                 % (message, func.__name__, msg))

    return result


# To remove when we support numpy 1.7
def assert_no_warnings(func, *args, **kw):
    # very important to avoid uncontrolled state propagation
    clean_warning_registry()
    with warnings.catch_warnings(record=True) as w:
        warnings.simplefilter('always')

        result = func(*args, **kw)
        if hasattr(np, 'VisibleDeprecationWarning'):
            # Filter out numpy-specific warnings in numpy >= 1.9
            w = [e for e in w
                 if e.category is not np.VisibleDeprecationWarning]

        if len(w) > 0:
            raise AssertionError("Got warnings when calling %s: [%s]"
                                 % (func.__name__,
                                    ', '.join(str(warning) for warning in w)))
    return result


def ignore_warnings(obj=None, category=Warning):
    """Context manager and decorator to ignore warnings.

    Note. Using this (in both variants) will clear all warnings
    from all python modules loaded. In case you need to test
    cross-module-warning-logging this is not your tool of choice.

    Parameters
    ----------
    category : warning class, defaults to Warning.
        The category to filter. If Warning, all categories will be muted.

    Examples
    --------
    >>> with ignore_warnings():
    ...     warnings.warn('buhuhuhu')

    >>> def nasty_warn():
    ...    warnings.warn('buhuhuhu')
    ...    print(42)

    >>> ignore_warnings(nasty_warn)()
    42
    """
    if callable(obj):
        return _IgnoreWarnings(category=category)(obj)
    else:
        return _IgnoreWarnings(category=category)


class _IgnoreWarnings(object):
    """Improved and simplified Python warnings context manager and decorator.

    This class allows to ignore the warnings raise by a function.
    Copied from Python 2.7.5 and modified as required.

    Parameters
    ----------
    category : tuple of warning class, default to Warning
        The category to filter. By default, all the categories will be muted.

    """

    def __init__(self, category):
        self._record = True
        self._module = sys.modules['warnings']
        self._entered = False
        self.log = []
        self.category = category

    def __call__(self, fn):
        """Decorator to catch and hide warnings without visual nesting."""
        @wraps(fn)
        def wrapper(*args, **kwargs):
            # very important to avoid uncontrolled state propagation
            clean_warning_registry()
            with warnings.catch_warnings():
                warnings.simplefilter("ignore", self.category)
                return fn(*args, **kwargs)

        return wrapper

    def __repr__(self):
        args = []
        if self._record:
            args.append("record=True")
        if self._module is not sys.modules['warnings']:
            args.append("module=%r" % self._module)
        name = type(self).__name__
        return "%s(%s)" % (name, ", ".join(args))

    def __enter__(self):
        clean_warning_registry()  # be safe and not propagate state + chaos
        warnings.simplefilter("ignore", self.category)
        if self._entered:
            raise RuntimeError("Cannot enter %r twice" % self)
        self._entered = True
        self._filters = self._module.filters
        self._module.filters = self._filters[:]
        self._showwarning = self._module.showwarning

    def __exit__(self, *exc_info):
        if not self._entered:
            raise RuntimeError("Cannot exit %r without entering first" % self)
        self._module.filters = self._filters
        self._module.showwarning = self._showwarning
        self.log[:] = []
        clean_warning_registry()  # be safe and not propagate state + chaos


assert_less = _dummy.assertLess
assert_greater = _dummy.assertGreater

assert_allclose = np.testing.assert_allclose

def assert_raise_message(exceptions, message, function, *args, **kwargs):
    """Helper function to test error messages in exceptions.

    Parameters
    ----------
    exceptions : exception or tuple of exception
        Name of the estimator

    function : callable
        Calable object to raise error

    *args : the positional arguments to `function`.

    **kw : the keyword arguments to `function`
    """
    try:
        function(*args, **kwargs)
    except exceptions as e:
        error_message = str(e)
        if message not in error_message:
            raise AssertionError("Error message does not include the expected"
                                 " string: %r. Observed error message: %r" %
                                 (message, error_message))
    else:
        # concatenate exception names
        if isinstance(exceptions, tuple):
            names = " or ".join(e.__name__ for e in exceptions)
        else:
            names = exceptions.__name__

        raise AssertionError("%s not raised by %s" %
                             (names, function.__name__))


def assert_allclose_dense_sparse(x, y, rtol=1e-07, atol=1e-9, err_msg=''):
    """Assert allclose for sparse and dense data.

    Both x and y need to be either sparse or dense, they
    can't be mixed.

    Parameters
    ----------
    x : array-like or sparse matrix
        First array to compare.

    y : array-like or sparse matrix
        Second array to compare.

    rtol : float, optional
        relative tolerance; see numpy.allclose

    atol : float, optional
        absolute tolerance; see numpy.allclose. Note that the default here is
        more tolerant than the default for numpy.testing.assert_allclose, where
        atol=0.

    err_msg : string, default=''
        Error message to raise.
    """
    if sp.sparse.issparse(x) and sp.sparse.issparse(y):
        x = x.tocsr()
        y = y.tocsr()
        x.sum_duplicates()
        y.sum_duplicates()
        assert_array_equal(x.indices, y.indices, err_msg=err_msg)
        assert_array_equal(x.indptr, y.indptr, err_msg=err_msg)
        assert_allclose(x.data, y.data, rtol=rtol, atol=atol, err_msg=err_msg)
    elif not sp.sparse.issparse(x) and not sp.sparse.issparse(y):
        # both dense
        assert_allclose(x, y, rtol=rtol, atol=atol, err_msg=err_msg)
    else:
        raise ValueError("Can only compare two sparse matrices,"
                         " not a sparse matrix and an array.")


def fake_mldata(columns_dict, dataname, matfile, ordering=None):
    """Create a fake mldata data set.

    Parameters
    ----------
    columns_dict : dict, keys=str, values=ndarray
        Contains data as columns_dict[column_name] = array of data.

    dataname : string
        Name of data set.

    matfile : string or file object
        The file name string or the file-like object of the output file.

    ordering : list, default None
        List of column_names, determines the ordering in the data set.

    Notes
    -----
    This function transposes all arrays, while fetch_mldata only transposes
    'data', keep that into account in the tests.
    """
    datasets = dict(columns_dict)

    # transpose all variables
    for name in datasets:
        datasets[name] = datasets[name].T

    if ordering is None:
        ordering = sorted(list(datasets.keys()))
    # NOTE: setting up this array is tricky, because of the way Matlab
    # re-packages 1D arrays
    datasets['mldata_descr_ordering'] = sp.empty((1, len(ordering)),
                                                 dtype='object')
    for i, name in enumerate(ordering):
        datasets['mldata_descr_ordering'][0, i] = name

    scipy.io.savemat(matfile, datasets, oned_as='column')


class mock_mldata_urlopen(object):

    def __init__(self, mock_datasets):
        """Object that mocks the urlopen function to fake requests to mldata.

        `mock_datasets` is a dictionary of {dataset_name: data_dict}, or
        {dataset_name: (data_dict, ordering).
        `data_dict` itself is a dictionary of {column_name: data_array},
        and `ordering` is a list of column_names to determine the ordering
        in the data set (see `fake_mldata` for details).

        When requesting a dataset with a name that is in mock_datasets,
        this object creates a fake dataset in a StringIO object and
        returns it. Otherwise, it raises an HTTPError.
        """
        self.mock_datasets = mock_datasets

    def __call__(self, urlname):
        dataset_name = urlname.split('/')[-1]
        if dataset_name in self.mock_datasets:
            resource_name = '_' + dataset_name
            from io import BytesIO
            matfile = BytesIO()

            dataset = self.mock_datasets[dataset_name]
            ordering = None
            if isinstance(dataset, tuple):
                dataset, ordering = dataset
            fake_mldata(dataset, resource_name, matfile, ordering)

            matfile.seek(0)
            return matfile
        else:
            raise HTTPError(urlname, 404, dataset_name + " is not available",
                            [], None)


def install_mldata_mock(mock_datasets):
    # Lazy import to avoid mutually recursive imports
    from sklearn import datasets
    datasets.mldata.urlopen = mock_mldata_urlopen(mock_datasets)


def uninstall_mldata_mock():
    # Lazy import to avoid mutually recursive imports
    from sklearn import datasets
    datasets.mldata.urlopen = urlopen


<<<<<<< HEAD
# Meta estimators need another estimator to be instantiated.
META_ESTIMATORS = ["OneVsOneClassifier", "MultiOutputEstimator",
                   "MultiOutputRegressor", "MultiOutputClassifier",
                   "OutputCodeClassifier", "OneVsRestClassifier",
                   "RFE", "RFECV", "BaseEnsemble", "ClassifierChain"]
# estimators that there is no way to default-construct sensibly
OTHER = ["Pipeline", "FeatureUnion", "GridSearchCV", "RandomizedSearchCV",
         "SelectFromModel"]

# some trange ones
DONT_TEST = ['SparseCoder', 'EllipticEnvelope', 'DictVectorizer',
             'LabelBinarizer', 'LabelEncoder',
             'MultiLabelBinarizer', 'TfidfTransformer',
             'TfidfVectorizer', 'IsotonicRegression',
             'OneHotEncoder', 'RandomTreesEmbedding', 'CategoricalEncoder',
             'FeatureHasher', 'DummyClassifier', 'DummyRegressor',
             'TruncatedSVD', 'PolynomialFeatures',
             'GaussianRandomProjectionHash', 'HashingVectorizer',
             'CheckingClassifier', 'PatchExtractor', 'CountVectorizer',
             # GradientBoosting base estimators, maybe should
             # exclude them in another way
             'ZeroEstimator', 'ScaledLogOddsEstimator',
             'QuantileEstimator', 'MeanEstimator',
             'LogOddsEstimator', 'PriorProbabilityEstimator',
             '_SigmoidCalibration', 'VotingClassifier']


def all_estimators(include_meta_estimators=False,
                   include_other=False, type_filter=None,
                   include_dont_test=False):
=======
def all_estimators(include_meta_estimators=None,
                   include_other=None, type_filter=None,
                   include_dont_test=None):
>>>>>>> e053cce6
    """Get a list of all estimators from sklearn.

    This function crawls the module and gets all classes that inherit
    from BaseEstimator. Classes that are defined in test-modules are not
    included.
    By default meta_estimators such as GridSearchCV are also not included.

    Parameters
    ----------
    type_filter : string, list of string,  or None, default=None
        Which kind of estimators should be returned. If None, no filter is
        applied and all estimators are returned.  Possible values are
        'classifier', 'regressor', 'cluster' and 'transformer' to get
        estimators only of these specific types, or a list of these to
        get the estimators that fit at least one of the types.

    Returns
    -------
    estimators : list of tuples
        List of (name, class), where ``name`` is the class name as string
        and ``class`` is the actuall type of the class.
    """
    def is_abstract(c):
        if not(hasattr(c, '__abstractmethods__')):
            return False
        if not len(c.__abstractmethods__):
            return False
        return True

    if include_other is not None:
        warnings.warn("include_other was deprecated in version 0.19 and will"
                      " be removed in 0.21", DeprecationWarning)

    if include_dont_test is not None:
        warnings.warn("include_dont_test was deprecated in version 0.19 and"
                      " will be removed in 0.21",
                      DeprecationWarning)

    if include_meta_estimators is not None:
        warnings.warn("include_meta_estimators was deprecated in version 0.19 "
                      "and will be removed in 0.21",
                      DeprecationWarning)

    all_classes = []
    # get parent folder
    path = sklearn.__path__
    for importer, modname, ispkg in pkgutil.walk_packages(
            path=path, prefix='sklearn.', onerror=lambda x: None):
        if (".tests." in modname):
            continue
        module = __import__(modname, fromlist="dummy")
        classes = inspect.getmembers(module, inspect.isclass)
        all_classes.extend(classes)

    all_classes = set(all_classes)

    estimators = [c for c in all_classes
                  if (issubclass(c[1], BaseEstimator) and
                      c[0] != 'BaseEstimator')]
    # get rid of abstract base classes
    estimators = [c for c in estimators if not is_abstract(c[1])]

    if type_filter is not None:
        if not isinstance(type_filter, list):
            type_filter = [type_filter]
        else:
            type_filter = list(type_filter)  # copy
        filtered_estimators = []
        filters = {'classifier': ClassifierMixin,
                   'regressor': RegressorMixin,
                   'transformer': TransformerMixin,
                   'cluster': ClusterMixin}
        for name, mixin in filters.items():
            if name in type_filter:
                type_filter.remove(name)
                filtered_estimators.extend([est for est in estimators
                                            if issubclass(est[1], mixin)])
        estimators = filtered_estimators
        if type_filter:
            raise ValueError("Parameter type_filter must be 'classifier', "
                             "'regressor', 'transformer', 'cluster' or "
                             "None, got"
                             " %s." % repr(type_filter))

    # drop duplicates, sort for reproducibility
    # itemgetter is used to ensure the sort does not extend to the 2nd item of
    # the tuple
    return sorted(set(estimators), key=itemgetter(0))


def set_random_state(estimator, random_state=0):
    """Set random state of an estimator if it has the `random_state` param.
    """
    if "random_state" in estimator.get_params():
        estimator.set_params(random_state=random_state)


def if_matplotlib(func):
    """Test decorator that skips test if matplotlib not installed."""
    @wraps(func)
    def run_test(*args, **kwargs):
        try:
            import matplotlib
            matplotlib.use('Agg', warn=False)
            # this fails if no $DISPLAY specified
            import matplotlib.pyplot as plt
            plt.figure()
        except ImportError:
            raise SkipTest('Matplotlib not available.')
        else:
            return func(*args, **kwargs)
    return run_test


def skip_if_32bit(func):
    """Test decorator that skips tests on 32bit platforms."""
    @wraps(func)
    def run_test(*args, **kwargs):
        bits = 8 * struct.calcsize("P")
        if bits == 32:
            raise SkipTest('Test skipped on 32bit platforms.')
        else:
            return func(*args, **kwargs)
    return run_test


def if_safe_multiprocessing_with_blas(func):
    """Decorator for tests involving both BLAS calls and multiprocessing.

    Under POSIX (e.g. Linux or OSX), using multiprocessing in conjunction with
    some implementation of BLAS (or other libraries that manage an internal
    posix thread pool) can cause a crash or a freeze of the Python process.

    In practice all known packaged distributions (from Linux distros or
    Anaconda) of BLAS under Linux seems to be safe. So we this problem seems to
    only impact OSX users.

    This wrapper makes it possible to skip tests that can possibly cause
    this crash under OS X with.

    Under Python 3.4+ it is possible to use the `forkserver` start method
    for multiprocessing to avoid this issue. However it can cause pickling
    errors on interactively defined functions. It therefore not enabled by
    default.
    """
    @wraps(func)
    def run_test(*args, **kwargs):
        if sys.platform == 'darwin':
            raise SkipTest(
                "Possible multi-process bug with some BLAS")
        return func(*args, **kwargs)
    return run_test


def clean_warning_registry():
    """Safe way to reset warnings."""
    warnings.resetwarnings()
    reg = "__warningregistry__"
    for mod_name, mod in list(sys.modules.items()):
        if 'six.moves' in mod_name:
            continue
        if hasattr(mod, reg):
            getattr(mod, reg).clear()


def check_skip_network():
    if int(os.environ.get('SKLEARN_SKIP_NETWORK_TESTS', 0)):
        raise SkipTest("Text tutorial requires large dataset download")


def check_skip_travis():
    """Skip test if being run on Travis."""
    if os.environ.get('TRAVIS') == "true":
        raise SkipTest("This test needs to be skipped on Travis")


def _delete_folder(folder_path, warn=False):
    """Utility function to cleanup a temporary folder if still existing.

    Copy from joblib.pool (for independence).
    """
    try:
        if os.path.exists(folder_path):
            # This can fail under windows,
            #  but will succeed when called by atexit
            shutil.rmtree(folder_path)
    except WindowsError:
        if warn:
            warnings.warn("Could not delete temporary folder %s" % folder_path)


class TempMemmap(object):
    def __init__(self, data, mmap_mode='r'):
        self.temp_folder = tempfile.mkdtemp(prefix='sklearn_testing_')
        self.mmap_mode = mmap_mode
        self.data = data

    def __enter__(self):
        fpath = op.join(self.temp_folder, 'data.pkl')
        joblib.dump(self.data, fpath)
        data_read_only = joblib.load(fpath, mmap_mode=self.mmap_mode)
        atexit.register(lambda: _delete_folder(self.temp_folder, warn=True))
        return data_read_only

    def __exit__(self, exc_type, exc_val, exc_tb):
        _delete_folder(self.temp_folder)


# Utils to test docstrings


def _get_args(function, varargs=False):
    """Helper to get function arguments"""
    # NOTE this works only in python3.5
    if sys.version_info < (3, 5):
        NotImplementedError("_get_args is not available for python < 3.5")

    params = inspect.signature(function).parameters
    args = [key for key, param in params.items()
            if param.kind not in (param.VAR_POSITIONAL, param.VAR_KEYWORD)]
    if varargs:
        varargs = [param.name for param in params.values()
                   if param.kind == param.VAR_POSITIONAL]
        if len(varargs) == 0:
            varargs = None
        return args, varargs
    else:
        return args


def _get_func_name(func, class_name=None):
    """Get function full name

    Parameters
    ----------
    func : callable
        The function object.
    class_name : string, optional (default: None)
       If ``func`` is a class method and the class name is known specify
       class_name for the error message.

    Returns
    -------
    name : str
        The function name.
    """
    parts = []
    module = inspect.getmodule(func)
    if module:
        parts.append(module.__name__)
    if class_name is not None:
        parts.append(class_name)
    elif hasattr(func, 'im_class'):
        parts.append(func.im_class.__name__)

    parts.append(func.__name__)
    return '.'.join(parts)


def check_docstring_parameters(func, doc=None, ignore=None, class_name=None):
    """Helper to check docstring

    Parameters
    ----------
    func : callable
        The function object to test.
    doc : str, optional (default: None)
        Docstring if it is passed manually to the test.
    ignore : None | list
        Parameters to ignore.
    class_name : string, optional (default: None)
       If ``func`` is a class method and the class name is known specify
       class_name for the error message.

    Returns
    -------
    incorrect : list
        A list of string describing the incorrect results.
    """
    from numpydoc import docscrape
    incorrect = []
    ignore = [] if ignore is None else ignore

    func_name = _get_func_name(func, class_name=class_name)
    if (not func_name.startswith('sklearn.') or
            func_name.startswith('sklearn.externals')):
        return incorrect
    # Don't check docstring for property-functions
    if inspect.isdatadescriptor(func):
        return incorrect
    args = list(filter(lambda x: x not in ignore, _get_args(func)))
    # drop self
    if len(args) > 0 and args[0] == 'self':
        args.remove('self')

    if doc is None:
        with warnings.catch_warnings(record=True) as w:
            try:
                doc = docscrape.FunctionDoc(func)
            except Exception as exp:
                incorrect += [func_name + ' parsing error: ' + str(exp)]
                return incorrect
        if len(w):
            raise RuntimeError('Error for %s:\n%s' % (func_name, w[0]))

    param_names = []
    for name, type_definition, param_doc in doc['Parameters']:
        if (type_definition.strip() == "" or
                type_definition.strip().startswith(':')):

            param_name = name.lstrip()

            # If there was no space between name and the colon
            # "verbose:" -> len(["verbose", ""][0]) -> 7
            # If "verbose:"[7] == ":", then there was no space
            if (':' not in param_name or
                    param_name[len(param_name.split(':')[0].strip())] == ':'):
                incorrect += [func_name +
                              ' There was no space between the param name and '
                              'colon ("%s")' % name]
            else:
                incorrect += [func_name + ' Incorrect type definition for '
                              'param: "%s" (type definition was "%s")'
                              % (name.split(':')[0], type_definition)]
        if '*' not in name:
            param_names.append(name.split(':')[0].strip('` '))

    param_names = list(filter(lambda x: x not in ignore, param_names))

    if len(param_names) != len(args):
        bad = str(sorted(list(set(param_names) ^ set(args))))
        incorrect += [func_name + ' arg mismatch: ' + bad]
    else:
        for n1, n2 in zip(param_names, args):
            if n1 != n2:
                incorrect += [func_name + ' ' + n1 + ' != ' + n2]
    return incorrect<|MERGE_RESOLUTION|>--- conflicted
+++ resolved
@@ -80,10 +80,7 @@
 
 from sklearn.base import (ClassifierMixin, RegressorMixin, TransformerMixin,
                           ClusterMixin)
-<<<<<<< HEAD
 from sklearn.utils._unittest_backport import TestCase
-=======
->>>>>>> e053cce6
 
 __all__ = ["assert_equal", "assert_not_equal", "assert_raises",
            "assert_raises_regexp", "assert_true",
@@ -510,42 +507,9 @@
     datasets.mldata.urlopen = urlopen
 
 
-<<<<<<< HEAD
-# Meta estimators need another estimator to be instantiated.
-META_ESTIMATORS = ["OneVsOneClassifier", "MultiOutputEstimator",
-                   "MultiOutputRegressor", "MultiOutputClassifier",
-                   "OutputCodeClassifier", "OneVsRestClassifier",
-                   "RFE", "RFECV", "BaseEnsemble", "ClassifierChain"]
-# estimators that there is no way to default-construct sensibly
-OTHER = ["Pipeline", "FeatureUnion", "GridSearchCV", "RandomizedSearchCV",
-         "SelectFromModel"]
-
-# some trange ones
-DONT_TEST = ['SparseCoder', 'EllipticEnvelope', 'DictVectorizer',
-             'LabelBinarizer', 'LabelEncoder',
-             'MultiLabelBinarizer', 'TfidfTransformer',
-             'TfidfVectorizer', 'IsotonicRegression',
-             'OneHotEncoder', 'RandomTreesEmbedding', 'CategoricalEncoder',
-             'FeatureHasher', 'DummyClassifier', 'DummyRegressor',
-             'TruncatedSVD', 'PolynomialFeatures',
-             'GaussianRandomProjectionHash', 'HashingVectorizer',
-             'CheckingClassifier', 'PatchExtractor', 'CountVectorizer',
-             # GradientBoosting base estimators, maybe should
-             # exclude them in another way
-             'ZeroEstimator', 'ScaledLogOddsEstimator',
-             'QuantileEstimator', 'MeanEstimator',
-             'LogOddsEstimator', 'PriorProbabilityEstimator',
-             '_SigmoidCalibration', 'VotingClassifier']
-
-
-def all_estimators(include_meta_estimators=False,
-                   include_other=False, type_filter=None,
-                   include_dont_test=False):
-=======
 def all_estimators(include_meta_estimators=None,
                    include_other=None, type_filter=None,
                    include_dont_test=None):
->>>>>>> e053cce6
     """Get a list of all estimators from sklearn.
 
     This function crawls the module and gets all classes that inherit
