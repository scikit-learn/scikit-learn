--- conflicted
+++ resolved
@@ -48,8 +48,6 @@
 from sklearn.externals import joblib
 from sklearn.utils.fixes import signature
 from sklearn.utils import deprecated
-
-import pytest
 
 
 additional_names_in_all = []
@@ -691,12 +689,6 @@
     return run_test
 
 
-<<<<<<< HEAD
-skip_if_32bit = pytest.mark.skipif(8 * struct.calcsize("P") == 32,
-                                   reason='skipped on 32bit platforms')
-skip_travis = pytest.mark.skipif(os.environ.get('TRAVIS') == 'true',
-                                 reason='skip on travis')
-=======
 try:
     import pytest
 
@@ -705,40 +697,31 @@
     skip_travis = pytest.mark.skipif(os.environ.get('TRAVIS') == 'true',
                                      reason='skip on travis')
 
+    #  Decorator for tests involving both BLAS calls and multiprocessing.
+    #
+    #  Under POSIX (e.g. Linux or OSX), using multiprocessing in conjunction
+    #  with some implementation of BLAS (or other libraries that manage an
+    #  internal posix thread pool) can cause a crash or a freeze of the Python
+    #  process.
+    #
+    #  In practice all known packaged distributions (from Linux distros or
+    #  Anaconda) of BLAS under Linux seems to be safe. So we this problem seems
+    #  to only impact OSX users.
+    #
+    #  This wrapper makes it possible to skip tests that can possibly cause
+    #  this crash under OS X with.
+    #
+    #  Under Python 3.4+ it is possible to use the `forkserver` start method
+    #  for multiprocessing to avoid this issue. However it can cause pickling
+    #  errors on interactively defined functions. It therefore not enabled by
+    #  default.
+
+    if_safe_multiprocessing_with_blas = pytest.mark.skipif(
+            sys.platform == 'darwin',
+            reason="Possible multi-process bug with some BLAS")
+
 except ImportError:
     pass
-
-
-def if_safe_multiprocessing_with_blas(func):
-    """Decorator for tests involving both BLAS calls and multiprocessing.
-
-    Under POSIX (e.g. Linux or OSX), using multiprocessing in conjunction with
-    some implementation of BLAS (or other libraries that manage an internal
-    posix thread pool) can cause a crash or a freeze of the Python process.
->>>>>>> 0bc2ccb8
-
-
-#  Decorator for tests involving both BLAS calls and multiprocessing.
-#
-#  Under POSIX (e.g. Linux or OSX), using multiprocessing in conjunction with
-#  some implementation of BLAS (or other libraries that manage an internal
-#  posix thread pool) can cause a crash or a freeze of the Python process.
-#
-#  In practice all known packaged distributions (from Linux distros or
-#  Anaconda) of BLAS under Linux seems to be safe. So we this problem seems to
-#  only impact OSX users.
-#
-#  This wrapper makes it possible to skip tests that can possibly cause
-#  this crash under OS X with.
-#
-#  Under Python 3.4+ it is possible to use the `forkserver` start method
-#  for multiprocessing to avoid this issue. However it can cause pickling
-#  errors on interactively defined functions. It therefore not enabled by
-#  default.
-
-if_safe_multiprocessing_with_blas = pytest.mark.skipif(
-        sys.platform == 'darwin',
-        reason="Possible multi-process bug with some BLAS")
 
 
 def clean_warning_registry():
