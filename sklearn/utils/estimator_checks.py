from __future__ import print_function

import types
import warnings
import sys
import traceback
import pickle
from copy import deepcopy
import struct
from functools import partial

import numpy as np
from scipy import sparse
from scipy.stats import rankdata

from sklearn.externals.six.moves import zip
from sklearn.utils._joblib import hash, Memory
from sklearn.utils.testing import assert_raises, _get_args
from sklearn.utils.testing import assert_raises_regex
from sklearn.utils.testing import assert_raise_message
from sklearn.utils.testing import assert_equal
from sklearn.utils.testing import assert_not_equal
from sklearn.utils.testing import assert_almost_equal
from sklearn.utils.testing import assert_true
from sklearn.utils.testing import assert_false
from sklearn.utils.testing import assert_in
from sklearn.utils.testing import assert_array_equal
from sklearn.utils.testing import assert_allclose
from sklearn.utils.testing import assert_allclose_dense_sparse
from sklearn.utils.testing import assert_warns_message
from sklearn.utils.testing import META_ESTIMATORS
from sklearn.utils.testing import set_random_state
from sklearn.utils.testing import assert_greater
from sklearn.utils.testing import assert_greater_equal
from sklearn.utils.testing import SkipTest
from sklearn.utils.testing import ignore_warnings
from sklearn.utils.testing import assert_dict_equal
from sklearn.utils.testing import create_memmap_backed_data
from sklearn.utils import is_scalar_nan
from sklearn.discriminant_analysis import LinearDiscriminantAnalysis


from sklearn.base import (clone, ClusterMixin,
                          BaseEstimator, is_classifier, is_regressor,
                          is_outlier_detector)

from sklearn.metrics import accuracy_score, adjusted_rand_score, f1_score

from sklearn.random_projection import BaseRandomProjection
from sklearn.feature_selection import SelectKBest
from sklearn.svm.base import BaseLibSVM
from sklearn.linear_model.stochastic_gradient import BaseSGD
from sklearn.pipeline import make_pipeline
from sklearn.exceptions import DataConversionWarning
from sklearn.exceptions import SkipTestWarning
from sklearn.model_selection import train_test_split
from sklearn.metrics.pairwise import (rbf_kernel, linear_kernel,
                                      pairwise_distances)

from sklearn.utils import shuffle
from sklearn.utils.fixes import signature
from sklearn.utils.validation import (has_fit_parameter, _num_samples,
                                      LARGE_SPARSE_SUPPORTED)
from sklearn.preprocessing import StandardScaler
from sklearn.datasets import load_iris, load_boston, make_blobs


BOSTON = None
CROSS_DECOMPOSITION = ['PLSCanonical', 'PLSRegression', 'CCA', 'PLSSVD']
MULTI_OUTPUT = ['CCA', 'DecisionTreeRegressor', 'ElasticNet',
                'ExtraTreeRegressor', 'ExtraTreesRegressor',
                'GaussianProcessRegressor', 'TransformedTargetRegressor',
                'KNeighborsRegressor', 'KernelRidge', 'Lars', 'Lasso',
                'LassoLars', 'LinearRegression', 'MultiTaskElasticNet',
                'MultiTaskElasticNetCV', 'MultiTaskLasso', 'MultiTaskLassoCV',
                'OrthogonalMatchingPursuit', 'PLSCanonical', 'PLSRegression',
                'RANSACRegressor', 'RadiusNeighborsRegressor',
                'RandomForestRegressor', 'Ridge', 'RidgeCV']

<<<<<<< HEAD
ALLOW_NAN = ['Imputer', 'SimpleImputer', 'ChainedImputer', 'MissingIndicator',
             'SamplingImputer', 'MaxAbsScaler', 'MinMaxScaler', 'RobustScaler',
             'StandardScaler', 'PowerTransformer', 'QuantileTransformer']

ALLOW_NON_NUMERIC = ['SimpleImputer', 'SamplingImputer']
=======
ALLOW_NAN = ['Imputer', 'SimpleImputer', 'MissingIndicator',
             'MaxAbsScaler', 'MinMaxScaler', 'RobustScaler', 'StandardScaler',
             'PowerTransformer', 'QuantileTransformer']
>>>>>>> 1a271606


def _yield_non_meta_checks(name, estimator):
    yield check_estimators_dtypes
    yield check_fit_score_takes_y

    if name not in ALLOW_NON_NUMERIC:
        yield check_dtype_object

    yield check_sample_weights_pandas_series
    yield check_sample_weights_list
    yield check_sample_weights_invariance
    yield check_estimators_fit_returns_self
    yield partial(check_estimators_fit_returns_self, readonly_memmap=True)
    yield check_complex_data

    # Check that all estimator yield informative messages when
    # trained on empty datasets
    yield check_estimators_empty_data_messages

    if name not in CROSS_DECOMPOSITION + ['SpectralEmbedding']:
        # SpectralEmbedding is non-deterministic,
        # see issue #4236
        # cross-decomposition's "transform" returns X and Y
        yield check_pipeline_consistency

    if name not in ALLOW_NAN:
        # Test that all estimators check their input for NaN's and infs
        yield check_estimators_nan_inf

    yield check_estimators_overwrite_params

    if hasattr(estimator, 'sparsify'):
        yield check_sparsify_coefficients

    yield check_estimator_sparse_data

    # Test that estimators can be pickled, and once pickled
    # give the same answer as before.
    yield check_estimators_pickle


def _yield_classifier_checks(name, classifier):
    # test classifiers can handle non-array data
    yield check_classifier_data_not_an_array
    # test classifiers trained on a single label always return this label
    yield check_classifiers_one_label
    yield check_classifiers_classes
    yield check_estimators_partial_fit_n_features
    # basic consistency testing
    yield check_classifiers_train
    yield partial(check_classifiers_train, readonly_memmap=True)
    yield check_classifiers_regression_target
    if (name not in ["MultinomialNB", "ComplementNB", "LabelPropagation",
                     "LabelSpreading"] and
        # TODO some complication with -1 label
            name not in ["DecisionTreeClassifier", "ExtraTreeClassifier"]):
        # We don't raise a warning in these classifiers, as
        # the column y interface is used by the forests.

        yield check_supervised_y_2d
    yield check_supervised_y_no_nan
    yield check_estimators_unfitted
    if 'class_weight' in classifier.get_params().keys():
        yield check_class_weight_classifiers

    yield check_non_transformer_estimators_n_iter
    # test if predict_proba is a monotonic transformation of decision_function
    yield check_decision_proba_consistency


@ignore_warnings(category=(DeprecationWarning, FutureWarning))
def check_supervised_y_no_nan(name, estimator_orig):
    # Checks that the Estimator targets are not NaN.
    estimator = clone(estimator_orig)
    rng = np.random.RandomState(888)
    X = rng.randn(10, 5)
    y = np.ones(10) * np.inf
    y = multioutput_estimator_convert_y_2d(estimator, y)

    errmsg = "Input contains NaN, infinity or a value too large for " \
             "dtype('float64')."
    try:
        estimator.fit(X, y)
    except ValueError as e:
        if str(e) != errmsg:
            raise ValueError("Estimator {0} raised error as expected, but "
                             "does not match expected error message"
                             .format(name))
    else:
        raise ValueError("Estimator {0} should have raised error on fitting "
                         "array y with NaN value.".format(name))


def _yield_regressor_checks(name, regressor):
    # TODO: test with intercept
    # TODO: test with multiple responses
    # basic testing
    yield check_regressors_train
    yield partial(check_regressors_train, readonly_memmap=True)
    yield check_regressor_data_not_an_array
    yield check_estimators_partial_fit_n_features
    yield check_regressors_no_decision_function
    yield check_supervised_y_2d
    yield check_supervised_y_no_nan
    if name != 'CCA':
        # check that the regressor handles int input
        yield check_regressors_int
    if name != "GaussianProcessRegressor":
        # test if NotFittedError is raised
        yield check_estimators_unfitted
    yield check_non_transformer_estimators_n_iter


def _yield_transformer_checks(name, transformer):
    # All transformers should either deal with sparse data or raise an
    # exception with type TypeError and an intelligible error message
    if name not in ['AdditiveChi2Sampler', 'Binarizer', 'Normalizer',
                    'PLSCanonical', 'PLSRegression', 'CCA', 'PLSSVD']:
        yield check_transformer_data_not_an_array
    # these don't actually fit the data, so don't raise errors
    if name not in ['AdditiveChi2Sampler', 'Binarizer',
                    'FunctionTransformer', 'Normalizer']:
        # basic tests
        yield check_transformer_general
        yield partial(check_transformer_general, readonly_memmap=True)
        yield check_transformers_unfitted
    # Dependent on external solvers and hence accessing the iter
    # param is non-trivial.
    external_solver = ['Isomap', 'KernelPCA', 'LocallyLinearEmbedding',
                       'RandomizedLasso', 'LogisticRegressionCV']
    if name not in external_solver:
        yield check_transformer_n_iter


def _yield_clustering_checks(name, clusterer):
    yield check_clusterer_compute_labels_predict
    if name not in ('WardAgglomeration', "FeatureAgglomeration"):
        # this is clustering on the features
        # let's not test that here.
        yield check_clustering
        yield partial(check_clustering, readonly_memmap=True)
        yield check_estimators_partial_fit_n_features
    yield check_non_transformer_estimators_n_iter


def _yield_outliers_checks(name, estimator):

    # checks for all outlier detectors
    yield check_outliers_fit_predict

    # checks for estimators that can be used on a test set
    if hasattr(estimator, 'predict'):
        yield check_outliers_train
        yield partial(check_outliers_train, readonly_memmap=True)
        # test outlier detectors can handle non-array data
        yield check_classifier_data_not_an_array
        # test if NotFittedError is raised
        yield check_estimators_unfitted


def _yield_all_checks(name, estimator):
    for check in _yield_non_meta_checks(name, estimator):
        yield check
    if is_classifier(estimator):
        for check in _yield_classifier_checks(name, estimator):
            yield check
    if is_regressor(estimator):
        for check in _yield_regressor_checks(name, estimator):
            yield check
    if hasattr(estimator, 'transform'):
        for check in _yield_transformer_checks(name, estimator):
            yield check
    if isinstance(estimator, ClusterMixin):
        for check in _yield_clustering_checks(name, estimator):
            yield check
    if is_outlier_detector(estimator):
        for check in _yield_outliers_checks(name, estimator):
            yield check
    yield check_fit2d_predict1d
    yield check_methods_subset_invariance
    yield check_fit2d_1sample
    yield check_fit2d_1feature
    yield check_fit1d
    yield check_get_params_invariance
    yield check_set_params
    yield check_dict_unchanged
    yield check_dont_overwrite_parameters


def check_estimator(Estimator):
    """Check if estimator adheres to scikit-learn conventions.

    This estimator will run an extensive test-suite for input validation,
    shapes, etc.
    Additional tests for classifiers, regressors, clustering or transformers
    will be run if the Estimator class inherits from the corresponding mixin
    from sklearn.base.

    This test can be applied to classes or instances.
    Classes currently have some additional tests that related to construction,
    while passing instances allows the testing of multiple options.

    Parameters
    ----------
    estimator : estimator object or class
        Estimator to check. Estimator is a class object or instance.

    """
    if isinstance(Estimator, type):
        # got a class
        name = Estimator.__name__
        estimator = Estimator()
        check_parameters_default_constructible(name, Estimator)
        check_no_attributes_set_in_init(name, estimator)
    else:
        # got an instance
        estimator = Estimator
        name = type(estimator).__name__

    for check in _yield_all_checks(name, estimator):
        try:
            check(name, estimator)
        except SkipTest as exception:
            # the only SkipTest thrown currently results from not
            # being able to import pandas.
            warnings.warn(str(exception), SkipTestWarning)


def _boston_subset(n_samples=200):
    global BOSTON
    if BOSTON is None:
        boston = load_boston()
        X, y = boston.data, boston.target
        X, y = shuffle(X, y, random_state=0)
        X, y = X[:n_samples], y[:n_samples]
        X = StandardScaler().fit_transform(X)
        BOSTON = X, y
    return BOSTON


def set_checking_parameters(estimator):
    # set parameters to speed up some estimators and
    # avoid deprecated behaviour
    params = estimator.get_params()
    if ("n_iter" in params and estimator.__class__.__name__ != "TSNE"
            and not isinstance(estimator, BaseSGD)):
        estimator.set_params(n_iter=5)
    if "max_iter" in params:
        if estimator.max_iter is not None:
            estimator.set_params(max_iter=min(5, estimator.max_iter))
        # LinearSVR, LinearSVC
        if estimator.__class__.__name__ in ['LinearSVR', 'LinearSVC']:
            estimator.set_params(max_iter=20)
        # NMF
        if estimator.__class__.__name__ == 'NMF':
            estimator.set_params(max_iter=100)
        # MLP
        if estimator.__class__.__name__ in ['MLPClassifier', 'MLPRegressor']:
            estimator.set_params(max_iter=100)
    if "n_resampling" in params:
        # randomized lasso
        estimator.set_params(n_resampling=5)
    if "n_estimators" in params:
        # especially gradient boosting with default 100
        # FIXME: The default number of trees was changed and is set to 'warn'
        # for some of the ensemble methods. We need to catch this case to avoid
        # an error during the comparison. To be reverted in 0.22.
        if estimator.n_estimators == 'warn':
            estimator.set_params(n_estimators=5)
        else:
            estimator.set_params(n_estimators=min(5, estimator.n_estimators))
    if "max_trials" in params:
        # RANSAC
        estimator.set_params(max_trials=10)
    if "n_init" in params:
        # K-Means
        estimator.set_params(n_init=2)
    if "decision_function_shape" in params:
        # SVC
        estimator.set_params(decision_function_shape='ovo')

    if estimator.__class__.__name__ == "SelectFdr":
        # be tolerant of noisy datasets (not actually speed)
        estimator.set_params(alpha=.5)

    if estimator.__class__.__name__ == "TheilSenRegressor":
        estimator.max_subpopulation = 100

    if isinstance(estimator, BaseRandomProjection):
        # Due to the jl lemma and often very few samples, the number
        # of components of the random matrix projection will be probably
        # greater than the number of features.
        # So we impose a smaller number (avoid "auto" mode)
        estimator.set_params(n_components=2)

    if isinstance(estimator, SelectKBest):
        # SelectKBest has a default of k=10
        # which is more feature than we have in most case.
        estimator.set_params(k=1)


class NotAnArray(object):
    " An object that is convertable to an array"

    def __init__(self, data):
        self.data = data

    def __array__(self, dtype=None):
        return self.data


def _is_32bit():
    """Detect if process is 32bit Python."""
    return struct.calcsize('P') * 8 == 32


def _is_pairwise(estimator):
    """Returns True if estimator has a _pairwise attribute set to True.

    Parameters
    ----------
    estimator : object
        Estimator object to test.

    Returns
    -------
    out : bool
        True if _pairwise is set to True and False otherwise.
    """
    return bool(getattr(estimator, "_pairwise", False))


def _is_pairwise_metric(estimator):
    """Returns True if estimator accepts pairwise metric.

    Parameters
    ----------
    estimator : object
        Estimator object to test.

    Returns
    -------
    out : bool
        True if _pairwise is set to True and False otherwise.
    """
    metric = getattr(estimator,  "metric", None)

    return bool(metric == 'precomputed')


def pairwise_estimator_convert_X(X, estimator, kernel=linear_kernel):

    if _is_pairwise_metric(estimator):
        return pairwise_distances(X, metric='euclidean')
    if _is_pairwise(estimator):
        return kernel(X, X)

    return X


def _generate_sparse_matrix(X_csr):
    """Generate sparse matrices with {32,64}bit indices of diverse format

        Parameters
        ----------
        X_csr: CSR Matrix
            Input matrix in CSR format

        Returns
        -------
        out: iter(Matrices)
            In format['dok', 'lil', 'dia', 'bsr', 'csr', 'csc', 'coo',
             'coo_64', 'csc_64', 'csr_64']
    """

    assert X_csr.format == 'csr'
    yield 'csr', X_csr.copy()
    for sparse_format in ['dok', 'lil', 'dia', 'bsr', 'csc', 'coo']:
        yield sparse_format, X_csr.asformat(sparse_format)

    if LARGE_SPARSE_SUPPORTED:
        # Generate large indices matrix only if its supported by scipy
        X_coo = X_csr.asformat('coo')
        X_coo.row = X_coo.row.astype('int64')
        X_coo.col = X_coo.col.astype('int64')
        yield "coo_64", X_coo

        for sparse_format in ['csc', 'csr']:
            X = X_csr.asformat(sparse_format)
            X.indices = X.indices.astype('int64')
            X.indptr = X.indptr.astype('int64')
            yield sparse_format + "_64", X


def check_estimator_sparse_data(name, estimator_orig):

    rng = np.random.RandomState(0)
    X = rng.rand(40, 10)
    X[X < .8] = 0
    X = pairwise_estimator_convert_X(X, estimator_orig)
    X_csr = sparse.csr_matrix(X)
    y = (4 * rng.rand(40)).astype(np.int)
    # catch deprecation warnings
    with ignore_warnings(category=DeprecationWarning):
        estimator = clone(estimator_orig)
    y = multioutput_estimator_convert_y_2d(estimator, y)
    for matrix_format, X in _generate_sparse_matrix(X_csr):
        # catch deprecation warnings
        with ignore_warnings(category=(DeprecationWarning, FutureWarning)):
            if name in ['Scaler', 'StandardScaler']:
                estimator = clone(estimator).set_params(with_mean=False)
            else:
                estimator = clone(estimator)
        # fit and predict
        try:
            with ignore_warnings(category=(DeprecationWarning, FutureWarning)):
                estimator.fit(X, y)
            if hasattr(estimator, "predict"):
                pred = estimator.predict(X)
                assert_equal(pred.shape, (X.shape[0],))
            if hasattr(estimator, 'predict_proba'):
                probs = estimator.predict_proba(X)
                assert_equal(probs.shape, (X.shape[0], 4))
        except (TypeError, ValueError) as e:
            if 'sparse' not in repr(e).lower():
                if "64" in matrix_format:
                    msg = ("Estimator %s doesn't seem to support %s matrix, "
                           "and is not failing gracefully, e.g. by using "
                           "check_array(X, accept_large_sparse=False)")
                    raise AssertionError(msg % (name, matrix_format))
                else:
                    print("Estimator %s doesn't seem to fail gracefully on "
                          "sparse data: error message state explicitly that "
                          "sparse input is not supported if this is not"
                          " the case." % name)
                    raise
        except Exception as e:
            print("Estimator %s doesn't seem to fail gracefully on "
                  "sparse data: it should raise a TypeError if sparse input "
                  "is explicitly not supported." % name)
            raise


@ignore_warnings(category=(DeprecationWarning, FutureWarning))
def check_sample_weights_pandas_series(name, estimator_orig):
    # check that estimators will accept a 'sample_weight' parameter of
    # type pandas.Series in the 'fit' function.
    estimator = clone(estimator_orig)
    if has_fit_parameter(estimator, "sample_weight"):
        try:
            import pandas as pd
            X = np.array([[1, 1], [1, 2], [1, 3], [1, 4],
                          [2, 1], [2, 2], [2, 3], [2, 4]])
            X = pd.DataFrame(pairwise_estimator_convert_X(X, estimator_orig))
            y = pd.Series([1, 1, 1, 1, 2, 2, 2, 2])
            weights = pd.Series([1] * 8)
            try:
                estimator.fit(X, y, sample_weight=weights)
            except ValueError:
                raise ValueError("Estimator {0} raises error if "
                                 "'sample_weight' parameter is of "
                                 "type pandas.Series".format(name))
        except ImportError:
            raise SkipTest("pandas is not installed: not testing for "
                           "input of type pandas.Series to class weight.")


@ignore_warnings(category=(DeprecationWarning, FutureWarning))
def check_sample_weights_list(name, estimator_orig):
    # check that estimators will accept a 'sample_weight' parameter of
    # type list in the 'fit' function.
    if has_fit_parameter(estimator_orig, "sample_weight"):
        estimator = clone(estimator_orig)
        rnd = np.random.RandomState(0)
        X = pairwise_estimator_convert_X(rnd.uniform(size=(10, 3)),
                                         estimator_orig)
        y = np.arange(10) % 3
        y = multioutput_estimator_convert_y_2d(estimator, y)
        sample_weight = [3] * 10
        # Test that estimators don't raise any exception
        estimator.fit(X, y, sample_weight=sample_weight)


@ignore_warnings(category=(DeprecationWarning, FutureWarning))
def check_sample_weights_invariance(name, estimator_orig):
    # check that the estimators yield same results for
    # unit weights and no weights
    if (has_fit_parameter(estimator_orig, "sample_weight") and
            not (hasattr(estimator_orig, "_pairwise")
                 and estimator_orig._pairwise)):
        # We skip pairwise because the data is not pairwise

        estimator1 = clone(estimator_orig)
        estimator2 = clone(estimator_orig)
        set_random_state(estimator1, random_state=0)
        set_random_state(estimator2, random_state=0)

        X = np.array([[1, 3], [1, 3], [1, 3], [1, 3],
                      [2, 1], [2, 1], [2, 1], [2, 1],
                      [3, 3], [3, 3], [3, 3], [3, 3],
                      [4, 1], [4, 1], [4, 1], [4, 1]], dtype=np.dtype('float'))
        y = np.array([1, 1, 1, 1, 2, 2, 2, 2,
                      1, 1, 1, 1, 2, 2, 2, 2], dtype=np.dtype('int'))

        estimator1.fit(X, y=y, sample_weight=np.ones(shape=len(y)))
        estimator2.fit(X, y=y, sample_weight=None)

        for method in ["predict", "transform"]:
            if hasattr(estimator_orig, method):
                X_pred1 = getattr(estimator1, method)(X)
                X_pred2 = getattr(estimator2, method)(X)
                assert_allclose(X_pred1, X_pred2, rtol=0.5,
                                err_msg="For %s sample_weight=None is not"
                                        " equivalent to sample_weight=ones"
                                        % name)


@ignore_warnings(category=(DeprecationWarning, FutureWarning, UserWarning))
def check_dtype_object(name, estimator_orig):
    # check that estimators treat dtype object as numeric if possible
    rng = np.random.RandomState(0)
    X = pairwise_estimator_convert_X(rng.rand(40, 10), estimator_orig)
    X = X.astype(object)
    y = (X[:, 0] * 4).astype(np.int)
    estimator = clone(estimator_orig)
    y = multioutput_estimator_convert_y_2d(estimator, y)

    estimator.fit(X, y)
    if hasattr(estimator, "predict"):
        estimator.predict(X)

    if hasattr(estimator, "transform"):
        estimator.transform(X)

    try:
        estimator.fit(X, y.astype(object))
    except Exception as e:
        if "Unknown label type" not in str(e):
            raise

    X[0, 0] = {'foo': 'bar'}
    msg = "argument must be a string or a number"
    assert_raises_regex(TypeError, msg, estimator.fit, X, y)


def check_complex_data(name, estimator_orig):
    # check that estimators raise an exception on providing complex data
    X = np.random.sample(10) + 1j * np.random.sample(10)
    X = X.reshape(-1, 1)
    y = np.random.sample(10) + 1j * np.random.sample(10)
    estimator = clone(estimator_orig)
    assert_raises_regex(ValueError, "Complex data not supported",
                        estimator.fit, X, y)


@ignore_warnings
def check_dict_unchanged(name, estimator_orig):
    # this estimator raises
    # ValueError: Found array with 0 feature(s) (shape=(23, 0))
    # while a minimum of 1 is required.
    # error
    if name in ['SpectralCoclustering']:
        return
    rnd = np.random.RandomState(0)
    if name in ['RANSACRegressor']:
        X = 3 * rnd.uniform(size=(20, 3))
    else:
        X = 2 * rnd.uniform(size=(20, 3))

    X = pairwise_estimator_convert_X(X, estimator_orig)

    y = X[:, 0].astype(np.int)
    estimator = clone(estimator_orig)
    y = multioutput_estimator_convert_y_2d(estimator, y)
    if hasattr(estimator, "n_components"):
        estimator.n_components = 1

    if hasattr(estimator, "n_clusters"):
        estimator.n_clusters = 1

    if hasattr(estimator, "n_best"):
        estimator.n_best = 1

    set_random_state(estimator, 1)

    estimator.fit(X, y)
    for method in ["predict", "transform", "decision_function",
                   "predict_proba"]:
        if hasattr(estimator, method):
            dict_before = estimator.__dict__.copy()
            getattr(estimator, method)(X)
            assert_dict_equal(estimator.__dict__, dict_before,
                              'Estimator changes __dict__ during %s' % method)


def is_public_parameter(attr):
    return not (attr.startswith('_') or attr.endswith('_'))


@ignore_warnings(category=(DeprecationWarning, FutureWarning))
def check_dont_overwrite_parameters(name, estimator_orig):
    # check that fit method only changes or sets private attributes
    if hasattr(estimator_orig.__init__, "deprecated_original"):
        # to not check deprecated classes
        return
    estimator = clone(estimator_orig)
    rnd = np.random.RandomState(0)
    X = 3 * rnd.uniform(size=(20, 3))
    X = pairwise_estimator_convert_X(X, estimator_orig)
    y = X[:, 0].astype(np.int)
    y = multioutput_estimator_convert_y_2d(estimator, y)

    if hasattr(estimator, "n_components"):
        estimator.n_components = 1
    if hasattr(estimator, "n_clusters"):
        estimator.n_clusters = 1

    set_random_state(estimator, 1)
    dict_before_fit = estimator.__dict__.copy()
    estimator.fit(X, y)

    dict_after_fit = estimator.__dict__

    public_keys_after_fit = [key for key in dict_after_fit.keys()
                             if is_public_parameter(key)]

    attrs_added_by_fit = [key for key in public_keys_after_fit
                          if key not in dict_before_fit.keys()]

    # check that fit doesn't add any public attribute
    assert_true(not attrs_added_by_fit,
                ('Estimator adds public attribute(s) during'
                 ' the fit method.'
                 ' Estimators are only allowed to add private attributes'
                 ' either started with _ or ended'
                 ' with _ but %s added' % ', '.join(attrs_added_by_fit)))

    # check that fit doesn't change any public attribute
    attrs_changed_by_fit = [key for key in public_keys_after_fit
                            if (dict_before_fit[key]
                                is not dict_after_fit[key])]

    assert_true(not attrs_changed_by_fit,
                ('Estimator changes public attribute(s) during'
                 ' the fit method. Estimators are only allowed'
                 ' to change attributes started'
                 ' or ended with _, but'
                 ' %s changed' % ', '.join(attrs_changed_by_fit)))


@ignore_warnings(category=(DeprecationWarning, FutureWarning))
def check_fit2d_predict1d(name, estimator_orig):
    # check by fitting a 2d array and predicting with a 1d array
    rnd = np.random.RandomState(0)
    X = 3 * rnd.uniform(size=(20, 3))
    X = pairwise_estimator_convert_X(X, estimator_orig)
    y = X[:, 0].astype(np.int)
    estimator = clone(estimator_orig)
    y = multioutput_estimator_convert_y_2d(estimator, y)

    if hasattr(estimator, "n_components"):
        estimator.n_components = 1
    if hasattr(estimator, "n_clusters"):
        estimator.n_clusters = 1

    set_random_state(estimator, 1)
    estimator.fit(X, y)

    for method in ["predict", "transform", "decision_function",
                   "predict_proba"]:
        if hasattr(estimator, method):
            assert_raise_message(ValueError, "Reshape your data",
                                 getattr(estimator, method), X[0])


def _apply_on_subsets(func, X):
    # apply function on the whole set and on mini batches
    result_full = func(X)
    n_features = X.shape[1]
    result_by_batch = [func(batch.reshape(1, n_features))
                       for batch in X]
    # func can output tuple (e.g. score_samples)
    if type(result_full) == tuple:
        result_full = result_full[0]
        result_by_batch = list(map(lambda x: x[0], result_by_batch))

    if sparse.issparse(result_full):
        result_full = result_full.A
        result_by_batch = [x.A for x in result_by_batch]
    return np.ravel(result_full), np.ravel(result_by_batch)


@ignore_warnings(category=(DeprecationWarning, FutureWarning))
def check_methods_subset_invariance(name, estimator_orig):
    # check that method gives invariant results if applied
    # on mini bathes or the whole set
    rnd = np.random.RandomState(0)
    X = 3 * rnd.uniform(size=(20, 3))
    X = pairwise_estimator_convert_X(X, estimator_orig)
    y = X[:, 0].astype(np.int)
    estimator = clone(estimator_orig)
    y = multioutput_estimator_convert_y_2d(estimator, y)

    if hasattr(estimator, "n_components"):
        estimator.n_components = 1
    if hasattr(estimator, "n_clusters"):
        estimator.n_clusters = 1

    set_random_state(estimator, 1)
    estimator.fit(X, y)

    for method in ["predict", "transform", "decision_function",
                   "score_samples", "predict_proba"]:

        msg = ("{method} of {name} is not invariant when applied "
               "to a subset.").format(method=method, name=name)
        # TODO remove cases when corrected
        if (name, method) in [('SVC', 'decision_function'),
                              ('SparsePCA', 'transform'),
                              ('MiniBatchSparsePCA', 'transform'),
                              ('BernoulliRBM', 'score_samples')]:
            raise SkipTest(msg)

        if hasattr(estimator, method):
            result_full, result_by_batch = _apply_on_subsets(
                getattr(estimator, method), X)
            assert_allclose(result_full, result_by_batch,
                            atol=1e-7, err_msg=msg)


@ignore_warnings
def check_fit2d_1sample(name, estimator_orig):
    # Check that fitting a 2d array with only one sample either works or
    # returns an informative message. The error message should either mention
    # the number of samples or the number of classes.
    rnd = np.random.RandomState(0)
    X = 3 * rnd.uniform(size=(1, 10))
    y = X[:, 0].astype(np.int)
    estimator = clone(estimator_orig)
    y = multioutput_estimator_convert_y_2d(estimator, y)

    if hasattr(estimator, "n_components"):
        estimator.n_components = 1
    if hasattr(estimator, "n_clusters"):
        estimator.n_clusters = 1

    set_random_state(estimator, 1)

    msgs = ["1 sample", "n_samples = 1", "n_samples=1", "one sample",
            "1 class", "one class"]

    try:
        estimator.fit(X, y)
    except ValueError as e:
        if all(msg not in repr(e) for msg in msgs):
            raise e


@ignore_warnings
def check_fit2d_1feature(name, estimator_orig):
    # check fitting a 2d array with only 1 feature either works or returns
    # informative message
    rnd = np.random.RandomState(0)
    X = 3 * rnd.uniform(size=(10, 1))
    X = pairwise_estimator_convert_X(X, estimator_orig)
    y = X[:, 0].astype(np.int)
    estimator = clone(estimator_orig)
    y = multioutput_estimator_convert_y_2d(estimator, y)

    if hasattr(estimator, "n_components"):
        estimator.n_components = 1
    if hasattr(estimator, "n_clusters"):
        estimator.n_clusters = 1
    # ensure two labels in subsample for RandomizedLogisticRegression
    if name == 'RandomizedLogisticRegression':
        estimator.sample_fraction = 1
    # ensure non skipped trials for RANSACRegressor
    if name == 'RANSACRegressor':
        estimator.residual_threshold = 0.5

    y = multioutput_estimator_convert_y_2d(estimator, y)
    set_random_state(estimator, 1)

    msgs = ["1 feature(s)", "n_features = 1", "n_features=1"]

    try:
        estimator.fit(X, y)
    except ValueError as e:
        if all(msg not in repr(e) for msg in msgs):
            raise e


@ignore_warnings
def check_fit1d(name, estimator_orig):
    # check fitting 1d X array raises a ValueError
    rnd = np.random.RandomState(0)
    X = 3 * rnd.uniform(size=(20))
    y = X.astype(np.int)
    estimator = clone(estimator_orig)
    y = multioutput_estimator_convert_y_2d(estimator, y)

    if hasattr(estimator, "n_components"):
        estimator.n_components = 1
    if hasattr(estimator, "n_clusters"):
        estimator.n_clusters = 1

    set_random_state(estimator, 1)
    assert_raises(ValueError, estimator.fit, X, y)


@ignore_warnings(category=(DeprecationWarning, FutureWarning))
def check_transformer_general(name, transformer, readonly_memmap=False):
    X, y = make_blobs(n_samples=30, centers=[[0, 0, 0], [1, 1, 1]],
                      random_state=0, n_features=2, cluster_std=0.1)
    X = StandardScaler().fit_transform(X)
    X -= X.min()
    if name == 'PowerTransformer':
        # Box-Cox requires positive, non-zero data
        X += 1

    if readonly_memmap:
        X, y = create_memmap_backed_data([X, y])

    _check_transformer(name, transformer, X, y)
    _check_transformer(name, transformer, X.tolist(), y.tolist())


@ignore_warnings(category=(DeprecationWarning, FutureWarning))
def check_transformer_data_not_an_array(name, transformer):
    X, y = make_blobs(n_samples=30, centers=[[0, 0, 0], [1, 1, 1]],
                      random_state=0, n_features=2, cluster_std=0.1)
    X = StandardScaler().fit_transform(X)
    # We need to make sure that we have non negative data, for things
    # like NMF
    X -= X.min() - .1
    this_X = NotAnArray(X)
    this_y = NotAnArray(np.asarray(y))
    _check_transformer(name, transformer, this_X, this_y)


@ignore_warnings(category=(DeprecationWarning, FutureWarning))
def check_transformers_unfitted(name, transformer):
    X, y = _boston_subset()

    transformer = clone(transformer)
    with assert_raises((AttributeError, ValueError), msg="The unfitted "
                       "transformer {} does not raise an error when "
                       "transform is called. Perhaps use "
                       "check_is_fitted in transform.".format(name)):
        transformer.transform(X)


def _check_transformer(name, transformer_orig, X, y):
    if name in ('CCA', 'LocallyLinearEmbedding', 'KernelPCA') and _is_32bit():
        # Those transformers yield non-deterministic output when executed on
        # a 32bit Python. The same transformers are stable on 64bit Python.
        # FIXME: try to isolate a minimalistic reproduction case only depending
        # on numpy & scipy and/or maybe generate a test dataset that does not
        # cause such unstable behaviors.
        msg = name + ' is non deterministic on 32bit Python'
        raise SkipTest(msg)
    n_samples, n_features = np.asarray(X).shape
    transformer = clone(transformer_orig)
    set_random_state(transformer)

    # fit

    if name in CROSS_DECOMPOSITION:
        y_ = np.c_[y, y]
        y_[::2, 1] *= 2
    else:
        y_ = y

    transformer.fit(X, y_)
    # fit_transform method should work on non fitted estimator
    transformer_clone = clone(transformer)
    X_pred = transformer_clone.fit_transform(X, y=y_)

    if isinstance(X_pred, tuple):
        for x_pred in X_pred:
            assert_equal(x_pred.shape[0], n_samples)
    else:
        # check for consistent n_samples
        assert_equal(X_pred.shape[0], n_samples)

    if hasattr(transformer, 'transform'):
        if name in CROSS_DECOMPOSITION:
            X_pred2 = transformer.transform(X, y_)
            X_pred3 = transformer.fit_transform(X, y=y_)
        else:
            X_pred2 = transformer.transform(X)
            X_pred3 = transformer.fit_transform(X, y=y_)
        if isinstance(X_pred, tuple) and isinstance(X_pred2, tuple):
            for x_pred, x_pred2, x_pred3 in zip(X_pred, X_pred2, X_pred3):
                assert_allclose_dense_sparse(
                    x_pred, x_pred2, atol=1e-2,
                    err_msg="fit_transform and transform outcomes "
                            "not consistent in %s"
                    % transformer)
                assert_allclose_dense_sparse(
                    x_pred, x_pred3, atol=1e-2,
                    err_msg="consecutive fit_transform outcomes "
                            "not consistent in %s"
                    % transformer)
        else:
            assert_allclose_dense_sparse(
                X_pred, X_pred2,
                err_msg="fit_transform and transform outcomes "
                        "not consistent in %s"
                % transformer, atol=1e-2)
            assert_allclose_dense_sparse(
                X_pred, X_pred3, atol=1e-2,
                err_msg="consecutive fit_transform outcomes "
                        "not consistent in %s"
                % transformer)
            assert_equal(_num_samples(X_pred2), n_samples)
            assert_equal(_num_samples(X_pred3), n_samples)

        # raises error on malformed input for transform
        if hasattr(X, 'T'):
            # If it's not an array, it does not have a 'T' property
            with assert_raises(ValueError, msg="The transformer {} does "
                               "not raise an error when the number of "
                               "features in transform is different from"
                               " the number of features in "
                               "fit.".format(name)):
                transformer.transform(X.T)


@ignore_warnings
def check_pipeline_consistency(name, estimator_orig):
    if name in ('CCA', 'LocallyLinearEmbedding', 'KernelPCA') and _is_32bit():
        # Those transformers yield non-deterministic output when executed on
        # a 32bit Python. The same transformers are stable on 64bit Python.
        # FIXME: try to isolate a minimalistic reproduction case only depending
        # scipy and/or maybe generate a test dataset that does not
        # cause such unstable behaviors.
        msg = name + ' is non deterministic on 32bit Python'
        raise SkipTest(msg)

    # check that make_pipeline(est) gives same score as est
    X, y = make_blobs(n_samples=30, centers=[[0, 0, 0], [1, 1, 1]],
                      random_state=0, n_features=2, cluster_std=0.1)
    X -= X.min()
    if name == 'PowerTransformer':
        # Box-Cox requires positive, non-zero data
        X += 1
    X = pairwise_estimator_convert_X(X, estimator_orig, kernel=rbf_kernel)
    estimator = clone(estimator_orig)
    y = multioutput_estimator_convert_y_2d(estimator, y)
    set_random_state(estimator)
    pipeline = make_pipeline(estimator)
    estimator.fit(X, y)
    pipeline.fit(X, y)

    funcs = ["score", "fit_transform"]

    for func_name in funcs:
        func = getattr(estimator, func_name, None)
        if func is not None:
            func_pipeline = getattr(pipeline, func_name)
            result = func(X, y)
            result_pipe = func_pipeline(X, y)
            assert_allclose_dense_sparse(result, result_pipe)


@ignore_warnings
def check_fit_score_takes_y(name, estimator_orig):
    # check that all estimators accept an optional y
    # in fit and score so they can be used in pipelines
    rnd = np.random.RandomState(0)
    X = rnd.uniform(size=(10, 3))
    X = pairwise_estimator_convert_X(X, estimator_orig)
    y = np.arange(10) % 3
    estimator = clone(estimator_orig)
    y = multioutput_estimator_convert_y_2d(estimator, y)
    set_random_state(estimator)

    funcs = ["fit", "score", "partial_fit", "fit_predict", "fit_transform"]
    for func_name in funcs:
        func = getattr(estimator, func_name, None)
        if func is not None:
            func(X, y)
            args = [p.name for p in signature(func).parameters.values()]
            if args[0] == "self":
                # if_delegate_has_method makes methods into functions
                # with an explicit "self", so need to shift arguments
                args = args[1:]
            assert_true(args[1] in ["y", "Y"],
                        "Expected y or Y as second argument for method "
                        "%s of %s. Got arguments: %r."
                        % (func_name, type(estimator).__name__, args))


@ignore_warnings
def check_estimators_dtypes(name, estimator_orig):
    rnd = np.random.RandomState(0)
    X_train_32 = 3 * rnd.uniform(size=(20, 5)).astype(np.float32)
    X_train_32 = pairwise_estimator_convert_X(X_train_32, estimator_orig)
    X_train_64 = X_train_32.astype(np.float64)
    X_train_int_64 = X_train_32.astype(np.int64)
    X_train_int_32 = X_train_32.astype(np.int32)
    y = X_train_int_64[:, 0]
    y = multioutput_estimator_convert_y_2d(estimator_orig, y)

    methods = ["predict", "transform", "decision_function", "predict_proba"]

    for X_train in [X_train_32, X_train_64, X_train_int_64, X_train_int_32]:
        if name == 'PowerTransformer':
            # Box-Cox requires positive, non-zero data
            X_train = np.abs(X_train) + 1
        estimator = clone(estimator_orig)
        set_random_state(estimator, 1)
        estimator.fit(X_train, y)

        for method in methods:
            if hasattr(estimator, method):
                getattr(estimator, method)(X_train)


@ignore_warnings(category=(DeprecationWarning, FutureWarning))
def check_estimators_empty_data_messages(name, estimator_orig):
    e = clone(estimator_orig)
    set_random_state(e, 1)

    X_zero_samples = np.empty(0).reshape(0, 3)
    # The precise message can change depending on whether X or y is
    # validated first. Let us test the type of exception only:
    with assert_raises(ValueError, msg="The estimator {} does not"
                       " raise an error when an empty data is used "
                       "to train. Perhaps use "
                       "check_array in train.".format(name)):
        e.fit(X_zero_samples, [])

    X_zero_features = np.empty(0).reshape(3, 0)
    # the following y should be accepted by both classifiers and regressors
    # and ignored by unsupervised models
    y = multioutput_estimator_convert_y_2d(e, np.array([1, 0, 1]))
    msg = (r"0 feature\(s\) \(shape=\(3, 0\)\) while a minimum of \d* "
           "is required.")
    assert_raises_regex(ValueError, msg, e.fit, X_zero_features, y)


@ignore_warnings(category=DeprecationWarning)
def check_estimators_nan_inf(name, estimator_orig):
    # Checks that Estimator X's do not contain NaN or inf.
    rnd = np.random.RandomState(0)
    X_train_finite = pairwise_estimator_convert_X(rnd.uniform(size=(10, 3)),
                                                  estimator_orig)
    X_train_nan = rnd.uniform(size=(10, 3))
    X_train_nan[0, 0] = np.nan
    X_train_inf = rnd.uniform(size=(10, 3))
    X_train_inf[0, 0] = np.inf
    y = np.ones(10)
    y[:5] = 0
    y = multioutput_estimator_convert_y_2d(estimator_orig, y)
    error_string_fit = "Estimator doesn't check for NaN and inf in fit."
    error_string_predict = ("Estimator doesn't check for NaN and inf in"
                            " predict.")
    error_string_transform = ("Estimator doesn't check for NaN and inf in"
                              " transform.")
    for X_train in [X_train_nan, X_train_inf]:
        # catch deprecation warnings
        with ignore_warnings(category=(DeprecationWarning, FutureWarning)):
            estimator = clone(estimator_orig)
            set_random_state(estimator, 1)
            # try to fit
            try:
                estimator.fit(X_train, y)
            except ValueError as e:
                if 'inf' not in repr(e) and 'NaN' not in repr(e):
                    print(error_string_fit, estimator, e)
                    traceback.print_exc(file=sys.stdout)
                    raise e
            except Exception as exc:
                print(error_string_fit, estimator, exc)
                traceback.print_exc(file=sys.stdout)
                raise exc
            else:
                raise AssertionError(error_string_fit, estimator)
            # actually fit
            estimator.fit(X_train_finite, y)

            # predict
            if hasattr(estimator, "predict"):
                try:
                    estimator.predict(X_train)
                except ValueError as e:
                    if 'inf' not in repr(e) and 'NaN' not in repr(e):
                        print(error_string_predict, estimator, e)
                        traceback.print_exc(file=sys.stdout)
                        raise e
                except Exception as exc:
                    print(error_string_predict, estimator, exc)
                    traceback.print_exc(file=sys.stdout)
                else:
                    raise AssertionError(error_string_predict, estimator)

            # transform
            if hasattr(estimator, "transform"):
                try:
                    estimator.transform(X_train)
                except ValueError as e:
                    if 'inf' not in repr(e) and 'NaN' not in repr(e):
                        print(error_string_transform, estimator, e)
                        traceback.print_exc(file=sys.stdout)
                        raise e
                except Exception as exc:
                    print(error_string_transform, estimator, exc)
                    traceback.print_exc(file=sys.stdout)
                else:
                    raise AssertionError(error_string_transform, estimator)


@ignore_warnings
def check_estimators_pickle(name, estimator_orig):
    """Test that we can pickle all estimators"""
    check_methods = ["predict", "transform", "decision_function",
                     "predict_proba"]

    X, y = make_blobs(n_samples=30, centers=[[0, 0, 0], [1, 1, 1]],
                      random_state=0, n_features=2, cluster_std=0.1)

    # some estimators can't do features less than 0
    X -= X.min()
    if name == 'PowerTransformer':
        # Box-Cox requires positive, non-zero data
        X += 1
    X = pairwise_estimator_convert_X(X, estimator_orig, kernel=rbf_kernel)

    # include NaN values when the estimator should deal with them
    if name in ALLOW_NAN:
        # set randomly 10 elements to np.nan
        rng = np.random.RandomState(42)
        mask = rng.choice(X.size, 10, replace=False)
        X.reshape(-1)[mask] = np.nan

    estimator = clone(estimator_orig)

    # some estimators only take multioutputs
    y = multioutput_estimator_convert_y_2d(estimator, y)

    set_random_state(estimator)
    estimator.fit(X, y)

    # pickle and unpickle!
    pickled_estimator = pickle.dumps(estimator)
    if estimator.__module__.startswith('sklearn.'):
        assert_true(b"version" in pickled_estimator)
    unpickled_estimator = pickle.loads(pickled_estimator)

    result = dict()
    for method in check_methods:
        if hasattr(estimator, method):
            result[method] = getattr(estimator, method)(X)

    for method in result:
        unpickled_result = getattr(unpickled_estimator, method)(X)
        assert_allclose_dense_sparse(result[method], unpickled_result)


@ignore_warnings(category=(DeprecationWarning, FutureWarning))
def check_estimators_partial_fit_n_features(name, estimator_orig):
    # check if number of features changes between calls to partial_fit.
    if not hasattr(estimator_orig, 'partial_fit'):
        return
    estimator = clone(estimator_orig)
    X, y = make_blobs(n_samples=50, random_state=1)
    X -= X.min()

    try:
        if is_classifier(estimator):
            classes = np.unique(y)
            estimator.partial_fit(X, y, classes=classes)
        else:
            estimator.partial_fit(X, y)
    except NotImplementedError:
        return

    with assert_raises(ValueError,
                       msg="The estimator {} does not raise an"
                           " error when the number of features"
                           " changes between calls to "
                           "partial_fit.".format(name)):
        estimator.partial_fit(X[:, :-1], y)


@ignore_warnings(category=(DeprecationWarning, FutureWarning))
def check_clustering(name, clusterer_orig, readonly_memmap=False):
    clusterer = clone(clusterer_orig)
    X, y = make_blobs(n_samples=50, random_state=1)
    X, y = shuffle(X, y, random_state=7)
    X = StandardScaler().fit_transform(X)
    rng = np.random.RandomState(7)
    X_noise = np.concatenate([X, rng.uniform(low=-3, high=3, size=(5, 2))])

    if readonly_memmap:
        X, y, X_noise = create_memmap_backed_data([X, y, X_noise])

    n_samples, n_features = X.shape
    # catch deprecation and neighbors warnings
    if hasattr(clusterer, "n_clusters"):
        clusterer.set_params(n_clusters=3)
    set_random_state(clusterer)
    if name == 'AffinityPropagation':
        clusterer.set_params(preference=-100)
        clusterer.set_params(max_iter=100)

    # fit
    clusterer.fit(X)
    # with lists
    clusterer.fit(X.tolist())

    pred = clusterer.labels_
    assert_equal(pred.shape, (n_samples,))
    assert_greater(adjusted_rand_score(pred, y), 0.4)
    # fit another time with ``fit_predict`` and compare results
    if name == 'SpectralClustering':
        # there is no way to make Spectral clustering deterministic :(
        return
    set_random_state(clusterer)
    with warnings.catch_warnings(record=True):
        pred2 = clusterer.fit_predict(X)
    assert_array_equal(pred, pred2)

    # fit_predict(X) and labels_ should be of type int
    assert_in(pred.dtype, [np.dtype('int32'), np.dtype('int64')])
    assert_in(pred2.dtype, [np.dtype('int32'), np.dtype('int64')])

    # Add noise to X to test the possible values of the labels
    labels = clusterer.fit_predict(X_noise)

    # There should be at least one sample in every cluster. Equivalently
    # labels_ should contain all the consecutive values between its
    # min and its max.
    labels_sorted = np.unique(labels)
    assert_array_equal(labels_sorted, np.arange(labels_sorted[0],
                                                labels_sorted[-1] + 1))

    # Labels are expected to start at 0 (no noise) or -1 (if noise)
    assert_true(labels_sorted[0] in [0, -1])
    # Labels should be less than n_clusters - 1
    if hasattr(clusterer, 'n_clusters'):
        n_clusters = getattr(clusterer, 'n_clusters')
        assert_greater_equal(n_clusters - 1, labels_sorted[-1])
    # else labels should be less than max(labels_) which is necessarily true


@ignore_warnings(category=DeprecationWarning)
def check_clusterer_compute_labels_predict(name, clusterer_orig):
    """Check that predict is invariant of compute_labels"""
    X, y = make_blobs(n_samples=20, random_state=0)
    clusterer = clone(clusterer_orig)

    if hasattr(clusterer, "compute_labels"):
        # MiniBatchKMeans
        if hasattr(clusterer, "random_state"):
            clusterer.set_params(random_state=0)

        X_pred1 = clusterer.fit(X).predict(X)
        clusterer.set_params(compute_labels=False)
        X_pred2 = clusterer.fit(X).predict(X)
        assert_array_equal(X_pred1, X_pred2)


@ignore_warnings(category=DeprecationWarning)
def check_classifiers_one_label(name, classifier_orig):
    error_string_fit = "Classifier can't train when only one class is present."
    error_string_predict = ("Classifier can't predict when only one class is "
                            "present.")
    rnd = np.random.RandomState(0)
    X_train = rnd.uniform(size=(10, 3))
    X_test = rnd.uniform(size=(10, 3))
    y = np.ones(10)
    # catch deprecation warnings
    with ignore_warnings(category=(DeprecationWarning, FutureWarning)):
        classifier = clone(classifier_orig)
        # try to fit
        try:
            classifier.fit(X_train, y)
        except ValueError as e:
            if 'class' not in repr(e):
                print(error_string_fit, classifier, e)
                traceback.print_exc(file=sys.stdout)
                raise e
            else:
                return
        except Exception as exc:
            print(error_string_fit, classifier, exc)
            traceback.print_exc(file=sys.stdout)
            raise exc
        # predict
        try:
            assert_array_equal(classifier.predict(X_test), y)
        except Exception as exc:
            print(error_string_predict, classifier, exc)
            raise exc


@ignore_warnings  # Warnings are raised by decision function
def check_classifiers_train(name, classifier_orig, readonly_memmap=False):
    X_m, y_m = make_blobs(n_samples=300, random_state=0)
    X_m, y_m = shuffle(X_m, y_m, random_state=7)
    X_m = StandardScaler().fit_transform(X_m)
    # generate binary problem from multi-class one
    y_b = y_m[y_m != 2]
    X_b = X_m[y_m != 2]

    if name in ['BernoulliNB', 'MultinomialNB', 'ComplementNB']:
        X_m -= X_m.min()
        X_b -= X_b.min()

    if readonly_memmap:
        X_m, y_m, X_b, y_b = create_memmap_backed_data([X_m, y_m, X_b, y_b])

    for (X, y) in [(X_m, y_m), (X_b, y_b)]:
        classes = np.unique(y)
        n_classes = len(classes)
        n_samples, n_features = X.shape
        classifier = clone(classifier_orig)
        X = pairwise_estimator_convert_X(X, classifier_orig)
        set_random_state(classifier)
        # raises error on malformed input for fit
        with assert_raises(ValueError, msg="The classifier {} does not"
                           " raise an error when incorrect/malformed input "
                           "data for fit is passed. The number of training "
                           "examples is not the same as the number of labels."
                           " Perhaps use check_X_y in fit.".format(name)):
            classifier.fit(X, y[:-1])

        # fit
        classifier.fit(X, y)
        # with lists
        classifier.fit(X.tolist(), y.tolist())
        assert_true(hasattr(classifier, "classes_"))
        y_pred = classifier.predict(X)
        assert_equal(y_pred.shape, (n_samples,))
        # training set performance
        if name not in ['BernoulliNB', 'MultinomialNB', 'ComplementNB']:
            assert_greater(accuracy_score(y, y_pred), 0.83)

        # raises error on malformed input for predict
        if _is_pairwise(classifier):
            with assert_raises(ValueError, msg="The classifier {} does not"
                               " raise an error when shape of X"
                               "in predict is not equal to (n_test_samples,"
                               "n_training_samples)".format(name)):
                classifier.predict(X.reshape(-1, 1))
        else:
            with assert_raises(ValueError, msg="The classifier {} does not"
                               " raise an error when the number of features "
                               "in predict is different from the number of"
                               " features in fit.".format(name)):
                classifier.predict(X.T)
        if hasattr(classifier, "decision_function"):
            try:
                # decision_function agrees with predict
                decision = classifier.decision_function(X)
                if n_classes == 2:
                    assert_equal(decision.shape, (n_samples,))
                    dec_pred = (decision.ravel() > 0).astype(np.int)
                    assert_array_equal(dec_pred, y_pred)
                if (n_classes == 3 and
                        # 1on1 of LibSVM works differently
                        not isinstance(classifier, BaseLibSVM)):
                    assert_equal(decision.shape, (n_samples, n_classes))
                    assert_array_equal(np.argmax(decision, axis=1), y_pred)

                # raises error on malformed input for decision_function
                if _is_pairwise(classifier):
                    with assert_raises(ValueError, msg="The classifier {} does"
                                       " not raise an error when the  "
                                       "shape of X in decision_function is "
                                       "not equal to (n_test_samples, "
                                       "n_training_samples) in fit."
                                       .format(name)):
                        classifier.decision_function(X.reshape(-1, 1))
                else:
                    with assert_raises(ValueError, msg="The classifier {} does"
                                       " not raise an error when the number "
                                       "of features in decision_function is "
                                       "different from the number of features"
                                       " in fit.".format(name)):
                        classifier.decision_function(X.T)
            except NotImplementedError:
                pass
        if hasattr(classifier, "predict_proba"):
            # predict_proba agrees with predict
            y_prob = classifier.predict_proba(X)
            assert_equal(y_prob.shape, (n_samples, n_classes))
            assert_array_equal(np.argmax(y_prob, axis=1), y_pred)
            # check that probas for all classes sum to one
            assert_allclose(np.sum(y_prob, axis=1), np.ones(n_samples))
            # raises error on malformed input for predict_proba
            if _is_pairwise(classifier_orig):
                with assert_raises(ValueError, msg="The classifier {} does not"
                                   " raise an error when the shape of X"
                                   "in predict_proba is not equal to "
                                   "(n_test_samples, n_training_samples)."
                                   .format(name)):
                    classifier.predict_proba(X.reshape(-1, 1))
            else:
                with assert_raises(ValueError, msg="The classifier {} does not"
                                   " raise an error when the number of "
                                   "features in predict_proba is different "
                                   "from the number of features in fit."
                                   .format(name)):
                    classifier.predict_proba(X.T)
            if hasattr(classifier, "predict_log_proba"):
                # predict_log_proba is a transformation of predict_proba
                y_log_prob = classifier.predict_log_proba(X)
                assert_allclose(y_log_prob, np.log(y_prob), 8, atol=1e-9)
                assert_array_equal(np.argsort(y_log_prob), np.argsort(y_prob))


def check_outliers_train(name, estimator_orig, readonly_memmap=True):
    X, _ = make_blobs(n_samples=300, random_state=0)
    X = shuffle(X, random_state=7)

    if readonly_memmap:
        X = create_memmap_backed_data(X)

    n_samples, n_features = X.shape
    estimator = clone(estimator_orig)
    set_random_state(estimator)

    # fit
    estimator.fit(X)
    # with lists
    estimator.fit(X.tolist())

    y_pred = estimator.predict(X)
    assert y_pred.shape == (n_samples,)
    assert y_pred.dtype.kind == 'i'
    assert_array_equal(np.unique(y_pred), np.array([-1, 1]))

    decision = estimator.decision_function(X)
    assert decision.dtype == np.dtype('float')

    score = estimator.score_samples(X)
    assert score.dtype == np.dtype('float')

    # raises error on malformed input for predict
    assert_raises(ValueError, estimator.predict, X.T)

    # decision_function agrees with predict
    decision = estimator.decision_function(X)
    assert decision.shape == (n_samples,)
    dec_pred = (decision >= 0).astype(np.int)
    dec_pred[dec_pred == 0] = -1
    assert_array_equal(dec_pred, y_pred)

    # raises error on malformed input for decision_function
    assert_raises(ValueError, estimator.decision_function, X.T)

    # decision_function is a translation of score_samples
    y_scores = estimator.score_samples(X)
    assert y_scores.shape == (n_samples,)
    y_dec = y_scores - estimator.offset_
    assert_array_equal(y_dec, decision)

    # raises error on malformed input for score_samples
    assert_raises(ValueError, estimator.score_samples, X.T)

    # contamination parameter (not for OneClassSVM which has the nu parameter)
    if hasattr(estimator, "contamination"):
        # proportion of outliers equal to contamination parameter when not
        # set to 'auto'
        contamination = 0.1
        estimator.set_params(contamination=contamination)
        estimator.fit(X)
        y_pred = estimator.predict(X)
        assert_almost_equal(np.mean(y_pred != 1), contamination)

        # raises error when contamination is a scalar and not in [0,1]
        for contamination in [-0.5, 2.3]:
            estimator.set_params(contamination=contamination)
            assert_raises(ValueError, estimator.fit, X)


@ignore_warnings(category=(DeprecationWarning, FutureWarning))
def check_estimators_fit_returns_self(name, estimator_orig,
                                      readonly_memmap=False):
    """Check if self is returned when calling fit"""
    X, y = make_blobs(random_state=0, n_samples=9, n_features=4)
    # some want non-negative input
    X -= X.min()
    if name == 'PowerTransformer':
        # Box-Cox requires positive, non-zero data
        X += 1
    X = pairwise_estimator_convert_X(X, estimator_orig)

    estimator = clone(estimator_orig)
    y = multioutput_estimator_convert_y_2d(estimator, y)

    if readonly_memmap:
        X, y = create_memmap_backed_data([X, y])

    set_random_state(estimator)
    assert_true(estimator.fit(X, y) is estimator)


@ignore_warnings
def check_estimators_unfitted(name, estimator_orig):
    """Check that predict raises an exception in an unfitted estimator.

    Unfitted estimators should raise either AttributeError or ValueError.
    The specific exception type NotFittedError inherits from both and can
    therefore be adequately raised for that purpose.
    """

    # Common test for Regressors, Classifiers and Outlier detection estimators
    X, y = _boston_subset()

    est = clone(estimator_orig)

    msg = "fit"
    if hasattr(est, 'predict'):
        assert_raise_message((AttributeError, ValueError), msg,
                             est.predict, X)

    if hasattr(est, 'decision_function'):
        assert_raise_message((AttributeError, ValueError), msg,
                             est.decision_function, X)

    if hasattr(est, 'predict_proba'):
        assert_raise_message((AttributeError, ValueError), msg,
                             est.predict_proba, X)

    if hasattr(est, 'predict_log_proba'):
        assert_raise_message((AttributeError, ValueError), msg,
                             est.predict_log_proba, X)


@ignore_warnings(category=(DeprecationWarning, FutureWarning))
def check_supervised_y_2d(name, estimator_orig):
    if "MultiTask" in name:
        # These only work on 2d, so this test makes no sense
        return
    rnd = np.random.RandomState(0)
    X = pairwise_estimator_convert_X(rnd.uniform(size=(10, 3)), estimator_orig)
    y = np.arange(10) % 3
    estimator = clone(estimator_orig)
    set_random_state(estimator)
    # fit
    estimator.fit(X, y)
    y_pred = estimator.predict(X)

    set_random_state(estimator)
    # Check that when a 2D y is given, a DataConversionWarning is
    # raised
    with warnings.catch_warnings(record=True) as w:
        warnings.simplefilter("always", DataConversionWarning)
        warnings.simplefilter("ignore", RuntimeWarning)
        estimator.fit(X, y[:, np.newaxis])
    y_pred_2d = estimator.predict(X)
    msg = "expected 1 DataConversionWarning, got: %s" % (
        ", ".join([str(w_x) for w_x in w]))
    if name not in MULTI_OUTPUT:
        # check that we warned if we don't support multi-output
        assert_greater(len(w), 0, msg)
        assert_true("DataConversionWarning('A column-vector y"
                    " was passed when a 1d array was expected" in msg)
    assert_allclose(y_pred.ravel(), y_pred_2d.ravel())


@ignore_warnings
def check_classifiers_predictions(X, y, name, classifier_orig):
    classes = np.unique(y)
    classifier = clone(classifier_orig)
    if name == 'BernoulliNB':
        X = X > X.mean()
    set_random_state(classifier)

    classifier.fit(X, y)
    y_pred = classifier.predict(X)

    if hasattr(classifier, "decision_function"):
        decision = classifier.decision_function(X)
        n_samples, n_features = X.shape
        assert isinstance(decision, np.ndarray)
        if len(classes) == 2:
            dec_pred = (decision.ravel() > 0).astype(np.int)
            dec_exp = classifier.classes_[dec_pred]
            assert_array_equal(dec_exp, y_pred,
                               err_msg="decision_function does not match "
                               "classifier for %r: expected '%s', got '%s'" %
                               (classifier, ", ".join(map(str, dec_exp)),
                                ", ".join(map(str, y_pred))))
        elif getattr(classifier, 'decision_function_shape', 'ovr') == 'ovr':
            decision_y = np.argmax(decision, axis=1).astype(int)
            y_exp = classifier.classes_[decision_y]
            assert_array_equal(y_exp, y_pred,
                               err_msg="decision_function does not match "
                               "classifier for %r: expected '%s', got '%s'" %
                               (classifier, ", ".join(map(str, y_exp)),
                                ", ".join(map(str, y_pred))))

    # training set performance
    if name != "ComplementNB":
        # This is a pathological data set for ComplementNB.
        # For some specific cases 'ComplementNB' predicts less classes
        # than expected
        assert_array_equal(np.unique(y), np.unique(y_pred))
    assert_array_equal(classes, classifier.classes_,
                       err_msg="Unexpected classes_ attribute for %r: "
                       "expected '%s', got '%s'" %
                       (classifier, ", ".join(map(str, classes)),
                        ", ".join(map(str, classifier.classes_))))


def choose_check_classifiers_labels(name, y, y_names):
    return y if name in ["LabelPropagation", "LabelSpreading"] else y_names


def check_classifiers_classes(name, classifier_orig):
    X_multiclass, y_multiclass = make_blobs(n_samples=30, random_state=0,
                                            cluster_std=0.1)
    X_multiclass, y_multiclass = shuffle(X_multiclass, y_multiclass,
                                         random_state=7)
    X_multiclass = StandardScaler().fit_transform(X_multiclass)
    # We need to make sure that we have non negative data, for things
    # like NMF
    X_multiclass -= X_multiclass.min() - .1

    X_binary = X_multiclass[y_multiclass != 2]
    y_binary = y_multiclass[y_multiclass != 2]

    X_multiclass = pairwise_estimator_convert_X(X_multiclass, classifier_orig)
    X_binary = pairwise_estimator_convert_X(X_binary, classifier_orig)

    labels_multiclass = ["one", "two", "three"]
    labels_binary = ["one", "two"]

    y_names_multiclass = np.take(labels_multiclass, y_multiclass)
    y_names_binary = np.take(labels_binary, y_binary)

    for X, y, y_names in [(X_multiclass, y_multiclass, y_names_multiclass),
                          (X_binary, y_binary, y_names_binary)]:
        for y_names_i in [y_names, y_names.astype('O')]:
            y_ = choose_check_classifiers_labels(name, y, y_names_i)
            check_classifiers_predictions(X, y_, name, classifier_orig)

    labels_binary = [-1, 1]
    y_names_binary = np.take(labels_binary, y_binary)
    y_binary = choose_check_classifiers_labels(name, y_binary, y_names_binary)
    check_classifiers_predictions(X_binary, y_binary, name, classifier_orig)


@ignore_warnings(category=(DeprecationWarning, FutureWarning))
def check_regressors_int(name, regressor_orig):
    X, _ = _boston_subset()
    X = pairwise_estimator_convert_X(X[:50], regressor_orig)
    rnd = np.random.RandomState(0)
    y = rnd.randint(3, size=X.shape[0])
    y = multioutput_estimator_convert_y_2d(regressor_orig, y)
    rnd = np.random.RandomState(0)
    # separate estimators to control random seeds
    regressor_1 = clone(regressor_orig)
    regressor_2 = clone(regressor_orig)
    set_random_state(regressor_1)
    set_random_state(regressor_2)

    if name in CROSS_DECOMPOSITION:
        y_ = np.vstack([y, 2 * y + rnd.randint(2, size=len(y))])
        y_ = y_.T
    else:
        y_ = y

    # fit
    regressor_1.fit(X, y_)
    pred1 = regressor_1.predict(X)
    regressor_2.fit(X, y_.astype(np.float))
    pred2 = regressor_2.predict(X)
    assert_allclose(pred1, pred2, atol=1e-2, err_msg=name)


@ignore_warnings(category=(DeprecationWarning, FutureWarning))
def check_regressors_train(name, regressor_orig, readonly_memmap=False):
    X, y = _boston_subset()
    X = pairwise_estimator_convert_X(X, regressor_orig)
    y = StandardScaler().fit_transform(y.reshape(-1, 1))  # X is already scaled
    y = y.ravel()
    regressor = clone(regressor_orig)
    y = multioutput_estimator_convert_y_2d(regressor, y)
    if name in CROSS_DECOMPOSITION:
        rnd = np.random.RandomState(0)
        y_ = np.vstack([y, 2 * y + rnd.randint(2, size=len(y))])
        y_ = y_.T
    else:
        y_ = y

    if readonly_memmap:
        X, y, y_ = create_memmap_backed_data([X, y, y_])

    if not hasattr(regressor, 'alphas') and hasattr(regressor, 'alpha'):
        # linear regressors need to set alpha, but not generalized CV ones
        regressor.alpha = 0.01
    if name == 'PassiveAggressiveRegressor':
        regressor.C = 0.01

    # raises error on malformed input for fit
    with assert_raises(ValueError, msg="The classifier {} does not"
                       " raise an error when incorrect/malformed input "
                       "data for fit is passed. The number of training "
                       "examples is not the same as the number of "
                       "labels. Perhaps use check_X_y in fit.".format(name)):
        regressor.fit(X, y[:-1])
    # fit
    set_random_state(regressor)
    regressor.fit(X, y_)
    regressor.fit(X.tolist(), y_.tolist())
    y_pred = regressor.predict(X)
    assert_equal(y_pred.shape, y_.shape)

    # TODO: find out why PLS and CCA fail. RANSAC is random
    # and furthermore assumes the presence of outliers, hence
    # skipped
    if name not in ('PLSCanonical', 'CCA', 'RANSACRegressor'):
        assert_greater(regressor.score(X, y_), 0.5)


@ignore_warnings
def check_regressors_no_decision_function(name, regressor_orig):
    # checks whether regressors have decision_function or predict_proba
    rng = np.random.RandomState(0)
    X = rng.normal(size=(10, 4))
    regressor = clone(regressor_orig)
    y = multioutput_estimator_convert_y_2d(regressor, X[:, 0])

    if hasattr(regressor, "n_components"):
        # FIXME CCA, PLS is not robust to rank 1 effects
        regressor.n_components = 1

    regressor.fit(X, y)
    funcs = ["decision_function", "predict_proba", "predict_log_proba"]
    for func_name in funcs:
        func = getattr(regressor, func_name, None)
        if func is None:
            # doesn't have function
            continue
        # has function. Should raise deprecation warning
        msg = func_name
        assert_warns_message(DeprecationWarning, msg, func, X)


@ignore_warnings(category=(DeprecationWarning, FutureWarning))
def check_class_weight_classifiers(name, classifier_orig):
    if name == "NuSVC":
        # the sparse version has a parameter that doesn't do anything
        raise SkipTest("Not testing NuSVC class weight as it is ignored.")
    if name.endswith("NB"):
        # NaiveBayes classifiers have a somewhat different interface.
        # FIXME SOON!
        raise SkipTest

    for n_centers in [2, 3]:
        # create a very noisy dataset
        X, y = make_blobs(centers=n_centers, random_state=0, cluster_std=20)
        X_train, X_test, y_train, y_test = train_test_split(X, y, test_size=.5,
                                                            random_state=0)

        # can't use gram_if_pairwise() here, setting up gram matrix manually
        if _is_pairwise(classifier_orig):
            X_test = rbf_kernel(X_test, X_train)
            X_train = rbf_kernel(X_train, X_train)

        n_centers = len(np.unique(y_train))

        if n_centers == 2:
            class_weight = {0: 1000, 1: 0.0001}
        else:
            class_weight = {0: 1000, 1: 0.0001, 2: 0.0001}

        classifier = clone(classifier_orig).set_params(
            class_weight=class_weight)
        if hasattr(classifier, "n_iter"):
            classifier.set_params(n_iter=100)
        if hasattr(classifier, "max_iter"):
            classifier.set_params(max_iter=1000)
        if hasattr(classifier, "min_weight_fraction_leaf"):
            classifier.set_params(min_weight_fraction_leaf=0.01)

        set_random_state(classifier)
        classifier.fit(X_train, y_train)
        y_pred = classifier.predict(X_test)
        # XXX: Generally can use 0.89 here. On Windows, LinearSVC gets
        #      0.88 (Issue #9111)
        assert_greater(np.mean(y_pred == 0), 0.87)


@ignore_warnings(category=(DeprecationWarning, FutureWarning))
def check_class_weight_balanced_classifiers(name, classifier_orig, X_train,
                                            y_train, X_test, y_test, weights):
    classifier = clone(classifier_orig)
    if hasattr(classifier, "n_iter"):
        classifier.set_params(n_iter=100)
    if hasattr(classifier, "max_iter"):
        classifier.set_params(max_iter=1000)

    set_random_state(classifier)
    classifier.fit(X_train, y_train)
    y_pred = classifier.predict(X_test)

    classifier.set_params(class_weight='balanced')
    classifier.fit(X_train, y_train)
    y_pred_balanced = classifier.predict(X_test)
    assert_greater(f1_score(y_test, y_pred_balanced, average='weighted'),
                   f1_score(y_test, y_pred, average='weighted'))


@ignore_warnings(category=(DeprecationWarning, FutureWarning))
def check_class_weight_balanced_linear_classifier(name, Classifier):
    """Test class weights with non-contiguous class labels."""
    # this is run on classes, not instances, though this should be changed
    X = np.array([[-1.0, -1.0], [-1.0, 0], [-.8, -1.0],
                  [1.0, 1.0], [1.0, 0.0]])
    y = np.array([1, 1, 1, -1, -1])

    classifier = Classifier()

    if hasattr(classifier, "n_iter"):
        # This is a very small dataset, default n_iter are likely to prevent
        # convergence
        classifier.set_params(n_iter=1000)
    if hasattr(classifier, "max_iter"):
        classifier.set_params(max_iter=1000)
    set_random_state(classifier)

    # Let the model compute the class frequencies
    classifier.set_params(class_weight='balanced')
    coef_balanced = classifier.fit(X, y).coef_.copy()

    # Count each label occurrence to reweight manually
    n_samples = len(y)
    n_classes = float(len(np.unique(y)))

    class_weight = {1: n_samples / (np.sum(y == 1) * n_classes),
                    -1: n_samples / (np.sum(y == -1) * n_classes)}
    classifier.set_params(class_weight=class_weight)
    coef_manual = classifier.fit(X, y).coef_.copy()

    assert_allclose(coef_balanced, coef_manual)


@ignore_warnings(category=(DeprecationWarning, FutureWarning))
def check_estimators_overwrite_params(name, estimator_orig):
    X, y = make_blobs(random_state=0, n_samples=9)
    # some want non-negative input
    X -= X.min()
    if name == 'PowerTransformer':
        # Box-Cox requires positive, non-zero data
        X += 1
    X = pairwise_estimator_convert_X(X, estimator_orig, kernel=rbf_kernel)
    estimator = clone(estimator_orig)
    y = multioutput_estimator_convert_y_2d(estimator, y)

    set_random_state(estimator)

    # Make a physical copy of the original estimator parameters before fitting.
    params = estimator.get_params()
    original_params = deepcopy(params)

    # Fit the model
    estimator.fit(X, y)

    # Compare the state of the model parameters with the original parameters
    new_params = estimator.get_params()
    for param_name, original_value in original_params.items():
        new_value = new_params[param_name]

        # We should never change or mutate the internal state of input
        # parameters by default. To check this we use the joblib.hash function
        # that introspects recursively any subobjects to compute a checksum.
        # The only exception to this rule of immutable constructor parameters
        # is possible RandomState instance but in this check we explicitly
        # fixed the random_state params recursively to be integer seeds.
        assert_equal(hash(new_value), hash(original_value),
                     "Estimator %s should not change or mutate "
                     " the parameter %s from %s to %s during fit."
                     % (name, param_name, original_value, new_value))


@ignore_warnings(category=(DeprecationWarning, FutureWarning))
def check_no_attributes_set_in_init(name, estimator):
    """Check setting during init. """

    if hasattr(type(estimator).__init__, "deprecated_original"):
        return

    init_params = _get_args(type(estimator).__init__)
    parents_init_params = [param for params_parent in
                           (_get_args(parent) for parent in
                            type(estimator).__mro__)
                           for param in params_parent]

    # Test for no setting apart from parameters during init
    invalid_attr = (set(vars(estimator)) - set(init_params)
                    - set(parents_init_params))
    assert_false(invalid_attr,
                 "Estimator %s should not set any attribute apart"
                 " from parameters during init. Found attributes %s."
                 % (name, sorted(invalid_attr)))
    # Ensure that each parameter is set in init
    invalid_attr = (set(init_params) - set(vars(estimator))
                    - set(["self"]))
    assert_false(invalid_attr,
                 "Estimator %s should store all parameters"
                 " as an attribute during init. Did not find "
                 "attributes %s." % (name, sorted(invalid_attr)))


@ignore_warnings(category=(DeprecationWarning, FutureWarning))
def check_sparsify_coefficients(name, estimator_orig):
    X = np.array([[-2, -1], [-1, -1], [-1, -2], [1, 1], [1, 2], [2, 1],
                  [-1, -2], [2, 2], [-2, -2]])
    y = [1, 1, 1, 2, 2, 2, 3, 3, 3]
    est = clone(estimator_orig)

    est.fit(X, y)
    pred_orig = est.predict(X)

    # test sparsify with dense inputs
    est.sparsify()
    assert_true(sparse.issparse(est.coef_))
    pred = est.predict(X)
    assert_array_equal(pred, pred_orig)

    # pickle and unpickle with sparse coef_
    est = pickle.loads(pickle.dumps(est))
    assert_true(sparse.issparse(est.coef_))
    pred = est.predict(X)
    assert_array_equal(pred, pred_orig)


@ignore_warnings(category=DeprecationWarning)
def check_classifier_data_not_an_array(name, estimator_orig):
    X = np.array([[3, 0], [0, 1], [0, 2], [1, 1], [1, 2], [2, 1]])
    X = pairwise_estimator_convert_X(X, estimator_orig)
    y = [1, 1, 1, 2, 2, 2]
    y = multioutput_estimator_convert_y_2d(estimator_orig, y)
    check_estimators_data_not_an_array(name, estimator_orig, X, y)


@ignore_warnings(category=DeprecationWarning)
def check_regressor_data_not_an_array(name, estimator_orig):
    X, y = _boston_subset(n_samples=50)
    X = pairwise_estimator_convert_X(X, estimator_orig)
    y = multioutput_estimator_convert_y_2d(estimator_orig, y)
    check_estimators_data_not_an_array(name, estimator_orig, X, y)


@ignore_warnings(category=(DeprecationWarning, FutureWarning))
def check_estimators_data_not_an_array(name, estimator_orig, X, y):
    if name in CROSS_DECOMPOSITION:
        raise SkipTest("Skipping check_estimators_data_not_an_array "
                       "for cross decomposition module as estimators "
                       "are not deterministic.")
    # separate estimators to control random seeds
    estimator_1 = clone(estimator_orig)
    estimator_2 = clone(estimator_orig)
    set_random_state(estimator_1)
    set_random_state(estimator_2)

    y_ = NotAnArray(np.asarray(y))
    X_ = NotAnArray(np.asarray(X))

    # fit
    estimator_1.fit(X_, y_)
    pred1 = estimator_1.predict(X_)
    estimator_2.fit(X, y)
    pred2 = estimator_2.predict(X)
    assert_allclose(pred1, pred2, atol=1e-2, err_msg=name)


def check_parameters_default_constructible(name, Estimator):
    # this check works on classes, not instances
    classifier = LinearDiscriminantAnalysis()
    # test default-constructibility
    # get rid of deprecation warnings
    with ignore_warnings(category=(DeprecationWarning, FutureWarning)):
        if name in META_ESTIMATORS:
            estimator = Estimator(classifier)
        else:
            estimator = Estimator()
        # test cloning
        clone(estimator)
        # test __repr__
        repr(estimator)
        # test that set_params returns self
        assert_true(estimator.set_params() is estimator)

        # test if init does nothing but set parameters
        # this is important for grid_search etc.
        # We get the default parameters from init and then
        # compare these against the actual values of the attributes.

        # this comes from getattr. Gets rid of deprecation decorator.
        init = getattr(estimator.__init__, 'deprecated_original',
                       estimator.__init__)

        try:
            def param_filter(p):
                """Identify hyper parameters of an estimator"""
                return (p.name != 'self' and
                        p.kind != p.VAR_KEYWORD and
                        p.kind != p.VAR_POSITIONAL)

            init_params = [p for p in signature(init).parameters.values()
                           if param_filter(p)]

        except (TypeError, ValueError):
            # init is not a python function.
            # true for mixins
            return
        params = estimator.get_params()

        if name in META_ESTIMATORS:
            # they can need a non-default argument
            init_params = init_params[1:]

        for init_param in init_params:
            assert_not_equal(init_param.default, init_param.empty,
                             "parameter %s for %s has no default value"
                             % (init_param.name, type(estimator).__name__))
            assert_in(type(init_param.default),
                      [str, int, float, bool, tuple, type(None),
                       np.float64, types.FunctionType, Memory])
            if init_param.name not in params.keys():
                # deprecated parameter, not in get_params
                assert_true(init_param.default is None)
                continue

            if (issubclass(Estimator, BaseSGD) and
                    init_param.name in ['tol', 'max_iter']):
                # To remove in 0.21, when they get their future default values
                continue

            param_value = params[init_param.name]
            if isinstance(param_value, np.ndarray):
                assert_array_equal(param_value, init_param.default)
            else:
                if is_scalar_nan(param_value):
                    # Allows to set default parameters to np.nan
                    assert param_value is init_param.default, init_param.name
                else:
                    assert param_value == init_param.default, init_param.name


def multioutput_estimator_convert_y_2d(estimator, y):
    # Estimators in mono_output_task_error raise ValueError if y is of 1-D
    # Convert into a 2-D y for those estimators.
    if "MultiTask" in estimator.__class__.__name__:
        return np.reshape(y, (-1, 1))
    return y


@ignore_warnings(category=(DeprecationWarning, FutureWarning))
def check_non_transformer_estimators_n_iter(name, estimator_orig):
    # Test that estimators that are not transformers with a parameter
    # max_iter, return the attribute of n_iter_ at least 1.

    # These models are dependent on external solvers like
    # libsvm and accessing the iter parameter is non-trivial.
    not_run_check_n_iter = ['Ridge', 'SVR', 'NuSVR', 'NuSVC',
                            'RidgeClassifier', 'SVC', 'RandomizedLasso',
                            'LogisticRegressionCV', 'LinearSVC',
                            'LogisticRegression']

    # Tested in test_transformer_n_iter
    not_run_check_n_iter += CROSS_DECOMPOSITION
    if name in not_run_check_n_iter:
        return

    # LassoLars stops early for the default alpha=1.0 the iris dataset.
    if name == 'LassoLars':
        estimator = clone(estimator_orig).set_params(alpha=0.)
    else:
        estimator = clone(estimator_orig)
    if hasattr(estimator, 'max_iter'):
        iris = load_iris()
        X, y_ = iris.data, iris.target
        y_ = multioutput_estimator_convert_y_2d(estimator, y_)

        set_random_state(estimator, 0)
        if name == 'AffinityPropagation':
            estimator.fit(X)
        else:
            estimator.fit(X, y_)

        assert estimator.n_iter_ >= 1


@ignore_warnings(category=(DeprecationWarning, FutureWarning))
def check_transformer_n_iter(name, estimator_orig):
    # Test that transformers with a parameter max_iter, return the
    # attribute of n_iter_ at least 1.
    estimator = clone(estimator_orig)
    if hasattr(estimator, "max_iter"):
        if name in CROSS_DECOMPOSITION:
            # Check using default data
            X = [[0., 0., 1.], [1., 0., 0.], [2., 2., 2.], [2., 5., 4.]]
            y_ = [[0.1, -0.2], [0.9, 1.1], [0.1, -0.5], [0.3, -0.2]]

        else:
            X, y_ = make_blobs(n_samples=30, centers=[[0, 0, 0], [1, 1, 1]],
                               random_state=0, n_features=2, cluster_std=0.1)
            X -= X.min() - 0.1
        set_random_state(estimator, 0)
        estimator.fit(X, y_)

        # These return a n_iter per component.
        if name in CROSS_DECOMPOSITION:
            for iter_ in estimator.n_iter_:
                assert_greater_equal(iter_, 1)
        else:
            assert_greater_equal(estimator.n_iter_, 1)


@ignore_warnings(category=(DeprecationWarning, FutureWarning))
def check_get_params_invariance(name, estimator_orig):
    # Checks if get_params(deep=False) is a subset of get_params(deep=True)
    class T(BaseEstimator):
        """Mock classifier
        """

        def __init__(self):
            pass

        def fit(self, X, y):
            return self

        def transform(self, X):
            return X

    e = clone(estimator_orig)

    shallow_params = e.get_params(deep=False)
    deep_params = e.get_params(deep=True)

    assert_true(all(item in deep_params.items() for item in
                    shallow_params.items()))


@ignore_warnings(category=(DeprecationWarning, FutureWarning))
def check_set_params(name, estimator_orig):
    # Check that get_params() returns the same thing
    # before and after set_params() with some fuzz
    estimator = clone(estimator_orig)

    orig_params = estimator.get_params(deep=False)
    msg = ("get_params result does not match what was passed to set_params")

    estimator.set_params(**orig_params)
    curr_params = estimator.get_params(deep=False)
    assert_equal(set(orig_params.keys()), set(curr_params.keys()), msg)
    for k, v in curr_params.items():
        assert orig_params[k] is v, msg

    # some fuzz values
    test_values = [-np.inf, np.inf, None]

    test_params = deepcopy(orig_params)
    for param_name in orig_params.keys():
        default_value = orig_params[param_name]
        for value in test_values:
            test_params[param_name] = value
            try:
                estimator.set_params(**test_params)
            except (TypeError, ValueError) as e:
                e_type = e.__class__.__name__
                # Exception occurred, possibly parameter validation
                warnings.warn("{} occurred during set_params. "
                              "It is recommended to delay parameter "
                              "validation until fit.".format(e_type))

                change_warning_msg = "Estimator's parameters changed after " \
                                     "set_params raised {}".format(e_type)
                params_before_exception = curr_params
                curr_params = estimator.get_params(deep=False)
                try:
                    assert_equal(set(params_before_exception.keys()),
                                 set(curr_params.keys()))
                    for k, v in curr_params.items():
                        assert params_before_exception[k] is v
                except AssertionError:
                    warnings.warn(change_warning_msg)
            else:
                curr_params = estimator.get_params(deep=False)
                assert_equal(set(test_params.keys()),
                             set(curr_params.keys()),
                             msg)
                for k, v in curr_params.items():
                    assert test_params[k] is v, msg
        test_params[param_name] = default_value


@ignore_warnings(category=(DeprecationWarning, FutureWarning))
def check_classifiers_regression_target(name, estimator_orig):
    # Check if classifier throws an exception when fed regression targets

    boston = load_boston()
    X, y = boston.data, boston.target
    e = clone(estimator_orig)
    msg = 'Unknown label type: '
    assert_raises_regex(ValueError, msg, e.fit, X, y)


@ignore_warnings(category=(DeprecationWarning, FutureWarning))
def check_decision_proba_consistency(name, estimator_orig):
    # Check whether an estimator having both decision_function and
    # predict_proba methods has outputs with perfect rank correlation.

    centers = [(2, 2), (4, 4)]
    X, y = make_blobs(n_samples=100, random_state=0, n_features=4,
                      centers=centers, cluster_std=1.0, shuffle=True)
    X_test = np.random.randn(20, 2) + 4
    estimator = clone(estimator_orig)

    if (hasattr(estimator, "decision_function") and
            hasattr(estimator, "predict_proba")):

        estimator.fit(X, y)
        a = estimator.predict_proba(X_test)[:, 1]
        b = estimator.decision_function(X_test)
        assert_array_equal(rankdata(a), rankdata(b))


def check_outliers_fit_predict(name, estimator_orig):
    # Check fit_predict for outlier detectors.

    X, _ = make_blobs(n_samples=300, random_state=0)
    X = shuffle(X, random_state=7)
    n_samples, n_features = X.shape
    estimator = clone(estimator_orig)

    set_random_state(estimator)

    y_pred = estimator.fit_predict(X)
    assert y_pred.shape == (n_samples,)
    assert y_pred.dtype.kind == 'i'
    assert_array_equal(np.unique(y_pred), np.array([-1, 1]))

    # check fit_predict = fit.predict when possible
    if hasattr(estimator, 'predict'):
        y_pred_2 = estimator.fit(X).predict(X)
        assert_array_equal(y_pred, y_pred_2)

    if hasattr(estimator, "contamination"):
        # proportion of outliers equal to contamination parameter when not
        # set to 'auto'
        contamination = 0.1
        estimator.set_params(contamination=contamination)
        y_pred = estimator.fit_predict(X)
        assert_almost_equal(np.mean(y_pred != 1), contamination)

        # raises error when contamination is a scalar and not in [0,1]
        for contamination in [-0.5, 2.3]:
            estimator.set_params(contamination=contamination)
            assert_raises(ValueError, estimator.fit_predict, X)<|MERGE_RESOLUTION|>--- conflicted
+++ resolved
@@ -77,17 +77,11 @@
                 'RANSACRegressor', 'RadiusNeighborsRegressor',
                 'RandomForestRegressor', 'Ridge', 'RidgeCV']
 
-<<<<<<< HEAD
-ALLOW_NAN = ['Imputer', 'SimpleImputer', 'ChainedImputer', 'MissingIndicator',
-             'SamplingImputer', 'MaxAbsScaler', 'MinMaxScaler', 'RobustScaler',
-             'StandardScaler', 'PowerTransformer', 'QuantileTransformer']
-
-ALLOW_NON_NUMERIC = ['SimpleImputer', 'SamplingImputer']
-=======
-ALLOW_NAN = ['Imputer', 'SimpleImputer', 'MissingIndicator',
+ALLOW_NAN = ['Imputer', 'SimpleImputer', 'MissingIndicator', 'SamplingImputer',
              'MaxAbsScaler', 'MinMaxScaler', 'RobustScaler', 'StandardScaler',
              'PowerTransformer', 'QuantileTransformer']
->>>>>>> 1a271606
+
+ALLOW_NON_NUMERIC = ['SimpleImputer', 'SamplingImputer']
 
 
 def _yield_non_meta_checks(name, estimator):
