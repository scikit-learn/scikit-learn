import types
import warnings
import sys
import traceback
import pickle
from copy import deepcopy
from functools import partial
from inspect import signature

import numpy as np
from scipy import sparse
from scipy.stats import rankdata

from sklearn.utils import IS_PYPY
from sklearn.utils import _joblib
from sklearn.utils.testing import assert_raises, _get_args
from sklearn.utils.testing import assert_raises_regex
from sklearn.utils.testing import assert_raise_message
from sklearn.utils.testing import assert_equal
from sklearn.utils.testing import assert_not_equal
from sklearn.utils.testing import assert_in
from sklearn.utils.testing import assert_array_equal
from sklearn.utils.testing import assert_array_almost_equal
from sklearn.utils.testing import assert_allclose
from sklearn.utils.testing import assert_allclose_dense_sparse
from sklearn.utils.testing import assert_warns_message
from sklearn.utils.testing import set_random_state
from sklearn.utils.testing import assert_greater
from sklearn.utils.testing import assert_greater_equal
from sklearn.utils.testing import SkipTest
from sklearn.utils.testing import ignore_warnings
from sklearn.utils.testing import assert_dict_equal
from sklearn.utils.testing import create_memmap_backed_data
from sklearn.utils import is_scalar_nan
from sklearn.discriminant_analysis import LinearDiscriminantAnalysis
from sklearn.linear_model import Ridge


from sklearn.base import (clone, ClusterMixin, is_classifier, is_regressor,
                          _DEFAULT_TAGS, RegressorMixin, is_outlier_detector)

from sklearn.metrics import accuracy_score, adjusted_rand_score, f1_score

from sklearn.random_projection import BaseRandomProjection
from sklearn.feature_selection import SelectKBest
from sklearn.linear_model.stochastic_gradient import BaseSGD
from sklearn.pipeline import make_pipeline
from sklearn.exceptions import DataConversionWarning
from sklearn.exceptions import SkipTestWarning
from sklearn.model_selection import train_test_split
from sklearn.model_selection import ShuffleSplit
from sklearn.model_selection._validation import _safe_split
from sklearn.metrics.pairwise import (rbf_kernel, linear_kernel,
                                      pairwise_distances)

from sklearn.utils import shuffle
from sklearn.utils.validation import has_fit_parameter, _num_samples
from sklearn.preprocessing import StandardScaler
from sklearn.datasets import load_iris, load_boston, make_blobs


BOSTON = None
CROSS_DECOMPOSITION = ['PLSCanonical', 'PLSRegression', 'CCA', 'PLSSVD']


def _safe_tags(estimator, key=None):
    # if estimator doesn't have _get_tags, use _DEFAULT_TAGS
    # if estimator has tags but not key, use _DEFAULT_TAGS[key]
    if hasattr(estimator, "_get_tags"):
        if key is not None:
            return estimator._get_tags().get(key, _DEFAULT_TAGS[key])
        tags = estimator._get_tags()
        return {key: tags.get(key, _DEFAULT_TAGS[key])
                for key in _DEFAULT_TAGS.keys()}
    if key is not None:
        return _DEFAULT_TAGS[key]
    return _DEFAULT_TAGS


def _yield_checks(name, estimator):
    tags = _safe_tags(estimator)
    yield check_estimators_dtypes
    yield check_fit_score_takes_y
    yield check_sample_weights_pandas_series
    yield check_sample_weights_list
    yield check_sample_weights_invariance
    yield check_estimators_fit_returns_self
    yield partial(check_estimators_fit_returns_self, readonly_memmap=True)

    # Check that all estimator yield informative messages when
    # trained on empty datasets
    if not tags["no_validation"]:
        yield check_complex_data
        yield check_dtype_object
        yield check_estimators_empty_data_messages

    if name not in CROSS_DECOMPOSITION:
        # cross-decomposition's "transform" returns X and Y
        yield check_pipeline_consistency

    if not tags["allow_nan"] and not tags["no_validation"]:
        # Test that all estimators check their input for NaN's and infs
        yield check_estimators_nan_inf

    yield check_estimators_overwrite_params
    if hasattr(estimator, 'sparsify'):
        yield check_sparsify_coefficients

    yield check_estimator_sparse_data

    # Test that estimators can be pickled, and once pickled
    # give the same answer as before.
    yield check_estimators_pickle


def _yield_classifier_checks(name, classifier):
    tags = _safe_tags(classifier)

    # test classifiers can handle non-array data
    yield check_classifier_data_not_an_array
    # test classifiers trained on a single label always return this label
    yield check_classifiers_one_label
    yield check_classifiers_classes
    yield check_estimators_partial_fit_n_features
    # basic consistency testing
    yield check_classifiers_train
    yield partial(check_classifiers_train, readonly_memmap=True)
    yield check_classifiers_regression_target
    if not tags["no_validation"]:
        yield check_supervised_y_no_nan
        yield check_supervised_y_2d
    yield check_estimators_unfitted
    if 'class_weight' in classifier.get_params().keys():
        yield check_class_weight_classifiers

    yield check_non_transformer_estimators_n_iter
    # test if predict_proba is a monotonic transformation of decision_function
    yield check_decision_proba_consistency


@ignore_warnings(category=(DeprecationWarning, FutureWarning))
def check_supervised_y_no_nan(name, estimator_orig):
    # Checks that the Estimator targets are not NaN.
    estimator = clone(estimator_orig)
    rng = np.random.RandomState(888)
    X = rng.randn(10, 5)
    y = np.full(10, np.inf)
    y = multioutput_estimator_convert_y_2d(estimator, y)

    errmsg = "Input contains NaN, infinity or a value too large for " \
             "dtype('float64')."
    try:
        estimator.fit(X, y)
    except ValueError as e:
        if str(e) != errmsg:
            raise ValueError("Estimator {0} raised error as expected, but "
                             "does not match expected error message"
                             .format(name))
    else:
        raise ValueError("Estimator {0} should have raised error on fitting "
                         "array y with NaN value.".format(name))


def _yield_regressor_checks(name, regressor):
    tags = _safe_tags(regressor)
    # TODO: test with intercept
    # TODO: test with multiple responses
    # basic testing
    yield check_regressors_train
    yield partial(check_regressors_train, readonly_memmap=True)
    yield check_regressor_data_not_an_array
    yield check_estimators_partial_fit_n_features
    yield check_regressors_no_decision_function
    if not tags["no_validation"]:
        yield check_supervised_y_2d
    yield check_supervised_y_no_nan
    if name != 'CCA':
        # check that the regressor handles int input
        yield check_regressors_int
    yield check_estimators_unfitted
    yield check_non_transformer_estimators_n_iter


def _yield_transformer_checks(name, transformer):
    # All transformers should either deal with sparse data or raise an
    # exception with type TypeError and an intelligible error message
    yield check_transformer_data_not_an_array
    # these don't actually fit the data, so don't raise errors
    yield check_transformer_general
    yield partial(check_transformer_general, readonly_memmap=True)

    if not _safe_tags(transformer, "stateless"):
        yield check_transformers_unfitted
    # Dependent on external solvers and hence accessing the iter
    # param is non-trivial.
    external_solver = ['Isomap', 'KernelPCA', 'LocallyLinearEmbedding',
                       'RandomizedLasso', 'LogisticRegressionCV']
    if name not in external_solver:
        yield check_transformer_n_iter


def _yield_clustering_checks(name, clusterer):
    yield check_clusterer_compute_labels_predict
    if name not in ('WardAgglomeration', "FeatureAgglomeration"):
        # this is clustering on the features
        # let's not test that here.
        yield check_clustering
        yield partial(check_clustering, readonly_memmap=True)
        yield check_estimators_partial_fit_n_features
    yield check_non_transformer_estimators_n_iter


def _yield_outliers_checks(name, estimator):

    # checks for outlier detectors that have a fit_predict method
    if hasattr(estimator, 'fit_predict'):
        yield check_outliers_fit_predict

    # checks for estimators that can be used on a test set
    if hasattr(estimator, 'predict'):
        yield check_outliers_train
        yield partial(check_outliers_train, readonly_memmap=True)
        # test outlier detectors can handle non-array data
        yield check_classifier_data_not_an_array
        # test if NotFittedError is raised
        yield check_estimators_unfitted


def _yield_all_checks(name, estimator):
    tags = _safe_tags(estimator)
    if "2darray" not in tags["X_types"]:
        warnings.warn("Can't test estimator {} which requires input "
                      " of type {}".format(name, tags["X_types"]),
                      SkipTestWarning)
        return
    if tags["_skip_test"]:
        warnings.warn("Explicit SKIP via _skip_test tag for estimator "
                      "{}.".format(name),
                      SkipTestWarning)
        return

    for check in _yield_checks(name, estimator):
        yield check
    if is_classifier(estimator):
        for check in _yield_classifier_checks(name, estimator):
            yield check
    if is_regressor(estimator):
        for check in _yield_regressor_checks(name, estimator):
            yield check
    if hasattr(estimator, 'transform'):
        for check in _yield_transformer_checks(name, estimator):
            yield check
    if isinstance(estimator, ClusterMixin):
        for check in _yield_clustering_checks(name, estimator):
            yield check
    if is_outlier_detector(estimator):
        for check in _yield_outliers_checks(name, estimator):
            yield check
    yield check_fit2d_predict1d
    yield check_methods_subset_invariance
    yield check_fit2d_1sample
    yield check_fit2d_1feature
    yield check_fit1d
    yield check_get_params_invariance
    yield check_set_params
    yield check_dict_unchanged
    yield check_dont_overwrite_parameters
    yield check_fit_idempotent


def check_estimator(Estimator):
    """Check if estimator adheres to scikit-learn conventions.

    This estimator will run an extensive test-suite for input validation,
    shapes, etc.
    Additional tests for classifiers, regressors, clustering or transformers
    will be run if the Estimator class inherits from the corresponding mixin
    from sklearn.base.

    This test can be applied to classes or instances.
    Classes currently have some additional tests that related to construction,
    while passing instances allows the testing of multiple options.

    Parameters
    ----------
    estimator : estimator object or class
        Estimator to check. Estimator is a class object or instance.

    """
    if isinstance(Estimator, type):
        # got a class
        name = Estimator.__name__
        estimator = Estimator()
        check_parameters_default_constructible(name, Estimator)
        check_no_attributes_set_in_init(name, estimator)
    else:
        # got an instance
        estimator = Estimator
        name = type(estimator).__name__

    for check in _yield_all_checks(name, estimator):
        try:
            check(name, estimator)
        except SkipTest as exception:
            # the only SkipTest thrown currently results from not
            # being able to import pandas.
            warnings.warn(str(exception), SkipTestWarning)


def _boston_subset(n_samples=200):
    global BOSTON
    if BOSTON is None:
        boston = load_boston()
        X, y = boston.data, boston.target
        X, y = shuffle(X, y, random_state=0)
        X, y = X[:n_samples], y[:n_samples]
        X = StandardScaler().fit_transform(X)
        BOSTON = X, y
    return BOSTON


def set_checking_parameters(estimator):
    # set parameters to speed up some estimators and
    # avoid deprecated behaviour
    params = estimator.get_params()
    name = estimator.__class__.__name__
    if ("n_iter" in params and name != "TSNE"):
        estimator.set_params(n_iter=5)
    if "max_iter" in params:
        if estimator.max_iter is not None:
            estimator.set_params(max_iter=min(5, estimator.max_iter))
        # LinearSVR, LinearSVC
        if estimator.__class__.__name__ in ['LinearSVR', 'LinearSVC']:
            estimator.set_params(max_iter=20)
        # NMF
        if estimator.__class__.__name__ == 'NMF':
            estimator.set_params(max_iter=100)
        # MLP
        if estimator.__class__.__name__ in ['MLPClassifier', 'MLPRegressor']:
            estimator.set_params(max_iter=100)
    if "n_resampling" in params:
        # randomized lasso
        estimator.set_params(n_resampling=5)
    if "n_estimators" in params:
        # especially gradient boosting with default 100
        # FIXME: The default number of trees was changed and is set to 'warn'
        # for some of the ensemble methods. We need to catch this case to avoid
        # an error during the comparison. To be reverted in 0.22.
        if estimator.n_estimators == 'warn':
            estimator.set_params(n_estimators=5)
        else:
            estimator.set_params(n_estimators=min(5, estimator.n_estimators))
    if "max_trials" in params:
        # RANSAC
        estimator.set_params(max_trials=10)
    if "n_init" in params:
        # K-Means
        estimator.set_params(n_init=2)

    if hasattr(estimator, "n_components"):
        estimator.n_components = 2

    if name == 'TruncatedSVD':
        # TruncatedSVD doesn't run with n_components = n_features
        # This is ugly :-/
        estimator.n_components = 1

    if hasattr(estimator, "n_clusters"):
        estimator.n_clusters = min(estimator.n_clusters, 2)

    if hasattr(estimator, "n_best"):
        estimator.n_best = 1

    if name == "SelectFdr":
        # be tolerant of noisy datasets (not actually speed)
        estimator.set_params(alpha=.5)

    if name == "TheilSenRegressor":
        estimator.max_subpopulation = 100

    if estimator.__class__.__name__ == "IsolationForest":
        # XXX to be removed in 0.22.
        # this is used because the old IsolationForest does not
        # respect the outlier detection API and thus and does not
        # pass the outlier detection common tests.
        estimator.set_params(behaviour='new')

    if isinstance(estimator, BaseRandomProjection):
        # Due to the jl lemma and often very few samples, the number
        # of components of the random matrix projection will be probably
        # greater than the number of features.
        # So we impose a smaller number (avoid "auto" mode)
        estimator.set_params(n_components=2)

    if isinstance(estimator, SelectKBest):
        # SelectKBest has a default of k=10
        # which is more feature than we have in most case.
        estimator.set_params(k=1)


class NotAnArray:
    """An object that is convertible to an array

    Parameters
    ----------
    data : array_like
        The data.
    """

    def __init__(self, data):
        self.data = data

    def __array__(self, dtype=None):
        return self.data


def _is_pairwise(estimator):
    """Returns True if estimator has a _pairwise attribute set to True.

    Parameters
    ----------
    estimator : object
        Estimator object to test.

    Returns
    -------
    out : bool
        True if _pairwise is set to True and False otherwise.
    """
    return bool(getattr(estimator, "_pairwise", False))


def _is_pairwise_metric(estimator):
    """Returns True if estimator accepts pairwise metric.

    Parameters
    ----------
    estimator : object
        Estimator object to test.

    Returns
    -------
    out : bool
        True if _pairwise is set to True and False otherwise.
    """
    metric = getattr(estimator, "metric", None)

    return bool(metric == 'precomputed')


def pairwise_estimator_convert_X(X, estimator, kernel=linear_kernel):

    if _is_pairwise_metric(estimator):
        return pairwise_distances(X, metric='euclidean')
    if _is_pairwise(estimator):
        return kernel(X, X)

    return X


def _generate_sparse_matrix(X_csr):
    """Generate sparse matrices with {32,64}bit indices of diverse format

        Parameters
        ----------
        X_csr: CSR Matrix
            Input matrix in CSR format

        Returns
        -------
        out: iter(Matrices)
            In format['dok', 'lil', 'dia', 'bsr', 'csr', 'csc', 'coo',
             'coo_64', 'csc_64', 'csr_64']
    """

    assert X_csr.format == 'csr'
    yield 'csr', X_csr.copy()
    for sparse_format in ['dok', 'lil', 'dia', 'bsr', 'csc', 'coo']:
        yield sparse_format, X_csr.asformat(sparse_format)

    # Generate large indices matrix only if its supported by scipy
    X_coo = X_csr.asformat('coo')
    X_coo.row = X_coo.row.astype('int64')
    X_coo.col = X_coo.col.astype('int64')
    yield "coo_64", X_coo

    for sparse_format in ['csc', 'csr']:
        X = X_csr.asformat(sparse_format)
        X.indices = X.indices.astype('int64')
        X.indptr = X.indptr.astype('int64')
        yield sparse_format + "_64", X


def check_estimator_sparse_data(name, estimator_orig):

    rng = np.random.RandomState(0)
    X = rng.rand(40, 10)
    X[X < .8] = 0
    X = pairwise_estimator_convert_X(X, estimator_orig)
    X_csr = sparse.csr_matrix(X)
    y = (4 * rng.rand(40)).astype(np.int)
    # catch deprecation warnings
    with ignore_warnings(category=DeprecationWarning):
        estimator = clone(estimator_orig)
    y = multioutput_estimator_convert_y_2d(estimator, y)
    for matrix_format, X in _generate_sparse_matrix(X_csr):
        # catch deprecation warnings
        with ignore_warnings(category=(DeprecationWarning, FutureWarning)):
            estimator = clone(estimator_orig)
            if name in ['Scaler', 'StandardScaler']:
                estimator.set_params(with_mean=False)
        # fit and predict
        try:
            with ignore_warnings(category=(DeprecationWarning, FutureWarning)):
                estimator.fit(X, y)
            if hasattr(estimator, "predict"):
                pred = estimator.predict(X)
                if _safe_tags(estimator, "multioutput_only"):
                    assert_equal(pred.shape, (X.shape[0], 1))
                else:
                    assert_equal(pred.shape, (X.shape[0],))
            if hasattr(estimator, 'predict_proba'):
                probs = estimator.predict_proba(X)
                assert_equal(probs.shape, (X.shape[0], 4))
        except (TypeError, ValueError) as e:
            if 'sparse' not in repr(e).lower():
                if "64" in matrix_format:
                    msg = ("Estimator %s doesn't seem to support %s matrix, "
                           "and is not failing gracefully, e.g. by using "
                           "check_array(X, accept_large_sparse=False)")
                    raise AssertionError(msg % (name, matrix_format))
                else:
                    print("Estimator %s doesn't seem to fail gracefully on "
                          "sparse data: error message state explicitly that "
                          "sparse input is not supported if this is not"
                          " the case." % name)
                    raise
        except Exception:
            print("Estimator %s doesn't seem to fail gracefully on "
                  "sparse data: it should raise a TypeError if sparse input "
                  "is explicitly not supported." % name)
            raise


@ignore_warnings(category=(DeprecationWarning, FutureWarning))
def check_sample_weights_pandas_series(name, estimator_orig):
    # check that estimators will accept a 'sample_weight' parameter of
    # type pandas.Series in the 'fit' function.
    estimator = clone(estimator_orig)
    if has_fit_parameter(estimator, "sample_weight"):
        try:
            import pandas as pd
            X = np.array([[1, 1], [1, 2], [1, 3], [1, 4],
                          [2, 1], [2, 2], [2, 3], [2, 4]])
            X = pd.DataFrame(pairwise_estimator_convert_X(X, estimator_orig))
            y = pd.Series([1, 1, 1, 1, 2, 2, 2, 2])
            weights = pd.Series([1] * 8)
            if _safe_tags(estimator, "multioutput_only"):
                y = pd.DataFrame(y)
            try:
                estimator.fit(X, y, sample_weight=weights)
            except ValueError:
                raise ValueError("Estimator {0} raises error if "
                                 "'sample_weight' parameter is of "
                                 "type pandas.Series".format(name))
        except ImportError:
            raise SkipTest("pandas is not installed: not testing for "
                           "input of type pandas.Series to class weight.")


@ignore_warnings(category=(DeprecationWarning, FutureWarning))
def check_sample_weights_list(name, estimator_orig):
    # check that estimators will accept a 'sample_weight' parameter of
    # type list in the 'fit' function.
    if has_fit_parameter(estimator_orig, "sample_weight"):
        estimator = clone(estimator_orig)
        rnd = np.random.RandomState(0)
        X = pairwise_estimator_convert_X(rnd.uniform(size=(10, 3)),
                                         estimator_orig)
        y = np.arange(10) % 3
        y = multioutput_estimator_convert_y_2d(estimator, y)
        sample_weight = [3] * 10
        # Test that estimators don't raise any exception
        estimator.fit(X, y, sample_weight=sample_weight)


@ignore_warnings(category=(DeprecationWarning, FutureWarning))
def check_sample_weights_invariance(name, estimator_orig):
    # check that the estimators yield same results for
    # unit weights and no weights
    if (has_fit_parameter(estimator_orig, "sample_weight") and
            not (hasattr(estimator_orig, "_pairwise")
                 and estimator_orig._pairwise)):
        # We skip pairwise because the data is not pairwise

        estimator1 = clone(estimator_orig)
        estimator2 = clone(estimator_orig)
        set_random_state(estimator1, random_state=0)
        set_random_state(estimator2, random_state=0)

        X = np.array([[1, 3], [1, 3], [1, 3], [1, 3],
                      [2, 1], [2, 1], [2, 1], [2, 1],
                      [3, 3], [3, 3], [3, 3], [3, 3],
                      [4, 1], [4, 1], [4, 1], [4, 1]], dtype=np.dtype('float'))
        y = np.array([1, 1, 1, 1, 2, 2, 2, 2,
                      1, 1, 1, 1, 2, 2, 2, 2], dtype=np.dtype('int'))
        y = multioutput_estimator_convert_y_2d(estimator1, y)

        estimator1.fit(X, y=y, sample_weight=np.ones(shape=len(y)))
        estimator2.fit(X, y=y, sample_weight=None)

        for method in ["predict", "transform"]:
            if hasattr(estimator_orig, method):
                X_pred1 = getattr(estimator1, method)(X)
                X_pred2 = getattr(estimator2, method)(X)
                if sparse.issparse(X_pred1):
                    X_pred1 = X_pred1.toarray()
                    X_pred2 = X_pred2.toarray()
                assert_allclose(X_pred1, X_pred2,
                                err_msg="For %s sample_weight=None is not"
                                        " equivalent to sample_weight=ones"
                                        % name)


@ignore_warnings(category=(DeprecationWarning, FutureWarning, UserWarning))
def check_dtype_object(name, estimator_orig):
    # check that estimators treat dtype object as numeric if possible
    rng = np.random.RandomState(0)
    X = pairwise_estimator_convert_X(rng.rand(40, 10), estimator_orig)
    X = X.astype(object)
    y = (X[:, 0] * 4).astype(np.int)
    estimator = clone(estimator_orig)
    y = multioutput_estimator_convert_y_2d(estimator, y)

    estimator.fit(X, y)
    if hasattr(estimator, "predict"):
        estimator.predict(X)

    if hasattr(estimator, "transform"):
        estimator.transform(X)

    try:
        estimator.fit(X, y.astype(object))
    except Exception as e:
        if "Unknown label type" not in str(e):
            raise

    tags = _safe_tags(estimator)
    if 'str' not in tags['X_types']:
        X[0, 0] = {'foo': 'bar'}
        msg = "argument must be a string.* number"
        assert_raises_regex(TypeError, msg, estimator.fit, X, y)
    else:
        # Estimators supporting string will not call np.asarray to convert the
        # data to numeric and therefore, the error will not be raised.
        # Checking for each element dtype in the input array will be costly.
        # Refer to #11401 for full discussion.
        estimator.fit(X, y)


def check_complex_data(name, estimator_orig):
    # check that estimators raise an exception on providing complex data
    X = np.random.sample(10) + 1j * np.random.sample(10)
    X = X.reshape(-1, 1)
    y = np.random.sample(10) + 1j * np.random.sample(10)
    estimator = clone(estimator_orig)
    assert_raises_regex(ValueError, "Complex data not supported",
                        estimator.fit, X, y)


@ignore_warnings
def check_dict_unchanged(name, estimator_orig):
    # this estimator raises
    # ValueError: Found array with 0 feature(s) (shape=(23, 0))
    # while a minimum of 1 is required.
    # error
    if name in ['SpectralCoclustering']:
        return
    rnd = np.random.RandomState(0)
    if name in ['RANSACRegressor']:
        X = 3 * rnd.uniform(size=(20, 3))
    else:
        X = 2 * rnd.uniform(size=(20, 3))

    X = pairwise_estimator_convert_X(X, estimator_orig)

    y = X[:, 0].astype(np.int)
    estimator = clone(estimator_orig)
    y = multioutput_estimator_convert_y_2d(estimator, y)
    if hasattr(estimator, "n_components"):
        estimator.n_components = 1

    if hasattr(estimator, "n_clusters"):
        estimator.n_clusters = 1

    if hasattr(estimator, "n_best"):
        estimator.n_best = 1

    set_random_state(estimator, 1)

    estimator.fit(X, y)
    for method in ["predict", "transform", "decision_function",
                   "predict_proba"]:
        if hasattr(estimator, method):
            dict_before = estimator.__dict__.copy()
            getattr(estimator, method)(X)
            assert_dict_equal(estimator.__dict__, dict_before,
                              'Estimator changes __dict__ during %s' % method)


def is_public_parameter(attr):
    return not (attr.startswith('_') or attr.endswith('_'))


@ignore_warnings(category=(DeprecationWarning, FutureWarning))
def check_dont_overwrite_parameters(name, estimator_orig):
    # check that fit method only changes or sets private attributes
    if hasattr(estimator_orig.__init__, "deprecated_original"):
        # to not check deprecated classes
        return
    estimator = clone(estimator_orig)
    rnd = np.random.RandomState(0)
    X = 3 * rnd.uniform(size=(20, 3))
    X = pairwise_estimator_convert_X(X, estimator_orig)
    y = X[:, 0].astype(np.int)
    y = multioutput_estimator_convert_y_2d(estimator, y)

    if hasattr(estimator, "n_components"):
        estimator.n_components = 1
    if hasattr(estimator, "n_clusters"):
        estimator.n_clusters = 1

    set_random_state(estimator, 1)
    dict_before_fit = estimator.__dict__.copy()
    estimator.fit(X, y)

    dict_after_fit = estimator.__dict__

    public_keys_after_fit = [key for key in dict_after_fit.keys()
                             if is_public_parameter(key)]

    attrs_added_by_fit = [key for key in public_keys_after_fit
                          if key not in dict_before_fit.keys()]

    # check that fit doesn't add any public attribute
    assert not attrs_added_by_fit, (
            'Estimator adds public attribute(s) during'
            ' the fit method.'
            ' Estimators are only allowed to add private attributes'
            ' either started with _ or ended'
            ' with _ but %s added'
            % ', '.join(attrs_added_by_fit))

    # check that fit doesn't change any public attribute
    attrs_changed_by_fit = [key for key in public_keys_after_fit
                            if (dict_before_fit[key]
                                is not dict_after_fit[key])]

    assert not attrs_changed_by_fit, (
            'Estimator changes public attribute(s) during'
            ' the fit method. Estimators are only allowed'
            ' to change attributes started'
            ' or ended with _, but'
            ' %s changed'
            % ', '.join(attrs_changed_by_fit))


@ignore_warnings(category=(DeprecationWarning, FutureWarning))
def check_fit2d_predict1d(name, estimator_orig):
    # check by fitting a 2d array and predicting with a 1d array
    rnd = np.random.RandomState(0)
    X = 3 * rnd.uniform(size=(20, 3))
    X = pairwise_estimator_convert_X(X, estimator_orig)
    y = X[:, 0].astype(np.int)
    estimator = clone(estimator_orig)
    y = multioutput_estimator_convert_y_2d(estimator, y)

    if hasattr(estimator, "n_components"):
        estimator.n_components = 1
    if hasattr(estimator, "n_clusters"):
        estimator.n_clusters = 1

    set_random_state(estimator, 1)
    estimator.fit(X, y)
    tags = _safe_tags(estimator)
    if tags["no_validation"]:
        # FIXME this is a bit loose
        return

    for method in ["predict", "transform", "decision_function",
                   "predict_proba"]:
        if hasattr(estimator, method):
            assert_raise_message(ValueError, "Reshape your data",
                                 getattr(estimator, method), X[0])


def _apply_on_subsets(func, X):
    # apply function on the whole set and on mini batches
    result_full = func(X)
    n_features = X.shape[1]
    result_by_batch = [func(batch.reshape(1, n_features))
                       for batch in X]
    # func can output tuple (e.g. score_samples)
    if type(result_full) == tuple:
        result_full = result_full[0]
        result_by_batch = list(map(lambda x: x[0], result_by_batch))

    if sparse.issparse(result_full):
        result_full = result_full.A
        result_by_batch = [x.A for x in result_by_batch]
    return np.ravel(result_full), np.ravel(result_by_batch)


@ignore_warnings(category=(DeprecationWarning, FutureWarning))
def check_methods_subset_invariance(name, estimator_orig):
    # check that method gives invariant results if applied
    # on mini bathes or the whole set
    rnd = np.random.RandomState(0)
    X = 3 * rnd.uniform(size=(20, 3))
    X = pairwise_estimator_convert_X(X, estimator_orig)
    y = X[:, 0].astype(np.int)
    estimator = clone(estimator_orig)
    y = multioutput_estimator_convert_y_2d(estimator, y)

    if hasattr(estimator, "n_components"):
        estimator.n_components = 1
    if hasattr(estimator, "n_clusters"):
        estimator.n_clusters = 1

    set_random_state(estimator, 1)
    estimator.fit(X, y)

    for method in ["predict", "transform", "decision_function",
                   "score_samples", "predict_proba"]:

        msg = ("{method} of {name} is not invariant when applied "
               "to a subset.").format(method=method, name=name)
        # TODO remove cases when corrected
<<<<<<< HEAD
        if (name, method) in [('SparsePCA', 'transform'),
=======
        if (name, method) in [('SVC', 'decision_function'),
                              ('NuSVC', 'decision_function'),
                              ('SparsePCA', 'transform'),
>>>>>>> adc1e590
                              ('MiniBatchSparsePCA', 'transform'),
                              ('DummyClassifier', 'predict'),
                              ('BernoulliRBM', 'score_samples')]:
            raise SkipTest(msg)

        if hasattr(estimator, method):
            result_full, result_by_batch = _apply_on_subsets(
                getattr(estimator, method), X)
            assert_allclose(result_full, result_by_batch,
                            atol=1e-7, err_msg=msg)


@ignore_warnings
def check_fit2d_1sample(name, estimator_orig):
    # Check that fitting a 2d array with only one sample either works or
    # returns an informative message. The error message should either mention
    # the number of samples or the number of classes.
    rnd = np.random.RandomState(0)
    X = 3 * rnd.uniform(size=(1, 10))
    y = X[:, 0].astype(np.int)
    estimator = clone(estimator_orig)
    y = multioutput_estimator_convert_y_2d(estimator, y)

    if hasattr(estimator, "n_components"):
        estimator.n_components = 1
    if hasattr(estimator, "n_clusters"):
        estimator.n_clusters = 1

    set_random_state(estimator, 1)

    msgs = ["1 sample", "n_samples = 1", "n_samples=1", "one sample",
            "1 class", "one class"]

    try:
        estimator.fit(X, y)
    except ValueError as e:
        if all(msg not in repr(e) for msg in msgs):
            raise e


@ignore_warnings
def check_fit2d_1feature(name, estimator_orig):
    # check fitting a 2d array with only 1 feature either works or returns
    # informative message
    rnd = np.random.RandomState(0)
    X = 3 * rnd.uniform(size=(10, 1))
    X = pairwise_estimator_convert_X(X, estimator_orig)
    y = X[:, 0].astype(np.int)
    estimator = clone(estimator_orig)
    y = multioutput_estimator_convert_y_2d(estimator, y)

    if hasattr(estimator, "n_components"):
        estimator.n_components = 1
    if hasattr(estimator, "n_clusters"):
        estimator.n_clusters = 1
    # ensure two labels in subsample for RandomizedLogisticRegression
    if name == 'RandomizedLogisticRegression':
        estimator.sample_fraction = 1
    # ensure non skipped trials for RANSACRegressor
    if name == 'RANSACRegressor':
        estimator.residual_threshold = 0.5

    y = multioutput_estimator_convert_y_2d(estimator, y)
    set_random_state(estimator, 1)

    msgs = ["1 feature(s)", "n_features = 1", "n_features=1"]

    try:
        estimator.fit(X, y)
    except ValueError as e:
        if all(msg not in repr(e) for msg in msgs):
            raise e


@ignore_warnings
def check_fit1d(name, estimator_orig):
    # check fitting 1d X array raises a ValueError
    rnd = np.random.RandomState(0)
    X = 3 * rnd.uniform(size=(20))
    y = X.astype(np.int)
    estimator = clone(estimator_orig)
    tags = _safe_tags(estimator)
    if tags["no_validation"]:
        # FIXME this is a bit loose
        return
    y = multioutput_estimator_convert_y_2d(estimator, y)

    if hasattr(estimator, "n_components"):
        estimator.n_components = 1
    if hasattr(estimator, "n_clusters"):
        estimator.n_clusters = 1

    set_random_state(estimator, 1)
    assert_raises(ValueError, estimator.fit, X, y)


@ignore_warnings(category=(DeprecationWarning, FutureWarning))
def check_transformer_general(name, transformer, readonly_memmap=False):
    X, y = make_blobs(n_samples=30, centers=[[0, 0, 0], [1, 1, 1]],
                      random_state=0, n_features=2, cluster_std=0.1)
    X = StandardScaler().fit_transform(X)
    X -= X.min()

    if readonly_memmap:
        X, y = create_memmap_backed_data([X, y])

    _check_transformer(name, transformer, X, y)
    _check_transformer(name, transformer, X.tolist(), y.tolist())


@ignore_warnings(category=(DeprecationWarning, FutureWarning))
def check_transformer_data_not_an_array(name, transformer):
    X, y = make_blobs(n_samples=30, centers=[[0, 0, 0], [1, 1, 1]],
                      random_state=0, n_features=2, cluster_std=0.1)
    X = StandardScaler().fit_transform(X)
    # We need to make sure that we have non negative data, for things
    # like NMF
    X -= X.min() - .1
    this_X = NotAnArray(X)
    this_y = NotAnArray(np.asarray(y))
    _check_transformer(name, transformer, this_X, this_y)


@ignore_warnings(category=(DeprecationWarning, FutureWarning))
def check_transformers_unfitted(name, transformer):
    X, y = _boston_subset()

    transformer = clone(transformer)
    with assert_raises((AttributeError, ValueError), msg="The unfitted "
                       "transformer {} does not raise an error when "
                       "transform is called. Perhaps use "
                       "check_is_fitted in transform.".format(name)):
        transformer.transform(X)


def _check_transformer(name, transformer_orig, X, y):
    n_samples, n_features = np.asarray(X).shape
    transformer = clone(transformer_orig)
    set_random_state(transformer)

    # fit

    if name in CROSS_DECOMPOSITION:
        y_ = np.c_[y, y]
        y_[::2, 1] *= 2
    else:
        y_ = y

    transformer.fit(X, y_)
    # fit_transform method should work on non fitted estimator
    transformer_clone = clone(transformer)
    X_pred = transformer_clone.fit_transform(X, y=y_)

    if isinstance(X_pred, tuple):
        for x_pred in X_pred:
            assert_equal(x_pred.shape[0], n_samples)
    else:
        # check for consistent n_samples
        assert_equal(X_pred.shape[0], n_samples)

    if hasattr(transformer, 'transform'):
        if name in CROSS_DECOMPOSITION:
            X_pred2 = transformer.transform(X, y_)
            X_pred3 = transformer.fit_transform(X, y=y_)
        else:
            X_pred2 = transformer.transform(X)
            X_pred3 = transformer.fit_transform(X, y=y_)

        if _safe_tags(transformer_orig, 'non_deterministic'):
            msg = name + ' is non deterministic'
            raise SkipTest(msg)
        if isinstance(X_pred, tuple) and isinstance(X_pred2, tuple):
            for x_pred, x_pred2, x_pred3 in zip(X_pred, X_pred2, X_pred3):
                assert_allclose_dense_sparse(
                    x_pred, x_pred2, atol=1e-2,
                    err_msg="fit_transform and transform outcomes "
                            "not consistent in %s"
                    % transformer)
                assert_allclose_dense_sparse(
                    x_pred, x_pred3, atol=1e-2,
                    err_msg="consecutive fit_transform outcomes "
                            "not consistent in %s"
                    % transformer)
        else:
            assert_allclose_dense_sparse(
                X_pred, X_pred2,
                err_msg="fit_transform and transform outcomes "
                        "not consistent in %s"
                % transformer, atol=1e-2)
            assert_allclose_dense_sparse(
                X_pred, X_pred3, atol=1e-2,
                err_msg="consecutive fit_transform outcomes "
                        "not consistent in %s"
                % transformer)
            assert_equal(_num_samples(X_pred2), n_samples)
            assert_equal(_num_samples(X_pred3), n_samples)

        # raises error on malformed input for transform
        if hasattr(X, 'T') and not _safe_tags(transformer, "stateless"):
            # If it's not an array, it does not have a 'T' property
            with assert_raises(ValueError, msg="The transformer {} does "
                               "not raise an error when the number of "
                               "features in transform is different from"
                               " the number of features in "
                               "fit.".format(name)):
                transformer.transform(X.T)


@ignore_warnings
def check_pipeline_consistency(name, estimator_orig):
    if _safe_tags(estimator_orig, 'non_deterministic'):
        msg = name + ' is non deterministic'
        raise SkipTest(msg)

    # check that make_pipeline(est) gives same score as est
    X, y = make_blobs(n_samples=30, centers=[[0, 0, 0], [1, 1, 1]],
                      random_state=0, n_features=2, cluster_std=0.1)
    X -= X.min()
    X = pairwise_estimator_convert_X(X, estimator_orig, kernel=rbf_kernel)
    estimator = clone(estimator_orig)
    y = multioutput_estimator_convert_y_2d(estimator, y)
    set_random_state(estimator)
    pipeline = make_pipeline(estimator)
    estimator.fit(X, y)
    pipeline.fit(X, y)

    funcs = ["score", "fit_transform"]

    for func_name in funcs:
        func = getattr(estimator, func_name, None)
        if func is not None:
            func_pipeline = getattr(pipeline, func_name)
            result = func(X, y)
            result_pipe = func_pipeline(X, y)
            assert_allclose_dense_sparse(result, result_pipe)


@ignore_warnings
def check_fit_score_takes_y(name, estimator_orig):
    # check that all estimators accept an optional y
    # in fit and score so they can be used in pipelines
    rnd = np.random.RandomState(0)
    X = rnd.uniform(size=(10, 3))
    X = pairwise_estimator_convert_X(X, estimator_orig)
    y = np.arange(10) % 3
    estimator = clone(estimator_orig)
    y = multioutput_estimator_convert_y_2d(estimator, y)
    set_random_state(estimator)

    funcs = ["fit", "score", "partial_fit", "fit_predict", "fit_transform"]
    for func_name in funcs:
        func = getattr(estimator, func_name, None)
        if func is not None:
            func(X, y)
            args = [p.name for p in signature(func).parameters.values()]
            if args[0] == "self":
                # if_delegate_has_method makes methods into functions
                # with an explicit "self", so need to shift arguments
                args = args[1:]
            assert args[1] in ["y", "Y"], (
                    "Expected y or Y as second argument for method "
                    "%s of %s. Got arguments: %r."
                    % (func_name, type(estimator).__name__, args))


@ignore_warnings
def check_estimators_dtypes(name, estimator_orig):
    rnd = np.random.RandomState(0)
    X_train_32 = 3 * rnd.uniform(size=(20, 5)).astype(np.float32)
    X_train_32 = pairwise_estimator_convert_X(X_train_32, estimator_orig)
    X_train_64 = X_train_32.astype(np.float64)
    X_train_int_64 = X_train_32.astype(np.int64)
    X_train_int_32 = X_train_32.astype(np.int32)
    y = X_train_int_64[:, 0]
    y = multioutput_estimator_convert_y_2d(estimator_orig, y)

    methods = ["predict", "transform", "decision_function", "predict_proba"]

    for X_train in [X_train_32, X_train_64, X_train_int_64, X_train_int_32]:
        estimator = clone(estimator_orig)
        set_random_state(estimator, 1)
        estimator.fit(X_train, y)

        for method in methods:
            if hasattr(estimator, method):
                getattr(estimator, method)(X_train)


@ignore_warnings(category=(DeprecationWarning, FutureWarning))
def check_estimators_empty_data_messages(name, estimator_orig):
    e = clone(estimator_orig)
    set_random_state(e, 1)

    X_zero_samples = np.empty(0).reshape(0, 3)
    # The precise message can change depending on whether X or y is
    # validated first. Let us test the type of exception only:
    with assert_raises(ValueError, msg="The estimator {} does not"
                       " raise an error when an empty data is used "
                       "to train. Perhaps use "
                       "check_array in train.".format(name)):
        e.fit(X_zero_samples, [])

    X_zero_features = np.empty(0).reshape(3, 0)
    # the following y should be accepted by both classifiers and regressors
    # and ignored by unsupervised models
    y = multioutput_estimator_convert_y_2d(e, np.array([1, 0, 1]))
    msg = (r"0 feature\(s\) \(shape=\(3, 0\)\) while a minimum of \d* "
           "is required.")
    assert_raises_regex(ValueError, msg, e.fit, X_zero_features, y)


@ignore_warnings(category=DeprecationWarning)
def check_estimators_nan_inf(name, estimator_orig):
    # Checks that Estimator X's do not contain NaN or inf.
    rnd = np.random.RandomState(0)
    X_train_finite = pairwise_estimator_convert_X(rnd.uniform(size=(10, 3)),
                                                  estimator_orig)
    X_train_nan = rnd.uniform(size=(10, 3))
    X_train_nan[0, 0] = np.nan
    X_train_inf = rnd.uniform(size=(10, 3))
    X_train_inf[0, 0] = np.inf
    y = np.ones(10)
    y[:5] = 0
    y = multioutput_estimator_convert_y_2d(estimator_orig, y)
    error_string_fit = "Estimator doesn't check for NaN and inf in fit."
    error_string_predict = ("Estimator doesn't check for NaN and inf in"
                            " predict.")
    error_string_transform = ("Estimator doesn't check for NaN and inf in"
                              " transform.")
    for X_train in [X_train_nan, X_train_inf]:
        # catch deprecation warnings
        with ignore_warnings(category=(DeprecationWarning, FutureWarning)):
            estimator = clone(estimator_orig)
            set_random_state(estimator, 1)
            # try to fit
            try:
                estimator.fit(X_train, y)
            except ValueError as e:
                if 'inf' not in repr(e) and 'NaN' not in repr(e):
                    print(error_string_fit, estimator, e)
                    traceback.print_exc(file=sys.stdout)
                    raise e
            except Exception as exc:
                print(error_string_fit, estimator, exc)
                traceback.print_exc(file=sys.stdout)
                raise exc
            else:
                raise AssertionError(error_string_fit, estimator)
            # actually fit
            estimator.fit(X_train_finite, y)

            # predict
            if hasattr(estimator, "predict"):
                try:
                    estimator.predict(X_train)
                except ValueError as e:
                    if 'inf' not in repr(e) and 'NaN' not in repr(e):
                        print(error_string_predict, estimator, e)
                        traceback.print_exc(file=sys.stdout)
                        raise e
                except Exception as exc:
                    print(error_string_predict, estimator, exc)
                    traceback.print_exc(file=sys.stdout)
                else:
                    raise AssertionError(error_string_predict, estimator)

            # transform
            if hasattr(estimator, "transform"):
                try:
                    estimator.transform(X_train)
                except ValueError as e:
                    if 'inf' not in repr(e) and 'NaN' not in repr(e):
                        print(error_string_transform, estimator, e)
                        traceback.print_exc(file=sys.stdout)
                        raise e
                except Exception as exc:
                    print(error_string_transform, estimator, exc)
                    traceback.print_exc(file=sys.stdout)
                else:
                    raise AssertionError(error_string_transform, estimator)


@ignore_warnings
def check_estimators_pickle(name, estimator_orig):
    """Test that we can pickle all estimators"""
    check_methods = ["predict", "transform", "decision_function",
                     "predict_proba"]

    X, y = make_blobs(n_samples=30, centers=[[0, 0, 0], [1, 1, 1]],
                      random_state=0, n_features=2, cluster_std=0.1)

    # some estimators can't do features less than 0
    X -= X.min()
    X = pairwise_estimator_convert_X(X, estimator_orig, kernel=rbf_kernel)

    tags = _safe_tags(estimator_orig)
    # include NaN values when the estimator should deal with them
    if tags['allow_nan']:
        # set randomly 10 elements to np.nan
        rng = np.random.RandomState(42)
        mask = rng.choice(X.size, 10, replace=False)
        X.reshape(-1)[mask] = np.nan

    estimator = clone(estimator_orig)

    # some estimators only take multioutputs
    y = multioutput_estimator_convert_y_2d(estimator, y)

    set_random_state(estimator)
    estimator.fit(X, y)

    result = dict()
    for method in check_methods:
        if hasattr(estimator, method):
            result[method] = getattr(estimator, method)(X)

    # pickle and unpickle!
    pickled_estimator = pickle.dumps(estimator)
    if estimator.__module__.startswith('sklearn.'):
        assert b"version" in pickled_estimator
    unpickled_estimator = pickle.loads(pickled_estimator)

    result = dict()
    for method in check_methods:
        if hasattr(estimator, method):
            result[method] = getattr(estimator, method)(X)

    for method in result:
        unpickled_result = getattr(unpickled_estimator, method)(X)
        assert_allclose_dense_sparse(result[method], unpickled_result)


@ignore_warnings(category=(DeprecationWarning, FutureWarning))
def check_estimators_partial_fit_n_features(name, estimator_orig):
    # check if number of features changes between calls to partial_fit.
    if not hasattr(estimator_orig, 'partial_fit'):
        return
    estimator = clone(estimator_orig)
    X, y = make_blobs(n_samples=50, random_state=1)
    X -= X.min()

    try:
        if is_classifier(estimator):
            classes = np.unique(y)
            estimator.partial_fit(X, y, classes=classes)
        else:
            estimator.partial_fit(X, y)
    except NotImplementedError:
        return

    with assert_raises(ValueError,
                       msg="The estimator {} does not raise an"
                           " error when the number of features"
                           " changes between calls to "
                           "partial_fit.".format(name)):
        estimator.partial_fit(X[:, :-1], y)


@ignore_warnings(category=(DeprecationWarning, FutureWarning))
def check_clustering(name, clusterer_orig, readonly_memmap=False):
    clusterer = clone(clusterer_orig)
    X, y = make_blobs(n_samples=50, random_state=1)
    X, y = shuffle(X, y, random_state=7)
    X = StandardScaler().fit_transform(X)
    rng = np.random.RandomState(7)
    X_noise = np.concatenate([X, rng.uniform(low=-3, high=3, size=(5, 2))])

    if readonly_memmap:
        X, y, X_noise = create_memmap_backed_data([X, y, X_noise])

    n_samples, n_features = X.shape
    # catch deprecation and neighbors warnings
    if hasattr(clusterer, "n_clusters"):
        clusterer.set_params(n_clusters=3)
    set_random_state(clusterer)
    if name == 'AffinityPropagation':
        clusterer.set_params(preference=-100)
        clusterer.set_params(max_iter=100)

    # fit
    clusterer.fit(X)
    # with lists
    clusterer.fit(X.tolist())

    pred = clusterer.labels_
    assert_equal(pred.shape, (n_samples,))
    assert_greater(adjusted_rand_score(pred, y), 0.4)
    if _safe_tags(clusterer, 'non_deterministic'):
        return
    set_random_state(clusterer)
    with warnings.catch_warnings(record=True):
        pred2 = clusterer.fit_predict(X)
    assert_array_equal(pred, pred2)

    # fit_predict(X) and labels_ should be of type int
    assert_in(pred.dtype, [np.dtype('int32'), np.dtype('int64')])
    assert_in(pred2.dtype, [np.dtype('int32'), np.dtype('int64')])

    # Add noise to X to test the possible values of the labels
    labels = clusterer.fit_predict(X_noise)

    # There should be at least one sample in every cluster. Equivalently
    # labels_ should contain all the consecutive values between its
    # min and its max.
    labels_sorted = np.unique(labels)
    assert_array_equal(labels_sorted, np.arange(labels_sorted[0],
                                                labels_sorted[-1] + 1))

    # Labels are expected to start at 0 (no noise) or -1 (if noise)
    assert labels_sorted[0] in [0, -1]
    # Labels should be less than n_clusters - 1
    if hasattr(clusterer, 'n_clusters'):
        n_clusters = getattr(clusterer, 'n_clusters')
        assert_greater_equal(n_clusters - 1, labels_sorted[-1])
    # else labels should be less than max(labels_) which is necessarily true


@ignore_warnings(category=DeprecationWarning)
def check_clusterer_compute_labels_predict(name, clusterer_orig):
    """Check that predict is invariant of compute_labels"""
    X, y = make_blobs(n_samples=20, random_state=0)
    clusterer = clone(clusterer_orig)
    set_random_state(clusterer)

    if hasattr(clusterer, "compute_labels"):
        # MiniBatchKMeans
        X_pred1 = clusterer.fit(X).predict(X)
        clusterer.set_params(compute_labels=False)
        X_pred2 = clusterer.fit(X).predict(X)
        assert_array_equal(X_pred1, X_pred2)


@ignore_warnings(category=DeprecationWarning)
def check_classifiers_one_label(name, classifier_orig):
    error_string_fit = "Classifier can't train when only one class is present."
    error_string_predict = ("Classifier can't predict when only one class is "
                            "present.")
    rnd = np.random.RandomState(0)
    X_train = rnd.uniform(size=(10, 3))
    X_test = rnd.uniform(size=(10, 3))
    y = np.ones(10)
    # catch deprecation warnings
    with ignore_warnings(category=(DeprecationWarning, FutureWarning)):
        classifier = clone(classifier_orig)
        # try to fit
        try:
            classifier.fit(X_train, y)
        except ValueError as e:
            if 'class' not in repr(e):
                print(error_string_fit, classifier, e)
                traceback.print_exc(file=sys.stdout)
                raise e
            else:
                return
        except Exception as exc:
            print(error_string_fit, classifier, exc)
            traceback.print_exc(file=sys.stdout)
            raise exc
        # predict
        try:
            assert_array_equal(classifier.predict(X_test), y)
        except Exception as exc:
            print(error_string_predict, classifier, exc)
            raise exc


@ignore_warnings  # Warnings are raised by decision function
def check_classifiers_train(name, classifier_orig, readonly_memmap=False):
    X_m, y_m = make_blobs(n_samples=300, random_state=0)
    X_m, y_m = shuffle(X_m, y_m, random_state=7)
    X_m = StandardScaler().fit_transform(X_m)
    # generate binary problem from multi-class one
    y_b = y_m[y_m != 2]
    X_b = X_m[y_m != 2]
    tags = _safe_tags(classifier_orig)

    if name in ['BernoulliNB', 'MultinomialNB', 'ComplementNB']:
        X_m -= X_m.min()
        X_b -= X_b.min()

    if readonly_memmap:
        X_m, y_m, X_b, y_b = create_memmap_backed_data([X_m, y_m, X_b, y_b])

    for (X, y) in [(X_m, y_m), (X_b, y_b)]:
        classes = np.unique(y)
        n_classes = len(classes)
        n_samples, n_features = X.shape
        classifier = clone(classifier_orig)
        X = pairwise_estimator_convert_X(X, classifier)
        y = multioutput_estimator_convert_y_2d(classifier, y)

        set_random_state(classifier)
        # raises error on malformed input for fit
        if not tags["no_validation"]:
            with assert_raises(
                ValueError,
                msg="The classifier {} does not "
                    "raise an error when incorrect/malformed input "
                    "data for fit is passed. The number of training "
                    "examples is not the same as the number of labels. "
                    "Perhaps use check_X_y in fit.".format(name)):
                classifier.fit(X, y[:-1])

        # fit
        classifier.fit(X, y)
        # with lists
        classifier.fit(X.tolist(), y.tolist())
        assert hasattr(classifier, "classes_")
        y_pred = classifier.predict(X)

        assert_equal(y_pred.shape, (n_samples,))
        # training set performance
        if not tags['poor_score']:
            assert_greater(accuracy_score(y, y_pred), 0.83)

        # raises error on malformed input for predict
        msg_pairwise = (
            "The classifier {} does not raise an error when shape of X in "
            " {} is not equal to (n_test_samples, n_training_samples)")
        msg = ("The classifier {} does not raise an error when the number of "
               "features in {} is different from the number of features in "
               "fit.")

        if not tags["no_validation"]:
            if _is_pairwise(classifier):
                with assert_raises(ValueError,
                                   msg=msg_pairwise.format(name, "predict")):
                    classifier.predict(X.reshape(-1, 1))
            else:
                with assert_raises(ValueError,
                                   msg=msg.format(name, "predict")):
                    classifier.predict(X.T)
        if hasattr(classifier, "decision_function"):
            try:
                # decision_function agrees with predict
                decision = classifier.decision_function(X)
                if n_classes == 2:
                    if not tags["multioutput_only"]:
                        assert_equal(decision.shape, (n_samples,))
                    else:
                        assert_equal(decision.shape, (n_samples, 1))
                    dec_pred = (decision.ravel() > 0).astype(np.int)
                    assert_array_equal(dec_pred, y_pred)
                else:
                    assert_equal(decision.shape, (n_samples, n_classes))
                    assert_array_equal(np.argmax(decision, axis=1), y_pred)

                # raises error on malformed input for decision_function
                if not tags["no_validation"]:
                    if _is_pairwise(classifier):
                        with assert_raises(ValueError, msg=msg_pairwise.format(
                                name, "decision_function")):
                            classifier.decision_function(X.reshape(-1, 1))
                    else:
                        with assert_raises(ValueError, msg=msg.format(
                                name, "decision_function")):
                            classifier.decision_function(X.T)
            except NotImplementedError:
                pass

        if hasattr(classifier, "predict_proba"):
            # predict_proba agrees with predict
            y_prob = classifier.predict_proba(X)
            assert_equal(y_prob.shape, (n_samples, n_classes))
            assert_array_equal(np.argmax(y_prob, axis=1), y_pred)
            # check that probas for all classes sum to one
            assert_array_almost_equal(np.sum(y_prob, axis=1),
                                      np.ones(n_samples))
            if not tags["no_validation"]:
                # raises error on malformed input for predict_proba
                if _is_pairwise(classifier_orig):
                    with assert_raises(ValueError, msg=msg_pairwise.format(
                            name, "predict_proba")):
                        classifier.predict_proba(X.reshape(-1, 1))
                else:
                    with assert_raises(ValueError, msg=msg.format(
                            name, "predict_proba")):
                        classifier.predict_proba(X.T)
            if hasattr(classifier, "predict_log_proba"):
                # predict_log_proba is a transformation of predict_proba
                y_log_prob = classifier.predict_log_proba(X)
                assert_allclose(y_log_prob, np.log(y_prob), 8, atol=1e-9)
                assert_array_equal(np.argsort(y_log_prob), np.argsort(y_prob))


def check_outlier_corruption(num_outliers, expected_outliers, decision):
    # Check for deviation from the precise given contamination level that may
    # be due to ties in the anomaly scores.
    if num_outliers < expected_outliers:
        start = num_outliers
        end = expected_outliers + 1
    else:
        start = expected_outliers
        end = num_outliers + 1

    # ensure that all values in the 'critical area' are tied,
    # leading to the observed discrepancy between provided
    # and actual contamination levels.
    sorted_decision = np.sort(decision)
    msg = ('The number of predicted outliers is not equal to the expected '
           'number of outliers and this difference is not explained by the '
           'number of ties in the decision_function values')
    assert len(np.unique(sorted_decision[start:end])) == 1, msg


def check_outliers_train(name, estimator_orig, readonly_memmap=True):
    n_samples = 300
    X, _ = make_blobs(n_samples=n_samples, random_state=0)
    X = shuffle(X, random_state=7)

    if readonly_memmap:
        X = create_memmap_backed_data(X)

    n_samples, n_features = X.shape
    estimator = clone(estimator_orig)
    set_random_state(estimator)

    # fit
    estimator.fit(X)
    # with lists
    estimator.fit(X.tolist())

    y_pred = estimator.predict(X)
    assert y_pred.shape == (n_samples,)
    assert y_pred.dtype.kind == 'i'
    assert_array_equal(np.unique(y_pred), np.array([-1, 1]))

    decision = estimator.decision_function(X)
    scores = estimator.score_samples(X)
    for output in [decision, scores]:
        assert output.dtype == np.dtype('float')
        assert output.shape == (n_samples,)

    # raises error on malformed input for predict
    assert_raises(ValueError, estimator.predict, X.T)

    # decision_function agrees with predict
    dec_pred = (decision >= 0).astype(np.int)
    dec_pred[dec_pred == 0] = -1
    assert_array_equal(dec_pred, y_pred)

    # raises error on malformed input for decision_function
    assert_raises(ValueError, estimator.decision_function, X.T)

    # decision_function is a translation of score_samples
    y_dec = scores - estimator.offset_
    assert_allclose(y_dec, decision)

    # raises error on malformed input for score_samples
    assert_raises(ValueError, estimator.score_samples, X.T)

    # contamination parameter (not for OneClassSVM which has the nu parameter)
    if (hasattr(estimator, 'contamination')
            and not hasattr(estimator, 'novelty')):
        # proportion of outliers equal to contamination parameter when not
        # set to 'auto'. This is true for the training set and cannot thus be
        # checked as follows for estimators with a novelty parameter such as
        # LocalOutlierFactor (tested in check_outliers_fit_predict)
        expected_outliers = 30
        contamination = expected_outliers / n_samples
        estimator.set_params(contamination=contamination)
        estimator.fit(X)
        y_pred = estimator.predict(X)

        num_outliers = np.sum(y_pred != 1)
        # num_outliers should be equal to expected_outliers unless
        # there are ties in the decision_function values. this can
        # only be tested for estimators with a decision_function
        # method, i.e. all estimators except LOF which is already
        # excluded from this if branch.
        if num_outliers != expected_outliers:
            decision = estimator.decision_function(X)
            check_outlier_corruption(num_outliers, expected_outliers, decision)

        # raises error when contamination is a scalar and not in [0,1]
        for contamination in [-0.5, 2.3]:
            estimator.set_params(contamination=contamination)
            assert_raises(ValueError, estimator.fit, X)


@ignore_warnings(category=(DeprecationWarning, FutureWarning))
def check_estimators_fit_returns_self(name, estimator_orig,
                                      readonly_memmap=False):
    """Check if self is returned when calling fit"""
    X, y = make_blobs(random_state=0, n_samples=9, n_features=4)
    # some want non-negative input
    X -= X.min()
    X = pairwise_estimator_convert_X(X, estimator_orig)

    estimator = clone(estimator_orig)
    y = multioutput_estimator_convert_y_2d(estimator, y)

    if readonly_memmap:
        X, y = create_memmap_backed_data([X, y])

    set_random_state(estimator)
    assert estimator.fit(X, y) is estimator


@ignore_warnings
def check_estimators_unfitted(name, estimator_orig):
    """Check that predict raises an exception in an unfitted estimator.

    Unfitted estimators should raise either AttributeError or ValueError.
    The specific exception type NotFittedError inherits from both and can
    therefore be adequately raised for that purpose.
    """

    # Common test for Regressors, Classifiers and Outlier detection estimators
    X, y = _boston_subset()

    estimator = clone(estimator_orig)

    msg = "fit"
    if hasattr(estimator, 'predict'):
        can_predict = False
        try:
            # some models can predict without fitting
            # like GaussianProcess regressors
            # in this case, we skip this test
            pred = estimator.predict(X)
            assert pred.shape[0] == X.shape[0]
            can_predict = True
        except ValueError:
            pass
        if can_predict:
            raise SkipTest(
                "{} can predict without fitting, skipping "
                "check_estimator_unfitted.".format(name))

        assert_raise_message((AttributeError, ValueError), msg,
                             estimator.predict, X)

    if hasattr(estimator, 'decision_function'):
        assert_raise_message((AttributeError, ValueError), msg,
                             estimator.decision_function, X)

    if hasattr(estimator, 'predict_proba'):
        assert_raise_message((AttributeError, ValueError), msg,
                             estimator.predict_proba, X)

    if hasattr(estimator, 'predict_log_proba'):
        assert_raise_message((AttributeError, ValueError), msg,
                             estimator.predict_log_proba, X)


@ignore_warnings(category=(DeprecationWarning, FutureWarning))
def check_supervised_y_2d(name, estimator_orig):
    if _safe_tags(estimator_orig, "multioutput_only"):
        # These only work on 2d, so this test makes no sense
        return
    rnd = np.random.RandomState(0)
    X = pairwise_estimator_convert_X(rnd.uniform(size=(10, 3)), estimator_orig)
    y = np.arange(10) % 3
    estimator = clone(estimator_orig)
    set_random_state(estimator)
    # fit
    estimator.fit(X, y)
    y_pred = estimator.predict(X)

    set_random_state(estimator)
    # Check that when a 2D y is given, a DataConversionWarning is
    # raised
    with warnings.catch_warnings(record=True) as w:
        warnings.simplefilter("always", DataConversionWarning)
        warnings.simplefilter("ignore", RuntimeWarning)
        estimator.fit(X, y[:, np.newaxis])
    y_pred_2d = estimator.predict(X)
    msg = "expected 1 DataConversionWarning, got: %s" % (
        ", ".join([str(w_x) for w_x in w]))
    if not _safe_tags(estimator, "multioutput"):
        # check that we warned if we don't support multi-output
        assert_greater(len(w), 0, msg)
        assert "DataConversionWarning('A column-vector y" \
               " was passed when a 1d array was expected" in msg
    assert_allclose(y_pred.ravel(), y_pred_2d.ravel())


@ignore_warnings
def check_classifiers_predictions(X, y, name, classifier_orig):
    classes = np.unique(y)
    classifier = clone(classifier_orig)
    if name == 'BernoulliNB':
        X = X > X.mean()
    set_random_state(classifier)

    classifier.fit(X, y)
    y_pred = classifier.predict(X)

    if hasattr(classifier, "decision_function"):
        decision = classifier.decision_function(X)
        assert isinstance(decision, np.ndarray)
        if len(classes) == 2:
            dec_pred = (decision.ravel() > 0).astype(np.int)
            dec_exp = classifier.classes_[dec_pred]
            assert_array_equal(dec_exp, y_pred,
                               err_msg="decision_function does not match "
                               "classifier for %r: expected '%s', got '%s'" %
                               (classifier, ", ".join(map(str, dec_exp)),
                                ", ".join(map(str, y_pred))))
        elif getattr(classifier, 'decision_function_shape', 'ovr') == 'ovr':
            decision_y = np.argmax(decision, axis=1).astype(int)
            y_exp = classifier.classes_[decision_y]
            assert_array_equal(y_exp, y_pred,
                               err_msg="decision_function does not match "
                               "classifier for %r: expected '%s', got '%s'" %
                               (classifier, ", ".join(map(str, y_exp)),
                                ", ".join(map(str, y_pred))))

    # training set performance
    if name != "ComplementNB":
        # This is a pathological data set for ComplementNB.
        # For some specific cases 'ComplementNB' predicts less classes
        # than expected
        assert_array_equal(np.unique(y), np.unique(y_pred))
    assert_array_equal(classes, classifier.classes_,
                       err_msg="Unexpected classes_ attribute for %r: "
                       "expected '%s', got '%s'" %
                       (classifier, ", ".join(map(str, classes)),
                        ", ".join(map(str, classifier.classes_))))


def choose_check_classifiers_labels(name, y, y_names):
    return y if name in ["LabelPropagation", "LabelSpreading"] else y_names


def check_classifiers_classes(name, classifier_orig):
    X_multiclass, y_multiclass = make_blobs(n_samples=30, random_state=0,
                                            cluster_std=0.1)
    X_multiclass, y_multiclass = shuffle(X_multiclass, y_multiclass,
                                         random_state=7)
    X_multiclass = StandardScaler().fit_transform(X_multiclass)
    # We need to make sure that we have non negative data, for things
    # like NMF
    X_multiclass -= X_multiclass.min() - .1

    X_binary = X_multiclass[y_multiclass != 2]
    y_binary = y_multiclass[y_multiclass != 2]

    X_multiclass = pairwise_estimator_convert_X(X_multiclass, classifier_orig)
    X_binary = pairwise_estimator_convert_X(X_binary, classifier_orig)

    labels_multiclass = ["one", "two", "three"]
    labels_binary = ["one", "two"]

    y_names_multiclass = np.take(labels_multiclass, y_multiclass)
    y_names_binary = np.take(labels_binary, y_binary)

    for X, y, y_names in [(X_multiclass, y_multiclass, y_names_multiclass),
                          (X_binary, y_binary, y_names_binary)]:
        for y_names_i in [y_names, y_names.astype('O')]:
            y_ = choose_check_classifiers_labels(name, y, y_names_i)
            check_classifiers_predictions(X, y_, name, classifier_orig)

    labels_binary = [-1, 1]
    y_names_binary = np.take(labels_binary, y_binary)
    y_binary = choose_check_classifiers_labels(name, y_binary, y_names_binary)
    check_classifiers_predictions(X_binary, y_binary, name, classifier_orig)


@ignore_warnings(category=(DeprecationWarning, FutureWarning))
def check_regressors_int(name, regressor_orig):
    X, _ = _boston_subset()
    X = pairwise_estimator_convert_X(X[:50], regressor_orig)
    rnd = np.random.RandomState(0)
    y = rnd.randint(3, size=X.shape[0])
    y = multioutput_estimator_convert_y_2d(regressor_orig, y)
    rnd = np.random.RandomState(0)
    # separate estimators to control random seeds
    regressor_1 = clone(regressor_orig)
    regressor_2 = clone(regressor_orig)
    set_random_state(regressor_1)
    set_random_state(regressor_2)

    if name in CROSS_DECOMPOSITION:
        y_ = np.vstack([y, 2 * y + rnd.randint(2, size=len(y))])
        y_ = y_.T
    else:
        y_ = y

    # fit
    regressor_1.fit(X, y_)
    pred1 = regressor_1.predict(X)
    regressor_2.fit(X, y_.astype(np.float))
    pred2 = regressor_2.predict(X)
    assert_allclose(pred1, pred2, atol=1e-2, err_msg=name)


@ignore_warnings(category=(DeprecationWarning, FutureWarning))
def check_regressors_train(name, regressor_orig, readonly_memmap=False):
    X, y = _boston_subset()
    X = pairwise_estimator_convert_X(X, regressor_orig)
    y = StandardScaler().fit_transform(y.reshape(-1, 1))  # X is already scaled
    y = y.ravel()
    regressor = clone(regressor_orig)
    y = multioutput_estimator_convert_y_2d(regressor, y)
    if name in CROSS_DECOMPOSITION:
        rnd = np.random.RandomState(0)
        y_ = np.vstack([y, 2 * y + rnd.randint(2, size=len(y))])
        y_ = y_.T
    else:
        y_ = y

    if readonly_memmap:
        X, y, y_ = create_memmap_backed_data([X, y, y_])

    if not hasattr(regressor, 'alphas') and hasattr(regressor, 'alpha'):
        # linear regressors need to set alpha, but not generalized CV ones
        regressor.alpha = 0.01
    if name == 'PassiveAggressiveRegressor':
        regressor.C = 0.01

    # raises error on malformed input for fit
    with assert_raises(ValueError, msg="The classifier {} does not"
                       " raise an error when incorrect/malformed input "
                       "data for fit is passed. The number of training "
                       "examples is not the same as the number of "
                       "labels. Perhaps use check_X_y in fit.".format(name)):
        regressor.fit(X, y[:-1])
    # fit
    set_random_state(regressor)
    regressor.fit(X, y_)
    regressor.fit(X.tolist(), y_.tolist())
    y_pred = regressor.predict(X)
    assert_equal(y_pred.shape, y_.shape)

    # TODO: find out why PLS and CCA fail. RANSAC is random
    # and furthermore assumes the presence of outliers, hence
    # skipped
    if not _safe_tags(regressor, "poor_score"):
        assert_greater(regressor.score(X, y_), 0.5)


@ignore_warnings
def check_regressors_no_decision_function(name, regressor_orig):
    # checks whether regressors have decision_function or predict_proba
    rng = np.random.RandomState(0)
    X = rng.normal(size=(10, 4))
    regressor = clone(regressor_orig)
    y = multioutput_estimator_convert_y_2d(regressor, X[:, 0])

    if hasattr(regressor, "n_components"):
        # FIXME CCA, PLS is not robust to rank 1 effects
        regressor.n_components = 1

    regressor.fit(X, y)
    funcs = ["decision_function", "predict_proba", "predict_log_proba"]
    for func_name in funcs:
        func = getattr(regressor, func_name, None)
        if func is None:
            # doesn't have function
            continue
        # has function. Should raise deprecation warning
        msg = func_name
        assert_warns_message(DeprecationWarning, msg, func, X)


@ignore_warnings(category=(DeprecationWarning, FutureWarning))
def check_class_weight_classifiers(name, classifier_orig):
    if name == "NuSVC":
        # the sparse version has a parameter that doesn't do anything
        raise SkipTest("Not testing NuSVC class weight as it is ignored.")
    if name.endswith("NB"):
        # NaiveBayes classifiers have a somewhat different interface.
        # FIXME SOON!
        raise SkipTest

    for n_centers in [2, 3]:
        # create a very noisy dataset
        X, y = make_blobs(centers=n_centers, random_state=0, cluster_std=20)
        X_train, X_test, y_train, y_test = train_test_split(X, y, test_size=.5,
                                                            random_state=0)

        # can't use gram_if_pairwise() here, setting up gram matrix manually
        if _is_pairwise(classifier_orig):
            X_test = rbf_kernel(X_test, X_train)
            X_train = rbf_kernel(X_train, X_train)

        n_centers = len(np.unique(y_train))

        if n_centers == 2:
            class_weight = {0: 1000, 1: 0.0001}
        else:
            class_weight = {0: 1000, 1: 0.0001, 2: 0.0001}

        classifier = clone(classifier_orig).set_params(
            class_weight=class_weight)
        if hasattr(classifier, "n_iter"):
            classifier.set_params(n_iter=100)
        if hasattr(classifier, "max_iter"):
            classifier.set_params(max_iter=1000)
        if hasattr(classifier, "min_weight_fraction_leaf"):
            classifier.set_params(min_weight_fraction_leaf=0.01)

        set_random_state(classifier)
        classifier.fit(X_train, y_train)
        y_pred = classifier.predict(X_test)
        # XXX: Generally can use 0.89 here. On Windows, LinearSVC gets
        #      0.88 (Issue #9111)
        assert_greater(np.mean(y_pred == 0), 0.87)


@ignore_warnings(category=(DeprecationWarning, FutureWarning))
def check_class_weight_balanced_classifiers(name, classifier_orig, X_train,
                                            y_train, X_test, y_test, weights):
    classifier = clone(classifier_orig)
    if hasattr(classifier, "n_iter"):
        classifier.set_params(n_iter=100)
    if hasattr(classifier, "max_iter"):
        classifier.set_params(max_iter=1000)

    set_random_state(classifier)
    classifier.fit(X_train, y_train)
    y_pred = classifier.predict(X_test)

    classifier.set_params(class_weight='balanced')
    classifier.fit(X_train, y_train)
    y_pred_balanced = classifier.predict(X_test)
    assert_greater(f1_score(y_test, y_pred_balanced, average='weighted'),
                   f1_score(y_test, y_pred, average='weighted'))


@ignore_warnings(category=(DeprecationWarning, FutureWarning))
def check_class_weight_balanced_linear_classifier(name, Classifier):
    """Test class weights with non-contiguous class labels."""
    # this is run on classes, not instances, though this should be changed
    X = np.array([[-1.0, -1.0], [-1.0, 0], [-.8, -1.0],
                  [1.0, 1.0], [1.0, 0.0]])
    y = np.array([1, 1, 1, -1, -1])

    classifier = Classifier()

    if hasattr(classifier, "n_iter"):
        # This is a very small dataset, default n_iter are likely to prevent
        # convergence
        classifier.set_params(n_iter=1000)
    if hasattr(classifier, "max_iter"):
        classifier.set_params(max_iter=1000)
    set_random_state(classifier)

    # Let the model compute the class frequencies
    classifier.set_params(class_weight='balanced')
    coef_balanced = classifier.fit(X, y).coef_.copy()

    # Count each label occurrence to reweight manually
    n_samples = len(y)
    n_classes = float(len(np.unique(y)))

    class_weight = {1: n_samples / (np.sum(y == 1) * n_classes),
                    -1: n_samples / (np.sum(y == -1) * n_classes)}
    classifier.set_params(class_weight=class_weight)
    coef_manual = classifier.fit(X, y).coef_.copy()

    assert_allclose(coef_balanced, coef_manual)


@ignore_warnings(category=(DeprecationWarning, FutureWarning))
def check_estimators_overwrite_params(name, estimator_orig):
    X, y = make_blobs(random_state=0, n_samples=9)
    # some want non-negative input
    X -= X.min()
    X = pairwise_estimator_convert_X(X, estimator_orig, kernel=rbf_kernel)
    estimator = clone(estimator_orig)
    y = multioutput_estimator_convert_y_2d(estimator, y)

    set_random_state(estimator)

    # Make a physical copy of the original estimator parameters before fitting.
    params = estimator.get_params()
    original_params = deepcopy(params)

    # Fit the model
    estimator.fit(X, y)

    # Compare the state of the model parameters with the original parameters
    new_params = estimator.get_params()
    for param_name, original_value in original_params.items():
        new_value = new_params[param_name]

        # We should never change or mutate the internal state of input
        # parameters by default. To check this we use the joblib.hash function
        # that introspects recursively any subobjects to compute a checksum.
        # The only exception to this rule of immutable constructor parameters
        # is possible RandomState instance but in this check we explicitly
        # fixed the random_state params recursively to be integer seeds.
        assert_equal(_joblib.hash(new_value), _joblib.hash(original_value),
                     "Estimator %s should not change or mutate "
                     " the parameter %s from %s to %s during fit."
                     % (name, param_name, original_value, new_value))


def check_no_attributes_set_in_init(name, estimator):
    """Check setting during init. """

    if hasattr(type(estimator).__init__, "deprecated_original"):
        return

    init_params = _get_args(type(estimator).__init__)
    if IS_PYPY:
        # __init__ signature has additional objects in PyPy
        for key in ['obj']:
            if key in init_params:
                init_params.remove(key)
    parents_init_params = [param for params_parent in
                           (_get_args(parent) for parent in
                            type(estimator).__mro__)
                           for param in params_parent]

    # Test for no setting apart from parameters during init
    invalid_attr = (set(vars(estimator)) - set(init_params)
                    - set(parents_init_params))
    assert not invalid_attr, (
            "Estimator %s should not set any attribute apart"
            " from parameters during init. Found attributes %s."
            % (name, sorted(invalid_attr)))
    # Ensure that each parameter is set in init
    invalid_attr = set(init_params) - set(vars(estimator)) - {"self"}
    assert not invalid_attr, (
            "Estimator %s should store all parameters"
            " as an attribute during init. Did not find "
            "attributes %s."
            % (name, sorted(invalid_attr)))


@ignore_warnings(category=(DeprecationWarning, FutureWarning))
def check_sparsify_coefficients(name, estimator_orig):
    X = np.array([[-2, -1], [-1, -1], [-1, -2], [1, 1], [1, 2], [2, 1],
                  [-1, -2], [2, 2], [-2, -2]])
    y = [1, 1, 1, 2, 2, 2, 3, 3, 3]
    est = clone(estimator_orig)

    est.fit(X, y)
    pred_orig = est.predict(X)

    # test sparsify with dense inputs
    est.sparsify()
    assert sparse.issparse(est.coef_)
    pred = est.predict(X)
    assert_array_equal(pred, pred_orig)

    # pickle and unpickle with sparse coef_
    est = pickle.loads(pickle.dumps(est))
    assert sparse.issparse(est.coef_)
    pred = est.predict(X)
    assert_array_equal(pred, pred_orig)


@ignore_warnings(category=DeprecationWarning)
def check_classifier_data_not_an_array(name, estimator_orig):
    X = np.array([[3, 0], [0, 1], [0, 2], [1, 1], [1, 2], [2, 1]])
    X = pairwise_estimator_convert_X(X, estimator_orig)
    y = [1, 1, 1, 2, 2, 2]
    y = multioutput_estimator_convert_y_2d(estimator_orig, y)
    check_estimators_data_not_an_array(name, estimator_orig, X, y)


@ignore_warnings(category=DeprecationWarning)
def check_regressor_data_not_an_array(name, estimator_orig):
    X, y = _boston_subset(n_samples=50)
    X = pairwise_estimator_convert_X(X, estimator_orig)
    y = multioutput_estimator_convert_y_2d(estimator_orig, y)
    check_estimators_data_not_an_array(name, estimator_orig, X, y)


@ignore_warnings(category=(DeprecationWarning, FutureWarning))
def check_estimators_data_not_an_array(name, estimator_orig, X, y):
    if name in CROSS_DECOMPOSITION:
        raise SkipTest("Skipping check_estimators_data_not_an_array "
                       "for cross decomposition module as estimators "
                       "are not deterministic.")
    # separate estimators to control random seeds
    estimator_1 = clone(estimator_orig)
    estimator_2 = clone(estimator_orig)
    set_random_state(estimator_1)
    set_random_state(estimator_2)

    y_ = NotAnArray(np.asarray(y))
    X_ = NotAnArray(np.asarray(X))

    # fit
    estimator_1.fit(X_, y_)
    pred1 = estimator_1.predict(X_)
    estimator_2.fit(X, y)
    pred2 = estimator_2.predict(X)
    assert_allclose(pred1, pred2, atol=1e-2, err_msg=name)


def check_parameters_default_constructible(name, Estimator):
    # this check works on classes, not instances
    # test default-constructibility
    # get rid of deprecation warnings
    with ignore_warnings(category=(DeprecationWarning, FutureWarning)):
        required_parameters = getattr(Estimator, "_required_parameters", [])
        if required_parameters:
            if required_parameters in (["base_estimator"], ["estimator"]):
                if issubclass(Estimator, RegressorMixin):
                    estimator = Estimator(Ridge())
                else:
                    estimator = Estimator(LinearDiscriminantAnalysis())
            else:
                raise SkipTest("Can't instantiate estimator {} which"
                               " requires parameters {}".format(
                                   name, required_parameters))
        else:
            estimator = Estimator()
        # test cloning
        clone(estimator)
        # test __repr__
        repr(estimator)
        # test that set_params returns self
        assert estimator.set_params() is estimator

        # test if init does nothing but set parameters
        # this is important for grid_search etc.
        # We get the default parameters from init and then
        # compare these against the actual values of the attributes.

        # this comes from getattr. Gets rid of deprecation decorator.
        init = getattr(estimator.__init__, 'deprecated_original',
                       estimator.__init__)

        try:
            def param_filter(p):
                """Identify hyper parameters of an estimator"""
                return (p.name != 'self' and
                        p.kind != p.VAR_KEYWORD and
                        p.kind != p.VAR_POSITIONAL)

            init_params = [p for p in signature(init).parameters.values()
                           if param_filter(p)]

        except (TypeError, ValueError):
            # init is not a python function.
            # true for mixins
            return
        params = estimator.get_params()
        if required_parameters == ["estimator"]:
            # they can need a non-default argument
            init_params = init_params[1:]

        for init_param in init_params:
            assert_not_equal(init_param.default, init_param.empty,
                             "parameter %s for %s has no default value"
                             % (init_param.name, type(estimator).__name__))
            if type(init_param.default) is type:
                assert_in(init_param.default, [np.float64, np.int64])
            else:
                assert_in(type(init_param.default),
                          [str, int, float, bool, tuple, type(None),
                           np.float64, types.FunctionType, _joblib.Memory])
            if init_param.name not in params.keys():
                # deprecated parameter, not in get_params
                assert init_param.default is None
                continue

            if (issubclass(Estimator, BaseSGD) and
                    init_param.name in ['tol', 'max_iter']):
                # To remove in 0.21, when they get their future default values
                continue

            param_value = params[init_param.name]
            if isinstance(param_value, np.ndarray):
                assert_array_equal(param_value, init_param.default)
            else:
                if is_scalar_nan(param_value):
                    # Allows to set default parameters to np.nan
                    assert param_value is init_param.default, init_param.name
                else:
                    assert param_value == init_param.default, init_param.name


def multioutput_estimator_convert_y_2d(estimator, y):
    # Estimators in mono_output_task_error raise ValueError if y is of 1-D
    # Convert into a 2-D y for those estimators.
    if _safe_tags(estimator, "multioutput_only"):
        return np.reshape(y, (-1, 1))
    return y


@ignore_warnings(category=(DeprecationWarning, FutureWarning))
def check_non_transformer_estimators_n_iter(name, estimator_orig):
    # Test that estimators that are not transformers with a parameter
    # max_iter, return the attribute of n_iter_ at least 1.

    # These models are dependent on external solvers like
    # libsvm and accessing the iter parameter is non-trivial.
    not_run_check_n_iter = ['Ridge', 'SVR', 'NuSVR', 'NuSVC',
                            'RidgeClassifier', 'SVC', 'RandomizedLasso',
                            'LogisticRegressionCV', 'LinearSVC',
                            'LogisticRegression']

    # Tested in test_transformer_n_iter
    not_run_check_n_iter += CROSS_DECOMPOSITION
    if name in not_run_check_n_iter:
        return

    # LassoLars stops early for the default alpha=1.0 the iris dataset.
    if name == 'LassoLars':
        estimator = clone(estimator_orig).set_params(alpha=0.)
    else:
        estimator = clone(estimator_orig)
    if hasattr(estimator, 'max_iter'):
        iris = load_iris()
        X, y_ = iris.data, iris.target
        y_ = multioutput_estimator_convert_y_2d(estimator, y_)

        set_random_state(estimator, 0)
        if name == 'AffinityPropagation':
            estimator.fit(X)
        else:
            estimator.fit(X, y_)

        assert estimator.n_iter_ >= 1


@ignore_warnings(category=(DeprecationWarning, FutureWarning))
def check_transformer_n_iter(name, estimator_orig):
    # Test that transformers with a parameter max_iter, return the
    # attribute of n_iter_ at least 1.
    estimator = clone(estimator_orig)
    if hasattr(estimator, "max_iter"):
        if name in CROSS_DECOMPOSITION:
            # Check using default data
            X = [[0., 0., 1.], [1., 0., 0.], [2., 2., 2.], [2., 5., 4.]]
            y_ = [[0.1, -0.2], [0.9, 1.1], [0.1, -0.5], [0.3, -0.2]]

        else:
            X, y_ = make_blobs(n_samples=30, centers=[[0, 0, 0], [1, 1, 1]],
                               random_state=0, n_features=2, cluster_std=0.1)
            X -= X.min() - 0.1
        set_random_state(estimator, 0)
        estimator.fit(X, y_)

        # These return a n_iter per component.
        if name in CROSS_DECOMPOSITION:
            for iter_ in estimator.n_iter_:
                assert_greater_equal(iter_, 1)
        else:
            assert_greater_equal(estimator.n_iter_, 1)


@ignore_warnings(category=(DeprecationWarning, FutureWarning))
def check_get_params_invariance(name, estimator_orig):
    # Checks if get_params(deep=False) is a subset of get_params(deep=True)
    e = clone(estimator_orig)

    shallow_params = e.get_params(deep=False)
    deep_params = e.get_params(deep=True)

    assert all(item in deep_params.items() for item in
               shallow_params.items())


@ignore_warnings(category=(DeprecationWarning, FutureWarning))
def check_set_params(name, estimator_orig):
    # Check that get_params() returns the same thing
    # before and after set_params() with some fuzz
    estimator = clone(estimator_orig)

    orig_params = estimator.get_params(deep=False)
    msg = ("get_params result does not match what was passed to set_params")

    estimator.set_params(**orig_params)
    curr_params = estimator.get_params(deep=False)
    assert_equal(set(orig_params.keys()), set(curr_params.keys()), msg)
    for k, v in curr_params.items():
        assert orig_params[k] is v, msg

    # some fuzz values
    test_values = [-np.inf, np.inf, None]

    test_params = deepcopy(orig_params)
    for param_name in orig_params.keys():
        default_value = orig_params[param_name]
        for value in test_values:
            test_params[param_name] = value
            try:
                estimator.set_params(**test_params)
            except (TypeError, ValueError) as e:
                e_type = e.__class__.__name__
                # Exception occurred, possibly parameter validation
                warnings.warn("{0} occurred during set_params of param {1} on "
                              "{2}. It is recommended to delay parameter "
                              "validation until fit.".format(e_type,
                                                             param_name,
                                                             name))

                change_warning_msg = "Estimator's parameters changed after " \
                                     "set_params raised {}".format(e_type)
                params_before_exception = curr_params
                curr_params = estimator.get_params(deep=False)
                try:
                    assert_equal(set(params_before_exception.keys()),
                                 set(curr_params.keys()))
                    for k, v in curr_params.items():
                        assert params_before_exception[k] is v
                except AssertionError:
                    warnings.warn(change_warning_msg)
            else:
                curr_params = estimator.get_params(deep=False)
                assert_equal(set(test_params.keys()),
                             set(curr_params.keys()),
                             msg)
                for k, v in curr_params.items():
                    assert test_params[k] is v, msg
        test_params[param_name] = default_value


@ignore_warnings(category=(DeprecationWarning, FutureWarning))
def check_classifiers_regression_target(name, estimator_orig):
    # Check if classifier throws an exception when fed regression targets

    boston = load_boston()
    X, y = boston.data, boston.target
    e = clone(estimator_orig)
    msg = 'Unknown label type: '
    if not _safe_tags(e, "no_validation"):
        assert_raises_regex(ValueError, msg, e.fit, X, y)


@ignore_warnings(category=(DeprecationWarning, FutureWarning))
def check_decision_proba_consistency(name, estimator_orig):
    # Check whether an estimator having both decision_function and
    # predict_proba methods has outputs with perfect rank correlation.

    centers = [(2, 2), (4, 4)]
    X, y = make_blobs(n_samples=100, random_state=0, n_features=4,
                      centers=centers, cluster_std=1.0, shuffle=True)
    X_test = np.random.randn(20, 2) + 4
    estimator = clone(estimator_orig)

    if (hasattr(estimator, "decision_function") and
            hasattr(estimator, "predict_proba")):

        estimator.fit(X, y)
        a = estimator.predict_proba(X_test)[:, 1]
        b = estimator.decision_function(X_test)
        assert_array_equal(rankdata(a), rankdata(b))


def check_outliers_fit_predict(name, estimator_orig):
    # Check fit_predict for outlier detectors.

    n_samples = 300
    X, _ = make_blobs(n_samples=n_samples, random_state=0)
    X = shuffle(X, random_state=7)
    n_samples, n_features = X.shape
    estimator = clone(estimator_orig)

    set_random_state(estimator)

    y_pred = estimator.fit_predict(X)
    assert y_pred.shape == (n_samples,)
    assert y_pred.dtype.kind == 'i'
    assert_array_equal(np.unique(y_pred), np.array([-1, 1]))

    # check fit_predict = fit.predict when the estimator has both a predict and
    # a fit_predict method. recall that it is already assumed here that the
    # estimator has a fit_predict method
    if hasattr(estimator, 'predict'):
        y_pred_2 = estimator.fit(X).predict(X)
        assert_array_equal(y_pred, y_pred_2)

    if hasattr(estimator, "contamination"):
        # proportion of outliers equal to contamination parameter when not
        # set to 'auto'
        expected_outliers = 30
        contamination = float(expected_outliers)/n_samples
        estimator.set_params(contamination=contamination)
        y_pred = estimator.fit_predict(X)

        num_outliers = np.sum(y_pred != 1)
        # num_outliers should be equal to expected_outliers unless
        # there are ties in the decision_function values. this can
        # only be tested for estimators with a decision_function
        # method
        if (num_outliers != expected_outliers and
                hasattr(estimator, 'decision_function')):
            decision = estimator.decision_function(X)
            check_outlier_corruption(num_outliers, expected_outliers, decision)

        # raises error when contamination is a scalar and not in [0,1]
        for contamination in [-0.5, 2.3]:
            estimator.set_params(contamination=contamination)
            assert_raises(ValueError, estimator.fit_predict, X)


def check_fit_idempotent(name, estimator_orig):
    # Check that est.fit(X) is the same as est.fit(X).fit(X). Ideally we would
    # check that the estimated parameters during training (e.g. coefs_) are
    # the same, but having a universal comparison function for those
    # attributes is difficult and full of edge cases. So instead we check that
    # predict(), predict_proba(), decision_function() and transform() return
    # the same results.

    check_methods = ["predict", "transform", "decision_function",
                     "predict_proba"]
    rng = np.random.RandomState(0)

    estimator = clone(estimator_orig)
    set_random_state(estimator)
    if 'warm_start' in estimator.get_params().keys():
        estimator.set_params(warm_start=False)

    n_samples = 100
    X = rng.normal(loc=100, size=(n_samples, 2))
    X = pairwise_estimator_convert_X(X, estimator)
    if is_regressor(estimator_orig):
        y = rng.normal(size=n_samples)
    else:
        y = rng.randint(low=0, high=2, size=n_samples)
    y = multioutput_estimator_convert_y_2d(estimator, y)

    train, test = next(ShuffleSplit(test_size=.2, random_state=rng).split(X))
    X_train, y_train = _safe_split(estimator, X, y, train)
    X_test, y_test = _safe_split(estimator, X, y, test, train)

    # Fit for the first time
    estimator.fit(X_train, y_train)

    result = {method: getattr(estimator, method)(X_test)
              for method in check_methods
              if hasattr(estimator, method)}

    # Fit again
    estimator.fit(X_train, y_train)

    for method in check_methods:
        if hasattr(estimator, method):
            new_result = getattr(estimator, method)(X_test)
            assert_allclose_dense_sparse(result[method], new_result)<|MERGE_RESOLUTION|>--- conflicted
+++ resolved
@@ -836,13 +836,8 @@
         msg = ("{method} of {name} is not invariant when applied "
                "to a subset.").format(method=method, name=name)
         # TODO remove cases when corrected
-<<<<<<< HEAD
-        if (name, method) in [('SparsePCA', 'transform'),
-=======
-        if (name, method) in [('SVC', 'decision_function'),
-                              ('NuSVC', 'decision_function'),
+        if (name, method) in [('NuSVC', 'decision_function'),
                               ('SparsePCA', 'transform'),
->>>>>>> adc1e590
                               ('MiniBatchSparsePCA', 'transform'),
                               ('DummyClassifier', 'predict'),
                               ('BernoulliRBM', 'score_samples')]:
