--- conflicted
+++ resolved
@@ -349,17 +349,12 @@
     """Mark (estimator, check) pairs with xfail according to the
     _xfail_checks_ tag"""
     if isinstance(estimator, type):
-<<<<<<< HEAD
-        # the tag doesn't work with classes
-        return estimator, check
-=======
         # try to construct estimator instance, if it is unable to then
         # return the estimator class, ignoring the tag
         try:
             estimator = _construct_instance(estimator)
         except Exception:
             return estimator, check
->>>>>>> 5abd22f5
 
     xfail_checks = estimator._get_tags()['_xfail_checks'] or {}
     check_name = _set_check_estimator_ids(check)
