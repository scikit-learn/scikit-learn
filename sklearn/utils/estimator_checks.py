<<<<<<< HEAD
import importlib
import os
=======
>>>>>>> a31e1085
import pickle
import re
import warnings
from copy import deepcopy
from functools import partial, wraps
from inspect import signature
from numbers import Integral, Real

import joblib
import numpy as np
from scipy import sparse
from scipy.stats import rankdata

from .. import config_context
from ..base import (
    ClusterMixin,
    RegressorMixin,
    clone,
    is_classifier,
    is_outlier_detector,
    is_regressor,
)
from ..datasets import (
    load_iris,
    make_blobs,
    make_classification,
    make_multilabel_classification,
    make_regression,
)
from ..exceptions import DataConversionWarning, NotFittedError, SkipTestWarning
from ..feature_selection import SelectFromModel, SelectKBest
from ..linear_model import (
    LinearRegression,
    LogisticRegression,
    RANSACRegressor,
    Ridge,
    SGDRegressor,
)
from ..metrics import accuracy_score, adjusted_rand_score, f1_score
from ..metrics.pairwise import linear_kernel, pairwise_distances, rbf_kernel
from ..model_selection import ShuffleSplit, train_test_split
from ..model_selection._validation import _safe_split
from ..pipeline import make_pipeline
from ..preprocessing import StandardScaler, scale
from ..random_projection import BaseRandomProjection
from ..utils._array_api import (
    _convert_to_numpy,
    get_namespace,
    yield_namespace_device_dtype_combinations,
)
from ..utils._array_api import (
    device as array_device,
)
from ..utils._param_validation import (
    InvalidParameterError,
    generate_invalid_param_val,
    make_constraint,
)
from ..utils.fixes import parse_version, sp_version
from ..utils.validation import check_is_fitted
from . import IS_PYPY, is_scalar_nan, shuffle
from ._param_validation import Interval
from ._tags import (
    _DEFAULT_TAGS,
    _safe_tags,
)
from ._testing import (
    SkipTest,
    _array_api_for_tests,
    _get_args,
    assert_allclose,
    assert_allclose_dense_sparse,
    assert_array_almost_equal,
    assert_array_equal,
    assert_array_less,
    assert_raise_message,
    create_memmap_backed_data,
    ignore_warnings,
    raises,
    set_random_state,
)
from .validation import _num_samples, has_fit_parameter

REGRESSION_DATASET = None
CROSS_DECOMPOSITION = ["PLSCanonical", "PLSRegression", "CCA", "PLSSVD"]


def _yield_checks(estimator):
    name = estimator.__class__.__name__
    tags = _safe_tags(estimator)

    yield check_no_attributes_set_in_init
    yield check_estimators_dtypes
    yield check_fit_score_takes_y
    if has_fit_parameter(estimator, "sample_weight"):
        yield check_sample_weights_pandas_series
        yield check_sample_weights_not_an_array
        yield check_sample_weights_list
        if not tags["pairwise"]:
            # We skip pairwise because the data is not pairwise
            yield check_sample_weights_shape
            yield check_sample_weights_not_overwritten
            yield partial(check_sample_weights_invariance, kind="ones")
            yield partial(check_sample_weights_invariance, kind="zeros")
    yield check_estimators_fit_returns_self
    yield partial(check_estimators_fit_returns_self, readonly_memmap=True)

    # Check that all estimator yield informative messages when
    # trained on empty datasets
    if not tags["no_validation"]:
        yield check_complex_data
        yield check_dtype_object
        yield check_estimators_empty_data_messages

    if name not in CROSS_DECOMPOSITION:
        # cross-decomposition's "transform" returns X and Y
        yield check_pipeline_consistency

    if not tags["allow_nan"] and not tags["no_validation"]:
        # Test that all estimators check their input for NaN's and infs
        yield check_estimators_nan_inf

    if tags["pairwise"]:
        # Check that pairwise estimator throws error on non-square input
        yield check_nonsquare_error

    yield check_estimators_overwrite_params
    if hasattr(estimator, "sparsify"):
        yield check_sparsify_coefficients

    yield check_estimator_sparse_data

    # Test that estimators can be pickled, and once pickled
    # give the same answer as before.
    yield check_estimators_pickle
    yield partial(check_estimators_pickle, readonly_memmap=True)

    yield check_estimator_get_tags_default_keys

    if tags["array_api_support"]:
        for check in _yield_array_api_checks(estimator):
            yield check


def _yield_classifier_checks(classifier):
    tags = _safe_tags(classifier)

    # test classifiers can handle non-array data and pandas objects
    yield check_classifier_data_not_an_array
    # test classifiers trained on a single label always return this label
    yield check_classifiers_one_label
    yield check_classifiers_one_label_sample_weights
    yield check_classifiers_classes
    yield check_estimators_partial_fit_n_features
    if tags["multioutput"]:
        yield check_classifier_multioutput
    # basic consistency testing
    yield check_classifiers_train
    yield partial(check_classifiers_train, readonly_memmap=True)
    yield partial(check_classifiers_train, readonly_memmap=True, X_dtype="float32")
    yield check_classifiers_regression_target
    if tags["multilabel"]:
        yield check_classifiers_multilabel_representation_invariance
        yield check_classifiers_multilabel_output_format_predict
        yield check_classifiers_multilabel_output_format_predict_proba
        yield check_classifiers_multilabel_output_format_decision_function
    if not tags["no_validation"]:
        yield check_supervised_y_no_nan
        if not tags["multioutput_only"]:
            yield check_supervised_y_2d
    if tags["requires_fit"]:
        yield check_estimators_unfitted
    if "class_weight" in classifier.get_params().keys():
        yield check_class_weight_classifiers

    yield check_non_transformer_estimators_n_iter
    # test if predict_proba is a monotonic transformation of decision_function
    yield check_decision_proba_consistency


@ignore_warnings(category=FutureWarning)
def check_supervised_y_no_nan(name, estimator_orig):
    # Checks that the Estimator targets are not NaN.
    estimator = clone(estimator_orig)
    rng = np.random.RandomState(888)
    X = rng.standard_normal(size=(10, 5))

    for value in [np.nan, np.inf]:
        y = np.full(10, value)
        y = _enforce_estimator_tags_y(estimator, y)

        module_name = estimator.__module__
        if module_name.startswith("sklearn.") and not (
            "test_" in module_name or module_name.endswith("_testing")
        ):
            # In scikit-learn we want the error message to mention the input
            # name and be specific about the kind of unexpected value.
            if np.isinf(value):
                match = (
                    r"Input (y|Y) contains infinity or a value too large for"
                    r" dtype\('float64'\)."
                )
            else:
                match = r"Input (y|Y) contains NaN."
        else:
            # Do not impose a particular error message to third-party libraries.
            match = None
        err_msg = (
            f"Estimator {name} should have raised error on fitting array y with inf"
            " value."
        )
        with raises(ValueError, match=match, err_msg=err_msg):
            estimator.fit(X, y)


def _yield_regressor_checks(regressor):
    tags = _safe_tags(regressor)
    # TODO: test with intercept
    # TODO: test with multiple responses
    # basic testing
    yield check_regressors_train
    yield partial(check_regressors_train, readonly_memmap=True)
    yield partial(check_regressors_train, readonly_memmap=True, X_dtype="float32")
    yield check_regressor_data_not_an_array
    yield check_estimators_partial_fit_n_features
    if tags["multioutput"]:
        yield check_regressor_multioutput
    yield check_regressors_no_decision_function
    if not tags["no_validation"] and not tags["multioutput_only"]:
        yield check_supervised_y_2d
    yield check_supervised_y_no_nan
    name = regressor.__class__.__name__
    if name != "CCA":
        # check that the regressor handles int input
        yield check_regressors_int
    if tags["requires_fit"]:
        yield check_estimators_unfitted
    yield check_non_transformer_estimators_n_iter


def _yield_transformer_checks(transformer):
    tags = _safe_tags(transformer)
    # All transformers should either deal with sparse data or raise an
    # exception with type TypeError and an intelligible error message
    if not tags["no_validation"]:
        yield check_transformer_data_not_an_array
    # these don't actually fit the data, so don't raise errors
    yield check_transformer_general
    if tags["preserves_dtype"]:
        yield check_transformer_preserve_dtypes
    yield partial(check_transformer_general, readonly_memmap=True)
    if not _safe_tags(transformer, key="stateless"):
        yield check_transformers_unfitted
    else:
        yield check_transformers_unfitted_stateless
    # Dependent on external solvers and hence accessing the iter
    # param is non-trivial.
    external_solver = [
        "Isomap",
        "KernelPCA",
        "LocallyLinearEmbedding",
        "RandomizedLasso",
        "LogisticRegressionCV",
        "BisectingKMeans",
    ]

    name = transformer.__class__.__name__
    if name not in external_solver:
        yield check_transformer_n_iter


def _yield_clustering_checks(clusterer):
    yield check_clusterer_compute_labels_predict
    name = clusterer.__class__.__name__
    if name not in ("WardAgglomeration", "FeatureAgglomeration"):
        # this is clustering on the features
        # let's not test that here.
        yield check_clustering
        yield partial(check_clustering, readonly_memmap=True)
        yield check_estimators_partial_fit_n_features
    if not hasattr(clusterer, "transform"):
        yield check_non_transformer_estimators_n_iter


def _yield_outliers_checks(estimator):
    # checks for the contamination parameter
    if hasattr(estimator, "contamination"):
        yield check_outlier_contamination

    # checks for outlier detectors that have a fit_predict method
    if hasattr(estimator, "fit_predict"):
        yield check_outliers_fit_predict

    # checks for estimators that can be used on a test set
    if hasattr(estimator, "predict"):
        yield check_outliers_train
        yield partial(check_outliers_train, readonly_memmap=True)
        # test outlier detectors can handle non-array data
        yield check_classifier_data_not_an_array
        # test if NotFittedError is raised
        if _safe_tags(estimator, key="requires_fit"):
            yield check_estimators_unfitted
    yield check_non_transformer_estimators_n_iter


def _yield_array_api_checks(estimator):
    for array_namespace, device, dtype in yield_namespace_device_dtype_combinations():
        yield partial(
            check_array_api_input,
            array_namespace=array_namespace,
            dtype=dtype,
            device=device,
        )


def _yield_all_checks(estimator):
    name = estimator.__class__.__name__
    tags = _safe_tags(estimator)
    if "2darray" not in tags["X_types"]:
        warnings.warn(
            "Can't test estimator {} which requires input  of type {}".format(
                name, tags["X_types"]
            ),
            SkipTestWarning,
        )
        return
    if tags["_skip_test"]:
        warnings.warn(
            "Explicit SKIP via _skip_test tag for estimator {}.".format(name),
            SkipTestWarning,
        )
        return

    for check in _yield_checks(estimator):
        yield check
    if is_classifier(estimator):
        for check in _yield_classifier_checks(estimator):
            yield check
    if is_regressor(estimator):
        for check in _yield_regressor_checks(estimator):
            yield check
    if hasattr(estimator, "transform"):
        for check in _yield_transformer_checks(estimator):
            yield check
    if isinstance(estimator, ClusterMixin):
        for check in _yield_clustering_checks(estimator):
            yield check
    if is_outlier_detector(estimator):
        for check in _yield_outliers_checks(estimator):
            yield check
    yield check_parameters_default_constructible
    if not tags["non_deterministic"]:
        yield check_methods_sample_order_invariance
        yield check_methods_subset_invariance
    yield check_fit2d_1sample
    yield check_fit2d_1feature
    yield check_get_params_invariance
    yield check_set_params
    yield check_dict_unchanged
    yield check_dont_overwrite_parameters
    yield check_fit_idempotent
    yield check_fit_check_is_fitted
    if not tags["no_validation"]:
        yield check_n_features_in
        yield check_fit1d
        yield check_fit2d_predict1d
        if tags["requires_y"]:
            yield check_requires_y_none
    if tags["requires_positive_X"]:
        yield check_fit_non_negative


def _get_check_estimator_ids(obj):
    """Create pytest ids for checks.

    When `obj` is an estimator, this returns the pprint version of the
    estimator (with `print_changed_only=True`). When `obj` is a function, the
    name of the function is returned with its keyword arguments.

    `_get_check_estimator_ids` is designed to be used as the `id` in
    `pytest.mark.parametrize` where `check_estimator(..., generate_only=True)`
    is yielding estimators and checks.

    Parameters
    ----------
    obj : estimator or function
        Items generated by `check_estimator`.

    Returns
    -------
    id : str or None

    See Also
    --------
    check_estimator
    """
    if callable(obj):
        if not isinstance(obj, partial):
            return obj.__name__

        if not obj.keywords:
            return obj.func.__name__

        kwstring = ",".join(["{}={}".format(k, v) for k, v in obj.keywords.items()])
        return "{}({})".format(obj.func.__name__, kwstring)
    if hasattr(obj, "get_params"):
        with config_context(print_changed_only=True):
            return re.sub(r"\s", "", str(obj))


def _construct_instance(Estimator):
    """Construct Estimator instance if possible."""
    required_parameters = getattr(Estimator, "_required_parameters", [])
    if len(required_parameters):
        if required_parameters in (["estimator"], ["base_estimator"]):
            # `RANSACRegressor` will raise an error with any model other
            # than `LinearRegression` if we don't fix `min_samples` parameter.
            # For common test, we can enforce using `LinearRegression` that
            # is the default estimator in `RANSACRegressor` instead of `Ridge`.
            if issubclass(Estimator, RANSACRegressor):
                estimator = Estimator(LinearRegression())
            elif issubclass(Estimator, RegressorMixin):
                estimator = Estimator(Ridge())
            elif issubclass(Estimator, SelectFromModel):
                # Increases coverage because SGDRegressor has partial_fit
                estimator = Estimator(SGDRegressor(random_state=0))
            else:
                estimator = Estimator(LogisticRegression(C=1))
        elif required_parameters in (["estimators"],):
            # Heterogeneous ensemble classes (i.e. stacking, voting)
            if issubclass(Estimator, RegressorMixin):
                estimator = Estimator(
                    estimators=[("est1", Ridge(alpha=0.1)), ("est2", Ridge(alpha=1))]
                )
            else:
                estimator = Estimator(
                    estimators=[
                        ("est1", LogisticRegression(C=0.1)),
                        ("est2", LogisticRegression(C=1)),
                    ]
                )
        else:
            msg = (
                f"Can't instantiate estimator {Estimator.__name__} "
                f"parameters {required_parameters}"
            )
            # raise additional warning to be shown by pytest
            warnings.warn(msg, SkipTestWarning)
            raise SkipTest(msg)
    else:
        estimator = Estimator()
    return estimator


def _maybe_mark_xfail(estimator, check, pytest):
    # Mark (estimator, check) pairs as XFAIL if needed (see conditions in
    # _should_be_skipped_or_marked())
    # This is similar to _maybe_skip(), but this one is used by
    # @parametrize_with_checks() instead of check_estimator()

    should_be_marked, reason = _should_be_skipped_or_marked(estimator, check)
    if not should_be_marked:
        return estimator, check
    else:
        return pytest.param(estimator, check, marks=pytest.mark.xfail(reason=reason))


def _maybe_skip(estimator, check):
    # Wrap a check so that it's skipped if needed (see conditions in
    # _should_be_skipped_or_marked())
    # This is similar to _maybe_mark_xfail(), but this one is used by
    # check_estimator() instead of @parametrize_with_checks which requires
    # pytest
    should_be_skipped, reason = _should_be_skipped_or_marked(estimator, check)
    if not should_be_skipped:
        return check

    check_name = check.func.__name__ if isinstance(check, partial) else check.__name__

    @wraps(check)
    def wrapped(*args, **kwargs):
        raise SkipTest(
            f"Skipping {check_name} for {estimator.__class__.__name__}: {reason}"
        )

    return wrapped


def _should_be_skipped_or_marked(estimator, check):
    # Return whether a check should be skipped (when using check_estimator())
    # or marked as XFAIL (when using @parametrize_with_checks()), along with a
    # reason.
    # Currently, a check should be skipped or marked if
    # the check is in the _xfail_checks tag of the estimator

    check_name = check.func.__name__ if isinstance(check, partial) else check.__name__

    xfail_checks = _safe_tags(estimator, key="_xfail_checks") or {}
    if check_name in xfail_checks:
        return True, xfail_checks[check_name]

    return False, "placeholder reason that will never be used"


def parametrize_with_checks(estimators):
    """Pytest specific decorator for parametrizing estimator checks.

    The `id` of each check is set to be a pprint version of the estimator
    and the name of the check with its keyword arguments.
    This allows to use `pytest -k` to specify which tests to run::

        pytest test_check_estimators.py -k check_estimators_fit_returns_self

    Parameters
    ----------
    estimators : list of estimators instances
        Estimators to generated checks for.

        .. versionchanged:: 0.24
           Passing a class was deprecated in version 0.23, and support for
           classes was removed in 0.24. Pass an instance instead.

        .. versionadded:: 0.24

    Returns
    -------
    decorator : `pytest.mark.parametrize`

    See Also
    --------
    check_estimator : Check if estimator adheres to scikit-learn conventions.

    Examples
    --------
    >>> from sklearn.utils.estimator_checks import parametrize_with_checks
    >>> from sklearn.linear_model import LogisticRegression
    >>> from sklearn.tree import DecisionTreeRegressor

    >>> @parametrize_with_checks([LogisticRegression(),
    ...                           DecisionTreeRegressor()])
    ... def test_sklearn_compatible_estimator(estimator, check):
    ...     check(estimator)

    """
    import pytest

    if any(isinstance(est, type) for est in estimators):
        msg = (
            "Passing a class was deprecated in version 0.23 "
            "and isn't supported anymore from 0.24."
            "Please pass an instance instead."
        )
        raise TypeError(msg)

    def checks_generator():
        for estimator in estimators:
            name = type(estimator).__name__
            for check in _yield_all_checks(estimator):
                check = partial(check, name)
                yield _maybe_mark_xfail(estimator, check, pytest)

    return pytest.mark.parametrize(
        "estimator, check", checks_generator(), ids=_get_check_estimator_ids
    )


def check_estimator(estimator=None, generate_only=False):
    """Check if estimator adheres to scikit-learn conventions.

    This function will run an extensive test-suite for input validation,
    shapes, etc, making sure that the estimator complies with `scikit-learn`
    conventions as detailed in :ref:`rolling_your_own_estimator`.
    Additional tests for classifiers, regressors, clustering or transformers
    will be run if the Estimator class inherits from the corresponding mixin
    from sklearn.base.

    Setting `generate_only=True` returns a generator that yields (estimator,
    check) tuples where the check can be called independently from each
    other, i.e. `check(estimator)`. This allows all checks to be run
    independently and report the checks that are failing.

    scikit-learn provides a pytest specific decorator,
    :func:`~sklearn.utils.estimator_checks.parametrize_with_checks`, making it
    easier to test multiple estimators.

    Parameters
    ----------
    estimator : estimator object
        Estimator instance to check.

        .. versionadded:: 1.1
           Passing a class was deprecated in version 0.23, and support for
           classes was removed in 0.24.

    generate_only : bool, default=False
        When `False`, checks are evaluated when `check_estimator` is called.
        When `True`, `check_estimator` returns a generator that yields
        (estimator, check) tuples. The check is run by calling
        `check(estimator)`.

        .. versionadded:: 0.22

    Returns
    -------
    checks_generator : generator
        Generator that yields (estimator, check) tuples. Returned when
        `generate_only=True`.

    See Also
    --------
    parametrize_with_checks : Pytest specific decorator for parametrizing estimator
        checks.
    """
    if isinstance(estimator, type):
        msg = (
            "Passing a class was deprecated in version 0.23 "
            "and isn't supported anymore from 0.24."
            "Please pass an instance instead."
        )
        raise TypeError(msg)

    name = type(estimator).__name__

    def checks_generator():
        for check in _yield_all_checks(estimator):
            check = _maybe_skip(estimator, check)
            yield estimator, partial(check, name)

    if generate_only:
        return checks_generator()

    for estimator, check in checks_generator():
        try:
            check(estimator)
        except SkipTest as exception:
            # SkipTest is thrown when pandas can't be imported, or by checks
            # that are in the xfail_checks tag
            warnings.warn(str(exception), SkipTestWarning)


def _regression_dataset():
    global REGRESSION_DATASET
    if REGRESSION_DATASET is None:
        X, y = make_regression(
            n_samples=200,
            n_features=10,
            n_informative=1,
            bias=5.0,
            noise=20,
            random_state=42,
        )
        X = StandardScaler().fit_transform(X)
        REGRESSION_DATASET = X, y
    return REGRESSION_DATASET


def _set_checking_parameters(estimator):
    # set parameters to speed up some estimators and
    # avoid deprecated behaviour
    params = estimator.get_params()
    name = estimator.__class__.__name__
    if name == "TSNE":
        estimator.set_params(perplexity=2)
    if "n_iter" in params and name != "TSNE":
        estimator.set_params(n_iter=5)
    if "max_iter" in params:
        if estimator.max_iter is not None:
            estimator.set_params(max_iter=min(5, estimator.max_iter))
        # LinearSVR, LinearSVC
        if name in ["LinearSVR", "LinearSVC"]:
            estimator.set_params(max_iter=20)
        # NMF
        if name == "NMF":
            estimator.set_params(max_iter=500)
        # DictionaryLearning
        if name == "DictionaryLearning":
            estimator.set_params(max_iter=20, transform_algorithm="lasso_lars")
        # MiniBatchNMF
        if estimator.__class__.__name__ == "MiniBatchNMF":
            estimator.set_params(max_iter=20, fresh_restarts=True)
        # MLP
        if name in ["MLPClassifier", "MLPRegressor"]:
            estimator.set_params(max_iter=100)
        # MiniBatchDictionaryLearning
        if name == "MiniBatchDictionaryLearning":
            estimator.set_params(max_iter=5)

    if "n_resampling" in params:
        # randomized lasso
        estimator.set_params(n_resampling=5)
    if "n_estimators" in params:
        estimator.set_params(n_estimators=min(5, estimator.n_estimators))
    if "max_trials" in params:
        # RANSAC
        estimator.set_params(max_trials=10)
    if "n_init" in params:
        # K-Means
        estimator.set_params(n_init=2)
    if "batch_size" in params and not name.startswith("MLP"):
        estimator.set_params(batch_size=10)

    if name == "MeanShift":
        # In the case of check_fit2d_1sample, bandwidth is set to None and
        # is thus estimated. De facto it is 0.0 as a single sample is provided
        # and this makes the test fails. Hence we give it a placeholder value.
        estimator.set_params(bandwidth=1.0)

    if name == "TruncatedSVD":
        # TruncatedSVD doesn't run with n_components = n_features
        # This is ugly :-/
        estimator.n_components = 1

    if name == "LassoLarsIC":
        # Noise variance estimation does not work when `n_samples < n_features`.
        # We need to provide the noise variance explicitly.
        estimator.set_params(noise_variance=1.0)

    if hasattr(estimator, "n_clusters"):
        estimator.n_clusters = min(estimator.n_clusters, 2)

    if hasattr(estimator, "n_best"):
        estimator.n_best = 1

    if name == "SelectFdr":
        # be tolerant of noisy datasets (not actually speed)
        estimator.set_params(alpha=0.5)

    if name == "TheilSenRegressor":
        estimator.max_subpopulation = 100

    if isinstance(estimator, BaseRandomProjection):
        # Due to the jl lemma and often very few samples, the number
        # of components of the random matrix projection will be probably
        # greater than the number of features.
        # So we impose a smaller number (avoid "auto" mode)
        estimator.set_params(n_components=2)

    if isinstance(estimator, SelectKBest):
        # SelectKBest has a default of k=10
        # which is more feature than we have in most case.
        estimator.set_params(k=1)

    if name in ("HistGradientBoostingClassifier", "HistGradientBoostingRegressor"):
        # The default min_samples_leaf (20) isn't appropriate for small
        # datasets (only very shallow trees are built) that the checks use.
        estimator.set_params(min_samples_leaf=5)

    if name == "DummyClassifier":
        # the default strategy prior would output constant predictions and fail
        # for check_classifiers_predictions
        estimator.set_params(strategy="stratified")

    # Speed-up by reducing the number of CV or splits for CV estimators
    loo_cv = ["RidgeCV", "RidgeClassifierCV"]
    if name not in loo_cv and hasattr(estimator, "cv"):
        estimator.set_params(cv=3)
    if hasattr(estimator, "n_splits"):
        estimator.set_params(n_splits=3)

    if name == "OneHotEncoder":
        estimator.set_params(handle_unknown="ignore")

    if name == "QuantileRegressor":
        # Avoid warning due to Scipy deprecating interior-point solver
        solver = "highs" if sp_version >= parse_version("1.6.0") else "interior-point"
        estimator.set_params(solver=solver)

    if name in CROSS_DECOMPOSITION:
        estimator.set_params(n_components=1)

    # Default "auto" parameter can lead to different ordering of eigenvalues on
    # windows: #24105
    if name == "SpectralEmbedding":
        estimator.set_params(eigen_tol=1e-5)

    if name == "HDBSCAN":
        estimator.set_params(min_samples=1)


class _NotAnArray:
    """An object that is convertible to an array.

    Parameters
    ----------
    data : array-like
        The data.
    """

    def __init__(self, data):
        self.data = np.asarray(data)

    def __array__(self, dtype=None):
        return self.data

    def __array_function__(self, func, types, args, kwargs):
        if func.__name__ == "may_share_memory":
            return True
        raise TypeError("Don't want to call array_function {}!".format(func.__name__))


def _is_pairwise_metric(estimator):
    """Returns True if estimator accepts pairwise metric.

    Parameters
    ----------
    estimator : object
        Estimator object to test.

    Returns
    -------
    out : bool
        True if _pairwise is set to True and False otherwise.
    """
    metric = getattr(estimator, "metric", None)

    return bool(metric == "precomputed")


def _generate_sparse_matrix(X_csr):
    """Generate sparse matrices with {32,64}bit indices of diverse format.

    Parameters
    ----------
    X_csr: CSR Matrix
        Input matrix in CSR format.

    Returns
    -------
    out: iter(Matrices)
        In format['dok', 'lil', 'dia', 'bsr', 'csr', 'csc', 'coo',
        'coo_64', 'csc_64', 'csr_64']
    """

    assert X_csr.format == "csr"
    yield "csr", X_csr.copy()
    for sparse_format in ["dok", "lil", "dia", "bsr", "csc", "coo"]:
        yield sparse_format, X_csr.asformat(sparse_format)

    # Generate large indices matrix only if its supported by scipy
    X_coo = X_csr.asformat("coo")
    X_coo.row = X_coo.row.astype("int64")
    X_coo.col = X_coo.col.astype("int64")
    yield "coo_64", X_coo

    for sparse_format in ["csc", "csr"]:
        X = X_csr.asformat(sparse_format)
        X.indices = X.indices.astype("int64")
        X.indptr = X.indptr.astype("int64")
        yield sparse_format + "_64", X


<<<<<<< HEAD
def _array_api_for_tests(array_namespace, device, dtype):
    try:
        array_mod = importlib.import_module(array_namespace)
    except ModuleNotFoundError:
        raise SkipTest(
            f"{array_namespace} is not installed: not checking array_api input"
        )
    try:
        import array_api_compat  # noqa
    except ImportError:
        raise SkipTest(
            "array_api_compat is not installed: not checking array_api input"
        )

    # First create an array using the chosen array module and then get the
    # corresponding (compatibility wrapped) array namespace based on it.
    # This is because `cupy` is not the same as the compatibility wrapped
    # namespace of a CuPy array.
    xp = array_api_compat.get_namespace(array_mod.asarray(1))
    if array_namespace == "torch" and device == "cuda" and not xp.has_cuda:
        raise SkipTest("PyTorch test requires cuda, which is not available")
    elif array_namespace == "torch" and device == "mps":
        if os.getenv("PYTORCH_ENABLE_MPS_FALLBACK") != "1":
            # For now we need PYTORCH_ENABLE_MPS_FALLBACK=1 for all estimators to work
            # when using the MPS device.
            raise SkipTest(
                "Skipping MPS device test because PYTORCH_ENABLE_MPS_FALLBACK is not "
                "set."
            )
        if not xp.has_mps:
            if not xp.backends.mps.is_built():
                raise SkipTest(
                    "MPS is not available because the current PyTorch install was not "
                    "built with MPS enabled."
                )
            else:
                raise SkipTest(
                    "MPS is not available because the current MacOS version is not"
                    " 12.3+ and/or you do not have an MPS-enabled device on this"
                    " machine."
                )
    elif array_namespace in {"cupy", "cupy.array_api"}:  # pragma: nocover
        import cupy

        if cupy.cuda.runtime.getDeviceCount() == 0:
            raise SkipTest("CuPy test requires cuda, which is not available")
    return xp, device, dtype


=======
>>>>>>> a31e1085
def check_array_api_input(
    name,
    estimator_orig,
    array_namespace,
    device=None,
    dtype="float64",
    check_values=False,
):
    """Check that the estimator can work consistently with the Array API

    By default, this just checks that the types and shapes of the arrays are
    consistent with calling the same estimator with numpy arrays.

    When check_values is True, it also checks that calling the estimator on the
    array_api Array gives the same results as ndarrays.
    """
    xp, device, dtype = _array_api_for_tests(array_namespace, device, dtype)

    X, y = make_classification(random_state=42)
    X = X.astype(dtype, copy=False)

    X = _enforce_estimator_tags_X(estimator_orig, X)
    y = _enforce_estimator_tags_y(estimator_orig, y)

    est = clone(estimator_orig)

    X_xp = xp.asarray(X, device=device)
    y_xp = xp.asarray(y, device=device)

    est.fit(X, y)

    array_attributes = {
        key: value for key, value in vars(est).items() if isinstance(value, np.ndarray)
    }

    est_xp = clone(est)
    with config_context(array_api_dispatch=True):
        est_xp.fit(X_xp, y_xp)
        input_ns = get_namespace(X_xp)[0].__name__

    # Fitted attributes which are arrays must have the same
    # namespace as the one of the training data.
    for key, attribute in array_attributes.items():
        est_xp_param = getattr(est_xp, key)
        with config_context(array_api_dispatch=True):
            attribute_ns = get_namespace(est_xp_param)[0].__name__
        assert attribute_ns == input_ns, (
            f"'{key}' attribute is in wrong namespace, expected {input_ns} "
            f"got {attribute_ns}"
        )

        assert array_device(est_xp_param) == array_device(X_xp)

        est_xp_param_np = _convert_to_numpy(est_xp_param, xp=xp)
        if check_values:
            assert_allclose(
                attribute,
                est_xp_param_np,
                err_msg=f"{key} not the same",
                atol=np.finfo(X.dtype).eps * 100,
            )
        else:
            assert attribute.shape == est_xp_param_np.shape
            assert attribute.dtype == est_xp_param_np.dtype

    # Check estimator methods, if supported, give the same results
    methods = (
        "score",
        "score_samples",
        "decision_function",
        "predict",
        "predict_log_proba",
        "predict_proba",
        "transform",
    )

    for method_name in methods:
        method = getattr(est, method_name, None)
        if method is None:
            continue

        if method_name == "score":
            result = method(X, y)
            with config_context(array_api_dispatch=True):
                result_xp = getattr(est_xp, method_name)(X_xp, y_xp)
            # score typically returns a Python float
            assert isinstance(result, float)
            assert isinstance(result_xp, float)
            if check_values:
                assert abs(result - result_xp) < np.finfo(X.dtype).eps * 100
            continue
        else:
            result = method(X)
            with config_context(array_api_dispatch=True):
                result_xp = getattr(est_xp, method_name)(X_xp)

        with config_context(array_api_dispatch=True):
            result_ns = get_namespace(result_xp)[0].__name__
        assert result_ns == input_ns, (
            f"'{method}' output is in wrong namespace, expected {input_ns}, "
            f"got {result_ns}."
        )

        assert array_device(result_xp) == array_device(X_xp)
        result_xp_np = _convert_to_numpy(result_xp, xp=xp)

        if check_values:
            assert_allclose(
                result,
                result_xp_np,
                err_msg=f"{method} did not the return the same result",
                atol=np.finfo(X.dtype).eps * 100,
            )
        else:
            if hasattr(result, "shape"):
                assert result.shape == result_xp_np.shape
                assert result.dtype == result_xp_np.dtype

        if method_name == "transform" and hasattr(est, "inverse_transform"):
            inverse_result = est.inverse_transform(result)
            with config_context(array_api_dispatch=True):
                invese_result_xp = est_xp.inverse_transform(result_xp)
                inverse_result_ns = get_namespace(invese_result_xp)[0].__name__
            assert inverse_result_ns == input_ns, (
                "'inverse_transform' output is in wrong namespace, expected"
                f" {input_ns}, got {inverse_result_ns}."
            )

            assert array_device(invese_result_xp) == array_device(X_xp)

            invese_result_xp_np = _convert_to_numpy(invese_result_xp, xp=xp)
            if check_values:
                assert_allclose(
                    inverse_result,
                    invese_result_xp_np,
                    err_msg="inverse_transform did not the return the same result",
                    atol=np.finfo(X.dtype).eps * 100,
                )
            else:
                assert inverse_result.shape == invese_result_xp_np.shape
                assert inverse_result.dtype == invese_result_xp_np.dtype


def check_array_api_input_and_values(
    name,
    estimator_orig,
    array_namespace,
    device=None,
    dtype="float64",
):
    return check_array_api_input(
        name,
        estimator_orig,
        array_namespace=array_namespace,
        device=device,
        dtype=dtype,
        check_values=True,
    )


def check_estimator_sparse_data(name, estimator_orig):
    rng = np.random.RandomState(0)
    X = rng.uniform(size=(40, 3))
    X[X < 0.8] = 0
    X = _enforce_estimator_tags_X(estimator_orig, X)
    X_csr = sparse.csr_matrix(X)
    y = (4 * rng.uniform(size=40)).astype(int)
    # catch deprecation warnings
    with ignore_warnings(category=FutureWarning):
        estimator = clone(estimator_orig)
    y = _enforce_estimator_tags_y(estimator, y)
    tags = _safe_tags(estimator_orig)
    for matrix_format, X in _generate_sparse_matrix(X_csr):
        # catch deprecation warnings
        with ignore_warnings(category=FutureWarning):
            estimator = clone(estimator_orig)
            if name in ["Scaler", "StandardScaler"]:
                estimator.set_params(with_mean=False)
        # fit and predict
        if "64" in matrix_format:
            err_msg = (
                f"Estimator {name} doesn't seem to support {matrix_format} "
                "matrix, and is not failing gracefully, e.g. by using "
                "check_array(X, accept_large_sparse=False)"
            )
        else:
            err_msg = (
                f"Estimator {name} doesn't seem to fail gracefully on sparse "
                "data: error message should state explicitly that sparse "
                "input is not supported if this is not the case."
            )
        with raises(
            (TypeError, ValueError),
            match=["sparse", "Sparse"],
            may_pass=True,
            err_msg=err_msg,
        ):
            with ignore_warnings(category=FutureWarning):
                estimator.fit(X, y)
            if hasattr(estimator, "predict"):
                pred = estimator.predict(X)
                if tags["multioutput_only"]:
                    assert pred.shape == (X.shape[0], 1)
                else:
                    assert pred.shape == (X.shape[0],)
            if hasattr(estimator, "predict_proba"):
                probs = estimator.predict_proba(X)
                if tags["binary_only"]:
                    expected_probs_shape = (X.shape[0], 2)
                else:
                    expected_probs_shape = (X.shape[0], 4)
                assert probs.shape == expected_probs_shape


@ignore_warnings(category=FutureWarning)
def check_sample_weights_pandas_series(name, estimator_orig):
    # check that estimators will accept a 'sample_weight' parameter of
    # type pandas.Series in the 'fit' function.
    estimator = clone(estimator_orig)
    try:
        import pandas as pd

        X = np.array(
            [
                [1, 1],
                [1, 2],
                [1, 3],
                [1, 4],
                [2, 1],
                [2, 2],
                [2, 3],
                [2, 4],
                [3, 1],
                [3, 2],
                [3, 3],
                [3, 4],
            ]
        )
        X = pd.DataFrame(_enforce_estimator_tags_X(estimator_orig, X), copy=False)
        y = pd.Series([1, 1, 1, 1, 2, 2, 2, 2, 1, 1, 2, 2])
        weights = pd.Series([1] * 12)
        if _safe_tags(estimator, key="multioutput_only"):
            y = pd.DataFrame(y, copy=False)
        try:
            estimator.fit(X, y, sample_weight=weights)
        except ValueError:
            raise ValueError(
                "Estimator {0} raises error if "
                "'sample_weight' parameter is of "
                "type pandas.Series".format(name)
            )
    except ImportError:
        raise SkipTest(
            "pandas is not installed: not testing for "
            "input of type pandas.Series to class weight."
        )


@ignore_warnings(category=(FutureWarning))
def check_sample_weights_not_an_array(name, estimator_orig):
    # check that estimators will accept a 'sample_weight' parameter of
    # type _NotAnArray in the 'fit' function.
    estimator = clone(estimator_orig)
    X = np.array(
        [
            [1, 1],
            [1, 2],
            [1, 3],
            [1, 4],
            [2, 1],
            [2, 2],
            [2, 3],
            [2, 4],
            [3, 1],
            [3, 2],
            [3, 3],
            [3, 4],
        ]
    )
    X = _NotAnArray(_enforce_estimator_tags_X(estimator_orig, X))
    y = _NotAnArray([1, 1, 1, 1, 2, 2, 2, 2, 1, 1, 2, 2])
    weights = _NotAnArray([1] * 12)
    if _safe_tags(estimator, key="multioutput_only"):
        y = _NotAnArray(y.data.reshape(-1, 1))
    estimator.fit(X, y, sample_weight=weights)


@ignore_warnings(category=(FutureWarning))
def check_sample_weights_list(name, estimator_orig):
    # check that estimators will accept a 'sample_weight' parameter of
    # type list in the 'fit' function.
    estimator = clone(estimator_orig)
    rnd = np.random.RandomState(0)
    n_samples = 30
    X = _enforce_estimator_tags_X(estimator_orig, rnd.uniform(size=(n_samples, 3)))
    y = np.arange(n_samples) % 3
    y = _enforce_estimator_tags_y(estimator, y)
    sample_weight = [3] * n_samples
    # Test that estimators don't raise any exception
    estimator.fit(X, y, sample_weight=sample_weight)


@ignore_warnings(category=FutureWarning)
def check_sample_weights_shape(name, estimator_orig):
    # check that estimators raise an error if sample_weight
    # shape mismatches the input
    estimator = clone(estimator_orig)
    X = np.array(
        [
            [1, 3],
            [1, 3],
            [1, 3],
            [1, 3],
            [2, 1],
            [2, 1],
            [2, 1],
            [2, 1],
            [3, 3],
            [3, 3],
            [3, 3],
            [3, 3],
            [4, 1],
            [4, 1],
            [4, 1],
            [4, 1],
        ]
    )
    y = np.array([1, 1, 1, 1, 2, 2, 2, 2, 1, 1, 1, 1, 2, 2, 2, 2])
    y = _enforce_estimator_tags_y(estimator, y)

    estimator.fit(X, y, sample_weight=np.ones(len(y)))

    with raises(ValueError):
        estimator.fit(X, y, sample_weight=np.ones(2 * len(y)))

    with raises(ValueError):
        estimator.fit(X, y, sample_weight=np.ones((len(y), 2)))


@ignore_warnings(category=FutureWarning)
def check_sample_weights_invariance(name, estimator_orig, kind="ones"):
    # For kind="ones" check that the estimators yield same results for
    # unit weights and no weights
    # For kind="zeros" check that setting sample_weight to 0 is equivalent
    # to removing corresponding samples.
    estimator1 = clone(estimator_orig)
    estimator2 = clone(estimator_orig)
    set_random_state(estimator1, random_state=0)
    set_random_state(estimator2, random_state=0)

    X1 = np.array(
        [
            [1, 3],
            [1, 3],
            [1, 3],
            [1, 3],
            [2, 1],
            [2, 1],
            [2, 1],
            [2, 1],
            [3, 3],
            [3, 3],
            [3, 3],
            [3, 3],
            [4, 1],
            [4, 1],
            [4, 1],
            [4, 1],
        ],
        dtype=np.float64,
    )
    y1 = np.array([1, 1, 1, 1, 2, 2, 2, 2, 1, 1, 1, 1, 2, 2, 2, 2], dtype=int)

    if kind == "ones":
        X2 = X1
        y2 = y1
        sw2 = np.ones(shape=len(y1))
        err_msg = (
            f"For {name} sample_weight=None is not equivalent to sample_weight=ones"
        )
    elif kind == "zeros":
        # Construct a dataset that is very different to (X, y) if weights
        # are disregarded, but identical to (X, y) given weights.
        X2 = np.vstack([X1, X1 + 1])
        y2 = np.hstack([y1, 3 - y1])
        sw2 = np.ones(shape=len(y1) * 2)
        sw2[len(y1) :] = 0
        X2, y2, sw2 = shuffle(X2, y2, sw2, random_state=0)

        err_msg = (
            f"For {name}, a zero sample_weight is not equivalent to removing the sample"
        )
    else:  # pragma: no cover
        raise ValueError

    y1 = _enforce_estimator_tags_y(estimator1, y1)
    y2 = _enforce_estimator_tags_y(estimator2, y2)

    estimator1.fit(X1, y=y1, sample_weight=None)
    estimator2.fit(X2, y=y2, sample_weight=sw2)

    for method in ["predict", "predict_proba", "decision_function", "transform"]:
        if hasattr(estimator_orig, method):
            X_pred1 = getattr(estimator1, method)(X1)
            X_pred2 = getattr(estimator2, method)(X1)
            assert_allclose_dense_sparse(X_pred1, X_pred2, err_msg=err_msg)


def check_sample_weights_not_overwritten(name, estimator_orig):
    # check that estimators don't override the passed sample_weight parameter
    estimator = clone(estimator_orig)
    set_random_state(estimator, random_state=0)

    X = np.array(
        [
            [1, 3],
            [1, 3],
            [1, 3],
            [1, 3],
            [2, 1],
            [2, 1],
            [2, 1],
            [2, 1],
            [3, 3],
            [3, 3],
            [3, 3],
            [3, 3],
            [4, 1],
            [4, 1],
            [4, 1],
            [4, 1],
        ],
        dtype=np.float64,
    )
    y = np.array([1, 1, 1, 1, 2, 2, 2, 2, 1, 1, 1, 1, 2, 2, 2, 2], dtype=int)
    y = _enforce_estimator_tags_y(estimator, y)

    sample_weight_original = np.ones(y.shape[0])
    sample_weight_original[0] = 10.0

    sample_weight_fit = sample_weight_original.copy()

    estimator.fit(X, y, sample_weight=sample_weight_fit)

    err_msg = f"{name} overwrote the original `sample_weight` given during fit"
    assert_allclose(sample_weight_fit, sample_weight_original, err_msg=err_msg)


@ignore_warnings(category=(FutureWarning, UserWarning))
def check_dtype_object(name, estimator_orig):
    # check that estimators treat dtype object as numeric if possible
    rng = np.random.RandomState(0)
    X = _enforce_estimator_tags_X(estimator_orig, rng.uniform(size=(40, 10)))
    X = X.astype(object)
    tags = _safe_tags(estimator_orig)
    y = (X[:, 0] * 4).astype(int)
    estimator = clone(estimator_orig)
    y = _enforce_estimator_tags_y(estimator, y)

    estimator.fit(X, y)
    if hasattr(estimator, "predict"):
        estimator.predict(X)

    if hasattr(estimator, "transform"):
        estimator.transform(X)

    with raises(Exception, match="Unknown label type", may_pass=True):
        estimator.fit(X, y.astype(object))

    if "string" not in tags["X_types"]:
        X[0, 0] = {"foo": "bar"}
        # This error is raised by:
        # - `np.asarray` in `check_array`
        # - `_unique_python` for encoders
        msg = "argument must be .* string.* number"
        with raises(TypeError, match=msg):
            estimator.fit(X, y)
    else:
        # Estimators supporting string will not call np.asarray to convert the
        # data to numeric and therefore, the error will not be raised.
        # Checking for each element dtype in the input array will be costly.
        # Refer to #11401 for full discussion.
        estimator.fit(X, y)


def check_complex_data(name, estimator_orig):
    rng = np.random.RandomState(42)
    # check that estimators raise an exception on providing complex data
    X = rng.uniform(size=10) + 1j * rng.uniform(size=10)
    X = X.reshape(-1, 1)

    # Something both valid for classification and regression
    y = rng.randint(low=0, high=2, size=10) + 1j
    estimator = clone(estimator_orig)
    set_random_state(estimator, random_state=0)
    with raises(ValueError, match="Complex data not supported"):
        estimator.fit(X, y)


@ignore_warnings
def check_dict_unchanged(name, estimator_orig):
    # this estimator raises
    # ValueError: Found array with 0 feature(s) (shape=(23, 0))
    # while a minimum of 1 is required.
    # error
    if name in ["SpectralCoclustering"]:
        return
    rnd = np.random.RandomState(0)
    if name in ["RANSACRegressor"]:
        X = 3 * rnd.uniform(size=(20, 3))
    else:
        X = 2 * rnd.uniform(size=(20, 3))

    X = _enforce_estimator_tags_X(estimator_orig, X)

    y = X[:, 0].astype(int)
    estimator = clone(estimator_orig)
    y = _enforce_estimator_tags_y(estimator, y)
    if hasattr(estimator, "n_components"):
        estimator.n_components = 1

    if hasattr(estimator, "n_clusters"):
        estimator.n_clusters = 1

    if hasattr(estimator, "n_best"):
        estimator.n_best = 1

    set_random_state(estimator, 1)

    estimator.fit(X, y)
    for method in ["predict", "transform", "decision_function", "predict_proba"]:
        if hasattr(estimator, method):
            dict_before = estimator.__dict__.copy()
            getattr(estimator, method)(X)
            assert estimator.__dict__ == dict_before, (
                "Estimator changes __dict__ during %s" % method
            )


def _is_public_parameter(attr):
    return not (attr.startswith("_") or attr.endswith("_"))


@ignore_warnings(category=FutureWarning)
def check_dont_overwrite_parameters(name, estimator_orig):
    # check that fit method only changes or sets private attributes
    if hasattr(estimator_orig.__init__, "deprecated_original"):
        # to not check deprecated classes
        return
    estimator = clone(estimator_orig)
    rnd = np.random.RandomState(0)
    X = 3 * rnd.uniform(size=(20, 3))
    X = _enforce_estimator_tags_X(estimator_orig, X)
    y = X[:, 0].astype(int)
    y = _enforce_estimator_tags_y(estimator, y)

    if hasattr(estimator, "n_components"):
        estimator.n_components = 1
    if hasattr(estimator, "n_clusters"):
        estimator.n_clusters = 1

    set_random_state(estimator, 1)
    dict_before_fit = estimator.__dict__.copy()
    estimator.fit(X, y)

    dict_after_fit = estimator.__dict__

    public_keys_after_fit = [
        key for key in dict_after_fit.keys() if _is_public_parameter(key)
    ]

    attrs_added_by_fit = [
        key for key in public_keys_after_fit if key not in dict_before_fit.keys()
    ]

    # check that fit doesn't add any public attribute
    assert not attrs_added_by_fit, (
        "Estimator adds public attribute(s) during"
        " the fit method."
        " Estimators are only allowed to add private attributes"
        " either started with _ or ended"
        " with _ but %s added"
        % ", ".join(attrs_added_by_fit)
    )

    # check that fit doesn't change any public attribute
    attrs_changed_by_fit = [
        key
        for key in public_keys_after_fit
        if (dict_before_fit[key] is not dict_after_fit[key])
    ]

    assert not attrs_changed_by_fit, (
        "Estimator changes public attribute(s) during"
        " the fit method. Estimators are only allowed"
        " to change attributes started"
        " or ended with _, but"
        " %s changed"
        % ", ".join(attrs_changed_by_fit)
    )


@ignore_warnings(category=FutureWarning)
def check_fit2d_predict1d(name, estimator_orig):
    # check by fitting a 2d array and predicting with a 1d array
    rnd = np.random.RandomState(0)
    X = 3 * rnd.uniform(size=(20, 3))
    X = _enforce_estimator_tags_X(estimator_orig, X)
    y = X[:, 0].astype(int)
    estimator = clone(estimator_orig)
    y = _enforce_estimator_tags_y(estimator, y)

    if hasattr(estimator, "n_components"):
        estimator.n_components = 1
    if hasattr(estimator, "n_clusters"):
        estimator.n_clusters = 1

    set_random_state(estimator, 1)
    estimator.fit(X, y)

    for method in ["predict", "transform", "decision_function", "predict_proba"]:
        if hasattr(estimator, method):
            assert_raise_message(
                ValueError, "Reshape your data", getattr(estimator, method), X[0]
            )


def _apply_on_subsets(func, X):
    # apply function on the whole set and on mini batches
    result_full = func(X)
    n_features = X.shape[1]
    result_by_batch = [func(batch.reshape(1, n_features)) for batch in X]

    # func can output tuple (e.g. score_samples)
    if type(result_full) == tuple:
        result_full = result_full[0]
        result_by_batch = list(map(lambda x: x[0], result_by_batch))

    if sparse.issparse(result_full):
        result_full = result_full.A
        result_by_batch = [x.A for x in result_by_batch]

    return np.ravel(result_full), np.ravel(result_by_batch)


@ignore_warnings(category=FutureWarning)
def check_methods_subset_invariance(name, estimator_orig):
    # check that method gives invariant results if applied
    # on mini batches or the whole set
    rnd = np.random.RandomState(0)
    X = 3 * rnd.uniform(size=(20, 3))
    X = _enforce_estimator_tags_X(estimator_orig, X)
    y = X[:, 0].astype(int)
    estimator = clone(estimator_orig)
    y = _enforce_estimator_tags_y(estimator, y)

    if hasattr(estimator, "n_components"):
        estimator.n_components = 1
    if hasattr(estimator, "n_clusters"):
        estimator.n_clusters = 1

    set_random_state(estimator, 1)
    estimator.fit(X, y)

    for method in [
        "predict",
        "transform",
        "decision_function",
        "score_samples",
        "predict_proba",
    ]:
        msg = ("{method} of {name} is not invariant when applied to a subset.").format(
            method=method, name=name
        )

        if hasattr(estimator, method):
            result_full, result_by_batch = _apply_on_subsets(
                getattr(estimator, method), X
            )
            assert_allclose(result_full, result_by_batch, atol=1e-7, err_msg=msg)


@ignore_warnings(category=FutureWarning)
def check_methods_sample_order_invariance(name, estimator_orig):
    # check that method gives invariant results if applied
    # on a subset with different sample order
    rnd = np.random.RandomState(0)
    X = 3 * rnd.uniform(size=(20, 3))
    X = _enforce_estimator_tags_X(estimator_orig, X)
    y = X[:, 0].astype(np.int64)
    if _safe_tags(estimator_orig, key="binary_only"):
        y[y == 2] = 1
    estimator = clone(estimator_orig)
    y = _enforce_estimator_tags_y(estimator, y)

    if hasattr(estimator, "n_components"):
        estimator.n_components = 1
    if hasattr(estimator, "n_clusters"):
        estimator.n_clusters = 2

    set_random_state(estimator, 1)
    estimator.fit(X, y)

    idx = np.random.permutation(X.shape[0])

    for method in [
        "predict",
        "transform",
        "decision_function",
        "score_samples",
        "predict_proba",
    ]:
        msg = (
            "{method} of {name} is not invariant when applied to a dataset"
            "with different sample order."
        ).format(method=method, name=name)

        if hasattr(estimator, method):
            assert_allclose_dense_sparse(
                getattr(estimator, method)(X)[idx],
                getattr(estimator, method)(X[idx]),
                atol=1e-9,
                err_msg=msg,
            )


@ignore_warnings
def check_fit2d_1sample(name, estimator_orig):
    # Check that fitting a 2d array with only one sample either works or
    # returns an informative message. The error message should either mention
    # the number of samples or the number of classes.
    rnd = np.random.RandomState(0)
    X = 3 * rnd.uniform(size=(1, 10))
    X = _enforce_estimator_tags_X(estimator_orig, X)

    y = X[:, 0].astype(int)
    estimator = clone(estimator_orig)
    y = _enforce_estimator_tags_y(estimator, y)

    if hasattr(estimator, "n_components"):
        estimator.n_components = 1
    if hasattr(estimator, "n_clusters"):
        estimator.n_clusters = 1

    set_random_state(estimator, 1)

    # min_cluster_size cannot be less than the data size for OPTICS.
    if name == "OPTICS":
        estimator.set_params(min_samples=1.0)

    # perplexity cannot be more than the number of samples for TSNE.
    if name == "TSNE":
        estimator.set_params(perplexity=0.5)

    msgs = [
        "1 sample",
        "n_samples = 1",
        "n_samples=1",
        "one sample",
        "1 class",
        "one class",
    ]

    with raises(ValueError, match=msgs, may_pass=True):
        estimator.fit(X, y)


@ignore_warnings
def check_fit2d_1feature(name, estimator_orig):
    # check fitting a 2d array with only 1 feature either works or returns
    # informative message
    rnd = np.random.RandomState(0)
    X = 3 * rnd.uniform(size=(10, 1))
    X = _enforce_estimator_tags_X(estimator_orig, X)
    y = X[:, 0].astype(int)
    estimator = clone(estimator_orig)
    y = _enforce_estimator_tags_y(estimator, y)

    if hasattr(estimator, "n_components"):
        estimator.n_components = 1
    if hasattr(estimator, "n_clusters"):
        estimator.n_clusters = 1
    # ensure two labels in subsample for RandomizedLogisticRegression
    if name == "RandomizedLogisticRegression":
        estimator.sample_fraction = 1
    # ensure non skipped trials for RANSACRegressor
    if name == "RANSACRegressor":
        estimator.residual_threshold = 0.5

    y = _enforce_estimator_tags_y(estimator, y)
    set_random_state(estimator, 1)

    msgs = [r"1 feature\(s\)", "n_features = 1", "n_features=1"]

    with raises(ValueError, match=msgs, may_pass=True):
        estimator.fit(X, y)


@ignore_warnings
def check_fit1d(name, estimator_orig):
    # check fitting 1d X array raises a ValueError
    rnd = np.random.RandomState(0)
    X = 3 * rnd.uniform(size=(20))
    y = X.astype(int)
    estimator = clone(estimator_orig)
    y = _enforce_estimator_tags_y(estimator, y)

    if hasattr(estimator, "n_components"):
        estimator.n_components = 1
    if hasattr(estimator, "n_clusters"):
        estimator.n_clusters = 1

    set_random_state(estimator, 1)
    with raises(ValueError):
        estimator.fit(X, y)


@ignore_warnings(category=FutureWarning)
def check_transformer_general(name, transformer, readonly_memmap=False):
    X, y = make_blobs(
        n_samples=30,
        centers=[[0, 0, 0], [1, 1, 1]],
        random_state=0,
        n_features=2,
        cluster_std=0.1,
    )
    X = StandardScaler().fit_transform(X)
    X = _enforce_estimator_tags_X(transformer, X)

    if readonly_memmap:
        X, y = create_memmap_backed_data([X, y])

    _check_transformer(name, transformer, X, y)


@ignore_warnings(category=FutureWarning)
def check_transformer_data_not_an_array(name, transformer):
    X, y = make_blobs(
        n_samples=30,
        centers=[[0, 0, 0], [1, 1, 1]],
        random_state=0,
        n_features=2,
        cluster_std=0.1,
    )
    X = StandardScaler().fit_transform(X)
    X = _enforce_estimator_tags_X(transformer, X)
    this_X = _NotAnArray(X)
    this_y = _NotAnArray(np.asarray(y))
    _check_transformer(name, transformer, this_X, this_y)
    # try the same with some list
    _check_transformer(name, transformer, X.tolist(), y.tolist())


@ignore_warnings(category=FutureWarning)
def check_transformers_unfitted(name, transformer):
    X, y = _regression_dataset()

    transformer = clone(transformer)
    with raises(
        (AttributeError, ValueError),
        err_msg=(
            "The unfitted "
            f"transformer {name} does not raise an error when "
            "transform is called. Perhaps use "
            "check_is_fitted in transform."
        ),
    ):
        transformer.transform(X)


@ignore_warnings(category=FutureWarning)
def check_transformers_unfitted_stateless(name, transformer):
    """Check that using transform without prior fitting
    doesn't raise a NotFittedError for stateless transformers.
    """
    rng = np.random.RandomState(0)
    X = rng.uniform(size=(20, 5))
    X = _enforce_estimator_tags_X(transformer, X)

    transformer = clone(transformer)
    X_trans = transformer.transform(X)

    assert X_trans.shape[0] == X.shape[0]


def _check_transformer(name, transformer_orig, X, y):
    n_samples, n_features = np.asarray(X).shape
    transformer = clone(transformer_orig)
    set_random_state(transformer)

    # fit

    if name in CROSS_DECOMPOSITION:
        y_ = np.c_[np.asarray(y), np.asarray(y)]
        y_[::2, 1] *= 2
        if isinstance(X, _NotAnArray):
            y_ = _NotAnArray(y_)
    else:
        y_ = y

    transformer.fit(X, y_)
    # fit_transform method should work on non fitted estimator
    transformer_clone = clone(transformer)
    X_pred = transformer_clone.fit_transform(X, y=y_)

    if isinstance(X_pred, tuple):
        for x_pred in X_pred:
            assert x_pred.shape[0] == n_samples
    else:
        # check for consistent n_samples
        assert X_pred.shape[0] == n_samples

    if hasattr(transformer, "transform"):
        if name in CROSS_DECOMPOSITION:
            X_pred2 = transformer.transform(X, y_)
            X_pred3 = transformer.fit_transform(X, y=y_)
        else:
            X_pred2 = transformer.transform(X)
            X_pred3 = transformer.fit_transform(X, y=y_)

        if _safe_tags(transformer_orig, key="non_deterministic"):
            msg = name + " is non deterministic"
            raise SkipTest(msg)
        if isinstance(X_pred, tuple) and isinstance(X_pred2, tuple):
            for x_pred, x_pred2, x_pred3 in zip(X_pred, X_pred2, X_pred3):
                assert_allclose_dense_sparse(
                    x_pred,
                    x_pred2,
                    atol=1e-2,
                    err_msg="fit_transform and transform outcomes not consistent in %s"
                    % transformer,
                )
                assert_allclose_dense_sparse(
                    x_pred,
                    x_pred3,
                    atol=1e-2,
                    err_msg="consecutive fit_transform outcomes not consistent in %s"
                    % transformer,
                )
        else:
            assert_allclose_dense_sparse(
                X_pred,
                X_pred2,
                err_msg="fit_transform and transform outcomes not consistent in %s"
                % transformer,
                atol=1e-2,
            )
            assert_allclose_dense_sparse(
                X_pred,
                X_pred3,
                atol=1e-2,
                err_msg="consecutive fit_transform outcomes not consistent in %s"
                % transformer,
            )
            assert _num_samples(X_pred2) == n_samples
            assert _num_samples(X_pred3) == n_samples

        # raises error on malformed input for transform
        if (
            hasattr(X, "shape")
            and not _safe_tags(transformer, key="stateless")
            and X.ndim == 2
            and X.shape[1] > 1
        ):
            # If it's not an array, it does not have a 'T' property
            with raises(
                ValueError,
                err_msg=(
                    f"The transformer {name} does not raise an error "
                    "when the number of features in transform is different from "
                    "the number of features in fit."
                ),
            ):
                transformer.transform(X[:, :-1])


@ignore_warnings
def check_pipeline_consistency(name, estimator_orig):
    if _safe_tags(estimator_orig, key="non_deterministic"):
        msg = name + " is non deterministic"
        raise SkipTest(msg)

    # check that make_pipeline(est) gives same score as est
    X, y = make_blobs(
        n_samples=30,
        centers=[[0, 0, 0], [1, 1, 1]],
        random_state=0,
        n_features=2,
        cluster_std=0.1,
    )
    X = _enforce_estimator_tags_X(estimator_orig, X, kernel=rbf_kernel)
    estimator = clone(estimator_orig)
    y = _enforce_estimator_tags_y(estimator, y)
    set_random_state(estimator)
    pipeline = make_pipeline(estimator)
    estimator.fit(X, y)
    pipeline.fit(X, y)

    funcs = ["score", "fit_transform"]

    for func_name in funcs:
        func = getattr(estimator, func_name, None)
        if func is not None:
            func_pipeline = getattr(pipeline, func_name)
            result = func(X, y)
            result_pipe = func_pipeline(X, y)
            assert_allclose_dense_sparse(result, result_pipe)


@ignore_warnings
def check_fit_score_takes_y(name, estimator_orig):
    # check that all estimators accept an optional y
    # in fit and score so they can be used in pipelines
    rnd = np.random.RandomState(0)
    n_samples = 30
    X = rnd.uniform(size=(n_samples, 3))
    X = _enforce_estimator_tags_X(estimator_orig, X)
    y = np.arange(n_samples) % 3
    estimator = clone(estimator_orig)
    y = _enforce_estimator_tags_y(estimator, y)
    set_random_state(estimator)

    funcs = ["fit", "score", "partial_fit", "fit_predict", "fit_transform"]
    for func_name in funcs:
        func = getattr(estimator, func_name, None)
        if func is not None:
            func(X, y)
            args = [p.name for p in signature(func).parameters.values()]
            if args[0] == "self":
                # available_if makes methods into functions
                # with an explicit "self", so need to shift arguments
                args = args[1:]
            assert args[1] in ["y", "Y"], (
                "Expected y or Y as second argument for method "
                "%s of %s. Got arguments: %r."
                % (func_name, type(estimator).__name__, args)
            )


@ignore_warnings
def check_estimators_dtypes(name, estimator_orig):
    rnd = np.random.RandomState(0)
    X_train_32 = 3 * rnd.uniform(size=(20, 5)).astype(np.float32)
    X_train_32 = _enforce_estimator_tags_X(estimator_orig, X_train_32)
    X_train_64 = X_train_32.astype(np.float64)
    X_train_int_64 = X_train_32.astype(np.int64)
    X_train_int_32 = X_train_32.astype(np.int32)
    y = X_train_int_64[:, 0]
    y = _enforce_estimator_tags_y(estimator_orig, y)

    methods = ["predict", "transform", "decision_function", "predict_proba"]

    for X_train in [X_train_32, X_train_64, X_train_int_64, X_train_int_32]:
        estimator = clone(estimator_orig)
        set_random_state(estimator, 1)
        estimator.fit(X_train, y)

        for method in methods:
            if hasattr(estimator, method):
                getattr(estimator, method)(X_train)


def check_transformer_preserve_dtypes(name, transformer_orig):
    # check that dtype are preserved meaning if input X is of some dtype
    # X_transformed should be from the same dtype.
    X, y = make_blobs(
        n_samples=30,
        centers=[[0, 0, 0], [1, 1, 1]],
        random_state=0,
        cluster_std=0.1,
    )
    X = StandardScaler().fit_transform(X)
    X = _enforce_estimator_tags_X(transformer_orig, X)

    for dtype in _safe_tags(transformer_orig, key="preserves_dtype"):
        X_cast = X.astype(dtype)
        transformer = clone(transformer_orig)
        set_random_state(transformer)
        X_trans1 = transformer.fit_transform(X_cast, y)
        X_trans2 = transformer.fit(X_cast, y).transform(X_cast)

        for Xt, method in zip([X_trans1, X_trans2], ["fit_transform", "transform"]):
            if isinstance(Xt, tuple):
                # cross-decompostion returns a tuple of (x_scores, y_scores)
                # when given y with fit_transform; only check the first element
                Xt = Xt[0]

            # check that the output dtype is preserved
            assert Xt.dtype == dtype, (
                f"{name} (method={method}) does not preserve dtype. "
                f"Original/Expected dtype={dtype.__name__}, got dtype={Xt.dtype}."
            )


@ignore_warnings(category=FutureWarning)
def check_estimators_empty_data_messages(name, estimator_orig):
    e = clone(estimator_orig)
    set_random_state(e, 1)

    X_zero_samples = np.empty(0).reshape(0, 3)
    # The precise message can change depending on whether X or y is
    # validated first. Let us test the type of exception only:
    err_msg = (
        f"The estimator {name} does not raise a ValueError when an "
        "empty data is used to train. Perhaps use check_array in train."
    )
    with raises(ValueError, err_msg=err_msg):
        e.fit(X_zero_samples, [])

    X_zero_features = np.empty(0).reshape(12, 0)
    # the following y should be accepted by both classifiers and regressors
    # and ignored by unsupervised models
    y = _enforce_estimator_tags_y(e, np.array([1, 0, 1, 0, 1, 0, 1, 0, 1, 0, 1, 0]))
    msg = r"0 feature\(s\) \(shape=\(\d*, 0\)\) while a minimum of \d* " "is required."
    with raises(ValueError, match=msg):
        e.fit(X_zero_features, y)


@ignore_warnings(category=FutureWarning)
def check_estimators_nan_inf(name, estimator_orig):
    # Checks that Estimator X's do not contain NaN or inf.
    rnd = np.random.RandomState(0)
    X_train_finite = _enforce_estimator_tags_X(
        estimator_orig, rnd.uniform(size=(10, 3))
    )
    X_train_nan = rnd.uniform(size=(10, 3))
    X_train_nan[0, 0] = np.nan
    X_train_inf = rnd.uniform(size=(10, 3))
    X_train_inf[0, 0] = np.inf
    y = np.ones(10)
    y[:5] = 0
    y = _enforce_estimator_tags_y(estimator_orig, y)
    error_string_fit = f"Estimator {name} doesn't check for NaN and inf in fit."
    error_string_predict = f"Estimator {name} doesn't check for NaN and inf in predict."
    error_string_transform = (
        f"Estimator {name} doesn't check for NaN and inf in transform."
    )
    for X_train in [X_train_nan, X_train_inf]:
        # catch deprecation warnings
        with ignore_warnings(category=FutureWarning):
            estimator = clone(estimator_orig)
            set_random_state(estimator, 1)
            # try to fit
            with raises(ValueError, match=["inf", "NaN"], err_msg=error_string_fit):
                estimator.fit(X_train, y)
            # actually fit
            estimator.fit(X_train_finite, y)

            # predict
            if hasattr(estimator, "predict"):
                with raises(
                    ValueError,
                    match=["inf", "NaN"],
                    err_msg=error_string_predict,
                ):
                    estimator.predict(X_train)

            # transform
            if hasattr(estimator, "transform"):
                with raises(
                    ValueError,
                    match=["inf", "NaN"],
                    err_msg=error_string_transform,
                ):
                    estimator.transform(X_train)


@ignore_warnings
def check_nonsquare_error(name, estimator_orig):
    """Test that error is thrown when non-square data provided."""

    X, y = make_blobs(n_samples=20, n_features=10)
    estimator = clone(estimator_orig)

    with raises(
        ValueError,
        err_msg=(
            f"The pairwise estimator {name} does not raise an error on non-square data"
        ),
    ):
        estimator.fit(X, y)


@ignore_warnings
def check_estimators_pickle(name, estimator_orig, readonly_memmap=False):
    """Test that we can pickle all estimators."""
    check_methods = ["predict", "transform", "decision_function", "predict_proba"]

    X, y = make_blobs(
        n_samples=30,
        centers=[[0, 0, 0], [1, 1, 1]],
        random_state=0,
        n_features=2,
        cluster_std=0.1,
    )

    X = _enforce_estimator_tags_X(estimator_orig, X, kernel=rbf_kernel)

    tags = _safe_tags(estimator_orig)
    # include NaN values when the estimator should deal with them
    if tags["allow_nan"]:
        # set randomly 10 elements to np.nan
        rng = np.random.RandomState(42)
        mask = rng.choice(X.size, 10, replace=False)
        X.reshape(-1)[mask] = np.nan

    estimator = clone(estimator_orig)

    y = _enforce_estimator_tags_y(estimator, y)

    set_random_state(estimator)
    estimator.fit(X, y)

    if readonly_memmap:
        unpickled_estimator = create_memmap_backed_data(estimator)
    else:
        # pickle and unpickle!
        pickled_estimator = pickle.dumps(estimator)
        module_name = estimator.__module__
        if module_name.startswith("sklearn.") and not (
            "test_" in module_name or module_name.endswith("_testing")
        ):
            # strict check for sklearn estimators that are not implemented in test
            # modules.
            assert b"version" in pickled_estimator
        unpickled_estimator = pickle.loads(pickled_estimator)

    result = dict()
    for method in check_methods:
        if hasattr(estimator, method):
            result[method] = getattr(estimator, method)(X)

    for method in result:
        unpickled_result = getattr(unpickled_estimator, method)(X)
        assert_allclose_dense_sparse(result[method], unpickled_result)


@ignore_warnings(category=FutureWarning)
def check_estimators_partial_fit_n_features(name, estimator_orig):
    # check if number of features changes between calls to partial_fit.
    if not hasattr(estimator_orig, "partial_fit"):
        return
    estimator = clone(estimator_orig)
    X, y = make_blobs(n_samples=50, random_state=1)
    X = _enforce_estimator_tags_X(estimator_orig, X)
    y = _enforce_estimator_tags_y(estimator_orig, y)

    try:
        if is_classifier(estimator):
            classes = np.unique(y)
            estimator.partial_fit(X, y, classes=classes)
        else:
            estimator.partial_fit(X, y)
    except NotImplementedError:
        return

    with raises(
        ValueError,
        err_msg=(
            f"The estimator {name} does not raise an error when the "
            "number of features changes between calls to partial_fit."
        ),
    ):
        estimator.partial_fit(X[:, :-1], y)


@ignore_warnings(category=FutureWarning)
def check_classifier_multioutput(name, estimator):
    n_samples, n_labels, n_classes = 42, 5, 3
    tags = _safe_tags(estimator)
    estimator = clone(estimator)
    X, y = make_multilabel_classification(
        random_state=42, n_samples=n_samples, n_labels=n_labels, n_classes=n_classes
    )
    estimator.fit(X, y)
    y_pred = estimator.predict(X)

    assert y_pred.shape == (n_samples, n_classes), (
        "The shape of the prediction for multioutput data is "
        "incorrect. Expected {}, got {}.".format((n_samples, n_labels), y_pred.shape)
    )
    assert y_pred.dtype.kind == "i"

    if hasattr(estimator, "decision_function"):
        decision = estimator.decision_function(X)
        assert isinstance(decision, np.ndarray)
        assert decision.shape == (n_samples, n_classes), (
            "The shape of the decision function output for "
            "multioutput data is incorrect. Expected {}, got {}.".format(
                (n_samples, n_classes), decision.shape
            )
        )

        dec_pred = (decision > 0).astype(int)
        dec_exp = estimator.classes_[dec_pred]
        assert_array_equal(dec_exp, y_pred)

    if hasattr(estimator, "predict_proba"):
        y_prob = estimator.predict_proba(X)

        if isinstance(y_prob, list) and not tags["poor_score"]:
            for i in range(n_classes):
                assert y_prob[i].shape == (n_samples, 2), (
                    "The shape of the probability for multioutput data is"
                    " incorrect. Expected {}, got {}.".format(
                        (n_samples, 2), y_prob[i].shape
                    )
                )
                assert_array_equal(
                    np.argmax(y_prob[i], axis=1).astype(int), y_pred[:, i]
                )
        elif not tags["poor_score"]:
            assert y_prob.shape == (n_samples, n_classes), (
                "The shape of the probability for multioutput data is"
                " incorrect. Expected {}, got {}.".format(
                    (n_samples, n_classes), y_prob.shape
                )
            )
            assert_array_equal(y_prob.round().astype(int), y_pred)

    if hasattr(estimator, "decision_function") and hasattr(estimator, "predict_proba"):
        for i in range(n_classes):
            y_proba = estimator.predict_proba(X)[:, i]
            y_decision = estimator.decision_function(X)
            assert_array_equal(rankdata(y_proba), rankdata(y_decision[:, i]))


@ignore_warnings(category=FutureWarning)
def check_regressor_multioutput(name, estimator):
    estimator = clone(estimator)
    n_samples = n_features = 10

    if not _is_pairwise_metric(estimator):
        n_samples = n_samples + 1

    X, y = make_regression(
        random_state=42, n_targets=5, n_samples=n_samples, n_features=n_features
    )
    X = _enforce_estimator_tags_X(estimator, X)

    estimator.fit(X, y)
    y_pred = estimator.predict(X)

    assert y_pred.dtype == np.dtype("float64"), (
        "Multioutput predictions by a regressor are expected to be"
        " floating-point precision. Got {} instead".format(y_pred.dtype)
    )
    assert y_pred.shape == y.shape, (
        "The shape of the prediction for multioutput data is incorrect."
        " Expected {}, got {}."
    )


@ignore_warnings(category=FutureWarning)
def check_clustering(name, clusterer_orig, readonly_memmap=False):
    clusterer = clone(clusterer_orig)
    X, y = make_blobs(n_samples=50, random_state=1)
    X, y = shuffle(X, y, random_state=7)
    X = StandardScaler().fit_transform(X)
    rng = np.random.RandomState(7)
    X_noise = np.concatenate([X, rng.uniform(low=-3, high=3, size=(5, 2))])

    if readonly_memmap:
        X, y, X_noise = create_memmap_backed_data([X, y, X_noise])

    n_samples, n_features = X.shape
    # catch deprecation and neighbors warnings
    if hasattr(clusterer, "n_clusters"):
        clusterer.set_params(n_clusters=3)
    set_random_state(clusterer)
    if name == "AffinityPropagation":
        clusterer.set_params(preference=-100)
        clusterer.set_params(max_iter=100)

    # fit
    clusterer.fit(X)
    # with lists
    clusterer.fit(X.tolist())

    pred = clusterer.labels_
    assert pred.shape == (n_samples,)
    assert adjusted_rand_score(pred, y) > 0.4
    if _safe_tags(clusterer, key="non_deterministic"):
        return
    set_random_state(clusterer)
    with warnings.catch_warnings(record=True):
        pred2 = clusterer.fit_predict(X)
    assert_array_equal(pred, pred2)

    # fit_predict(X) and labels_ should be of type int
    assert pred.dtype in [np.dtype("int32"), np.dtype("int64")]
    assert pred2.dtype in [np.dtype("int32"), np.dtype("int64")]

    # Add noise to X to test the possible values of the labels
    labels = clusterer.fit_predict(X_noise)

    # There should be at least one sample in every cluster. Equivalently
    # labels_ should contain all the consecutive values between its
    # min and its max.
    labels_sorted = np.unique(labels)
    assert_array_equal(
        labels_sorted, np.arange(labels_sorted[0], labels_sorted[-1] + 1)
    )

    # Labels are expected to start at 0 (no noise) or -1 (if noise)
    assert labels_sorted[0] in [0, -1]
    # Labels should be less than n_clusters - 1
    if hasattr(clusterer, "n_clusters"):
        n_clusters = getattr(clusterer, "n_clusters")
        assert n_clusters - 1 >= labels_sorted[-1]
    # else labels should be less than max(labels_) which is necessarily true


@ignore_warnings(category=FutureWarning)
def check_clusterer_compute_labels_predict(name, clusterer_orig):
    """Check that predict is invariant of compute_labels."""
    X, y = make_blobs(n_samples=20, random_state=0)
    clusterer = clone(clusterer_orig)
    set_random_state(clusterer)

    if hasattr(clusterer, "compute_labels"):
        # MiniBatchKMeans
        X_pred1 = clusterer.fit(X).predict(X)
        clusterer.set_params(compute_labels=False)
        X_pred2 = clusterer.fit(X).predict(X)
        assert_array_equal(X_pred1, X_pred2)


@ignore_warnings(category=FutureWarning)
def check_classifiers_one_label(name, classifier_orig):
    error_string_fit = "Classifier can't train when only one class is present."
    error_string_predict = "Classifier can't predict when only one class is present."
    rnd = np.random.RandomState(0)
    X_train = rnd.uniform(size=(10, 3))
    X_test = rnd.uniform(size=(10, 3))
    y = np.ones(10)
    # catch deprecation warnings
    with ignore_warnings(category=FutureWarning):
        classifier = clone(classifier_orig)
        with raises(
            ValueError, match="class", may_pass=True, err_msg=error_string_fit
        ) as cm:
            classifier.fit(X_train, y)

        if cm.raised_and_matched:
            # ValueError was raised with proper error message
            return

        assert_array_equal(classifier.predict(X_test), y, err_msg=error_string_predict)


@ignore_warnings(category=FutureWarning)
def check_classifiers_one_label_sample_weights(name, classifier_orig):
    """Check that classifiers accepting sample_weight fit or throws a ValueError with
    an explicit message if the problem is reduced to one class.
    """
    error_fit = (
        f"{name} failed when fitted on one label after sample_weight trimming. Error "
        "message is not explicit, it should have 'class'."
    )
    error_predict = f"{name} prediction results should only output the remaining class."
    rnd = np.random.RandomState(0)
    # X should be square for test on SVC with precomputed kernel
    X_train = rnd.uniform(size=(10, 10))
    X_test = rnd.uniform(size=(10, 10))
    y = np.arange(10) % 2
    sample_weight = y.copy()  # select a single class
    classifier = clone(classifier_orig)

    if has_fit_parameter(classifier, "sample_weight"):
        match = [r"\bclass(es)?\b", error_predict]
        err_type, err_msg = (AssertionError, ValueError), error_fit
    else:
        match = r"\bsample_weight\b"
        err_type, err_msg = (TypeError, ValueError), None

    with raises(err_type, match=match, may_pass=True, err_msg=err_msg) as cm:
        classifier.fit(X_train, y, sample_weight=sample_weight)
        if cm.raised_and_matched:
            # raise the proper error type with the proper error message
            return
        # for estimators that do not fail, they should be able to predict the only
        # class remaining during fit
        assert_array_equal(
            classifier.predict(X_test), np.ones(10), err_msg=error_predict
        )


@ignore_warnings  # Warnings are raised by decision function
def check_classifiers_train(
    name, classifier_orig, readonly_memmap=False, X_dtype="float64"
):
    X_m, y_m = make_blobs(n_samples=300, random_state=0)
    X_m = X_m.astype(X_dtype)
    X_m, y_m = shuffle(X_m, y_m, random_state=7)
    X_m = StandardScaler().fit_transform(X_m)
    # generate binary problem from multi-class one
    y_b = y_m[y_m != 2]
    X_b = X_m[y_m != 2]

    if name in ["BernoulliNB", "MultinomialNB", "ComplementNB", "CategoricalNB"]:
        X_m -= X_m.min()
        X_b -= X_b.min()

    if readonly_memmap:
        X_m, y_m, X_b, y_b = create_memmap_backed_data([X_m, y_m, X_b, y_b])

    problems = [(X_b, y_b)]
    tags = _safe_tags(classifier_orig)
    if not tags["binary_only"]:
        problems.append((X_m, y_m))

    for X, y in problems:
        classes = np.unique(y)
        n_classes = len(classes)
        n_samples, n_features = X.shape
        classifier = clone(classifier_orig)
        X = _enforce_estimator_tags_X(classifier, X)
        y = _enforce_estimator_tags_y(classifier, y)

        set_random_state(classifier)
        # raises error on malformed input for fit
        if not tags["no_validation"]:
            with raises(
                ValueError,
                err_msg=(
                    f"The classifier {name} does not raise an error when "
                    "incorrect/malformed input data for fit is passed. The number "
                    "of training examples is not the same as the number of "
                    "labels. Perhaps use check_X_y in fit."
                ),
            ):
                classifier.fit(X, y[:-1])

        # fit
        classifier.fit(X, y)
        # with lists
        classifier.fit(X.tolist(), y.tolist())
        assert hasattr(classifier, "classes_")
        y_pred = classifier.predict(X)

        assert y_pred.shape == (n_samples,)
        # training set performance
        if not tags["poor_score"]:
            assert accuracy_score(y, y_pred) > 0.83

        # raises error on malformed input for predict
        msg_pairwise = (
            "The classifier {} does not raise an error when shape of X in "
            " {} is not equal to (n_test_samples, n_training_samples)"
        )
        msg = (
            "The classifier {} does not raise an error when the number of "
            "features in {} is different from the number of features in "
            "fit."
        )

        if not tags["no_validation"]:
            if tags["pairwise"]:
                with raises(
                    ValueError,
                    err_msg=msg_pairwise.format(name, "predict"),
                ):
                    classifier.predict(X.reshape(-1, 1))
            else:
                with raises(ValueError, err_msg=msg.format(name, "predict")):
                    classifier.predict(X.T)
        if hasattr(classifier, "decision_function"):
            try:
                # decision_function agrees with predict
                decision = classifier.decision_function(X)
                if n_classes == 2:
                    if not tags["multioutput_only"]:
                        assert decision.shape == (n_samples,)
                    else:
                        assert decision.shape == (n_samples, 1)
                    dec_pred = (decision.ravel() > 0).astype(int)
                    assert_array_equal(dec_pred, y_pred)
                else:
                    assert decision.shape == (n_samples, n_classes)
                    assert_array_equal(np.argmax(decision, axis=1), y_pred)

                # raises error on malformed input for decision_function
                if not tags["no_validation"]:
                    if tags["pairwise"]:
                        with raises(
                            ValueError,
                            err_msg=msg_pairwise.format(name, "decision_function"),
                        ):
                            classifier.decision_function(X.reshape(-1, 1))
                    else:
                        with raises(
                            ValueError,
                            err_msg=msg.format(name, "decision_function"),
                        ):
                            classifier.decision_function(X.T)
            except NotImplementedError:
                pass

        if hasattr(classifier, "predict_proba"):
            # predict_proba agrees with predict
            y_prob = classifier.predict_proba(X)
            assert y_prob.shape == (n_samples, n_classes)
            assert_array_equal(np.argmax(y_prob, axis=1), y_pred)
            # check that probas for all classes sum to one
            assert_array_almost_equal(np.sum(y_prob, axis=1), np.ones(n_samples))
            if not tags["no_validation"]:
                # raises error on malformed input for predict_proba
                if tags["pairwise"]:
                    with raises(
                        ValueError,
                        err_msg=msg_pairwise.format(name, "predict_proba"),
                    ):
                        classifier.predict_proba(X.reshape(-1, 1))
                else:
                    with raises(
                        ValueError,
                        err_msg=msg.format(name, "predict_proba"),
                    ):
                        classifier.predict_proba(X.T)
            if hasattr(classifier, "predict_log_proba"):
                # predict_log_proba is a transformation of predict_proba
                y_log_prob = classifier.predict_log_proba(X)
                assert_allclose(y_log_prob, np.log(y_prob), 8, atol=1e-9)
                assert_array_equal(np.argsort(y_log_prob), np.argsort(y_prob))


def check_outlier_corruption(num_outliers, expected_outliers, decision):
    # Check for deviation from the precise given contamination level that may
    # be due to ties in the anomaly scores.
    if num_outliers < expected_outliers:
        start = num_outliers
        end = expected_outliers + 1
    else:
        start = expected_outliers
        end = num_outliers + 1

    # ensure that all values in the 'critical area' are tied,
    # leading to the observed discrepancy between provided
    # and actual contamination levels.
    sorted_decision = np.sort(decision)
    msg = (
        "The number of predicted outliers is not equal to the expected "
        "number of outliers and this difference is not explained by the "
        "number of ties in the decision_function values"
    )
    assert len(np.unique(sorted_decision[start:end])) == 1, msg


def check_outliers_train(name, estimator_orig, readonly_memmap=True):
    n_samples = 300
    X, _ = make_blobs(n_samples=n_samples, random_state=0)
    X = shuffle(X, random_state=7)

    if readonly_memmap:
        X = create_memmap_backed_data(X)

    n_samples, n_features = X.shape
    estimator = clone(estimator_orig)
    set_random_state(estimator)

    # fit
    estimator.fit(X)
    # with lists
    estimator.fit(X.tolist())

    y_pred = estimator.predict(X)
    assert y_pred.shape == (n_samples,)
    assert y_pred.dtype.kind == "i"
    assert_array_equal(np.unique(y_pred), np.array([-1, 1]))

    decision = estimator.decision_function(X)
    scores = estimator.score_samples(X)
    for output in [decision, scores]:
        assert output.dtype == np.dtype("float")
        assert output.shape == (n_samples,)

    # raises error on malformed input for predict
    with raises(ValueError):
        estimator.predict(X.T)

    # decision_function agrees with predict
    dec_pred = (decision >= 0).astype(int)
    dec_pred[dec_pred == 0] = -1
    assert_array_equal(dec_pred, y_pred)

    # raises error on malformed input for decision_function
    with raises(ValueError):
        estimator.decision_function(X.T)

    # decision_function is a translation of score_samples
    y_dec = scores - estimator.offset_
    assert_allclose(y_dec, decision)

    # raises error on malformed input for score_samples
    with raises(ValueError):
        estimator.score_samples(X.T)

    # contamination parameter (not for OneClassSVM which has the nu parameter)
    if hasattr(estimator, "contamination") and not hasattr(estimator, "novelty"):
        # proportion of outliers equal to contamination parameter when not
        # set to 'auto'. This is true for the training set and cannot thus be
        # checked as follows for estimators with a novelty parameter such as
        # LocalOutlierFactor (tested in check_outliers_fit_predict)
        expected_outliers = 30
        contamination = expected_outliers / n_samples
        estimator.set_params(contamination=contamination)
        estimator.fit(X)
        y_pred = estimator.predict(X)

        num_outliers = np.sum(y_pred != 1)
        # num_outliers should be equal to expected_outliers unless
        # there are ties in the decision_function values. this can
        # only be tested for estimators with a decision_function
        # method, i.e. all estimators except LOF which is already
        # excluded from this if branch.
        if num_outliers != expected_outliers:
            decision = estimator.decision_function(X)
            check_outlier_corruption(num_outliers, expected_outliers, decision)


def check_outlier_contamination(name, estimator_orig):
    # Check that the contamination parameter is in (0.0, 0.5] when it is an
    # interval constraint.

    if not hasattr(estimator_orig, "_parameter_constraints"):
        # Only estimator implementing parameter constraints will be checked
        return

    if "contamination" not in estimator_orig._parameter_constraints:
        return

    contamination_constraints = estimator_orig._parameter_constraints["contamination"]
    if not any([isinstance(c, Interval) for c in contamination_constraints]):
        raise AssertionError(
            "contamination constraints should contain a Real Interval constraint."
        )

    for constraint in contamination_constraints:
        if isinstance(constraint, Interval):
            assert (
                constraint.type == Real
                and constraint.left >= 0.0
                and constraint.right <= 0.5
                and (constraint.left > 0 or constraint.closed in {"right", "neither"})
            ), "contamination constraint should be an interval in (0, 0.5]"


@ignore_warnings(category=FutureWarning)
def check_classifiers_multilabel_representation_invariance(name, classifier_orig):
    X, y = make_multilabel_classification(
        n_samples=100,
        n_features=2,
        n_classes=5,
        n_labels=3,
        length=50,
        allow_unlabeled=True,
        random_state=0,
    )
    X = scale(X)

    X_train, y_train = X[:80], y[:80]
    X_test = X[80:]

    y_train_list_of_lists = y_train.tolist()
    y_train_list_of_arrays = list(y_train)

    classifier = clone(classifier_orig)
    set_random_state(classifier)

    y_pred = classifier.fit(X_train, y_train).predict(X_test)

    y_pred_list_of_lists = classifier.fit(X_train, y_train_list_of_lists).predict(
        X_test
    )

    y_pred_list_of_arrays = classifier.fit(X_train, y_train_list_of_arrays).predict(
        X_test
    )

    assert_array_equal(y_pred, y_pred_list_of_arrays)
    assert_array_equal(y_pred, y_pred_list_of_lists)

    assert y_pred.dtype == y_pred_list_of_arrays.dtype
    assert y_pred.dtype == y_pred_list_of_lists.dtype
    assert type(y_pred) == type(y_pred_list_of_arrays)
    assert type(y_pred) == type(y_pred_list_of_lists)


@ignore_warnings(category=FutureWarning)
def check_classifiers_multilabel_output_format_predict(name, classifier_orig):
    """Check the output of the `predict` method for classifiers supporting
    multilabel-indicator targets."""
    classifier = clone(classifier_orig)
    set_random_state(classifier)

    n_samples, test_size, n_outputs = 100, 25, 5
    X, y = make_multilabel_classification(
        n_samples=n_samples,
        n_features=2,
        n_classes=n_outputs,
        n_labels=3,
        length=50,
        allow_unlabeled=True,
        random_state=0,
    )
    X = scale(X)

    X_train, X_test = X[:-test_size], X[-test_size:]
    y_train, y_test = y[:-test_size], y[-test_size:]
    classifier.fit(X_train, y_train)

    response_method_name = "predict"
    predict_method = getattr(classifier, response_method_name, None)
    if predict_method is None:
        raise SkipTest(f"{name} does not have a {response_method_name} method.")

    y_pred = predict_method(X_test)

    # y_pred.shape -> y_test.shape with the same dtype
    assert isinstance(y_pred, np.ndarray), (
        f"{name}.predict is expected to output a NumPy array. Got "
        f"{type(y_pred)} instead."
    )
    assert y_pred.shape == y_test.shape, (
        f"{name}.predict outputs a NumPy array of shape {y_pred.shape} "
        f"instead of {y_test.shape}."
    )
    assert y_pred.dtype == y_test.dtype, (
        f"{name}.predict does not output the same dtype than the targets. "
        f"Got {y_pred.dtype} instead of {y_test.dtype}."
    )


@ignore_warnings(category=FutureWarning)
def check_classifiers_multilabel_output_format_predict_proba(name, classifier_orig):
    """Check the output of the `predict_proba` method for classifiers supporting
    multilabel-indicator targets."""
    classifier = clone(classifier_orig)
    set_random_state(classifier)

    n_samples, test_size, n_outputs = 100, 25, 5
    X, y = make_multilabel_classification(
        n_samples=n_samples,
        n_features=2,
        n_classes=n_outputs,
        n_labels=3,
        length=50,
        allow_unlabeled=True,
        random_state=0,
    )
    X = scale(X)

    X_train, X_test = X[:-test_size], X[-test_size:]
    y_train = y[:-test_size]
    classifier.fit(X_train, y_train)

    response_method_name = "predict_proba"
    predict_proba_method = getattr(classifier, response_method_name, None)
    if predict_proba_method is None:
        raise SkipTest(f"{name} does not have a {response_method_name} method.")

    y_pred = predict_proba_method(X_test)

    # y_pred.shape -> 2 possibilities:
    # - list of length n_outputs of shape (n_samples, 2);
    # - ndarray of shape (n_samples, n_outputs).
    # dtype should be floating
    if isinstance(y_pred, list):
        assert len(y_pred) == n_outputs, (
            f"When {name}.predict_proba returns a list, the list should "
            "be of length n_outputs and contain NumPy arrays. Got length "
            f"of {len(y_pred)} instead of {n_outputs}."
        )
        for pred in y_pred:
            assert pred.shape == (test_size, 2), (
                f"When {name}.predict_proba returns a list, this list "
                "should contain NumPy arrays of shape (n_samples, 2). Got "
                f"NumPy arrays of shape {pred.shape} instead of "
                f"{(test_size, 2)}."
            )
            assert pred.dtype.kind == "f", (
                f"When {name}.predict_proba returns a list, it should "
                "contain NumPy arrays with floating dtype. Got "
                f"{pred.dtype} instead."
            )
            # check that we have the correct probabilities
            err_msg = (
                f"When {name}.predict_proba returns a list, each NumPy "
                "array should contain probabilities for each class and "
                "thus each row should sum to 1 (or close to 1 due to "
                "numerical errors)."
            )
            assert_allclose(pred.sum(axis=1), 1, err_msg=err_msg)
    elif isinstance(y_pred, np.ndarray):
        assert y_pred.shape == (test_size, n_outputs), (
            f"When {name}.predict_proba returns a NumPy array, the "
            f"expected shape is (n_samples, n_outputs). Got {y_pred.shape}"
            f" instead of {(test_size, n_outputs)}."
        )
        assert y_pred.dtype.kind == "f", (
            f"When {name}.predict_proba returns a NumPy array, the "
            f"expected data type is floating. Got {y_pred.dtype} instead."
        )
        err_msg = (
            f"When {name}.predict_proba returns a NumPy array, this array "
            "is expected to provide probabilities of the positive class "
            "and should therefore contain values between 0 and 1."
        )
        assert_array_less(0, y_pred, err_msg=err_msg)
        assert_array_less(y_pred, 1, err_msg=err_msg)
    else:
        raise ValueError(
            f"Unknown returned type {type(y_pred)} by {name}."
            "predict_proba. A list or a Numpy array is expected."
        )


@ignore_warnings(category=FutureWarning)
def check_classifiers_multilabel_output_format_decision_function(name, classifier_orig):
    """Check the output of the `decision_function` method for classifiers supporting
    multilabel-indicator targets."""
    classifier = clone(classifier_orig)
    set_random_state(classifier)

    n_samples, test_size, n_outputs = 100, 25, 5
    X, y = make_multilabel_classification(
        n_samples=n_samples,
        n_features=2,
        n_classes=n_outputs,
        n_labels=3,
        length=50,
        allow_unlabeled=True,
        random_state=0,
    )
    X = scale(X)

    X_train, X_test = X[:-test_size], X[-test_size:]
    y_train = y[:-test_size]
    classifier.fit(X_train, y_train)

    response_method_name = "decision_function"
    decision_function_method = getattr(classifier, response_method_name, None)
    if decision_function_method is None:
        raise SkipTest(f"{name} does not have a {response_method_name} method.")

    y_pred = decision_function_method(X_test)

    # y_pred.shape -> y_test.shape with floating dtype
    assert isinstance(y_pred, np.ndarray), (
        f"{name}.decision_function is expected to output a NumPy array."
        f" Got {type(y_pred)} instead."
    )
    assert y_pred.shape == (test_size, n_outputs), (
        f"{name}.decision_function is expected to provide a NumPy array "
        f"of shape (n_samples, n_outputs). Got {y_pred.shape} instead of "
        f"{(test_size, n_outputs)}."
    )
    assert y_pred.dtype.kind == "f", (
        f"{name}.decision_function is expected to output a floating dtype."
        f" Got {y_pred.dtype} instead."
    )


@ignore_warnings(category=FutureWarning)
def check_get_feature_names_out_error(name, estimator_orig):
    """Check the error raised by get_feature_names_out when called before fit.

    Unfitted estimators with get_feature_names_out should raise a NotFittedError.
    """

    estimator = clone(estimator_orig)
    err_msg = (
        f"Estimator {name} should have raised a NotFitted error when fit is called"
        " before get_feature_names_out"
    )
    with raises(NotFittedError, err_msg=err_msg):
        estimator.get_feature_names_out()


@ignore_warnings(category=FutureWarning)
def check_estimators_fit_returns_self(name, estimator_orig, readonly_memmap=False):
    """Check if self is returned when calling fit."""
    X, y = make_blobs(random_state=0, n_samples=21)
    X = _enforce_estimator_tags_X(estimator_orig, X)

    estimator = clone(estimator_orig)
    y = _enforce_estimator_tags_y(estimator, y)

    if readonly_memmap:
        X, y = create_memmap_backed_data([X, y])

    set_random_state(estimator)
    assert estimator.fit(X, y) is estimator


@ignore_warnings
def check_estimators_unfitted(name, estimator_orig):
    """Check that predict raises an exception in an unfitted estimator.

    Unfitted estimators should raise a NotFittedError.
    """
    # Common test for Regressors, Classifiers and Outlier detection estimators
    X, y = _regression_dataset()

    estimator = clone(estimator_orig)
    for method in (
        "decision_function",
        "predict",
        "predict_proba",
        "predict_log_proba",
    ):
        if hasattr(estimator, method):
            with raises(NotFittedError):
                getattr(estimator, method)(X)


@ignore_warnings(category=FutureWarning)
def check_supervised_y_2d(name, estimator_orig):
    tags = _safe_tags(estimator_orig)
    rnd = np.random.RandomState(0)
    n_samples = 30
    X = _enforce_estimator_tags_X(estimator_orig, rnd.uniform(size=(n_samples, 3)))
    y = np.arange(n_samples) % 3
    y = _enforce_estimator_tags_y(estimator_orig, y)
    estimator = clone(estimator_orig)
    set_random_state(estimator)
    # fit
    estimator.fit(X, y)
    y_pred = estimator.predict(X)

    set_random_state(estimator)
    # Check that when a 2D y is given, a DataConversionWarning is
    # raised
    with warnings.catch_warnings(record=True) as w:
        warnings.simplefilter("always", DataConversionWarning)
        warnings.simplefilter("ignore", RuntimeWarning)
        estimator.fit(X, y[:, np.newaxis])
    y_pred_2d = estimator.predict(X)
    msg = "expected 1 DataConversionWarning, got: %s" % ", ".join(
        [str(w_x) for w_x in w]
    )
    if not tags["multioutput"]:
        # check that we warned if we don't support multi-output
        assert len(w) > 0, msg
        assert (
            "DataConversionWarning('A column-vector y"
            " was passed when a 1d array was expected"
            in msg
        )
    assert_allclose(y_pred.ravel(), y_pred_2d.ravel())


@ignore_warnings
def check_classifiers_predictions(X, y, name, classifier_orig):
    classes = np.unique(y)
    classifier = clone(classifier_orig)
    if name == "BernoulliNB":
        X = X > X.mean()
    set_random_state(classifier)

    classifier.fit(X, y)
    y_pred = classifier.predict(X)

    if hasattr(classifier, "decision_function"):
        decision = classifier.decision_function(X)
        assert isinstance(decision, np.ndarray)
        if len(classes) == 2:
            dec_pred = (decision.ravel() > 0).astype(int)
            dec_exp = classifier.classes_[dec_pred]
            assert_array_equal(
                dec_exp,
                y_pred,
                err_msg=(
                    "decision_function does not match "
                    "classifier for %r: expected '%s', got '%s'"
                )
                % (
                    classifier,
                    ", ".join(map(str, dec_exp)),
                    ", ".join(map(str, y_pred)),
                ),
            )
        elif getattr(classifier, "decision_function_shape", "ovr") == "ovr":
            decision_y = np.argmax(decision, axis=1).astype(int)
            y_exp = classifier.classes_[decision_y]
            assert_array_equal(
                y_exp,
                y_pred,
                err_msg=(
                    "decision_function does not match "
                    "classifier for %r: expected '%s', got '%s'"
                )
                % (
                    classifier,
                    ", ".join(map(str, y_exp)),
                    ", ".join(map(str, y_pred)),
                ),
            )

    # training set performance
    if name != "ComplementNB":
        # This is a pathological data set for ComplementNB.
        # For some specific cases 'ComplementNB' predicts less classes
        # than expected
        assert_array_equal(np.unique(y), np.unique(y_pred))
    assert_array_equal(
        classes,
        classifier.classes_,
        err_msg="Unexpected classes_ attribute for %r: expected '%s', got '%s'"
        % (
            classifier,
            ", ".join(map(str, classes)),
            ", ".join(map(str, classifier.classes_)),
        ),
    )


def _choose_check_classifiers_labels(name, y, y_names):
    # Semisupervised classifiers use -1 as the indicator for an unlabeled
    # sample.
    return (
        y
        if name in ["LabelPropagation", "LabelSpreading", "SelfTrainingClassifier"]
        else y_names
    )


def check_classifiers_classes(name, classifier_orig):
    X_multiclass, y_multiclass = make_blobs(
        n_samples=30, random_state=0, cluster_std=0.1
    )
    X_multiclass, y_multiclass = shuffle(X_multiclass, y_multiclass, random_state=7)
    X_multiclass = StandardScaler().fit_transform(X_multiclass)

    X_binary = X_multiclass[y_multiclass != 2]
    y_binary = y_multiclass[y_multiclass != 2]

    X_multiclass = _enforce_estimator_tags_X(classifier_orig, X_multiclass)
    X_binary = _enforce_estimator_tags_X(classifier_orig, X_binary)

    labels_multiclass = ["one", "two", "three"]
    labels_binary = ["one", "two"]

    y_names_multiclass = np.take(labels_multiclass, y_multiclass)
    y_names_binary = np.take(labels_binary, y_binary)

    problems = [(X_binary, y_binary, y_names_binary)]
    if not _safe_tags(classifier_orig, key="binary_only"):
        problems.append((X_multiclass, y_multiclass, y_names_multiclass))

    for X, y, y_names in problems:
        for y_names_i in [y_names, y_names.astype("O")]:
            y_ = _choose_check_classifiers_labels(name, y, y_names_i)
            check_classifiers_predictions(X, y_, name, classifier_orig)

    labels_binary = [-1, 1]
    y_names_binary = np.take(labels_binary, y_binary)
    y_binary = _choose_check_classifiers_labels(name, y_binary, y_names_binary)
    check_classifiers_predictions(X_binary, y_binary, name, classifier_orig)


@ignore_warnings(category=FutureWarning)
def check_regressors_int(name, regressor_orig):
    X, _ = _regression_dataset()
    X = _enforce_estimator_tags_X(regressor_orig, X[:50])
    rnd = np.random.RandomState(0)
    y = rnd.randint(3, size=X.shape[0])
    y = _enforce_estimator_tags_y(regressor_orig, y)
    rnd = np.random.RandomState(0)
    # separate estimators to control random seeds
    regressor_1 = clone(regressor_orig)
    regressor_2 = clone(regressor_orig)
    set_random_state(regressor_1)
    set_random_state(regressor_2)

    if name in CROSS_DECOMPOSITION:
        y_ = np.vstack([y, 2 * y + rnd.randint(2, size=len(y))])
        y_ = y_.T
    else:
        y_ = y

    # fit
    regressor_1.fit(X, y_)
    pred1 = regressor_1.predict(X)
    regressor_2.fit(X, y_.astype(float))
    pred2 = regressor_2.predict(X)
    assert_allclose(pred1, pred2, atol=1e-2, err_msg=name)


@ignore_warnings(category=FutureWarning)
def check_regressors_train(
    name, regressor_orig, readonly_memmap=False, X_dtype=np.float64
):
    X, y = _regression_dataset()
    X = X.astype(X_dtype)
    y = scale(y)  # X is already scaled
    regressor = clone(regressor_orig)
    X = _enforce_estimator_tags_X(regressor, X)
    y = _enforce_estimator_tags_y(regressor, y)
    if name in CROSS_DECOMPOSITION:
        rnd = np.random.RandomState(0)
        y_ = np.vstack([y, 2 * y + rnd.randint(2, size=len(y))])
        y_ = y_.T
    else:
        y_ = y

    if readonly_memmap:
        X, y, y_ = create_memmap_backed_data([X, y, y_])

    if not hasattr(regressor, "alphas") and hasattr(regressor, "alpha"):
        # linear regressors need to set alpha, but not generalized CV ones
        regressor.alpha = 0.01
    if name == "PassiveAggressiveRegressor":
        regressor.C = 0.01

    # raises error on malformed input for fit
    with raises(
        ValueError,
        err_msg=(
            f"The classifier {name} does not raise an error when "
            "incorrect/malformed input data for fit is passed. The number of "
            "training examples is not the same as the number of labels. Perhaps "
            "use check_X_y in fit."
        ),
    ):
        regressor.fit(X, y[:-1])
    # fit
    set_random_state(regressor)
    regressor.fit(X, y_)
    regressor.fit(X.tolist(), y_.tolist())
    y_pred = regressor.predict(X)
    assert y_pred.shape == y_.shape

    # TODO: find out why PLS and CCA fail. RANSAC is random
    # and furthermore assumes the presence of outliers, hence
    # skipped
    if not _safe_tags(regressor, key="poor_score"):
        assert regressor.score(X, y_) > 0.5


@ignore_warnings
def check_regressors_no_decision_function(name, regressor_orig):
    # check that regressors don't have a decision_function, predict_proba, or
    # predict_log_proba method.
    rng = np.random.RandomState(0)
    regressor = clone(regressor_orig)

    X = rng.normal(size=(10, 4))
    X = _enforce_estimator_tags_X(regressor_orig, X)
    y = _enforce_estimator_tags_y(regressor, X[:, 0])

    regressor.fit(X, y)
    funcs = ["decision_function", "predict_proba", "predict_log_proba"]
    for func_name in funcs:
        assert not hasattr(regressor, func_name)


@ignore_warnings(category=FutureWarning)
def check_class_weight_classifiers(name, classifier_orig):
    if _safe_tags(classifier_orig, key="binary_only"):
        problems = [2]
    else:
        problems = [2, 3]

    for n_centers in problems:
        # create a very noisy dataset
        X, y = make_blobs(centers=n_centers, random_state=0, cluster_std=20)
        X_train, X_test, y_train, y_test = train_test_split(
            X, y, test_size=0.5, random_state=0
        )

        # can't use gram_if_pairwise() here, setting up gram matrix manually
        if _safe_tags(classifier_orig, key="pairwise"):
            X_test = rbf_kernel(X_test, X_train)
            X_train = rbf_kernel(X_train, X_train)

        n_centers = len(np.unique(y_train))

        if n_centers == 2:
            class_weight = {0: 1000, 1: 0.0001}
        else:
            class_weight = {0: 1000, 1: 0.0001, 2: 0.0001}

        classifier = clone(classifier_orig).set_params(class_weight=class_weight)
        if hasattr(classifier, "n_iter"):
            classifier.set_params(n_iter=100)
        if hasattr(classifier, "max_iter"):
            classifier.set_params(max_iter=1000)
        if hasattr(classifier, "min_weight_fraction_leaf"):
            classifier.set_params(min_weight_fraction_leaf=0.01)
        if hasattr(classifier, "n_iter_no_change"):
            classifier.set_params(n_iter_no_change=20)

        set_random_state(classifier)
        classifier.fit(X_train, y_train)
        y_pred = classifier.predict(X_test)
        # XXX: Generally can use 0.89 here. On Windows, LinearSVC gets
        #      0.88 (Issue #9111)
        if not _safe_tags(classifier_orig, key="poor_score"):
            assert np.mean(y_pred == 0) > 0.87


@ignore_warnings(category=FutureWarning)
def check_class_weight_balanced_classifiers(
    name, classifier_orig, X_train, y_train, X_test, y_test, weights
):
    classifier = clone(classifier_orig)
    if hasattr(classifier, "n_iter"):
        classifier.set_params(n_iter=100)
    if hasattr(classifier, "max_iter"):
        classifier.set_params(max_iter=1000)

    set_random_state(classifier)
    classifier.fit(X_train, y_train)
    y_pred = classifier.predict(X_test)

    classifier.set_params(class_weight="balanced")
    classifier.fit(X_train, y_train)
    y_pred_balanced = classifier.predict(X_test)
    assert f1_score(y_test, y_pred_balanced, average="weighted") > f1_score(
        y_test, y_pred, average="weighted"
    )


@ignore_warnings(category=FutureWarning)
def check_class_weight_balanced_linear_classifier(name, Classifier):
    """Test class weights with non-contiguous class labels."""
    # this is run on classes, not instances, though this should be changed
    X = np.array([[-1.0, -1.0], [-1.0, 0], [-0.8, -1.0], [1.0, 1.0], [1.0, 0.0]])
    y = np.array([1, 1, 1, -1, -1])

    classifier = Classifier()

    if hasattr(classifier, "n_iter"):
        # This is a very small dataset, default n_iter are likely to prevent
        # convergence
        classifier.set_params(n_iter=1000)
    if hasattr(classifier, "max_iter"):
        classifier.set_params(max_iter=1000)
    if hasattr(classifier, "cv"):
        classifier.set_params(cv=3)
    set_random_state(classifier)

    # Let the model compute the class frequencies
    classifier.set_params(class_weight="balanced")
    coef_balanced = classifier.fit(X, y).coef_.copy()

    # Count each label occurrence to reweight manually
    n_samples = len(y)
    n_classes = float(len(np.unique(y)))

    class_weight = {
        1: n_samples / (np.sum(y == 1) * n_classes),
        -1: n_samples / (np.sum(y == -1) * n_classes),
    }
    classifier.set_params(class_weight=class_weight)
    coef_manual = classifier.fit(X, y).coef_.copy()

    assert_allclose(
        coef_balanced,
        coef_manual,
        err_msg="Classifier %s is not computing class_weight=balanced properly." % name,
    )


@ignore_warnings(category=FutureWarning)
def check_estimators_overwrite_params(name, estimator_orig):
    X, y = make_blobs(random_state=0, n_samples=21)
    X = _enforce_estimator_tags_X(estimator_orig, X, kernel=rbf_kernel)
    estimator = clone(estimator_orig)
    y = _enforce_estimator_tags_y(estimator, y)

    set_random_state(estimator)

    # Make a physical copy of the original estimator parameters before fitting.
    params = estimator.get_params()
    original_params = deepcopy(params)

    # Fit the model
    estimator.fit(X, y)

    # Compare the state of the model parameters with the original parameters
    new_params = estimator.get_params()
    for param_name, original_value in original_params.items():
        new_value = new_params[param_name]

        # We should never change or mutate the internal state of input
        # parameters by default. To check this we use the joblib.hash function
        # that introspects recursively any subobjects to compute a checksum.
        # The only exception to this rule of immutable constructor parameters
        # is possible RandomState instance but in this check we explicitly
        # fixed the random_state params recursively to be integer seeds.
        assert joblib.hash(new_value) == joblib.hash(original_value), (
            "Estimator %s should not change or mutate "
            " the parameter %s from %s to %s during fit."
            % (name, param_name, original_value, new_value)
        )


@ignore_warnings(category=FutureWarning)
def check_no_attributes_set_in_init(name, estimator_orig):
    """Check setting during init."""
    try:
        # Clone fails if the estimator does not store
        # all parameters as an attribute during init
        estimator = clone(estimator_orig)
    except AttributeError:
        raise AttributeError(
            f"Estimator {name} should store all parameters as an attribute during init."
        )

    if hasattr(type(estimator).__init__, "deprecated_original"):
        return

    init_params = _get_args(type(estimator).__init__)
    if IS_PYPY:
        # __init__ signature has additional objects in PyPy
        for key in ["obj"]:
            if key in init_params:
                init_params.remove(key)
    parents_init_params = [
        param
        for params_parent in (_get_args(parent) for parent in type(estimator).__mro__)
        for param in params_parent
    ]

    # Test for no setting apart from parameters during init
    invalid_attr = set(vars(estimator)) - set(init_params) - set(parents_init_params)
    # Ignore private attributes
    invalid_attr = set([attr for attr in invalid_attr if not attr.startswith("_")])
    assert not invalid_attr, (
        "Estimator %s should not set any attribute apart"
        " from parameters during init. Found attributes %s."
        % (name, sorted(invalid_attr))
    )


@ignore_warnings(category=FutureWarning)
def check_sparsify_coefficients(name, estimator_orig):
    X = np.array(
        [
            [-2, -1],
            [-1, -1],
            [-1, -2],
            [1, 1],
            [1, 2],
            [2, 1],
            [-1, -2],
            [2, 2],
            [-2, -2],
        ]
    )
    y = np.array([1, 1, 1, 2, 2, 2, 3, 3, 3])
    y = _enforce_estimator_tags_y(estimator_orig, y)
    est = clone(estimator_orig)

    est.fit(X, y)
    pred_orig = est.predict(X)

    # test sparsify with dense inputs
    est.sparsify()
    assert sparse.issparse(est.coef_)
    pred = est.predict(X)
    assert_array_equal(pred, pred_orig)

    # pickle and unpickle with sparse coef_
    est = pickle.loads(pickle.dumps(est))
    assert sparse.issparse(est.coef_)
    pred = est.predict(X)
    assert_array_equal(pred, pred_orig)


@ignore_warnings(category=FutureWarning)
def check_classifier_data_not_an_array(name, estimator_orig):
    X = np.array(
        [
            [3, 0],
            [0, 1],
            [0, 2],
            [1, 1],
            [1, 2],
            [2, 1],
            [0, 3],
            [1, 0],
            [2, 0],
            [4, 4],
            [2, 3],
            [3, 2],
        ]
    )
    X = _enforce_estimator_tags_X(estimator_orig, X)
    y = np.array([1, 1, 1, 2, 2, 2, 1, 1, 1, 2, 2, 2])
    y = _enforce_estimator_tags_y(estimator_orig, y)
    for obj_type in ["NotAnArray", "PandasDataframe"]:
        check_estimators_data_not_an_array(name, estimator_orig, X, y, obj_type)


@ignore_warnings(category=FutureWarning)
def check_regressor_data_not_an_array(name, estimator_orig):
    X, y = _regression_dataset()
    X = _enforce_estimator_tags_X(estimator_orig, X)
    y = _enforce_estimator_tags_y(estimator_orig, y)
    for obj_type in ["NotAnArray", "PandasDataframe"]:
        check_estimators_data_not_an_array(name, estimator_orig, X, y, obj_type)


@ignore_warnings(category=FutureWarning)
def check_estimators_data_not_an_array(name, estimator_orig, X, y, obj_type):
    if name in CROSS_DECOMPOSITION:
        raise SkipTest(
            "Skipping check_estimators_data_not_an_array "
            "for cross decomposition module as estimators "
            "are not deterministic."
        )
    # separate estimators to control random seeds
    estimator_1 = clone(estimator_orig)
    estimator_2 = clone(estimator_orig)
    set_random_state(estimator_1)
    set_random_state(estimator_2)

    if obj_type not in ["NotAnArray", "PandasDataframe"]:
        raise ValueError("Data type {0} not supported".format(obj_type))

    if obj_type == "NotAnArray":
        y_ = _NotAnArray(np.asarray(y))
        X_ = _NotAnArray(np.asarray(X))
    else:
        # Here pandas objects (Series and DataFrame) are tested explicitly
        # because some estimators may handle them (especially their indexing)
        # specially.
        try:
            import pandas as pd

            y_ = np.asarray(y)
            if y_.ndim == 1:
                y_ = pd.Series(y_, copy=False)
            else:
                y_ = pd.DataFrame(y_, copy=False)
            X_ = pd.DataFrame(np.asarray(X), copy=False)

        except ImportError:
            raise SkipTest(
                "pandas is not installed: not checking estimators for pandas objects."
            )

    # fit
    estimator_1.fit(X_, y_)
    pred1 = estimator_1.predict(X_)
    estimator_2.fit(X, y)
    pred2 = estimator_2.predict(X)
    assert_allclose(pred1, pred2, atol=1e-2, err_msg=name)


def check_parameters_default_constructible(name, Estimator):
    # test default-constructibility
    # get rid of deprecation warnings

    Estimator = Estimator.__class__

    with ignore_warnings(category=FutureWarning):
        estimator = _construct_instance(Estimator)
        # test cloning
        clone(estimator)
        # test __repr__
        repr(estimator)
        # test that set_params returns self
        assert estimator.set_params() is estimator

        # test if init does nothing but set parameters
        # this is important for grid_search etc.
        # We get the default parameters from init and then
        # compare these against the actual values of the attributes.

        # this comes from getattr. Gets rid of deprecation decorator.
        init = getattr(estimator.__init__, "deprecated_original", estimator.__init__)

        try:

            def param_filter(p):
                """Identify hyper parameters of an estimator."""
                return (
                    p.name != "self"
                    and p.kind != p.VAR_KEYWORD
                    and p.kind != p.VAR_POSITIONAL
                )

            init_params = [
                p for p in signature(init).parameters.values() if param_filter(p)
            ]

        except (TypeError, ValueError):
            # init is not a python function.
            # true for mixins
            return
        params = estimator.get_params()
        # they can need a non-default argument
        init_params = init_params[len(getattr(estimator, "_required_parameters", [])) :]

        for init_param in init_params:
            assert (
                init_param.default != init_param.empty
            ), "parameter %s for %s has no default value" % (
                init_param.name,
                type(estimator).__name__,
            )
            allowed_types = {
                str,
                int,
                float,
                bool,
                tuple,
                type(None),
                type,
            }
            # Any numpy numeric such as np.int32.
            allowed_types.update(np.core.numerictypes.allTypes.values())

            allowed_value = (
                type(init_param.default) in allowed_types
                or
                # Although callables are mutable, we accept them as argument
                # default value and trust that neither the implementation of
                # the callable nor of the estimator changes the state of the
                # callable.
                callable(init_param.default)
            )

            assert allowed_value, (
                f"Parameter '{init_param.name}' of estimator "
                f"'{Estimator.__name__}' is of type "
                f"{type(init_param.default).__name__} which is not allowed. "
                f"'{init_param.name}' must be a callable or must be of type "
                f"{set(type.__name__ for type in allowed_types)}."
            )
            if init_param.name not in params.keys():
                # deprecated parameter, not in get_params
                assert init_param.default is None, (
                    f"Estimator parameter '{init_param.name}' of estimator "
                    f"'{Estimator.__name__}' is not returned by get_params. "
                    "If it is deprecated, set its default value to None."
                )
                continue

            param_value = params[init_param.name]
            if isinstance(param_value, np.ndarray):
                assert_array_equal(param_value, init_param.default)
            else:
                failure_text = (
                    f"Parameter {init_param.name} was mutated on init. All "
                    "parameters must be stored unchanged."
                )
                if is_scalar_nan(param_value):
                    # Allows to set default parameters to np.nan
                    assert param_value is init_param.default, failure_text
                else:
                    assert param_value == init_param.default, failure_text


def _enforce_estimator_tags_y(estimator, y):
    # Estimators with a `requires_positive_y` tag only accept strictly positive
    # data
    if _safe_tags(estimator, key="requires_positive_y"):
        # Create strictly positive y. The minimal increment above 0 is 1, as
        # y could be of integer dtype.
        y += 1 + abs(y.min())
    if _safe_tags(estimator, key="binary_only") and y.size > 0:
        y = np.where(y == y.flat[0], y, y.flat[0] + 1)
    # Estimators in mono_output_task_error raise ValueError if y is of 1-D
    # Convert into a 2-D y for those estimators.
    if _safe_tags(estimator, key="multioutput_only"):
        return np.reshape(y, (-1, 1))
    return y


def _enforce_estimator_tags_X(estimator, X, kernel=linear_kernel):
    # Estimators with `1darray` in `X_types` tag only accept
    # X of shape (`n_samples`,)
    if "1darray" in _safe_tags(estimator, key="X_types"):
        X = X[:, 0]
    # Estimators with a `requires_positive_X` tag only accept
    # strictly positive data
    if _safe_tags(estimator, key="requires_positive_X"):
        X = X - X.min()
    if "categorical" in _safe_tags(estimator, key="X_types"):
        dtype = np.float64 if _safe_tags(estimator, key="allow_nan") else np.int32
        X = np.round((X - X.min())).astype(dtype)

    if estimator.__class__.__name__ == "SkewedChi2Sampler":
        # SkewedChi2Sampler requires X > -skewdness in transform
        X = X - X.min()

    # Pairwise estimators only accept
    # X of shape (`n_samples`, `n_samples`)
    if _is_pairwise_metric(estimator):
        X = pairwise_distances(X, metric="euclidean")
    elif _safe_tags(estimator, key="pairwise"):
        X = kernel(X, X)
    return X


@ignore_warnings(category=FutureWarning)
def check_non_transformer_estimators_n_iter(name, estimator_orig):
    # Test that estimators that are not transformers with a parameter
    # max_iter, return the attribute of n_iter_ at least 1.

    # These models are dependent on external solvers like
    # libsvm and accessing the iter parameter is non-trivial.
    # SelfTrainingClassifier does not perform an iteration if all samples are
    # labeled, hence n_iter_ = 0 is valid.
    not_run_check_n_iter = [
        "Ridge",
        "RidgeClassifier",
        "RandomizedLasso",
        "LogisticRegressionCV",
        "LinearSVC",
        "LogisticRegression",
        "SelfTrainingClassifier",
    ]

    # Tested in test_transformer_n_iter
    not_run_check_n_iter += CROSS_DECOMPOSITION
    if name in not_run_check_n_iter:
        return

    # LassoLars stops early for the default alpha=1.0 the iris dataset.
    if name == "LassoLars":
        estimator = clone(estimator_orig).set_params(alpha=0.0)
    else:
        estimator = clone(estimator_orig)
    if hasattr(estimator, "max_iter"):
        iris = load_iris()
        X, y_ = iris.data, iris.target
        y_ = _enforce_estimator_tags_y(estimator, y_)

        set_random_state(estimator, 0)

        X = _enforce_estimator_tags_X(estimator_orig, X)

        estimator.fit(X, y_)

        assert np.all(estimator.n_iter_ >= 1)


@ignore_warnings(category=FutureWarning)
def check_transformer_n_iter(name, estimator_orig):
    # Test that transformers with a parameter max_iter, return the
    # attribute of n_iter_ at least 1.
    estimator = clone(estimator_orig)
    if hasattr(estimator, "max_iter"):
        if name in CROSS_DECOMPOSITION:
            # Check using default data
            X = [[0.0, 0.0, 1.0], [1.0, 0.0, 0.0], [2.0, 2.0, 2.0], [2.0, 5.0, 4.0]]
            y_ = [[0.1, -0.2], [0.9, 1.1], [0.1, -0.5], [0.3, -0.2]]

        else:
            X, y_ = make_blobs(
                n_samples=30,
                centers=[[0, 0, 0], [1, 1, 1]],
                random_state=0,
                n_features=2,
                cluster_std=0.1,
            )
            X = _enforce_estimator_tags_X(estimator_orig, X)
        set_random_state(estimator, 0)
        estimator.fit(X, y_)

        # These return a n_iter per component.
        if name in CROSS_DECOMPOSITION:
            for iter_ in estimator.n_iter_:
                assert iter_ >= 1
        else:
            assert estimator.n_iter_ >= 1


@ignore_warnings(category=FutureWarning)
def check_get_params_invariance(name, estimator_orig):
    # Checks if get_params(deep=False) is a subset of get_params(deep=True)
    e = clone(estimator_orig)

    shallow_params = e.get_params(deep=False)
    deep_params = e.get_params(deep=True)

    assert all(item in deep_params.items() for item in shallow_params.items())


@ignore_warnings(category=FutureWarning)
def check_set_params(name, estimator_orig):
    # Check that get_params() returns the same thing
    # before and after set_params() with some fuzz
    estimator = clone(estimator_orig)

    orig_params = estimator.get_params(deep=False)
    msg = "get_params result does not match what was passed to set_params"

    estimator.set_params(**orig_params)
    curr_params = estimator.get_params(deep=False)
    assert set(orig_params.keys()) == set(curr_params.keys()), msg
    for k, v in curr_params.items():
        assert orig_params[k] is v, msg

    # some fuzz values
    test_values = [-np.inf, np.inf, None]

    test_params = deepcopy(orig_params)
    for param_name in orig_params.keys():
        default_value = orig_params[param_name]
        for value in test_values:
            test_params[param_name] = value
            try:
                estimator.set_params(**test_params)
            except (TypeError, ValueError) as e:
                e_type = e.__class__.__name__
                # Exception occurred, possibly parameter validation
                warnings.warn(
                    "{0} occurred during set_params of param {1} on "
                    "{2}. It is recommended to delay parameter "
                    "validation until fit.".format(e_type, param_name, name)
                )

                change_warning_msg = (
                    "Estimator's parameters changed after set_params raised {}".format(
                        e_type
                    )
                )
                params_before_exception = curr_params
                curr_params = estimator.get_params(deep=False)
                try:
                    assert set(params_before_exception.keys()) == set(
                        curr_params.keys()
                    )
                    for k, v in curr_params.items():
                        assert params_before_exception[k] is v
                except AssertionError:
                    warnings.warn(change_warning_msg)
            else:
                curr_params = estimator.get_params(deep=False)
                assert set(test_params.keys()) == set(curr_params.keys()), msg
                for k, v in curr_params.items():
                    assert test_params[k] is v, msg
        test_params[param_name] = default_value


@ignore_warnings(category=FutureWarning)
def check_classifiers_regression_target(name, estimator_orig):
    # Check if classifier throws an exception when fed regression targets

    X, y = _regression_dataset()

    X = _enforce_estimator_tags_X(estimator_orig, X)
    e = clone(estimator_orig)
    msg = "Unknown label type: "
    if not _safe_tags(e, key="no_validation"):
        with raises(ValueError, match=msg):
            e.fit(X, y)


@ignore_warnings(category=FutureWarning)
def check_decision_proba_consistency(name, estimator_orig):
    # Check whether an estimator having both decision_function and
    # predict_proba methods has outputs with perfect rank correlation.

    centers = [(2, 2), (4, 4)]
    X, y = make_blobs(
        n_samples=100,
        random_state=0,
        n_features=4,
        centers=centers,
        cluster_std=1.0,
        shuffle=True,
    )
    X_train, X_test, y_train, y_test = train_test_split(
        X, y, test_size=0.2, random_state=0
    )
    estimator = clone(estimator_orig)

    if hasattr(estimator, "decision_function") and hasattr(estimator, "predict_proba"):
        estimator.fit(X_train, y_train)
        # Since the link function from decision_function() to predict_proba()
        # is sometimes not precise enough (typically expit), we round to the
        # 10th decimal to avoid numerical issues: we compare the rank
        # with deterministic ties rather than get platform specific rank
        # inversions in case of machine level differences.
        a = estimator.predict_proba(X_test)[:, 1].round(decimals=10)
        b = estimator.decision_function(X_test).round(decimals=10)

        rank_proba, rank_score = rankdata(a), rankdata(b)
        try:
            assert_array_almost_equal(rank_proba, rank_score)
        except AssertionError:
            # Sometimes, the rounding applied on the probabilities will have
            # ties that are not present in the scores because it is
            # numerically more precise. In this case, we relax the test by
            # grouping the decision function scores based on the probability
            # rank and check that the score is monotonically increasing.
            grouped_y_score = np.array(
                [b[rank_proba == group].mean() for group in np.unique(rank_proba)]
            )
            sorted_idx = np.argsort(grouped_y_score)
            assert_array_equal(sorted_idx, np.arange(len(sorted_idx)))


def check_outliers_fit_predict(name, estimator_orig):
    # Check fit_predict for outlier detectors.

    n_samples = 300
    X, _ = make_blobs(n_samples=n_samples, random_state=0)
    X = shuffle(X, random_state=7)
    n_samples, n_features = X.shape
    estimator = clone(estimator_orig)

    set_random_state(estimator)

    y_pred = estimator.fit_predict(X)
    assert y_pred.shape == (n_samples,)
    assert y_pred.dtype.kind == "i"
    assert_array_equal(np.unique(y_pred), np.array([-1, 1]))

    # check fit_predict = fit.predict when the estimator has both a predict and
    # a fit_predict method. recall that it is already assumed here that the
    # estimator has a fit_predict method
    if hasattr(estimator, "predict"):
        y_pred_2 = estimator.fit(X).predict(X)
        assert_array_equal(y_pred, y_pred_2)

    if hasattr(estimator, "contamination"):
        # proportion of outliers equal to contamination parameter when not
        # set to 'auto'
        expected_outliers = 30
        contamination = float(expected_outliers) / n_samples
        estimator.set_params(contamination=contamination)
        y_pred = estimator.fit_predict(X)

        num_outliers = np.sum(y_pred != 1)
        # num_outliers should be equal to expected_outliers unless
        # there are ties in the decision_function values. this can
        # only be tested for estimators with a decision_function
        # method
        if num_outliers != expected_outliers and hasattr(
            estimator, "decision_function"
        ):
            decision = estimator.decision_function(X)
            check_outlier_corruption(num_outliers, expected_outliers, decision)


def check_fit_non_negative(name, estimator_orig):
    # Check that proper warning is raised for non-negative X
    # when tag requires_positive_X is present
    X = np.array([[-1.0, 1], [-1.0, 1]])
    y = np.array([1, 2])
    estimator = clone(estimator_orig)
    with raises(ValueError):
        estimator.fit(X, y)


def check_fit_idempotent(name, estimator_orig):
    # Check that est.fit(X) is the same as est.fit(X).fit(X). Ideally we would
    # check that the estimated parameters during training (e.g. coefs_) are
    # the same, but having a universal comparison function for those
    # attributes is difficult and full of edge cases. So instead we check that
    # predict(), predict_proba(), decision_function() and transform() return
    # the same results.

    check_methods = ["predict", "transform", "decision_function", "predict_proba"]
    rng = np.random.RandomState(0)

    estimator = clone(estimator_orig)
    set_random_state(estimator)
    if "warm_start" in estimator.get_params().keys():
        estimator.set_params(warm_start=False)

    n_samples = 100
    X = rng.normal(loc=100, size=(n_samples, 2))
    X = _enforce_estimator_tags_X(estimator, X)
    if is_regressor(estimator_orig):
        y = rng.normal(size=n_samples)
    else:
        y = rng.randint(low=0, high=2, size=n_samples)
    y = _enforce_estimator_tags_y(estimator, y)

    train, test = next(ShuffleSplit(test_size=0.2, random_state=rng).split(X))
    X_train, y_train = _safe_split(estimator, X, y, train)
    X_test, y_test = _safe_split(estimator, X, y, test, train)

    # Fit for the first time
    estimator.fit(X_train, y_train)

    result = {
        method: getattr(estimator, method)(X_test)
        for method in check_methods
        if hasattr(estimator, method)
    }

    # Fit again
    set_random_state(estimator)
    estimator.fit(X_train, y_train)

    for method in check_methods:
        if hasattr(estimator, method):
            new_result = getattr(estimator, method)(X_test)
            if np.issubdtype(new_result.dtype, np.floating):
                tol = 2 * np.finfo(new_result.dtype).eps
            else:
                tol = 2 * np.finfo(np.float64).eps
            assert_allclose_dense_sparse(
                result[method],
                new_result,
                atol=max(tol, 1e-9),
                rtol=max(tol, 1e-7),
                err_msg="Idempotency check failed for method {}".format(method),
            )


def check_fit_check_is_fitted(name, estimator_orig):
    # Make sure that estimator doesn't pass check_is_fitted before calling fit
    # and that passes check_is_fitted once it's fit.

    rng = np.random.RandomState(42)

    estimator = clone(estimator_orig)
    set_random_state(estimator)
    if "warm_start" in estimator.get_params():
        estimator.set_params(warm_start=False)

    n_samples = 100
    X = rng.normal(loc=100, size=(n_samples, 2))
    X = _enforce_estimator_tags_X(estimator, X)
    if is_regressor(estimator_orig):
        y = rng.normal(size=n_samples)
    else:
        y = rng.randint(low=0, high=2, size=n_samples)
    y = _enforce_estimator_tags_y(estimator, y)

    if not _safe_tags(estimator).get("stateless", False):
        # stateless estimators (such as FunctionTransformer) are always "fit"!
        try:
            check_is_fitted(estimator)
            raise AssertionError(
                f"{estimator.__class__.__name__} passes check_is_fitted before being"
                " fit!"
            )
        except NotFittedError:
            pass
    estimator.fit(X, y)
    try:
        check_is_fitted(estimator)
    except NotFittedError as e:
        raise NotFittedError(
            "Estimator fails to pass `check_is_fitted` even though it has been fit."
        ) from e


def check_n_features_in(name, estimator_orig):
    # Make sure that n_features_in_ attribute doesn't exist until fit is
    # called, and that its value is correct.

    rng = np.random.RandomState(0)

    estimator = clone(estimator_orig)
    set_random_state(estimator)
    if "warm_start" in estimator.get_params():
        estimator.set_params(warm_start=False)

    n_samples = 100
    X = rng.normal(loc=100, size=(n_samples, 2))
    X = _enforce_estimator_tags_X(estimator, X)
    if is_regressor(estimator_orig):
        y = rng.normal(size=n_samples)
    else:
        y = rng.randint(low=0, high=2, size=n_samples)
    y = _enforce_estimator_tags_y(estimator, y)

    assert not hasattr(estimator, "n_features_in_")
    estimator.fit(X, y)
    assert hasattr(estimator, "n_features_in_")
    assert estimator.n_features_in_ == X.shape[1]


def check_requires_y_none(name, estimator_orig):
    # Make sure that an estimator with requires_y=True fails gracefully when
    # given y=None

    rng = np.random.RandomState(0)

    estimator = clone(estimator_orig)
    set_random_state(estimator)

    n_samples = 100
    X = rng.normal(loc=100, size=(n_samples, 2))
    X = _enforce_estimator_tags_X(estimator, X)

    expected_err_msgs = (
        "requires y to be passed, but the target y is None",
        "Expected array-like (array or non-string sequence), got None",
        "y should be a 1d array",
    )

    try:
        estimator.fit(X, None)
    except ValueError as ve:
        if not any(msg in str(ve) for msg in expected_err_msgs):
            raise ve


@ignore_warnings(category=FutureWarning)
def check_n_features_in_after_fitting(name, estimator_orig):
    # Make sure that n_features_in are checked after fitting
    tags = _safe_tags(estimator_orig)

    is_supported_X_types = (
        "2darray" in tags["X_types"] or "categorical" in tags["X_types"]
    )

    if not is_supported_X_types or tags["no_validation"]:
        return

    rng = np.random.RandomState(0)

    estimator = clone(estimator_orig)
    set_random_state(estimator)
    if "warm_start" in estimator.get_params():
        estimator.set_params(warm_start=False)

    n_samples = 150
    X = rng.normal(size=(n_samples, 8))
    X = _enforce_estimator_tags_X(estimator, X)

    if is_regressor(estimator):
        y = rng.normal(size=n_samples)
    else:
        y = rng.randint(low=0, high=2, size=n_samples)
    y = _enforce_estimator_tags_y(estimator, y)

    estimator.fit(X, y)
    assert estimator.n_features_in_ == X.shape[1]

    # check methods will check n_features_in_
    check_methods = [
        "predict",
        "transform",
        "decision_function",
        "predict_proba",
        "score",
    ]
    X_bad = X[:, [1]]

    msg = f"X has 1 features, but \\w+ is expecting {X.shape[1]} features as input"
    for method in check_methods:
        if not hasattr(estimator, method):
            continue

        callable_method = getattr(estimator, method)
        if method == "score":
            callable_method = partial(callable_method, y=y)

        with raises(ValueError, match=msg):
            callable_method(X_bad)

    # partial_fit will check in the second call
    if not hasattr(estimator, "partial_fit"):
        return

    estimator = clone(estimator_orig)
    if is_classifier(estimator):
        estimator.partial_fit(X, y, classes=np.unique(y))
    else:
        estimator.partial_fit(X, y)
    assert estimator.n_features_in_ == X.shape[1]

    with raises(ValueError, match=msg):
        estimator.partial_fit(X_bad, y)


def check_estimator_get_tags_default_keys(name, estimator_orig):
    # check that if _get_tags is implemented, it contains all keys from
    # _DEFAULT_KEYS
    estimator = clone(estimator_orig)
    if not hasattr(estimator, "_get_tags"):
        return

    tags_keys = set(estimator._get_tags().keys())
    default_tags_keys = set(_DEFAULT_TAGS.keys())
    assert tags_keys.intersection(default_tags_keys) == default_tags_keys, (
        f"{name}._get_tags() is missing entries for the following default tags"
        f": {default_tags_keys - tags_keys.intersection(default_tags_keys)}"
    )


def check_dataframe_column_names_consistency(name, estimator_orig):
    try:
        import pandas as pd
    except ImportError:
        raise SkipTest(
            "pandas is not installed: not checking column name consistency for pandas"
        )

    tags = _safe_tags(estimator_orig)
    is_supported_X_types = (
        "2darray" in tags["X_types"] or "categorical" in tags["X_types"]
    )

    if not is_supported_X_types or tags["no_validation"]:
        return

    rng = np.random.RandomState(0)

    estimator = clone(estimator_orig)
    set_random_state(estimator)

    X_orig = rng.normal(size=(150, 8))

    X_orig = _enforce_estimator_tags_X(estimator, X_orig)
    n_samples, n_features = X_orig.shape

    names = np.array([f"col_{i}" for i in range(n_features)])
    X = pd.DataFrame(X_orig, columns=names, copy=False)

    if is_regressor(estimator):
        y = rng.normal(size=n_samples)
    else:
        y = rng.randint(low=0, high=2, size=n_samples)
    y = _enforce_estimator_tags_y(estimator, y)

    # Check that calling `fit` does not raise any warnings about feature names.
    with warnings.catch_warnings():
        warnings.filterwarnings(
            "error",
            message="X does not have valid feature names",
            category=UserWarning,
            module="sklearn",
        )
        estimator.fit(X, y)

    if not hasattr(estimator, "feature_names_in_"):
        raise ValueError(
            "Estimator does not have a feature_names_in_ "
            "attribute after fitting with a dataframe"
        )
    assert isinstance(estimator.feature_names_in_, np.ndarray)
    assert estimator.feature_names_in_.dtype == object
    assert_array_equal(estimator.feature_names_in_, names)

    # Only check sklearn estimators for feature_names_in_ in docstring
    module_name = estimator_orig.__module__
    if (
        module_name.startswith("sklearn.")
        and not ("test_" in module_name or module_name.endswith("_testing"))
        and ("feature_names_in_" not in (estimator_orig.__doc__))
    ):
        raise ValueError(
            f"Estimator {name} does not document its feature_names_in_ attribute"
        )

    check_methods = []
    for method in (
        "predict",
        "transform",
        "decision_function",
        "predict_proba",
        "score",
        "score_samples",
        "predict_log_proba",
    ):
        if not hasattr(estimator, method):
            continue

        callable_method = getattr(estimator, method)
        if method == "score":
            callable_method = partial(callable_method, y=y)
        check_methods.append((method, callable_method))

    for _, method in check_methods:
        with warnings.catch_warnings():
            warnings.filterwarnings(
                "error",
                message="X does not have valid feature names",
                category=UserWarning,
                module="sklearn",
            )
            method(X)  # works without UserWarning for valid features

    invalid_names = [
        (names[::-1], "Feature names must be in the same order as they were in fit."),
        (
            [f"another_prefix_{i}" for i in range(n_features)],
            (
                "Feature names unseen at fit time:\n- another_prefix_0\n-"
                " another_prefix_1\n"
            ),
        ),
        (
            names[:3],
            f"Feature names seen at fit time, yet now missing:\n- {min(names[3:])}\n",
        ),
    ]
    params = {
        key: value
        for key, value in estimator.get_params().items()
        if "early_stopping" in key
    }
    early_stopping_enabled = any(value is True for value in params.values())

    for invalid_name, additional_message in invalid_names:
        X_bad = pd.DataFrame(X, columns=invalid_name, copy=False)

        expected_msg = re.escape(
            "The feature names should match those that were passed during fit.\n"
            f"{additional_message}"
        )
        for name, method in check_methods:
            with raises(
                ValueError, match=expected_msg, err_msg=f"{name} did not raise"
            ):
                method(X_bad)

        # partial_fit checks on second call
        # Do not call partial fit if early_stopping is on
        if not hasattr(estimator, "partial_fit") or early_stopping_enabled:
            continue

        estimator = clone(estimator_orig)
        if is_classifier(estimator):
            classes = np.unique(y)
            estimator.partial_fit(X, y, classes=classes)
        else:
            estimator.partial_fit(X, y)

        with raises(ValueError, match=expected_msg):
            estimator.partial_fit(X_bad, y)


def check_transformer_get_feature_names_out(name, transformer_orig):
    tags = transformer_orig._get_tags()
    if "2darray" not in tags["X_types"] or tags["no_validation"]:
        return

    X, y = make_blobs(
        n_samples=30,
        centers=[[0, 0, 0], [1, 1, 1]],
        random_state=0,
        n_features=2,
        cluster_std=0.1,
    )
    X = StandardScaler().fit_transform(X)

    transformer = clone(transformer_orig)
    X = _enforce_estimator_tags_X(transformer, X)

    n_features = X.shape[1]
    set_random_state(transformer)

    y_ = y
    if name in CROSS_DECOMPOSITION:
        y_ = np.c_[np.asarray(y), np.asarray(y)]
        y_[::2, 1] *= 2

    X_transform = transformer.fit_transform(X, y=y_)
    input_features = [f"feature{i}" for i in range(n_features)]

    # input_features names is not the same length as n_features_in_
    with raises(ValueError, match="input_features should have length equal"):
        transformer.get_feature_names_out(input_features[::2])

    feature_names_out = transformer.get_feature_names_out(input_features)
    assert feature_names_out is not None
    assert isinstance(feature_names_out, np.ndarray)
    assert feature_names_out.dtype == object
    assert all(isinstance(name, str) for name in feature_names_out)

    if isinstance(X_transform, tuple):
        n_features_out = X_transform[0].shape[1]
    else:
        n_features_out = X_transform.shape[1]

    assert (
        len(feature_names_out) == n_features_out
    ), f"Expected {n_features_out} feature names, got {len(feature_names_out)}"


def check_transformer_get_feature_names_out_pandas(name, transformer_orig):
    try:
        import pandas as pd
    except ImportError:
        raise SkipTest(
            "pandas is not installed: not checking column name consistency for pandas"
        )

    tags = transformer_orig._get_tags()
    if "2darray" not in tags["X_types"] or tags["no_validation"]:
        return

    X, y = make_blobs(
        n_samples=30,
        centers=[[0, 0, 0], [1, 1, 1]],
        random_state=0,
        n_features=2,
        cluster_std=0.1,
    )
    X = StandardScaler().fit_transform(X)

    transformer = clone(transformer_orig)
    X = _enforce_estimator_tags_X(transformer, X)

    n_features = X.shape[1]
    set_random_state(transformer)

    y_ = y
    if name in CROSS_DECOMPOSITION:
        y_ = np.c_[np.asarray(y), np.asarray(y)]
        y_[::2, 1] *= 2

    feature_names_in = [f"col{i}" for i in range(n_features)]
    df = pd.DataFrame(X, columns=feature_names_in, copy=False)
    X_transform = transformer.fit_transform(df, y=y_)

    # error is raised when `input_features` do not match feature_names_in
    invalid_feature_names = [f"bad{i}" for i in range(n_features)]
    with raises(ValueError, match="input_features is not equal to feature_names_in_"):
        transformer.get_feature_names_out(invalid_feature_names)

    feature_names_out_default = transformer.get_feature_names_out()
    feature_names_in_explicit_names = transformer.get_feature_names_out(
        feature_names_in
    )
    assert_array_equal(feature_names_out_default, feature_names_in_explicit_names)

    if isinstance(X_transform, tuple):
        n_features_out = X_transform[0].shape[1]
    else:
        n_features_out = X_transform.shape[1]

    assert (
        len(feature_names_out_default) == n_features_out
    ), f"Expected {n_features_out} feature names, got {len(feature_names_out_default)}"


def check_param_validation(name, estimator_orig):
    # Check that an informative error is raised when the value of a constructor
    # parameter does not have an appropriate type or value.
    rng = np.random.RandomState(0)
    X = rng.uniform(size=(20, 5))
    y = rng.randint(0, 2, size=20)
    y = _enforce_estimator_tags_y(estimator_orig, y)

    estimator_params = estimator_orig.get_params(deep=False).keys()

    # check that there is a constraint for each parameter
    if estimator_params:
        validation_params = estimator_orig._parameter_constraints.keys()
        unexpected_params = set(validation_params) - set(estimator_params)
        missing_params = set(estimator_params) - set(validation_params)
        err_msg = (
            f"Mismatch between _parameter_constraints and the parameters of {name}."
            f"\nConsider the unexpected parameters {unexpected_params} and expected but"
            f" missing parameters {missing_params}"
        )
        assert validation_params == estimator_params, err_msg

    # this object does not have a valid type for sure for all params
    param_with_bad_type = type("BadType", (), {})()

    fit_methods = ["fit", "partial_fit", "fit_transform", "fit_predict"]

    for param_name in estimator_params:
        constraints = estimator_orig._parameter_constraints[param_name]

        if constraints == "no_validation":
            # This parameter is not validated
            continue

        # Mixing an interval of reals and an interval of integers must be avoided.
        if any(
            isinstance(constraint, Interval) and constraint.type == Integral
            for constraint in constraints
        ) and any(
            isinstance(constraint, Interval) and constraint.type == Real
            for constraint in constraints
        ):
            raise ValueError(
                f"The constraint for parameter {param_name} of {name} can't have a mix"
                " of intervals of Integral and Real types. Use the type RealNotInt"
                " instead of Real."
            )

        match = rf"The '{param_name}' parameter of {name} must be .* Got .* instead."
        err_msg = (
            f"{name} does not raise an informative error message when the "
            f"parameter {param_name} does not have a valid type or value."
        )

        estimator = clone(estimator_orig)

        # First, check that the error is raised if param doesn't match any valid type.
        estimator.set_params(**{param_name: param_with_bad_type})

        for method in fit_methods:
            if not hasattr(estimator, method):
                # the method is not accessible with the current set of parameters
                continue

            err_msg = (
                f"{name} does not raise an informative error message when the parameter"
                f" {param_name} does not have a valid type. If any Python type is"
                " valid, the constraint should be 'no_validation'."
            )

            with raises(InvalidParameterError, match=match, err_msg=err_msg):
                if any(
                    isinstance(X_type, str) and X_type.endswith("labels")
                    for X_type in _safe_tags(estimator, key="X_types")
                ):
                    # The estimator is a label transformer and take only `y`
                    getattr(estimator, method)(y)
                else:
                    getattr(estimator, method)(X, y)

        # Then, for constraints that are more than a type constraint, check that the
        # error is raised if param does match a valid type but does not match any valid
        # value for this type.
        constraints = [make_constraint(constraint) for constraint in constraints]

        for constraint in constraints:
            try:
                bad_value = generate_invalid_param_val(constraint)
            except NotImplementedError:
                continue

            estimator.set_params(**{param_name: bad_value})

            for method in fit_methods:
                if not hasattr(estimator, method):
                    # the method is not accessible with the current set of parameters
                    continue

                err_msg = (
                    f"{name} does not raise an informative error message when the "
                    f"parameter {param_name} does not have a valid value.\n"
                    "Constraints should be disjoint. For instance "
                    "[StrOptions({'a_string'}), str] is not a acceptable set of "
                    "constraint because generating an invalid string for the first "
                    "constraint will always produce a valid string for the second "
                    "constraint."
                )

                with raises(InvalidParameterError, match=match, err_msg=err_msg):
                    if any(
                        X_type.endswith("labels")
                        for X_type in _safe_tags(estimator, key="X_types")
                    ):
                        # The estimator is a label transformer and take only `y`
                        getattr(estimator, method)(y)
                    else:
                        getattr(estimator, method)(X, y)


def check_set_output_transform(name, transformer_orig):
    # Check transformer.set_output with the default configuration does not
    # change the transform output.
    tags = transformer_orig._get_tags()
    if "2darray" not in tags["X_types"] or tags["no_validation"]:
        return

    rng = np.random.RandomState(0)
    transformer = clone(transformer_orig)

    X = rng.uniform(size=(20, 5))
    X = _enforce_estimator_tags_X(transformer_orig, X)
    y = rng.randint(0, 2, size=20)
    y = _enforce_estimator_tags_y(transformer_orig, y)
    set_random_state(transformer)

    def fit_then_transform(est):
        if name in CROSS_DECOMPOSITION:
            return est.fit(X, y).transform(X, y)
        return est.fit(X, y).transform(X)

    def fit_transform(est):
        return est.fit_transform(X, y)

    transform_methods = {
        "transform": fit_then_transform,
        "fit_transform": fit_transform,
    }
    for name, transform_method in transform_methods.items():
        transformer = clone(transformer)
        if not hasattr(transformer, name):
            continue
        X_trans_no_setting = transform_method(transformer)

        # Auto wrapping only wraps the first array
        if name in CROSS_DECOMPOSITION:
            X_trans_no_setting = X_trans_no_setting[0]

        transformer.set_output(transform="default")
        X_trans_default = transform_method(transformer)

        if name in CROSS_DECOMPOSITION:
            X_trans_default = X_trans_default[0]

        # Default and no setting -> returns the same transformation
        assert_allclose_dense_sparse(X_trans_no_setting, X_trans_default)


def _output_from_fit_transform(transformer, name, X, df, y):
    """Generate output to test `set_output` for different configuration:

    - calling either `fit.transform` or `fit_transform`;
    - passing either a dataframe or a numpy array to fit;
    - passing either a dataframe or a numpy array to transform.
    """
    outputs = {}

    # fit then transform case:
    cases = [
        ("fit.transform/df/df", df, df),
        ("fit.transform/df/array", df, X),
        ("fit.transform/array/df", X, df),
        ("fit.transform/array/array", X, X),
    ]
    if all(hasattr(transformer, meth) for meth in ["fit", "transform"]):
        for (
            case,
            data_fit,
            data_transform,
        ) in cases:
            transformer.fit(data_fit, y)
            if name in CROSS_DECOMPOSITION:
                X_trans, _ = transformer.transform(data_transform, y)
            else:
                X_trans = transformer.transform(data_transform)
            outputs[case] = (X_trans, transformer.get_feature_names_out())

    # fit_transform case:
    cases = [
        ("fit_transform/df", df),
        ("fit_transform/array", X),
    ]
    if hasattr(transformer, "fit_transform"):
        for case, data in cases:
            if name in CROSS_DECOMPOSITION:
                X_trans, _ = transformer.fit_transform(data, y)
            else:
                X_trans = transformer.fit_transform(data, y)
            outputs[case] = (X_trans, transformer.get_feature_names_out())

    return outputs


def _check_generated_dataframe(name, case, index, outputs_default, outputs_pandas):
    import pandas as pd

    X_trans, feature_names_default = outputs_default
    df_trans, feature_names_pandas = outputs_pandas

    assert isinstance(df_trans, pd.DataFrame)
    # We always rely on the output of `get_feature_names_out` of the
    # transformer used to generate the dataframe as a ground-truth of the
    # columns.
    # If a dataframe is passed into transform, then the output should have the same
    # index
    expected_index = index if case.endswith("df") else None
    expected_dataframe = pd.DataFrame(
        X_trans, columns=feature_names_pandas, copy=False, index=expected_index
    )

    try:
        pd.testing.assert_frame_equal(df_trans, expected_dataframe)
    except AssertionError as e:
        raise AssertionError(
            f"{name} does not generate a valid dataframe in the {case} "
            "case. The generated dataframe is not equal to the expected "
            f"dataframe. The error message is: {e}"
        ) from e


def check_set_output_transform_pandas(name, transformer_orig):
    # Check transformer.set_output configures the output of transform="pandas".
    try:
        import pandas as pd
    except ImportError:
        raise SkipTest(
            "pandas is not installed: not checking column name consistency for pandas"
        )

    tags = transformer_orig._get_tags()
    if "2darray" not in tags["X_types"] or tags["no_validation"]:
        return

    rng = np.random.RandomState(0)
    transformer = clone(transformer_orig)

    X = rng.uniform(size=(20, 5))
    X = _enforce_estimator_tags_X(transformer_orig, X)
    y = rng.randint(0, 2, size=20)
    y = _enforce_estimator_tags_y(transformer_orig, y)
    set_random_state(transformer)

    feature_names_in = [f"col{i}" for i in range(X.shape[1])]
    index = [f"index{i}" for i in range(X.shape[0])]
    df = pd.DataFrame(X, columns=feature_names_in, copy=False, index=index)

    transformer_default = clone(transformer).set_output(transform="default")
    outputs_default = _output_from_fit_transform(transformer_default, name, X, df, y)
    transformer_pandas = clone(transformer).set_output(transform="pandas")
    try:
        outputs_pandas = _output_from_fit_transform(transformer_pandas, name, X, df, y)
    except ValueError as e:
        # transformer does not support sparse data
        assert "Pandas output does not support sparse data." in str(e), e
        return

    for case in outputs_default:
        _check_generated_dataframe(
            name, case, index, outputs_default[case], outputs_pandas[case]
        )


def check_global_output_transform_pandas(name, transformer_orig):
    """Check that setting globally the output of a transformer to pandas lead to the
    right results."""
    try:
        import pandas as pd
    except ImportError:
        raise SkipTest(
            "pandas is not installed: not checking column name consistency for pandas"
        )

    tags = transformer_orig._get_tags()
    if "2darray" not in tags["X_types"] or tags["no_validation"]:
        return

    rng = np.random.RandomState(0)
    transformer = clone(transformer_orig)

    X = rng.uniform(size=(20, 5))
    X = _enforce_estimator_tags_X(transformer_orig, X)
    y = rng.randint(0, 2, size=20)
    y = _enforce_estimator_tags_y(transformer_orig, y)
    set_random_state(transformer)

    feature_names_in = [f"col{i}" for i in range(X.shape[1])]
    index = [f"index{i}" for i in range(X.shape[0])]
    df = pd.DataFrame(X, columns=feature_names_in, copy=False, index=index)

    transformer_default = clone(transformer).set_output(transform="default")
    outputs_default = _output_from_fit_transform(transformer_default, name, X, df, y)
    transformer_pandas = clone(transformer)
    try:
        with config_context(transform_output="pandas"):
            outputs_pandas = _output_from_fit_transform(
                transformer_pandas, name, X, df, y
            )
    except ValueError as e:
        # transformer does not support sparse data
        assert "Pandas output does not support sparse data." in str(e), e
        return

    for case in outputs_default:
        _check_generated_dataframe(
            name, case, index, outputs_default[case], outputs_pandas[case]
        )<|MERGE_RESOLUTION|>--- conflicted
+++ resolved
@@ -1,8 +1,5 @@
-<<<<<<< HEAD
 import importlib
 import os
-=======
->>>>>>> a31e1085
 import pickle
 import re
 import warnings
@@ -854,7 +851,6 @@
         yield sparse_format + "_64", X
 
 
-<<<<<<< HEAD
 def _array_api_for_tests(array_namespace, device, dtype):
     try:
         array_mod = importlib.import_module(array_namespace)
@@ -904,8 +900,6 @@
     return xp, device, dtype
 
 
-=======
->>>>>>> a31e1085
 def check_array_api_input(
     name,
     estimator_orig,
