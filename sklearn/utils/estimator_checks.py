--- conflicted
+++ resolved
@@ -1503,10 +1503,7 @@
         estimator.partial_fit(X[:, :-1], y)
 
 
-<<<<<<< HEAD
-@ignore_warnings(category=(SklearnDeprecationWarning, FutureWarning))
-=======
-@ignore_warnings(category=(DeprecationWarning, FutureWarning))
+@ignore_warnings(category=(SklearnDeprecationWarning, FutureWarning))
 def check_classifier_multioutput(name, estimator):
     n_samples, n_labels, n_classes = 42, 5, 3
     tags = _safe_tags(estimator)
@@ -1564,7 +1561,7 @@
             assert_array_equal(rankdata(y_proba), rankdata(y_decision[:, i]))
 
 
-@ignore_warnings(category=(DeprecationWarning, FutureWarning))
+@ignore_warnings(category=(SklearnDeprecationWarning, FutureWarning))
 def check_regressor_multioutput(name, estimator):
     estimator = clone(estimator)
     n_samples = n_features = 10
@@ -1587,8 +1584,7 @@
         " Expected {}, got {}.")
 
 
-@ignore_warnings(category=(DeprecationWarning, FutureWarning))
->>>>>>> 6a8b3d4c
+@ignore_warnings(category=(SklearnDeprecationWarning, FutureWarning))
 def check_clustering(name, clusterer_orig, readonly_memmap=False):
     clusterer = clone(clusterer_orig)
     X, y = make_blobs(n_samples=50, random_state=1)
