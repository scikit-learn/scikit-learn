import types
import warnings
import sys
import traceback
import pickle
from copy import deepcopy
from functools import partial
from inspect import signature

import numpy as np
from scipy import sparse
from scipy.stats import rankdata

from sklearn.utils import IS_PYPY
from sklearn.utils import _joblib
from sklearn.utils.testing import assert_raises, _get_args
from sklearn.utils.testing import assert_raises_regex
from sklearn.utils.testing import assert_raise_message
from sklearn.utils.testing import assert_equal
from sklearn.utils.testing import assert_not_equal
from sklearn.utils.testing import assert_almost_equal
from sklearn.utils.testing import assert_in
from sklearn.utils.testing import assert_array_equal
from sklearn.utils.testing import assert_array_almost_equal
from sklearn.utils.testing import assert_allclose
from sklearn.utils.testing import assert_allclose_dense_sparse
from sklearn.utils.testing import assert_warns_message
from sklearn.utils.testing import set_random_state
from sklearn.utils.testing import assert_greater
from sklearn.utils.testing import assert_greater_equal
from sklearn.utils.testing import SkipTest
from sklearn.utils.testing import ignore_warnings
from sklearn.utils.testing import assert_dict_equal
from sklearn.utils.testing import create_memmap_backed_data
from sklearn.utils import is_scalar_nan
from sklearn.discriminant_analysis import LinearDiscriminantAnalysis
from sklearn.linear_model import Ridge


from sklearn.base import (clone, ClusterMixin, is_classifier, is_regressor,
                          _DEFAULT_TAGS, RegressorMixin, is_outlier_detector)

from sklearn.metrics import accuracy_score, adjusted_rand_score, f1_score

from sklearn.random_projection import BaseRandomProjection
from sklearn.feature_selection import SelectKBest
from sklearn.linear_model.stochastic_gradient import BaseSGD
from sklearn.pipeline import make_pipeline
from sklearn.exceptions import DataConversionWarning
from sklearn.exceptions import SkipTestWarning
from sklearn.model_selection import train_test_split
from sklearn.model_selection import ShuffleSplit
from sklearn.model_selection._validation import _safe_split
from sklearn.metrics.pairwise import (rbf_kernel, linear_kernel,
                                      pairwise_distances)

from sklearn.utils import shuffle
from sklearn.utils.validation import has_fit_parameter, _num_samples
from sklearn.preprocessing import StandardScaler
from sklearn.datasets import load_iris, load_boston, make_blobs


BOSTON = None
CROSS_DECOMPOSITION = ['PLSCanonical', 'PLSRegression', 'CCA', 'PLSSVD']
<<<<<<< HEAD


def _safe_tags(estimator, key=None):
    # if estimator doesn't have _get_tags, use _DEFAULT_TAGS
    # if estimator has tags but not key, use _DEFAULT_TAGS[key]
    if hasattr(estimator, "_get_tags"):
        if key is not None:
            return estimator._get_tags().get(key, _DEFAULT_TAGS[key])
        tags = estimator._get_tags()
        return {key: tags.get(key, _DEFAULT_TAGS[key])
                for key in _DEFAULT_TAGS.keys()}
    if key is not None:
        return _DEFAULT_TAGS[key]
    return _DEFAULT_TAGS


def _yield_checks(name, estimator):
    tags = _safe_tags(estimator)
=======
MULTI_OUTPUT = ['CCA', 'DecisionTreeRegressor', 'ElasticNet',
                'ExtraTreeRegressor', 'ExtraTreesRegressor',
                'GaussianProcessRegressor', 'TransformedTargetRegressor',
                'KNeighborsRegressor', 'KernelRidge', 'Lars', 'Lasso',
                'LassoLars', 'LinearRegression', 'MultiTaskElasticNet',
                'MultiTaskElasticNetCV', 'MultiTaskLasso', 'MultiTaskLassoCV',
                'OrthogonalMatchingPursuit', 'PLSCanonical', 'PLSRegression',
                'RANSACRegressor', 'RadiusNeighborsRegressor',
                'RandomForestRegressor', 'Ridge', 'RidgeCV']

ALLOW_NAN = ['Imputer', 'SimpleImputer', 'MissingIndicator',
             'MaxAbsScaler', 'MinMaxScaler', 'RobustScaler', 'StandardScaler',
             'PowerTransformer', 'QuantileTransformer', 'IterativeImputer']

SUPPORT_STRING = ['SimpleImputer', 'MissingIndicator']


def _yield_non_meta_checks(name, estimator):
>>>>>>> 2a2dc8c8
    yield check_estimators_dtypes
    yield check_fit_score_takes_y
    yield check_sample_weights_pandas_series
    yield check_sample_weights_list
    yield check_sample_weights_invariance
    yield check_estimators_fit_returns_self
    yield partial(check_estimators_fit_returns_self, readonly_memmap=True)

    # Check that all estimator yield informative messages when
    # trained on empty datasets
    if not tags["no_validation"]:
        yield check_complex_data
        yield check_dtype_object
        yield check_estimators_empty_data_messages

    if name not in CROSS_DECOMPOSITION:
        # SpectralEmbedding is non-deterministic,
        # see issue #4236
        # cross-decomposition's "transform" returns X and Y
        yield check_pipeline_consistency

    if (not tags["allow_nan"] and not tags["no_validation"]):
        # Test that all estimators check their input for NaN's and infs
        yield check_estimators_nan_inf

    yield check_estimators_overwrite_params
    if hasattr(estimator, 'sparsify'):
        yield check_sparsify_coefficients

    yield check_estimator_sparse_data

    # Test that estimators can be pickled, and once pickled
    # give the same answer as before.
    yield check_estimators_pickle


def _yield_classifier_checks(name, classifier):
    tags = _safe_tags(classifier)

    # test classifiers can handle non-array data
    yield check_classifier_data_not_an_array
    # test classifiers trained on a single label always return this label
    yield check_classifiers_one_label
    yield check_classifiers_classes
    yield check_estimators_partial_fit_n_features
    # basic consistency testing
    yield check_classifiers_train
    yield partial(check_classifiers_train, readonly_memmap=True)
    yield check_classifiers_regression_target
    if not tags["no_validation"]:
        yield check_supervised_y_no_nan
        yield check_supervised_y_2d
    yield check_estimators_unfitted
    if 'class_weight' in classifier.get_params().keys():
        yield check_class_weight_classifiers

    yield check_non_transformer_estimators_n_iter
    # test if predict_proba is a monotonic transformation of decision_function
    yield check_decision_proba_consistency


@ignore_warnings(category=(DeprecationWarning, FutureWarning))
def check_supervised_y_no_nan(name, estimator_orig):
    # Checks that the Estimator targets are not NaN.
    estimator = clone(estimator_orig)
    rng = np.random.RandomState(888)
    X = rng.randn(10, 5)
    y = np.full(10, np.inf)
    y = multioutput_estimator_convert_y_2d(estimator, y)

    errmsg = "Input contains NaN, infinity or a value too large for " \
             "dtype('float64')."
    try:
        estimator.fit(X, y)
    except ValueError as e:
        if str(e) != errmsg:
            raise ValueError("Estimator {0} raised error as expected, but "
                             "does not match expected error message"
                             .format(name))
    else:
        raise ValueError("Estimator {0} should have raised error on fitting "
                         "array y with NaN value.".format(name))


def _yield_regressor_checks(name, regressor):
    tags = _safe_tags(regressor)
    # TODO: test with intercept
    # TODO: test with multiple responses
    # basic testing
    yield check_regressors_train
    yield partial(check_regressors_train, readonly_memmap=True)
    yield check_regressor_data_not_an_array
    yield check_estimators_partial_fit_n_features
    yield check_regressors_no_decision_function
    if not tags["no_validation"]:
        yield check_supervised_y_2d
    yield check_supervised_y_no_nan
    if name != 'CCA':
        # check that the regressor handles int input
        yield check_regressors_int
    yield check_estimators_unfitted
    yield check_non_transformer_estimators_n_iter


def _yield_transformer_checks(name, transformer):
    # All transformers should either deal with sparse data or raise an
    # exception with type TypeError and an intelligible error message
    yield check_transformer_data_not_an_array
    # these don't actually fit the data, so don't raise errors
    yield check_transformer_general
    yield partial(check_transformer_general, readonly_memmap=True)

    if not _safe_tags(transformer, "stateless"):
        yield check_transformers_unfitted
    # Dependent on external solvers and hence accessing the iter
    # param is non-trivial.
    external_solver = ['Isomap', 'KernelPCA', 'LocallyLinearEmbedding',
                       'RandomizedLasso', 'LogisticRegressionCV']
    if name not in external_solver:
        yield check_transformer_n_iter


def _yield_clustering_checks(name, clusterer):
    yield check_clusterer_compute_labels_predict
    if name not in ('WardAgglomeration', "FeatureAgglomeration"):
        # this is clustering on the features
        # let's not test that here.
        yield check_clustering
        yield partial(check_clustering, readonly_memmap=True)
        yield check_estimators_partial_fit_n_features
    yield check_non_transformer_estimators_n_iter


def _yield_outliers_checks(name, estimator):

    # checks for outlier detectors that have a fit_predict method
    if hasattr(estimator, 'fit_predict'):
        yield check_outliers_fit_predict

    # checks for estimators that can be used on a test set
    if hasattr(estimator, 'predict'):
        yield check_outliers_train
        yield partial(check_outliers_train, readonly_memmap=True)
        # test outlier detectors can handle non-array data
        yield check_classifier_data_not_an_array
        # test if NotFittedError is raised
        yield check_estimators_unfitted


def _yield_all_checks(name, estimator):
    tags = _safe_tags(estimator)
    if "2darray" not in tags["X_types"]:
        warnings.warn("Can't test estimator {} which requires input "
                      " of type {}".format(name, tags["X_types"]),
                      SkipTestWarning)
        return
    if tags["_skip_test"]:
        warnings.warn("Explicit SKIP via _skip_test tag for estimator "
                      "{}.".format(name),
                      SkipTestWarning)
        return

    for check in _yield_checks(name, estimator):
        yield check
    if is_classifier(estimator):
        for check in _yield_classifier_checks(name, estimator):
            yield check
    if is_regressor(estimator):
        for check in _yield_regressor_checks(name, estimator):
            yield check
    if hasattr(estimator, 'transform'):
        for check in _yield_transformer_checks(name, estimator):
            yield check
    if isinstance(estimator, ClusterMixin):
        for check in _yield_clustering_checks(name, estimator):
            yield check
    if is_outlier_detector(estimator):
        for check in _yield_outliers_checks(name, estimator):
            yield check
    yield check_fit2d_predict1d
    yield check_methods_subset_invariance
    yield check_fit2d_1sample
    yield check_fit2d_1feature
    yield check_fit1d
    yield check_get_params_invariance
    yield check_set_params
    yield check_dict_unchanged
    yield check_dont_overwrite_parameters
    yield check_fit_idempotent


def check_estimator(Estimator):
    """Check if estimator adheres to scikit-learn conventions.

    This estimator will run an extensive test-suite for input validation,
    shapes, etc.
    Additional tests for classifiers, regressors, clustering or transformers
    will be run if the Estimator class inherits from the corresponding mixin
    from sklearn.base.

    This test can be applied to classes or instances.
    Classes currently have some additional tests that related to construction,
    while passing instances allows the testing of multiple options.

    Parameters
    ----------
    estimator : estimator object or class
        Estimator to check. Estimator is a class object or instance.

    """
    if isinstance(Estimator, type):
        # got a class
        name = Estimator.__name__
        estimator = Estimator()
        check_parameters_default_constructible(name, Estimator)
        check_no_attributes_set_in_init(name, estimator)
    else:
        # got an instance
        estimator = Estimator
        name = type(estimator).__name__

    for check in _yield_all_checks(name, estimator):
        try:
            check(name, estimator)
        except SkipTest as exception:
            # the only SkipTest thrown currently results from not
            # being able to import pandas.
            warnings.warn(str(exception), SkipTestWarning)


def _boston_subset(n_samples=200):
    global BOSTON
    if BOSTON is None:
        boston = load_boston()
        X, y = boston.data, boston.target
        X, y = shuffle(X, y, random_state=0)
        X, y = X[:n_samples], y[:n_samples]
        X = StandardScaler().fit_transform(X)
        BOSTON = X, y
    return BOSTON


def set_checking_parameters(estimator):
    # set parameters to speed up some estimators and
    # avoid deprecated behaviour
    params = estimator.get_params()
    name = estimator.__class__.__name__
    if ("n_iter" in params and name != "TSNE"):
        estimator.set_params(n_iter=5)
    if "max_iter" in params:
        if estimator.max_iter is not None:
            estimator.set_params(max_iter=min(5, estimator.max_iter))
        # LinearSVR, LinearSVC
        if estimator.__class__.__name__ in ['LinearSVR', 'LinearSVC']:
            estimator.set_params(max_iter=20)
        # NMF
        if estimator.__class__.__name__ == 'NMF':
            estimator.set_params(max_iter=100)
        # MLP
        if estimator.__class__.__name__ in ['MLPClassifier', 'MLPRegressor']:
            estimator.set_params(max_iter=100)
    if "n_resampling" in params:
        # randomized lasso
        estimator.set_params(n_resampling=5)
    if "n_estimators" in params:
        # especially gradient boosting with default 100
        # FIXME: The default number of trees was changed and is set to 'warn'
        # for some of the ensemble methods. We need to catch this case to avoid
        # an error during the comparison. To be reverted in 0.22.
        if estimator.n_estimators == 'warn':
            estimator.set_params(n_estimators=5)
        else:
            estimator.set_params(n_estimators=min(5, estimator.n_estimators))
    if "max_trials" in params:
        # RANSAC
        estimator.set_params(max_trials=10)
    if "n_init" in params:
        # K-Means
        estimator.set_params(n_init=2)

    if hasattr(estimator, "n_components"):
        estimator.n_components = 2

    if name == 'TruncatedSVD':
        # TruncatedSVD doesn't run with n_components = n_features
        # This is ugly :-/
        estimator.n_components = 1

    if hasattr(estimator, "n_clusters"):
        estimator.n_clusters = min(estimator.n_clusters, 2)

    if hasattr(estimator, "n_best"):
        estimator.n_best = 1

    if name == "SelectFdr":
        # be tolerant of noisy datasets (not actually speed)
        estimator.set_params(alpha=.5)

    if name == "TheilSenRegressor":
        estimator.max_subpopulation = 100

    if estimator.__class__.__name__ == "IsolationForest":
        # XXX to be removed in 0.22.
        # this is used because the old IsolationForest does not
        # respect the outlier detection API and thus and does not
        # pass the outlier detection common tests.
        estimator.set_params(behaviour='new')

    if isinstance(estimator, BaseRandomProjection):
        # Due to the jl lemma and often very few samples, the number
        # of components of the random matrix projection will be probably
        # greater than the number of features.
        # So we impose a smaller number (avoid "auto" mode)
        estimator.set_params(n_components=2)

    if isinstance(estimator, SelectKBest):
        # SelectKBest has a default of k=10
        # which is more feature than we have in most case.
        estimator.set_params(k=1)


class NotAnArray:
    """An object that is convertible to an array

    Parameters
    ----------
    data : array_like
        The data.
    """

    def __init__(self, data):
        self.data = data

    def __array__(self, dtype=None):
        return self.data


def _is_pairwise(estimator):
    """Returns True if estimator has a _pairwise attribute set to True.

    Parameters
    ----------
    estimator : object
        Estimator object to test.

    Returns
    -------
    out : bool
        True if _pairwise is set to True and False otherwise.
    """
    return bool(getattr(estimator, "_pairwise", False))


def _is_pairwise_metric(estimator):
    """Returns True if estimator accepts pairwise metric.

    Parameters
    ----------
    estimator : object
        Estimator object to test.

    Returns
    -------
    out : bool
        True if _pairwise is set to True and False otherwise.
    """
    metric = getattr(estimator, "metric", None)

    return bool(metric == 'precomputed')


def pairwise_estimator_convert_X(X, estimator, kernel=linear_kernel):

    if _is_pairwise_metric(estimator):
        return pairwise_distances(X, metric='euclidean')
    if _is_pairwise(estimator):
        return kernel(X, X)

    return X


def _generate_sparse_matrix(X_csr):
    """Generate sparse matrices with {32,64}bit indices of diverse format

        Parameters
        ----------
        X_csr: CSR Matrix
            Input matrix in CSR format

        Returns
        -------
        out: iter(Matrices)
            In format['dok', 'lil', 'dia', 'bsr', 'csr', 'csc', 'coo',
             'coo_64', 'csc_64', 'csr_64']
    """

    assert X_csr.format == 'csr'
    yield 'csr', X_csr.copy()
    for sparse_format in ['dok', 'lil', 'dia', 'bsr', 'csc', 'coo']:
        yield sparse_format, X_csr.asformat(sparse_format)

    # Generate large indices matrix only if its supported by scipy
    X_coo = X_csr.asformat('coo')
    X_coo.row = X_coo.row.astype('int64')
    X_coo.col = X_coo.col.astype('int64')
    yield "coo_64", X_coo

    for sparse_format in ['csc', 'csr']:
        X = X_csr.asformat(sparse_format)
        X.indices = X.indices.astype('int64')
        X.indptr = X.indptr.astype('int64')
        yield sparse_format + "_64", X


def check_estimator_sparse_data(name, estimator_orig):

    rng = np.random.RandomState(0)
    X = rng.rand(40, 10)
    X[X < .8] = 0
    X = pairwise_estimator_convert_X(X, estimator_orig)
    X_csr = sparse.csr_matrix(X)
    y = (4 * rng.rand(40)).astype(np.int)
    # catch deprecation warnings
    with ignore_warnings(category=DeprecationWarning):
        estimator = clone(estimator_orig)
    y = multioutput_estimator_convert_y_2d(estimator, y)
    for matrix_format, X in _generate_sparse_matrix(X_csr):
        # catch deprecation warnings
        with ignore_warnings(category=(DeprecationWarning, FutureWarning)):
            estimator = clone(estimator_orig)
            if name in ['Scaler', 'StandardScaler']:
                estimator.set_params(with_mean=False)
        # fit and predict
        try:
            with ignore_warnings(category=(DeprecationWarning, FutureWarning)):
                estimator.fit(X, y)
            if hasattr(estimator, "predict"):
                pred = estimator.predict(X)
                if _safe_tags(estimator, "multioutput_only"):
                    assert_equal(pred.shape, (X.shape[0], 1))
                else:
                    assert_equal(pred.shape, (X.shape[0],))
            if hasattr(estimator, 'predict_proba'):
                probs = estimator.predict_proba(X)
                assert_equal(probs.shape, (X.shape[0], 4))
        except (TypeError, ValueError) as e:
            if 'sparse' not in repr(e).lower():
                if "64" in matrix_format:
                    msg = ("Estimator %s doesn't seem to support %s matrix, "
                           "and is not failing gracefully, e.g. by using "
                           "check_array(X, accept_large_sparse=False)")
                    raise AssertionError(msg % (name, matrix_format))
                else:
                    print("Estimator %s doesn't seem to fail gracefully on "
                          "sparse data: error message state explicitly that "
                          "sparse input is not supported if this is not"
                          " the case." % name)
                    raise
        except Exception:
            print("Estimator %s doesn't seem to fail gracefully on "
                  "sparse data: it should raise a TypeError if sparse input "
                  "is explicitly not supported." % name)
            raise


@ignore_warnings(category=(DeprecationWarning, FutureWarning))
def check_sample_weights_pandas_series(name, estimator_orig):
    # check that estimators will accept a 'sample_weight' parameter of
    # type pandas.Series in the 'fit' function.
    estimator = clone(estimator_orig)
    if has_fit_parameter(estimator, "sample_weight"):
        try:
            import pandas as pd
            X = np.array([[1, 1], [1, 2], [1, 3], [1, 4],
                          [2, 1], [2, 2], [2, 3], [2, 4]])
            X = pd.DataFrame(pairwise_estimator_convert_X(X, estimator_orig))
            y = pd.Series([1, 1, 1, 1, 2, 2, 2, 2])
            weights = pd.Series([1] * 8)
            if _safe_tags(estimator, "multioutput_only"):
                y = pd.DataFrame(y)
            try:
                estimator.fit(X, y, sample_weight=weights)
            except ValueError:
                raise ValueError("Estimator {0} raises error if "
                                 "'sample_weight' parameter is of "
                                 "type pandas.Series".format(name))
        except ImportError:
            raise SkipTest("pandas is not installed: not testing for "
                           "input of type pandas.Series to class weight.")


@ignore_warnings(category=(DeprecationWarning, FutureWarning))
def check_sample_weights_list(name, estimator_orig):
    # check that estimators will accept a 'sample_weight' parameter of
    # type list in the 'fit' function.
    if has_fit_parameter(estimator_orig, "sample_weight"):
        estimator = clone(estimator_orig)
        rnd = np.random.RandomState(0)
        X = pairwise_estimator_convert_X(rnd.uniform(size=(10, 3)),
                                         estimator_orig)
        y = np.arange(10) % 3
        y = multioutput_estimator_convert_y_2d(estimator, y)
        sample_weight = [3] * 10
        # Test that estimators don't raise any exception
        estimator.fit(X, y, sample_weight=sample_weight)


@ignore_warnings(category=(DeprecationWarning, FutureWarning))
def check_sample_weights_invariance(name, estimator_orig):
    # check that the estimators yield same results for
    # unit weights and no weights
    if (has_fit_parameter(estimator_orig, "sample_weight") and
            not (hasattr(estimator_orig, "_pairwise")
                 and estimator_orig._pairwise)):
        # We skip pairwise because the data is not pairwise

        estimator1 = clone(estimator_orig)
        estimator2 = clone(estimator_orig)
        set_random_state(estimator1, random_state=0)
        set_random_state(estimator2, random_state=0)

        X = np.array([[1, 3], [1, 3], [1, 3], [1, 3],
                      [2, 1], [2, 1], [2, 1], [2, 1],
                      [3, 3], [3, 3], [3, 3], [3, 3],
                      [4, 1], [4, 1], [4, 1], [4, 1]], dtype=np.dtype('float'))
        y = np.array([1, 1, 1, 1, 2, 2, 2, 2,
                      1, 1, 1, 1, 2, 2, 2, 2], dtype=np.dtype('int'))
        y = multioutput_estimator_convert_y_2d(estimator1, y)

        estimator1.fit(X, y=y, sample_weight=np.ones(shape=len(y)))
        estimator2.fit(X, y=y, sample_weight=None)

        for method in ["predict", "transform"]:
            if hasattr(estimator_orig, method):
                X_pred1 = getattr(estimator1, method)(X)
                X_pred2 = getattr(estimator2, method)(X)
                if sparse.issparse(X_pred1):
                    X_pred1 = X_pred1.toarray()
                    X_pred2 = X_pred2.toarray()
                assert_allclose(X_pred1, X_pred2,
                                err_msg="For %s sample_weight=None is not"
                                        " equivalent to sample_weight=ones"
                                        % name)


@ignore_warnings(category=(DeprecationWarning, FutureWarning, UserWarning))
def check_dtype_object(name, estimator_orig):
    # check that estimators treat dtype object as numeric if possible
    rng = np.random.RandomState(0)
    X = pairwise_estimator_convert_X(rng.rand(40, 10), estimator_orig)
    X = X.astype(object)
    y = (X[:, 0] * 4).astype(np.int)
    estimator = clone(estimator_orig)
    y = multioutput_estimator_convert_y_2d(estimator, y)

    estimator.fit(X, y)
    if hasattr(estimator, "predict"):
        estimator.predict(X)

    if hasattr(estimator, "transform"):
        estimator.transform(X)

    try:
        estimator.fit(X, y.astype(object))
    except Exception as e:
        if "Unknown label type" not in str(e):
            raise

<<<<<<< HEAD
    X[0, 0] = {'foo': 'bar'}
    msg = "argument must be a string.* number"
    assert_raises_regex(TypeError, msg, estimator.fit, X, y)
=======
    if name not in SUPPORT_STRING:
        X[0, 0] = {'foo': 'bar'}
        msg = "argument must be a string or a number"
        assert_raises_regex(TypeError, msg, estimator.fit, X, y)
    else:
        # Estimators supporting string will not call np.asarray to convert the
        # data to numeric and therefore, the error will not be raised.
        # Checking for each element dtype in the input array will be costly.
        # Refer to #11401 for full discussion.
        estimator.fit(X, y)
>>>>>>> 2a2dc8c8


def check_complex_data(name, estimator_orig):
    # check that estimators raise an exception on providing complex data
    X = np.random.sample(10) + 1j * np.random.sample(10)
    X = X.reshape(-1, 1)
    y = np.random.sample(10) + 1j * np.random.sample(10)
    estimator = clone(estimator_orig)
    assert_raises_regex(ValueError, "Complex data not supported",
                        estimator.fit, X, y)


@ignore_warnings
def check_dict_unchanged(name, estimator_orig):
    # this estimator raises
    # ValueError: Found array with 0 feature(s) (shape=(23, 0))
    # while a minimum of 1 is required.
    # error
    if name in ['SpectralCoclustering']:
        return
    rnd = np.random.RandomState(0)
    if name in ['RANSACRegressor']:
        X = 3 * rnd.uniform(size=(20, 3))
    else:
        X = 2 * rnd.uniform(size=(20, 3))

    X = pairwise_estimator_convert_X(X, estimator_orig)

    y = X[:, 0].astype(np.int)
    estimator = clone(estimator_orig)
    y = multioutput_estimator_convert_y_2d(estimator, y)
    if hasattr(estimator, "n_components"):
        estimator.n_components = 1

    if hasattr(estimator, "n_clusters"):
        estimator.n_clusters = 1

    if hasattr(estimator, "n_best"):
        estimator.n_best = 1

    set_random_state(estimator, 1)

    estimator.fit(X, y)
    for method in ["predict", "transform", "decision_function",
                   "predict_proba"]:
        if hasattr(estimator, method):
            dict_before = estimator.__dict__.copy()
            getattr(estimator, method)(X)
            assert_dict_equal(estimator.__dict__, dict_before,
                              'Estimator changes __dict__ during %s' % method)


def is_public_parameter(attr):
    return not (attr.startswith('_') or attr.endswith('_'))


@ignore_warnings(category=(DeprecationWarning, FutureWarning))
def check_dont_overwrite_parameters(name, estimator_orig):
    # check that fit method only changes or sets private attributes
    if hasattr(estimator_orig.__init__, "deprecated_original"):
        # to not check deprecated classes
        return
    estimator = clone(estimator_orig)
    rnd = np.random.RandomState(0)
    X = 3 * rnd.uniform(size=(20, 3))
    X = pairwise_estimator_convert_X(X, estimator_orig)
    y = X[:, 0].astype(np.int)
    y = multioutput_estimator_convert_y_2d(estimator, y)

    if hasattr(estimator, "n_components"):
        estimator.n_components = 1
    if hasattr(estimator, "n_clusters"):
        estimator.n_clusters = 1

    set_random_state(estimator, 1)
    dict_before_fit = estimator.__dict__.copy()
    estimator.fit(X, y)

    dict_after_fit = estimator.__dict__

    public_keys_after_fit = [key for key in dict_after_fit.keys()
                             if is_public_parameter(key)]

    attrs_added_by_fit = [key for key in public_keys_after_fit
                          if key not in dict_before_fit.keys()]

    # check that fit doesn't add any public attribute
    assert not attrs_added_by_fit, (
            'Estimator adds public attribute(s) during'
            ' the fit method.'
            ' Estimators are only allowed to add private attributes'
            ' either started with _ or ended'
            ' with _ but %s added'
            % ', '.join(attrs_added_by_fit))

    # check that fit doesn't change any public attribute
    attrs_changed_by_fit = [key for key in public_keys_after_fit
                            if (dict_before_fit[key]
                                is not dict_after_fit[key])]

    assert not attrs_changed_by_fit, (
            'Estimator changes public attribute(s) during'
            ' the fit method. Estimators are only allowed'
            ' to change attributes started'
            ' or ended with _, but'
            ' %s changed'
            % ', '.join(attrs_changed_by_fit))


@ignore_warnings(category=(DeprecationWarning, FutureWarning))
def check_fit2d_predict1d(name, estimator_orig):
    # check by fitting a 2d array and predicting with a 1d array
    rnd = np.random.RandomState(0)
    X = 3 * rnd.uniform(size=(20, 3))
    X = pairwise_estimator_convert_X(X, estimator_orig)
    y = X[:, 0].astype(np.int)
    estimator = clone(estimator_orig)
    y = multioutput_estimator_convert_y_2d(estimator, y)

    if hasattr(estimator, "n_components"):
        estimator.n_components = 1
    if hasattr(estimator, "n_clusters"):
        estimator.n_clusters = 1

    set_random_state(estimator, 1)
    estimator.fit(X, y)
    tags = _safe_tags(estimator)
    if tags["no_validation"]:
        # FIXME this is a bit loose
        return

    for method in ["predict", "transform", "decision_function",
                   "predict_proba"]:
        if hasattr(estimator, method):
            assert_raise_message(ValueError, "Reshape your data",
                                 getattr(estimator, method), X[0])


def _apply_on_subsets(func, X):
    # apply function on the whole set and on mini batches
    result_full = func(X)
    n_features = X.shape[1]
    result_by_batch = [func(batch.reshape(1, n_features))
                       for batch in X]
    # func can output tuple (e.g. score_samples)
    if type(result_full) == tuple:
        result_full = result_full[0]
        result_by_batch = list(map(lambda x: x[0], result_by_batch))

    if sparse.issparse(result_full):
        result_full = result_full.A
        result_by_batch = [x.A for x in result_by_batch]
    return np.ravel(result_full), np.ravel(result_by_batch)


@ignore_warnings(category=(DeprecationWarning, FutureWarning))
def check_methods_subset_invariance(name, estimator_orig):
    # check that method gives invariant results if applied
    # on mini bathes or the whole set
    rnd = np.random.RandomState(0)
    X = 3 * rnd.uniform(size=(20, 3))
    X = pairwise_estimator_convert_X(X, estimator_orig)
    y = X[:, 0].astype(np.int)
    estimator = clone(estimator_orig)
    y = multioutput_estimator_convert_y_2d(estimator, y)

    if hasattr(estimator, "n_components"):
        estimator.n_components = 1
    if hasattr(estimator, "n_clusters"):
        estimator.n_clusters = 1

    set_random_state(estimator, 1)
    estimator.fit(X, y)

    for method in ["predict", "transform", "decision_function",
                   "score_samples", "predict_proba"]:

        msg = ("{method} of {name} is not invariant when applied "
               "to a subset.").format(method=method, name=name)
        # TODO remove cases when corrected
        if (name, method) in [('SVC', 'decision_function'),
                              ('NuSVC', 'decision_function'),
                              ('SparsePCA', 'transform'),
                              ('MiniBatchSparsePCA', 'transform'),
                              ('DummyClassifier', 'predict'),
                              ('BernoulliRBM', 'score_samples')]:
            raise SkipTest(msg)

        if hasattr(estimator, method):
            result_full, result_by_batch = _apply_on_subsets(
                getattr(estimator, method), X)
            assert_allclose(result_full, result_by_batch,
                            atol=1e-7, err_msg=msg)


@ignore_warnings
def check_fit2d_1sample(name, estimator_orig):
    # Check that fitting a 2d array with only one sample either works or
    # returns an informative message. The error message should either mention
    # the number of samples or the number of classes.
    rnd = np.random.RandomState(0)
    X = 3 * rnd.uniform(size=(1, 10))
    y = X[:, 0].astype(np.int)
    estimator = clone(estimator_orig)
    y = multioutput_estimator_convert_y_2d(estimator, y)

    if hasattr(estimator, "n_components"):
        estimator.n_components = 1
    if hasattr(estimator, "n_clusters"):
        estimator.n_clusters = 1

    set_random_state(estimator, 1)

    msgs = ["1 sample", "n_samples = 1", "n_samples=1", "one sample",
            "1 class", "one class"]

    try:
        estimator.fit(X, y)
    except ValueError as e:
        if all(msg not in repr(e) for msg in msgs):
            raise e


@ignore_warnings
def check_fit2d_1feature(name, estimator_orig):
    # check fitting a 2d array with only 1 feature either works or returns
    # informative message
    rnd = np.random.RandomState(0)
    X = 3 * rnd.uniform(size=(10, 1))
    X = pairwise_estimator_convert_X(X, estimator_orig)
    y = X[:, 0].astype(np.int)
    estimator = clone(estimator_orig)
    y = multioutput_estimator_convert_y_2d(estimator, y)

    if hasattr(estimator, "n_components"):
        estimator.n_components = 1
    if hasattr(estimator, "n_clusters"):
        estimator.n_clusters = 1
    # ensure two labels in subsample for RandomizedLogisticRegression
    if name == 'RandomizedLogisticRegression':
        estimator.sample_fraction = 1
    # ensure non skipped trials for RANSACRegressor
    if name == 'RANSACRegressor':
        estimator.residual_threshold = 0.5

    y = multioutput_estimator_convert_y_2d(estimator, y)
    set_random_state(estimator, 1)

    msgs = ["1 feature(s)", "n_features = 1", "n_features=1"]

    try:
        estimator.fit(X, y)
    except ValueError as e:
        if all(msg not in repr(e) for msg in msgs):
            raise e


@ignore_warnings
def check_fit1d(name, estimator_orig):
    # check fitting 1d X array raises a ValueError
    rnd = np.random.RandomState(0)
    X = 3 * rnd.uniform(size=(20))
    y = X.astype(np.int)
    estimator = clone(estimator_orig)
    tags = _safe_tags(estimator)
    if tags["no_validation"]:
        # FIXME this is a bit loose
        return
    y = multioutput_estimator_convert_y_2d(estimator, y)

    if hasattr(estimator, "n_components"):
        estimator.n_components = 1
    if hasattr(estimator, "n_clusters"):
        estimator.n_clusters = 1

    set_random_state(estimator, 1)
    assert_raises(ValueError, estimator.fit, X, y)


@ignore_warnings(category=(DeprecationWarning, FutureWarning))
def check_transformer_general(name, transformer, readonly_memmap=False):
    X, y = make_blobs(n_samples=30, centers=[[0, 0, 0], [1, 1, 1]],
                      random_state=0, n_features=2, cluster_std=0.1)
    X = StandardScaler().fit_transform(X)
    X -= X.min()

    if readonly_memmap:
        X, y = create_memmap_backed_data([X, y])

    _check_transformer(name, transformer, X, y)
    _check_transformer(name, transformer, X.tolist(), y.tolist())


@ignore_warnings(category=(DeprecationWarning, FutureWarning))
def check_transformer_data_not_an_array(name, transformer):
    X, y = make_blobs(n_samples=30, centers=[[0, 0, 0], [1, 1, 1]],
                      random_state=0, n_features=2, cluster_std=0.1)
    X = StandardScaler().fit_transform(X)
    # We need to make sure that we have non negative data, for things
    # like NMF
    X -= X.min() - .1
    this_X = NotAnArray(X)
    this_y = NotAnArray(np.asarray(y))
    _check_transformer(name, transformer, this_X, this_y)


@ignore_warnings(category=(DeprecationWarning, FutureWarning))
def check_transformers_unfitted(name, transformer):
    X, y = _boston_subset()

    transformer = clone(transformer)
    with assert_raises((AttributeError, ValueError), msg="The unfitted "
                       "transformer {} does not raise an error when "
                       "transform is called. Perhaps use "
                       "check_is_fitted in transform.".format(name)):
        transformer.transform(X)


def _check_transformer(name, transformer_orig, X, y):
    n_samples, n_features = np.asarray(X).shape
    transformer = clone(transformer_orig)
    set_random_state(transformer)

    # fit

    if name in CROSS_DECOMPOSITION:
        y_ = np.c_[y, y]
        y_[::2, 1] *= 2
    else:
        y_ = y

    transformer.fit(X, y_)
    # fit_transform method should work on non fitted estimator
    transformer_clone = clone(transformer)
    X_pred = transformer_clone.fit_transform(X, y=y_)

    if isinstance(X_pred, tuple):
        for x_pred in X_pred:
            assert_equal(x_pred.shape[0], n_samples)
    else:
        # check for consistent n_samples
        assert_equal(X_pred.shape[0], n_samples)

    if hasattr(transformer, 'transform'):
        if name in CROSS_DECOMPOSITION:
            X_pred2 = transformer.transform(X, y_)
            X_pred3 = transformer.fit_transform(X, y=y_)
        else:
            X_pred2 = transformer.transform(X)
            X_pred3 = transformer.fit_transform(X, y=y_)

        if _safe_tags(transformer_orig, 'non_deterministic'):
            msg = name + ' is non deterministic'
            raise SkipTest(msg)
        if isinstance(X_pred, tuple) and isinstance(X_pred2, tuple):
            for x_pred, x_pred2, x_pred3 in zip(X_pred, X_pred2, X_pred3):
                assert_allclose_dense_sparse(
                    x_pred, x_pred2, atol=1e-2,
                    err_msg="fit_transform and transform outcomes "
                            "not consistent in %s"
                    % transformer)
                assert_allclose_dense_sparse(
                    x_pred, x_pred3, atol=1e-2,
                    err_msg="consecutive fit_transform outcomes "
                            "not consistent in %s"
                    % transformer)
        else:
            assert_allclose_dense_sparse(
                X_pred, X_pred2,
                err_msg="fit_transform and transform outcomes "
                        "not consistent in %s"
                % transformer, atol=1e-2)
            assert_allclose_dense_sparse(
                X_pred, X_pred3, atol=1e-2,
                err_msg="consecutive fit_transform outcomes "
                        "not consistent in %s"
                % transformer)
            assert_equal(_num_samples(X_pred2), n_samples)
            assert_equal(_num_samples(X_pred3), n_samples)

        # raises error on malformed input for transform
        if hasattr(X, 'T') and not _safe_tags(transformer, "stateless"):
            # If it's not an array, it does not have a 'T' property
            with assert_raises(ValueError, msg="The transformer {} does "
                               "not raise an error when the number of "
                               "features in transform is different from"
                               " the number of features in "
                               "fit.".format(name)):
                transformer.transform(X.T)


@ignore_warnings
def check_pipeline_consistency(name, estimator_orig):
    if _safe_tags(estimator_orig, 'non_deterministic'):
        msg = name + ' is non deterministic'
        raise SkipTest(msg)

    # check that make_pipeline(est) gives same score as est
    X, y = make_blobs(n_samples=30, centers=[[0, 0, 0], [1, 1, 1]],
                      random_state=0, n_features=2, cluster_std=0.1)
    X -= X.min()
    X = pairwise_estimator_convert_X(X, estimator_orig, kernel=rbf_kernel)
    estimator = clone(estimator_orig)
    y = multioutput_estimator_convert_y_2d(estimator, y)
    set_random_state(estimator)
    pipeline = make_pipeline(estimator)
    estimator.fit(X, y)
    pipeline.fit(X, y)

    funcs = ["score", "fit_transform"]

    for func_name in funcs:
        func = getattr(estimator, func_name, None)
        if func is not None:
            func_pipeline = getattr(pipeline, func_name)
            result = func(X, y)
            result_pipe = func_pipeline(X, y)
            assert_allclose_dense_sparse(result, result_pipe)


@ignore_warnings
def check_fit_score_takes_y(name, estimator_orig):
    # check that all estimators accept an optional y
    # in fit and score so they can be used in pipelines
    rnd = np.random.RandomState(0)
    X = rnd.uniform(size=(10, 3))
    X = pairwise_estimator_convert_X(X, estimator_orig)
    y = np.arange(10) % 3
    estimator = clone(estimator_orig)
    y = multioutput_estimator_convert_y_2d(estimator, y)
    set_random_state(estimator)

    funcs = ["fit", "score", "partial_fit", "fit_predict", "fit_transform"]
    for func_name in funcs:
        func = getattr(estimator, func_name, None)
        if func is not None:
            func(X, y)
            args = [p.name for p in signature(func).parameters.values()]
            if args[0] == "self":
                # if_delegate_has_method makes methods into functions
                # with an explicit "self", so need to shift arguments
                args = args[1:]
            assert args[1] in ["y", "Y"], (
                    "Expected y or Y as second argument for method "
                    "%s of %s. Got arguments: %r."
                    % (func_name, type(estimator).__name__, args))


@ignore_warnings
def check_estimators_dtypes(name, estimator_orig):
    rnd = np.random.RandomState(0)
    X_train_32 = 3 * rnd.uniform(size=(20, 5)).astype(np.float32)
    X_train_32 = pairwise_estimator_convert_X(X_train_32, estimator_orig)
    X_train_64 = X_train_32.astype(np.float64)
    X_train_int_64 = X_train_32.astype(np.int64)
    X_train_int_32 = X_train_32.astype(np.int32)
    y = X_train_int_64[:, 0]
    y = multioutput_estimator_convert_y_2d(estimator_orig, y)

    methods = ["predict", "transform", "decision_function", "predict_proba"]

    for X_train in [X_train_32, X_train_64, X_train_int_64, X_train_int_32]:
        estimator = clone(estimator_orig)
        set_random_state(estimator, 1)
        estimator.fit(X_train, y)

        for method in methods:
            if hasattr(estimator, method):
                getattr(estimator, method)(X_train)


@ignore_warnings(category=(DeprecationWarning, FutureWarning))
def check_estimators_empty_data_messages(name, estimator_orig):
    e = clone(estimator_orig)
    set_random_state(e, 1)

    X_zero_samples = np.empty(0).reshape(0, 3)
    # The precise message can change depending on whether X or y is
    # validated first. Let us test the type of exception only:
    with assert_raises(ValueError, msg="The estimator {} does not"
                       " raise an error when an empty data is used "
                       "to train. Perhaps use "
                       "check_array in train.".format(name)):
        e.fit(X_zero_samples, [])

    X_zero_features = np.empty(0).reshape(3, 0)
    # the following y should be accepted by both classifiers and regressors
    # and ignored by unsupervised models
    y = multioutput_estimator_convert_y_2d(e, np.array([1, 0, 1]))
    msg = (r"0 feature\(s\) \(shape=\(3, 0\)\) while a minimum of \d* "
           "is required.")
    assert_raises_regex(ValueError, msg, e.fit, X_zero_features, y)


@ignore_warnings(category=DeprecationWarning)
def check_estimators_nan_inf(name, estimator_orig):
    # Checks that Estimator X's do not contain NaN or inf.
    rnd = np.random.RandomState(0)
    X_train_finite = pairwise_estimator_convert_X(rnd.uniform(size=(10, 3)),
                                                  estimator_orig)
    X_train_nan = rnd.uniform(size=(10, 3))
    X_train_nan[0, 0] = np.nan
    X_train_inf = rnd.uniform(size=(10, 3))
    X_train_inf[0, 0] = np.inf
    y = np.ones(10)
    y[:5] = 0
    y = multioutput_estimator_convert_y_2d(estimator_orig, y)
    error_string_fit = "Estimator doesn't check for NaN and inf in fit."
    error_string_predict = ("Estimator doesn't check for NaN and inf in"
                            " predict.")
    error_string_transform = ("Estimator doesn't check for NaN and inf in"
                              " transform.")
    for X_train in [X_train_nan, X_train_inf]:
        # catch deprecation warnings
        with ignore_warnings(category=(DeprecationWarning, FutureWarning)):
            estimator = clone(estimator_orig)
            set_random_state(estimator, 1)
            # try to fit
            try:
                estimator.fit(X_train, y)
            except ValueError as e:
                if 'inf' not in repr(e) and 'NaN' not in repr(e):
                    print(error_string_fit, estimator, e)
                    traceback.print_exc(file=sys.stdout)
                    raise e
            except Exception as exc:
                print(error_string_fit, estimator, exc)
                traceback.print_exc(file=sys.stdout)
                raise exc
            else:
                raise AssertionError(error_string_fit, estimator)
            # actually fit
            estimator.fit(X_train_finite, y)

            # predict
            if hasattr(estimator, "predict"):
                try:
                    estimator.predict(X_train)
                except ValueError as e:
                    if 'inf' not in repr(e) and 'NaN' not in repr(e):
                        print(error_string_predict, estimator, e)
                        traceback.print_exc(file=sys.stdout)
                        raise e
                except Exception as exc:
                    print(error_string_predict, estimator, exc)
                    traceback.print_exc(file=sys.stdout)
                else:
                    raise AssertionError(error_string_predict, estimator)

            # transform
            if hasattr(estimator, "transform"):
                try:
                    estimator.transform(X_train)
                except ValueError as e:
                    if 'inf' not in repr(e) and 'NaN' not in repr(e):
                        print(error_string_transform, estimator, e)
                        traceback.print_exc(file=sys.stdout)
                        raise e
                except Exception as exc:
                    print(error_string_transform, estimator, exc)
                    traceback.print_exc(file=sys.stdout)
                else:
                    raise AssertionError(error_string_transform, estimator)


@ignore_warnings
def check_estimators_pickle(name, estimator_orig):
    """Test that we can pickle all estimators"""
    check_methods = ["predict", "transform", "decision_function",
                     "predict_proba"]

    X, y = make_blobs(n_samples=30, centers=[[0, 0, 0], [1, 1, 1]],
                      random_state=0, n_features=2, cluster_std=0.1)

    # some estimators can't do features less than 0
    X -= X.min()
    X = pairwise_estimator_convert_X(X, estimator_orig, kernel=rbf_kernel)

    tags = _safe_tags(estimator_orig)
    # include NaN values when the estimator should deal with them
    if tags['allow_nan']:
        # set randomly 10 elements to np.nan
        rng = np.random.RandomState(42)
        mask = rng.choice(X.size, 10, replace=False)
        X.reshape(-1)[mask] = np.nan

    estimator = clone(estimator_orig)

    # some estimators only take multioutputs
    y = multioutput_estimator_convert_y_2d(estimator, y)

    set_random_state(estimator)
    estimator.fit(X, y)

    result = dict()
    for method in check_methods:
        if hasattr(estimator, method):
            result[method] = getattr(estimator, method)(X)

    # pickle and unpickle!
    pickled_estimator = pickle.dumps(estimator)
    if estimator.__module__.startswith('sklearn.'):
        assert b"version" in pickled_estimator
    unpickled_estimator = pickle.loads(pickled_estimator)

    result = dict()
    for method in check_methods:
        if hasattr(estimator, method):
            result[method] = getattr(estimator, method)(X)

    for method in result:
        unpickled_result = getattr(unpickled_estimator, method)(X)
        assert_allclose_dense_sparse(result[method], unpickled_result)


@ignore_warnings(category=(DeprecationWarning, FutureWarning))
def check_estimators_partial_fit_n_features(name, estimator_orig):
    # check if number of features changes between calls to partial_fit.
    if not hasattr(estimator_orig, 'partial_fit'):
        return
    estimator = clone(estimator_orig)
    X, y = make_blobs(n_samples=50, random_state=1)
    X -= X.min()

    try:
        if is_classifier(estimator):
            classes = np.unique(y)
            estimator.partial_fit(X, y, classes=classes)
        else:
            estimator.partial_fit(X, y)
    except NotImplementedError:
        return

    with assert_raises(ValueError,
                       msg="The estimator {} does not raise an"
                           " error when the number of features"
                           " changes between calls to "
                           "partial_fit.".format(name)):
        estimator.partial_fit(X[:, :-1], y)


@ignore_warnings(category=(DeprecationWarning, FutureWarning))
def check_clustering(name, clusterer_orig, readonly_memmap=False):
    clusterer = clone(clusterer_orig)
    X, y = make_blobs(n_samples=50, random_state=1)
    X, y = shuffle(X, y, random_state=7)
    X = StandardScaler().fit_transform(X)
    rng = np.random.RandomState(7)
    X_noise = np.concatenate([X, rng.uniform(low=-3, high=3, size=(5, 2))])

    if readonly_memmap:
        X, y, X_noise = create_memmap_backed_data([X, y, X_noise])

    n_samples, n_features = X.shape
    # catch deprecation and neighbors warnings
    if hasattr(clusterer, "n_clusters"):
        clusterer.set_params(n_clusters=3)
    set_random_state(clusterer)
    if name == 'AffinityPropagation':
        clusterer.set_params(preference=-100)
        clusterer.set_params(max_iter=100)

    # fit
    clusterer.fit(X)
    # with lists
    clusterer.fit(X.tolist())

    pred = clusterer.labels_
    assert_equal(pred.shape, (n_samples,))
    assert_greater(adjusted_rand_score(pred, y), 0.4)
    if _safe_tags(clusterer, 'non_deterministic'):
        return
    set_random_state(clusterer)
    with warnings.catch_warnings(record=True):
        pred2 = clusterer.fit_predict(X)
    assert_array_equal(pred, pred2)

    # fit_predict(X) and labels_ should be of type int
    assert_in(pred.dtype, [np.dtype('int32'), np.dtype('int64')])
    assert_in(pred2.dtype, [np.dtype('int32'), np.dtype('int64')])

    # Add noise to X to test the possible values of the labels
    labels = clusterer.fit_predict(X_noise)

    # There should be at least one sample in every cluster. Equivalently
    # labels_ should contain all the consecutive values between its
    # min and its max.
    labels_sorted = np.unique(labels)
    assert_array_equal(labels_sorted, np.arange(labels_sorted[0],
                                                labels_sorted[-1] + 1))

    # Labels are expected to start at 0 (no noise) or -1 (if noise)
    assert labels_sorted[0] in [0, -1]
    # Labels should be less than n_clusters - 1
    if hasattr(clusterer, 'n_clusters'):
        n_clusters = getattr(clusterer, 'n_clusters')
        assert_greater_equal(n_clusters - 1, labels_sorted[-1])
    # else labels should be less than max(labels_) which is necessarily true


@ignore_warnings(category=DeprecationWarning)
def check_clusterer_compute_labels_predict(name, clusterer_orig):
    """Check that predict is invariant of compute_labels"""
    X, y = make_blobs(n_samples=20, random_state=0)
    clusterer = clone(clusterer_orig)
    set_random_state(clusterer)

    if hasattr(clusterer, "compute_labels"):
        # MiniBatchKMeans
        X_pred1 = clusterer.fit(X).predict(X)
        clusterer.set_params(compute_labels=False)
        X_pred2 = clusterer.fit(X).predict(X)
        assert_array_equal(X_pred1, X_pred2)


@ignore_warnings(category=DeprecationWarning)
def check_classifiers_one_label(name, classifier_orig):
    error_string_fit = "Classifier can't train when only one class is present."
    error_string_predict = ("Classifier can't predict when only one class is "
                            "present.")
    rnd = np.random.RandomState(0)
    X_train = rnd.uniform(size=(10, 3))
    X_test = rnd.uniform(size=(10, 3))
    y = np.ones(10)
    # catch deprecation warnings
    with ignore_warnings(category=(DeprecationWarning, FutureWarning)):
        classifier = clone(classifier_orig)
        # try to fit
        try:
            classifier.fit(X_train, y)
        except ValueError as e:
            if 'class' not in repr(e):
                print(error_string_fit, classifier, e)
                traceback.print_exc(file=sys.stdout)
                raise e
            else:
                return
        except Exception as exc:
            print(error_string_fit, classifier, exc)
            traceback.print_exc(file=sys.stdout)
            raise exc
        # predict
        try:
            assert_array_equal(classifier.predict(X_test), y)
        except Exception as exc:
            print(error_string_predict, classifier, exc)
            raise exc


@ignore_warnings  # Warnings are raised by decision function
def check_classifiers_train(name, classifier_orig, readonly_memmap=False):
    X_m, y_m = make_blobs(n_samples=300, random_state=0)
    X_m, y_m = shuffle(X_m, y_m, random_state=7)
    X_m = StandardScaler().fit_transform(X_m)
    # generate binary problem from multi-class one
    y_b = y_m[y_m != 2]
    X_b = X_m[y_m != 2]
    tags = _safe_tags(classifier_orig)

    if name in ['BernoulliNB', 'MultinomialNB', 'ComplementNB']:
        X_m -= X_m.min()
        X_b -= X_b.min()

    if readonly_memmap:
        X_m, y_m, X_b, y_b = create_memmap_backed_data([X_m, y_m, X_b, y_b])

    for (X, y) in [(X_m, y_m), (X_b, y_b)]:
        classes = np.unique(y)
        n_classes = len(classes)
        n_samples, n_features = X.shape
        classifier = clone(classifier_orig)
        X = pairwise_estimator_convert_X(X, classifier)
        y = multioutput_estimator_convert_y_2d(classifier, y)

        set_random_state(classifier)
        # raises error on malformed input for fit
        if not tags["no_validation"]:
            with assert_raises(
                ValueError,
                msg="The classifier {} does not "
                    "raise an error when incorrect/malformed input "
                    "data for fit is passed. The number of training "
                    "examples is not the same as the number of labels. "
                    "Perhaps use check_X_y in fit.".format(name)):
                classifier.fit(X, y[:-1])

        # fit
        classifier.fit(X, y)
        # with lists
        classifier.fit(X.tolist(), y.tolist())
        assert hasattr(classifier, "classes_")
        y_pred = classifier.predict(X)

        assert_equal(y_pred.shape, (n_samples,))
        # training set performance
        if not tags['poor_score']:
            assert_greater(accuracy_score(y, y_pred), 0.83)

        # raises error on malformed input for predict
        msg_pairwise = (
            "The classifier {} does not raise an error when shape of X in "
            " {} is not equal to (n_test_samples, n_training_samples)")
        msg = ("The classifier {} does not raise an error when the number of "
               "features in {} is different from the number of features in "
               "fit.")

        if not tags["no_validation"]:
            if _is_pairwise(classifier):
                with assert_raises(ValueError,
                                   msg=msg_pairwise.format(name, "predict")):
                    classifier.predict(X.reshape(-1, 1))
            else:
                with assert_raises(ValueError,
                                   msg=msg.format(name, "predict")):
                    classifier.predict(X.T)
        if hasattr(classifier, "decision_function"):
            try:
                # decision_function agrees with predict
                decision = classifier.decision_function(X)
                if n_classes == 2:
                    if not tags["multioutput_only"]:
                        assert_equal(decision.shape, (n_samples,))
                    else:
                        assert_equal(decision.shape, (n_samples, 1))
                    dec_pred = (decision.ravel() > 0).astype(np.int)
                    assert_array_equal(dec_pred, y_pred)
                else:
                    assert_equal(decision.shape, (n_samples, n_classes))
                    assert_array_equal(np.argmax(decision, axis=1), y_pred)

                # raises error on malformed input for decision_function
                if not tags["no_validation"]:
                    if _is_pairwise(classifier):
                        with assert_raises(ValueError, msg=msg_pairwise.format(
                                name, "decision_function")):
                            classifier.decision_function(X.reshape(-1, 1))
                    else:
                        with assert_raises(ValueError, msg=msg.format(
                                name, "decision_function")):
                            classifier.decision_function(X.T)
            except NotImplementedError:
                pass

        if hasattr(classifier, "predict_proba"):
            # predict_proba agrees with predict
            y_prob = classifier.predict_proba(X)
            assert_equal(y_prob.shape, (n_samples, n_classes))
            assert_array_equal(np.argmax(y_prob, axis=1), y_pred)
            # check that probas for all classes sum to one
            assert_array_almost_equal(np.sum(y_prob, axis=1),
                                      np.ones(n_samples))
            if not tags["no_validation"]:
                # raises error on malformed input for predict_proba
                if _is_pairwise(classifier_orig):
                    with assert_raises(ValueError, msg=msg_pairwise.format(
                            name, "predict_proba")):
                        classifier.predict_proba(X.reshape(-1, 1))
                else:
                    with assert_raises(ValueError, msg=msg.format(
                            name, "predict_proba")):
                        classifier.predict_proba(X.T)
            if hasattr(classifier, "predict_log_proba"):
                # predict_log_proba is a transformation of predict_proba
                y_log_prob = classifier.predict_log_proba(X)
                assert_allclose(y_log_prob, np.log(y_prob), 8, atol=1e-9)
                assert_array_equal(np.argsort(y_log_prob), np.argsort(y_prob))


def check_outliers_train(name, estimator_orig, readonly_memmap=True):
    X, _ = make_blobs(n_samples=300, random_state=0)
    X = shuffle(X, random_state=7)

    if readonly_memmap:
        X = create_memmap_backed_data(X)

    n_samples, n_features = X.shape
    estimator = clone(estimator_orig)
    set_random_state(estimator)

    # fit
    estimator.fit(X)
    # with lists
    estimator.fit(X.tolist())

    y_pred = estimator.predict(X)
    assert y_pred.shape == (n_samples,)
    assert y_pred.dtype.kind == 'i'
    assert_array_equal(np.unique(y_pred), np.array([-1, 1]))

    decision = estimator.decision_function(X)
    assert decision.dtype == np.dtype('float')

    score = estimator.score_samples(X)
    assert score.dtype == np.dtype('float')

    # raises error on malformed input for predict
    assert_raises(ValueError, estimator.predict, X.T)

    # decision_function agrees with predict
    decision = estimator.decision_function(X)
    assert decision.shape == (n_samples,)
    dec_pred = (decision >= 0).astype(np.int)
    dec_pred[dec_pred == 0] = -1
    assert_array_equal(dec_pred, y_pred)

    # raises error on malformed input for decision_function
    assert_raises(ValueError, estimator.decision_function, X.T)

    # decision_function is a translation of score_samples
    y_scores = estimator.score_samples(X)
    assert y_scores.shape == (n_samples,)
    y_dec = y_scores - estimator.offset_
    assert_allclose(y_dec, decision)

    # raises error on malformed input for score_samples
    assert_raises(ValueError, estimator.score_samples, X.T)

    # contamination parameter (not for OneClassSVM which has the nu parameter)
    if (hasattr(estimator, 'contamination')
            and not hasattr(estimator, 'novelty')):
        # proportion of outliers equal to contamination parameter when not
        # set to 'auto'. This is true for the training set and cannot thus be
        # checked as follows for estimators with a novelty parameter such as
        # LocalOutlierFactor (tested in check_outliers_fit_predict)
        contamination = 0.1
        estimator.set_params(contamination=contamination)
        estimator.fit(X)
        y_pred = estimator.predict(X)
        assert_almost_equal(np.mean(y_pred != 1), contamination)

        # raises error when contamination is a scalar and not in [0,1]
        for contamination in [-0.5, 2.3]:
            estimator.set_params(contamination=contamination)
            assert_raises(ValueError, estimator.fit, X)


@ignore_warnings(category=(DeprecationWarning, FutureWarning))
def check_estimators_fit_returns_self(name, estimator_orig,
                                      readonly_memmap=False):
    """Check if self is returned when calling fit"""
    X, y = make_blobs(random_state=0, n_samples=9, n_features=4)
    # some want non-negative input
    X -= X.min()
    X = pairwise_estimator_convert_X(X, estimator_orig)

    estimator = clone(estimator_orig)
    y = multioutput_estimator_convert_y_2d(estimator, y)

    if readonly_memmap:
        X, y = create_memmap_backed_data([X, y])

    set_random_state(estimator)
    assert estimator.fit(X, y) is estimator


@ignore_warnings
def check_estimators_unfitted(name, estimator_orig):
    """Check that predict raises an exception in an unfitted estimator.

    Unfitted estimators should raise either AttributeError or ValueError.
    The specific exception type NotFittedError inherits from both and can
    therefore be adequately raised for that purpose.
    """

    # Common test for Regressors, Classifiers and Outlier detection estimators
    X, y = _boston_subset()

    estimator = clone(estimator_orig)

    msg = "fit"
    if hasattr(estimator, 'predict'):
        can_predict = False
        try:
            # some models can predict without fitting
            # like GaussianProcess regressors
            # in this case, we skip this test
            pred = estimator.predict(X)
            assert pred.shape[0] == X.shape[0]
            can_predict = True
        except ValueError:
            pass
        if can_predict:
            raise SkipTest(
                "{} can predict without fitting, skipping "
                "check_estimator_unfitted.".format(name))

        assert_raise_message((AttributeError, ValueError), msg,
                             estimator.predict, X)

    if hasattr(estimator, 'decision_function'):
        assert_raise_message((AttributeError, ValueError), msg,
                             estimator.decision_function, X)

    if hasattr(estimator, 'predict_proba'):
        assert_raise_message((AttributeError, ValueError), msg,
                             estimator.predict_proba, X)

    if hasattr(estimator, 'predict_log_proba'):
        assert_raise_message((AttributeError, ValueError), msg,
                             estimator.predict_log_proba, X)


@ignore_warnings(category=(DeprecationWarning, FutureWarning))
def check_supervised_y_2d(name, estimator_orig):
    if _safe_tags(estimator_orig, "multioutput_only"):
        # These only work on 2d, so this test makes no sense
        return
    rnd = np.random.RandomState(0)
    X = pairwise_estimator_convert_X(rnd.uniform(size=(10, 3)), estimator_orig)
    y = np.arange(10) % 3
    estimator = clone(estimator_orig)
    set_random_state(estimator)
    # fit
    estimator.fit(X, y)
    y_pred = estimator.predict(X)

    set_random_state(estimator)
    # Check that when a 2D y is given, a DataConversionWarning is
    # raised
    with warnings.catch_warnings(record=True) as w:
        warnings.simplefilter("always", DataConversionWarning)
        warnings.simplefilter("ignore", RuntimeWarning)
        estimator.fit(X, y[:, np.newaxis])
    y_pred_2d = estimator.predict(X)
    msg = "expected 1 DataConversionWarning, got: %s" % (
        ", ".join([str(w_x) for w_x in w]))
    if not _safe_tags(estimator, "multioutput"):
        # check that we warned if we don't support multi-output
        assert_greater(len(w), 0, msg)
        assert "DataConversionWarning('A column-vector y" \
               " was passed when a 1d array was expected" in msg
    assert_allclose(y_pred.ravel(), y_pred_2d.ravel())


@ignore_warnings
def check_classifiers_predictions(X, y, name, classifier_orig):
    classes = np.unique(y)
    classifier = clone(classifier_orig)
    if name == 'BernoulliNB':
        X = X > X.mean()
    set_random_state(classifier)

    classifier.fit(X, y)
    y_pred = classifier.predict(X)

    if hasattr(classifier, "decision_function"):
        decision = classifier.decision_function(X)
        assert isinstance(decision, np.ndarray)
        if len(classes) == 2:
            dec_pred = (decision.ravel() > 0).astype(np.int)
            dec_exp = classifier.classes_[dec_pred]
            assert_array_equal(dec_exp, y_pred,
                               err_msg="decision_function does not match "
                               "classifier for %r: expected '%s', got '%s'" %
                               (classifier, ", ".join(map(str, dec_exp)),
                                ", ".join(map(str, y_pred))))
        elif getattr(classifier, 'decision_function_shape', 'ovr') == 'ovr':
            decision_y = np.argmax(decision, axis=1).astype(int)
            y_exp = classifier.classes_[decision_y]
            assert_array_equal(y_exp, y_pred,
                               err_msg="decision_function does not match "
                               "classifier for %r: expected '%s', got '%s'" %
                               (classifier, ", ".join(map(str, y_exp)),
                                ", ".join(map(str, y_pred))))

    # training set performance
    if name != "ComplementNB":
        # This is a pathological data set for ComplementNB.
        # For some specific cases 'ComplementNB' predicts less classes
        # than expected
        assert_array_equal(np.unique(y), np.unique(y_pred))
    assert_array_equal(classes, classifier.classes_,
                       err_msg="Unexpected classes_ attribute for %r: "
                       "expected '%s', got '%s'" %
                       (classifier, ", ".join(map(str, classes)),
                        ", ".join(map(str, classifier.classes_))))


def choose_check_classifiers_labels(name, y, y_names):
    return y if name in ["LabelPropagation", "LabelSpreading"] else y_names


def check_classifiers_classes(name, classifier_orig):
    X_multiclass, y_multiclass = make_blobs(n_samples=30, random_state=0,
                                            cluster_std=0.1)
    X_multiclass, y_multiclass = shuffle(X_multiclass, y_multiclass,
                                         random_state=7)
    X_multiclass = StandardScaler().fit_transform(X_multiclass)
    # We need to make sure that we have non negative data, for things
    # like NMF
    X_multiclass -= X_multiclass.min() - .1

    X_binary = X_multiclass[y_multiclass != 2]
    y_binary = y_multiclass[y_multiclass != 2]

    X_multiclass = pairwise_estimator_convert_X(X_multiclass, classifier_orig)
    X_binary = pairwise_estimator_convert_X(X_binary, classifier_orig)

    labels_multiclass = ["one", "two", "three"]
    labels_binary = ["one", "two"]

    y_names_multiclass = np.take(labels_multiclass, y_multiclass)
    y_names_binary = np.take(labels_binary, y_binary)

    for X, y, y_names in [(X_multiclass, y_multiclass, y_names_multiclass),
                          (X_binary, y_binary, y_names_binary)]:
        for y_names_i in [y_names, y_names.astype('O')]:
            y_ = choose_check_classifiers_labels(name, y, y_names_i)
            check_classifiers_predictions(X, y_, name, classifier_orig)

    labels_binary = [-1, 1]
    y_names_binary = np.take(labels_binary, y_binary)
    y_binary = choose_check_classifiers_labels(name, y_binary, y_names_binary)
    check_classifiers_predictions(X_binary, y_binary, name, classifier_orig)


@ignore_warnings(category=(DeprecationWarning, FutureWarning))
def check_regressors_int(name, regressor_orig):
    X, _ = _boston_subset()
    X = pairwise_estimator_convert_X(X[:50], regressor_orig)
    rnd = np.random.RandomState(0)
    y = rnd.randint(3, size=X.shape[0])
    y = multioutput_estimator_convert_y_2d(regressor_orig, y)
    rnd = np.random.RandomState(0)
    # separate estimators to control random seeds
    regressor_1 = clone(regressor_orig)
    regressor_2 = clone(regressor_orig)
    set_random_state(regressor_1)
    set_random_state(regressor_2)

    if name in CROSS_DECOMPOSITION:
        y_ = np.vstack([y, 2 * y + rnd.randint(2, size=len(y))])
        y_ = y_.T
    else:
        y_ = y

    # fit
    regressor_1.fit(X, y_)
    pred1 = regressor_1.predict(X)
    regressor_2.fit(X, y_.astype(np.float))
    pred2 = regressor_2.predict(X)
    assert_allclose(pred1, pred2, atol=1e-2, err_msg=name)


@ignore_warnings(category=(DeprecationWarning, FutureWarning))
def check_regressors_train(name, regressor_orig, readonly_memmap=False):
    X, y = _boston_subset()
    X = pairwise_estimator_convert_X(X, regressor_orig)
    y = StandardScaler().fit_transform(y.reshape(-1, 1))  # X is already scaled
    y = y.ravel()
    regressor = clone(regressor_orig)
    y = multioutput_estimator_convert_y_2d(regressor, y)
    if name in CROSS_DECOMPOSITION:
        rnd = np.random.RandomState(0)
        y_ = np.vstack([y, 2 * y + rnd.randint(2, size=len(y))])
        y_ = y_.T
    else:
        y_ = y

    if readonly_memmap:
        X, y, y_ = create_memmap_backed_data([X, y, y_])

    if not hasattr(regressor, 'alphas') and hasattr(regressor, 'alpha'):
        # linear regressors need to set alpha, but not generalized CV ones
        regressor.alpha = 0.01
    if name == 'PassiveAggressiveRegressor':
        regressor.C = 0.01

    # raises error on malformed input for fit
    with assert_raises(ValueError, msg="The classifier {} does not"
                       " raise an error when incorrect/malformed input "
                       "data for fit is passed. The number of training "
                       "examples is not the same as the number of "
                       "labels. Perhaps use check_X_y in fit.".format(name)):
        regressor.fit(X, y[:-1])
    # fit
    set_random_state(regressor)
    regressor.fit(X, y_)
    regressor.fit(X.tolist(), y_.tolist())
    y_pred = regressor.predict(X)
    assert_equal(y_pred.shape, y_.shape)

    # TODO: find out why PLS and CCA fail. RANSAC is random
    # and furthermore assumes the presence of outliers, hence
    # skipped
    if not _safe_tags(regressor, "poor_score"):
        assert_greater(regressor.score(X, y_), 0.5)


@ignore_warnings
def check_regressors_no_decision_function(name, regressor_orig):
    # checks whether regressors have decision_function or predict_proba
    rng = np.random.RandomState(0)
    X = rng.normal(size=(10, 4))
    regressor = clone(regressor_orig)
    y = multioutput_estimator_convert_y_2d(regressor, X[:, 0])

    if hasattr(regressor, "n_components"):
        # FIXME CCA, PLS is not robust to rank 1 effects
        regressor.n_components = 1

    regressor.fit(X, y)
    funcs = ["decision_function", "predict_proba", "predict_log_proba"]
    for func_name in funcs:
        func = getattr(regressor, func_name, None)
        if func is None:
            # doesn't have function
            continue
        # has function. Should raise deprecation warning
        msg = func_name
        assert_warns_message(DeprecationWarning, msg, func, X)


@ignore_warnings(category=(DeprecationWarning, FutureWarning))
def check_class_weight_classifiers(name, classifier_orig):
    if name == "NuSVC":
        # the sparse version has a parameter that doesn't do anything
        raise SkipTest("Not testing NuSVC class weight as it is ignored.")
    if name.endswith("NB"):
        # NaiveBayes classifiers have a somewhat different interface.
        # FIXME SOON!
        raise SkipTest

    for n_centers in [2, 3]:
        # create a very noisy dataset
        X, y = make_blobs(centers=n_centers, random_state=0, cluster_std=20)
        X_train, X_test, y_train, y_test = train_test_split(X, y, test_size=.5,
                                                            random_state=0)

        # can't use gram_if_pairwise() here, setting up gram matrix manually
        if _is_pairwise(classifier_orig):
            X_test = rbf_kernel(X_test, X_train)
            X_train = rbf_kernel(X_train, X_train)

        n_centers = len(np.unique(y_train))

        if n_centers == 2:
            class_weight = {0: 1000, 1: 0.0001}
        else:
            class_weight = {0: 1000, 1: 0.0001, 2: 0.0001}

        classifier = clone(classifier_orig).set_params(
            class_weight=class_weight)
        if hasattr(classifier, "n_iter"):
            classifier.set_params(n_iter=100)
        if hasattr(classifier, "max_iter"):
            classifier.set_params(max_iter=1000)
        if hasattr(classifier, "min_weight_fraction_leaf"):
            classifier.set_params(min_weight_fraction_leaf=0.01)

        set_random_state(classifier)
        classifier.fit(X_train, y_train)
        y_pred = classifier.predict(X_test)
        # XXX: Generally can use 0.89 here. On Windows, LinearSVC gets
        #      0.88 (Issue #9111)
        assert_greater(np.mean(y_pred == 0), 0.87)


@ignore_warnings(category=(DeprecationWarning, FutureWarning))
def check_class_weight_balanced_classifiers(name, classifier_orig, X_train,
                                            y_train, X_test, y_test, weights):
    classifier = clone(classifier_orig)
    if hasattr(classifier, "n_iter"):
        classifier.set_params(n_iter=100)
    if hasattr(classifier, "max_iter"):
        classifier.set_params(max_iter=1000)

    set_random_state(classifier)
    classifier.fit(X_train, y_train)
    y_pred = classifier.predict(X_test)

    classifier.set_params(class_weight='balanced')
    classifier.fit(X_train, y_train)
    y_pred_balanced = classifier.predict(X_test)
    assert_greater(f1_score(y_test, y_pred_balanced, average='weighted'),
                   f1_score(y_test, y_pred, average='weighted'))


@ignore_warnings(category=(DeprecationWarning, FutureWarning))
def check_class_weight_balanced_linear_classifier(name, Classifier):
    """Test class weights with non-contiguous class labels."""
    # this is run on classes, not instances, though this should be changed
    X = np.array([[-1.0, -1.0], [-1.0, 0], [-.8, -1.0],
                  [1.0, 1.0], [1.0, 0.0]])
    y = np.array([1, 1, 1, -1, -1])

    classifier = Classifier()

    if hasattr(classifier, "n_iter"):
        # This is a very small dataset, default n_iter are likely to prevent
        # convergence
        classifier.set_params(n_iter=1000)
    if hasattr(classifier, "max_iter"):
        classifier.set_params(max_iter=1000)
    set_random_state(classifier)

    # Let the model compute the class frequencies
    classifier.set_params(class_weight='balanced')
    coef_balanced = classifier.fit(X, y).coef_.copy()

    # Count each label occurrence to reweight manually
    n_samples = len(y)
    n_classes = float(len(np.unique(y)))

    class_weight = {1: n_samples / (np.sum(y == 1) * n_classes),
                    -1: n_samples / (np.sum(y == -1) * n_classes)}
    classifier.set_params(class_weight=class_weight)
    coef_manual = classifier.fit(X, y).coef_.copy()

    assert_allclose(coef_balanced, coef_manual)


@ignore_warnings(category=(DeprecationWarning, FutureWarning))
def check_estimators_overwrite_params(name, estimator_orig):
    X, y = make_blobs(random_state=0, n_samples=9)
    # some want non-negative input
    X -= X.min()
    X = pairwise_estimator_convert_X(X, estimator_orig, kernel=rbf_kernel)
    estimator = clone(estimator_orig)
    y = multioutput_estimator_convert_y_2d(estimator, y)

    set_random_state(estimator)

    # Make a physical copy of the original estimator parameters before fitting.
    params = estimator.get_params()
    original_params = deepcopy(params)

    # Fit the model
    estimator.fit(X, y)

    # Compare the state of the model parameters with the original parameters
    new_params = estimator.get_params()
    for param_name, original_value in original_params.items():
        new_value = new_params[param_name]

        # We should never change or mutate the internal state of input
        # parameters by default. To check this we use the joblib.hash function
        # that introspects recursively any subobjects to compute a checksum.
        # The only exception to this rule of immutable constructor parameters
        # is possible RandomState instance but in this check we explicitly
        # fixed the random_state params recursively to be integer seeds.
        assert_equal(_joblib.hash(new_value), _joblib.hash(original_value),
                     "Estimator %s should not change or mutate "
                     " the parameter %s from %s to %s during fit."
                     % (name, param_name, original_value, new_value))


def check_no_attributes_set_in_init(name, estimator):
    """Check setting during init. """

    if hasattr(type(estimator).__init__, "deprecated_original"):
        return

    init_params = _get_args(type(estimator).__init__)
    if IS_PYPY:
        # __init__ signature has additional objects in PyPy
        for key in ['obj']:
            if key in init_params:
                init_params.remove(key)
    parents_init_params = [param for params_parent in
                           (_get_args(parent) for parent in
                            type(estimator).__mro__)
                           for param in params_parent]

    # Test for no setting apart from parameters during init
    invalid_attr = (set(vars(estimator)) - set(init_params)
                    - set(parents_init_params))
    assert not invalid_attr, (
            "Estimator %s should not set any attribute apart"
            " from parameters during init. Found attributes %s."
            % (name, sorted(invalid_attr)))
    # Ensure that each parameter is set in init
    invalid_attr = set(init_params) - set(vars(estimator)) - {"self"}
    assert not invalid_attr, (
            "Estimator %s should store all parameters"
            " as an attribute during init. Did not find "
            "attributes %s."
            % (name, sorted(invalid_attr)))


@ignore_warnings(category=(DeprecationWarning, FutureWarning))
def check_sparsify_coefficients(name, estimator_orig):
    X = np.array([[-2, -1], [-1, -1], [-1, -2], [1, 1], [1, 2], [2, 1],
                  [-1, -2], [2, 2], [-2, -2]])
    y = [1, 1, 1, 2, 2, 2, 3, 3, 3]
    est = clone(estimator_orig)

    est.fit(X, y)
    pred_orig = est.predict(X)

    # test sparsify with dense inputs
    est.sparsify()
    assert sparse.issparse(est.coef_)
    pred = est.predict(X)
    assert_array_equal(pred, pred_orig)

    # pickle and unpickle with sparse coef_
    est = pickle.loads(pickle.dumps(est))
    assert sparse.issparse(est.coef_)
    pred = est.predict(X)
    assert_array_equal(pred, pred_orig)


@ignore_warnings(category=DeprecationWarning)
def check_classifier_data_not_an_array(name, estimator_orig):
    X = np.array([[3, 0], [0, 1], [0, 2], [1, 1], [1, 2], [2, 1]])
    X = pairwise_estimator_convert_X(X, estimator_orig)
    y = [1, 1, 1, 2, 2, 2]
    y = multioutput_estimator_convert_y_2d(estimator_orig, y)
    check_estimators_data_not_an_array(name, estimator_orig, X, y)


@ignore_warnings(category=DeprecationWarning)
def check_regressor_data_not_an_array(name, estimator_orig):
    X, y = _boston_subset(n_samples=50)
    X = pairwise_estimator_convert_X(X, estimator_orig)
    y = multioutput_estimator_convert_y_2d(estimator_orig, y)
    check_estimators_data_not_an_array(name, estimator_orig, X, y)


@ignore_warnings(category=(DeprecationWarning, FutureWarning))
def check_estimators_data_not_an_array(name, estimator_orig, X, y):
    if name in CROSS_DECOMPOSITION:
        raise SkipTest("Skipping check_estimators_data_not_an_array "
                       "for cross decomposition module as estimators "
                       "are not deterministic.")
    # separate estimators to control random seeds
    estimator_1 = clone(estimator_orig)
    estimator_2 = clone(estimator_orig)
    set_random_state(estimator_1)
    set_random_state(estimator_2)

    y_ = NotAnArray(np.asarray(y))
    X_ = NotAnArray(np.asarray(X))

    # fit
    estimator_1.fit(X_, y_)
    pred1 = estimator_1.predict(X_)
    estimator_2.fit(X, y)
    pred2 = estimator_2.predict(X)
    assert_allclose(pred1, pred2, atol=1e-2, err_msg=name)


def check_parameters_default_constructible(name, Estimator):
    # this check works on classes, not instances
    # test default-constructibility
    # get rid of deprecation warnings
    with ignore_warnings(category=(DeprecationWarning, FutureWarning)):
        required_parameters = getattr(Estimator, "_required_parameters", [])
        if required_parameters:
            if required_parameters in (["base_estimator"], ["estimator"]):
                if issubclass(Estimator, RegressorMixin):
                    estimator = Estimator(Ridge())
                else:
                    estimator = Estimator(LinearDiscriminantAnalysis())
            else:
                raise SkipTest("Can't instantiate estimator {} which"
                               " requires parameters {}".format(
                                   name, required_parameters))
        else:
            estimator = Estimator()
        # test cloning
        clone(estimator)
        # test __repr__
        repr(estimator)
        # test that set_params returns self
        assert estimator.set_params() is estimator

        # test if init does nothing but set parameters
        # this is important for grid_search etc.
        # We get the default parameters from init and then
        # compare these against the actual values of the attributes.

        # this comes from getattr. Gets rid of deprecation decorator.
        init = getattr(estimator.__init__, 'deprecated_original',
                       estimator.__init__)

        try:
            def param_filter(p):
                """Identify hyper parameters of an estimator"""
                return (p.name != 'self' and
                        p.kind != p.VAR_KEYWORD and
                        p.kind != p.VAR_POSITIONAL)

            init_params = [p for p in signature(init).parameters.values()
                           if param_filter(p)]

        except (TypeError, ValueError):
            # init is not a python function.
            # true for mixins
            return
        params = estimator.get_params()
        if required_parameters == ["estimator"]:
            # they can need a non-default argument
            init_params = init_params[1:]

        for init_param in init_params:
            assert_not_equal(init_param.default, init_param.empty,
                             "parameter %s for %s has no default value"
                             % (init_param.name, type(estimator).__name__))
            if type(init_param.default) is type:
                assert_in(init_param.default, [np.float64, np.int64])
            else:
                assert_in(type(init_param.default),
                          [str, int, float, bool, tuple, type(None),
                           np.float64, types.FunctionType, _joblib.Memory])
            if init_param.name not in params.keys():
                # deprecated parameter, not in get_params
                assert init_param.default is None
                continue

            if (issubclass(Estimator, BaseSGD) and
                    init_param.name in ['tol', 'max_iter']):
                # To remove in 0.21, when they get their future default values
                continue

            param_value = params[init_param.name]
            if isinstance(param_value, np.ndarray):
                assert_array_equal(param_value, init_param.default)
            else:
                if is_scalar_nan(param_value):
                    # Allows to set default parameters to np.nan
                    assert param_value is init_param.default, init_param.name
                else:
                    assert param_value == init_param.default, init_param.name


def multioutput_estimator_convert_y_2d(estimator, y):
    # Estimators in mono_output_task_error raise ValueError if y is of 1-D
    # Convert into a 2-D y for those estimators.
    if _safe_tags(estimator, "multioutput_only"):
        return np.reshape(y, (-1, 1))
    return y


@ignore_warnings(category=(DeprecationWarning, FutureWarning))
def check_non_transformer_estimators_n_iter(name, estimator_orig):
    # Test that estimators that are not transformers with a parameter
    # max_iter, return the attribute of n_iter_ at least 1.

    # These models are dependent on external solvers like
    # libsvm and accessing the iter parameter is non-trivial.
    not_run_check_n_iter = ['Ridge', 'SVR', 'NuSVR', 'NuSVC',
                            'RidgeClassifier', 'SVC', 'RandomizedLasso',
                            'LogisticRegressionCV', 'LinearSVC',
                            'LogisticRegression']

    # Tested in test_transformer_n_iter
    not_run_check_n_iter += CROSS_DECOMPOSITION
    if name in not_run_check_n_iter:
        return

    # LassoLars stops early for the default alpha=1.0 the iris dataset.
    if name == 'LassoLars':
        estimator = clone(estimator_orig).set_params(alpha=0.)
    else:
        estimator = clone(estimator_orig)
    if hasattr(estimator, 'max_iter'):
        iris = load_iris()
        X, y_ = iris.data, iris.target
        y_ = multioutput_estimator_convert_y_2d(estimator, y_)

        set_random_state(estimator, 0)
        if name == 'AffinityPropagation':
            estimator.fit(X)
        else:
            estimator.fit(X, y_)

        assert estimator.n_iter_ >= 1


@ignore_warnings(category=(DeprecationWarning, FutureWarning))
def check_transformer_n_iter(name, estimator_orig):
    # Test that transformers with a parameter max_iter, return the
    # attribute of n_iter_ at least 1.
    estimator = clone(estimator_orig)
    if hasattr(estimator, "max_iter"):
        if name in CROSS_DECOMPOSITION:
            # Check using default data
            X = [[0., 0., 1.], [1., 0., 0.], [2., 2., 2.], [2., 5., 4.]]
            y_ = [[0.1, -0.2], [0.9, 1.1], [0.1, -0.5], [0.3, -0.2]]

        else:
            X, y_ = make_blobs(n_samples=30, centers=[[0, 0, 0], [1, 1, 1]],
                               random_state=0, n_features=2, cluster_std=0.1)
            X -= X.min() - 0.1
        set_random_state(estimator, 0)
        estimator.fit(X, y_)

        # These return a n_iter per component.
        if name in CROSS_DECOMPOSITION:
            for iter_ in estimator.n_iter_:
                assert_greater_equal(iter_, 1)
        else:
            assert_greater_equal(estimator.n_iter_, 1)


@ignore_warnings(category=(DeprecationWarning, FutureWarning))
def check_get_params_invariance(name, estimator_orig):
    # Checks if get_params(deep=False) is a subset of get_params(deep=True)
    e = clone(estimator_orig)

    shallow_params = e.get_params(deep=False)
    deep_params = e.get_params(deep=True)

    assert all(item in deep_params.items() for item in
               shallow_params.items())


@ignore_warnings(category=(DeprecationWarning, FutureWarning))
def check_set_params(name, estimator_orig):
    # Check that get_params() returns the same thing
    # before and after set_params() with some fuzz
    estimator = clone(estimator_orig)

    orig_params = estimator.get_params(deep=False)
    msg = ("get_params result does not match what was passed to set_params")

    estimator.set_params(**orig_params)
    curr_params = estimator.get_params(deep=False)
    assert_equal(set(orig_params.keys()), set(curr_params.keys()), msg)
    for k, v in curr_params.items():
        assert orig_params[k] is v, msg

    # some fuzz values
    test_values = [-np.inf, np.inf, None]

    test_params = deepcopy(orig_params)
    for param_name in orig_params.keys():
        default_value = orig_params[param_name]
        for value in test_values:
            test_params[param_name] = value
            try:
                estimator.set_params(**test_params)
            except (TypeError, ValueError) as e:
                e_type = e.__class__.__name__
                # Exception occurred, possibly parameter validation
                warnings.warn("{0} occurred during set_params of param {1} on "
                              "{2}. It is recommended to delay parameter "
                              "validation until fit.".format(e_type,
                                                             param_name,
                                                             name))

                change_warning_msg = "Estimator's parameters changed after " \
                                     "set_params raised {}".format(e_type)
                params_before_exception = curr_params
                curr_params = estimator.get_params(deep=False)
                try:
                    assert_equal(set(params_before_exception.keys()),
                                 set(curr_params.keys()))
                    for k, v in curr_params.items():
                        assert params_before_exception[k] is v
                except AssertionError:
                    warnings.warn(change_warning_msg)
            else:
                curr_params = estimator.get_params(deep=False)
                assert_equal(set(test_params.keys()),
                             set(curr_params.keys()),
                             msg)
                for k, v in curr_params.items():
                    assert test_params[k] is v, msg
        test_params[param_name] = default_value


@ignore_warnings(category=(DeprecationWarning, FutureWarning))
def check_classifiers_regression_target(name, estimator_orig):
    # Check if classifier throws an exception when fed regression targets

    boston = load_boston()
    X, y = boston.data, boston.target
    e = clone(estimator_orig)
    msg = 'Unknown label type: '
    if not _safe_tags(e, "no_validation"):
        assert_raises_regex(ValueError, msg, e.fit, X, y)


@ignore_warnings(category=(DeprecationWarning, FutureWarning))
def check_decision_proba_consistency(name, estimator_orig):
    # Check whether an estimator having both decision_function and
    # predict_proba methods has outputs with perfect rank correlation.

    centers = [(2, 2), (4, 4)]
    X, y = make_blobs(n_samples=100, random_state=0, n_features=4,
                      centers=centers, cluster_std=1.0, shuffle=True)
    X_test = np.random.randn(20, 2) + 4
    estimator = clone(estimator_orig)

    if (hasattr(estimator, "decision_function") and
            hasattr(estimator, "predict_proba")):

        estimator.fit(X, y)
        a = estimator.predict_proba(X_test)[:, 1]
        b = estimator.decision_function(X_test)
        assert_array_equal(rankdata(a), rankdata(b))


def check_outliers_fit_predict(name, estimator_orig):
    # Check fit_predict for outlier detectors.

    X, _ = make_blobs(n_samples=300, random_state=0)
    X = shuffle(X, random_state=7)
    n_samples, n_features = X.shape
    estimator = clone(estimator_orig)

    set_random_state(estimator)

    y_pred = estimator.fit_predict(X)
    assert y_pred.shape == (n_samples,)
    assert y_pred.dtype.kind == 'i'
    assert_array_equal(np.unique(y_pred), np.array([-1, 1]))

    # check fit_predict = fit.predict when the estimator has both a predict and
    # a fit_predict method. recall that it is already assumed here that the
    # estimator has a fit_predict method
    if hasattr(estimator, 'predict'):
        y_pred_2 = estimator.fit(X).predict(X)
        assert_array_equal(y_pred, y_pred_2)

    if hasattr(estimator, "contamination"):
        # proportion of outliers equal to contamination parameter when not
        # set to 'auto'
        contamination = 0.1
        estimator.set_params(contamination=contamination)
        y_pred = estimator.fit_predict(X)
        assert_almost_equal(np.mean(y_pred != 1), contamination)

        # raises error when contamination is a scalar and not in [0,1]
        for contamination in [-0.5, 2.3]:
            estimator.set_params(contamination=contamination)
            assert_raises(ValueError, estimator.fit_predict, X)


def check_fit_idempotent(name, estimator_orig):
    # Check that est.fit(X) is the same as est.fit(X).fit(X). Ideally we would
    # check that the estimated parameters during training (e.g. coefs_) are
    # the same, but having a universal comparison function for those
    # attributes is difficult and full of edge cases. So instead we check that
    # predict(), predict_proba(), decision_function() and transform() return
    # the same results.

    check_methods = ["predict", "transform", "decision_function",
                     "predict_proba"]
    rng = np.random.RandomState(0)

    estimator = clone(estimator_orig)
    set_random_state(estimator)
    if 'warm_start' in estimator.get_params().keys():
        estimator.set_params(warm_start=False)

    n_samples = 100
    X = rng.normal(loc=100, size=(n_samples, 2))
    X = pairwise_estimator_convert_X(X, estimator)
    if is_regressor(estimator_orig):
        y = rng.normal(size=n_samples)
    else:
        y = rng.randint(low=0, high=2, size=n_samples)
    y = multioutput_estimator_convert_y_2d(estimator, y)

    train, test = next(ShuffleSplit(test_size=.2, random_state=rng).split(X))
    X_train, y_train = _safe_split(estimator, X, y, train)
    X_test, y_test = _safe_split(estimator, X, y, test, train)

    # Fit for the first time
    estimator.fit(X_train, y_train)

    result = {method: getattr(estimator, method)(X_test)
              for method in check_methods
              if hasattr(estimator, method)}

    # Fit again
    estimator.fit(X_train, y_train)

    for method in check_methods:
        if hasattr(estimator, method):
            new_result = getattr(estimator, method)(X_test)
            assert_allclose_dense_sparse(result[method], new_result)<|MERGE_RESOLUTION|>--- conflicted
+++ resolved
@@ -62,7 +62,6 @@
 
 BOSTON = None
 CROSS_DECOMPOSITION = ['PLSCanonical', 'PLSRegression', 'CCA', 'PLSSVD']
-<<<<<<< HEAD
 
 
 def _safe_tags(estimator, key=None):
@@ -81,26 +80,6 @@
 
 def _yield_checks(name, estimator):
     tags = _safe_tags(estimator)
-=======
-MULTI_OUTPUT = ['CCA', 'DecisionTreeRegressor', 'ElasticNet',
-                'ExtraTreeRegressor', 'ExtraTreesRegressor',
-                'GaussianProcessRegressor', 'TransformedTargetRegressor',
-                'KNeighborsRegressor', 'KernelRidge', 'Lars', 'Lasso',
-                'LassoLars', 'LinearRegression', 'MultiTaskElasticNet',
-                'MultiTaskElasticNetCV', 'MultiTaskLasso', 'MultiTaskLassoCV',
-                'OrthogonalMatchingPursuit', 'PLSCanonical', 'PLSRegression',
-                'RANSACRegressor', 'RadiusNeighborsRegressor',
-                'RandomForestRegressor', 'Ridge', 'RidgeCV']
-
-ALLOW_NAN = ['Imputer', 'SimpleImputer', 'MissingIndicator',
-             'MaxAbsScaler', 'MinMaxScaler', 'RobustScaler', 'StandardScaler',
-             'PowerTransformer', 'QuantileTransformer', 'IterativeImputer']
-
-SUPPORT_STRING = ['SimpleImputer', 'MissingIndicator']
-
-
-def _yield_non_meta_checks(name, estimator):
->>>>>>> 2a2dc8c8
     yield check_estimators_dtypes
     yield check_fit_score_takes_y
     yield check_sample_weights_pandas_series
@@ -669,12 +648,8 @@
         if "Unknown label type" not in str(e):
             raise
 
-<<<<<<< HEAD
-    X[0, 0] = {'foo': 'bar'}
-    msg = "argument must be a string.* number"
-    assert_raises_regex(TypeError, msg, estimator.fit, X, y)
-=======
-    if name not in SUPPORT_STRING:
+    tags = _safe_tags(estimator)
+    if 'str' not in tags['X_types']:
         X[0, 0] = {'foo': 'bar'}
         msg = "argument must be a string or a number"
         assert_raises_regex(TypeError, msg, estimator.fit, X, y)
@@ -684,7 +659,6 @@
         # Checking for each element dtype in the input array will be costly.
         # Refer to #11401 for full discussion.
         estimator.fit(X, y)
->>>>>>> 2a2dc8c8
 
 
 def check_complex_data(name, estimator_orig):
