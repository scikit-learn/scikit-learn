--- conflicted
+++ resolved
@@ -9,80 +9,13 @@
 import numpy as np
 from scipy import sparse
 from scipy.stats import rankdata
-<<<<<<< HEAD
-import struct
-import re
-
-from sklearn.externals.six.moves import zip
-from sklearn.externals.joblib import hash, Memory
-from sklearn.utils.testing import assert_raises, _get_args
-from sklearn.utils.testing import assert_raises_regex
-from sklearn.utils.testing import assert_regex_matches
-from sklearn.utils.testing import assert_raise_message
-from sklearn.utils.testing import assert_equal
-from sklearn.utils.testing import assert_not_equal
-from sklearn.utils.testing import assert_true
-from sklearn.utils.testing import assert_false
-from sklearn.utils.testing import assert_in
-from sklearn.utils.testing import assert_array_equal
-from sklearn.utils.testing import assert_allclose
-from sklearn.utils.testing import assert_allclose_dense_sparse
-from sklearn.utils.testing import assert_warns_message
-from sklearn.utils.testing import META_ESTIMATORS
-from sklearn.utils.testing import set_random_state
-from sklearn.utils.testing import assert_greater
-from sklearn.utils.testing import assert_greater_equal
-from sklearn.utils.testing import SkipTest
-from sklearn.utils.testing import ignore_warnings
-from sklearn.utils.testing import assert_dict_equal
-from sklearn.discriminant_analysis import LinearDiscriminantAnalysis
-
-
-from sklearn.base import (clone, TransformerMixin, ClusterMixin,
-                          BaseEstimator, is_classifier, is_regressor)
-
-from sklearn.metrics import accuracy_score, adjusted_rand_score, f1_score
-
-from sklearn.random_projection import BaseRandomProjection
-from sklearn.feature_selection import SelectKBest
-from sklearn.svm.base import BaseLibSVM
-from sklearn.linear_model.stochastic_gradient import BaseSGD
-from sklearn.pipeline import make_pipeline
-from sklearn.exceptions import ConvergenceWarning
-from sklearn.exceptions import DataConversionWarning
-from sklearn.exceptions import SkipTestWarning
-from sklearn.model_selection import train_test_split
-from sklearn.metrics.pairwise import (rbf_kernel, linear_kernel,
-                                      pairwise_distances)
-
-from sklearn.utils import shuffle
-from sklearn.utils.fixes import signature
-from sklearn.utils.validation import has_fit_parameter, _num_samples
-from sklearn.preprocessing import StandardScaler
-from sklearn.datasets import load_iris, load_boston, make_blobs
-
-
-BOSTON = None
-CROSS_DECOMPOSITION = ['PLSCanonical', 'PLSRegression', 'CCA', 'PLSSVD']
-MULTI_OUTPUT = ['CCA', 'DecisionTreeRegressor', 'ElasticNet',
-                'ExtraTreeRegressor', 'ExtraTreesRegressor', 'GaussianProcess',
-                'GaussianProcessRegressor', 'TransformedTargetRegressor',
-                'KNeighborsRegressor', 'KernelRidge', 'Lars', 'Lasso',
-                'LassoLars', 'LinearRegression', 'MultiTaskElasticNet',
-                'MultiTaskElasticNetCV', 'MultiTaskLasso', 'MultiTaskLassoCV',
-                'OrthogonalMatchingPursuit', 'PLSCanonical', 'PLSRegression',
-                'RANSACRegressor', 'RadiusNeighborsRegressor',
-                'RandomForestRegressor', 'Ridge', 'RidgeCV']
-
-
-def _yield_non_meta_checks(name, estimator):
-=======
 import joblib
 
 from . import IS_PYPY
 from .. import config_context
 from ._testing import _get_args
 from ._testing import assert_raise_message
+from ._testing import assert_regex_matches
 from ._testing import assert_array_equal
 from ._testing import assert_array_almost_equal
 from ._testing import assert_allclose
@@ -152,7 +85,6 @@
     tags = _safe_tags(estimator)
 
     yield check_no_attributes_set_in_init
->>>>>>> 7f83d003
     yield check_estimators_dtypes
     yield check_fit_score_takes_y
     if has_fit_parameter(estimator, "sample_weight"):
@@ -2208,25 +2140,26 @@
     # keep only one class
     sample_weight = y
     # Test that fit won't raise an unexpected exception
-    try:
-        classifier.fit(X_train, y, sample_weight=sample_weight)
-    except ValueError as e:
-        # ValueError can be thrown but should be explicit
-        assert_regex_matches(repr(e), r"\bclass(es)?\b", msg=error_fit)
-        return
-    except TypeError as e:
-        # TypeError can be thrown if sample_weight is not supported
-        if not re.search(r"\bsample_weight\b", repr(e)):
-            raise e
-        return
-    except Exception as exc:
-        raise
-    # predict
-    try:
-        prediction = classifier.predict(X_test)
-    except Exception as exc:
-        raise
-    assert_array_equal(prediction, np.ones(10), err_msg=error_predict)
+    if hasattr(classifier, "sample_weight"):
+        try:
+            classifier.fit(X_train, y, sample_weight=sample_weight)
+        except ValueError as e:
+            # ValueError can be thrown but should be explicit
+            assert_regex_matches(repr(e), r"\bclass(es)?\b", msg=error_fit)
+            return
+        except TypeError as e:
+            # TypeError can be thrown if sample_weight is not supported
+            if not re.search(r"\bsample_weight\b", repr(e)):
+                raise e
+            return
+        except Exception as exc:
+            raise
+        # predict
+        try:
+            prediction = classifier.predict(X_test)
+        except Exception as exc:
+            raise
+        assert_array_equal(prediction, np.ones(10), err_msg=error_predict)
 
 
 @ignore_warnings  # Warnings are raised by decision function
