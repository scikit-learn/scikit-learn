--- conflicted
+++ resolved
@@ -82,11 +82,8 @@
 
 
 def _yield_api_checks(estimator):
-<<<<<<< HEAD
     tags = get_tags(estimator)
     yield check_estimator_cloneable
-=======
->>>>>>> c24a3f96
     yield check_estimator_repr
     yield check_no_attributes_set_in_init
     yield check_fit_score_takes_y
