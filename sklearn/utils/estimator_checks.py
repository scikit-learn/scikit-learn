import types
import warnings
import sys
import traceback
import pickle
from copy import deepcopy
from functools import partial
from inspect import signature

import numpy as np
from scipy import sparse
from scipy.stats import rankdata

from sklearn.utils import IS_PYPY
from sklearn.utils import _joblib
from sklearn.utils.testing import assert_raises, _get_args
from sklearn.utils.testing import assert_raises_regex
from sklearn.utils.testing import assert_raise_message
from sklearn.utils.testing import assert_equal
from sklearn.utils.testing import assert_not_equal
from sklearn.utils.testing import assert_in
from sklearn.utils.testing import assert_array_equal
from sklearn.utils.testing import assert_array_almost_equal
from sklearn.utils.testing import assert_allclose
from sklearn.utils.testing import assert_allclose_dense_sparse
from sklearn.utils.testing import assert_warns_message
from sklearn.utils.testing import set_random_state
from sklearn.utils.testing import assert_greater
from sklearn.utils.testing import assert_greater_equal
from sklearn.utils.testing import SkipTest
from sklearn.utils.testing import ignore_warnings
from sklearn.utils.testing import assert_dict_equal
from sklearn.utils.testing import create_memmap_backed_data
from sklearn.utils import is_scalar_nan
from sklearn.discriminant_analysis import LinearDiscriminantAnalysis
from sklearn.linear_model import Ridge


from sklearn.base import (clone, ClusterMixin, is_classifier, is_regressor,
                          _DEFAULT_TAGS, RegressorMixin, is_outlier_detector)

from sklearn.metrics import accuracy_score, adjusted_rand_score, f1_score

from sklearn.random_projection import BaseRandomProjection
from sklearn.feature_selection import SelectKBest
from sklearn.linear_model.stochastic_gradient import BaseSGD
from sklearn.pipeline import make_pipeline
from sklearn.exceptions import DataConversionWarning
from sklearn.exceptions import SkipTestWarning
from sklearn.model_selection import train_test_split
from sklearn.model_selection import ShuffleSplit
from sklearn.model_selection._validation import _safe_split
from sklearn.metrics.pairwise import (rbf_kernel, linear_kernel,
                                      pairwise_distances)

from sklearn.utils import shuffle
from sklearn.utils.validation import has_fit_parameter, _num_samples
from sklearn.preprocessing import StandardScaler
from sklearn.datasets import load_iris, load_boston, make_blobs


BOSTON = None
CROSS_DECOMPOSITION = ['PLSCanonical', 'PLSRegression', 'CCA', 'PLSSVD']

<<<<<<< HEAD
ALLOW_NAN = ['Imputer', 'SimpleImputer', 'MissingIndicator',
             'MaxAbsScaler', 'MinMaxScaler', 'RobustScaler', 'StandardScaler',
             'PowerTransformer', 'QuantileTransformer', 'IterativeImputer',
             'KNNImputer']
=======
>>>>>>> ffd27c85

def _safe_tags(estimator, key=None):
    # if estimator doesn't have _get_tags, use _DEFAULT_TAGS
    # if estimator has tags but not key, use _DEFAULT_TAGS[key]
    if hasattr(estimator, "_get_tags"):
        if key is not None:
            return estimator._get_tags().get(key, _DEFAULT_TAGS[key])
        tags = estimator._get_tags()
        return {key: tags.get(key, _DEFAULT_TAGS[key])
                for key in _DEFAULT_TAGS.keys()}
    if key is not None:
        return _DEFAULT_TAGS[key]
    return _DEFAULT_TAGS


def _yield_checks(name, estimator):
    tags = _safe_tags(estimator)
    yield check_estimators_dtypes
    yield check_fit_score_takes_y
    yield check_sample_weights_pandas_series
    yield check_sample_weights_list
    yield check_sample_weights_invariance
    yield check_estimators_fit_returns_self
    yield partial(check_estimators_fit_returns_self, readonly_memmap=True)

    # Check that all estimator yield informative messages when
    # trained on empty datasets
    if not tags["no_validation"]:
        yield check_complex_data
        yield check_dtype_object
        yield check_estimators_empty_data_messages

    if name not in CROSS_DECOMPOSITION:
        # cross-decomposition's "transform" returns X and Y
        yield check_pipeline_consistency

    if not tags["allow_nan"] and not tags["no_validation"]:
        # Test that all estimators check their input for NaN's and infs
        yield check_estimators_nan_inf

    yield check_estimators_overwrite_params
    if hasattr(estimator, 'sparsify'):
        yield check_sparsify_coefficients

    yield check_estimator_sparse_data

    # Test that estimators can be pickled, and once pickled
    # give the same answer as before.
    yield check_estimators_pickle


def _yield_classifier_checks(name, classifier):
    tags = _safe_tags(classifier)

    # test classifiers can handle non-array data
    yield check_classifier_data_not_an_array
    # test classifiers trained on a single label always return this label
    yield check_classifiers_one_label
    yield check_classifiers_classes
    yield check_estimators_partial_fit_n_features
    # basic consistency testing
    yield check_classifiers_train
    yield partial(check_classifiers_train, readonly_memmap=True)
    yield check_classifiers_regression_target
    if not tags["no_validation"]:
        yield check_supervised_y_no_nan
        yield check_supervised_y_2d
    yield check_estimators_unfitted
    if 'class_weight' in classifier.get_params().keys():
        yield check_class_weight_classifiers

    yield check_non_transformer_estimators_n_iter
    # test if predict_proba is a monotonic transformation of decision_function
    yield check_decision_proba_consistency


@ignore_warnings(category=(DeprecationWarning, FutureWarning))
def check_supervised_y_no_nan(name, estimator_orig):
    # Checks that the Estimator targets are not NaN.
    estimator = clone(estimator_orig)
    rng = np.random.RandomState(888)
    X = rng.randn(10, 5)
    y = np.full(10, np.inf)
    y = multioutput_estimator_convert_y_2d(estimator, y)

    errmsg = "Input contains NaN, infinity or a value too large for " \
             "dtype('float64')."
    try:
        estimator.fit(X, y)
    except ValueError as e:
        if str(e) != errmsg:
            raise ValueError("Estimator {0} raised error as expected, but "
                             "does not match expected error message"
                             .format(name))
    else:
        raise ValueError("Estimator {0} should have raised error on fitting "
                         "array y with NaN value.".format(name))


def _yield_regressor_checks(name, regressor):
    tags = _safe_tags(regressor)
    # TODO: test with intercept
    # TODO: test with multiple responses
    # basic testing
    yield check_regressors_train
    yield partial(check_regressors_train, readonly_memmap=True)
    yield check_regressor_data_not_an_array
    yield check_estimators_partial_fit_n_features
    yield check_regressors_no_decision_function
    if not tags["no_validation"]:
        yield check_supervised_y_2d
    yield check_supervised_y_no_nan
    if name != 'CCA':
        # check that the regressor handles int input
        yield check_regressors_int
    yield check_estimators_unfitted
    yield check_non_transformer_estimators_n_iter


def _yield_transformer_checks(name, transformer):
    # All transformers should either deal with sparse data or raise an
    # exception with type TypeError and an intelligible error message
    yield check_transformer_data_not_an_array
    # these don't actually fit the data, so don't raise errors
    yield check_transformer_general
    yield partial(check_transformer_general, readonly_memmap=True)

    if not _safe_tags(transformer, "stateless"):
        yield check_transformers_unfitted
    # Dependent on external solvers and hence accessing the iter
    # param is non-trivial.
    external_solver = ['Isomap', 'KernelPCA', 'LocallyLinearEmbedding',
                       'RandomizedLasso', 'LogisticRegressionCV']
    if name not in external_solver:
        yield check_transformer_n_iter


def _yield_clustering_checks(name, clusterer):
    yield check_clusterer_compute_labels_predict
    if name not in ('WardAgglomeration', "FeatureAgglomeration"):
        # this is clustering on the features
        # let's not test that here.
        yield check_clustering
        yield partial(check_clustering, readonly_memmap=True)
        yield check_estimators_partial_fit_n_features
    yield check_non_transformer_estimators_n_iter


def _yield_outliers_checks(name, estimator):

    # checks for outlier detectors that have a fit_predict method
    if hasattr(estimator, 'fit_predict'):
        yield check_outliers_fit_predict

    # checks for estimators that can be used on a test set
    if hasattr(estimator, 'predict'):
        yield check_outliers_train
        yield partial(check_outliers_train, readonly_memmap=True)
        # test outlier detectors can handle non-array data
        yield check_classifier_data_not_an_array
        # test if NotFittedError is raised
        yield check_estimators_unfitted


def _yield_all_checks(name, estimator):
    tags = _safe_tags(estimator)
    if "2darray" not in tags["X_types"]:
        warnings.warn("Can't test estimator {} which requires input "
                      " of type {}".format(name, tags["X_types"]),
                      SkipTestWarning)
        return
    if tags["_skip_test"]:
        warnings.warn("Explicit SKIP via _skip_test tag for estimator "
                      "{}.".format(name),
                      SkipTestWarning)
        return

    for check in _yield_checks(name, estimator):
        yield check
    if is_classifier(estimator):
        for check in _yield_classifier_checks(name, estimator):
            yield check
    if is_regressor(estimator):
        for check in _yield_regressor_checks(name, estimator):
            yield check
    if hasattr(estimator, 'transform'):
        for check in _yield_transformer_checks(name, estimator):
            yield check
    if isinstance(estimator, ClusterMixin):
        for check in _yield_clustering_checks(name, estimator):
            yield check
    if is_outlier_detector(estimator):
        for check in _yield_outliers_checks(name, estimator):
            yield check
    yield check_fit2d_predict1d
    yield check_methods_subset_invariance
    yield check_fit2d_1sample
    yield check_fit2d_1feature
    yield check_fit1d
    yield check_get_params_invariance
    yield check_set_params
    yield check_dict_unchanged
    yield check_dont_overwrite_parameters
    yield check_fit_idempotent


def check_estimator(Estimator):
    """Check if estimator adheres to scikit-learn conventions.

    This estimator will run an extensive test-suite for input validation,
    shapes, etc.
    Additional tests for classifiers, regressors, clustering or transformers
    will be run if the Estimator class inherits from the corresponding mixin
    from sklearn.base.

    This test can be applied to classes or instances.
    Classes currently have some additional tests that related to construction,
    while passing instances allows the testing of multiple options.

    Parameters
    ----------
    estimator : estimator object or class
        Estimator to check. Estimator is a class object or instance.

    """
    if isinstance(Estimator, type):
        # got a class
        name = Estimator.__name__
        estimator = Estimator()
        check_parameters_default_constructible(name, Estimator)
        check_no_attributes_set_in_init(name, estimator)
    else:
        # got an instance
        estimator = Estimator
        name = type(estimator).__name__

    for check in _yield_all_checks(name, estimator):
        try:
            check(name, estimator)
        except SkipTest as exception:
            # the only SkipTest thrown currently results from not
            # being able to import pandas.
            warnings.warn(str(exception), SkipTestWarning)


def _boston_subset(n_samples=200):
    global BOSTON
    if BOSTON is None:
        boston = load_boston()
        X, y = boston.data, boston.target
        X, y = shuffle(X, y, random_state=0)
        X, y = X[:n_samples], y[:n_samples]
        X = StandardScaler().fit_transform(X)
        BOSTON = X, y
    return BOSTON


def set_checking_parameters(estimator):
    # set parameters to speed up some estimators and
    # avoid deprecated behaviour
    params = estimator.get_params()
    name = estimator.__class__.__name__
    if ("n_iter" in params and name != "TSNE"):
        estimator.set_params(n_iter=5)
    if "max_iter" in params:
        if estimator.max_iter is not None:
            estimator.set_params(max_iter=min(5, estimator.max_iter))
        # LinearSVR, LinearSVC
        if estimator.__class__.__name__ in ['LinearSVR', 'LinearSVC']:
            estimator.set_params(max_iter=20)
        # NMF
        if estimator.__class__.__name__ == 'NMF':
            estimator.set_params(max_iter=100)
        # MLP
        if estimator.__class__.__name__ in ['MLPClassifier', 'MLPRegressor']:
            estimator.set_params(max_iter=100)
    if "n_resampling" in params:
        # randomized lasso
        estimator.set_params(n_resampling=5)
    if "n_estimators" in params:
        # especially gradient boosting with default 100
        # FIXME: The default number of trees was changed and is set to 'warn'
        # for some of the ensemble methods. We need to catch this case to avoid
        # an error during the comparison. To be reverted in 0.22.
        if estimator.n_estimators == 'warn':
            estimator.set_params(n_estimators=5)
        else:
            estimator.set_params(n_estimators=min(5, estimator.n_estimators))
    if "max_trials" in params:
        # RANSAC
        estimator.set_params(max_trials=10)
    if "n_init" in params:
        # K-Means
        estimator.set_params(n_init=2)

    if hasattr(estimator, "n_components"):
        estimator.n_components = 2

    if name == 'TruncatedSVD':
        # TruncatedSVD doesn't run with n_components = n_features
        # This is ugly :-/
        estimator.n_components = 1

    if hasattr(estimator, "n_clusters"):
        estimator.n_clusters = min(estimator.n_clusters, 2)

    if hasattr(estimator, "n_best"):
        estimator.n_best = 1

    if name == "SelectFdr":
        # be tolerant of noisy datasets (not actually speed)
        estimator.set_params(alpha=.5)

    if name == "TheilSenRegressor":
        estimator.max_subpopulation = 100

    if estimator.__class__.__name__ == "IsolationForest":
        # XXX to be removed in 0.22.
        # this is used because the old IsolationForest does not
        # respect the outlier detection API and thus and does not
        # pass the outlier detection common tests.
        estimator.set_params(behaviour='new')

    if isinstance(estimator, BaseRandomProjection):
        # Due to the jl lemma and often very few samples, the number
        # of components of the random matrix projection will be probably
        # greater than the number of features.
        # So we impose a smaller number (avoid "auto" mode)
        estimator.set_params(n_components=2)

    if isinstance(estimator, SelectKBest):
        # SelectKBest has a default of k=10
        # which is more feature than we have in most case.
        estimator.set_params(k=1)


class NotAnArray:
    """An object that is convertible to an array

    Parameters
    ----------
    data : array_like
        The data.
    """

    def __init__(self, data):
        self.data = data

    def __array__(self, dtype=None):
        return self.data


def _is_pairwise(estimator):
    """Returns True if estimator has a _pairwise attribute set to True.

    Parameters
    ----------
    estimator : object
        Estimator object to test.

    Returns
    -------
    out : bool
        True if _pairwise is set to True and False otherwise.
    """
    return bool(getattr(estimator, "_pairwise", False))


def _is_pairwise_metric(estimator):
    """Returns True if estimator accepts pairwise metric.

    Parameters
    ----------
    estimator : object
        Estimator object to test.

    Returns
    -------
    out : bool
        True if _pairwise is set to True and False otherwise.
    """
    metric = getattr(estimator, "metric", None)

    return bool(metric == 'precomputed')


def pairwise_estimator_convert_X(X, estimator, kernel=linear_kernel):

    if _is_pairwise_metric(estimator):
        return pairwise_distances(X, metric='euclidean')
    if _is_pairwise(estimator):
        return kernel(X, X)

    return X


def _generate_sparse_matrix(X_csr):
    """Generate sparse matrices with {32,64}bit indices of diverse format

        Parameters
        ----------
        X_csr: CSR Matrix
            Input matrix in CSR format

        Returns
        -------
        out: iter(Matrices)
            In format['dok', 'lil', 'dia', 'bsr', 'csr', 'csc', 'coo',
             'coo_64', 'csc_64', 'csr_64']
    """

    assert X_csr.format == 'csr'
    yield 'csr', X_csr.copy()
    for sparse_format in ['dok', 'lil', 'dia', 'bsr', 'csc', 'coo']:
        yield sparse_format, X_csr.asformat(sparse_format)

    # Generate large indices matrix only if its supported by scipy
    X_coo = X_csr.asformat('coo')
    X_coo.row = X_coo.row.astype('int64')
    X_coo.col = X_coo.col.astype('int64')
    yield "coo_64", X_coo

    for sparse_format in ['csc', 'csr']:
        X = X_csr.asformat(sparse_format)
        X.indices = X.indices.astype('int64')
        X.indptr = X.indptr.astype('int64')
        yield sparse_format + "_64", X


def check_estimator_sparse_data(name, estimator_orig):

    rng = np.random.RandomState(0)
    X = rng.rand(40, 10)
    X[X < .8] = 0
    X = pairwise_estimator_convert_X(X, estimator_orig)
    X_csr = sparse.csr_matrix(X)
    y = (4 * rng.rand(40)).astype(np.int)
    # catch deprecation warnings
    with ignore_warnings(category=DeprecationWarning):
        estimator = clone(estimator_orig)
    y = multioutput_estimator_convert_y_2d(estimator, y)
    for matrix_format, X in _generate_sparse_matrix(X_csr):
        # catch deprecation warnings
        with ignore_warnings(category=(DeprecationWarning, FutureWarning)):
            estimator = clone(estimator_orig)
            if name in ['Scaler', 'StandardScaler']:
                estimator.set_params(with_mean=False)
        # fit and predict
        try:
            with ignore_warnings(category=(DeprecationWarning, FutureWarning)):
                estimator.fit(X, y)
            if hasattr(estimator, "predict"):
                pred = estimator.predict(X)
                if _safe_tags(estimator, "multioutput_only"):
                    assert_equal(pred.shape, (X.shape[0], 1))
                else:
                    assert_equal(pred.shape, (X.shape[0],))
            if hasattr(estimator, 'predict_proba'):
                probs = estimator.predict_proba(X)
                assert_equal(probs.shape, (X.shape[0], 4))
        except (TypeError, ValueError) as e:
            if 'sparse' not in repr(e).lower():
                if "64" in matrix_format:
                    msg = ("Estimator %s doesn't seem to support %s matrix, "
                           "and is not failing gracefully, e.g. by using "
                           "check_array(X, accept_large_sparse=False)")
                    raise AssertionError(msg % (name, matrix_format))
                else:
                    print("Estimator %s doesn't seem to fail gracefully on "
                          "sparse data: error message state explicitly that "
                          "sparse input is not supported if this is not"
                          " the case." % name)
                    raise
        except Exception:
            print("Estimator %s doesn't seem to fail gracefully on "
                  "sparse data: it should raise a TypeError if sparse input "
                  "is explicitly not supported." % name)
            raise


@ignore_warnings(category=(DeprecationWarning, FutureWarning))
def check_sample_weights_pandas_series(name, estimator_orig):
    # check that estimators will accept a 'sample_weight' parameter of
    # type pandas.Series in the 'fit' function.
    estimator = clone(estimator_orig)
    if has_fit_parameter(estimator, "sample_weight"):
        try:
            import pandas as pd
            X = np.array([[1, 1], [1, 2], [1, 3], [1, 4],
                          [2, 1], [2, 2], [2, 3], [2, 4]])
            X = pd.DataFrame(pairwise_estimator_convert_X(X, estimator_orig))
            y = pd.Series([1, 1, 1, 1, 2, 2, 2, 2])
            weights = pd.Series([1] * 8)
            if _safe_tags(estimator, "multioutput_only"):
                y = pd.DataFrame(y)
            try:
                estimator.fit(X, y, sample_weight=weights)
            except ValueError:
                raise ValueError("Estimator {0} raises error if "
                                 "'sample_weight' parameter is of "
                                 "type pandas.Series".format(name))
        except ImportError:
            raise SkipTest("pandas is not installed: not testing for "
                           "input of type pandas.Series to class weight.")


@ignore_warnings(category=(DeprecationWarning, FutureWarning))
def check_sample_weights_list(name, estimator_orig):
    # check that estimators will accept a 'sample_weight' parameter of
    # type list in the 'fit' function.
    if has_fit_parameter(estimator_orig, "sample_weight"):
        estimator = clone(estimator_orig)
        rnd = np.random.RandomState(0)
        X = pairwise_estimator_convert_X(rnd.uniform(size=(10, 3)),
                                         estimator_orig)
        y = np.arange(10) % 3
        y = multioutput_estimator_convert_y_2d(estimator, y)
        sample_weight = [3] * 10
        # Test that estimators don't raise any exception
        estimator.fit(X, y, sample_weight=sample_weight)


@ignore_warnings(category=(DeprecationWarning, FutureWarning))
def check_sample_weights_invariance(name, estimator_orig):
    # check that the estimators yield same results for
    # unit weights and no weights
    if (has_fit_parameter(estimator_orig, "sample_weight") and
            not (hasattr(estimator_orig, "_pairwise")
                 and estimator_orig._pairwise)):
        # We skip pairwise because the data is not pairwise

        estimator1 = clone(estimator_orig)
        estimator2 = clone(estimator_orig)
        set_random_state(estimator1, random_state=0)
        set_random_state(estimator2, random_state=0)

        X = np.array([[1, 3], [1, 3], [1, 3], [1, 3],
                      [2, 1], [2, 1], [2, 1], [2, 1],
                      [3, 3], [3, 3], [3, 3], [3, 3],
                      [4, 1], [4, 1], [4, 1], [4, 1]], dtype=np.dtype('float'))
        y = np.array([1, 1, 1, 1, 2, 2, 2, 2,
                      1, 1, 1, 1, 2, 2, 2, 2], dtype=np.dtype('int'))
        y = multioutput_estimator_convert_y_2d(estimator1, y)

        estimator1.fit(X, y=y, sample_weight=np.ones(shape=len(y)))
        estimator2.fit(X, y=y, sample_weight=None)

        for method in ["predict", "transform"]:
            if hasattr(estimator_orig, method):
                X_pred1 = getattr(estimator1, method)(X)
                X_pred2 = getattr(estimator2, method)(X)
                if sparse.issparse(X_pred1):
                    X_pred1 = X_pred1.toarray()
                    X_pred2 = X_pred2.toarray()
                assert_allclose(X_pred1, X_pred2,
                                err_msg="For %s sample_weight=None is not"
                                        " equivalent to sample_weight=ones"
                                        % name)


@ignore_warnings(category=(DeprecationWarning, FutureWarning, UserWarning))
def check_dtype_object(name, estimator_orig):
    # check that estimators treat dtype object as numeric if possible
    rng = np.random.RandomState(0)
    X = pairwise_estimator_convert_X(rng.rand(40, 10), estimator_orig)
    X = X.astype(object)
    y = (X[:, 0] * 4).astype(np.int)
    estimator = clone(estimator_orig)
    y = multioutput_estimator_convert_y_2d(estimator, y)

    estimator.fit(X, y)
    if hasattr(estimator, "predict"):
        estimator.predict(X)

    if hasattr(estimator, "transform"):
        estimator.transform(X)

    try:
        estimator.fit(X, y.astype(object))
    except Exception as e:
        if "Unknown label type" not in str(e):
            raise

    tags = _safe_tags(estimator)
    if 'str' not in tags['X_types']:
        X[0, 0] = {'foo': 'bar'}
        msg = "argument must be a string.* number"
        assert_raises_regex(TypeError, msg, estimator.fit, X, y)
    else:
        # Estimators supporting string will not call np.asarray to convert the
        # data to numeric and therefore, the error will not be raised.
        # Checking for each element dtype in the input array will be costly.
        # Refer to #11401 for full discussion.
        estimator.fit(X, y)


def check_complex_data(name, estimator_orig):
    # check that estimators raise an exception on providing complex data
    X = np.random.sample(10) + 1j * np.random.sample(10)
    X = X.reshape(-1, 1)
    y = np.random.sample(10) + 1j * np.random.sample(10)
    estimator = clone(estimator_orig)
    assert_raises_regex(ValueError, "Complex data not supported",
                        estimator.fit, X, y)


@ignore_warnings
def check_dict_unchanged(name, estimator_orig):
    # this estimator raises
    # ValueError: Found array with 0 feature(s) (shape=(23, 0))
    # while a minimum of 1 is required.
    # error
    if name in ['SpectralCoclustering']:
        return
    rnd = np.random.RandomState(0)
    if name in ['RANSACRegressor']:
        X = 3 * rnd.uniform(size=(20, 3))
    else:
        X = 2 * rnd.uniform(size=(20, 3))

    X = pairwise_estimator_convert_X(X, estimator_orig)

    y = X[:, 0].astype(np.int)
    estimator = clone(estimator_orig)
    y = multioutput_estimator_convert_y_2d(estimator, y)
    if hasattr(estimator, "n_components"):
        estimator.n_components = 1

    if hasattr(estimator, "n_clusters"):
        estimator.n_clusters = 1

    if hasattr(estimator, "n_best"):
        estimator.n_best = 1

    set_random_state(estimator, 1)

    estimator.fit(X, y)
    for method in ["predict", "transform", "decision_function",
                   "predict_proba"]:
        if hasattr(estimator, method):
            dict_before = estimator.__dict__.copy()
            getattr(estimator, method)(X)
            assert_dict_equal(estimator.__dict__, dict_before,
                              'Estimator changes __dict__ during %s' % method)


def is_public_parameter(attr):
    return not (attr.startswith('_') or attr.endswith('_'))


@ignore_warnings(category=(DeprecationWarning, FutureWarning))
def check_dont_overwrite_parameters(name, estimator_orig):
    # check that fit method only changes or sets private attributes
    if hasattr(estimator_orig.__init__, "deprecated_original"):
        # to not check deprecated classes
        return
    estimator = clone(estimator_orig)
    rnd = np.random.RandomState(0)
    X = 3 * rnd.uniform(size=(20, 3))
    X = pairwise_estimator_convert_X(X, estimator_orig)
    y = X[:, 0].astype(np.int)
    y = multioutput_estimator_convert_y_2d(estimator, y)

    if hasattr(estimator, "n_components"):
        estimator.n_components = 1
    if hasattr(estimator, "n_clusters"):
        estimator.n_clusters = 1

    set_random_state(estimator, 1)
    dict_before_fit = estimator.__dict__.copy()
    estimator.fit(X, y)

    dict_after_fit = estimator.__dict__

    public_keys_after_fit = [key for key in dict_after_fit.keys()
                             if is_public_parameter(key)]

    attrs_added_by_fit = [key for key in public_keys_after_fit
                          if key not in dict_before_fit.keys()]

    # check that fit doesn't add any public attribute
    assert not attrs_added_by_fit, (
            'Estimator adds public attribute(s) during'
            ' the fit method.'
            ' Estimators are only allowed to add private attributes'
            ' either started with _ or ended'
            ' with _ but %s added'
            % ', '.join(attrs_added_by_fit))

    # check that fit doesn't change any public attribute
    attrs_changed_by_fit = [key for key in public_keys_after_fit
                            if (dict_before_fit[key]
                                is not dict_after_fit[key])]

    assert not attrs_changed_by_fit, (
            'Estimator changes public attribute(s) during'
            ' the fit method. Estimators are only allowed'
            ' to change attributes started'
            ' or ended with _, but'
            ' %s changed'
            % ', '.join(attrs_changed_by_fit))


@ignore_warnings(category=(DeprecationWarning, FutureWarning))
def check_fit2d_predict1d(name, estimator_orig):
    # check by fitting a 2d array and predicting with a 1d array
    rnd = np.random.RandomState(0)
    X = 3 * rnd.uniform(size=(20, 3))
    X = pairwise_estimator_convert_X(X, estimator_orig)
    y = X[:, 0].astype(np.int)
    estimator = clone(estimator_orig)
    y = multioutput_estimator_convert_y_2d(estimator, y)

    if hasattr(estimator, "n_components"):
        estimator.n_components = 1
    if hasattr(estimator, "n_clusters"):
        estimator.n_clusters = 1

    set_random_state(estimator, 1)
    estimator.fit(X, y)
    tags = _safe_tags(estimator)
    if tags["no_validation"]:
        # FIXME this is a bit loose
        return

    for method in ["predict", "transform", "decision_function",
                   "predict_proba"]:
        if hasattr(estimator, method):
            assert_raise_message(ValueError, "Reshape your data",
                                 getattr(estimator, method), X[0])


def _apply_on_subsets(func, X):
    # apply function on the whole set and on mini batches
    result_full = func(X)
    n_features = X.shape[1]
    result_by_batch = [func(batch.reshape(1, n_features))
                       for batch in X]
    # func can output tuple (e.g. score_samples)
    if type(result_full) == tuple:
        result_full = result_full[0]
        result_by_batch = list(map(lambda x: x[0], result_by_batch))

    if sparse.issparse(result_full):
        result_full = result_full.A
        result_by_batch = [x.A for x in result_by_batch]
    return np.ravel(result_full), np.ravel(result_by_batch)


@ignore_warnings(category=(DeprecationWarning, FutureWarning))
def check_methods_subset_invariance(name, estimator_orig):
    # check that method gives invariant results if applied
    # on mini bathes or the whole set
    rnd = np.random.RandomState(0)
    X = 3 * rnd.uniform(size=(20, 3))
    X = pairwise_estimator_convert_X(X, estimator_orig)
    y = X[:, 0].astype(np.int)
    estimator = clone(estimator_orig)
    y = multioutput_estimator_convert_y_2d(estimator, y)

    if hasattr(estimator, "n_components"):
        estimator.n_components = 1
    if hasattr(estimator, "n_clusters"):
        estimator.n_clusters = 1

    set_random_state(estimator, 1)
    estimator.fit(X, y)

    for method in ["predict", "transform", "decision_function",
                   "score_samples", "predict_proba"]:

        msg = ("{method} of {name} is not invariant when applied "
               "to a subset.").format(method=method, name=name)
        # TODO remove cases when corrected
        if (name, method) in [('SVC', 'decision_function'),
                              ('NuSVC', 'decision_function'),
                              ('SparsePCA', 'transform'),
                              ('MiniBatchSparsePCA', 'transform'),
                              ('DummyClassifier', 'predict'),
                              ('BernoulliRBM', 'score_samples')]:
            raise SkipTest(msg)

        if hasattr(estimator, method):
            result_full, result_by_batch = _apply_on_subsets(
                getattr(estimator, method), X)
            assert_allclose(result_full, result_by_batch,
                            atol=1e-7, err_msg=msg)


@ignore_warnings
def check_fit2d_1sample(name, estimator_orig):
    # Check that fitting a 2d array with only one sample either works or
    # returns an informative message. The error message should either mention
    # the number of samples or the number of classes.
    rnd = np.random.RandomState(0)
    X = 3 * rnd.uniform(size=(1, 10))
    y = X[:, 0].astype(np.int)
    estimator = clone(estimator_orig)
    y = multioutput_estimator_convert_y_2d(estimator, y)

    if hasattr(estimator, "n_components"):
        estimator.n_components = 1
    if hasattr(estimator, "n_clusters"):
        estimator.n_clusters = 1

    set_random_state(estimator, 1)

    msgs = ["1 sample", "n_samples = 1", "n_samples=1", "one sample",
            "1 class", "one class"]

    try:
        estimator.fit(X, y)
    except ValueError as e:
        if all(msg not in repr(e) for msg in msgs):
            raise e


@ignore_warnings
def check_fit2d_1feature(name, estimator_orig):
    # check fitting a 2d array with only 1 feature either works or returns
    # informative message
    rnd = np.random.RandomState(0)
    X = 3 * rnd.uniform(size=(10, 1))
    X = pairwise_estimator_convert_X(X, estimator_orig)
    y = X[:, 0].astype(np.int)
    estimator = clone(estimator_orig)
    y = multioutput_estimator_convert_y_2d(estimator, y)

    if hasattr(estimator, "n_components"):
        estimator.n_components = 1
    if hasattr(estimator, "n_clusters"):
        estimator.n_clusters = 1
    # ensure two labels in subsample for RandomizedLogisticRegression
    if name == 'RandomizedLogisticRegression':
        estimator.sample_fraction = 1
    # ensure non skipped trials for RANSACRegressor
    if name == 'RANSACRegressor':
        estimator.residual_threshold = 0.5

    y = multioutput_estimator_convert_y_2d(estimator, y)
    set_random_state(estimator, 1)

    msgs = ["1 feature(s)", "n_features = 1", "n_features=1"]

    try:
        estimator.fit(X, y)
    except ValueError as e:
        if all(msg not in repr(e) for msg in msgs):
            raise e


@ignore_warnings
def check_fit1d(name, estimator_orig):
    # check fitting 1d X array raises a ValueError
    rnd = np.random.RandomState(0)
    X = 3 * rnd.uniform(size=(20))
    y = X.astype(np.int)
    estimator = clone(estimator_orig)
    tags = _safe_tags(estimator)
    if tags["no_validation"]:
        # FIXME this is a bit loose
        return
    y = multioutput_estimator_convert_y_2d(estimator, y)

    if hasattr(estimator, "n_components"):
        estimator.n_components = 1
    if hasattr(estimator, "n_clusters"):
        estimator.n_clusters = 1

    set_random_state(estimator, 1)
    assert_raises(ValueError, estimator.fit, X, y)


@ignore_warnings(category=(DeprecationWarning, FutureWarning))
def check_transformer_general(name, transformer, readonly_memmap=False):
    X, y = make_blobs(n_samples=30, centers=[[0, 0, 0], [1, 1, 1]],
                      random_state=0, n_features=2, cluster_std=0.1)
    X = StandardScaler().fit_transform(X)
    X -= X.min()

    if readonly_memmap:
        X, y = create_memmap_backed_data([X, y])

    _check_transformer(name, transformer, X, y)
    _check_transformer(name, transformer, X.tolist(), y.tolist())


@ignore_warnings(category=(DeprecationWarning, FutureWarning))
def check_transformer_data_not_an_array(name, transformer):
    X, y = make_blobs(n_samples=30, centers=[[0, 0, 0], [1, 1, 1]],
                      random_state=0, n_features=2, cluster_std=0.1)
    X = StandardScaler().fit_transform(X)
    # We need to make sure that we have non negative data, for things
    # like NMF
    X -= X.min() - .1
    this_X = NotAnArray(X)
    this_y = NotAnArray(np.asarray(y))
    _check_transformer(name, transformer, this_X, this_y)


@ignore_warnings(category=(DeprecationWarning, FutureWarning))
def check_transformers_unfitted(name, transformer):
    X, y = _boston_subset()

    transformer = clone(transformer)
    with assert_raises((AttributeError, ValueError), msg="The unfitted "
                       "transformer {} does not raise an error when "
                       "transform is called. Perhaps use "
                       "check_is_fitted in transform.".format(name)):
        transformer.transform(X)


def _check_transformer(name, transformer_orig, X, y):
    n_samples, n_features = np.asarray(X).shape
    transformer = clone(transformer_orig)
    set_random_state(transformer)

    # fit

    if name in CROSS_DECOMPOSITION:
        y_ = np.c_[y, y]
        y_[::2, 1] *= 2
    else:
        y_ = y

    transformer.fit(X, y_)
    # fit_transform method should work on non fitted estimator
    transformer_clone = clone(transformer)
    X_pred = transformer_clone.fit_transform(X, y=y_)

    if isinstance(X_pred, tuple):
        for x_pred in X_pred:
            assert_equal(x_pred.shape[0], n_samples)
    else:
        # check for consistent n_samples
        assert_equal(X_pred.shape[0], n_samples)

    if hasattr(transformer, 'transform'):
        if name in CROSS_DECOMPOSITION:
            X_pred2 = transformer.transform(X, y_)
            X_pred3 = transformer.fit_transform(X, y=y_)
        else:
            X_pred2 = transformer.transform(X)
            X_pred3 = transformer.fit_transform(X, y=y_)

        if _safe_tags(transformer_orig, 'non_deterministic'):
            msg = name + ' is non deterministic'
            raise SkipTest(msg)
        if isinstance(X_pred, tuple) and isinstance(X_pred2, tuple):
            for x_pred, x_pred2, x_pred3 in zip(X_pred, X_pred2, X_pred3):
                assert_allclose_dense_sparse(
                    x_pred, x_pred2, atol=1e-2,
                    err_msg="fit_transform and transform outcomes "
                            "not consistent in %s"
                    % transformer)
                assert_allclose_dense_sparse(
                    x_pred, x_pred3, atol=1e-2,
                    err_msg="consecutive fit_transform outcomes "
                            "not consistent in %s"
                    % transformer)
        else:
            assert_allclose_dense_sparse(
                X_pred, X_pred2,
                err_msg="fit_transform and transform outcomes "
                        "not consistent in %s"
                % transformer, atol=1e-2)
            assert_allclose_dense_sparse(
                X_pred, X_pred3, atol=1e-2,
                err_msg="consecutive fit_transform outcomes "
                        "not consistent in %s"
                % transformer)
            assert_equal(_num_samples(X_pred2), n_samples)
            assert_equal(_num_samples(X_pred3), n_samples)

        # raises error on malformed input for transform
        if hasattr(X, 'T') and not _safe_tags(transformer, "stateless"):
            # If it's not an array, it does not have a 'T' property
            with assert_raises(ValueError, msg="The transformer {} does "
                               "not raise an error when the number of "
                               "features in transform is different from"
                               " the number of features in "
                               "fit.".format(name)):
                transformer.transform(X.T)


@ignore_warnings
def check_pipeline_consistency(name, estimator_orig):
    if _safe_tags(estimator_orig, 'non_deterministic'):
        msg = name + ' is non deterministic'
        raise SkipTest(msg)

    # check that make_pipeline(est) gives same score as est
    X, y = make_blobs(n_samples=30, centers=[[0, 0, 0], [1, 1, 1]],
                      random_state=0, n_features=2, cluster_std=0.1)
    X -= X.min()
    X = pairwise_estimator_convert_X(X, estimator_orig, kernel=rbf_kernel)
    estimator = clone(estimator_orig)
    y = multioutput_estimator_convert_y_2d(estimator, y)
    set_random_state(estimator)
    pipeline = make_pipeline(estimator)
    estimator.fit(X, y)
    pipeline.fit(X, y)

    funcs = ["score", "fit_transform"]

    for func_name in funcs:
        func = getattr(estimator, func_name, None)
        if func is not None:
            func_pipeline = getattr(pipeline, func_name)
            result = func(X, y)
            result_pipe = func_pipeline(X, y)
            assert_allclose_dense_sparse(result, result_pipe)


@ignore_warnings
def check_fit_score_takes_y(name, estimator_orig):
    # check that all estimators accept an optional y
    # in fit and score so they can be used in pipelines
    rnd = np.random.RandomState(0)
    X = rnd.uniform(size=(10, 3))
    X = pairwise_estimator_convert_X(X, estimator_orig)
    y = np.arange(10) % 3
    estimator = clone(estimator_orig)
    y = multioutput_estimator_convert_y_2d(estimator, y)
    set_random_state(estimator)

    funcs = ["fit", "score", "partial_fit", "fit_predict", "fit_transform"]
    for func_name in funcs:
        func = getattr(estimator, func_name, None)
        if func is not None:
            func(X, y)
            args = [p.name for p in signature(func).parameters.values()]
            if args[0] == "self":
                # if_delegate_has_method makes methods into functions
                # with an explicit "self", so need to shift arguments
                args = args[1:]
            assert args[1] in ["y", "Y"], (
                    "Expected y or Y as second argument for method "
                    "%s of %s. Got arguments: %r."
                    % (func_name, type(estimator).__name__, args))


@ignore_warnings
def check_estimators_dtypes(name, estimator_orig):
    rnd = np.random.RandomState(0)
    X_train_32 = 3 * rnd.uniform(size=(20, 5)).astype(np.float32)
    X_train_32 = pairwise_estimator_convert_X(X_train_32, estimator_orig)
    X_train_64 = X_train_32.astype(np.float64)
    X_train_int_64 = X_train_32.astype(np.int64)
    X_train_int_32 = X_train_32.astype(np.int32)
    y = X_train_int_64[:, 0]
    y = multioutput_estimator_convert_y_2d(estimator_orig, y)

    methods = ["predict", "transform", "decision_function", "predict_proba"]

    for X_train in [X_train_32, X_train_64, X_train_int_64, X_train_int_32]:
        estimator = clone(estimator_orig)
        set_random_state(estimator, 1)
        estimator.fit(X_train, y)

        for method in methods:
            if hasattr(estimator, method):
                getattr(estimator, method)(X_train)


@ignore_warnings(category=(DeprecationWarning, FutureWarning))
def check_estimators_empty_data_messages(name, estimator_orig):
    e = clone(estimator_orig)
    set_random_state(e, 1)

    X_zero_samples = np.empty(0).reshape(0, 3)
    # The precise message can change depending on whether X or y is
    # validated first. Let us test the type of exception only:
    with assert_raises(ValueError, msg="The estimator {} does not"
                       " raise an error when an empty data is used "
                       "to train. Perhaps use "
                       "check_array in train.".format(name)):
        e.fit(X_zero_samples, [])

    X_zero_features = np.empty(0).reshape(3, 0)
    # the following y should be accepted by both classifiers and regressors
    # and ignored by unsupervised models
    y = multioutput_estimator_convert_y_2d(e, np.array([1, 0, 1]))
    msg = (r"0 feature\(s\) \(shape=\(3, 0\)\) while a minimum of \d* "
           "is required.")
    assert_raises_regex(ValueError, msg, e.fit, X_zero_features, y)


@ignore_warnings(category=DeprecationWarning)
def check_estimators_nan_inf(name, estimator_orig):
    # Checks that Estimator X's do not contain NaN or inf.
    rnd = np.random.RandomState(0)
    X_train_finite = pairwise_estimator_convert_X(rnd.uniform(size=(10, 3)),
                                                  estimator_orig)
    X_train_nan = rnd.uniform(size=(10, 3))
    X_train_nan[0, 0] = np.nan
    X_train_inf = rnd.uniform(size=(10, 3))
    X_train_inf[0, 0] = np.inf
    y = np.ones(10)
    y[:5] = 0
    y = multioutput_estimator_convert_y_2d(estimator_orig, y)
    error_string_fit = "Estimator doesn't check for NaN and inf in fit."
    error_string_predict = ("Estimator doesn't check for NaN and inf in"
                            " predict.")
    error_string_transform = ("Estimator doesn't check for NaN and inf in"
                              " transform.")
    for X_train in [X_train_nan, X_train_inf]:
        # catch deprecation warnings
        with ignore_warnings(category=(DeprecationWarning, FutureWarning)):
            estimator = clone(estimator_orig)
            set_random_state(estimator, 1)
            # try to fit
            try:
                estimator.fit(X_train, y)
            except ValueError as e:
                if 'inf' not in repr(e) and 'NaN' not in repr(e):
                    print(error_string_fit, estimator, e)
                    traceback.print_exc(file=sys.stdout)
                    raise e
            except Exception as exc:
                print(error_string_fit, estimator, exc)
                traceback.print_exc(file=sys.stdout)
                raise exc
            else:
                raise AssertionError(error_string_fit, estimator)
            # actually fit
            estimator.fit(X_train_finite, y)

            # predict
            if hasattr(estimator, "predict"):
                try:
                    estimator.predict(X_train)
                except ValueError as e:
                    if 'inf' not in repr(e) and 'NaN' not in repr(e):
                        print(error_string_predict, estimator, e)
                        traceback.print_exc(file=sys.stdout)
                        raise e
                except Exception as exc:
                    print(error_string_predict, estimator, exc)
                    traceback.print_exc(file=sys.stdout)
                else:
                    raise AssertionError(error_string_predict, estimator)

            # transform
            if hasattr(estimator, "transform"):
                try:
                    estimator.transform(X_train)
                except ValueError as e:
                    if 'inf' not in repr(e) and 'NaN' not in repr(e):
                        print(error_string_transform, estimator, e)
                        traceback.print_exc(file=sys.stdout)
                        raise e
                except Exception as exc:
                    print(error_string_transform, estimator, exc)
                    traceback.print_exc(file=sys.stdout)
                else:
                    raise AssertionError(error_string_transform, estimator)


@ignore_warnings
def check_estimators_pickle(name, estimator_orig):
    """Test that we can pickle all estimators"""
    check_methods = ["predict", "transform", "decision_function",
                     "predict_proba"]

    X, y = make_blobs(n_samples=30, centers=[[0, 0, 0], [1, 1, 1]],
                      random_state=0, n_features=2, cluster_std=0.1)

    # some estimators can't do features less than 0
    X -= X.min()
    X = pairwise_estimator_convert_X(X, estimator_orig, kernel=rbf_kernel)

    tags = _safe_tags(estimator_orig)
    # include NaN values when the estimator should deal with them
    if tags['allow_nan']:
        # set randomly 10 elements to np.nan
        rng = np.random.RandomState(42)
        mask = rng.choice(X.size, 10, replace=False)
        X.reshape(-1)[mask] = np.nan

    estimator = clone(estimator_orig)

    # some estimators only take multioutputs
    y = multioutput_estimator_convert_y_2d(estimator, y)

    set_random_state(estimator)
    estimator.fit(X, y)

    result = dict()
    for method in check_methods:
        if hasattr(estimator, method):
            result[method] = getattr(estimator, method)(X)

    # pickle and unpickle!
    pickled_estimator = pickle.dumps(estimator)
    if estimator.__module__.startswith('sklearn.'):
        assert b"version" in pickled_estimator
    unpickled_estimator = pickle.loads(pickled_estimator)

    result = dict()
    for method in check_methods:
        if hasattr(estimator, method):
            result[method] = getattr(estimator, method)(X)

    for method in result:
        unpickled_result = getattr(unpickled_estimator, method)(X)
        assert_allclose_dense_sparse(result[method], unpickled_result)


@ignore_warnings(category=(DeprecationWarning, FutureWarning))
def check_estimators_partial_fit_n_features(name, estimator_orig):
    # check if number of features changes between calls to partial_fit.
    if not hasattr(estimator_orig, 'partial_fit'):
        return
    estimator = clone(estimator_orig)
    X, y = make_blobs(n_samples=50, random_state=1)
    X -= X.min()

    try:
        if is_classifier(estimator):
            classes = np.unique(y)
            estimator.partial_fit(X, y, classes=classes)
        else:
            estimator.partial_fit(X, y)
    except NotImplementedError:
        return

    with assert_raises(ValueError,
                       msg="The estimator {} does not raise an"
                           " error when the number of features"
                           " changes between calls to "
                           "partial_fit.".format(name)):
        estimator.partial_fit(X[:, :-1], y)


@ignore_warnings(category=(DeprecationWarning, FutureWarning))
def check_clustering(name, clusterer_orig, readonly_memmap=False):
    clusterer = clone(clusterer_orig)
    X, y = make_blobs(n_samples=50, random_state=1)
    X, y = shuffle(X, y, random_state=7)
    X = StandardScaler().fit_transform(X)
    rng = np.random.RandomState(7)
    X_noise = np.concatenate([X, rng.uniform(low=-3, high=3, size=(5, 2))])

    if readonly_memmap:
        X, y, X_noise = create_memmap_backed_data([X, y, X_noise])

    n_samples, n_features = X.shape
    # catch deprecation and neighbors warnings
    if hasattr(clusterer, "n_clusters"):
        clusterer.set_params(n_clusters=3)
    set_random_state(clusterer)
    if name == 'AffinityPropagation':
        clusterer.set_params(preference=-100)
        clusterer.set_params(max_iter=100)

    # fit
    clusterer.fit(X)
    # with lists
    clusterer.fit(X.tolist())

    pred = clusterer.labels_
    assert_equal(pred.shape, (n_samples,))
    assert_greater(adjusted_rand_score(pred, y), 0.4)
    if _safe_tags(clusterer, 'non_deterministic'):
        return
    set_random_state(clusterer)
    with warnings.catch_warnings(record=True):
        pred2 = clusterer.fit_predict(X)
    assert_array_equal(pred, pred2)

    # fit_predict(X) and labels_ should be of type int
    assert_in(pred.dtype, [np.dtype('int32'), np.dtype('int64')])
    assert_in(pred2.dtype, [np.dtype('int32'), np.dtype('int64')])

    # Add noise to X to test the possible values of the labels
    labels = clusterer.fit_predict(X_noise)

    # There should be at least one sample in every cluster. Equivalently
    # labels_ should contain all the consecutive values between its
    # min and its max.
    labels_sorted = np.unique(labels)
    assert_array_equal(labels_sorted, np.arange(labels_sorted[0],
                                                labels_sorted[-1] + 1))

    # Labels are expected to start at 0 (no noise) or -1 (if noise)
    assert labels_sorted[0] in [0, -1]
    # Labels should be less than n_clusters - 1
    if hasattr(clusterer, 'n_clusters'):
        n_clusters = getattr(clusterer, 'n_clusters')
        assert_greater_equal(n_clusters - 1, labels_sorted[-1])
    # else labels should be less than max(labels_) which is necessarily true


@ignore_warnings(category=DeprecationWarning)
def check_clusterer_compute_labels_predict(name, clusterer_orig):
    """Check that predict is invariant of compute_labels"""
    X, y = make_blobs(n_samples=20, random_state=0)
    clusterer = clone(clusterer_orig)
    set_random_state(clusterer)

    if hasattr(clusterer, "compute_labels"):
        # MiniBatchKMeans
        X_pred1 = clusterer.fit(X).predict(X)
        clusterer.set_params(compute_labels=False)
        X_pred2 = clusterer.fit(X).predict(X)
        assert_array_equal(X_pred1, X_pred2)


@ignore_warnings(category=DeprecationWarning)
def check_classifiers_one_label(name, classifier_orig):
    error_string_fit = "Classifier can't train when only one class is present."
    error_string_predict = ("Classifier can't predict when only one class is "
                            "present.")
    rnd = np.random.RandomState(0)
    X_train = rnd.uniform(size=(10, 3))
    X_test = rnd.uniform(size=(10, 3))
    y = np.ones(10)
    # catch deprecation warnings
    with ignore_warnings(category=(DeprecationWarning, FutureWarning)):
        classifier = clone(classifier_orig)
        # try to fit
        try:
            classifier.fit(X_train, y)
        except ValueError as e:
            if 'class' not in repr(e):
                print(error_string_fit, classifier, e)
                traceback.print_exc(file=sys.stdout)
                raise e
            else:
                return
        except Exception as exc:
            print(error_string_fit, classifier, exc)
            traceback.print_exc(file=sys.stdout)
            raise exc
        # predict
        try:
            assert_array_equal(classifier.predict(X_test), y)
        except Exception as exc:
            print(error_string_predict, classifier, exc)
            raise exc


@ignore_warnings  # Warnings are raised by decision function
def check_classifiers_train(name, classifier_orig, readonly_memmap=False):
    X_m, y_m = make_blobs(n_samples=300, random_state=0)
    X_m, y_m = shuffle(X_m, y_m, random_state=7)
    X_m = StandardScaler().fit_transform(X_m)
    # generate binary problem from multi-class one
    y_b = y_m[y_m != 2]
    X_b = X_m[y_m != 2]
    tags = _safe_tags(classifier_orig)

    if name in ['BernoulliNB', 'MultinomialNB', 'ComplementNB']:
        X_m -= X_m.min()
        X_b -= X_b.min()

    if readonly_memmap:
        X_m, y_m, X_b, y_b = create_memmap_backed_data([X_m, y_m, X_b, y_b])

    for (X, y) in [(X_m, y_m), (X_b, y_b)]:
        classes = np.unique(y)
        n_classes = len(classes)
        n_samples, n_features = X.shape
        classifier = clone(classifier_orig)
        X = pairwise_estimator_convert_X(X, classifier)
        y = multioutput_estimator_convert_y_2d(classifier, y)

        set_random_state(classifier)
        # raises error on malformed input for fit
        if not tags["no_validation"]:
            with assert_raises(
                ValueError,
                msg="The classifier {} does not "
                    "raise an error when incorrect/malformed input "
                    "data for fit is passed. The number of training "
                    "examples is not the same as the number of labels. "
                    "Perhaps use check_X_y in fit.".format(name)):
                classifier.fit(X, y[:-1])

        # fit
        classifier.fit(X, y)
        # with lists
        classifier.fit(X.tolist(), y.tolist())
        assert hasattr(classifier, "classes_")
        y_pred = classifier.predict(X)

        assert_equal(y_pred.shape, (n_samples,))
        # training set performance
        if not tags['poor_score']:
            assert_greater(accuracy_score(y, y_pred), 0.83)

        # raises error on malformed input for predict
        msg_pairwise = (
            "The classifier {} does not raise an error when shape of X in "
            " {} is not equal to (n_test_samples, n_training_samples)")
        msg = ("The classifier {} does not raise an error when the number of "
               "features in {} is different from the number of features in "
               "fit.")

        if not tags["no_validation"]:
            if _is_pairwise(classifier):
                with assert_raises(ValueError,
                                   msg=msg_pairwise.format(name, "predict")):
                    classifier.predict(X.reshape(-1, 1))
            else:
                with assert_raises(ValueError,
                                   msg=msg.format(name, "predict")):
                    classifier.predict(X.T)
        if hasattr(classifier, "decision_function"):
            try:
                # decision_function agrees with predict
                decision = classifier.decision_function(X)
                if n_classes == 2:
                    if not tags["multioutput_only"]:
                        assert_equal(decision.shape, (n_samples,))
                    else:
                        assert_equal(decision.shape, (n_samples, 1))
                    dec_pred = (decision.ravel() > 0).astype(np.int)
                    assert_array_equal(dec_pred, y_pred)
                else:
                    assert_equal(decision.shape, (n_samples, n_classes))
                    assert_array_equal(np.argmax(decision, axis=1), y_pred)

                # raises error on malformed input for decision_function
                if not tags["no_validation"]:
                    if _is_pairwise(classifier):
                        with assert_raises(ValueError, msg=msg_pairwise.format(
                                name, "decision_function")):
                            classifier.decision_function(X.reshape(-1, 1))
                    else:
                        with assert_raises(ValueError, msg=msg.format(
                                name, "decision_function")):
                            classifier.decision_function(X.T)
            except NotImplementedError:
                pass

        if hasattr(classifier, "predict_proba"):
            # predict_proba agrees with predict
            y_prob = classifier.predict_proba(X)
            assert_equal(y_prob.shape, (n_samples, n_classes))
            assert_array_equal(np.argmax(y_prob, axis=1), y_pred)
            # check that probas for all classes sum to one
            assert_array_almost_equal(np.sum(y_prob, axis=1),
                                      np.ones(n_samples))
            if not tags["no_validation"]:
                # raises error on malformed input for predict_proba
                if _is_pairwise(classifier_orig):
                    with assert_raises(ValueError, msg=msg_pairwise.format(
                            name, "predict_proba")):
                        classifier.predict_proba(X.reshape(-1, 1))
                else:
                    with assert_raises(ValueError, msg=msg.format(
                            name, "predict_proba")):
                        classifier.predict_proba(X.T)
            if hasattr(classifier, "predict_log_proba"):
                # predict_log_proba is a transformation of predict_proba
                y_log_prob = classifier.predict_log_proba(X)
                assert_allclose(y_log_prob, np.log(y_prob), 8, atol=1e-9)
                assert_array_equal(np.argsort(y_log_prob), np.argsort(y_prob))


def check_outlier_corruption(num_outliers, expected_outliers, decision):
    # Check for deviation from the precise given contamination level that may
    # be due to ties in the anomaly scores.
    if num_outliers < expected_outliers:
        start = num_outliers
        end = expected_outliers + 1
    else:
        start = expected_outliers
        end = num_outliers + 1

    # ensure that all values in the 'critical area' are tied,
    # leading to the observed discrepancy between provided
    # and actual contamination levels.
    sorted_decision = np.sort(decision)
    msg = ('The number of predicted outliers is not equal to the expected '
           'number of outliers and this difference is not explained by the '
           'number of ties in the decision_function values')
    assert len(np.unique(sorted_decision[start:end])) == 1, msg


def check_outliers_train(name, estimator_orig, readonly_memmap=True):
    n_samples = 300
    X, _ = make_blobs(n_samples=n_samples, random_state=0)
    X = shuffle(X, random_state=7)

    if readonly_memmap:
        X = create_memmap_backed_data(X)

    n_samples, n_features = X.shape
    estimator = clone(estimator_orig)
    set_random_state(estimator)

    # fit
    estimator.fit(X)
    # with lists
    estimator.fit(X.tolist())

    y_pred = estimator.predict(X)
    assert y_pred.shape == (n_samples,)
    assert y_pred.dtype.kind == 'i'
    assert_array_equal(np.unique(y_pred), np.array([-1, 1]))

    decision = estimator.decision_function(X)
    scores = estimator.score_samples(X)
    for output in [decision, scores]:
        assert output.dtype == np.dtype('float')
        assert output.shape == (n_samples,)

    # raises error on malformed input for predict
    assert_raises(ValueError, estimator.predict, X.T)

    # decision_function agrees with predict
    dec_pred = (decision >= 0).astype(np.int)
    dec_pred[dec_pred == 0] = -1
    assert_array_equal(dec_pred, y_pred)

    # raises error on malformed input for decision_function
    assert_raises(ValueError, estimator.decision_function, X.T)

    # decision_function is a translation of score_samples
    y_dec = scores - estimator.offset_
    assert_allclose(y_dec, decision)

    # raises error on malformed input for score_samples
    assert_raises(ValueError, estimator.score_samples, X.T)

    # contamination parameter (not for OneClassSVM which has the nu parameter)
    if (hasattr(estimator, 'contamination')
            and not hasattr(estimator, 'novelty')):
        # proportion of outliers equal to contamination parameter when not
        # set to 'auto'. This is true for the training set and cannot thus be
        # checked as follows for estimators with a novelty parameter such as
        # LocalOutlierFactor (tested in check_outliers_fit_predict)
        expected_outliers = 30
        contamination = expected_outliers / n_samples
        estimator.set_params(contamination=contamination)
        estimator.fit(X)
        y_pred = estimator.predict(X)

        num_outliers = np.sum(y_pred != 1)
        # num_outliers should be equal to expected_outliers unless
        # there are ties in the decision_function values. this can
        # only be tested for estimators with a decision_function
        # method, i.e. all estimators except LOF which is already
        # excluded from this if branch.
        if num_outliers != expected_outliers:
            decision = estimator.decision_function(X)
            check_outlier_corruption(num_outliers, expected_outliers, decision)

        # raises error when contamination is a scalar and not in [0,1]
        for contamination in [-0.5, 2.3]:
            estimator.set_params(contamination=contamination)
            assert_raises(ValueError, estimator.fit, X)


@ignore_warnings(category=(DeprecationWarning, FutureWarning))
def check_estimators_fit_returns_self(name, estimator_orig,
                                      readonly_memmap=False):
    """Check if self is returned when calling fit"""
    X, y = make_blobs(random_state=0, n_samples=9, n_features=4)
    # some want non-negative input
    X -= X.min()
    X = pairwise_estimator_convert_X(X, estimator_orig)

    estimator = clone(estimator_orig)
    y = multioutput_estimator_convert_y_2d(estimator, y)

    if readonly_memmap:
        X, y = create_memmap_backed_data([X, y])

    set_random_state(estimator)
    assert estimator.fit(X, y) is estimator


@ignore_warnings
def check_estimators_unfitted(name, estimator_orig):
    """Check that predict raises an exception in an unfitted estimator.

    Unfitted estimators should raise either AttributeError or ValueError.
    The specific exception type NotFittedError inherits from both and can
    therefore be adequately raised for that purpose.
    """

    # Common test for Regressors, Classifiers and Outlier detection estimators
    X, y = _boston_subset()

    estimator = clone(estimator_orig)

    msg = "fit"
    if hasattr(estimator, 'predict'):
        can_predict = False
        try:
            # some models can predict without fitting
            # like GaussianProcess regressors
            # in this case, we skip this test
            pred = estimator.predict(X)
            assert pred.shape[0] == X.shape[0]
            can_predict = True
        except ValueError:
            pass
        if can_predict:
            raise SkipTest(
                "{} can predict without fitting, skipping "
                "check_estimator_unfitted.".format(name))

        assert_raise_message((AttributeError, ValueError), msg,
                             estimator.predict, X)

    if hasattr(estimator, 'decision_function'):
        assert_raise_message((AttributeError, ValueError), msg,
                             estimator.decision_function, X)

    if hasattr(estimator, 'predict_proba'):
        assert_raise_message((AttributeError, ValueError), msg,
                             estimator.predict_proba, X)

    if hasattr(estimator, 'predict_log_proba'):
        assert_raise_message((AttributeError, ValueError), msg,
                             estimator.predict_log_proba, X)


@ignore_warnings(category=(DeprecationWarning, FutureWarning))
def check_supervised_y_2d(name, estimator_orig):
    if _safe_tags(estimator_orig, "multioutput_only"):
        # These only work on 2d, so this test makes no sense
        return
    rnd = np.random.RandomState(0)
    X = pairwise_estimator_convert_X(rnd.uniform(size=(10, 3)), estimator_orig)
    y = np.arange(10) % 3
    estimator = clone(estimator_orig)
    set_random_state(estimator)
    # fit
    estimator.fit(X, y)
    y_pred = estimator.predict(X)

    set_random_state(estimator)
    # Check that when a 2D y is given, a DataConversionWarning is
    # raised
    with warnings.catch_warnings(record=True) as w:
        warnings.simplefilter("always", DataConversionWarning)
        warnings.simplefilter("ignore", RuntimeWarning)
        estimator.fit(X, y[:, np.newaxis])
    y_pred_2d = estimator.predict(X)
    msg = "expected 1 DataConversionWarning, got: %s" % (
        ", ".join([str(w_x) for w_x in w]))
    if not _safe_tags(estimator, "multioutput"):
        # check that we warned if we don't support multi-output
        assert_greater(len(w), 0, msg)
        assert "DataConversionWarning('A column-vector y" \
               " was passed when a 1d array was expected" in msg
    assert_allclose(y_pred.ravel(), y_pred_2d.ravel())


@ignore_warnings
def check_classifiers_predictions(X, y, name, classifier_orig):
    classes = np.unique(y)
    classifier = clone(classifier_orig)
    if name == 'BernoulliNB':
        X = X > X.mean()
    set_random_state(classifier)

    classifier.fit(X, y)
    y_pred = classifier.predict(X)

    if hasattr(classifier, "decision_function"):
        decision = classifier.decision_function(X)
        assert isinstance(decision, np.ndarray)
        if len(classes) == 2:
            dec_pred = (decision.ravel() > 0).astype(np.int)
            dec_exp = classifier.classes_[dec_pred]
            assert_array_equal(dec_exp, y_pred,
                               err_msg="decision_function does not match "
                               "classifier for %r: expected '%s', got '%s'" %
                               (classifier, ", ".join(map(str, dec_exp)),
                                ", ".join(map(str, y_pred))))
        elif getattr(classifier, 'decision_function_shape', 'ovr') == 'ovr':
            decision_y = np.argmax(decision, axis=1).astype(int)
            y_exp = classifier.classes_[decision_y]
            assert_array_equal(y_exp, y_pred,
                               err_msg="decision_function does not match "
                               "classifier for %r: expected '%s', got '%s'" %
                               (classifier, ", ".join(map(str, y_exp)),
                                ", ".join(map(str, y_pred))))

    # training set performance
    if name != "ComplementNB":
        # This is a pathological data set for ComplementNB.
        # For some specific cases 'ComplementNB' predicts less classes
        # than expected
        assert_array_equal(np.unique(y), np.unique(y_pred))
    assert_array_equal(classes, classifier.classes_,
                       err_msg="Unexpected classes_ attribute for %r: "
                       "expected '%s', got '%s'" %
                       (classifier, ", ".join(map(str, classes)),
                        ", ".join(map(str, classifier.classes_))))


def choose_check_classifiers_labels(name, y, y_names):
    return y if name in ["LabelPropagation", "LabelSpreading"] else y_names


def check_classifiers_classes(name, classifier_orig):
    X_multiclass, y_multiclass = make_blobs(n_samples=30, random_state=0,
                                            cluster_std=0.1)
    X_multiclass, y_multiclass = shuffle(X_multiclass, y_multiclass,
                                         random_state=7)
    X_multiclass = StandardScaler().fit_transform(X_multiclass)
    # We need to make sure that we have non negative data, for things
    # like NMF
    X_multiclass -= X_multiclass.min() - .1

    X_binary = X_multiclass[y_multiclass != 2]
    y_binary = y_multiclass[y_multiclass != 2]

    X_multiclass = pairwise_estimator_convert_X(X_multiclass, classifier_orig)
    X_binary = pairwise_estimator_convert_X(X_binary, classifier_orig)

    labels_multiclass = ["one", "two", "three"]
    labels_binary = ["one", "two"]

    y_names_multiclass = np.take(labels_multiclass, y_multiclass)
    y_names_binary = np.take(labels_binary, y_binary)

    for X, y, y_names in [(X_multiclass, y_multiclass, y_names_multiclass),
                          (X_binary, y_binary, y_names_binary)]:
        for y_names_i in [y_names, y_names.astype('O')]:
            y_ = choose_check_classifiers_labels(name, y, y_names_i)
            check_classifiers_predictions(X, y_, name, classifier_orig)

    labels_binary = [-1, 1]
    y_names_binary = np.take(labels_binary, y_binary)
    y_binary = choose_check_classifiers_labels(name, y_binary, y_names_binary)
    check_classifiers_predictions(X_binary, y_binary, name, classifier_orig)


@ignore_warnings(category=(DeprecationWarning, FutureWarning))
def check_regressors_int(name, regressor_orig):
    X, _ = _boston_subset()
    X = pairwise_estimator_convert_X(X[:50], regressor_orig)
    rnd = np.random.RandomState(0)
    y = rnd.randint(3, size=X.shape[0])
    y = multioutput_estimator_convert_y_2d(regressor_orig, y)
    rnd = np.random.RandomState(0)
    # separate estimators to control random seeds
    regressor_1 = clone(regressor_orig)
    regressor_2 = clone(regressor_orig)
    set_random_state(regressor_1)
    set_random_state(regressor_2)

    if name in CROSS_DECOMPOSITION:
        y_ = np.vstack([y, 2 * y + rnd.randint(2, size=len(y))])
        y_ = y_.T
    else:
        y_ = y

    # fit
    regressor_1.fit(X, y_)
    pred1 = regressor_1.predict(X)
    regressor_2.fit(X, y_.astype(np.float))
    pred2 = regressor_2.predict(X)
    assert_allclose(pred1, pred2, atol=1e-2, err_msg=name)


@ignore_warnings(category=(DeprecationWarning, FutureWarning))
def check_regressors_train(name, regressor_orig, readonly_memmap=False):
    X, y = _boston_subset()
    X = pairwise_estimator_convert_X(X, regressor_orig)
    y = StandardScaler().fit_transform(y.reshape(-1, 1))  # X is already scaled
    y = y.ravel()
    regressor = clone(regressor_orig)
    y = multioutput_estimator_convert_y_2d(regressor, y)
    if name in CROSS_DECOMPOSITION:
        rnd = np.random.RandomState(0)
        y_ = np.vstack([y, 2 * y + rnd.randint(2, size=len(y))])
        y_ = y_.T
    else:
        y_ = y

    if readonly_memmap:
        X, y, y_ = create_memmap_backed_data([X, y, y_])

    if not hasattr(regressor, 'alphas') and hasattr(regressor, 'alpha'):
        # linear regressors need to set alpha, but not generalized CV ones
        regressor.alpha = 0.01
    if name == 'PassiveAggressiveRegressor':
        regressor.C = 0.01

    # raises error on malformed input for fit
    with assert_raises(ValueError, msg="The classifier {} does not"
                       " raise an error when incorrect/malformed input "
                       "data for fit is passed. The number of training "
                       "examples is not the same as the number of "
                       "labels. Perhaps use check_X_y in fit.".format(name)):
        regressor.fit(X, y[:-1])
    # fit
    set_random_state(regressor)
    regressor.fit(X, y_)
    regressor.fit(X.tolist(), y_.tolist())
    y_pred = regressor.predict(X)
    assert_equal(y_pred.shape, y_.shape)

    # TODO: find out why PLS and CCA fail. RANSAC is random
    # and furthermore assumes the presence of outliers, hence
    # skipped
    if not _safe_tags(regressor, "poor_score"):
        assert_greater(regressor.score(X, y_), 0.5)


@ignore_warnings
def check_regressors_no_decision_function(name, regressor_orig):
    # checks whether regressors have decision_function or predict_proba
    rng = np.random.RandomState(0)
    X = rng.normal(size=(10, 4))
    regressor = clone(regressor_orig)
    y = multioutput_estimator_convert_y_2d(regressor, X[:, 0])

    if hasattr(regressor, "n_components"):
        # FIXME CCA, PLS is not robust to rank 1 effects
        regressor.n_components = 1

    regressor.fit(X, y)
    funcs = ["decision_function", "predict_proba", "predict_log_proba"]
    for func_name in funcs:
        func = getattr(regressor, func_name, None)
        if func is None:
            # doesn't have function
            continue
        # has function. Should raise deprecation warning
        msg = func_name
        assert_warns_message(DeprecationWarning, msg, func, X)


@ignore_warnings(category=(DeprecationWarning, FutureWarning))
def check_class_weight_classifiers(name, classifier_orig):
    if name == "NuSVC":
        # the sparse version has a parameter that doesn't do anything
        raise SkipTest("Not testing NuSVC class weight as it is ignored.")
    if name.endswith("NB"):
        # NaiveBayes classifiers have a somewhat different interface.
        # FIXME SOON!
        raise SkipTest

    for n_centers in [2, 3]:
        # create a very noisy dataset
        X, y = make_blobs(centers=n_centers, random_state=0, cluster_std=20)
        X_train, X_test, y_train, y_test = train_test_split(X, y, test_size=.5,
                                                            random_state=0)

        # can't use gram_if_pairwise() here, setting up gram matrix manually
        if _is_pairwise(classifier_orig):
            X_test = rbf_kernel(X_test, X_train)
            X_train = rbf_kernel(X_train, X_train)

        n_centers = len(np.unique(y_train))

        if n_centers == 2:
            class_weight = {0: 1000, 1: 0.0001}
        else:
            class_weight = {0: 1000, 1: 0.0001, 2: 0.0001}

        classifier = clone(classifier_orig).set_params(
            class_weight=class_weight)
        if hasattr(classifier, "n_iter"):
            classifier.set_params(n_iter=100)
        if hasattr(classifier, "max_iter"):
            classifier.set_params(max_iter=1000)
        if hasattr(classifier, "min_weight_fraction_leaf"):
            classifier.set_params(min_weight_fraction_leaf=0.01)

        set_random_state(classifier)
        classifier.fit(X_train, y_train)
        y_pred = classifier.predict(X_test)
        # XXX: Generally can use 0.89 here. On Windows, LinearSVC gets
        #      0.88 (Issue #9111)
        assert_greater(np.mean(y_pred == 0), 0.87)


@ignore_warnings(category=(DeprecationWarning, FutureWarning))
def check_class_weight_balanced_classifiers(name, classifier_orig, X_train,
                                            y_train, X_test, y_test, weights):
    classifier = clone(classifier_orig)
    if hasattr(classifier, "n_iter"):
        classifier.set_params(n_iter=100)
    if hasattr(classifier, "max_iter"):
        classifier.set_params(max_iter=1000)

    set_random_state(classifier)
    classifier.fit(X_train, y_train)
    y_pred = classifier.predict(X_test)

    classifier.set_params(class_weight='balanced')
    classifier.fit(X_train, y_train)
    y_pred_balanced = classifier.predict(X_test)
    assert_greater(f1_score(y_test, y_pred_balanced, average='weighted'),
                   f1_score(y_test, y_pred, average='weighted'))


@ignore_warnings(category=(DeprecationWarning, FutureWarning))
def check_class_weight_balanced_linear_classifier(name, Classifier):
    """Test class weights with non-contiguous class labels."""
    # this is run on classes, not instances, though this should be changed
    X = np.array([[-1.0, -1.0], [-1.0, 0], [-.8, -1.0],
                  [1.0, 1.0], [1.0, 0.0]])
    y = np.array([1, 1, 1, -1, -1])

    classifier = Classifier()

    if hasattr(classifier, "n_iter"):
        # This is a very small dataset, default n_iter are likely to prevent
        # convergence
        classifier.set_params(n_iter=1000)
    if hasattr(classifier, "max_iter"):
        classifier.set_params(max_iter=1000)
    set_random_state(classifier)

    # Let the model compute the class frequencies
    classifier.set_params(class_weight='balanced')
    coef_balanced = classifier.fit(X, y).coef_.copy()

    # Count each label occurrence to reweight manually
    n_samples = len(y)
    n_classes = float(len(np.unique(y)))

    class_weight = {1: n_samples / (np.sum(y == 1) * n_classes),
                    -1: n_samples / (np.sum(y == -1) * n_classes)}
    classifier.set_params(class_weight=class_weight)
    coef_manual = classifier.fit(X, y).coef_.copy()

    assert_allclose(coef_balanced, coef_manual)


@ignore_warnings(category=(DeprecationWarning, FutureWarning))
def check_estimators_overwrite_params(name, estimator_orig):
    X, y = make_blobs(random_state=0, n_samples=9)
    # some want non-negative input
    X -= X.min()
    X = pairwise_estimator_convert_X(X, estimator_orig, kernel=rbf_kernel)
    estimator = clone(estimator_orig)
    y = multioutput_estimator_convert_y_2d(estimator, y)

    set_random_state(estimator)

    # Make a physical copy of the original estimator parameters before fitting.
    params = estimator.get_params()
    original_params = deepcopy(params)

    # Fit the model
    estimator.fit(X, y)

    # Compare the state of the model parameters with the original parameters
    new_params = estimator.get_params()
    for param_name, original_value in original_params.items():
        new_value = new_params[param_name]

        # We should never change or mutate the internal state of input
        # parameters by default. To check this we use the joblib.hash function
        # that introspects recursively any subobjects to compute a checksum.
        # The only exception to this rule of immutable constructor parameters
        # is possible RandomState instance but in this check we explicitly
        # fixed the random_state params recursively to be integer seeds.
        assert_equal(_joblib.hash(new_value), _joblib.hash(original_value),
                     "Estimator %s should not change or mutate "
                     " the parameter %s from %s to %s during fit."
                     % (name, param_name, original_value, new_value))


def check_no_attributes_set_in_init(name, estimator):
    """Check setting during init. """

    if hasattr(type(estimator).__init__, "deprecated_original"):
        return

    init_params = _get_args(type(estimator).__init__)
    if IS_PYPY:
        # __init__ signature has additional objects in PyPy
        for key in ['obj']:
            if key in init_params:
                init_params.remove(key)
    parents_init_params = [param for params_parent in
                           (_get_args(parent) for parent in
                            type(estimator).__mro__)
                           for param in params_parent]

    # Test for no setting apart from parameters during init
    invalid_attr = (set(vars(estimator)) - set(init_params)
                    - set(parents_init_params))
    assert not invalid_attr, (
            "Estimator %s should not set any attribute apart"
            " from parameters during init. Found attributes %s."
            % (name, sorted(invalid_attr)))
    # Ensure that each parameter is set in init
    invalid_attr = set(init_params) - set(vars(estimator)) - {"self"}
    assert not invalid_attr, (
            "Estimator %s should store all parameters"
            " as an attribute during init. Did not find "
            "attributes %s."
            % (name, sorted(invalid_attr)))


@ignore_warnings(category=(DeprecationWarning, FutureWarning))
def check_sparsify_coefficients(name, estimator_orig):
    X = np.array([[-2, -1], [-1, -1], [-1, -2], [1, 1], [1, 2], [2, 1],
                  [-1, -2], [2, 2], [-2, -2]])
    y = [1, 1, 1, 2, 2, 2, 3, 3, 3]
    est = clone(estimator_orig)

    est.fit(X, y)
    pred_orig = est.predict(X)

    # test sparsify with dense inputs
    est.sparsify()
    assert sparse.issparse(est.coef_)
    pred = est.predict(X)
    assert_array_equal(pred, pred_orig)

    # pickle and unpickle with sparse coef_
    est = pickle.loads(pickle.dumps(est))
    assert sparse.issparse(est.coef_)
    pred = est.predict(X)
    assert_array_equal(pred, pred_orig)


@ignore_warnings(category=DeprecationWarning)
def check_classifier_data_not_an_array(name, estimator_orig):
    X = np.array([[3, 0], [0, 1], [0, 2], [1, 1], [1, 2], [2, 1]])
    X = pairwise_estimator_convert_X(X, estimator_orig)
    y = [1, 1, 1, 2, 2, 2]
    y = multioutput_estimator_convert_y_2d(estimator_orig, y)
    check_estimators_data_not_an_array(name, estimator_orig, X, y)


@ignore_warnings(category=DeprecationWarning)
def check_regressor_data_not_an_array(name, estimator_orig):
    X, y = _boston_subset(n_samples=50)
    X = pairwise_estimator_convert_X(X, estimator_orig)
    y = multioutput_estimator_convert_y_2d(estimator_orig, y)
    check_estimators_data_not_an_array(name, estimator_orig, X, y)


@ignore_warnings(category=(DeprecationWarning, FutureWarning))
def check_estimators_data_not_an_array(name, estimator_orig, X, y):
    if name in CROSS_DECOMPOSITION:
        raise SkipTest("Skipping check_estimators_data_not_an_array "
                       "for cross decomposition module as estimators "
                       "are not deterministic.")
    # separate estimators to control random seeds
    estimator_1 = clone(estimator_orig)
    estimator_2 = clone(estimator_orig)
    set_random_state(estimator_1)
    set_random_state(estimator_2)

    y_ = NotAnArray(np.asarray(y))
    X_ = NotAnArray(np.asarray(X))

    # fit
    estimator_1.fit(X_, y_)
    pred1 = estimator_1.predict(X_)
    estimator_2.fit(X, y)
    pred2 = estimator_2.predict(X)
    assert_allclose(pred1, pred2, atol=1e-2, err_msg=name)


def check_parameters_default_constructible(name, Estimator):
    # this check works on classes, not instances
    # test default-constructibility
    # get rid of deprecation warnings
    with ignore_warnings(category=(DeprecationWarning, FutureWarning)):
        required_parameters = getattr(Estimator, "_required_parameters", [])
        if required_parameters:
            if required_parameters in (["base_estimator"], ["estimator"]):
                if issubclass(Estimator, RegressorMixin):
                    estimator = Estimator(Ridge())
                else:
                    estimator = Estimator(LinearDiscriminantAnalysis())
            else:
                raise SkipTest("Can't instantiate estimator {} which"
                               " requires parameters {}".format(
                                   name, required_parameters))
        else:
            estimator = Estimator()
        # test cloning
        clone(estimator)
        # test __repr__
        repr(estimator)
        # test that set_params returns self
        assert estimator.set_params() is estimator

        # test if init does nothing but set parameters
        # this is important for grid_search etc.
        # We get the default parameters from init and then
        # compare these against the actual values of the attributes.

        # this comes from getattr. Gets rid of deprecation decorator.
        init = getattr(estimator.__init__, 'deprecated_original',
                       estimator.__init__)

        try:
            def param_filter(p):
                """Identify hyper parameters of an estimator"""
                return (p.name != 'self' and
                        p.kind != p.VAR_KEYWORD and
                        p.kind != p.VAR_POSITIONAL)

            init_params = [p for p in signature(init).parameters.values()
                           if param_filter(p)]

        except (TypeError, ValueError):
            # init is not a python function.
            # true for mixins
            return
        params = estimator.get_params()
        if required_parameters == ["estimator"]:
            # they can need a non-default argument
            init_params = init_params[1:]

        for init_param in init_params:
            assert_not_equal(init_param.default, init_param.empty,
                             "parameter %s for %s has no default value"
                             % (init_param.name, type(estimator).__name__))
            if type(init_param.default) is type:
                assert_in(init_param.default, [np.float64, np.int64])
            else:
                assert_in(type(init_param.default),
                          [str, int, float, bool, tuple, type(None),
                           np.float64, types.FunctionType, _joblib.Memory])
            if init_param.name not in params.keys():
                # deprecated parameter, not in get_params
                assert init_param.default is None
                continue

            if (issubclass(Estimator, BaseSGD) and
                    init_param.name in ['tol', 'max_iter']):
                # To remove in 0.21, when they get their future default values
                continue

            param_value = params[init_param.name]
            if isinstance(param_value, np.ndarray):
                assert_array_equal(param_value, init_param.default)
            else:
                if is_scalar_nan(param_value):
                    # Allows to set default parameters to np.nan
                    assert param_value is init_param.default, init_param.name
                else:
                    assert param_value == init_param.default, init_param.name


def multioutput_estimator_convert_y_2d(estimator, y):
    # Estimators in mono_output_task_error raise ValueError if y is of 1-D
    # Convert into a 2-D y for those estimators.
    if _safe_tags(estimator, "multioutput_only"):
        return np.reshape(y, (-1, 1))
    return y


@ignore_warnings(category=(DeprecationWarning, FutureWarning))
def check_non_transformer_estimators_n_iter(name, estimator_orig):
    # Test that estimators that are not transformers with a parameter
    # max_iter, return the attribute of n_iter_ at least 1.

    # These models are dependent on external solvers like
    # libsvm and accessing the iter parameter is non-trivial.
    not_run_check_n_iter = ['Ridge', 'SVR', 'NuSVR', 'NuSVC',
                            'RidgeClassifier', 'SVC', 'RandomizedLasso',
                            'LogisticRegressionCV', 'LinearSVC',
                            'LogisticRegression']

    # Tested in test_transformer_n_iter
    not_run_check_n_iter += CROSS_DECOMPOSITION
    if name in not_run_check_n_iter:
        return

    # LassoLars stops early for the default alpha=1.0 the iris dataset.
    if name == 'LassoLars':
        estimator = clone(estimator_orig).set_params(alpha=0.)
    else:
        estimator = clone(estimator_orig)
    if hasattr(estimator, 'max_iter'):
        iris = load_iris()
        X, y_ = iris.data, iris.target
        y_ = multioutput_estimator_convert_y_2d(estimator, y_)

        set_random_state(estimator, 0)
        if name == 'AffinityPropagation':
            estimator.fit(X)
        else:
            estimator.fit(X, y_)

        assert estimator.n_iter_ >= 1


@ignore_warnings(category=(DeprecationWarning, FutureWarning))
def check_transformer_n_iter(name, estimator_orig):
    # Test that transformers with a parameter max_iter, return the
    # attribute of n_iter_ at least 1.
    estimator = clone(estimator_orig)
    if hasattr(estimator, "max_iter"):
        if name in CROSS_DECOMPOSITION:
            # Check using default data
            X = [[0., 0., 1.], [1., 0., 0.], [2., 2., 2.], [2., 5., 4.]]
            y_ = [[0.1, -0.2], [0.9, 1.1], [0.1, -0.5], [0.3, -0.2]]

        else:
            X, y_ = make_blobs(n_samples=30, centers=[[0, 0, 0], [1, 1, 1]],
                               random_state=0, n_features=2, cluster_std=0.1)
            X -= X.min() - 0.1
        set_random_state(estimator, 0)
        estimator.fit(X, y_)

        # These return a n_iter per component.
        if name in CROSS_DECOMPOSITION:
            for iter_ in estimator.n_iter_:
                assert_greater_equal(iter_, 1)
        else:
            assert_greater_equal(estimator.n_iter_, 1)


@ignore_warnings(category=(DeprecationWarning, FutureWarning))
def check_get_params_invariance(name, estimator_orig):
    # Checks if get_params(deep=False) is a subset of get_params(deep=True)
    e = clone(estimator_orig)

    shallow_params = e.get_params(deep=False)
    deep_params = e.get_params(deep=True)

    assert all(item in deep_params.items() for item in
               shallow_params.items())


@ignore_warnings(category=(DeprecationWarning, FutureWarning))
def check_set_params(name, estimator_orig):
    # Check that get_params() returns the same thing
    # before and after set_params() with some fuzz
    estimator = clone(estimator_orig)

    orig_params = estimator.get_params(deep=False)
    msg = ("get_params result does not match what was passed to set_params")

    estimator.set_params(**orig_params)
    curr_params = estimator.get_params(deep=False)
    assert_equal(set(orig_params.keys()), set(curr_params.keys()), msg)
    for k, v in curr_params.items():
        assert orig_params[k] is v, msg

    # some fuzz values
    test_values = [-np.inf, np.inf, None]

    test_params = deepcopy(orig_params)
    for param_name in orig_params.keys():
        default_value = orig_params[param_name]
        for value in test_values:
            test_params[param_name] = value
            try:
                estimator.set_params(**test_params)
            except (TypeError, ValueError) as e:
                e_type = e.__class__.__name__
                # Exception occurred, possibly parameter validation
                warnings.warn("{0} occurred during set_params of param {1} on "
                              "{2}. It is recommended to delay parameter "
                              "validation until fit.".format(e_type,
                                                             param_name,
                                                             name))

                change_warning_msg = "Estimator's parameters changed after " \
                                     "set_params raised {}".format(e_type)
                params_before_exception = curr_params
                curr_params = estimator.get_params(deep=False)
                try:
                    assert_equal(set(params_before_exception.keys()),
                                 set(curr_params.keys()))
                    for k, v in curr_params.items():
                        assert params_before_exception[k] is v
                except AssertionError:
                    warnings.warn(change_warning_msg)
            else:
                curr_params = estimator.get_params(deep=False)
                assert_equal(set(test_params.keys()),
                             set(curr_params.keys()),
                             msg)
                for k, v in curr_params.items():
                    assert test_params[k] is v, msg
        test_params[param_name] = default_value


@ignore_warnings(category=(DeprecationWarning, FutureWarning))
def check_classifiers_regression_target(name, estimator_orig):
    # Check if classifier throws an exception when fed regression targets

    boston = load_boston()
    X, y = boston.data, boston.target
    e = clone(estimator_orig)
    msg = 'Unknown label type: '
    if not _safe_tags(e, "no_validation"):
        assert_raises_regex(ValueError, msg, e.fit, X, y)


@ignore_warnings(category=(DeprecationWarning, FutureWarning))
def check_decision_proba_consistency(name, estimator_orig):
    # Check whether an estimator having both decision_function and
    # predict_proba methods has outputs with perfect rank correlation.

    centers = [(2, 2), (4, 4)]
    X, y = make_blobs(n_samples=100, random_state=0, n_features=4,
                      centers=centers, cluster_std=1.0, shuffle=True)
    X_test = np.random.randn(20, 2) + 4
    estimator = clone(estimator_orig)

    if (hasattr(estimator, "decision_function") and
            hasattr(estimator, "predict_proba")):

        estimator.fit(X, y)
        a = estimator.predict_proba(X_test)[:, 1]
        b = estimator.decision_function(X_test)
        assert_array_equal(rankdata(a), rankdata(b))


def check_outliers_fit_predict(name, estimator_orig):
    # Check fit_predict for outlier detectors.

    n_samples = 300
    X, _ = make_blobs(n_samples=n_samples, random_state=0)
    X = shuffle(X, random_state=7)
    n_samples, n_features = X.shape
    estimator = clone(estimator_orig)

    set_random_state(estimator)

    y_pred = estimator.fit_predict(X)
    assert y_pred.shape == (n_samples,)
    assert y_pred.dtype.kind == 'i'
    assert_array_equal(np.unique(y_pred), np.array([-1, 1]))

    # check fit_predict = fit.predict when the estimator has both a predict and
    # a fit_predict method. recall that it is already assumed here that the
    # estimator has a fit_predict method
    if hasattr(estimator, 'predict'):
        y_pred_2 = estimator.fit(X).predict(X)
        assert_array_equal(y_pred, y_pred_2)

    if hasattr(estimator, "contamination"):
        # proportion of outliers equal to contamination parameter when not
        # set to 'auto'
        expected_outliers = 30
        contamination = float(expected_outliers)/n_samples
        estimator.set_params(contamination=contamination)
        y_pred = estimator.fit_predict(X)

        num_outliers = np.sum(y_pred != 1)
        # num_outliers should be equal to expected_outliers unless
        # there are ties in the decision_function values. this can
        # only be tested for estimators with a decision_function
        # method
        if (num_outliers != expected_outliers and
                hasattr(estimator, 'decision_function')):
            decision = estimator.decision_function(X)
            check_outlier_corruption(num_outliers, expected_outliers, decision)

        # raises error when contamination is a scalar and not in [0,1]
        for contamination in [-0.5, 2.3]:
            estimator.set_params(contamination=contamination)
            assert_raises(ValueError, estimator.fit_predict, X)


def check_fit_idempotent(name, estimator_orig):
    # Check that est.fit(X) is the same as est.fit(X).fit(X). Ideally we would
    # check that the estimated parameters during training (e.g. coefs_) are
    # the same, but having a universal comparison function for those
    # attributes is difficult and full of edge cases. So instead we check that
    # predict(), predict_proba(), decision_function() and transform() return
    # the same results.

    check_methods = ["predict", "transform", "decision_function",
                     "predict_proba"]
    rng = np.random.RandomState(0)

    estimator = clone(estimator_orig)
    set_random_state(estimator)
    if 'warm_start' in estimator.get_params().keys():
        estimator.set_params(warm_start=False)

    n_samples = 100
    X = rng.normal(loc=100, size=(n_samples, 2))
    X = pairwise_estimator_convert_X(X, estimator)
    if is_regressor(estimator_orig):
        y = rng.normal(size=n_samples)
    else:
        y = rng.randint(low=0, high=2, size=n_samples)
    y = multioutput_estimator_convert_y_2d(estimator, y)

    train, test = next(ShuffleSplit(test_size=.2, random_state=rng).split(X))
    X_train, y_train = _safe_split(estimator, X, y, train)
    X_test, y_test = _safe_split(estimator, X, y, test, train)

    # Fit for the first time
    estimator.fit(X_train, y_train)

    result = {method: getattr(estimator, method)(X_test)
              for method in check_methods
              if hasattr(estimator, method)}

    # Fit again
    estimator.fit(X_train, y_train)

    for method in check_methods:
        if hasattr(estimator, method):
            new_result = getattr(estimator, method)(X_test)
            assert_allclose_dense_sparse(result[method], new_result)<|MERGE_RESOLUTION|>--- conflicted
+++ resolved
@@ -62,13 +62,6 @@
 BOSTON = None
 CROSS_DECOMPOSITION = ['PLSCanonical', 'PLSRegression', 'CCA', 'PLSSVD']
 
-<<<<<<< HEAD
-ALLOW_NAN = ['Imputer', 'SimpleImputer', 'MissingIndicator',
-             'MaxAbsScaler', 'MinMaxScaler', 'RobustScaler', 'StandardScaler',
-             'PowerTransformer', 'QuantileTransformer', 'IterativeImputer',
-             'KNNImputer']
-=======
->>>>>>> ffd27c85
 
 def _safe_tags(estimator, key=None):
     # if estimator doesn't have _get_tags, use _DEFAULT_TAGS
