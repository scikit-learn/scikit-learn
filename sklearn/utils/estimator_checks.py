--- conflicted
+++ resolved
@@ -290,7 +290,7 @@
         yield check_fit_non_negative
 
 
-def _set_check_estimator_ids(obj, include_keywords=True):
+def _set_check_estimator_ids(obj):
     """Create pytest ids for checks.
 
     When `obj` is an estimator, this returns the pprint version of the
@@ -317,9 +317,6 @@
     if callable(obj):
         if not isinstance(obj, partial):
             return obj.__name__
-
-        if not obj.keywords or not include_keywords:
-            return obj.func.__name__
 
         kwstring = ",".join(["{}={}".format(k, v)
                              for k, v in obj.keywords.items()])
@@ -373,13 +370,8 @@
         except Exception:
             return estimator, check
 
-<<<<<<< HEAD
-    check_name = _set_check_estimator_ids(check, include_keywords=False)
-    msg = xfail_checks.get(check_name, None)
-=======
     xfail_checks = _safe_tags(estimator, '_xfail_checks') or {}
     check_name = _set_check_estimator_ids(check)
->>>>>>> 5abd22f5
 
     if check_name not in xfail_checks:
         # check isn't part of the xfail_checks tags, just return it
