--- conflicted
+++ resolved
@@ -78,11 +78,8 @@
                 'RandomForestRegressor', 'Ridge', 'RidgeCV']
 
 ALLOW_NAN = ['Imputer', 'SimpleImputer', 'MICEImputer',
-<<<<<<< HEAD
-             'MinMaxScaler', 'MaxAbsScaler', 'QuantileTransformer']
-=======
-             'MinMaxScaler', 'StandardScaler', 'QuantileTransformer']
->>>>>>> 6ce497c3
+             'MaxAbsScaler', 'MinMaxScaler', 'StandardScaler',
+             'QuantileTransformer']
 
 
 def _yield_non_meta_checks(name, estimator):
