--- conflicted
+++ resolved
@@ -31,10 +31,6 @@
 from ..discriminant_analysis import LinearDiscriminantAnalysis
 from ..linear_model import Ridge
 
-<<<<<<< HEAD
-from ..base import (clone, ClusterMixin, is_classifier, is_regressor,
-                    RegressorMixin, is_outlier_detector, _is_pairwise)
-=======
 from ..base import (
     clone,
     ClusterMixin,
@@ -42,8 +38,8 @@
     is_regressor,
     is_outlier_detector,
     RegressorMixin,
+    _is_pairwise,
 )
->>>>>>> dd578f64
 
 from ..metrics import accuracy_score, adjusted_rand_score, f1_score
 from ..random_projection import BaseRandomProjection
