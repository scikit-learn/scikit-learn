--- conflicted
+++ resolved
@@ -3658,47 +3658,6 @@
     )
 
 
-<<<<<<< HEAD
-def check_transformer_get_feature_names_out(name, transformer_orig, strict_mode=True):
-    tags = transformer_orig._get_tags()
-    if "2darray" not in tags["X_types"] or tags["no_validation"]:
-        return
-
-    X, y = make_blobs(
-        n_samples=30,
-        centers=[[0, 0, 0], [1, 1, 1]],
-        random_state=0,
-        n_features=2,
-        cluster_std=0.1,
-    )
-    X = StandardScaler().fit_transform(X)
-    X -= X.min()
-    X = _pairwise_estimator_convert_X(X, transformer_orig)
-
-    n_samples, n_features = np.asarray(X).shape
-    transformer = clone(transformer_orig)
-    _set_checking_parameters(transformer)
-    set_random_state(transformer)
-
-    y_ = y
-    if name in CROSS_DECOMPOSITION:
-        y_ = np.c_[np.asarray(y), np.asarray(y)]
-        y_[::2, 1] *= 2
-
-    X_pred = transformer.fit_transform(X, y=y_)
-
-    input_features = ["feature%d" % i for i in range(n_features)]
-    feature_names = transformer.get_feature_names_out(input_features)
-    assert feature_names is not None
-    if isinstance(X_pred, tuple):
-        assert (
-            len(feature_names) == X_pred[0].shape[1]
-        ), f"Expected {X_pred[0].shape[1]} feature names, got {len(feature_names)}"
-    else:
-        assert (
-            len(feature_names) == X_pred.shape[1]
-        ), f"Expected {X_pred.shape[1]} feature names, got {len(feature_names)}"
-=======
 def check_dataframe_column_names_consistency(name, estimator_orig):
     try:
         import pandas as pd
@@ -3813,4 +3772,44 @@
             warnings.filterwarnings("error", category=FutureWarning, module="sklearn")
             with raises(FutureWarning, match=expected_msg):
                 estimator.partial_fit(X_bad, y)
->>>>>>> e6471463
+
+
+def check_transformer_get_feature_names_out(name, transformer_orig, strict_mode=True):
+    tags = transformer_orig._get_tags()
+    if "2darray" not in tags["X_types"] or tags["no_validation"]:
+        return
+
+    X, y = make_blobs(
+        n_samples=30,
+        centers=[[0, 0, 0], [1, 1, 1]],
+        random_state=0,
+        n_features=2,
+        cluster_std=0.1,
+    )
+    X = StandardScaler().fit_transform(X)
+    X -= X.min()
+    X = _pairwise_estimator_convert_X(X, transformer_orig)
+
+    n_samples, n_features = np.asarray(X).shape
+    transformer = clone(transformer_orig)
+    _set_checking_parameters(transformer)
+    set_random_state(transformer)
+
+    y_ = y
+    if name in CROSS_DECOMPOSITION:
+        y_ = np.c_[np.asarray(y), np.asarray(y)]
+        y_[::2, 1] *= 2
+
+    X_pred = transformer.fit_transform(X, y=y_)
+
+    input_features = ["feature%d" % i for i in range(n_features)]
+    feature_names = transformer.get_feature_names_out(input_features)
+    assert feature_names is not None
+    if isinstance(X_pred, tuple):
+        assert (
+            len(feature_names) == X_pred[0].shape[1]
+        ), f"Expected {X_pred[0].shape[1]} feature names, got {len(feature_names)}"
+    else:
+        assert (
+            len(feature_names) == X_pred.shape[1]
+        ), f"Expected {X_pred.shape[1]} feature names, got {len(feature_names)}"