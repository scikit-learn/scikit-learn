--- conflicted
+++ resolved
@@ -12,16 +12,8 @@
 
 import numpy as np
 
-<<<<<<< HEAD
-# DTYPE = np.float64
-# ctypedef cnp.float64_t DTYPE_t
-
-# ITYPE = np.intp
-# ctypedef cnp.intp_t ITYPE_t
-=======
 from ._typedefs cimport float64_t, intp_t
 
->>>>>>> 97327c75
 
 ###############################################################################
 # An object to be used in Python
@@ -60,21 +52,12 @@
 
     # Cython 0.20 generates buggy code below. Commenting this out for now
     # and relying on the to_arrays method
-<<<<<<< HEAD
     # def __iter__(self):
-    #     cdef cpp_map[ITYPE_t, DTYPE_t].iterator it = self.my_map.begin()
-    #     cdef cpp_map[ITYPE_t, DTYPE_t].iterator end = self.my_map.end()
+    #     cdef cpp_map[intp_t, float64_t].iterator it = self.my_map.begin()
+    #     cdef cpp_map[intp_t, float64_t].iterator end = self.my_map.end()
     #     while it != end:
     #         yield deref(it).first, deref(it).second
     #         inc(it)
-=======
-    #def __iter__(self):
-    #    cdef cpp_map[intp_t, float64_t].iterator it = self.my_map.begin()
-    #    cdef cpp_map[intp_t, float64_t].iterator end = self.my_map.end()
-    #    while it != end:
-    #        yield deref(it).first, deref(it).second
-    #        inc(it)
->>>>>>> 97327c75
 
     def __iter__(self):
         cdef int size = self.my_map.size()
