"""
Metadata Routing Utility

In order to better understand the components implemented in this file, one
needs to understand their relationship to one another.

The only relevant public API for end users are the ``set_{method}_request`` methods,
e.g. ``estimator.set_fit_request(sample_weight=True)``. However, third-party
developers and users who implement custom meta-estimators, need to deal with
the objects implemented in this file.

The routing is coordinated by building ``MetadataRequest`` objects
for objects that consume metadata, and ``MetadataRouter`` objects for objects that
can route metadata, which are then aligned during a call to `process_routing()`. This
function returns a Bunch object (dictionary-like) with all the information on the
consumers and which metadata they had requested and the actual metadata values. A
routing method (such as `fit` in a meta-estimator) can now provide the metadata to the
relevant consuming method (such as `fit` in a sub-estimator).

MetadataRequest
~~~~~~~~~~~~~~~

The ``MetadataRequest`` objects are constructed via the `_get_metadata_request` method
which is automatically implemented for all scikit-learn estimators by inheritance via
``BaseEstimator``.

In non-routing consumers, the simplest case, e.g. ``SVM``, ``_get_metadata_request``
returns a ``MetadataRequest`` object  which is assigned to the consumer's
`_metadata_request` attribute. It stores which metadata is required by each method of
the consumer by including one ``MethodMetadataRequest`` per method in ``METHODS``
(e. g. ``fit``, ``score``, etc).

Users and developers almost never need to directly add a new ``MethodMetadataRequest``,
to the consumer's `_metadata_request` attribute, since these are generated
automatically. This attribute is modified while running `set_{method}_request` methods
(such as `set_fit_request()`), which adds the request via
`method_metadata_request.add_request(param=prop, alias=alias)`.

The ``alias`` in the ``add_request`` method has to be either a string (an alias),
or one of ``[True (requested), False (unrequested), None (error if passed)]``. There
are some other special values such as ``UNUSED`` and ``WARN`` which are used
for purposes such as warning of removing a metadata in a child class, but not
used by the end users.

MetadataRouter
~~~~~~~~~~~~~~

The ``MetadataRouter`` objects are constructed via a `get_metadata_routing` method,
which all scikit-learn estimators provide. Developers of a custom or third party library
meta-estimator need to implement this method to make metadata routing work.

In routers (such as meta-estimators or multi metric scorers), ``get_metadata_routing``
returns a ``MetadataRouter`` object. It provides information about which method, from
the router object, calls which method in a consumer's object, and also, which metadata
had been requested by the consumer's methods, thus specifying how metadata is to be
passed. If a sub-estimator that is used inside a router is a router on their own, their
routing information is also stored in the meta-estimator's `MetadataRouter`.

Conceptually, this information looks like:

```
{
    "sub_estimator1": (
        mapping=[(caller="fit", callee="transform"), ...],
        router=MetadataRequest(...),  # or another MetadataRouter
    ),
    ...
}
```

The `MetadataRouter` objects are never stored and are always recreated anew whenever
the object's `get_metadata_routing` method is called.

An object that is both a router and a consumer, e.g. a meta-estimator which
consumes ``sample_weight`` and routes ``sample_weight`` to its sub-estimators
can also return a ``MetadataRouter`` object. Its routing information includes both
information about what metadata is required by the object itself (added via
``MetadataRouter.add_self_request``), and the routing information for its
sub-estimators (added via ``MetadataRouter.add``).

Implementation Details
~~~~~~~~~~~~~~~~~~~~~~

To give the above representation some structure, we use the following objects:

- ``(caller=..., callee=...)`` is a namedtuple called ``MethodPair``.

- The list of ``MethodPair`` stored in the ``mapping`` field of a `RouterMappingPair` is
  a ``MethodMapping`` object.

- ``(mapping=..., router=...)`` is a namedtuple called ``RouterMappingPair``.

The ``set_{method}_request`` methods are dynamically generated for estimators
which inherit from ``BaseEstimator``. This is done by attaching instances
of the ``RequestMethod`` descriptor to classes, which is done in the
``_MetadataRequester`` class, and ``BaseEstimator`` inherits from this mixin.
This mixin also implements a ``_get_metadata_request`` method.
"""

# Authors: The scikit-learn developers
# SPDX-License-Identifier: BSD-3-Clause

import inspect
from collections import defaultdict, namedtuple
from copy import deepcopy
from typing import TYPE_CHECKING, Optional, Union
from warnings import warn

from sklearn import get_config
from sklearn.exceptions import UnsetMetadataPassedError
from sklearn.utils._bunch import Bunch
from sklearn.utils.deprecation import deprecated

# Only the following methods are supported in the routing mechanism. Adding new
# methods at the moment involves monkeypatching this list.
# Note that if this list is changed or monkeypatched, the corresponding method
# needs to be added under a TYPE_CHECKING condition like the one done here in
# _MetadataRequester
SIMPLE_METHODS = [
    "fit",
    "partial_fit",
    "predict",
    "predict_proba",
    "predict_log_proba",
    "decision_function",
    "score",
    "split",
    "transform",
    "inverse_transform",
]

# These methods are a composite of other methods and one cannot set their
# requests directly. Instead they should be set by setting the requests of the
# simple methods which make the composite ones.
COMPOSITE_METHODS = {
    "fit_transform": ["fit", "transform"],
    "fit_predict": ["fit", "predict"],
}

METHODS = SIMPLE_METHODS + list(COMPOSITE_METHODS.keys())


def _routing_repr(obj):
    """Get a representation suitable for messages printed in the routing machinery.

    This is different than `repr(obj)`, since repr(estimator) can be verbose when
    there are many constructor arguments set by the user.

    This is most suitable for Scorers as it gives a nice representation of what they
    are. This is done by implementing a `_routing_repr` method on the object.

    Since the `owner` object could be the type name (str), we return that string if the
    given `obj` is a string, otherwise we return the object's type name.

    .. versionadded:: 1.8
    """
    try:
        return obj._routing_repr()
    except AttributeError:
        return obj if isinstance(obj, str) else type(obj).__name__


def _routing_enabled():
    """Return whether metadata routing is enabled.

    .. versionadded:: 1.3

    Returns
    -------
    enabled : bool
        Whether metadata routing is enabled. If the config is not set, it
        defaults to False.
    """
    return get_config().get("enable_metadata_routing", False)


def _raise_for_params(params, owner, method, allow=None):
    """Raise an error if metadata routing is not enabled and params are passed.

    .. versionadded:: 1.4

    Parameters
    ----------
    params : dict
        The metadata passed to a method.

    owner : object
        The object to which the method belongs.

    method : str
        The name of the method, e.g. "fit".

    allow : list of str, default=None
        A list of parameters which are allowed to be passed even if metadata
        routing is not enabled.

    Raises
    ------
    ValueError
        If metadata routing is not enabled and params are passed.
    """
    caller = f"{_routing_repr(owner)}.{method}" if method else _routing_repr(owner)

    allow = allow if allow is not None else {}

    if not _routing_enabled() and (params.keys() - allow):
        raise ValueError(
            f"Passing extra keyword arguments to {caller} is only supported if"
            " enable_metadata_routing=True, which you can set using"
            " `sklearn.set_config`. See the User Guide"
            " <https://scikit-learn.org/stable/metadata_routing.html> for more"
            f" details. Extra parameters passed are: {set(params)}"
        )


def _raise_for_unsupported_routing(obj, method, **kwargs):
    """Raise when metadata routing is enabled and metadata is passed.

    This is used in meta-estimators which have not implemented metadata routing
    to prevent silent bugs. There is no need to use this function if the
    meta-estimator is not accepting any metadata, especially in `fit`, since
    if a meta-estimator accepts any metadata, they would do that in `fit` as
    well.

    Parameters
    ----------
    obj : estimator
        The estimator for which we're raising the error.

    method : str
        The method where the error is raised.

    **kwargs : dict
        The metadata passed to the method.
    """
    kwargs = {key: value for key, value in kwargs.items() if value is not None}
    if _routing_enabled() and kwargs:
        cls_name = _routing_repr(obj)
        raise NotImplementedError(
            f"{cls_name}.{method} cannot accept given metadata ({set(kwargs.keys())})"
            f" since metadata routing is not yet implemented for {cls_name}."
        )


class _RoutingNotSupportedMixin:
    """A mixin to be used to remove the default `get_metadata_routing`.

    This is used in meta-estimators where metadata routing is not yet
    implemented.

    This also makes it clear in our rendered documentation that this method
    cannot be used.
    """

    def get_metadata_routing(self):
        """Raise `NotImplementedError`.

        This estimator does not support metadata routing yet."""
        raise NotImplementedError(
            f"{_routing_repr(self)} has not implemented metadata routing yet."
        )


# Request values
# ==============
# Each request value needs to be one of the following values, or an alias.

# this is used in `__metadata_request__{method}` class attributes to indicate that a
# metadata is not present even though it may be present in the
# corresponding method's signature.
UNUSED = "$UNUSED$"

# this is used whenever a default value is changed, and therefore the user
# should explicitly set the value, otherwise a warning is shown. An example
# is when a meta-estimator is only a router, but then becomes also a
# consumer in a new release.
WARN = "$WARN$"

# this is the default used in `set_{method}_request` methods to indicate no
# change requested by the user.
UNCHANGED = "$UNCHANGED$"

VALID_REQUEST_VALUES = [False, True, None, UNUSED, WARN]


def request_is_alias(item):
    """Check if an item is a valid string alias for a metadata.

    Values in ``VALID_REQUEST_VALUES`` are not considered aliases in this
    context. Only a string which is a valid identifier is.

    Parameters
    ----------
    item : object
        The given item to be checked if it can be an alias for the metadata.

    Returns
    -------
    result : bool
        Whether the given item is a valid alias.
    """
    if item in VALID_REQUEST_VALUES:
        return False

    # item is only an alias if it's a valid identifier
    return isinstance(item, str) and item.isidentifier()


def request_is_valid(item):
    """Check if an item is a valid request value (and not an alias).

    Parameters
    ----------
    item : object
        The given item to be checked.

    Returns
    -------
    result : bool
        Whether the given item is valid.
    """
    return item in VALID_REQUEST_VALUES


# Metadata Request for Simple Consumers
# =====================================
# This section includes MethodMetadataRequest and MetadataRequest which are
# used in simple consumers.


class MethodMetadataRequest:
    """Container for metadata requests associated with a single method.

    Instances of this class get used within a :class:`MetadataRequest` - one per each
    public method (`fit`, `transform`, ...) that its owning consumer has.

    .. versionadded:: 1.3

    Parameters
    ----------
    owner : object
        The object owning these requests.

    method : str
        The name of the method to which these requests belong.

    requests : dict of {str: bool, None or str}, default=None
        The initial requests for this method.
    """

    def __init__(self, owner, method, requests=None):
        self._requests = requests or dict()
        self.owner = owner
        self.method = method

    @property
    def requests(self):
        """Dictionary of the form: ``{key: alias}``."""
        return self._requests

    def add_request(
        self,
        *,
        param,
        alias,
    ):
        """Add request info for a metadata.

        Parameters
        ----------
        param : str
            The metadata for which a request is set.

        alias : str, or {True, False, None}
            Specifies which metadata should be routed to the method that owns this
            `MethodMetadataRequest`.

            - str: the name (or alias) of metadata given to a meta-estimator that
              should be routed to the method that owns this `MethodMetadataRequest`.

            - True: requested

            - False: not requested

            - None: error if passed
        """
        if not request_is_alias(alias) and not request_is_valid(alias):
            raise ValueError(
                f"The alias you're setting for `{param}` should be either a "
                "valid identifier or one of {None, True, False}, but given "
                f"value is: `{alias}`"
            )

        if alias == param:
            alias = True

        if alias == UNUSED:
            if param in self._requests:
                del self._requests[param]
            else:
                raise ValueError(
                    f"Trying to remove parameter {param} with UNUSED which doesn't"
                    " exist."
                )
        else:
            self._requests[param] = alias

        return self

    def _get_param_names(self, return_alias):
        """Get names of all metadata that can be consumed or routed by this method.

        This method returns the names of all metadata, even the ``False``
        ones.

        Parameters
        ----------
        return_alias : bool
            Controls whether original or aliased names should be returned. If
            ``False``, aliases are ignored and original names are returned.

        Returns
        -------
        names : set of str
            A set of strings with the names of all metadata.
        """
        return set(
            alias if return_alias and not request_is_valid(alias) else prop
            for prop, alias in self._requests.items()
            if not request_is_valid(alias) or alias is not False
        )

    def _check_warnings(self, *, params):
        """Check whether metadata is passed which is marked as WARN.

        If any metadata is passed which is marked as WARN, a warning is raised.

        Parameters
        ----------
        params : dict
            The metadata passed to a method.
        """
        params = {} if params is None else params
        warn_params = {
            prop
            for prop, alias in self._requests.items()
            if alias == WARN and prop in params
        }
        for param in warn_params:
            warn(
                f"Support for {param} has recently been added to {self.owner} class. "
                "To maintain backward compatibility, it is ignored now. "
                f"Using `set_{self.method}_request({param}={{True, False}})` "
                "on this method of the class, you can set the request value "
                "to False to silence this warning, or to True to consume and "
                "use the metadata."
            )

    def _route_params(self, params, parent, caller):
        """Prepare the given metadata to be passed to the method.

        The output of this method can be used directly as the input to the
        corresponding method as **kwargs.

        Parameters
        ----------
        params : dict
            A dictionary of provided metadata.

        parent : object
            Parent class object, that routes the metadata.

        caller : str
            Method from the parent class object, where the metadata is routed from.

        Returns
        -------
        params : Bunch
            A :class:`~sklearn.utils.Bunch` of {metadata: value} which can be
            passed to the corresponding method.
        """
        self._check_warnings(params=params)
        unrequested = dict()
        args = {arg: value for arg, value in params.items() if value is not None}
        res = Bunch()
        for prop, alias in self._requests.items():
            if alias is False or alias == WARN:
                continue
            elif alias is True and prop in args:
                res[prop] = args[prop]
            elif alias is None and prop in args:
                unrequested[prop] = args[prop]
            elif alias in args:
                res[prop] = args[alias]
        if unrequested:
            if self.method in COMPOSITE_METHODS:
                callee_methods = COMPOSITE_METHODS[self.method]
            else:
                callee_methods = [self.method]
            set_requests_on = "".join(
                [
                    f".set_{method}_request({{metadata}}=True/False)"
                    for method in callee_methods
                ]
            )
            message = (
                f"[{', '.join([key for key in unrequested])}] are passed but are not"
                " explicitly set as requested or not requested for"
                f" {_routing_repr(self.owner)}.{self.method}, which is used within"
                f" {_routing_repr(parent)}.{caller}. Call `{_routing_repr(self.owner)}"
                + set_requests_on
                + "` for each metadata you want to request/ignore. See the"
                " Metadata Routing User guide"
                " <https://scikit-learn.org/stable/metadata_routing.html> for more"
                " information."
            )
            raise UnsetMetadataPassedError(
                message=message,
                unrequested_params=unrequested,
                routed_params=res,
            )
        return res

    def _consumes(self, params):
        """Return subset of `params` consumed by the method that owns this instance.

        Parameters
        ----------
        params : iterable of str
            An iterable of parameter names to test for consumption.

        Returns
        -------
        consumed_params : set of str
            A subset of parameters from `params` which are consumed by this method.
        """
        params = set(params)
        consumed_params = set()
        for metadata_name, alias in self._requests.items():
            if alias is True and metadata_name in params:
                consumed_params.add(metadata_name)
            elif isinstance(alias, str) and alias in params:
                consumed_params.add(alias)
        return consumed_params

    def _serialize(self):
        """Serialize the object.

        Returns
        -------
        obj : dict
            A serialized version of the instance in the form of a dictionary.
        """
        return self._requests

    def __repr__(self):
        return str(self._serialize())

    def __str__(self):
        return str(repr(self))


class MetadataRequest:
    """Contains the metadata request info of a :term:`consumer`.

    Instances of `MethodMetadataRequest` are used in this class for each
    available method under `metadatarequest.{method}`.

    .. versionadded:: 1.3

    Parameters
    ----------
    owner : object
        The object to which these requests belong.
    """

    # this is here for us to use this attribute's value instead of doing
    # `isinstance` in our checks, so that we avoid issues when people vendor
    # this file instead of using it directly from scikit-learn.
    _type = "metadata_request"

    def __init__(self, owner):
        self.owner = owner
        for method in SIMPLE_METHODS:
            setattr(
                self,
                method,
                MethodMetadataRequest(owner=owner, method=method),
            )

    def consumes(self, method, params):
        """Return params consumed as metadata in a :term:`consumer`.

        This method returns the subset of given `params` that are consumed by the
        given `method`. It can be used to check if parameters are used as metadata in
        the specified method of the :term:`consumer` that owns this `MetadataRequest`
        instance.

        .. versionadded:: 1.4

        Parameters
        ----------
        method : str
            The name of the method for which to determine consumed parameters.

        params : iterable of str
            An iterable of parameter names to test for consumption.

        Returns
        -------
        consumed_params : set of str
            A subset of parameters from `params` which are consumed by the given method.
        """
        return getattr(self, method)._consumes(params=params)

    def __getattr__(self, name):
        # Called when the default attribute access fails with an AttributeError
        # (either __getattribute__() raises an AttributeError because name is
        # not an instance attribute or an attribute in the class tree for self;
        # or __get__() of a name property raises AttributeError). This method
        # should either return the (computed) attribute value or raise an
        # AttributeError exception.
        # https://docs.python.org/3/reference/datamodel.html#object.__getattr__
        if name not in COMPOSITE_METHODS:
            raise AttributeError(
                f"'{self.__class__.__name__}' object has no attribute '{name}'"
            )

        requests = {}
        for method in COMPOSITE_METHODS[name]:
            mmr = getattr(self, method)
            existing = set(requests.keys())
            upcoming = set(mmr.requests.keys())
            common = existing & upcoming
            conflicts = [key for key in common if requests[key] != mmr._requests[key]]
            if conflicts:
                raise ValueError(
                    f"Conflicting metadata requests for {', '.join(conflicts)} while"
                    f" composing the requests for {name}. Metadata with the same name"
                    f" for methods {', '.join(COMPOSITE_METHODS[name])} should have the"
                    " same request value."
                )
            requests.update(mmr._requests)
        return MethodMetadataRequest(owner=self.owner, method=name, requests=requests)

    def _get_param_names(self, method, return_alias, ignore_self_request=None):
        """Get names of all metadata that can be consumed or routed by specified \
            method.

        This method returns the names of all metadata, even the ``False``
        ones.

        Parameters
        ----------
        method : str
            The name of the method for which metadata names are requested.

        return_alias : bool
            Controls whether original or aliased names should be returned. If
            ``False``, aliases are ignored and original names are returned.

        ignore_self_request : bool
            Ignored. Present for API compatibility.

        Returns
        -------
        names : set of str
            A set of strings with the names of all metadata.
        """
        return getattr(self, method)._get_param_names(return_alias=return_alias)

    def _route_params(self, *, params, method, parent, caller):
        """Prepare the given parameters to be passed to the method.

        The output of this method can be used directly as the input to the
        corresponding method as extra keyword arguments to pass metadata.

        Parameters
        ----------
        params : dict
            A dictionary of provided metadata.

        method : str
            The name of the method for which the parameters are requested and
            routed.

        parent : object
            Parent class object, that routes the metadata.

        caller : str
            Method from the parent class object, where the metadata is routed from.

        Returns
        -------
        params : Bunch
            A :class:`~sklearn.utils.Bunch` of {metadata: value} which can be given to
            the corresponding method.
        """
        return getattr(self, method)._route_params(
            params=params, parent=parent, caller=caller
        )

    def _check_warnings(self, *, method, params):
        """Check whether metadata is passed which is marked as WARN.

        If any metadata is passed which is marked as WARN, a warning is raised.

        Parameters
        ----------
        method : str
            The name of the method for which the warnings should be checked.

        params : dict
            The metadata passed to a method.
        """
        getattr(self, method)._check_warnings(params=params)

    def _serialize(self):
        """Serialize the object.

        Returns
        -------
        obj : dict
            A serialized version of the instance in the form of a dictionary.
        """
        output = dict()
        for method in SIMPLE_METHODS:
            mmr = getattr(self, method)
            if len(mmr.requests):
                output[method] = mmr._serialize()
        return output

    def __repr__(self):
        return str(self._serialize())

    def __str__(self):
        return str(repr(self))


# Building a MetadataRouter
# =========================
# This section includes all objects required for building a MetadataRouter which is used
# in routers, returned by their ``get_metadata_routing``.

# `RouterMappingPair` is used to store a `(mapping, router)` tuple where `mapping` is a
# `MethodMapping` object and `router` is the output of `_get_metadata_request`.
# `MetadataRouter` stores a collection of `RouterMappingPair` objects in its
# `_route_mappings` attribute.
RouterMappingPair = namedtuple("RouterMappingPair", ["mapping", "router"])

# `MethodPair` is used to store a single method routing. `MethodMapping` stores a list
# of `MethodPair` objects in its `_routes` attribute.
MethodPair = namedtuple("MethodPair", ["caller", "callee"])


class MethodMapping:
    """Stores the mapping between caller and callee methods for a :term:`router`.

    This class is primarily used in the``get_metadata_routing()`` method of a router
    object when defining the mapping between the router's methods and a sub-object (a
    sub-estimator or a scorer).

    Iterating through an instance of this class yields
    ``MethodPair(caller, callee)`` instances.

    .. versionadded:: 1.3
    """

    def __init__(self):
        self._routes = []

    def __iter__(self):
        return iter(self._routes)

    def add(self, *, caller, callee):
        """Add a method mapping.

        Parameters
        ----------

        caller : str
            Parent estimator's method name in which the ``callee`` is called.

        callee : str
            Child object's method name. This method is called in ``caller``.

        Returns
        -------
        self : MethodMapping
            Returns self.
        """
        if caller not in METHODS:
            raise ValueError(
                f"Given caller:{caller} is not a valid method. Valid methods are:"
                f" {METHODS}"
            )
        if callee not in METHODS:
            raise ValueError(
                f"Given callee:{callee} is not a valid method. Valid methods are:"
                f" {METHODS}"
            )
        self._routes.append(MethodPair(caller=caller, callee=callee))
        return self

    def _serialize(self):
        """Serialize the object.

        Returns
        -------
        obj : list
            A serialized version of the instance in the form of a list.
        """
        result = list()
        for route in self._routes:
            result.append({"caller": route.caller, "callee": route.callee})
        return result

    def __repr__(self):
        return str(self._serialize())

    def __str__(self):
        return str(repr(self))


class MetadataRouter:
    """Coordinates metadata routing for a :term:`router` object.

    This class is used by :term:`meta-estimators` or functions that can route metadata,
    to handle their metadata routing. Routing information is stored in a
    dictionary-like structure of the form ``{"object_name":
    RouterMappingPair(mapping, router)}``, where ``mapping``
    is an instance of :class:`~sklearn.utils.metadata_routing.MethodMapping` and
    ``router`` is a
    :class:`~sklearn.utils.metadata_routing.MetadataRequest` instance (or another
    :class:`~sklearn.utils.metadata_routing.MetadataRouter` instance if a
    sub-estimator also acts as a router).

    .. versionadded:: 1.3

    Parameters
    ----------
    owner : object
        The object to which these requests belong.
    """

    # this is here for us to use this attribute's value instead of doing
    # `isinstance`` in our checks, so that we avoid issues when people vendor
    # this file instead of using it directly from scikit-learn.
    _type = "metadata_router"

    def __init__(self, owner):
        self._route_mappings = dict()
        # `_self_request` is used if the router is also a consumer.
        # _self_request, (added using `add_self_request()`) is treated
        # differently from the other consumer objects which are stored in
        # _route_mappings.
        self._self_request = None
        self.owner = owner

    def add_self_request(self, obj):
        """Add `self` (as a :term:`consumer`) to the `MetadataRouter`.

        This method is used if the :term:`router` is also a :term:`consumer`, and hence
        the router itself needs to be included in the routing. The passed object
        can be an estimator or a
        :class:`~sklearn.utils.metadata_routing.MetadataRequest`.

        A router should add itself using this method instead of `add` since it
        should be treated differently than the other consumer objects to which metadata
        is routed by the router.

        Parameters
        ----------
        obj : object
            This is typically the router instance, i.e. `self` in a
            ``get_metadata_routing()`` implementation. It can also be a
            ``MetadataRequest`` instance.

        Returns
        -------
        self : MetadataRouter
            Returns `self`.
        """
        if getattr(obj, "_type", None) == "metadata_request":
            self._self_request = deepcopy(obj)
        elif hasattr(obj, "_get_metadata_request"):
            self._self_request = deepcopy(obj._get_metadata_request())
        else:
            raise ValueError(
                "Given `obj` is neither a `MetadataRequest` nor does it implement the"
                " required API. Inheriting from `BaseEstimator` implements the required"
                " API."
            )
        return self

    def add(self, *, method_mapping, **objs):
        """Add :term:`consumers <consumer>` to the `MetadataRouter`.

        The estimators that consume metadata are passed as named objects along with a
        method mapping, that defines how their methods relate to those of the
        :term:`router`.

        Parameters
        ----------
        method_mapping : MethodMapping
            The mapping between the child's (:term:`consumer`'s) and the parent's
            (:term:`router`'s) methods.

        **objs : dict
            A dictionary of objects, whose requests are extracted by calling
            :func:`~sklearn.utils.metadata_routing.get_routing_for_object` on them.

        Returns
        -------
        self : MetadataRouter
            Returns `self`.
        """
        method_mapping = deepcopy(method_mapping)

        for name, obj in objs.items():
            self._route_mappings[name] = RouterMappingPair(
                mapping=method_mapping, router=get_routing_for_object(obj)
            )
        return self

    def consumes(self, method, params):
        """Return params consumed as metadata in a :term:`router` or its sub-estimators.

        This method returns the subset of `params` that are consumed by the
        `method`. A `param` is considered consumed if it is used in the specified
        method of the :term:`router` itself or any of its sub-estimators (or their
        sub-estimators).

        .. versionadded:: 1.4

        Parameters
        ----------
        method : str
            The name of the method for which to determine consumed parameters.

        params : iterable of str
            An iterable of parameter names to test for consumption.

        Returns
        -------
        consumed_params : set of str
            A subset of parameters from `params` which are consumed by this method.
        """
        consumed_params = set()
        if self._self_request:
            consumed_params.update(
                self._self_request.consumes(method=method, params=params)
            )

        for _, route_mapping in self._route_mappings.items():
            for caller, callee in route_mapping.mapping:
                if caller == method:
                    consumed_params.update(
                        route_mapping.router.consumes(method=callee, params=params)
                    )

        return consumed_params

    def _get_param_names(self, *, method, return_alias, ignore_self_request):
        """Get names of all metadata that can be consumed or routed by specified \
            method.

        This method returns the names of all metadata, even the ``False``
        ones.

        Parameters
        ----------
        method : str
            The name of the method for which metadata names are requested.

        return_alias : bool
            Controls whether original or aliased names should be returned,
            which only applies to the stored `self`. If no `self` routing
            object is stored, this parameter has no effect.

        ignore_self_request : bool
            If `self._self_request` should be ignored. This is used in `_route_params`.
            If ``True``, ``return_alias`` has no effect.

        Returns
        -------
        names : set of str
            A set of strings with the names of all metadata.
        """
        res = set()
        if self._self_request and not ignore_self_request:
            res = res.union(
                self._self_request._get_param_names(
                    method=method, return_alias=return_alias
                )
            )

        for name, route_mapping in self._route_mappings.items():
            for caller, callee in route_mapping.mapping:
                if caller == method:
                    res = res.union(
                        route_mapping.router._get_param_names(
                            method=callee, return_alias=True, ignore_self_request=False
                        )
                    )
        return res

    def _route_params(self, *, params, method, parent, caller):
        """Prepare the given metadata to be passed to the method.

        This is used when a router is used as a child object of another router.
        The parent router then passes all parameters understood by the child
        object to it and delegates their validation to the child.

        The output of this method can be used directly as the input to the
        corresponding method as **kwargs.

        Parameters
        ----------
        params : dict
            A dictionary of provided metadata.

        method : str
            The name of the method for which the metadata is requested and routed.

        parent : object
            Parent class object, that routes the metadata.

        caller : str
            Method from the parent class object, where the metadata is routed from.

        Returns
        -------
        params : Bunch
            A :class:`~sklearn.utils.Bunch` of {metadata: value} which can be given to
            the corresponding method.
        """
        res = Bunch()
        if self._self_request:
            res.update(
                self._self_request._route_params(
                    params=params,
                    method=method,
                    parent=parent,
                    caller=caller,
                )
            )

        param_names = self._get_param_names(
            method=method, return_alias=True, ignore_self_request=True
        )
        child_params = {
            key: value for key, value in params.items() if key in param_names
        }
        for key in set(res.keys()).intersection(child_params.keys()):
            # conflicts are okay if the passed objects are the same, but it's
            # an issue if they're different objects.
            if child_params[key] is not res[key]:
                raise ValueError(
                    f"In {_routing_repr(self.owner)}, there is a conflict on {key}"
                    " between what is requested for this estimator and what is"
                    " requested by its children. You can resolve this conflict by"
                    " using an alias for the child estimators' requested metadata."
                )

        res.update(child_params)
        return res

    def route_params(self, *, caller, params):
        """Get the values of metadata requested by :term:`consumers <consumer>`.

        Returns a :class:`~sklearn.utils.Bunch` containing the metadata that this
        :term:`router`'s `caller` method needs to route, organized by each
        :term:`consumer` and their corresponding methods.

        This can be used to pass the required metadata to corresponding methods in
        consumers.

        Parameters
        ----------
        caller : str
            The name of the :term:`router`'s method through which the metadata is
            routed. For example, if called inside the :term:`fit` method of a router,
            this would be `"fit"`.

        params : dict
            A dictionary of provided metadata.

        Returns
        -------
        params : Bunch
            A :class:`~sklearn.utils.Bunch` of the form
            ``{"object_name": {"method_name": {metadata: value}}}``.
        """
        if self._self_request:
            self._self_request._check_warnings(params=params, method=caller)

        res = Bunch()
        for name, route_mapping in self._route_mappings.items():
            router, mapping = route_mapping.router, route_mapping.mapping

            res[name] = Bunch()
            for _caller, _callee in mapping:
                if _caller == caller:
                    res[name][_callee] = router._route_params(
                        params=params,
                        method=_callee,
                        parent=self.owner,
                        caller=caller,
                    )
        return res

    def validate_metadata(self, *, method, params):
        """Validate given metadata for a method.

        This raises a ``TypeError`` if some of the passed metadata are not
        understood by child objects.

        Parameters
        ----------
        method : str
            The name of the :term:`router`'s method through which the metadata is
            routed. For example, if called inside the :term:`fit` method of a router,
            this would be `"fit"`.

        params : dict
            A dictionary of provided metadata.
        """
        param_names = self._get_param_names(
            method=method, return_alias=False, ignore_self_request=False
        )
        if self._self_request:
            self_params = self._self_request._get_param_names(
                method=method, return_alias=False
            )
        else:
            self_params = set()
        extra_keys = set(params.keys()) - param_names - self_params
        if extra_keys:
            raise TypeError(
                f"{_routing_repr(self.owner)}.{method} got unexpected argument(s)"
                f" {extra_keys}, which are not routed to any object."
            )

    def _serialize(self):
        """Serialize the object.

        Returns
        -------
        obj : dict
            A serialized version of the instance in the form of a dictionary.
        """
        res = dict()
        if self._self_request:
            res["$self_request"] = self._self_request._serialize()
        for name, route_mapping in self._route_mappings.items():
            res[name] = dict()
            res[name]["mapping"] = route_mapping.mapping._serialize()
            res[name]["router"] = route_mapping.router._serialize()

        return res

    def __iter__(self):
        if self._self_request:
            method_mapping = MethodMapping()
            for method in METHODS:
                method_mapping.add(caller=method, callee=method)
            yield (
                "$self_request",
                RouterMappingPair(mapping=method_mapping, router=self._self_request),
            )
        for name, route_mapping in self._route_mappings.items():
            yield (name, route_mapping)

    def __repr__(self):
        return str(self._serialize())

    def __str__(self):
        return str(repr(self))


def get_routing_for_object(obj=None):
    """Get a ``Metadata{Router, Request}`` instance from the given object.

    This function returns a
    :class:`~sklearn.utils.metadata_routing.MetadataRouter` or a
    :class:`~sklearn.utils.metadata_routing.MetadataRequest` from the given input.

    This function always returns a copy or an instance constructed from the
    input, such that changing the output of this function will not change the
    original object.

    .. versionadded:: 1.3

    Parameters
    ----------
    obj : object
        - If the object provides a `get_metadata_routing` method, return a copy
            of its :class:`~sklearn.utils.metadata_routing.MetadataRouter`.
        - If the object provides a `_get_metadata_request` method, return a copy
            of is :class:`~sklearn.utils.metadata_routing.MetadataRequest`.
        - If the object is already a
            :class:`~sklearn.utils.metadata_routing.MetadataRequest` or a
            :class:`~sklearn.utils.metadata_routing.MetadataRouter`, return a copy
            of that.
        - Returns an empty :class:`~sklearn.utils.metadata_routing.MetadataRequest`
            otherwise.

    Returns
    -------
    obj : MetadataRequest or MetadataRouter
        A ``MetadataRequest`` or a ``MetadataRouter`` taken or created from
        the given object.
    """

    # TODO(1.9): remove when get_metadata_routing is removed
    def defines_get_metadata_routing(obj):
        # returns whether get_metadata_routing was not inherited from _MetadataRequester
        cls = obj if isinstance(obj, type) else obj.__class__

        for base in cls.__mro__:
            if "get_metadata_routing" in base.__dict__:
                return base is not _MetadataRequester
        return False

    # using hasattr and getattr instead of a try/except since an AttributeError could be
    # raised for other reasons.
    # TODO(1.9): remove second part of condition when get_metadata_routing is removed
    if hasattr(obj, "get_metadata_routing") and defines_get_metadata_routing(obj):
        return deepcopy(obj.get_metadata_routing())

    if hasattr(obj, "_get_metadata_request"):
        return deepcopy(obj._get_metadata_request())

    elif getattr(obj, "_type", None) in ["metadata_request", "metadata_router"]:
        return deepcopy(obj)

    return MetadataRequest(owner=None)


# Request method
# ==============
# This section includes what's needed for the `RequestMethod` descriptor and
# the dynamic generation of `set_{method}_request` methods in the `_MetadataRequester`
# mixin class.

# These strings are used to dynamically generate the docstrings for the methods.
REQUESTER_DOC = """        Configure whether metadata should be requested to be \
passed to the ``{method}`` method.

        Note that this method is only relevant when this estimator is used as a
        sub-estimator within a :term:`meta-estimator` and metadata routing is enabled
        with ``enable_metadata_routing=True`` (see :func:`sklearn.set_config`).
        Please check the :ref:`User Guide <metadata_routing>` on how the routing
        mechanism works.

        The options for each parameter are:

        - ``True``: metadata is requested, and \
passed to ``{method}`` if provided. The request is ignored if \
metadata is not provided.

        - ``False``: metadata is not requested and the meta-estimator \
will not pass it to ``{method}``.

        - ``None``: metadata is not requested, and the meta-estimator \
will raise an error if the user provides it.

        - ``str``: metadata should be passed to the meta-estimator with \
this given alias instead of the original name.

        The default (``sklearn.utils.metadata_routing.UNCHANGED``) retains the
        existing request. This allows you to change the request for some
        parameters and not others.

        .. versionadded:: 1.3

        Parameters
        ----------
"""
REQUESTER_DOC_PARAM = """        {metadata} : str, True, False, or None, \
                    default=sklearn.utils.metadata_routing.UNCHANGED
            Metadata routing for ``{metadata}`` parameter in ``{method}``.

"""
REQUESTER_DOC_RETURN = """        Returns
        -------
        self : object
            The updated object.
"""


class RequestMethod:
    """
    Descriptor for defining `set_{method}_request` methods in estimators.

    .. versionadded:: 1.3

    Parameters
    ----------
    name : str
        The name of the method for which the request function should be
        created, e.g. ``"fit"`` would create a ``set_fit_request`` function.

    keys : list of str
        A list of strings which are accepted parameters by the created
        function, e.g. ``["sample_weight"]`` if the corresponding method
        accepts it as a metadata.

    validate_keys : bool, default=True
        Whether to check if the requested parameters fit the actual parameters
        of the method.

    Notes
    -----
    This class is a descriptor [1]_ and uses PEP-362 to set the signature of
    the returned function [2]_.

    References
    ----------
    .. [1] https://docs.python.org/3/howto/descriptor.html

    .. [2] https://www.python.org/dev/peps/pep-0362/
    """

    def __init__(self, name, keys, validate_keys=True):
        self.name = name
        self.keys = keys
        self.validate_keys = validate_keys

    def __get__(self, instance, owner):
        # we would want to have a method which accepts only the expected args
        def func(*args, **kw):
            """Updates the `_metadata_request` attribute of the consumer (`instance`)
            for the parameters provided as `**kw`.

            This docstring is overwritten below.
            See REQUESTER_DOC for expected functionality.
            """
            if not _routing_enabled():
                raise RuntimeError(
                    "This method is only available when metadata routing is enabled."
                    " You can enable it using"
                    " sklearn.set_config(enable_metadata_routing=True)."
                )

            if self.validate_keys and (set(kw) - set(self.keys)):
                raise TypeError(
                    f"Unexpected args: {set(kw) - set(self.keys)} in {self.name}. "
                    f"Accepted arguments are: {set(self.keys)}"
                )

            # This makes it possible to use the decorated method as an unbound method,
            # for instance when monkeypatching.
            # https://github.com/scikit-learn/scikit-learn/issues/28632
            if instance is None:
                _instance = args[0]
                args = args[1:]
            else:
                _instance = instance

            # Replicating python's behavior when positional args are given other than
            # `self`, and `self` is only allowed if this method is unbound.
            if args:
                raise TypeError(
                    f"set_{self.name}_request() takes 0 positional argument but"
                    f" {len(args)} were given"
                )

            requests = _instance._get_metadata_request()
            method_metadata_request = getattr(requests, self.name)

            for prop, alias in kw.items():
                if alias is not UNCHANGED:
                    method_metadata_request.add_request(param=prop, alias=alias)
            _instance._metadata_request = requests

            return _instance

        # Now we set the relevant attributes of the function so that it seems
        # like a normal method to the end user, with known expected arguments.
        func.__name__ = f"set_{self.name}_request"
        params = [
            inspect.Parameter(
                name="self",
                kind=inspect.Parameter.POSITIONAL_OR_KEYWORD,
                annotation=owner,
            )
        ]
        params.extend(
            [
                inspect.Parameter(
                    k,
                    inspect.Parameter.KEYWORD_ONLY,
                    default=UNCHANGED,
                    annotation=Optional[Union[bool, None, str]],
                )
                for k in self.keys
            ]
        )
        func.__signature__ = inspect.Signature(
            params,
            return_annotation=owner,
        )
        doc = REQUESTER_DOC.format(method=self.name)
        for metadata in self.keys:
            doc += REQUESTER_DOC_PARAM.format(metadata=metadata, method=self.name)
        doc += REQUESTER_DOC_RETURN
        func.__doc__ = doc
        return func


class _MetadataRequester:
    """Mixin class for adding metadata request functionality.

    ``BaseEstimator`` inherits from this Mixin.

    .. versionadded:: 1.3
    """

    if TYPE_CHECKING:  # pragma: no cover
        # This code is never run in runtime, but it's here for type checking.
        # Type checkers fail to understand that the `set_{method}_request`
        # methods are dynamically generated, and they complain that they are
        # not defined. We define them here to make type checkers happy.
        # During type checking analyzers assume this to be True.
        # The following list of defined methods mirrors the list of methods
        # in SIMPLE_METHODS.
        # fmt: off
        def set_fit_request(self, **kwargs): pass
        def set_partial_fit_request(self, **kwargs): pass
        def set_predict_request(self, **kwargs): pass
        def set_predict_proba_request(self, **kwargs): pass
        def set_predict_log_proba_request(self, **kwargs): pass
        def set_decision_function_request(self, **kwargs): pass
        def set_score_request(self, **kwargs): pass
        def set_split_request(self, **kwargs): pass
        def set_transform_request(self, **kwargs): pass
        def set_inverse_transform_request(self, **kwargs): pass
        # fmt: on

    def __init_subclass__(cls, **kwargs):
        """Set the ``set_{method}_request`` methods.

        This uses PEP-487 [1]_ to set the ``set_{method}_request`` methods. It
        looks for the information available in the set default values which are
        set using ``__metadata_request__{method}`` class attributes, or inferred
        from method signatures.

        The ``__metadata_request__{method}`` class attributes are used when a method
        does not explicitly accept a metadata through its arguments or if the
        developer would like to specify a request value for those metadata
        which are different from the default ``None``.

        References
        ----------
        .. [1] https://www.python.org/dev/peps/pep-0487
        """
        try:
            for method in SIMPLE_METHODS:
                requests = cls._get_class_level_metadata_request_values(method)
                if not requests:
                    continue
                setattr(
                    cls,
                    f"set_{method}_request",
                    RequestMethod(method, sorted(requests)),
                )
        except Exception:
<<<<<<< HEAD
            # if there are any issues in the default values, it will be raised
            # when ``_get_metadata_request`` is called. Here we are going to
            # ignore all the issues such as bad defaults etc.
            super().__init_subclass__(**kwargs)
            return

        for method in SIMPLE_METHODS:
            mmr = getattr(requests, method)
            # set ``set_{method}_request`` methods
            if not len(mmr.requests):
                continue
            setattr(
                cls,
                f"set_{method}_request",
                RequestMethod(method, sorted(mmr.requests.keys())),
            )
=======
            # if there are any issues here, it will be raised when
            # ``get_metadata_routing`` is called. Here we are going to ignore
            # all the issues and make sure class definition does not fail.
            pass
>>>>>>> 60d81530
        super().__init_subclass__(**kwargs)

    @classmethod
    def _get_class_level_metadata_request_values(cls, method: str):
        """Get class level metadata request values.

        This method first checks the `method`'s signature for passable metadata and then
        updates these with the metadata request values set at class level via the
        ``__metadata_request__{method}`` class attributes.

        This method (being a class-method), does not take request values set at
        instance level into account.
        """
        # Here we use `isfunction` instead of `ismethod` because calling `getattr`
        # on a class instead of an instance returns an unbound function.
        if not hasattr(cls, method) or not inspect.isfunction(getattr(cls, method)):
            return dict()
        # ignore the first parameter of the method, which is usually "self"
<<<<<<< HEAD
        params = list(inspect.signature(getattr(cls, method)).parameters.items())[1:]
        for pname, param in params:
            if pname in {"X", "y", "Y", "Xt", "yt"}:
                continue
            if param.kind in {param.VAR_POSITIONAL, param.VAR_KEYWORD}:
                continue
            mmr.add_request(
                param=pname,
                alias=None,
            )
        return mmr

    @classmethod
    def _get_default_requests(cls):
        """Collect default request values.

        This method combines the information present in ``__metadata_request__{method}``
        class attributes, as well as determining request keys from method
        signatures.
        """
        requests = MetadataRequest(owner=cls.__name__)

        for method in SIMPLE_METHODS:
            setattr(
                requests,
                method,
                cls._build_request_for_signature(router=requests, method=method),
            )

        # Then overwrite those defaults with the ones provided in
        # `__metadata_request__{method}` class attributes. Defaults set in
        # `__metadata_request__{method}` class attributes take precedence over signature
        # sniffing.
=======
        signature_items = list(
            inspect.signature(getattr(cls, method)).parameters.items()
        )[1:]
        params = defaultdict(
            str,
            {
                param_name: None
                for param_name, param_info in signature_items
                if param_name not in {"X", "y", "Y", "Xt", "yt"}
                and param_info.kind
                not in {param_info.VAR_POSITIONAL, param_info.VAR_KEYWORD}
            },
        )
        # Then overwrite those defaults with the ones provided in
        # `__metadata_request__{method}` class attributes, which take precedence over
        # signature sniffing.
>>>>>>> 60d81530

        # need to go through the MRO since this is a classmethod and
        # ``vars`` doesn't report the parent class attributes. We go through
        # the reverse of the MRO so that child classes have precedence over
        # their parents.
        substr = f"__metadata_request__{method}"
        for base_class in reversed(inspect.getmro(cls)):
            for attr, value in vars(base_class).items():
                # we don't check for equivalence since python prefixes attrs
                # starting with __ with the `_ClassName`.
                if substr not in attr:
                    continue
                for prop, alias in value.items():
                    # Here we add request values specified via those class attributes
                    # to the result dictionary (params). Adding a request which already
                    # exists will override the previous one. Since we go through the
                    # MRO in reverse order, the one specified by the lowest most classes
                    # in the inheritance tree are the ones which take effect.
                    if prop not in params and alias == UNUSED:
                        raise ValueError(
                            f"Trying to remove parameter {prop} with UNUSED which"
                            " doesn't exist."
                        )

                    params[prop] = alias

        return {param: alias for param, alias in params.items() if alias is not UNUSED}

    def _get_metadata_request(self):
        """Get requested metadata for this instance.

        Please check :ref:`User Guide <metadata_routing>` on how the routing
        mechanism works.

        Returns
        -------
        request : MetadataRequest
            A :class:`~sklearn.utils.metadata_routing.MetadataRequest` instance.
        """
        if hasattr(self, "_metadata_request"):
            requests = get_routing_for_object(self._metadata_request)
        else:
            requests = MetadataRequest(owner=self)
            for method in SIMPLE_METHODS:
                setattr(
                    requests,
                    method,
                    MethodMetadataRequest(
                        owner=self,
                        method=method,
                        requests=self._get_class_level_metadata_request_values(method),
                    ),
                )
        return requests

    # TODO(1.9): remove deprecated method; the deprecation cycle is a single release
    # here only, because metadata routing is still experimental
    @deprecated(
        "`get_metadata_routing` is deprecated for estimators that are consumers of "
        "metadata and will be removed in 1.9. Use `get_routing_for_object` instead to "
        "get the `MetadataRequest` of this estimator."
    )
    def get_metadata_routing(self):
        """Get metadata routing of this object.

        Please check :ref:`User Guide <metadata_routing>` on how the routing
        mechanism works.

        .. deprecated:: 1.8
            `get_metadata_routing` is deprecated for estimators that are
            :term:`consumers <consumer>` of metadata and will be removed in 1.9. Use
            :func:`~utils.metadata_routing.get_routing_for_object` instead to get the
            `MetadataRequest` of this estimator.

        Returns
        -------
        routing : MetadataRequest
            A :class:`~sklearn.utils.metadata_routing.MetadataRequest` encapsulating
            routing information.
        """
        return self._get_metadata_request()


# Process Routing in Routers
# ==========================
# This is almost always the only method used in routers to process and route
# given metadata. This is to minimize the boilerplate required in routers.


# Here the first two arguments are positional only which makes everything
# passed as keyword argument a metadata. The first two args also have an `_`
# prefix to reduce the chances of name collisions with the passed metadata, and
# since they're positional only, users will never type those underscores.
def process_routing(_obj, _method, /, **kwargs):
    """Validate and route metadata.

    This function is used inside a :term:`router`'s method, e.g. :term:`fit`,
    to validate the metadata and handle the routing.

    Assuming this signature of a router's fit method:
    ``fit(self, X, y, sample_weight=None, **fit_params)``,
    a call to this function would be:
    ``process_routing(self, "fit", sample_weight=sample_weight, **fit_params)``.

    Note that if routing is not enabled and ``kwargs`` is empty, then it
    returns an empty routing where ``process_routing(...).ANYTHING.ANY_METHOD``
    is always an empty dictionary.

    .. versionadded:: 1.3

    Parameters
    ----------
    _obj : object
        An object implementing ``get_metadata_routing``. Typically a
        :term:`meta-estimator`.

    _method : str
        The name of the router's method in which this function is called.

    **kwargs : dict
        Metadata to be routed.

    Returns
    -------
    routed_params : Bunch
        A :class:`~utils.Bunch` of the form ``{"object_name": {"method_name":
        {metadata: value}}}`` which can be used to pass the required metadata to
        A :class:`~sklearn.utils.Bunch` of the form ``{"object_name": {"method_name":
        {metadata: value}}}`` which can be used to pass the required metadata to
        corresponding methods or corresponding child objects. The object names
        are those defined in `obj.get_metadata_routing()`.
    """
    if not kwargs:
        # If routing is not enabled and kwargs are empty, then we don't have to
        # try doing any routing, we can simply return a structure which returns
        # an empty dict on routed_params.ANYTHING.ANY_METHOD.
        class EmptyRequest:
            def get(self, name, default=None):
                return Bunch(**{method: dict() for method in METHODS})

            def __getitem__(self, name):
                return Bunch(**{method: dict() for method in METHODS})

            def __getattr__(self, name):
                return Bunch(**{method: dict() for method in METHODS})

        return EmptyRequest()

    if not (
        hasattr(_obj, "get_metadata_routing")
        or hasattr(_obj, "_get_metadata_request")
        or isinstance(_obj, MetadataRouter)
    ):
        raise AttributeError(
            f"The given object ({_routing_repr(_obj)}) needs to either"
            " implement the routing method `get_metadata_routing` or be a"
            " `MetadataRouter` instance."
        )
    if _method not in METHODS:
        raise TypeError(
            f"Can only route and process input on these methods: {METHODS}, "
            f"while the passed method is: {_method}."
        )

    request_routing = get_routing_for_object(_obj)
    request_routing.validate_metadata(params=kwargs, method=_method)
    routed_params = request_routing.route_params(params=kwargs, caller=_method)

    return routed_params<|MERGE_RESOLUTION|>--- conflicted
+++ resolved
@@ -1467,29 +1467,10 @@
                     RequestMethod(method, sorted(requests)),
                 )
         except Exception:
-<<<<<<< HEAD
-            # if there are any issues in the default values, it will be raised
-            # when ``_get_metadata_request`` is called. Here we are going to
-            # ignore all the issues such as bad defaults etc.
-            super().__init_subclass__(**kwargs)
-            return
-
-        for method in SIMPLE_METHODS:
-            mmr = getattr(requests, method)
-            # set ``set_{method}_request`` methods
-            if not len(mmr.requests):
-                continue
-            setattr(
-                cls,
-                f"set_{method}_request",
-                RequestMethod(method, sorted(mmr.requests.keys())),
-            )
-=======
             # if there are any issues here, it will be raised when
-            # ``get_metadata_routing`` is called. Here we are going to ignore
+            # ``_get_metadata_request`` is called. Here we are going to ignore
             # all the issues and make sure class definition does not fail.
             pass
->>>>>>> 60d81530
         super().__init_subclass__(**kwargs)
 
     @classmethod
@@ -1508,41 +1489,6 @@
         if not hasattr(cls, method) or not inspect.isfunction(getattr(cls, method)):
             return dict()
         # ignore the first parameter of the method, which is usually "self"
-<<<<<<< HEAD
-        params = list(inspect.signature(getattr(cls, method)).parameters.items())[1:]
-        for pname, param in params:
-            if pname in {"X", "y", "Y", "Xt", "yt"}:
-                continue
-            if param.kind in {param.VAR_POSITIONAL, param.VAR_KEYWORD}:
-                continue
-            mmr.add_request(
-                param=pname,
-                alias=None,
-            )
-        return mmr
-
-    @classmethod
-    def _get_default_requests(cls):
-        """Collect default request values.
-
-        This method combines the information present in ``__metadata_request__{method}``
-        class attributes, as well as determining request keys from method
-        signatures.
-        """
-        requests = MetadataRequest(owner=cls.__name__)
-
-        for method in SIMPLE_METHODS:
-            setattr(
-                requests,
-                method,
-                cls._build_request_for_signature(router=requests, method=method),
-            )
-
-        # Then overwrite those defaults with the ones provided in
-        # `__metadata_request__{method}` class attributes. Defaults set in
-        # `__metadata_request__{method}` class attributes take precedence over signature
-        # sniffing.
-=======
         signature_items = list(
             inspect.signature(getattr(cls, method)).parameters.items()
         )[1:]
@@ -1559,7 +1505,6 @@
         # Then overwrite those defaults with the ones provided in
         # `__metadata_request__{method}` class attributes, which take precedence over
         # signature sniffing.
->>>>>>> 60d81530
 
         # need to go through the MRO since this is a classmethod and
         # ``vars`` doesn't report the parent class attributes. We go through
