"""
Metadata Routing Utility

In order to better understand the components implemented in this file, one
needs to understand their relationship to one another.

The only relevant public API for end users are the ``set_{method}_request``,
e.g. ``estimator.set_fit_request(sample_weight=True)``. However, third-party
developers and users who implement custom meta-estimators, need to deal with
the objects implemented in this file.

All estimators (should) implement a ``get_metadata_routing`` method, returning
the routing requests set for the estimator. This method is automatically
implemented via ``BaseEstimator`` for all simple estimators, but needs a custom
implementation for meta-estimators.

In non-routing consumers, i.e. the simplest case, e.g. ``SVM``,
``get_metadata_routing`` returns a ``MetadataRequest`` object.

In routers, e.g. meta-estimators and a multi metric scorer,
``get_metadata_routing`` returns a ``MetadataRouter`` object.

An object which is both a router and a consumer, e.g. a meta-estimator which
consumes ``sample_weight`` and routes ``sample_weight`` to its sub-estimators,
routing information includes both information about the object itself (added
via ``MetadataRouter.add_self_request``), as well as the routing information
for its sub-estimators.

A ``MetadataRequest`` instance includes one ``MethodMetadataRequest`` per
method in ``METHODS``, which includes ``fit``, ``score``, etc.

Request values are added to the routing mechanism by adding them to
``MethodMetadataRequest`` instances, e.g.
``metadatarequest.fit.add(param="sample_weight", alias="my_weights")``. This is
used in ``set_{method}_request`` which are automatically generated, so users
and developers almost never need to directly call methods on a
``MethodMetadataRequest``.

The ``alias`` above in the ``add`` method has to be either a string (an alias),
or a {True (requested), False (unrequested), None (error if passed)}``. There
are some other special values such as ``UNUSED`` and ``WARN`` which are used
for purposes such as warning of removing a metadata in a child class, but not
used by the end users.

``MetadataRouter`` includes information about sub-objects' routing and how
methods are mapped together. For instance, the information about which methods
of a sub-estimator are called in which methods of the meta-estimator are all
stored here. Conceptually, this information looks like:

```
{
    "sub_estimator1": (
        mapping=[(caller="fit", callee="transform"), ...],
        router=MetadataRequest(...),  # or another MetadataRouter
    ),
    ...
}
```

To give the above representation some structure, we use the following objects:

- ``(caller, callee)`` is a namedtuple called ``MethodPair``

- The list of ``MethodPair`` stored in the ``mapping`` field is a
  ``MethodMapping`` object

- ``(mapping=..., router=...)`` is a namedtuple called ``RouterMappingPair``

The ``set_{method}_request`` methods are dynamically generated for estimators
which inherit from the ``BaseEstimator``. This is done by attaching instances
of the ``RequestMethod`` descriptor to classes, which is done in the
``_MetadataRequester`` class, and ``BaseEstimator`` inherits from this mixin.
This mixin also implements the ``get_metadata_routing``, which meta-estimators
need to override, but it works for simple consumers as is.
"""

# Author: Adrin Jalali <adrin.jalali@gmail.com>
# License: BSD 3 clause

import inspect
from collections import namedtuple
from copy import deepcopy
from typing import TYPE_CHECKING, Optional, Union
from warnings import warn

from .. import get_config
from ..exceptions import UnsetMetadataPassedError
from ._bunch import Bunch

# Only the following methods are supported in the routing mechanism. Adding new
# methods at the moment involves monkeypatching this list.
# Note that if this list is changed or monkeypatched, the corresponding method
# needs to be added under a TYPE_CHECKING condition like the one done here in
# _MetadataRequester
SIMPLE_METHODS = [
    "fit",
    "partial_fit",
    "predict",
    "predict_proba",
    "predict_log_proba",
    "decision_function",
    "score",
    "split",
    "transform",
    "inverse_transform",
]

# These methods are a composite of other methods and one cannot set their
# requests directly. Instead they should be set by setting the requests of the
# simple methods which make the composite ones.
COMPOSITE_METHODS = {
    "fit_transform": ["fit", "transform"],
    "fit_predict": ["fit", "predict"],
}

METHODS = SIMPLE_METHODS + list(COMPOSITE_METHODS.keys())


def _routing_enabled():
    """Return whether metadata routing is enabled.

    .. versionadded:: 1.3

    Returns
    -------
    enabled : bool
        Whether metadata routing is enabled. If the config is not set, it
        defaults to False.
    """
    return get_config().get("enable_metadata_routing", False)


def _raise_for_params(params, owner, method):
    """Raise an error if metadata routing is not enabled and params are passed.

    .. versionadded:: 1.4

    Parameters
    ----------
    params : dict
        The metadata passed to a method.

    owner : object
        The object to which the method belongs.

    method : str
        The name of the method, e.g. "fit".

    Raises
    ------
    ValueError
        If metadata routing is not enabled and params are passed.
    """
    caller = (
        f"{owner.__class__.__name__}.{method}" if method else owner.__class__.__name__
    )
    if not _routing_enabled() and params:
        raise ValueError(
            f"Passing extra keyword arguments to {caller} is only supported if"
            " enable_metadata_routing=True, which you can set using"
            " `sklearn.set_config`. See the User Guide"
            " <https://scikit-learn.org/stable/metadata_routing.html> for more"
            f" details. Extra parameters passed are: {set(params)}"
        )


def _raise_for_unsupported_routing(obj, method, **kwargs):
    """Raise when metadata routing is enabled and metadata is passed.

    This is used in meta-estimators which have not implemented metadata routing
    to prevent silent bugs. There is no need to use this function if the
    meta-estimator is not accepting any metadata, especially in `fit`, since
    if a meta-estimator accepts any metadata, they would do that in `fit` as
    well.

    Parameters
    ----------
    obj : estimator
        The estimator for which we're raising the error.

    method : str
        The method where the error is raised.

    **kwargs : dict
        The metadata passed to the method.
    """
    kwargs = {key: value for key, value in kwargs.items() if value is not None}
    if _routing_enabled() and kwargs:
        cls_name = obj.__class__.__name__
        raise NotImplementedError(
            f"{cls_name}.{method} cannot accept given metadata ({set(kwargs.keys())})"
            f" since metadata routing is not yet implemented for {cls_name}."
        )


class _RoutingNotSupportedMixin:
    """A mixin to be used to remove the default `get_metadata_routing`.

    This is used in meta-estimators where metadata routing is not yet
    implemented.

    This also makes it clear in our rendered documentation that this method
    cannot be used.
    """

    def get_metadata_routing(self):
        """Raise `NotImplementedError`.

        This estimator does not support metadata routing yet."""
        raise NotImplementedError(
            f"{self.__class__.__name__} has not implemented metadata routing yet."
        )


# Request values
# ==============
# Each request value needs to be one of the following values, or an alias.

# this is used in `__metadata_request__*` attributes to indicate that a
# metadata is not present even though it may be present in the
# corresponding method's signature.
UNUSED = "$UNUSED$"

# this is used whenever a default value is changed, and therefore the user
# should explicitly set the value, otherwise a warning is shown. An example
# is when a meta-estimator is only a router, but then becomes also a
# consumer in a new release.
WARN = "$WARN$"

# this is the default used in `set_{method}_request` methods to indicate no
# change requested by the user.
UNCHANGED = "$UNCHANGED$"

VALID_REQUEST_VALUES = [False, True, None, UNUSED, WARN]


def request_is_alias(item):
    """Check if an item is a valid alias.

    Values in ``VALID_REQUEST_VALUES`` are not considered aliases in this
    context. Only a string which is a valid identifier is.

    Parameters
    ----------
    item : object
        The given item to be checked if it can be an alias.

    Returns
    -------
    result : bool
        Whether the given item is a valid alias.
    """
    if item in VALID_REQUEST_VALUES:
        return False

    # item is only an alias if it's a valid identifier
    return isinstance(item, str) and item.isidentifier()


def request_is_valid(item):
    """Check if an item is a valid request value (and not an alias).

    Parameters
    ----------
    item : object
        The given item to be checked.

    Returns
    -------
    result : bool
        Whether the given item is valid.
    """
    return item in VALID_REQUEST_VALUES


# Metadata Request for Simple Consumers
# =====================================
# This section includes MethodMetadataRequest and MetadataRequest which are
# used in simple consumers.


class MethodMetadataRequest:
    """A prescription of how metadata is to be passed to a single method.

    Refer to :class:`MetadataRequest` for how this class is used.

    .. versionadded:: 1.3

    Parameters
    ----------
    owner : str
        A display name for the object owning these requests.

    method : str
        The name of the method to which these requests belong.

    requests : dict of {str: bool, None or str}, default=None
        The initial requests for this method.
    """

    def __init__(self, owner, method, requests=None):
        self._requests = requests or dict()
        self.owner = owner
        self.method = method

    @property
    def requests(self):
        """Dictionary of the form: ``{key: alias}``."""
        return self._requests

    def add_request(
        self,
        *,
        param,
        alias,
    ):
        """Add request info for a metadata.

        Parameters
        ----------
        param : str
            The property for which a request is set.

        alias : str, or {True, False, None}
            Specifies which metadata should be routed to `param`

            - str: the name (or alias) of metadata given to a meta-estimator that
              should be routed to this parameter.

            - True: requested

            - False: not requested

            - None: error if passed
        """
        if not request_is_alias(alias) and not request_is_valid(alias):
            raise ValueError(
                f"The alias you're setting for `{param}` should be either a "
                "valid identifier or one of {None, True, False}, but given "
                f"value is: `{alias}`"
            )

        if alias == param:
            alias = True

        if alias == UNUSED:
            if param in self._requests:
                del self._requests[param]
            else:
                raise ValueError(
                    f"Trying to remove parameter {param} with UNUSED which doesn't"
                    " exist."
                )
        else:
            self._requests[param] = alias

        return self

    def _get_param_names(self, return_alias):
        """Get names of all metadata that can be consumed or routed by this method.

        This method returns the names of all metadata, even the ``False``
        ones.

        Parameters
        ----------
        return_alias : bool
            Controls whether original or aliased names should be returned. If
            ``False``, aliases are ignored and original names are returned.

        Returns
        -------
        names : set of str
            A set of strings with the names of all parameters.
        """
        return set(
            alias if return_alias and not request_is_valid(alias) else prop
            for prop, alias in self._requests.items()
            if not request_is_valid(alias) or alias is not False
        )

    def _check_warnings(self, *, params):
        """Check whether metadata is passed which is marked as WARN.

        If any metadata is passed which is marked as WARN, a warning is raised.

        Parameters
        ----------
        params : dict
            The metadata passed to a method.
        """
        params = {} if params is None else params
        warn_params = {
            prop
            for prop, alias in self._requests.items()
            if alias == WARN and prop in params
        }
        for param in warn_params:
            warn(
                f"Support for {param} has recently been added to this class. "
                "To maintain backward compatibility, it is ignored now. "
                f"Using `set_{{method}}_request({param}={{boolean}})` "
                "on this method of the class, you can set the request value "
                "to False to silence this warning, or to True to consume and "
                "use the metadata."
            )

    def _route_params(self, params):
        """Prepare the given parameters to be passed to the method.

        The output of this method can be used directly as the input to the
        corresponding method as extra props.

        Parameters
        ----------
        params : dict
            A dictionary of provided metadata.

        Returns
        -------
        params : Bunch
            A :class:`~sklearn.utils.Bunch` of {prop: value} which can be given to the
            corresponding method.
        """
        self._check_warnings(params=params)
        unrequested = dict()
        args = {arg: value for arg, value in params.items() if value is not None}
        res = Bunch()
        for prop, alias in self._requests.items():
            if alias is False or alias == WARN:
                continue
            elif alias is True and prop in args:
                res[prop] = args[prop]
            elif alias is None and prop in args:
                unrequested[prop] = args[prop]
            elif alias in args:
                res[prop] = args[alias]
        if unrequested:
            raise UnsetMetadataPassedError(
                message=(
                    f"[{', '.join([key for key in unrequested])}] are passed but are"
                    " not explicitly set as requested or not for"
                    f" {self.owner}.{self.method}. To set them, use"
                    f" `set_{self.method}_request({{metadata}}={{boolean}})` on it."
                ),
                unrequested_params=unrequested,
                routed_params=res,
            )
        return res

    def _consumes(self, params):
        """Check whether the given parameters are consumed by this method.

        Parameters
        ----------
        params : iterable of str
            An iterable of parameters to check.

        Returns
        -------
        consumed : set of str
            A set of parameters which are consumed by this method.
        """
        params = set(params)
        res = set()
        for prop, alias in self._requests.items():
            if alias is True and prop in params:
                res.add(prop)
            elif isinstance(alias, str) and alias in params:
                res.add(alias)
        return res

    def _serialize(self):
        """Serialize the object.

        Returns
        -------
        obj : dict
            A serialized version of the instance in the form of a dictionary.
        """
        return self._requests

    def __repr__(self):
        return str(self._serialize())

    def __str__(self):
        return str(repr(self))


class MetadataRequest:
    """Contains the metadata request info of a consumer.

    Instances of `MethodMetadataRequest` are used in this class for each
    available method under `metadatarequest.{method}`.

    Consumer-only classes such as simple estimators return a serialized
    version of this class as the output of `get_metadata_routing()`.

    .. versionadded:: 1.3

    Parameters
    ----------
    owner : str
        The name of the object to which these requests belong.
    """

    # this is here for us to use this attribute's value instead of doing
    # `isinstance` in our checks, so that we avoid issues when people vendor
    # this file instead of using it directly from scikit-learn.
    _type = "metadata_request"

    def __init__(self, owner):
        self.owner = owner
        for method in SIMPLE_METHODS:
            setattr(
                self,
                method,
                MethodMetadataRequest(owner=owner, method=method),
            )

    def consumes(self, method, params):
        """Check whether the given parameters are consumed by the given method.

        .. versionadded:: 1.4

        Parameters
        ----------
        method : str
            The name of the method to check.

        params : iterable of str
            An iterable of parameters to check.

        Returns
        -------
        consumed : set of str
            A set of parameters which are consumed by the given method.
        """
        return getattr(self, method)._consumes(params=params)

    def __getattr__(self, name):
        # Called when the default attribute access fails with an AttributeError
        # (either __getattribute__() raises an AttributeError because name is
        # not an instance attribute or an attribute in the class tree for self;
        # or __get__() of a name property raises AttributeError). This method
        # should either return the (computed) attribute value or raise an
        # AttributeError exception.
        # https://docs.python.org/3/reference/datamodel.html#object.__getattr__
        if name not in COMPOSITE_METHODS:
            raise AttributeError(
                f"'{self.__class__.__name__}' object has no attribute '{name}'"
            )

        requests = {}
        for method in COMPOSITE_METHODS[name]:
            mmr = getattr(self, method)
            existing = set(requests.keys())
            upcoming = set(mmr.requests.keys())
            common = existing & upcoming
            conflicts = [key for key in common if requests[key] != mmr._requests[key]]
            if conflicts:
                raise ValueError(
                    f"Conflicting metadata requests for {', '.join(conflicts)} while"
                    f" composing the requests for {name}. Metadata with the same name"
                    f" for methods {', '.join(COMPOSITE_METHODS[name])} should have the"
                    " same request value."
                )
            requests.update(mmr._requests)
        return MethodMetadataRequest(owner=self.owner, method=name, requests=requests)

    def _get_param_names(self, method, return_alias, ignore_self_request=None):
        """Get names of all metadata that can be consumed or routed by specified \
            method.

        This method returns the names of all metadata, even the ``False``
        ones.

        Parameters
        ----------
        method : str
            The name of the method for which metadata names are requested.

        return_alias : bool
            Controls whether original or aliased names should be returned. If
            ``False``, aliases are ignored and original names are returned.

        ignore_self_request : bool
            Ignored. Present for API compatibility.

        Returns
        -------
        names : set of str
            A set of strings with the names of all parameters.
        """
        return getattr(self, method)._get_param_names(return_alias=return_alias)

    def _route_params(self, *, method, params):
        """Prepare the given parameters to be passed to the method.

        The output of this method can be used directly as the input to the
        corresponding method as extra keyword arguments to pass metadata.

        Parameters
        ----------
        method : str
            The name of the method for which the parameters are requested and
            routed.

        params : dict
            A dictionary of provided metadata.

        Returns
        -------
        params : Bunch
            A :class:`~sklearn.utils.Bunch` of {prop: value} which can be given to the
            corresponding method.
        """
        return getattr(self, method)._route_params(params=params)

    def _check_warnings(self, *, method, params):
        """Check whether metadata is passed which is marked as WARN.

        If any metadata is passed which is marked as WARN, a warning is raised.

        Parameters
        ----------
        method : str
            The name of the method for which the warnings should be checked.

        params : dict
            The metadata passed to a method.
        """
        getattr(self, method)._check_warnings(params=params)

    def _serialize(self):
        """Serialize the object.

        Returns
        -------
        obj : dict
            A serialized version of the instance in the form of a dictionary.
        """
        output = dict()
        for method in SIMPLE_METHODS:
            mmr = getattr(self, method)
            if len(mmr.requests):
                output[method] = mmr._serialize()
        return output

    def __repr__(self):
        return str(self._serialize())

    def __str__(self):
        return str(repr(self))


# Metadata Request for Routers
# ============================
# This section includes all objects required for MetadataRouter which is used
# in routers, returned by their ``get_metadata_routing``.

# This namedtuple is used to store a (mapping, routing) pair. Mapping is a
# MethodMapping object, and routing is the output of `get_metadata_routing`.
# MetadataRouter stores a collection of these namedtuples.
RouterMappingPair = namedtuple("RouterMappingPair", ["mapping", "router"])

# A namedtuple storing a single method route. A collection of these namedtuples
# is stored in a MetadataRouter.
MethodPair = namedtuple("MethodPair", ["callee", "caller"])


class MethodMapping:
    """Stores the mapping between callee and caller methods for a router.

    This class is primarily used in a ``get_metadata_routing()`` of a router
    object when defining the mapping between a sub-object (a sub-estimator or a
    scorer) to the router's methods. It stores a collection of ``Route``
    namedtuples.

    Iterating through an instance of this class will yield named
    ``MethodPair(callee, caller)`` tuples.

    .. versionadded:: 1.3
    """

    def __init__(self):
        self._routes = []

    def __iter__(self):
        return iter(self._routes)

    def add(self, *, callee, caller):
        """Add a method mapping.

        Parameters
        ----------
        callee : str
            Child object's method name. This method is called in ``caller``.

        caller : str
            Parent estimator's method name in which the ``callee`` is called.

        Returns
        -------
        self : MethodMapping
            Returns self.
        """
        if callee not in METHODS:
            raise ValueError(
                f"Given callee:{callee} is not a valid method. Valid methods are:"
                f" {METHODS}"
            )
        if caller not in METHODS:
            raise ValueError(
                f"Given caller:{caller} is not a valid method. Valid methods are:"
                f" {METHODS}"
            )
        self._routes.append(MethodPair(callee=callee, caller=caller))
        return self

    def _serialize(self):
        """Serialize the object.

        Returns
        -------
        obj : list
            A serialized version of the instance in the form of a list.
        """
        result = list()
        for route in self._routes:
            result.append({"callee": route.callee, "caller": route.caller})
        return result

    @classmethod
    def from_str(cls, route):
        """Construct an instance from a string.

        Parameters
        ----------
        route : str
            A string representing the mapping, it can be:

              - `"one-to-one"`: a one to one mapping for all methods.
              - `"method"`: the name of a single method, such as ``fit``,
                ``transform``, ``score``, etc.

        Returns
        -------
        obj : MethodMapping
            A :class:`~sklearn.utils.metadata_routing.MethodMapping` instance
            constructed from the given string.
        """
        routing = cls()
        if route == "one-to-one":
            for method in METHODS:
                routing.add(callee=method, caller=method)
        elif route in METHODS:
            routing.add(callee=route, caller=route)
        else:
            raise ValueError("route should be 'one-to-one' or a single method!")
        return routing

    def __repr__(self):
        return str(self._serialize())

    def __str__(self):
        return str(repr(self))


class MetadataRouter:
    """Stores and handles metadata routing for a router object.

    This class is used by router objects to store and handle metadata routing.
    Routing information is stored as a dictionary of the form ``{"object_name":
    RouteMappingPair(method_mapping, routing_info)}``, where ``method_mapping``
    is an instance of :class:`~sklearn.utils.metadata_routing.MethodMapping` and
    ``routing_info`` is either a
    :class:`~sklearn.utils.metadata_routing.MetadataRequest` or a
    :class:`~sklearn.utils.metadata_routing.MetadataRouter` instance.

    .. versionadded:: 1.3

    Parameters
    ----------
    owner : str
        The name of the object to which these requests belong.
    """

    # this is here for us to use this attribute's value instead of doing
    # `isinstance`` in our checks, so that we avoid issues when people vendor
    # this file instead of using it directly from scikit-learn.
    _type = "metadata_router"

    def __init__(self, owner):
        self._route_mappings = dict()
        # `_self_request` is used if the router is also a consumer.
        # _self_request, (added using `add_self_request()`) is treated
        # differently from the other objects which are stored in
        # _route_mappings.
        self._self_request = None
        self.owner = owner

    def add_self_request(self, obj):
        """Add `self` (as a consumer) to the routing.

        This method is used if the router is also a consumer, and hence the
        router itself needs to be included in the routing. The passed object
        can be an estimator or a
        :class:`~sklearn.utils.metadata_routing.MetadataRequest`.

        A router should add itself using this method instead of `add` since it
        should be treated differently than the other objects to which metadata
        is routed by the router.

        Parameters
        ----------
        obj : object
            This is typically the router instance, i.e. `self` in a
            ``get_metadata_routing()`` implementation. It can also be a
            ``MetadataRequest`` instance.

        Returns
        -------
        self : MetadataRouter
            Returns `self`.
        """
        if getattr(obj, "_type", None) == "metadata_request":
            self._self_request = deepcopy(obj)
        elif hasattr(obj, "_get_metadata_request"):
            self._self_request = deepcopy(obj._get_metadata_request())
        else:
            raise ValueError(
                "Given `obj` is neither a `MetadataRequest` nor does it implement the"
                " required API. Inheriting from `BaseEstimator` implements the required"
                " API."
            )
        return self

    def add(self, *, method_mapping, **objs):
        """Add named objects with their corresponding method mapping.

        Parameters
        ----------
        method_mapping : MethodMapping or str
            The mapping between the child and the parent's methods. If str, the
            output of :func:`~sklearn.utils.metadata_routing.MethodMapping.from_str`
            is used.

        **objs : dict
            A dictionary of objects from which metadata is extracted by calling
            :func:`~sklearn.utils.metadata_routing.get_routing_for_object` on them.

        Returns
        -------
        self : MetadataRouter
            Returns `self`.
        """
        if isinstance(method_mapping, str):
            method_mapping = MethodMapping.from_str(method_mapping)
        else:
            method_mapping = deepcopy(method_mapping)

        for name, obj in objs.items():
            self._route_mappings[name] = RouterMappingPair(
                mapping=method_mapping, router=get_routing_for_object(obj)
            )
        return self

    def consumes(self, method, params):
        """Check whether the given parameters are consumed by the given method.

        .. versionadded:: 1.4

        Parameters
        ----------
        method : str
            The name of the method to check.

        params : iterable of str
            An iterable of parameters to check.

        Returns
        -------
        consumed : set of str
            A set of parameters which are consumed by the given method.
        """
        res = set()
        if self._self_request:
            res = res | self._self_request.consumes(method=method, params=params)

        for _, route_mapping in self._route_mappings.items():
            for callee, caller in route_mapping.mapping:
                if caller == method:
                    res = res | route_mapping.router.consumes(
                        method=callee, params=params
                    )

        return res

    def _get_param_names(self, *, method, return_alias, ignore_self_request):
        """Get names of all metadata that can be consumed or routed by specified \
            method.

        This method returns the names of all metadata, even the ``False``
        ones.

        Parameters
        ----------
        method : str
            The name of the method for which metadata names are requested.

        return_alias : bool
            Controls whether original or aliased names should be returned,
            which only applies to the stored `self`. If no `self` routing
            object is stored, this parameter has no effect.

        ignore_self_request : bool
            If `self._self_request` should be ignored. This is used in `_route_params`.
            If ``True``, ``return_alias`` has no effect.

        Returns
        -------
        names : set of str
            A set of strings with the names of all parameters.
        """
        res = set()
        if self._self_request and not ignore_self_request:
            res = res.union(
                self._self_request._get_param_names(
                    method=method, return_alias=return_alias
                )
            )

        for name, route_mapping in self._route_mappings.items():
            for callee, caller in route_mapping.mapping:
                if caller == method:
                    res = res.union(
                        route_mapping.router._get_param_names(
                            method=callee, return_alias=True, ignore_self_request=False
                        )
                    )
        return res

    def _route_params(self, *, params, method):
        """Prepare the given parameters to be passed to the method.

        This is used when a router is used as a child object of another router.
        The parent router then passes all parameters understood by the child
        object to it and delegates their validation to the child.

        The output of this method can be used directly as the input to the
        corresponding method as extra props.

        Parameters
        ----------
        method : str
            The name of the method for which the parameters are requested and
            routed.

        params : dict
            A dictionary of provided metadata.

        Returns
        -------
        params : Bunch
            A :class:`~sklearn.utils.Bunch` of {prop: value} which can be given to the
            corresponding method.
        """
        res = Bunch()
        if self._self_request:
            res.update(self._self_request._route_params(params=params, method=method))

        param_names = self._get_param_names(
            method=method, return_alias=True, ignore_self_request=True
        )
        child_params = {
            key: value for key, value in params.items() if key in param_names
        }
        for key in set(res.keys()).intersection(child_params.keys()):
            # conflicts are okay if the passed objects are the same, but it's
            # an issue if they're different objects.
            if child_params[key] is not res[key]:
                raise ValueError(
                    f"In {self.owner}, there is a conflict on {key} between what is"
                    " requested for this estimator and what is requested by its"
                    " children. You can resolve this conflict by using an alias for"
                    " the child estimator(s) requested metadata."
                )

        res.update(child_params)
        return res

    def route_params(self, *, caller, params):
        """Return the input parameters requested by child objects.

        The output of this method is a bunch, which includes the metadata for all
        methods of each child object that is used in the router's `caller` method.

        If the router is also a consumer, it also checks for warnings of
        `self`'s/consumer's requested metadata.

        Parameters
        ----------
        caller : str
            The name of the method for which the parameters are requested and
            routed. If called inside the :term:`fit` method of a router, it
            would be `"fit"`.

        params : dict
            A dictionary of provided metadata.

        Returns
        -------
        params : Bunch
<<<<<<< HEAD
            A :class:`~utils.Bunch` of the form
            ``{"object_name": {"method_name": {params: value}}}`` which can be
=======
            A :class:`~sklearn.utils.Bunch` of the form
            ``{"object_name": {"method_name": {prop: value}}}`` which can be
>>>>>>> 4ce8e198
            used to pass the required metadata to corresponding methods or
            corresponding child objects.
        """
        if self._self_request:
            self._self_request._check_warnings(params=params, method=caller)

        res = Bunch()
        for name, route_mapping in self._route_mappings.items():
            router, mapping = route_mapping.router, route_mapping.mapping

            res[name] = Bunch()
            for _callee, _caller in mapping:
                if _caller == caller:
                    res[name][_callee] = router._route_params(
                        params=params, method=_callee
                    )
        return res

    def validate_metadata(self, *, method, params):
        """Validate given metadata for a method.

        This raises a ``TypeError`` if some of the passed metadata are not
        understood by child objects.

        Parameters
        ----------
        method : str
            The name of the method for which the parameters are requested and
            routed. If called inside the :term:`fit` method of a router, it
            would be `"fit"`.

        params : dict
            A dictionary of provided metadata.
        """
        param_names = self._get_param_names(
            method=method, return_alias=False, ignore_self_request=False
        )
        if self._self_request:
            self_params = self._self_request._get_param_names(
                method=method, return_alias=False
            )
        else:
            self_params = set()
        extra_keys = set(params.keys()) - param_names - self_params
        if extra_keys:
            raise TypeError(
                f"{self.owner}.{method} got unexpected argument(s) {extra_keys}, which"
                " are not requested metadata in any object."
            )

    def _serialize(self):
        """Serialize the object.

        Returns
        -------
        obj : dict
            A serialized version of the instance in the form of a dictionary.
        """
        res = dict()
        if self._self_request:
            res["$self_request"] = (
                self._self_request._serialize()
            )  # <-- why is `$` part of the key name?
        for name, route_mapping in self._route_mappings.items():
            res[name] = dict()
            res[name]["mapping"] = route_mapping.mapping._serialize()
            res[name]["router"] = route_mapping.router._serialize()

        return res

    def __iter__(self):
        if self._self_request:
            yield "$self_request", RouterMappingPair(
                mapping=MethodMapping.from_str("one-to-one"), router=self._self_request
            )
        for name, route_mapping in self._route_mappings.items():
            yield (name, route_mapping)

    def __repr__(self):
        return str(self._serialize())

    def __str__(self):
        return str(repr(self))


def get_routing_for_object(obj=None):
    """Get a ``Metadata{Router, Request}`` instance from the given object.

    This function returns a
    :class:`~sklearn.utils.metadata_routing.MetadataRouter` or a
    :class:`~sklearn.utils.metadata_routing.MetadataRequest` from the given input.

    This function always returns a copy or an instance constructed from the
    input, such that changing the output of this function will not change the
    original object.

    .. versionadded:: 1.3

    Parameters
    ----------
    obj : object
        - If the object provides a `get_metadata_routing` method, return a copy
            of the output of that method.
        - If the object is already a
            :class:`~sklearn.utils.metadata_routing.MetadataRequest` or a
            :class:`~sklearn.utils.metadata_routing.MetadataRouter`, return a copy
            of that.
        - Returns an empty :class:`~sklearn.utils.metadata_routing.MetadataRequest`
            otherwise.

    Returns
    -------
    obj : MetadataRequest or MetadataRouting
        A ``MetadataRequest`` or a ``MetadataRouting`` taken or created from
        the given object.
    """
    # doing this instead of a try/except since an AttributeError could be raised
    # for other reasons.
    if hasattr(obj, "get_metadata_routing"):
        return deepcopy(obj.get_metadata_routing())

    elif getattr(obj, "_type", None) in ["metadata_request", "metadata_router"]:
        return deepcopy(obj)

    return MetadataRequest(owner=None)


# Request method
# ==============
# This section includes what's needed for the request method descriptor and
# their dynamic generation in a meta class.

# These strings are used to dynamically generate the docstrings for
# set_{method}_request methods.
REQUESTER_DOC = """        Request metadata passed to the ``{method}`` method.

        Note that this method is only relevant if
        ``enable_metadata_routing=True`` (see :func:`sklearn.set_config`).
        Please see :ref:`User Guide <metadata_routing>` on how the routing
        mechanism works.

        The options for each parameter are:

        - ``True``: metadata is requested, and \
passed to ``{method}`` if provided. The request is ignored if \
metadata is not provided.

        - ``False``: metadata is not requested and the meta-estimator \
will not pass it to ``{method}``.

        - ``None``: metadata is not requested, and the meta-estimator \
will raise an error if the user provides it.

        - ``str``: metadata should be passed to the meta-estimator with \
this given alias instead of the original name.

        The default (``sklearn.utils.metadata_routing.UNCHANGED``) retains the
        existing request. This allows you to change the request for some
        parameters and not others.

        .. versionadded:: 1.3

        .. note::
            This method is only relevant if this estimator is used as a
            sub-estimator of a meta-estimator, e.g. used inside a
            :class:`~sklearn.pipeline.Pipeline`. Otherwise it has no effect.

        Parameters
        ----------
"""
REQUESTER_DOC_PARAM = """        {metadata} : str, True, False, or None, \
                    default=sklearn.utils.metadata_routing.UNCHANGED
            Metadata routing for ``{metadata}`` parameter in ``{method}``.

"""
REQUESTER_DOC_RETURN = """        Returns
        -------
        self : object
            The updated object.
"""


class RequestMethod:
    """
    A descriptor for request methods.

    .. versionadded:: 1.3

    Parameters
    ----------
    name : str
        The name of the method for which the request function should be
        created, e.g. ``"fit"`` would create a ``set_fit_request`` function.

    keys : list of str
        A list of strings which are accepted parameters by the created
        function, e.g. ``["sample_weight"]`` if the corresponding method
        accepts it as a metadata.

    validate_keys : bool, default=True
        Whether to check if the requested parameters fit the actual parameters
        of the method.

    Notes
    -----
    This class is a descriptor [1]_ and uses PEP-362 to set the signature of
    the returned function [2]_.

    References
    ----------
    .. [1] https://docs.python.org/3/howto/descriptor.html

    .. [2] https://www.python.org/dev/peps/pep-0362/
    """

    def __init__(self, name, keys, validate_keys=True):
        self.name = name
        self.keys = keys
        self.validate_keys = validate_keys

    def __get__(self, instance, owner):
        # we would want to have a method which accepts only the expected args
        def func(**kw):
            """Updates the request for provided parameters

            This docstring is overwritten below.
            See REQUESTER_DOC for expected functionality
            """
            if not _routing_enabled():
                raise RuntimeError(
                    "This method is only available when metadata routing is enabled."
                    " You can enable it using"
                    " sklearn.set_config(enable_metadata_routing=True)."
                )

            if self.validate_keys and (set(kw) - set(self.keys)):
                raise TypeError(
                    f"Unexpected args: {set(kw) - set(self.keys)}. Accepted arguments"
                    f" are: {set(self.keys)}"
                )

            requests = instance._get_metadata_request()
            method_metadata_request = getattr(requests, self.name)

            for prop, alias in kw.items():
                if alias is not UNCHANGED:
                    method_metadata_request.add_request(param=prop, alias=alias)
            instance._metadata_request = requests

            return instance

        # Now we set the relevant attributes of the function so that it seems
        # like a normal method to the end user, with known expected arguments.
        func.__name__ = f"set_{self.name}_request"
        params = [
            inspect.Parameter(
                name="self",
                kind=inspect.Parameter.POSITIONAL_OR_KEYWORD,
                annotation=owner,
            )
        ]
        params.extend(
            [
                inspect.Parameter(
                    k,
                    inspect.Parameter.KEYWORD_ONLY,
                    default=UNCHANGED,
                    annotation=Optional[Union[bool, None, str]],
                )
                for k in self.keys
            ]
        )
        func.__signature__ = inspect.Signature(
            params,
            return_annotation=owner,
        )
        doc = REQUESTER_DOC.format(method=self.name)
        for metadata in self.keys:
            doc += REQUESTER_DOC_PARAM.format(metadata=metadata, method=self.name)
        doc += REQUESTER_DOC_RETURN
        func.__doc__ = doc
        return func


class _MetadataRequester:
    """Mixin class for adding metadata request functionality.

    ``BaseEstimator`` inherits from this Mixin.

    .. versionadded:: 1.3
    """

    if TYPE_CHECKING:  # pragma: no cover
        # This code is never run in runtime, but it's here for type checking.
        # Type checkers fail to understand that the `set_{method}_request`
        # methods are dynamically generated, and they complain that they are
        # not defined. We define them here to make type checkers happy.
        # During type checking analyzers assume this to be True.
        # The following list of defined methods mirrors the list of methods
        # in SIMPLE_METHODS.
        # fmt: off
        def set_fit_request(self, **kwargs): pass
        def set_partial_fit_request(self, **kwargs): pass
        def set_predict_request(self, **kwargs): pass
        def set_predict_proba_request(self, **kwargs): pass
        def set_predict_log_proba_request(self, **kwargs): pass
        def set_decision_function_request(self, **kwargs): pass
        def set_score_request(self, **kwargs): pass
        def set_split_request(self, **kwargs): pass
        def set_transform_request(self, **kwargs): pass
        def set_inverse_transform_request(self, **kwargs): pass
        # fmt: on

    def __init_subclass__(cls, **kwargs):
        """Set the ``set_{method}_request`` methods.

        This uses PEP-487 [1]_ to set the ``set_{method}_request`` methods. It
        looks for the information available in the set default values which are
        set using ``__metadata_request__*`` class attributes, or inferred
        from method signatures.

        The ``__metadata_request__*`` class attributes are used when a method
        does not explicitly accept a metadata through its arguments or if the
        developer would like to specify a request value for those metadata
        which are different from the default ``None``.

        References
        ----------
        .. [1] https://www.python.org/dev/peps/pep-0487
        """
        try:
            requests = cls._get_default_requests()
        except Exception:
            # if there are any issues in the default values, it will be raised
            # when ``get_metadata_routing`` is called. Here we are going to
            # ignore all the issues such as bad defaults etc.
            super().__init_subclass__(**kwargs)
            return

        for method in SIMPLE_METHODS:
            mmr = getattr(requests, method)
            # set ``set_{method}_request``` methods
            if not len(mmr.requests):
                continue
            setattr(
                cls,
                f"set_{method}_request",
                RequestMethod(method, sorted(mmr.requests.keys())),
            )
        super().__init_subclass__(**kwargs)

    @classmethod
    def _build_request_for_signature(cls, router, method):
        """Build the `MethodMetadataRequest` for a method using its signature.

        This method takes all arguments from the method signature and uses
        ``None`` as their default request value, except ``X``, ``y``, ``Y``,
        ``Xt``, ``yt``, ``*args``, and ``**kwargs``.

        Parameters
        ----------
        router : MetadataRequest
            The parent object for the created `MethodMetadataRequest`.
        method : str
            The name of the method.

        Returns
        -------
        method_request : MethodMetadataRequest
            The prepared request using the method's signature.
        """
        mmr = MethodMetadataRequest(owner=cls.__name__, method=method)
        # Here we use `isfunction` instead of `ismethod` because calling `getattr`
        # on a class instead of an instance returns an unbound function.
        if not hasattr(cls, method) or not inspect.isfunction(getattr(cls, method)):
            return mmr
        # ignore the first parameter of the method, which is usually "self"
        params = list(inspect.signature(getattr(cls, method)).parameters.items())[1:]
        for pname, param in params:
            if pname in {"X", "y", "Y", "Xt", "yt"}:
                continue
            if param.kind in {param.VAR_POSITIONAL, param.VAR_KEYWORD}:
                continue
            mmr.add_request(
                param=pname,
                alias=None,
            )
        return mmr

    @classmethod
    def _get_default_requests(cls):
        """Collect default request values.

        This method combines the information present in ``__metadata_request__*``
        class attributes, as well as determining request keys from method
        signatures.
        """
        requests = MetadataRequest(owner=cls.__name__)

        for method in SIMPLE_METHODS:
            setattr(
                requests,
                method,
                cls._build_request_for_signature(router=requests, method=method),
            )

        # Then overwrite those defaults with the ones provided in
        # __metadata_request__* attributes. Defaults set in
        # __metadata_request__* attributes take precedence over signature
        # sniffing.

        # need to go through the MRO since this is a class attribute and
        # ``vars`` doesn't report the parent class attributes. We go through
        # the reverse of the MRO so that child classes have precedence over
        # their parents.
        defaults = dict()
        for base_class in reversed(inspect.getmro(cls)):
            base_defaults = {
                attr: value
                for attr, value in vars(base_class).items()
                if "__metadata_request__" in attr
            }
            defaults.update(base_defaults)
        defaults = dict(sorted(defaults.items()))

        for attr, value in defaults.items():
            # we don't check for attr.startswith() since python prefixes attrs
            # starting with __ with the `_ClassName`.
            substr = "__metadata_request__"
            method = attr[attr.index(substr) + len(substr) :]
            for prop, alias in value.items():
                getattr(requests, method).add_request(param=prop, alias=alias)

        return requests

    def _get_metadata_request(self):
        """Get requested data properties.

        Please check :ref:`User Guide <metadata_routing>` on how the routing
        mechanism works.

        Returns
        -------
        request : MetadataRequest
            A :class:`~sklearn.utils.metadata_routing.MetadataRequest` instance.
        """
        if hasattr(self, "_metadata_request"):
            requests = get_routing_for_object(self._metadata_request)
        else:
            requests = self._get_default_requests()

        return requests

    def get_metadata_routing(self):
        """Get metadata routing of this object.

        Please check :ref:`User Guide <metadata_routing>` on how the routing
        mechanism works.

        Returns
        -------
        routing : MetadataRequest
            A :class:`~sklearn.utils.metadata_routing.MetadataRequest` encapsulating
            routing information.
        """
        return self._get_metadata_request()


# Process Routing in Routers
# ==========================
# This is almost always the only method used in routers to process and route
# given metadata. This is to minimize the boilerplate required in routers.


# Here the first two arguments are positional only which makes everything
# passed as keyword argument a metadata. The first two args also have an `_`
# prefix to reduce the chances of name collisions with the passed metadata, and
# since they're positional only, users will never type those underscores.
def process_routing(_obj, _method, /, **kwargs):
    """Validate and route input parameters.

    This function is used inside a router's method, e.g. :term:`fit`,
    to validate the metadata and handle the routing.

    Assuming this signature of a router's fit method:
    ``fit(self, X, y, sample_weight=None, **fit_params)``,
    a call to this function would be:
    ``process_routing(self, "fit", sample_weight=sample_weight, **fit_params)``.

    Note that if routing is not enabled and ``kwargs`` is empty, then it
    returns an empty routing where ``process_routing(...).ANYTHING.ANY_METHOD``
    is always an empty dictionary.

    .. versionadded:: 1.3

    Parameters
    ----------
    _obj : object
        An object implementing ``get_metadata_routing``. Typically a
        meta-estimator.

    _method : str
        The name of the router's method in which this function is called.

    **kwargs : dict
        Metadata to be routed.

    Returns
    -------
    routed_params : Bunch
<<<<<<< HEAD
        A :class:`~utils.Bunch` of the form ``{"object_name": {"method_name":
        {params: value}}}`` which can be used to pass the required metadata to
=======
        A :class:`~sklearn.utils.Bunch` of the form ``{"object_name": {"method_name":
        {prop: value}}}`` which can be used to pass the required metadata to
>>>>>>> 4ce8e198
        corresponding methods or corresponding child objects. The object names
        are those defined in `obj.get_metadata_routing()`.
    """
    if not _routing_enabled() and not kwargs:
        # If routing is not enabled and kwargs are empty, then we don't have to
        # try doing any routing, we can simply return a structure which returns
        # an empty dict on routed_params.ANYTHING.ANY_METHOD.
        class EmptyRequest:
            def get(self, name, default=None):
                return default if default else {}

            def __getitem__(self, name):
                return Bunch(**{method: dict() for method in METHODS})

            def __getattr__(self, name):
                return Bunch(**{method: dict() for method in METHODS})

        return EmptyRequest()

    if not (hasattr(_obj, "get_metadata_routing") or isinstance(_obj, MetadataRouter)):
        raise AttributeError(
            f"The given object ({repr(_obj.__class__.__name__)}) needs to either"
            " implement the routing method `get_metadata_routing` or be a"
            " `MetadataRouter` instance."
        )
    if _method not in METHODS:
        raise TypeError(
            f"Can only route and process input on these methods: {METHODS}, "
            f"while the passed method is: {_method}."
        )

    request_routing = get_routing_for_object(_obj)
    request_routing.validate_metadata(params=kwargs, method=_method)
    routed_params = request_routing.route_params(params=kwargs, caller=_method)

    return routed_params<|MERGE_RESOLUTION|>--- conflicted
+++ resolved
@@ -1012,13 +1012,8 @@
         Returns
         -------
         params : Bunch
-<<<<<<< HEAD
-            A :class:`~utils.Bunch` of the form
+            A :class:`~sklearn.utils.Bunch` of the form
             ``{"object_name": {"method_name": {params: value}}}`` which can be
-=======
-            A :class:`~sklearn.utils.Bunch` of the form
-            ``{"object_name": {"method_name": {prop: value}}}`` which can be
->>>>>>> 4ce8e198
             used to pass the required metadata to corresponding methods or
             corresponding child objects.
         """
@@ -1529,13 +1524,10 @@
     Returns
     -------
     routed_params : Bunch
-<<<<<<< HEAD
         A :class:`~utils.Bunch` of the form ``{"object_name": {"method_name":
         {params: value}}}`` which can be used to pass the required metadata to
-=======
         A :class:`~sklearn.utils.Bunch` of the form ``{"object_name": {"method_name":
-        {prop: value}}}`` which can be used to pass the required metadata to
->>>>>>> 4ce8e198
+        {params: value}}}`` which can be used to pass the required metadata to
         corresponding methods or corresponding child objects. The object names
         are those defined in `obj.get_metadata_routing()`.
     """
