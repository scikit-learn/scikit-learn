--- conflicted
+++ resolved
@@ -193,17 +193,10 @@
     variances = np.zeros_like(means, dtype=dtype)
 
     cdef:
-<<<<<<< HEAD
         np.ndarray[floating, ndim=1] counts = \
             np.zeros(n_features, dtype=dtype)
         np.ndarray[floating, ndim=1] counts_nan = \
             np.zeros(n_features, dtype=dtype)
-=======
-        np.ndarray[np.float64_t, ndim=1] counts = np.zeros(
-            n_features,  dtype=np.float64)
-        np.ndarray[np.float64_t, ndim=1] counts_nan = np.zeros(
-            n_features, dtype=np.float64)
->>>>>>> 951a6c80
 
     for col_ind in range(n_features):
         for i in range(X_indptr[col_ind], X_indptr[col_ind + 1]):
