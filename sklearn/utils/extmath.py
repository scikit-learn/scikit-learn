<<<<<<< HEAD
"""Utilities to perform optimal mathematical operations in scikit-learn."""
=======
"""
The :mod:`sklearn.utils.extmath` module includes utilities to perform
optimal mathematical operations in scikit-learn that are not available in SciPy.
"""
>>>>>>> acd2d90e

# Authors: Gael Varoquaux
#          Alexandre Gramfort
#          Alexandre T. Passos
#          Olivier Grisel
#          Lars Buitinck
#          Stefan van der Walt
#          Kyle Kastner
#          Giorgio Patrini
# License: BSD 3 clause

import warnings
from functools import partial
from numbers import Integral

import numpy as np
from scipy import linalg, sparse

from ..utils._param_validation import Interval, StrOptions, validate_params
from ..utils.deprecation import deprecated
from ._array_api import _is_numpy_namespace, device, get_namespace
from .sparsefuncs_fast import csr_row_norms
from .validation import check_array, check_random_state


def squared_norm(x):
    """Squared Euclidean or Frobenius norm of x.

    Faster than norm(x) ** 2.

    Parameters
    ----------
    x : array-like
        The input array which could be either be a vector or a 2 dimensional array.

    Returns
    -------
    float
        The Euclidean norm when x is a vector, the Frobenius norm when x
        is a matrix (2-d array).
    """
    x = np.ravel(x, order="K")
    if np.issubdtype(x.dtype, np.integer):
        warnings.warn(
            (
                "Array type is integer, np.dot may overflow. "
                "Data should be float type to avoid this issue"
            ),
            UserWarning,
        )
    return np.dot(x, x)


def row_norms(X, squared=False):
    """Row-wise (squared) Euclidean norm of X.

    Equivalent to np.sqrt((X * X).sum(axis=1)), but also supports sparse
    matrices and does not create an X.shape-sized temporary.

    Performs no input validation.

    Parameters
    ----------
    X : array-like
        The input array.
    squared : bool, default=False
        If True, return squared norms.

    Returns
    -------
    array-like
        The row-wise (squared) Euclidean norm of X.
    """
    if sparse.issparse(X):
        X = X.tocsr()
        norms = csr_row_norms(X)
        if not squared:
            norms = np.sqrt(norms)
    else:
        xp, _ = get_namespace(X)
        if _is_numpy_namespace(xp):
            X = np.asarray(X)
            norms = np.einsum("ij,ij->i", X, X)
            norms = xp.asarray(norms)
        else:
            norms = xp.sum(xp.multiply(X, X), axis=1)
        if not squared:
            norms = xp.sqrt(norms)
    return norms


def fast_logdet(A):
    """Compute logarithm of determinant of a square matrix.

    The (natural) logarithm of the determinant of a square matrix
    is returned if det(A) is non-negative and well defined.
    If the determinant is zero or negative returns -Inf.

    Equivalent to : np.log(np.det(A)) but more robust.

    Parameters
    ----------
    A : array_like of shape (n, n)
        The square matrix.

    Returns
    -------
    logdet : float
        When det(A) is strictly positive, log(det(A)) is returned.
        When det(A) is non-positive or not defined, then -inf is returned.

    See Also
    --------
    numpy.linalg.slogdet : Compute the sign and (natural) logarithm of the determinant
        of an array.

    Examples
    --------
    >>> import numpy as np
    >>> from sklearn.utils.extmath import fast_logdet
    >>> a = np.array([[5, 1], [2, 8]])
    >>> fast_logdet(a)
    3.6375861597263857
    """
    xp, _ = get_namespace(A)
    sign, ld = xp.linalg.slogdet(A)
    if not sign > 0:
        return -xp.inf
    return ld


def density(w):
    """Compute density of a sparse vector.

    Parameters
    ----------
    w : {ndarray, sparse matrix}
        The input data can be numpy ndarray or a sparse matrix.

    Returns
    -------
    float
        The density of w, between 0 and 1.

    Examples
    --------
    >>> from scipy import sparse
    >>> from sklearn.utils.extmath import density
    >>> X = sparse.random(10, 10, density=0.25, random_state=0)
    >>> density(X)
    0.25
    """
    if hasattr(w, "toarray"):
        d = float(w.nnz) / (w.shape[0] * w.shape[1])
    else:
        d = 0 if w is None else float((w != 0).sum()) / w.size
    return d


def safe_sparse_dot(a, b, *, dense_output=False):
    """Dot product that handle the sparse matrix case correctly.

    Parameters
    ----------
    a : {ndarray, sparse matrix}
    b : {ndarray, sparse matrix}
    dense_output : bool, default=False
        When False, ``a`` and ``b`` both being sparse will yield sparse output.
        When True, output will always be a dense array.

    Returns
    -------
    dot_product : {ndarray, sparse matrix}
        Sparse if ``a`` and ``b`` are sparse and ``dense_output=False``.

    Examples
    --------
    >>> from scipy.sparse import csr_matrix
    >>> from sklearn.utils.extmath import safe_sparse_dot
    >>> X = csr_matrix([[1, 2], [3, 4], [5, 6]])
    >>> dot_product = safe_sparse_dot(X, X.T)
    >>> dot_product.toarray()
    array([[ 5, 11, 17],
           [11, 25, 39],
           [17, 39, 61]])
    """
    if a.ndim > 2 or b.ndim > 2:
        if sparse.issparse(a):
            # sparse is always 2D. Implies b is 3D+
            # [i, j] @ [k, ..., l, m, n] -> [i, k, ..., l, n]
            b_ = np.rollaxis(b, -2)
            b_2d = b_.reshape((b.shape[-2], -1))
            ret = a @ b_2d
            ret = ret.reshape(a.shape[0], *b_.shape[1:])
        elif sparse.issparse(b):
            # sparse is always 2D. Implies a is 3D+
            # [k, ..., l, m] @ [i, j] -> [k, ..., l, j]
            a_2d = a.reshape(-1, a.shape[-1])
            ret = a_2d @ b
            ret = ret.reshape(*a.shape[:-1], b.shape[1])
        else:
            ret = np.dot(a, b)
    else:
        ret = a @ b

    if (
        sparse.issparse(a)
        and sparse.issparse(b)
        and dense_output
        and hasattr(ret, "toarray")
    ):
        return ret.toarray()
    return ret


def randomized_range_finder(
    A, *, size, n_iter, power_iteration_normalizer="auto", random_state=None
):
    """Compute an orthonormal matrix whose range approximates the range of A.

    Parameters
    ----------
    A : 2D array
        The input data matrix.

    size : int
        Size of the return array.

    n_iter : int
        Number of power iterations used to stabilize the result.

    power_iteration_normalizer : {'auto', 'QR', 'LU', 'none'}, default='auto'
        Whether the power iterations are normalized with step-by-step
        QR factorization (the slowest but most accurate), 'none'
        (the fastest but numerically unstable when `n_iter` is large, e.g.
        typically 5 or larger), or 'LU' factorization (numerically stable
        but can lose slightly in accuracy). The 'auto' mode applies no
        normalization if `n_iter` <= 2 and switches to LU otherwise.

        .. versionadded:: 0.18

    random_state : int, RandomState instance or None, default=None
        The seed of the pseudo random number generator to use when shuffling
        the data, i.e. getting the random vectors to initialize the algorithm.
        Pass an int for reproducible results across multiple function calls.
        See :term:`Glossary <random_state>`.

    Returns
    -------
    Q : ndarray
        A (size x size) projection matrix, the range of which
        approximates well the range of the input matrix A.

    Notes
    -----

    Follows Algorithm 4.3 of
    :arxiv:`"Finding structure with randomness:
    Stochastic algorithms for constructing approximate matrix decompositions"
    <0909.4061>`
    Halko, et al. (2009)

    An implementation of a randomized algorithm for principal component
    analysis
    A. Szlam et al. 2014

    Examples
    --------
    >>> import numpy as np
    >>> from sklearn.utils.extmath import randomized_range_finder
    >>> A = np.array([[1, 2, 3], [4, 5, 6], [7, 8, 9]])
    >>> randomized_range_finder(A, size=2, n_iter=2, random_state=42)
    array([[-0.21...,  0.88...],
           [-0.52...,  0.24...],
           [-0.82..., -0.38...]])
    """
    xp, is_array_api_compliant = get_namespace(A)
    random_state = check_random_state(random_state)

    # Generating normal random vectors with shape: (A.shape[1], size)
    # XXX: generate random number directly from xp if it's possible
    # one day.
    Q = xp.asarray(random_state.normal(size=(A.shape[1], size)))
    if hasattr(A, "dtype") and xp.isdtype(A.dtype, kind="real floating"):
        # Use float32 computation and components if A has a float32 dtype.
        Q = xp.astype(Q, A.dtype, copy=False)

    # Move Q to device if needed only after converting to float32 if needed to
    # avoid allocating unnecessary memory on the device.

    # Note: we cannot combine the astype and to_device operations in one go
    # using xp.asarray(..., dtype=dtype, device=device) because downcasting
    # from float64 to float32 in asarray might not always be accepted as only
    # casts following type promotion rules are guarateed to work.
    # https://github.com/data-apis/array-api/issues/647
    if is_array_api_compliant:
        Q = xp.asarray(Q, device=device(A))

    # Deal with "auto" mode
    if power_iteration_normalizer == "auto":
        if n_iter <= 2:
            power_iteration_normalizer = "none"
        elif is_array_api_compliant:
            # XXX: https://github.com/data-apis/array-api/issues/627
            warnings.warn(
                "Array API does not support LU factorization, falling back to QR"
                " instead. Set `power_iteration_normalizer='QR'` explicitly to silence"
                " this warning."
            )
            power_iteration_normalizer = "QR"
        else:
            power_iteration_normalizer = "LU"
    elif power_iteration_normalizer == "LU" and is_array_api_compliant:
        raise ValueError(
            "Array API does not support LU factorization. Set "
            "`power_iteration_normalizer='QR'` instead."
        )

    if is_array_api_compliant:
        qr_normalizer = partial(xp.linalg.qr, mode="reduced")
    else:
        # Use scipy.linalg instead of numpy.linalg when not explicitly
        # using the Array API.
        qr_normalizer = partial(linalg.qr, mode="economic", check_finite=False)

    if power_iteration_normalizer == "QR":
        normalizer = qr_normalizer
    elif power_iteration_normalizer == "LU":
        normalizer = partial(linalg.lu, permute_l=True, check_finite=False)
    else:
        normalizer = lambda x: (x, None)

    # Perform power iterations with Q to further 'imprint' the top
    # singular vectors of A in Q
    for _ in range(n_iter):
        Q, _ = normalizer(A @ Q)
        Q, _ = normalizer(A.T @ Q)

    # Sample the range of A using by linear projection of Q
    # Extract an orthonormal basis
    Q, _ = qr_normalizer(A @ Q)

    return Q


@validate_params(
    {
        "M": [np.ndarray, "sparse matrix"],
        "n_components": [Interval(Integral, 1, None, closed="left")],
        "n_oversamples": [Interval(Integral, 0, None, closed="left")],
        "n_iter": [Interval(Integral, 0, None, closed="left"), StrOptions({"auto"})],
        "power_iteration_normalizer": [StrOptions({"auto", "QR", "LU", "none"})],
        "transpose": ["boolean", StrOptions({"auto"})],
        "flip_sign": ["boolean"],
        "random_state": ["random_state"],
        "svd_lapack_driver": [StrOptions({"gesdd", "gesvd"})],
    },
    prefer_skip_nested_validation=True,
)
def randomized_svd(
    M,
    n_components,
    *,
    n_oversamples=10,
    n_iter="auto",
    power_iteration_normalizer="auto",
    transpose="auto",
    flip_sign=True,
    random_state=None,
    svd_lapack_driver="gesdd",
):
    """Compute a truncated randomized SVD.

    This method solves the fixed-rank approximation problem described in [1]_
    (problem (1.5), p5).

    Parameters
    ----------
    M : {ndarray, sparse matrix}
        Matrix to decompose.

    n_components : int
        Number of singular values and vectors to extract.

    n_oversamples : int, default=10
        Additional number of random vectors to sample the range of `M` so as
        to ensure proper conditioning. The total number of random vectors
        used to find the range of `M` is `n_components + n_oversamples`. Smaller
        number can improve speed but can negatively impact the quality of
        approximation of singular vectors and singular values. Users might wish
        to increase this parameter up to `2*k - n_components` where k is the
        effective rank, for large matrices, noisy problems, matrices with
        slowly decaying spectrums, or to increase precision accuracy. See [1]_
        (pages 5, 23 and 26).

    n_iter : int or 'auto', default='auto'
        Number of power iterations. It can be used to deal with very noisy
        problems. When 'auto', it is set to 4, unless `n_components` is small
        (< .1 * min(X.shape)) in which case `n_iter` is set to 7.
        This improves precision with few components. Note that in general
        users should rather increase `n_oversamples` before increasing `n_iter`
        as the principle of the randomized method is to avoid usage of these
        more costly power iterations steps. When `n_components` is equal
        or greater to the effective matrix rank and the spectrum does not
        present a slow decay, `n_iter=0` or `1` should even work fine in theory
        (see [1]_ page 9).

        .. versionchanged:: 0.18

    power_iteration_normalizer : {'auto', 'QR', 'LU', 'none'}, default='auto'
        Whether the power iterations are normalized with step-by-step
        QR factorization (the slowest but most accurate), 'none'
        (the fastest but numerically unstable when `n_iter` is large, e.g.
        typically 5 or larger), or 'LU' factorization (numerically stable
        but can lose slightly in accuracy). The 'auto' mode applies no
        normalization if `n_iter` <= 2 and switches to LU otherwise.

        .. versionadded:: 0.18

    transpose : bool or 'auto', default='auto'
        Whether the algorithm should be applied to M.T instead of M. The
        result should approximately be the same. The 'auto' mode will
        trigger the transposition if M.shape[1] > M.shape[0] since this
        implementation of randomized SVD tend to be a little faster in that
        case.

        .. versionchanged:: 0.18

    flip_sign : bool, default=True
        The output of a singular value decomposition is only unique up to a
        permutation of the signs of the singular vectors. If `flip_sign` is
        set to `True`, the sign ambiguity is resolved by making the largest
        loadings for each component in the left singular vectors positive.

    random_state : int, RandomState instance or None, default='warn'
        The seed of the pseudo random number generator to use when
        shuffling the data, i.e. getting the random vectors to initialize
        the algorithm. Pass an int for reproducible results across multiple
        function calls. See :term:`Glossary <random_state>`.

        .. versionchanged:: 1.2
            The default value changed from 0 to None.

    svd_lapack_driver : {"gesdd", "gesvd"}, default="gesdd"
        Whether to use the more efficient divide-and-conquer approach
        (`"gesdd"`) or more general rectangular approach (`"gesvd"`) to compute
        the SVD of the matrix B, which is the projection of M into a low
        dimensional subspace, as described in [1]_.

        .. versionadded:: 1.2

    Returns
    -------
    u : ndarray of shape (n_samples, n_components)
        Unitary matrix having left singular vectors with signs flipped as columns.
    s : ndarray of shape (n_components,)
        The singular values, sorted in non-increasing order.
    vh : ndarray of shape (n_components, n_features)
        Unitary matrix having right singular vectors with signs flipped as rows.

    Notes
    -----
    This algorithm finds a (usually very good) approximate truncated
    singular value decomposition using randomization to speed up the
    computations. It is particularly fast on large matrices on which
    you wish to extract only a small number of components. In order to
    obtain further speed up, `n_iter` can be set <=2 (at the cost of
    loss of precision). To increase the precision it is recommended to
    increase `n_oversamples`, up to `2*k-n_components` where k is the
    effective rank. Usually, `n_components` is chosen to be greater than k
    so increasing `n_oversamples` up to `n_components` should be enough.

    References
    ----------
    .. [1] :arxiv:`"Finding structure with randomness:
      Stochastic algorithms for constructing approximate matrix decompositions"
      <0909.4061>`
      Halko, et al. (2009)

    .. [2] A randomized algorithm for the decomposition of matrices
      Per-Gunnar Martinsson, Vladimir Rokhlin and Mark Tygert

    .. [3] An implementation of a randomized algorithm for principal component
      analysis A. Szlam et al. 2014

    Examples
    --------
    >>> import numpy as np
    >>> from sklearn.utils.extmath import randomized_svd
    >>> a = np.array([[1, 2, 3, 5],
    ...               [3, 4, 5, 6],
    ...               [7, 8, 9, 10]])
    >>> U, s, Vh = randomized_svd(a, n_components=2, random_state=0)
    >>> U.shape, s.shape, Vh.shape
    ((3, 2), (2,), (2, 4))
    """
    if sparse.issparse(M) and M.format in ("lil", "dok"):
        warnings.warn(
            "Calculating SVD of a {} is expensive. "
            "csr_matrix is more efficient.".format(type(M).__name__),
            sparse.SparseEfficiencyWarning,
        )

    random_state = check_random_state(random_state)
    n_random = n_components + n_oversamples
    n_samples, n_features = M.shape

    if n_iter == "auto":
        # Checks if the number of iterations is explicitly specified
        # Adjust n_iter. 7 was found a good compromise for PCA. See #5299
        n_iter = 7 if n_components < 0.1 * min(M.shape) else 4

    if transpose == "auto":
        transpose = n_samples < n_features
    if transpose:
        # this implementation is a bit faster with smaller shape[1]
        M = M.T

    Q = randomized_range_finder(
        M,
        size=n_random,
        n_iter=n_iter,
        power_iteration_normalizer=power_iteration_normalizer,
        random_state=random_state,
    )

    # project M to the (k + p) dimensional space using the basis vectors
    B = Q.T @ M

    # compute the SVD on the thin matrix: (k + p) wide
    xp, is_array_api_compliant = get_namespace(B)
    if is_array_api_compliant:
        Uhat, s, Vt = xp.linalg.svd(B, full_matrices=False)
    else:
        # When when array_api_dispatch is disabled, rely on scipy.linalg
        # instead of numpy.linalg to avoid introducing a behavior change w.r.t.
        # previous versions of scikit-learn.
        Uhat, s, Vt = linalg.svd(
            B, full_matrices=False, lapack_driver=svd_lapack_driver
        )
    del B
    U = Q @ Uhat

    if flip_sign:
        if not transpose:
            U, Vt = svd_flip(U, Vt)
        else:
            # In case of transpose u_based_decision=false
            # to actually flip based on u and not v.
            U, Vt = svd_flip(U, Vt, u_based_decision=False)

    if transpose:
        # transpose back the results according to the input convention
        return Vt[:n_components, :].T, s[:n_components], U[:, :n_components].T
    else:
        return U[:, :n_components], s[:n_components], Vt[:n_components, :]


def _randomized_eigsh(
    M,
    n_components,
    *,
    n_oversamples=10,
    n_iter="auto",
    power_iteration_normalizer="auto",
    selection="module",
    random_state=None,
):
    """Computes a truncated eigendecomposition using randomized methods

    This method solves the fixed-rank approximation problem described in the
    Halko et al paper.

    The choice of which components to select can be tuned with the `selection`
    parameter.

    .. versionadded:: 0.24

    Parameters
    ----------
    M : ndarray or sparse matrix
        Matrix to decompose, it should be real symmetric square or complex
        hermitian

    n_components : int
        Number of eigenvalues and vectors to extract.

    n_oversamples : int, default=10
        Additional number of random vectors to sample the range of M so as
        to ensure proper conditioning. The total number of random vectors
        used to find the range of M is n_components + n_oversamples. Smaller
        number can improve speed but can negatively impact the quality of
        approximation of eigenvectors and eigenvalues. Users might wish
        to increase this parameter up to `2*k - n_components` where k is the
        effective rank, for large matrices, noisy problems, matrices with
        slowly decaying spectrums, or to increase precision accuracy. See Halko
        et al (pages 5, 23 and 26).

    n_iter : int or 'auto', default='auto'
        Number of power iterations. It can be used to deal with very noisy
        problems. When 'auto', it is set to 4, unless `n_components` is small
        (< .1 * min(X.shape)) in which case `n_iter` is set to 7.
        This improves precision with few components. Note that in general
        users should rather increase `n_oversamples` before increasing `n_iter`
        as the principle of the randomized method is to avoid usage of these
        more costly power iterations steps. When `n_components` is equal
        or greater to the effective matrix rank and the spectrum does not
        present a slow decay, `n_iter=0` or `1` should even work fine in theory
        (see Halko et al paper, page 9).

    power_iteration_normalizer : {'auto', 'QR', 'LU', 'none'}, default='auto'
        Whether the power iterations are normalized with step-by-step
        QR factorization (the slowest but most accurate), 'none'
        (the fastest but numerically unstable when `n_iter` is large, e.g.
        typically 5 or larger), or 'LU' factorization (numerically stable
        but can lose slightly in accuracy). The 'auto' mode applies no
        normalization if `n_iter` <= 2 and switches to LU otherwise.

    selection : {'value', 'module'}, default='module'
        Strategy used to select the n components. When `selection` is `'value'`
        (not yet implemented, will become the default when implemented), the
        components corresponding to the n largest eigenvalues are returned.
        When `selection` is `'module'`, the components corresponding to the n
        eigenvalues with largest modules are returned.

    random_state : int, RandomState instance, default=None
        The seed of the pseudo random number generator to use when shuffling
        the data, i.e. getting the random vectors to initialize the algorithm.
        Pass an int for reproducible results across multiple function calls.
        See :term:`Glossary <random_state>`.

    Notes
    -----
    This algorithm finds a (usually very good) approximate truncated
    eigendecomposition using randomized methods to speed up the computations.

    This method is particularly fast on large matrices on which
    you wish to extract only a small number of components. In order to
    obtain further speed up, `n_iter` can be set <=2 (at the cost of
    loss of precision). To increase the precision it is recommended to
    increase `n_oversamples`, up to `2*k-n_components` where k is the
    effective rank. Usually, `n_components` is chosen to be greater than k
    so increasing `n_oversamples` up to `n_components` should be enough.

    Strategy 'value': not implemented yet.
    Algorithms 5.3, 5.4 and 5.5 in the Halko et al paper should provide good
    candidates for a future implementation.

    Strategy 'module':
    The principle is that for diagonalizable matrices, the singular values and
    eigenvalues are related: if t is an eigenvalue of A, then :math:`|t|` is a
    singular value of A. This method relies on a randomized SVD to find the n
    singular components corresponding to the n singular values with largest
    modules, and then uses the signs of the singular vectors to find the true
    sign of t: if the sign of left and right singular vectors are different
    then the corresponding eigenvalue is negative.

    Returns
    -------
    eigvals : 1D array of shape (n_components,) containing the `n_components`
        eigenvalues selected (see ``selection`` parameter).
    eigvecs : 2D array of shape (M.shape[0], n_components) containing the
        `n_components` eigenvectors corresponding to the `eigvals`, in the
        corresponding order. Note that this follows the `scipy.linalg.eigh`
        convention.

    See Also
    --------
    :func:`randomized_svd`

    References
    ----------
    * :arxiv:`"Finding structure with randomness:
      Stochastic algorithms for constructing approximate matrix decompositions"
      (Algorithm 4.3 for strategy 'module') <0909.4061>`
      Halko, et al. (2009)
    """
    if selection == "value":  # pragma: no cover
        # to do : an algorithm can be found in the Halko et al reference
        raise NotImplementedError()

    elif selection == "module":
        # Note: no need for deterministic U and Vt (flip_sign=True),
        # as we only use the dot product UVt afterwards
        U, S, Vt = randomized_svd(
            M,
            n_components=n_components,
            n_oversamples=n_oversamples,
            n_iter=n_iter,
            power_iteration_normalizer=power_iteration_normalizer,
            flip_sign=False,
            random_state=random_state,
        )

        eigvecs = U[:, :n_components]
        eigvals = S[:n_components]

        # Conversion of Singular values into Eigenvalues:
        # For any eigenvalue t, the corresponding singular value is |t|.
        # So if there is a negative eigenvalue t, the corresponding singular
        # value will be -t, and the left (U) and right (V) singular vectors
        # will have opposite signs.
        # Fastest way: see <https://stackoverflow.com/a/61974002/7262247>
        diag_VtU = np.einsum("ji,ij->j", Vt[:n_components, :], U[:, :n_components])
        signs = np.sign(diag_VtU)
        eigvals = eigvals * signs

    else:  # pragma: no cover
        raise ValueError("Invalid `selection`: %r" % selection)

    return eigvals, eigvecs


def weighted_mode(a, w, *, axis=0):
    """Return an array of the weighted modal (most common) value in the passed array.

    If there is more than one such value, only the first is returned.
    The bin-count for the modal bins is also returned.

    This is an extension of the algorithm in scipy.stats.mode.

    Parameters
    ----------
    a : array-like of shape (n_samples,)
        Array of which values to find mode(s).
    w : array-like of shape (n_samples,)
        Array of weights for each value.
    axis : int, default=0
        Axis along which to operate. Default is 0, i.e. the first axis.

    Returns
    -------
    vals : ndarray
        Array of modal values.
    score : ndarray
        Array of weighted counts for each mode.

    See Also
    --------
    scipy.stats.mode: Calculates the Modal (most common) value of array elements
        along specified axis.

    Examples
    --------
    >>> from sklearn.utils.extmath import weighted_mode
    >>> x = [4, 1, 4, 2, 4, 2]
    >>> weights = [1, 1, 1, 1, 1, 1]
    >>> weighted_mode(x, weights)
    (array([4.]), array([3.]))

    The value 4 appears three times: with uniform weights, the result is
    simply the mode of the distribution.

    >>> weights = [1, 3, 0.5, 1.5, 1, 2]  # deweight the 4's
    >>> weighted_mode(x, weights)
    (array([2.]), array([3.5]))

    The value 2 has the highest score: it appears twice with weights of
    1.5 and 2: the sum of these is 3.5.
    """
    if axis is None:
        a = np.ravel(a)
        w = np.ravel(w)
        axis = 0
    else:
        a = np.asarray(a)
        w = np.asarray(w)

    if a.shape != w.shape:
        w = np.full(a.shape, w, dtype=w.dtype)

    scores = np.unique(np.ravel(a))  # get ALL unique values
    testshape = list(a.shape)
    testshape[axis] = 1
    oldmostfreq = np.zeros(testshape)
    oldcounts = np.zeros(testshape)
    for score in scores:
        template = np.zeros(a.shape)
        ind = a == score
        template[ind] = w[ind]
        counts = np.expand_dims(np.sum(template, axis), axis)
        mostfrequent = np.where(counts > oldcounts, score, oldmostfreq)
        oldcounts = np.maximum(counts, oldcounts)
        oldmostfreq = mostfrequent
    return mostfrequent, oldcounts


def cartesian(arrays, out=None):
    """Generate a cartesian product of input arrays.

    Parameters
    ----------
    arrays : list of array-like
        1-D arrays to form the cartesian product of.
    out : ndarray of shape (M, len(arrays)), default=None
        Array to place the cartesian product in.

    Returns
    -------
    out : ndarray of shape (M, len(arrays))
        Array containing the cartesian products formed of input arrays.
        If not provided, the `dtype` of the output array is set to the most
        permissive `dtype` of the input arrays, according to NumPy type
        promotion.

        .. versionadded:: 1.2
           Add support for arrays of different types.

    Notes
    -----
    This function may not be used on more than 32 arrays
    because the underlying numpy functions do not support it.

    Examples
    --------
    >>> from sklearn.utils.extmath import cartesian
    >>> cartesian(([1, 2, 3], [4, 5], [6, 7]))
    array([[1, 4, 6],
           [1, 4, 7],
           [1, 5, 6],
           [1, 5, 7],
           [2, 4, 6],
           [2, 4, 7],
           [2, 5, 6],
           [2, 5, 7],
           [3, 4, 6],
           [3, 4, 7],
           [3, 5, 6],
           [3, 5, 7]])
    """
    arrays = [np.asarray(x) for x in arrays]
    shape = (len(x) for x in arrays)

    ix = np.indices(shape)
    ix = ix.reshape(len(arrays), -1).T

    if out is None:
        dtype = np.result_type(*arrays)  # find the most permissive dtype
        out = np.empty_like(ix, dtype=dtype)

    for n, arr in enumerate(arrays):
        out[:, n] = arrays[n][ix[:, n]]

    return out


def svd_flip(u, v, u_based_decision=True):
    """Sign correction to ensure deterministic output from SVD.

    Adjusts the columns of u and the rows of v such that the loadings in the
    columns in u that are largest in absolute value are always positive.

    If u_based_decision is False, then the same sign correction is applied to
    so that the rows in v that are largest in absolute value are always
    positive.

    Parameters
    ----------
    u : ndarray
        Parameters u and v are the output of `linalg.svd` or
        :func:`~sklearn.utils.extmath.randomized_svd`, with matching inner
        dimensions so one can compute `np.dot(u * s, v)`.
        u can be None if `u_based_decision` is False.

    v : ndarray
        Parameters u and v are the output of `linalg.svd` or
        :func:`~sklearn.utils.extmath.randomized_svd`, with matching inner
        dimensions so one can compute `np.dot(u * s, v)`. The input v should
        really be called vt to be consistent with scipy's output.
        v can be None if `u_based_decision` is True.

    u_based_decision : bool, default=True
        If True, use the columns of u as the basis for sign flipping.
        Otherwise, use the rows of v. The choice of which variable to base the
        decision on is generally algorithm dependent.

    Returns
    -------
    u_adjusted : ndarray
        Array u with adjusted columns and the same dimensions as u.

    v_adjusted : ndarray
        Array v with adjusted rows and the same dimensions as v.
    """
    xp, _ = get_namespace(*[a for a in [u, v] if a is not None])

    if u_based_decision:
        # columns of u, rows of v, or equivalently rows of u.T and v
        max_abs_u_cols = xp.argmax(xp.abs(u.T), axis=1)
        shift = xp.arange(u.T.shape[0], device=device(u))
        indices = max_abs_u_cols + shift * u.T.shape[1]
        signs = xp.sign(xp.take(xp.reshape(u.T, (-1,)), indices, axis=0))
        u *= signs[np.newaxis, :]
        if v is not None:
            v *= signs[:, np.newaxis]
    else:
        # rows of v, columns of u
        max_abs_v_rows = xp.argmax(xp.abs(v), axis=1)
        shift = xp.arange(v.shape[0], device=device(v))
        indices = max_abs_v_rows + shift * v.shape[1]
        signs = xp.sign(xp.take(xp.reshape(v, (-1,)), indices, axis=0))
        if u is not None:
            u *= signs[np.newaxis, :]
        v *= signs[:, np.newaxis]
    return u, v


# TODO(1.6): remove
@deprecated(  # type: ignore
    "The function `log_logistic` is deprecated and will be removed in 1.6. "
    "Use `-np.logaddexp(0, -x)` instead."
)
def log_logistic(X, out=None):
    """Compute the log of the logistic function, ``log(1 / (1 + e ** -x))``.

    This implementation is numerically stable and uses `-np.logaddexp(0, -x)`.

    For the ordinary logistic function, use ``scipy.special.expit``.

    Parameters
    ----------
    X : array-like of shape (M, N) or (M,)
        Argument to the logistic function.

    out : array-like of shape (M, N) or (M,), default=None
        Preallocated output array.

    Returns
    -------
    out : ndarray of shape (M, N) or (M,)
        Log of the logistic function evaluated at every point in x.

    Notes
    -----
    See the blog post describing this implementation:
    http://fa.bianp.net/blog/2013/numerical-optimizers-for-logistic-regression/
    """
    X = check_array(X, dtype=np.float64, ensure_2d=False)

    if out is None:
        out = np.empty_like(X)

    np.logaddexp(0, -X, out=out)
    out *= -1
    return out


def softmax(X, copy=True):
    """
    Calculate the softmax function.

    The softmax function is calculated by
    np.exp(X) / np.sum(np.exp(X), axis=1)

    This will cause overflow when large values are exponentiated.
    Hence the largest value in each row is subtracted from each data
    point to prevent this.

    Parameters
    ----------
    X : array-like of float of shape (M, N)
        Argument to the logistic function.

    copy : bool, default=True
        Copy X or not.

    Returns
    -------
    out : ndarray of shape (M, N)
        Softmax function evaluated at every point in x.
    """
    xp, is_array_api_compliant = get_namespace(X)
    if copy:
        X = xp.asarray(X, copy=True)
    max_prob = xp.reshape(xp.max(X, axis=1), (-1, 1))
    X -= max_prob

    if _is_numpy_namespace(xp):
        # optimization for NumPy arrays
        np.exp(X, out=np.asarray(X))
    else:
        # array_api does not have `out=`
        X = xp.exp(X)

    sum_prob = xp.reshape(xp.sum(X, axis=1), (-1, 1))
    X /= sum_prob
    return X


def make_nonnegative(X, min_value=0):
    """Ensure `X.min()` >= `min_value`.

    Parameters
    ----------
    X : array-like
        The matrix to make non-negative.
    min_value : float, default=0
        The threshold value.

    Returns
    -------
    array-like
        The thresholded array.

    Raises
    ------
    ValueError
        When X is sparse.
    """
    min_ = X.min()
    if min_ < min_value:
        if sparse.issparse(X):
            raise ValueError(
                "Cannot make the data matrix"
                " nonnegative because it is sparse."
                " Adding a value to every entry would"
                " make it no longer sparse."
            )
        X = X + (min_value - min_)
    return X


# Use at least float64 for the accumulating functions to avoid precision issue
# see https://github.com/numpy/numpy/issues/9393. The float64 is also retained
# as it is in case the float overflows
def _safe_accumulator_op(op, x, *args, **kwargs):
    """
    This function provides numpy accumulator functions with a float64 dtype
    when used on a floating point input. This prevents accumulator overflow on
    smaller floating point dtypes.

    Parameters
    ----------
    op : function
        A numpy accumulator function such as np.mean or np.sum.
    x : ndarray
        A numpy array to apply the accumulator function.
    *args : positional arguments
        Positional arguments passed to the accumulator function after the
        input x.
    **kwargs : keyword arguments
        Keyword arguments passed to the accumulator function.

    Returns
    -------
    result
        The output of the accumulator function passed to this function.
    """
    if np.issubdtype(x.dtype, np.floating) and x.dtype.itemsize < 8:
        result = op(x, *args, **kwargs, dtype=np.float64)
    else:
        result = op(x, *args, **kwargs)
    return result


def _incremental_mean_and_var(
    X, last_mean, last_variance, last_sample_count, sample_weight=None
):
    """Calculate mean update and a Youngs and Cramer variance update.

    If sample_weight is given, the weighted mean and variance is computed.

    Update a given mean and (possibly) variance according to new data given
    in X. last_mean is always required to compute the new mean.
    If last_variance is None, no variance is computed and None return for
    updated_variance.

    From the paper "Algorithms for computing the sample variance: analysis and
    recommendations", by Chan, Golub, and LeVeque.

    Parameters
    ----------
    X : array-like of shape (n_samples, n_features)
        Data to use for variance update.

    last_mean : array-like of shape (n_features,)

    last_variance : array-like of shape (n_features,)

    last_sample_count : array-like of shape (n_features,)
        The number of samples encountered until now if sample_weight is None.
        If sample_weight is not None, this is the sum of sample_weight
        encountered.

    sample_weight : array-like of shape (n_samples,) or None
        Sample weights. If None, compute the unweighted mean/variance.

    Returns
    -------
    updated_mean : ndarray of shape (n_features,)

    updated_variance : ndarray of shape (n_features,)
        None if last_variance was None.

    updated_sample_count : ndarray of shape (n_features,)

    Notes
    -----
    NaNs are ignored during the algorithm.

    References
    ----------
    T. Chan, G. Golub, R. LeVeque. Algorithms for computing the sample
        variance: recommendations, The American Statistician, Vol. 37, No. 3,
        pp. 242-247

    Also, see the sparse implementation of this in
    `utils.sparsefuncs.incr_mean_variance_axis` and
    `utils.sparsefuncs_fast.incr_mean_variance_axis0`
    """
    # old = stats until now
    # new = the current increment
    # updated = the aggregated stats
    last_sum = last_mean * last_sample_count
    X_nan_mask = np.isnan(X)
    if np.any(X_nan_mask):
        sum_op = np.nansum
    else:
        sum_op = np.sum
    if sample_weight is not None:
        # equivalent to np.nansum(X * sample_weight, axis=0)
        # safer because np.float64(X*W) != np.float64(X)*np.float64(W)
        new_sum = _safe_accumulator_op(
            np.matmul, sample_weight, np.where(X_nan_mask, 0, X)
        )
        new_sample_count = _safe_accumulator_op(
            np.sum, sample_weight[:, None] * (~X_nan_mask), axis=0
        )
    else:
        new_sum = _safe_accumulator_op(sum_op, X, axis=0)
        n_samples = X.shape[0]
        new_sample_count = n_samples - np.sum(X_nan_mask, axis=0)

    updated_sample_count = last_sample_count + new_sample_count

    updated_mean = (last_sum + new_sum) / updated_sample_count

    if last_variance is None:
        updated_variance = None
    else:
        T = new_sum / new_sample_count
        temp = X - T
        if sample_weight is not None:
            # equivalent to np.nansum((X-T)**2 * sample_weight, axis=0)
            # safer because np.float64(X*W) != np.float64(X)*np.float64(W)
            correction = _safe_accumulator_op(
                np.matmul, sample_weight, np.where(X_nan_mask, 0, temp)
            )
            temp **= 2
            new_unnormalized_variance = _safe_accumulator_op(
                np.matmul, sample_weight, np.where(X_nan_mask, 0, temp)
            )
        else:
            correction = _safe_accumulator_op(sum_op, temp, axis=0)
            temp **= 2
            new_unnormalized_variance = _safe_accumulator_op(sum_op, temp, axis=0)

        # correction term of the corrected 2 pass algorithm.
        # See "Algorithms for computing the sample variance: analysis
        # and recommendations", by Chan, Golub, and LeVeque.
        new_unnormalized_variance -= correction**2 / new_sample_count

        last_unnormalized_variance = last_variance * last_sample_count

        with np.errstate(divide="ignore", invalid="ignore"):
            last_over_new_count = last_sample_count / new_sample_count
            updated_unnormalized_variance = (
                last_unnormalized_variance
                + new_unnormalized_variance
                + last_over_new_count
                / updated_sample_count
                * (last_sum / last_over_new_count - new_sum) ** 2
            )

        zeros = last_sample_count == 0
        updated_unnormalized_variance[zeros] = new_unnormalized_variance[zeros]
        updated_variance = updated_unnormalized_variance / updated_sample_count

    return updated_mean, updated_variance, updated_sample_count


def _deterministic_vector_sign_flip(u):
    """Modify the sign of vectors for reproducibility.

    Flips the sign of elements of all the vectors (rows of u) such that
    the absolute maximum element of each vector is positive.

    Parameters
    ----------
    u : ndarray
        Array with vectors as its rows.

    Returns
    -------
    u_flipped : ndarray with same shape as u
        Array with the sign flipped vectors as its rows.
    """
    max_abs_rows = np.argmax(np.abs(u), axis=1)
    signs = np.sign(u[range(u.shape[0]), max_abs_rows])
    u *= signs[:, np.newaxis]
    return u


def stable_cumsum(arr, axis=None, rtol=1e-05, atol=1e-08):
    """Use high precision for cumsum and check that final value matches sum.

    Warns if the final cumulative sum does not match the sum (up to the chosen
    tolerance).

    Parameters
    ----------
    arr : array-like
        To be cumulatively summed as flat.
    axis : int, default=None
        Axis along which the cumulative sum is computed.
        The default (None) is to compute the cumsum over the flattened array.
    rtol : float, default=1e-05
        Relative tolerance, see ``np.allclose``.
    atol : float, default=1e-08
        Absolute tolerance, see ``np.allclose``.

    Returns
    -------
    out : ndarray
        Array with the cumulative sums along the chosen axis.
    """
    out = np.cumsum(arr, axis=axis, dtype=np.float64)
    expected = np.sum(arr, axis=axis, dtype=np.float64)
    if not np.allclose(
        out.take(-1, axis=axis), expected, rtol=rtol, atol=atol, equal_nan=True
    ):
        warnings.warn(
            (
                "cumsum was found to be unstable: "
                "its last element does not correspond to sum"
            ),
            RuntimeWarning,
        )
    return out


def _nanaverage(a, weights=None):
    """Compute the weighted average, ignoring NaNs.

    Parameters
    ----------
    a : ndarray
        Array containing data to be averaged.
    weights : array-like, default=None
        An array of weights associated with the values in a. Each value in a
        contributes to the average according to its associated weight. The
        weights array can either be 1-D of the same shape as a. If `weights=None`,
        then all data in a are assumed to have a weight equal to one.

    Returns
    -------
    weighted_average : float
        The weighted average.

    Notes
    -----
    This wrapper to combine :func:`numpy.average` and :func:`numpy.nanmean`, so
    that :func:`np.nan` values are ignored from the average and weights can
    be passed. Note that when possible, we delegate to the prime methods.
    """

    if len(a) == 0:
        return np.nan

    mask = np.isnan(a)
    if mask.all():
        return np.nan

    if weights is None:
        return np.nanmean(a)

    weights = np.asarray(weights)
    a, weights = a[~mask], weights[~mask]
    try:
        return np.average(a, weights=weights)
    except ZeroDivisionError:
        # this is when all weights are zero, then ignore them
        return np.average(a)


def safe_sqr(X, *, copy=True):
    """Element wise squaring of array-likes and sparse matrices.

    Parameters
    ----------
    X : {array-like, ndarray, sparse matrix}

    copy : bool, default=True
        Whether to create a copy of X and operate on it or to perform
        inplace computation (default behaviour).

    Returns
    -------
    X ** 2 : element wise square
         Return the element-wise square of the input.

    Examples
    --------
    >>> from sklearn.utils import safe_sqr
    >>> safe_sqr([1, 2, 3])
    array([1, 4, 9])
    """
    X = check_array(X, accept_sparse=["csr", "csc", "coo"], ensure_2d=False)
    if sparse.issparse(X):
        if copy:
            X = X.copy()
        X.data **= 2
    else:
        if copy:
            X = X**2
        else:
            X **= 2
    return X


def _approximate_mode(class_counts, n_draws, rng):
    """Computes approximate mode of multivariate hypergeometric.

    This is an approximation to the mode of the multivariate
    hypergeometric given by class_counts and n_draws.
    It shouldn't be off by more than one.

    It is the mostly likely outcome of drawing n_draws many
    samples from the population given by class_counts.

    Parameters
    ----------
    class_counts : ndarray of int
        Population per class.
    n_draws : int
        Number of draws (samples to draw) from the overall population.
    rng : random state
        Used to break ties.

    Returns
    -------
    sampled_classes : ndarray of int
        Number of samples drawn from each class.
        np.sum(sampled_classes) == n_draws

    Examples
    --------
    >>> import numpy as np
    >>> from sklearn.utils.extmath import _approximate_mode
    >>> _approximate_mode(class_counts=np.array([4, 2]), n_draws=3, rng=0)
    array([2, 1])
    >>> _approximate_mode(class_counts=np.array([5, 2]), n_draws=4, rng=0)
    array([3, 1])
    >>> _approximate_mode(class_counts=np.array([2, 2, 2, 1]),
    ...                   n_draws=2, rng=0)
    array([0, 1, 1, 0])
    >>> _approximate_mode(class_counts=np.array([2, 2, 2, 1]),
    ...                   n_draws=2, rng=42)
    array([1, 1, 0, 0])
    """
    rng = check_random_state(rng)
    # this computes a bad approximation to the mode of the
    # multivariate hypergeometric given by class_counts and n_draws
    continuous = class_counts / class_counts.sum() * n_draws
    # floored means we don't overshoot n_samples, but probably undershoot
    floored = np.floor(continuous)
    # we add samples according to how much "left over" probability
    # they had, until we arrive at n_samples
    need_to_add = int(n_draws - floored.sum())
    if need_to_add > 0:
        remainder = continuous - floored
        values = np.sort(np.unique(remainder))[::-1]
        # add according to remainder, but break ties
        # randomly to avoid biases
        for value in values:
            (inds,) = np.where(remainder == value)
            # if we need_to_add less than what's in inds
            # we draw randomly from them.
            # if we need to add more, we add them all and
            # go to the next value
            add_now = min(len(inds), need_to_add)
            inds = rng.choice(inds, size=add_now, replace=False)
            floored[inds] += 1
            need_to_add -= add_now
            if need_to_add == 0:
                break
    return floored.astype(int)<|MERGE_RESOLUTION|>--- conflicted
+++ resolved
@@ -1,11 +1,4 @@
-<<<<<<< HEAD
 """Utilities to perform optimal mathematical operations in scikit-learn."""
-=======
-"""
-The :mod:`sklearn.utils.extmath` module includes utilities to perform
-optimal mathematical operations in scikit-learn that are not available in SciPy.
-"""
->>>>>>> acd2d90e
 
 # Authors: Gael Varoquaux
 #          Alexandre Gramfort
