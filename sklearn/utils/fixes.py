"""Compatibility fixes for older version of python, numpy and scipy

If you add content to this file, please give the version of the package
at which the fixe is no longer needed.
"""
# Authors: Emmanuelle Gouillart <emmanuelle.gouillart@normalesup.org>
#          Gael Varoquaux <gael.varoquaux@normalesup.org>
#          Fabian Pedregosa <fpedregosa@acm.org>
#          Lars Buitinck
#
# License: BSD 3 clause

from functools import update_wrapper
import functools

import numpy as np
import scipy.sparse as sp
import scipy
import scipy.stats
from scipy.sparse.linalg import lsqr as sparse_lsqr  # noqa
from .._config import config_context, get_config

<<<<<<< HEAD
try:
    from pkg_resources import parse_version  # type: ignore
except ImportError:
    # setuptools not installed
    parse_version = LooseVersion  # type: ignore
=======
from .deprecation import deprecated
from ..externals._packaging.version import parse as parse_version
>>>>>>> 5e85941b


np_version = parse_version(np.__version__)
sp_version = parse_version(scipy.__version__)


if sp_version >= parse_version('1.4'):
    from scipy.sparse.linalg import lobpcg
else:
    # Backport of lobpcg functionality from scipy 1.4.0, can be removed
    # once support for sp_version < parse_version('1.4') is dropped
    # mypy error: Name 'lobpcg' already defined (possibly by an import)
    from ..externals._lobpcg import lobpcg  # type: ignore  # noqa


def _object_dtype_isnan(X):
    return X != X


# TODO: replace by copy=False, when only scipy > 1.1 is supported.
def _astype_copy_false(X):
    """Returns the copy=False parameter for
    {ndarray, csr_matrix, csc_matrix}.astype when possible,
    otherwise don't specify
    """
    if sp_version >= parse_version('1.1') or not sp.issparse(X):
        return {'copy': False}
    else:
        return {}


def _joblib_parallel_args(**kwargs):
    """Set joblib.Parallel arguments in a compatible way for 0.11 and 0.12+

    For joblib 0.11 this maps both ``prefer`` and ``require`` parameters to
    a specific ``backend``.

    Parameters
    ----------

    prefer : str in {'processes', 'threads'} or None
        Soft hint to choose the default backend if no specific backend
        was selected with the parallel_backend context manager.

    require : 'sharedmem' or None
        Hard condstraint to select the backend. If set to 'sharedmem',
        the selected backend will be single-host and thread-based even
        if the user asked for a non-thread based backend with
        parallel_backend.

    See joblib.Parallel documentation for more details
    """
    import joblib

    if parse_version(joblib.__version__) >= parse_version('0.12'):
        return kwargs

    extra_args = set(kwargs.keys()).difference({'prefer', 'require'})
    if extra_args:
        raise NotImplementedError('unhandled arguments %s with joblib %s'
                                  % (list(extra_args), joblib.__version__))
    args = {}
    if 'prefer' in kwargs:
        prefer = kwargs['prefer']
        if prefer not in ['threads', 'processes', None]:
            raise ValueError('prefer=%s is not supported' % prefer)
        args['backend'] = {'threads': 'threading',
                           'processes': 'multiprocessing',
                           None: None}[prefer]

    if 'require' in kwargs:
        require = kwargs['require']
        if require not in [None, 'sharedmem']:
            raise ValueError('require=%s is not supported' % require)
        if require == 'sharedmem':
            args['backend'] = 'threading'
    return args


class loguniform(scipy.stats.reciprocal):
    """A class supporting log-uniform random variables.

    Parameters
    ----------
    low : float
        The minimum value
    high : float
        The maximum value

    Methods
    -------
    rvs(self, size=None, random_state=None)
        Generate log-uniform random variables

    The most useful method for Scikit-learn usage is highlighted here.
    For a full list, see
    `scipy.stats.reciprocal
    <https://docs.scipy.org/doc/scipy/reference/generated/scipy.stats.reciprocal.html>`_.
    This list includes all functions of ``scipy.stats`` continuous
    distributions such as ``pdf``.

    Notes
    -----
    This class generates values between ``low`` and ``high`` or

        low <= loguniform(low, high).rvs() <= high

    The logarithmic probability density function (PDF) is uniform. When
    ``x`` is a uniformly distributed random variable between 0 and 1, ``10**x``
    are random variables that are equally likely to be returned.

    This class is an alias to ``scipy.stats.reciprocal``, which uses the
    reciprocal distribution:
    https://en.wikipedia.org/wiki/Reciprocal_distribution

    Examples
    --------

    >>> from sklearn.utils.fixes import loguniform
    >>> rv = loguniform(1e-3, 1e1)
    >>> rvs = rv.rvs(random_state=42, size=1000)
    >>> rvs.min()  # doctest: +SKIP
    0.0010435856341129003
    >>> rvs.max()  # doctest: +SKIP
    9.97403052786026
    """


def _take_along_axis(arr, indices, axis):
    """Implements a simplified version of np.take_along_axis if numpy
    version < 1.15"""
    if np_version >= parse_version('1.15'):
        return np.take_along_axis(arr=arr, indices=indices, axis=axis)
    else:
        if axis is None:
            arr = arr.flatten()

        if not np.issubdtype(indices.dtype, np.intp):
            raise IndexError('`indices` must be an integer array')
        if arr.ndim != indices.ndim:
            raise ValueError(
                "`indices` and `arr` must have the same number of dimensions")

        shape_ones = (1,) * indices.ndim
        dest_dims = (
            list(range(axis)) +
            [None] +
            list(range(axis+1, indices.ndim))
        )

        # build a fancy index, consisting of orthogonal aranges, with the
        # requested index inserted at the right location
        fancy_index = []
        for dim, n in zip(dest_dims, arr.shape):
            if dim is None:
                fancy_index.append(indices)
            else:
                ind_shape = shape_ones[:dim] + (-1,) + shape_ones[dim+1:]
                fancy_index.append(np.arange(n).reshape(ind_shape))

        fancy_index = tuple(fancy_index)
        return arr[fancy_index]


# remove when https://github.com/joblib/joblib/issues/1071 is fixed
def delayed(function):
    """Decorator used to capture the arguments of a function."""
    @functools.wraps(function)
    def delayed_function(*args, **kwargs):
        return _FuncWrapper(function), args, kwargs
    return delayed_function


class _FuncWrapper:
    """"Load the global configuration before calling the function."""
    def __init__(self, function):
        self.function = function
        self.config = get_config()
        update_wrapper(self, self.function)

    def __call__(self, *args, **kwargs):
        with config_context(**self.config):
            return self.function(*args, **kwargs)


def linspace(start, stop, num=50, endpoint=True, retstep=False, dtype=None,
             axis=0):
    """Implements a simplified linspace function as of numpy verion >= 1.16.

    As of numpy 1.16, the arguments start and stop can be array-like and
    there is an optional argument `axis`.
    For simplicity, we only allow 1d array-like to be passed to start and stop.
    See: https://github.com/numpy/numpy/pull/12388 and numpy 1.16 release
    notes about start and stop arrays for linspace logspace and geomspace.

    Returns
    -------
    out : ndarray of shape (num, n_start) or (num,)
        The output array with `n_start=start.shape[0]` columns.
    """
    if np_version < parse_version('1.16'):
        start = np.asanyarray(start) * 1.0
        stop = np.asanyarray(stop) * 1.0
        dt = np.result_type(start, stop, float(num))
        if dtype is None:
            dtype = dt

        if start.ndim == 0 == stop.ndim:
            return np.linspace(start=start, stop=stop, num=num,
                               endpoint=endpoint, retstep=retstep, dtype=dtype)

        if start.ndim != 1 or stop.ndim != 1 or start.shape != stop.shape:
            raise ValueError("start and stop must be 1d array-like of same"
                             " shape.")
        n_start = start.shape[0]
        out = np.empty((num, n_start), dtype=dtype)
        step = np.empty(n_start, dtype=np.float)
        for i in range(n_start):
            out[:, i], step[i] = np.linspace(start=start[i], stop=stop[i],
                                             num=num, endpoint=endpoint,
                                             retstep=True, dtype=dtype)
        if axis != 0:
            out = np.moveaxis(out, 0, axis)

        if retstep:
            return out, step
        else:
            return out
    else:
        return np.linspace(start=start, stop=stop, num=num, endpoint=endpoint,
                           retstep=retstep, dtype=dtype, axis=axis)<|MERGE_RESOLUTION|>--- conflicted
+++ resolved
@@ -19,17 +19,7 @@
 import scipy.stats
 from scipy.sparse.linalg import lsqr as sparse_lsqr  # noqa
 from .._config import config_context, get_config
-
-<<<<<<< HEAD
-try:
-    from pkg_resources import parse_version  # type: ignore
-except ImportError:
-    # setuptools not installed
-    parse_version = LooseVersion  # type: ignore
-=======
-from .deprecation import deprecated
 from ..externals._packaging.version import parse as parse_version
->>>>>>> 5e85941b
 
 
 np_version = parse_version(np.__version__)
