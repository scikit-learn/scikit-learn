--- conflicted
+++ resolved
@@ -15,11 +15,8 @@
 
 import sklearn
 import numpy as np
-<<<<<<< HEAD
 import pandas as pd
 import scipy.sparse as sp
-=======
->>>>>>> c83c6fc8
 import scipy
 import scipy.stats
 from scipy.sparse.linalg import lsqr as sparse_lsqr  # noqa
