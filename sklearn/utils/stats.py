# Authors: The scikit-learn developers
# SPDX-License-Identifier: BSD-3-Clause

from ..utils._array_api import (
    _cumsum,
    _find_matching_floating_dtype,
    _nextafter,
    _take_along_axis,
    get_namespace_and_device,
)


def _weighted_percentile(array, sample_weight, percentile_rank=50):
    """Compute the weighted percentile with method 'inverted_cdf'.

    When the percentile lies between two data points of `array`, the function returns
    the lower value.

    If `array` is a 2D array, the `values` are selected along axis 0.

    `NaN` values are ignored by setting their weights to 0. If `array` is 2D, this
    is done in a column-isolated manner: a `NaN` in the second column, does not impact
    the percentile computed for the first column even if `sample_weight` is 1D.

        .. versionchanged:: 0.24
            Accepts 2D `array`.

        .. versionchanged:: 1.7
            Supports handling of `NaN` values.

    Parameters
    ----------
    array : 1D or 2D array
        Values to take the weighted percentile of.

    sample_weight: 1D or 2D array
        Weights for each value in `array`. Must be same shape as `array` or of shape
        `(array.shape[0],)`.

    percentile_rank: int or float, default=50
        The probability level of the percentile to compute, in percent. Must be between
        0 and 100.

    Returns
    -------
    percentile : int if `array` 1D, ndarray if `array` 2D
        Weighted percentile at the requested probability level.
    """
    xp, is_array_api_compliant, device = get_namespace_and_device(array)
    sample_weight = xp.asarray(
        sample_weight,
        dtype=_find_matching_floating_dtype(sample_weight, xp=xp),
        device=device,
    )
    n_dim = array.ndim
    if n_dim == 0:
        return array[()]
    if array.ndim == 1:
        array = xp.reshape(array, (-1, 1))
    # When sample_weight 1D, repeat for each array.shape[1]
    if array.shape != sample_weight.shape and array.shape[0] == sample_weight.shape[0]:
<<<<<<< HEAD
        sample_weight = xp.tile(sample_weight, (array.shape[1], 1)).T
    sorted_idx = xp.argsort(array, axis=0)
    sorted_weights = _take_along_axis(sample_weight, sorted_idx, xp)

    # Find index of median prediction for each sample
    weight_cdf = _cumsum(sorted_weights, axis=0)
    adjusted_percentile = percentile / 100 * weight_cdf[-1, :]
    weight_cdf = xp.asarray(
        weight_cdf, dtype=_find_matching_floating_dtype(weight_cdf, xp=xp)
    )
    adjusted_percentile = xp.asarray(
        adjusted_percentile,
        dtype=_find_matching_floating_dtype(adjusted_percentile, xp=xp),
    )

    # For percentile=0, ignore leading observations with sample_weight=0. GH20528
    mask = adjusted_percentile == 0
    adjusted_percentile[mask] = _nextafter(
        adjusted_percentile[mask], adjusted_percentile[mask] + 1, xp=xp
    )

    if adjusted_percentile.ndim == 0:
        percentile_idx = xp.asarray(
            [xp.searchsorted(weight_cdf[:, 0], adjusted_percentile)]
        )
    else:
        percentile_idx = xp.asarray(
            [
                xp.searchsorted(weight_cdf[:, i], adjusted_percentile[i])
                for i in range(weight_cdf.shape[1])
            ]
        )

    # In rare cases, percentile_idx equals to sorted_idx.shape[0]
    max_idx = sorted_idx.shape[0] - 1
    percentile_idx = xp.clip(percentile_idx, 0, max_idx)

    col_index = xp.arange(array.shape[1])
    # percentile_in_sorted = sorted_idx[percentile_idx, col_index]
    percentile_in_sorted = []
    for i in range(percentile_idx.shape[0]):
        percentile_in_sorted.append(sorted_idx[percentile_idx[i], col_index[i]])
    percentile_in_sorted = xp.asarray(percentile_in_sorted)
    array = xp.asarray(array)
    # percentile = array[percentile_in_sorted, col_index]
    percentile = []
    for i in range(percentile_in_sorted.shape[0]):
        percentile.append(array[percentile_in_sorted[i], col_index[i]])
    percentile = xp.asarray(percentile)
    return percentile[0] if n_dim == 1 else percentile
=======
        sample_weight = np.tile(sample_weight, (array.shape[1], 1)).T

    # Sort `array` and `sample_weight` along axis=0:
    sorted_idx = np.argsort(array, axis=0)
    sorted_weights = np.take_along_axis(sample_weight, sorted_idx, axis=0)

    # Set NaN values in `sample_weight` to 0. We only perform this operation if NaN
    # values are present at all to avoid temporary allocations of size `(n_samples,
    # n_features)`. If NaN values were present, they would sort to the end (which we can
    # observe from `sorted_idx`).
    n_features = array.shape[1]
    largest_value_per_column = array[sorted_idx[-1, ...], np.arange(n_features)]
    if np.isnan(largest_value_per_column).any():
        sorted_nan_mask = np.take_along_axis(np.isnan(array), sorted_idx, axis=0)
        sorted_weights[sorted_nan_mask] = 0

    # Compute the weighted cumulative distribution function (CDF) based on
    # sample_weight and scale percentile_rank along it:
    weight_cdf = stable_cumsum(sorted_weights, axis=0)
    adjusted_percentile_rank = percentile_rank / 100 * weight_cdf[-1]

    # For percentile_rank=0, ignore leading observations with sample_weight=0; see
    # PR #20528:
    mask = adjusted_percentile_rank == 0
    adjusted_percentile_rank[mask] = np.nextafter(
        adjusted_percentile_rank[mask], adjusted_percentile_rank[mask] + 1
    )

    # Find index (i) of `adjusted_percentile` in `weight_cdf`,
    # such that weight_cdf[i-1] < percentile <= weight_cdf[i]
    percentile_idx = np.array(
        [
            np.searchsorted(weight_cdf[:, i], adjusted_percentile_rank[i])
            for i in range(weight_cdf.shape[1])
        ]
    )

    # In rare cases, percentile_idx equals to sorted_idx.shape[0]:
    max_idx = sorted_idx.shape[0] - 1
    percentile_idx = np.apply_along_axis(
        lambda x: np.clip(x, 0, max_idx), axis=0, arr=percentile_idx
    )

    col_indices = np.arange(array.shape[1])
    percentile_in_sorted = sorted_idx[percentile_idx, col_indices]
    result = array[percentile_in_sorted, col_indices]

    return result[0] if n_dim == 1 else result
>>>>>>> cd3cdfff


# TODO: refactor to do the symmetrisation inside _weighted_percentile to avoid
# sorting the input array twice.
def _averaged_weighted_percentile(array, sample_weight, percentile_rank=50):
    return (
        _weighted_percentile(array, sample_weight, percentile_rank)
        - _weighted_percentile(-array, sample_weight, 100 - percentile_rank)
    ) / 2<|MERGE_RESOLUTION|>--- conflicted
+++ resolved
@@ -59,107 +59,69 @@
         array = xp.reshape(array, (-1, 1))
     # When sample_weight 1D, repeat for each array.shape[1]
     if array.shape != sample_weight.shape and array.shape[0] == sample_weight.shape[0]:
-<<<<<<< HEAD
         sample_weight = xp.tile(sample_weight, (array.shape[1], 1)).T
+    # Sort `array` and `sample_weight` along axis=0:
     sorted_idx = xp.argsort(array, axis=0)
     sorted_weights = _take_along_axis(sample_weight, sorted_idx, xp)
-
-    # Find index of median prediction for each sample
-    weight_cdf = _cumsum(sorted_weights, axis=0)
-    adjusted_percentile = percentile / 100 * weight_cdf[-1, :]
-    weight_cdf = xp.asarray(
-        weight_cdf, dtype=_find_matching_floating_dtype(weight_cdf, xp=xp)
-    )
-    adjusted_percentile = xp.asarray(
-        adjusted_percentile,
-        dtype=_find_matching_floating_dtype(adjusted_percentile, xp=xp),
-    )
-
-    # For percentile=0, ignore leading observations with sample_weight=0. GH20528
-    mask = adjusted_percentile == 0
-    adjusted_percentile[mask] = _nextafter(
-        adjusted_percentile[mask], adjusted_percentile[mask] + 1, xp=xp
-    )
-
-    if adjusted_percentile.ndim == 0:
-        percentile_idx = xp.asarray(
-            [xp.searchsorted(weight_cdf[:, 0], adjusted_percentile)]
-        )
-    else:
-        percentile_idx = xp.asarray(
-            [
-                xp.searchsorted(weight_cdf[:, i], adjusted_percentile[i])
-                for i in range(weight_cdf.shape[1])
-            ]
-        )
-
-    # In rare cases, percentile_idx equals to sorted_idx.shape[0]
-    max_idx = sorted_idx.shape[0] - 1
-    percentile_idx = xp.clip(percentile_idx, 0, max_idx)
-
-    col_index = xp.arange(array.shape[1])
-    # percentile_in_sorted = sorted_idx[percentile_idx, col_index]
-    percentile_in_sorted = []
-    for i in range(percentile_idx.shape[0]):
-        percentile_in_sorted.append(sorted_idx[percentile_idx[i], col_index[i]])
-    percentile_in_sorted = xp.asarray(percentile_in_sorted)
-    array = xp.asarray(array)
-    # percentile = array[percentile_in_sorted, col_index]
-    percentile = []
-    for i in range(percentile_in_sorted.shape[0]):
-        percentile.append(array[percentile_in_sorted[i], col_index[i]])
-    percentile = xp.asarray(percentile)
-    return percentile[0] if n_dim == 1 else percentile
-=======
-        sample_weight = np.tile(sample_weight, (array.shape[1], 1)).T
-
-    # Sort `array` and `sample_weight` along axis=0:
-    sorted_idx = np.argsort(array, axis=0)
-    sorted_weights = np.take_along_axis(sample_weight, sorted_idx, axis=0)
 
     # Set NaN values in `sample_weight` to 0. We only perform this operation if NaN
     # values are present at all to avoid temporary allocations of size `(n_samples,
     # n_features)`. If NaN values were present, they would sort to the end (which we can
     # observe from `sorted_idx`).
     n_features = array.shape[1]
-    largest_value_per_column = array[sorted_idx[-1, ...], np.arange(n_features)]
-    if np.isnan(largest_value_per_column).any():
-        sorted_nan_mask = np.take_along_axis(np.isnan(array), sorted_idx, axis=0)
+    largest_value_per_column = array[sorted_idx[-1, ...], xp.arange(n_features)]
+    if xp.isnan(largest_value_per_column).any():
+        sorted_nan_mask = _take_along_axis(xp.isnan(array), sorted_idx, xp=xp)
         sorted_weights[sorted_nan_mask] = 0
 
     # Compute the weighted cumulative distribution function (CDF) based on
     # sample_weight and scale percentile_rank along it:
-    weight_cdf = stable_cumsum(sorted_weights, axis=0)
+    weight_cdf = _cumsum(sorted_weights, axis=0)
     adjusted_percentile_rank = percentile_rank / 100 * weight_cdf[-1]
-
+    weight_cdf = xp.asarray(
+        weight_cdf, dtype=_find_matching_floating_dtype(weight_cdf, xp=xp)
+    )
+    adjusted_percentile_rank = xp.asarray(
+        adjusted_percentile_rank,
+        dtype=_find_matching_floating_dtype(adjusted_percentile_rank, xp=xp),
+    )
     # For percentile_rank=0, ignore leading observations with sample_weight=0; see
     # PR #20528:
     mask = adjusted_percentile_rank == 0
-    adjusted_percentile_rank[mask] = np.nextafter(
-        adjusted_percentile_rank[mask], adjusted_percentile_rank[mask] + 1
+    adjusted_percentile_rank[mask] = _nextafter(
+        adjusted_percentile_rank[mask], adjusted_percentile_rank[mask] + 1, xp=xp
     )
+    # Find index (i) of `adjusted_percentile_rank` in `weight_cdf`,
+    # such that weight_cdf[i-1] < percentile <= weight_cdf[i]
+    if adjusted_percentile_rank.ndim == 0:
+        percentile_idx = xp.asarray(
+            [xp.searchsorted(weight_cdf[:, 0], adjusted_percentile_rank)]
+        )
+    else:
+        percentile_idx = xp.asarray(
+            [
+                xp.searchsorted(weight_cdf[:, i], adjusted_percentile_rank[i])
+                for i in range(weight_cdf.shape[1])
+            ]
+        )
 
-    # Find index (i) of `adjusted_percentile` in `weight_cdf`,
-    # such that weight_cdf[i-1] < percentile <= weight_cdf[i]
-    percentile_idx = np.array(
-        [
-            np.searchsorted(weight_cdf[:, i], adjusted_percentile_rank[i])
-            for i in range(weight_cdf.shape[1])
-        ]
-    )
+    # In rare cases, `percentile_idx` equals to `sorted_idx.shape[0]`:
+    max_idx = sorted_idx.shape[0] - 1
+    percentile_idx = xp.clip(percentile_idx, 0, max_idx)
 
-    # In rare cases, percentile_idx equals to sorted_idx.shape[0]:
-    max_idx = sorted_idx.shape[0] - 1
-    percentile_idx = np.apply_along_axis(
-        lambda x: np.clip(x, 0, max_idx), axis=0, arr=percentile_idx
-    )
-
-    col_indices = np.arange(array.shape[1])
-    percentile_in_sorted = sorted_idx[percentile_idx, col_indices]
-    result = array[percentile_in_sorted, col_indices]
-
+    col_indices = xp.arange(array.shape[1])
+    # percentile_in_sorted = sorted_idx[percentile_idx, col_index]
+    percentile_in_sorted = []
+    for i in range(percentile_idx.shape[0]):
+        percentile_in_sorted.append(sorted_idx[percentile_idx[i], col_indices[i]])
+    percentile_in_sorted = xp.asarray(percentile_in_sorted)
+    array = xp.asarray(array)
+    # result = array[percentile_in_sorted, col_index]
+    result = []
+    for i in range(percentile_in_sorted.shape[0]):
+        result.append(array[percentile_in_sorted[i], col_indices[i]])
+    result = xp.asarray(result)
     return result[0] if n_dim == 1 else result
->>>>>>> cd3cdfff
 
 
 # TODO: refactor to do the symmetrisation inside _weighted_percentile to avoid
