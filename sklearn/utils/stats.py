# Authors: The scikit-learn developers
# SPDX-License-Identifier: BSD-3-Clause

import numpy as np

from .extmath import stable_cumsum


def _weighted_percentile(array, sample_weight, percentile_rank=50):
    """Compute the weighted percentile with method 'inverted_cdf'.

    When the percentile lies between two data points of `array`, the function returns
    the lower value.

    If `array` is a 2D array, the `values` are selected along axis 0.

    `NaN` values are ignored by setting their weights to 0. If `array` is 2D, this
    is done in a column-isolated manner: a `NaN` in the second column, does not impact
    the percentile computed for the first column even if `sample_weight` is 1D.

        .. versionchanged:: 0.24
            Accepts 2D `array`.

        .. versionchanged:: 1.7
            Supports handling of `NaN` values.

    Parameters
    ----------
    array : 1D or 2D array
        Values to take the weighted percentile of.

    sample_weight: 1D or 2D array
        Weights for each value in `array`. Must be same shape as `array` or of shape
        `(array.shape[0],)`.

    percentile_rank: int or float, default=50
        The probability level of the percentile to compute, in percent. Must be between
        0 and 100.

    Returns
    -------
    percentile : int if `array` 1D, ndarray if `array` 2D
        Weighted percentile at the requested probability level.
    """
    n_dim = array.ndim
    if n_dim == 0:
        return array[()]
    if array.ndim == 1:
        array = array.reshape((-1, 1))
    # When sample_weight 1D, repeat for each array.shape[1]
    if array.shape != sample_weight.shape and array.shape[0] == sample_weight.shape[0]:
        sample_weight = np.tile(sample_weight, (array.shape[1], 1)).T

    # Sort `array` and `sample_weight` along axis=0:
    sorted_idx = np.argsort(array, axis=0)
    sorted_weights = np.take_along_axis(sample_weight, sorted_idx, axis=0)

    # Set NaN values in `sample_weight` to 0. We only perform this operation if NaN
    # values are present at all to avoid temporary allocations of size `(n_samples,
    # n_features)`. If NaN values were present, they would sort to the end (which we can
    # observe from `sorted_idx`).
    n_features = array.shape[1]
    largest_value_per_column = array[sorted_idx[-1, ...], np.arange(n_features)]
    if np.isnan(largest_value_per_column).any():
        sorted_nan_mask = np.take_along_axis(np.isnan(array), sorted_idx, axis=0)
        sorted_weights[sorted_nan_mask] = 0

    # Compute the weighted cumulative distribution function (CDF) based on
    # sample_weight and scale percentile_rank along it:
    weight_cdf = stable_cumsum(sorted_weights, axis=0)
    adjusted_percentile_rank = percentile_rank / 100 * weight_cdf[-1]

    # For percentile_rank=0, ignore leading observations with sample_weight=0; see
    # PR #20528:
    mask = adjusted_percentile_rank == 0
    adjusted_percentile_rank[mask] = np.nextafter(
        adjusted_percentile_rank[mask], adjusted_percentile_rank[mask] + 1
    )

    # Find index (i) of `adjusted_percentile` in `weight_cdf`,
    # such that weight_cdf[i-1] < percentile <= weight_cdf[i]
    percentile_idx = np.array(
        [
            np.searchsorted(weight_cdf[:, i], adjusted_percentile_rank[i])
            for i in range(weight_cdf.shape[1])
        ]
    )

    # In rare cases, percentile_idx equals to sorted_idx.shape[0]:
    max_idx = sorted_idx.shape[0] - 1
    percentile_idx = np.apply_along_axis(
        lambda x: np.clip(x, 0, max_idx), axis=0, arr=percentile_idx
    )

<<<<<<< HEAD
    col_indices = np.arange(array.shape[1])
    percentile_in_sorted = sorted_idx[percentile_idx, col_indices]
    result = array[percentile_in_sorted, col_indices]

    return result[0] if n_dim == 1 else result
=======
    col_index = np.arange(array.shape[1])
    percentile_in_sorted = sorted_idx[percentile_idx, col_index]
    percentile = array[percentile_in_sorted, col_index]
    return percentile[0] if n_dim == 1 else percentile


# TODO: refactor to do the symmetrisation inside _weighted_percentile to avoid
# sorting the input array twice.
def _averaged_weighted_percentile(array, sample_weight, percentile=50):
    return (
        _weighted_percentile(array, sample_weight, percentile)
        - _weighted_percentile(-array, sample_weight, 100 - percentile)
    ) / 2
>>>>>>> 956b7e5e
<|MERGE_RESOLUTION|>--- conflicted
+++ resolved
@@ -92,17 +92,11 @@
         lambda x: np.clip(x, 0, max_idx), axis=0, arr=percentile_idx
     )
 
-<<<<<<< HEAD
     col_indices = np.arange(array.shape[1])
     percentile_in_sorted = sorted_idx[percentile_idx, col_indices]
     result = array[percentile_in_sorted, col_indices]
 
     return result[0] if n_dim == 1 else result
-=======
-    col_index = np.arange(array.shape[1])
-    percentile_in_sorted = sorted_idx[percentile_idx, col_index]
-    percentile = array[percentile_in_sorted, col_index]
-    return percentile[0] if n_dim == 1 else percentile
 
 
 # TODO: refactor to do the symmetrisation inside _weighted_percentile to avoid
@@ -111,5 +105,4 @@
     return (
         _weighted_percentile(array, sample_weight, percentile)
         - _weighted_percentile(-array, sample_weight, 100 - percentile)
-    ) / 2
->>>>>>> 956b7e5e
+    ) / 2