from abc import ABC
from abc import abstractmethod
import functools
from inspect import signature
from numbers import Integral
from numbers import Real
import operator

import numpy as np
from scipy.sparse import issparse

from .validation import _is_arraylike_not_scalar


def validate_parameter_constraints(parameter_constraints, params, caller_name):
    """Validate types and values of given parameters.

    Parameters
    ----------
    parameter_constraints : dict
        A dictionary `param_name: list of constraints`. A parameter is valid if it
        satisfies one of the constraints from the list. Constraints can be:
        - an Interval object, representing a continuous or discrete range of numbers
        - the string "array-like"
        - the string "sparse matrix"
        - the string "random state"
        - callable
        - None, meaning that None is a valid value for the parameter
        - any type, meaning that any instance of this type is valid
        - a StrOptions object, representing a set of strings

    params : dict
        A dictionary `param_name: param_value`. The parameters to validate against the
        constraints.

    caller_name : str
        The name of the estimator or function or method that called this function.
    """
    if params.keys() != parameter_constraints.keys():
        raise ValueError(
            f"The parameter constraints {list(parameter_constraints.keys())} do not "
            f"match the parameters to validate {list(params.keys())}."
        )

    for param_name, param_val in params.items():
        constraints = parameter_constraints[param_name]
        constraints = [make_constraint(constraint) for constraint in constraints]

        for constraint in constraints:
            if constraint.is_satisfied_by(param_val):
                # this constraint is satisfied, no need to check further.
                break
        else:
            # No constraint is satisfied, raise with an informative message.

            # Ignore constraints that only contains internal options that we don't want
            # to expose in the error message
            constraints = [
                constraint
                for constraint in constraints
                if not getattr(constraint, "hidden_constraint", False)
            ]

            if len(constraints) == 1:
                constraints_str = f"{constraints[0]}"
            else:
                constraints_str = (
                    f"{', '.join([str(c) for c in constraints[:-1]])} or"
                    f" {constraints[-1]}"
                )

            raise ValueError(
                f"The {param_name!r} parameter of {caller_name} must be"
                f" {constraints_str}. Got {param_val!r} instead."
            )


def make_constraint(constraint):
    """Convert the constraint into the appropriate Constraint object.

    Parameters
    ----------
    constraint : object
        The constraint to convert.

    Returns
    -------
    constraint : instance of _Constraint
        The converted constraint.
    """
    if isinstance(constraint, str) and constraint == "array-like":
        return _ArrayLikes()
    if isinstance(constraint, str) and constraint == "sparse matrix":
        return _SparseMatrices()
    if isinstance(constraint, str) and constraint == "random_state":
        return _RandomStates()
    if constraint is callable:
        return _Callables()
    if constraint is None:
        return _NoneConstraint()
    if isinstance(constraint, type):
        return _InstancesOf(constraint)
    if isinstance(constraint, (Interval, StrOptions)):
        return constraint
    if isinstance(constraint, Hidden):
        constraint = make_constraint(constraint.constraint)
        setattr(constraint, "hidden_constraint", True)
        return constraint
    raise ValueError(f"Unknown constraint type: {constraint}")


def validate_params(parameter_constraints):
    """Decorator to validate types and values of functions and methods.

    Parameters
    ----------
    parameter_constraints : dict
        A dictionary `param_name: list of constraints`. See the docstring of
        `validate_parameter_constraints` for a description of the accepted constraints.

    Returns
    -------
    decorated_function : function or method
        The decorated function.
    """

    def decorator(func):
        @functools.wraps(func)
        def wrapper(*args, **kwargs):

            func_sig = signature(func)

            # Map *args/**kwargs to the function signature
            params = func_sig.bind(*args, **kwargs)
            params.apply_defaults()

            # ignore self/cls and positional/keyword markers
            to_ignore = [
                p.name
                for p in func_sig.parameters.values()
                if p.kind in (p.VAR_POSITIONAL, p.VAR_KEYWORD)
            ]
            to_ignore += ["self", "cls"]
            params = {k: v for k, v in params.arguments.items() if k not in to_ignore}

            validate_parameter_constraints(
                parameter_constraints, params, caller_name=func.__qualname__
            )
            return func(*args, **kwargs)

        return wrapper

    return decorator


class _Constraint(ABC):
    """Base class for the constraint objects."""

    @abstractmethod
    def is_satisfied_by(self, val):
        """Whether or not a value satisfies the constraint.

        Parameters
        ----------
        val : object
            The value to check.

        Returns
        -------
        is_satisfied : bool
            Whether or not the constraint is satisfied by this value.
        """

    @abstractmethod
    def __str__(self):
        """A human readable representational string of the constraint."""


class _InstancesOf(_Constraint):
    """Constraint representing instances of a given type.

    Parameters
    ----------
    type : type
        The valid type.
    """

    def __init__(self, type):
        self.type = type

    def _type_name(self, t):
        """Convert type into human readable string."""
        module = t.__module__
        qualname = t.__qualname__
        if module == "builtins":
            return qualname
        elif t == Real:
            return "float"
        elif t == Integral:
            return "int"
        return f"{module}.{qualname}"

    def is_satisfied_by(self, val):
        return isinstance(val, self.type)

    def __str__(self):
        return f"an instance of {self._type_name(self.type)!r}"


class _NoneConstraint(_Constraint):
    """Constraint representing the None singleton."""

    def is_satisfied_by(self, val):
        return val is None

    def __str__(self):
        return "None"


class StrOptions(_Constraint):
    """Constraint representing a set of strings.

    Parameters
    ----------
    options : set of str
        The set of valid strings.

    deprecated : set of str or None, default=None
        A subset of the `options` to mark as deprecated in the repr of the constraint.

    internal : set of str or None, default=None
        A subset of the `options` meant to not be exposed in the repr of the constraint.
    """

    @validate_params(
        {"options": [set], "deprecated": [set, None], "internal": [set, None]}
    )
    def __init__(self, options, deprecated=None, internal=None):
        self.options = options
        self.deprecated = deprecated or set()
        self.internal = internal or set()

        if self.deprecated - self.options:
            raise ValueError("The deprecated options must be a subset of the options.")

        if self.internal - self.options:
            raise ValueError("The internal options must be a subset of the options.")

        if self.deprecated & self.internal:
            raise ValueError(
                "The deprecated and internal parameters should not overlap."
            )

        if self.options == self.internal:
            raise ValueError(
                "All options can't be internal, use "
                f"Hidden(StrOptions({self.options})) instead."
            )

    def is_satisfied_by(self, val):
        return isinstance(val, str) and val in self.options

    def _mark_if_deprecated(self, option):
        """Add a deprecated mark to an option if needed."""
        option_str = f"{option!r}"
        if option in self.deprecated:
            option_str = f"{option_str} (deprecated)"
        return option_str

    def __str__(self):
        visible_options = [o for o in self.options if o not in self.internal]

        if not visible_options:
            return ""

        options_str = (
            f"{', '.join([self._mark_if_deprecated(o) for o in visible_options])}"
        )
        return f"a str among {{{options_str}}}"


class Interval(_Constraint):
    """Constraint representing a typed interval.

    Parameters
    ----------
    type : {numbers.Integral, numbers.Real}
        The set of numbers in which to set the interval.

    left : float or int or None
        The left bound of the interval. None means left bound is -∞.

    right : float, int or None
        The right bound of the interval. None means right bound is +∞.

    closed : {"left", "right", "both", "neither"}
        Whether the interval is open or closed. Possible choices are:

        - `"left"`: the interval is closed on the left and open on the right.
          It is equivalent to the interval `[ left, right )`.
        - `"right"`: the interval is closed on the right and open on the left.
          It is equivalent to the interval `( left, right ]`.
        - `"both"`: the interval is closed.
          It is equivalent to the interval `[ left, right ]`.
        - `"neither"`: the interval is open.
          It is equivalent to the interval `( left, right )`.

    Notes
    -----
    Setting a bound to `None` and setting the interval closed is valid. For instance,
    strictly speaking, `Interval(Real, 0, None, closed="both")` corresponds to
    `[0, +∞) U {+∞}`.
    """

    @validate_params(
        {
            "type": [type],
            "left": [Integral, Real, None],
            "right": [Integral, Real, None],
            "closed": [StrOptions({"left", "right", "both", "neither"})],
        }
    )
    def __init__(self, type, left, right, *, closed):
        self.type = type
        self.left = left
        self.right = right
        self.closed = closed

        self._check_params()

    def _check_params(self):
        if self.type is Integral:
            suffix = "for an interval over the integers."
            if self.left is not None and not isinstance(self.left, Integral):
                raise TypeError(f"Expecting left to be an int {suffix}")
            if self.right is not None and not isinstance(self.right, Integral):
                raise TypeError(f"Expecting right to be an int {suffix}")
            if self.left is None and self.closed in ("left", "both"):
                raise ValueError(
                    f"left can't be None when closed == {self.closed} {suffix}"
                )
            if self.right is None and self.closed in ("right", "both"):
                raise ValueError(
                    f"right can't be None when closed == {self.closed} {suffix}"
                )

        if self.right is not None and self.left is not None and self.right <= self.left:
            raise ValueError(
                f"right can't be less than left. Got left={self.left} and "
                f"right={self.right}"
            )

    def __contains__(self, val):
        if np.isnan(val):
            return False

        left_cmp = operator.lt if self.closed in ("left", "both") else operator.le
        right_cmp = operator.gt if self.closed in ("right", "both") else operator.ge

        left = -np.inf if self.left is None else self.left
        right = np.inf if self.right is None else self.right

        if left_cmp(val, left):
            return False
        if right_cmp(val, right):
            return False
        return True

    def is_satisfied_by(self, val):
        if not isinstance(val, self.type):
            return False

        return val in self

    def __str__(self):
        type_str = "an int" if self.type is Integral else "a float"
        left_bracket = "[" if self.closed in ("left", "both") else "("
        left_bound = "-inf" if self.left is None else self.left
        right_bound = "inf" if self.right is None else self.right
        right_bracket = "]" if self.closed in ("right", "both") else ")"
        return (
            f"{type_str} in the range "
            f"{left_bracket}{left_bound}, {right_bound}{right_bracket}"
        )


class _ArrayLikes(_Constraint):
    """Constraint representing array-likes"""

    def is_satisfied_by(self, val):
        return _is_arraylike_not_scalar(val)

    def __str__(self):
        return "an array-like"


class _SparseMatrices(_Constraint):
    """Constraint representing sparse matrices."""

    def is_satisfied_by(self, val):
        return issparse(val)

    def __str__(self):
        return "a sparse matrix"


class _Callables(_Constraint):
    """Constraint representing callables."""

    def is_satisfied_by(self, val):
        return callable(val)

    def __str__(self):
        return "a callable"


class _RandomStates(_Constraint):
    """Constraint representing random states.

    Convenience class for
    [Interval(Integral, 0, 2**32 - 1, closed="both"), np.random.RandomState, None]
    """

    def __init__(self):
        self._constraints = [
            Interval(Integral, 0, 2**32 - 1, closed="both"),
            _InstancesOf(np.random.RandomState),
            _NoneConstraint(),
        ]

    def is_satisfied_by(self, val):
        return any(c.is_satisfied_by(val) for c in self._constraints)

    def __str__(self):
        return (
            f"{', '.join([repr(c) for c in self._constraints[:-1]])} or"
            f" {self._constraints[-1]}"
        )


<<<<<<< HEAD
class Hidden:
    """Class encapsulating a constraint not meant to be exposed to the user.

    Parameters
    ----------
    constraint : str or _Constraint instance
        The constraint to be used internally.
    """

    def __init__(self, constraint):
        self.constraint = constraint


def generate_invalid_param_val(constraint):
=======
def generate_invalid_param_val(constraint, constraints=None):
>>>>>>> 02cbe01e
    """Return a value that does not satisfy the constraint.

    Raises a NotImplementedError if there exists no invalid value for this constraint.

    This is only useful for testing purpose.

    Parameters
    ----------
    constraint : _Constraint instance
        The constraint to generate a value for.

    constraints : list of _Constraint instances or None, default=None
        The list of all constraints for this parameter. If None, the list only
        containing `constraint` is used.

    Returns
    -------
    val : object
        A value that does not satisfy the constraint.
    """
    if isinstance(constraint, StrOptions):
        return f"not {' or '.join(constraint.options)}"

    if not isinstance(constraint, Interval):
        raise NotImplementedError

    # constraint is an interval
    constraints = [constraint] if constraints is None else constraints
    return _generate_invalid_param_val_interval(constraint, constraints)


def _generate_invalid_param_val_interval(interval, constraints):
    """Return a value that does not satisfy an interval constraint.

    Generating an invalid value for an integer interval depends on the other constraints
    since an int is a real, meaning that it can be valid for a real interval.
    Assumes that there can be at most 2 interval constraints: one integer interval
    and/or one real interval.

    This is only useful for testing purpose.

    Parameters
    ----------
    interval : Interval instance
        The interval to generate a value for.

    constraints : list of _Constraint instances
        The list of all constraints for this parameter.

    Returns
    -------
    val : object
        A value that does not satisfy the interval constraint.
    """
    if interval.type is Real:
        # generate a non-integer value such that it can't be valid even if there's also
        # an integer interval constraint.
        if interval.left is None and interval.right is None:
            if interval.closed in ("left", "neither"):
                return np.inf
            elif interval.closed in ("right", "neither"):
                return -np.inf
            else:
                raise NotImplementedError

        if interval.left is not None:
            return np.floor(interval.left) - 0.5
        else:  # right is not None
            return np.ceil(interval.right) + 0.5

    else:  # interval.type is Integral
        if interval.left is None and interval.right is None:
            raise NotImplementedError

        # We need to check if there's also a real interval constraint to generate a
        # value that is not valid for any of the 2 interval constraints.
        real_intervals = [
            i for i in constraints if isinstance(i, Interval) and i.type is Real
        ]
        real_interval = real_intervals[0] if real_intervals else None

        if real_interval is None:
            # Only the integer interval constraint -> easy
            if interval.left is not None:
                return interval.left - 1
            else:  # interval.right is not None
                return interval.right + 1

        # There's also a real interval constraint. Try to find a value left to both or
        # right to both or in between them.

        # redefine left and right bounds to be smallest and largest valid integers in
        # both intervals.
        int_left = interval.left
        if int_left is not None and interval.closed in ("right", "neither"):
            int_left = int_left + 1

        int_right = interval.right
        if int_right is not None and interval.closed in ("left", "neither"):
            int_right = int_right - 1

        real_left = real_interval.left
        if real_interval.left is not None:
            real_left = int(np.ceil(real_interval.left))
            if real_interval.closed in ("right", "neither"):
                real_left = real_left + 1

        real_right = real_interval.right
        if real_interval.right is not None:
            real_right = int(np.floor(real_interval.right))
            if real_interval.closed in ("left", "neither"):
                real_right = real_right - 1

        if int_left is not None and real_left is not None:
            # there exists an int left to both intervals
            return min(int_left, real_left) - 1

        if int_right is not None and real_right is not None:
            # there exists an int right to both intervals
            return max(int_right, real_right) + 1

        if int_left is not None:
            if real_right is not None and int_left - real_right >= 2:
                # there exists an int between the 2 intervals
                return int_left - 1
            else:
                raise NotImplementedError
        else:  # int_right is not None
            if real_left is not None and real_left - int_right >= 2:
                # there exists an int between the 2 intervals
                return int_right + 1
            else:
                raise NotImplementedError<|MERGE_RESOLUTION|>--- conflicted
+++ resolved
@@ -438,7 +438,6 @@
         )
 
 
-<<<<<<< HEAD
 class Hidden:
     """Class encapsulating a constraint not meant to be exposed to the user.
 
@@ -452,10 +451,7 @@
         self.constraint = constraint
 
 
-def generate_invalid_param_val(constraint):
-=======
 def generate_invalid_param_val(constraint, constraints=None):
->>>>>>> 02cbe01e
     """Return a value that does not satisfy the constraint.
 
     Raises a NotImplementedError if there exists no invalid value for this constraint.
