--- conflicted
+++ resolved
@@ -179,13 +179,10 @@
 
         @functools.wraps(func)
         def wrapper(*args, **kwargs):
-<<<<<<< HEAD
-=======
             global_skip_validation = get_config()["skip_parameter_validation"]
             if global_skip_validation:
                 return func(*args, **kwargs)
 
->>>>>>> 2ab1d81e
             func_sig = signature(func)
 
             # Map *args/**kwargs to the function signature
@@ -206,16 +203,12 @@
             )
 
             try:
-<<<<<<< HEAD
-                return func(*args, **kwargs)
-=======
                 with config_context(
                     skip_parameter_validation=(
                         prefer_skip_nested_validation or global_skip_validation
                     )
                 ):
                     return func(*args, **kwargs)
->>>>>>> 2ab1d81e
             except InvalidParameterError as e:
                 # When the function is just a wrapper around an estimator, we allow
                 # the function to delegate validation to the estimator, but we replace
