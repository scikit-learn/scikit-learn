--- conflicted
+++ resolved
@@ -1,10 +1,7 @@
 # Authors: The scikit-learn developers
 # SPDX-License-Identifier: BSD-3-Clause
 import warnings
-<<<<<<< HEAD
-=======
 from collections.abc import Mapping
->>>>>>> d4d4af8c
 
 import numpy as np
 
@@ -32,18 +29,10 @@
         if ax is None:
             _, ax = plt.subplots()
 
-<<<<<<< HEAD
-        # Not 100% sure on this change
-        if n_multi > 1:
-            name = self.names if name is None else name
-        else:
-            name = [f"{curve_type} fold {curve_idx}:" for curve_idx in range(n_multi)]
-=======
         # Display classes are in process of changing from `estimator_name` to `name`.
         # Try old attr name: `estimator_name` first.
         if name is None:
             name = getattr(self, "estimator_name", getattr(self, "name", None))
->>>>>>> d4d4af8c
         return ax, ax.figure, name
 
     @classmethod
@@ -378,28 +367,6 @@
         ax.spines[s].set_bounds(0, 1)
 
 
-<<<<<<< HEAD
-# TODO(1.9): remove
-def _deprecate_singular(singular, plural, name):
-    """Deprecate the singular version of Display parameters.
-
-    If only `singular` parameter passed, it will be returned as a list with a warning.
-    """
-    if singular != "deprecated":
-        warnings.warn(
-            f"`{name}` was passed to `{name}s` in a list because `{name}` is "
-            f"deprecated in 1.7 and will be removed in 1.9. Use "
-            f"`{name}s` instead.",
-            FutureWarning,
-        )
-        if plural:
-            raise ValueError(
-                f"Cannot use both `{name}` and `{name}s`. Use only `{name}s` as "
-                f"`{name}` is deprecated."
-            )
-        return [singular]
-    return plural
-=======
 def _deprecate_estimator_name(estimator_name, name, version):
     """Deprecate `estimator_name` in favour of `name`."""
     version = parse_version(version)
@@ -452,4 +419,24 @@
             f"{params_formatted} from `{class_name}` initialization{or_plot}, "
             f"should all be lists of the same length. Got: {lengths_formatted}"
         )
->>>>>>> d4d4af8c
+
+
+# TODO(1.9): remove
+def _deprecate_singular(singular, plural, name):
+    """Deprecate the singular version of Display parameters.
+    If only `singular` parameter passed, it will be returned as a list with a warning.
+    """
+    if singular != "deprecated":
+        warnings.warn(
+            f"`{name}` was passed to `{name}s` in a list because `{name}` is "
+            f"deprecated in 1.7 and will be removed in 1.9. Use "
+            f"`{name}s` instead.",
+            FutureWarning,
+        )
+        if plural:
+            raise ValueError(
+                f"Cannot use both `{name}` and `{name}s`. Use only `{name}s` as "
+                f"`{name}` is deprecated."
+            )
+        return [singular]
+    return plural