--- conflicted
+++ resolved
@@ -88,8 +88,5 @@
 
         config.ext_modules = cythonize(
             config.ext_modules,
-<<<<<<< HEAD
-            compile_time_env={'SKLEARN_OPENMP': with_openmp},
-=======
->>>>>>> 645d3224
+            compile_time_env={'SKLEARN_OPENMP_SUPPORTED': with_openmp},
             compiler_directives={'language_level': 3})