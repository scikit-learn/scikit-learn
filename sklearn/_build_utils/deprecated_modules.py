--- conflicted
+++ resolved
@@ -8,9 +8,8 @@
 # This is a set of 3-tuples consisting of
 # (new_module_name, deprecated_path, correct_import_path)
 _DEPRECATED_MODULES = {
-<<<<<<< HEAD
-    # TODO: Remove in 0.24
     ('_mocking', 'sklearn.utils.mocking', 'sklearn.utils'),
+
     ('_bagging', 'sklearn.ensemble.bagging', 'sklearn.ensemble'),
     ('_base', 'sklearn.ensemble.base', 'sklearn.ensemble'),
     ('_forest', 'sklearn.ensemble.forest', 'sklearn.ensemble'),
@@ -20,8 +19,6 @@
     ('_weight_boosting', 'sklearn.ensemble.weight_boosting', 'sklearn.ensemble'),
     ('_base', 'sklearn.tree.tree', 'sklearn.tree'),
     ('_export', 'sklearn.tree.export', 'sklearn.tree'),
-=======
-    ('_mocking', 'sklearn.utils.mocking', 'sklearn.utils'),
 
     ('_weight_vector', 'sklearn.utils.weight_vector', 'sklearn.utils'),
     ('_seq_dataset', 'sklearn.utils.seq_dataset', 'sklearn.utils'),
@@ -37,7 +34,6 @@
     ('_mean_shift', 'sklearn.cluster.mean_shift_', 'sklearn.cluster'),
     ('_optics', 'sklearn.cluster.optics_', 'sklearn.cluster'),
     ('_spectral', 'sklearn.cluster.spectral', 'sklearn.cluster'),
->>>>>>> d0d8f204
 }
 
 _FILE_CONTENT_TEMPLATE = """
