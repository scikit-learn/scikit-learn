"""
The :mod:`sklearn.feature_extraction.image` submodule gathers utilities to
extract features from images.
"""

# Authors: Emmanuelle Gouillart <emmanuelle.gouillart@normalesup.org>
#          Gael Varoquaux <gael.varoquaux@normalesup.org>
#          Olivier Grisel
#          Vlad Niculae
# License: BSD 3 clause

from itertools import product
from numbers import Integral, Number, Real

import numpy as np
from numpy.lib.stride_tricks import as_strided
from scipy import sparse

from ..base import BaseEstimator, TransformerMixin, _fit_context
from ..utils import check_array, check_random_state
from ..utils._param_validation import Hidden, Interval, RealNotInt, validate_params

__all__ = [
    "PatchExtractor",
    "extract_patches_2d",
    "grid_to_graph",
    "img_to_graph",
    "reconstruct_from_patches_2d",
]

###############################################################################
# From an image to a graph


def _make_edges_3d(n_x, n_y, n_z=1):
    """Returns a list of edges for a 3D image.

    Parameters
    ----------
    n_x : int
        The size of the grid in the x direction.
    n_y : int
        The size of the grid in the y direction.
    n_z : integer, default=1
        The size of the grid in the z direction, defaults to 1
    """
    vertices = np.arange(n_x * n_y * n_z).reshape((n_x, n_y, n_z))
    edges_deep = np.vstack((vertices[:, :, :-1].ravel(), vertices[:, :, 1:].ravel()))
    edges_right = np.vstack((vertices[:, :-1].ravel(), vertices[:, 1:].ravel()))
    edges_down = np.vstack((vertices[:-1].ravel(), vertices[1:].ravel()))
    edges = np.hstack((edges_deep, edges_right, edges_down))
    return edges


def _compute_gradient_3d(edges, img):
    _, n_y, n_z = img.shape
    gradient = np.abs(
        img[
            edges[0] // (n_y * n_z),
            (edges[0] % (n_y * n_z)) // n_z,
            (edges[0] % (n_y * n_z)) % n_z,
        ]
        - img[
            edges[1] // (n_y * n_z),
            (edges[1] % (n_y * n_z)) // n_z,
            (edges[1] % (n_y * n_z)) % n_z,
        ]
    )
    return gradient


# XXX: Why mask the image after computing the weights?


def _mask_edges_weights(mask, edges, weights=None):
    """Apply a mask to edges (weighted or not)"""
    inds = np.arange(mask.size)
    inds = inds[mask.ravel()]
    ind_mask = np.logical_and(np.isin(edges[0], inds), np.isin(edges[1], inds))
    edges = edges[:, ind_mask]
    if weights is not None:
        weights = weights[ind_mask]
    if len(edges.ravel()):
        maxval = edges.max()
    else:
        maxval = 0
    order = np.searchsorted(np.flatnonzero(mask), np.arange(maxval + 1))
    edges = order[edges]
    if weights is None:
        return edges
    else:
        return edges, weights


def _to_graph(
    n_x, n_y, n_z, mask=None, img=None, return_as=sparse.coo_matrix, dtype=None
):
    """Auxiliary function for img_to_graph and grid_to_graph"""
    edges = _make_edges_3d(n_x, n_y, n_z)

    if dtype is None:  # To not overwrite input dtype
        if img is None:
            dtype = int
        else:
            dtype = img.dtype

    if img is not None:
        img = np.atleast_3d(img)
        weights = _compute_gradient_3d(edges, img)
        if mask is not None:
            edges, weights = _mask_edges_weights(mask, edges, weights)
            diag = img.squeeze()[mask]
        else:
            diag = img.ravel()
        n_voxels = diag.size
    else:
        if mask is not None:
            mask = mask.astype(dtype=bool, copy=False)
            edges = _mask_edges_weights(mask, edges)
            n_voxels = np.sum(mask)
        else:
            n_voxels = n_x * n_y * n_z
        weights = np.ones(edges.shape[1], dtype=dtype)
        diag = np.ones(n_voxels, dtype=dtype)

    diag_idx = np.arange(n_voxels)
    i_idx = np.hstack((edges[0], edges[1]))
    j_idx = np.hstack((edges[1], edges[0]))
    graph = sparse.coo_matrix(
        (
            np.hstack((weights, weights, diag)),
            (np.hstack((i_idx, diag_idx)), np.hstack((j_idx, diag_idx))),
        ),
        (n_voxels, n_voxels),
        dtype=dtype,
    )
    if return_as is np.ndarray:
        return graph.toarray()
    return return_as(graph)


@validate_params(
    {
        "img": ["array-like"],
        "mask": [None, np.ndarray],
        "return_as": [type],
        "dtype": "no_validation",  # validation delegated to numpy
    },
    prefer_skip_nested_validation=True,
)
def img_to_graph(img, *, mask=None, return_as=sparse.coo_matrix, dtype=None):
    """Graph of the pixel-to-pixel gradient connections.

    Edges are weighted with the gradient values.

    Read more in the :ref:`User Guide <image_feature_extraction>`.

    Parameters
    ----------
    img : array-like of shape (height, width) or (height, width, channel)
        2D or 3D image.
    mask : ndarray of shape (height, width) or \
            (height, width, channel), dtype=bool, default=None
        An optional mask of the image, to consider only part of the
        pixels.
    return_as : np.ndarray or a sparse matrix class, \
            default=sparse.coo_matrix
        The class to use to build the returned adjacency matrix.
    dtype : dtype, default=None
        The data of the returned sparse matrix. By default it is the
        dtype of img.

    Returns
    -------
    graph : ndarray or a sparse matrix class
        The computed adjacency matrix.
<<<<<<< HEAD

    Notes
    -----
    For scikit-learn versions 0.14.1 and prior, return_as=np.ndarray was
    handled by returning a dense np.matrix instance.  Going forward, np.ndarray
    returns an np.ndarray, as expected.

    For compatibility, user code relying on this method should wrap its
    calls in ``np.asarray`` to avoid type issues.
    
    Examples
    --------
    >>> import numpy as np
    >>> from sklearn.feature_extraction import image
    >>> from sklearn.datasets import load_digits
    >>> import matplotlib.pyplot as plt
    
    >>> digits = load_digits()
    >>> img = digits.images[0]
    >>> print(img.shape)
    (8,8)
    >>> graph = image.img_to_graph(img, return_as=np.ndarray)
    >>> print(graph.shape)
    (64,64)
    
    >>> plt.figure(figsize=(8, 4))
    
    >>> # Original Image
    >>> plt.subplot(1, 2, 1)
    >>> plt.imshow(img, cmap=plt.cm.gray)
    >>> plt.title('Original Image')

    >>> # Graph Representation
    >>> plt.subplot(1, 2, 2)
    >>> plt.spy(graph, markersize=1)
    >>> plt.title('Graph Representation')

    >>> plt.show()
=======
>>>>>>> 6bb2762b
    """
    img = np.atleast_3d(img)
    n_x, n_y, n_z = img.shape
    return _to_graph(n_x, n_y, n_z, mask, img, return_as, dtype)


@validate_params(
    {
        "n_x": [Interval(Integral, left=1, right=None, closed="left")],
        "n_y": [Interval(Integral, left=1, right=None, closed="left")],
        "n_z": [Interval(Integral, left=1, right=None, closed="left")],
        "mask": [None, np.ndarray],
        "return_as": [type],
        "dtype": "no_validation",  # validation delegated to numpy
    },
    prefer_skip_nested_validation=True,
)
def grid_to_graph(
    n_x, n_y, n_z=1, *, mask=None, return_as=sparse.coo_matrix, dtype=int
):
    """Graph of the pixel-to-pixel connections.

    Edges exist if 2 voxels are connected.
    
    If the input shape is (n_x, n_y, n_z), 
    the resulting adjacency or connectivity matrix will be a square matrix with the shape (n_x*n_y*n_z, n_x*n_y*n_z)
    which is the number of voxels present in the 3d image. Also,
    connectivity_matrix[i,j]    = 1 if i'th voxel and j'th voxel are adjacent to each other.
                                = 0 otherwise

    Parameters
    ----------
    n_x : int
        Dimension in x axis.
    n_y : int
        Dimension in y axis.
    n_z : int, default=1
        Dimension in z axis.
    mask : ndarray of shape (n_x, n_y, n_z), dtype=bool, default=None
        An optional mask of the image, to consider only part of the
        pixels.
    return_as : np.ndarray or a sparse matrix class, \
            default=sparse.coo_matrix
        The class to use to build the returned adjacency matrix.
    dtype : dtype, default=int
        The data of the returned sparse matrix. By default it is int.

    Returns
    -------
    graph : np.ndarray or a sparse matrix class
        The computed adjacency matrix.

<<<<<<< HEAD
    Notes
    -----
    For scikit-learn versions 0.14.1 and prior, return_as=np.ndarray was
    handled by returning a dense np.matrix instance.  Going forward, np.ndarray
    returns an np.ndarray, as expected.

    For compatibility, user code relying on this method should wrap its
    calls in ``np.asarray`` to avoid type issues.
    
=======
>>>>>>> 6bb2762b
    Examples
    --------
    >>> import numpy as np
    >>> from sklearn.feature_extraction.image import grid_to_graph
<<<<<<< HEAD
    >>> connectivity_matrix = grid_to_graph(2, 2)
    >>> print(connectivity_matrix)
    (0, 1)	1
    (2, 3)	1
    (0, 2)	1
    (1, 3)	1
    (1, 0)	1
    (3, 2)	1
    (2, 0)	1
    (3, 1)	1
    (0, 0)	1
    (1, 1)	1
    (2, 2)	1
    (3, 3)	1
    >>> connectivity_matrix = image.grid_to_graph(2, 2, return_as=np.ndarray)
    >>> print(connectivity_matrix)
    array([[1, 1, 1, 0],
           [1, 1, 0, 1],
           [1, 0, 1, 1],
           [0, 1, 1, 1]])
    >>> connectivity_matrix = image.grid_to_graph(2, 3, return_as=np.ndarray)
    >>> print(connectivity_matrix)
    array([[1, 1, 0, 1, 0, 0],
           [1, 1, 1, 0, 1, 0],
           [0, 1, 1, 0, 0, 1],
           [1, 0, 0, 1, 1, 0],
           [0, 1, 0, 1, 1, 1],
           [0, 0, 1, 0, 1, 1]])
    >>> mask = [[False, True, False],
               [True, False, True],
               [False, True, False]]
    >>> connectivity_matrix = image.grid_to_graph(3, 3, 
                                          return_as=np.ndarray, 
                                          mask=np.array(mask))
    >>> print(connectivity_matrix)  # only the pixels with True value position in mask has been considered.
    [[1 0 0 0]
     [0 1 0 0]
     [0 0 1 0]
     [0 0 0 1]]
    >>> connectivity_matrix = image.grid_to_graph(3, 3, 2, 
                                          return_as=np.ndarray)
    >>> print(connectivity_matrix) # a 18x18 square matrix
    [[1 1 1 0 0 0 1 0 0 0 0 0 0 0 0 0 0 0]
     [1 1 0 1 0 0 0 1 0 0 0 0 0 0 0 0 0 0]
     [1 0 1 1 1 0 0 0 1 0 0 0 0 0 0 0 0 0]
     [0 1 1 1 0 1 0 0 0 1 0 0 0 0 0 0 0 0]
     [0 0 1 0 1 1 0 0 0 0 1 0 0 0 0 0 0 0]
     [0 0 0 1 1 1 0 0 0 0 0 1 0 0 0 0 0 0]
     [1 0 0 0 0 0 1 1 1 0 0 0 1 0 0 0 0 0]
     [0 1 0 0 0 0 1 1 0 1 0 0 0 1 0 0 0 0]
     [0 0 1 0 0 0 1 0 1 1 1 0 0 0 1 0 0 0]
     [0 0 0 1 0 0 0 1 1 1 0 1 0 0 0 1 0 0]
     [0 0 0 0 1 0 0 0 1 0 1 1 0 0 0 0 1 0]
     [0 0 0 0 0 1 0 0 0 1 1 1 0 0 0 0 0 1]
     [0 0 0 0 0 0 1 0 0 0 0 0 1 1 1 0 0 0]
     [0 0 0 0 0 0 0 1 0 0 0 0 1 1 0 1 0 0]
     [0 0 0 0 0 0 0 0 1 0 0 0 1 0 1 1 1 0]
     [0 0 0 0 0 0 0 0 0 1 0 0 0 1 1 1 0 1]
     [0 0 0 0 0 0 0 0 0 0 1 0 0 0 1 0 1 1]
     [0 0 0 0 0 0 0 0 0 0 0 1 0 0 0 1 1 1]]

=======
    >>> shape_img = (4, 4, 1)
    >>> mask = np.zeros(shape=shape_img, dtype=bool)
    >>> mask[[1, 2], [1, 2], :] = True
    >>> graph = grid_to_graph(*shape_img, mask=mask)
    >>> print(graph)
      (0, 0)    1
      (1, 1)    1
>>>>>>> 6bb2762b
    """
    return _to_graph(n_x, n_y, n_z, mask=mask, return_as=return_as, dtype=dtype)


###############################################################################
# From an image to a set of small image patches


def _compute_n_patches(i_h, i_w, p_h, p_w, max_patches=None):
    """Compute the number of patches that will be extracted in an image.

    Read more in the :ref:`User Guide <image_feature_extraction>`.

    Parameters
    ----------
    i_h : int
        The image height
    i_w : int
        The image with
    p_h : int
        The height of a patch
    p_w : int
        The width of a patch
    max_patches : int or float, default=None
        The maximum number of patches to extract. If `max_patches` is a float
        between 0 and 1, it is taken to be a proportion of the total number
        of patches. If `max_patches` is None, all possible patches are extracted.
    """
    n_h = i_h - p_h + 1
    n_w = i_w - p_w + 1
    all_patches = n_h * n_w

    if max_patches:
        if isinstance(max_patches, (Integral)) and max_patches < all_patches:
            return max_patches
        elif isinstance(max_patches, (Integral)) and max_patches >= all_patches:
            return all_patches
        elif isinstance(max_patches, (Real)) and 0 < max_patches < 1:
            return int(max_patches * all_patches)
        else:
            raise ValueError("Invalid value for max_patches: %r" % max_patches)
    else:
        return all_patches


def _extract_patches(arr, patch_shape=8, extraction_step=1):
    """Extracts patches of any n-dimensional array in place using strides.

    Given an n-dimensional array it will return a 2n-dimensional array with
    the first n dimensions indexing patch position and the last n indexing
    the patch content. This operation is immediate (O(1)). A reshape
    performed on the first n dimensions will cause numpy to copy data, leading
    to a list of extracted patches.

    Read more in the :ref:`User Guide <image_feature_extraction>`.

    Parameters
    ----------
    arr : ndarray
        n-dimensional array of which patches are to be extracted

    patch_shape : int or tuple of length arr.ndim.default=8
        Indicates the shape of the patches to be extracted. If an
        integer is given, the shape will be a hypercube of
        sidelength given by its value.

    extraction_step : int or tuple of length arr.ndim, default=1
        Indicates step size at which extraction shall be performed.
        If integer is given, then the step is uniform in all dimensions.


    Returns
    -------
    patches : strided ndarray
        2n-dimensional array indexing patches on first n dimensions and
        containing patches on the last n dimensions. These dimensions
        are fake, but this way no data is copied. A simple reshape invokes
        a copying operation to obtain a list of patches:
        result.reshape([-1] + list(patch_shape))
    """

    arr_ndim = arr.ndim

    if isinstance(patch_shape, Number):
        patch_shape = tuple([patch_shape] * arr_ndim)
    if isinstance(extraction_step, Number):
        extraction_step = tuple([extraction_step] * arr_ndim)

    patch_strides = arr.strides

    slices = tuple(slice(None, None, st) for st in extraction_step)
    indexing_strides = arr[slices].strides

    patch_indices_shape = (
        (np.array(arr.shape) - np.array(patch_shape)) // np.array(extraction_step)
    ) + 1

    shape = tuple(list(patch_indices_shape) + list(patch_shape))
    strides = tuple(list(indexing_strides) + list(patch_strides))

    patches = as_strided(arr, shape=shape, strides=strides)
    return patches


@validate_params(
    {
        "image": [np.ndarray],
        "patch_size": [tuple, list],
        "max_patches": [
            Interval(RealNotInt, 0, 1, closed="neither"),
            Interval(Integral, 1, None, closed="left"),
            None,
        ],
        "random_state": ["random_state"],
    },
    prefer_skip_nested_validation=True,
)
def extract_patches_2d(image, patch_size, *, max_patches=None, random_state=None):
    """Reshape a 2D image into a collection of patches.

    The resulting patches are allocated in a dedicated array.

    Read more in the :ref:`User Guide <image_feature_extraction>`.

    Parameters
    ----------
    image : ndarray of shape (image_height, image_width) or \
        (image_height, image_width, n_channels)
        The original image data. For color images, the last dimension specifies
        the channel: a RGB image would have `n_channels=3`.

    patch_size : tuple of int (patch_height, patch_width)
        The dimensions of one patch.

    max_patches : int or float, default=None
        The maximum number of patches to extract. If `max_patches` is a float
        between 0 and 1, it is taken to be a proportion of the total number
        of patches. If `max_patches` is None it corresponds to the total number
        of patches that can be extracted.

    random_state : int, RandomState instance, default=None
        Determines the random number generator used for random sampling when
        `max_patches` is not None. Use an int to make the randomness
        deterministic.
        See :term:`Glossary <random_state>`.

    Returns
    -------
    patches : array of shape (n_patches, patch_height, patch_width) or \
        (n_patches, patch_height, patch_width, n_channels)
        The collection of patches extracted from the image, where `n_patches`
        is either `max_patches` or the total number of patches that can be
        extracted.

    Examples
    --------
    >>> from sklearn.datasets import load_sample_image
    >>> from sklearn.feature_extraction import image
    >>> # Use the array data from the first image in this dataset:
    >>> one_image = load_sample_image("china.jpg")
    >>> print('Image shape: {}'.format(one_image.shape))
    Image shape: (427, 640, 3)
    >>> patches = image.extract_patches_2d(one_image, (2, 2))
    >>> print('Patches shape: {}'.format(patches.shape))
    Patches shape: (272214, 2, 2, 3)
    >>> # Here are just two of these patches:
    >>> print(patches[1])
    [[[174 201 231]
      [174 201 231]]
     [[173 200 230]
      [173 200 230]]]
    >>> print(patches[800])
    [[[187 214 243]
      [188 215 244]]
     [[187 214 243]
      [188 215 244]]]
    """
    i_h, i_w = image.shape[:2]
    p_h, p_w = patch_size

    if p_h > i_h:
        raise ValueError(
            "Height of the patch should be less than the height of the image."
        )

    if p_w > i_w:
        raise ValueError(
            "Width of the patch should be less than the width of the image."
        )

    image = check_array(image, allow_nd=True)
    image = image.reshape((i_h, i_w, -1))
    n_colors = image.shape[-1]

    extracted_patches = _extract_patches(
        image, patch_shape=(p_h, p_w, n_colors), extraction_step=1
    )

    n_patches = _compute_n_patches(i_h, i_w, p_h, p_w, max_patches)
    if max_patches:
        rng = check_random_state(random_state)
        i_s = rng.randint(i_h - p_h + 1, size=n_patches)
        j_s = rng.randint(i_w - p_w + 1, size=n_patches)
        patches = extracted_patches[i_s, j_s, 0]
    else:
        patches = extracted_patches

    patches = patches.reshape(-1, p_h, p_w, n_colors)
    # remove the color dimension if useless
    if patches.shape[-1] == 1:
        return patches.reshape((n_patches, p_h, p_w))
    else:
        return patches


@validate_params(
    {"patches": [np.ndarray], "image_size": [tuple, Hidden(list)]},
    prefer_skip_nested_validation=True,
)
def reconstruct_from_patches_2d(patches, image_size):
    """Reconstruct the image from all of its patches.

    Patches are assumed to overlap and the image is constructed by filling in
    the patches from left to right, top to bottom, averaging the overlapping
    regions.

    Read more in the :ref:`User Guide <image_feature_extraction>`.

    Parameters
    ----------
    patches : ndarray of shape (n_patches, patch_height, patch_width) or \
        (n_patches, patch_height, patch_width, n_channels)
        The complete set of patches. If the patches contain colour information,
        channels are indexed along the last dimension: RGB patches would
        have `n_channels=3`.

    image_size : tuple of int (image_height, image_width) or \
        (image_height, image_width, n_channels)
        The size of the image that will be reconstructed.

    Returns
    -------
    image : ndarray of shape image_size
        The reconstructed image.

    Examples
    --------
    >>> from sklearn.datasets import load_sample_image
    >>> from sklearn.feature_extraction import image
    >>> one_image = load_sample_image("china.jpg")
    >>> print('Image shape: {}'.format(one_image.shape))
    Image shape: (427, 640, 3)
    >>> image_patches = image.extract_patches_2d(image=one_image, patch_size=(10, 10))
    >>> print('Patches shape: {}'.format(image_patches.shape))
    Patches shape: (263758, 10, 10, 3)
    >>> image_reconstructed = image.reconstruct_from_patches_2d(
    ...     patches=image_patches,
    ...     image_size=one_image.shape
    ... )
    >>> print(f"Reconstructed shape: {image_reconstructed.shape}")
    Reconstructed shape: (427, 640, 3)
    """
    i_h, i_w = image_size[:2]
    p_h, p_w = patches.shape[1:3]
    img = np.zeros(image_size)
    # compute the dimensions of the patches array
    n_h = i_h - p_h + 1
    n_w = i_w - p_w + 1
    for p, (i, j) in zip(patches, product(range(n_h), range(n_w))):
        img[i : i + p_h, j : j + p_w] += p

    for i in range(i_h):
        for j in range(i_w):
            # divide by the amount of overlap
            # XXX: is this the most efficient way? memory-wise yes, cpu wise?
            img[i, j] /= float(min(i + 1, p_h, i_h - i) * min(j + 1, p_w, i_w - j))
    return img


class PatchExtractor(TransformerMixin, BaseEstimator):
    """Extracts patches from a collection of images.

    Read more in the :ref:`User Guide <image_feature_extraction>`.

    .. versionadded:: 0.9

    Parameters
    ----------
    patch_size : tuple of int (patch_height, patch_width), default=None
        The dimensions of one patch. If set to None, the patch size will be
        automatically set to `(img_height // 10, img_width // 10)`, where
        `img_height` and `img_width` are the dimensions of the input images.

    max_patches : int or float, default=None
        The maximum number of patches per image to extract. If `max_patches` is
        a float in (0, 1), it is taken to mean a proportion of the total number
        of patches. If set to None, extract all possible patches.

    random_state : int, RandomState instance, default=None
        Determines the random number generator used for random sampling when
        `max_patches is not None`. Use an int to make the randomness
        deterministic.
        See :term:`Glossary <random_state>`.

    See Also
    --------
    reconstruct_from_patches_2d : Reconstruct image from all of its patches.

    Notes
    -----
    This estimator is stateless and does not need to be fitted. However, we
    recommend to call :meth:`fit_transform` instead of :meth:`transform`, as
    parameter validation is only performed in :meth:`fit`.

    Examples
    --------
    >>> from sklearn.datasets import load_sample_images
    >>> from sklearn.feature_extraction import image
    >>> # Use the array data from the second image in this dataset:
    >>> X = load_sample_images().images[1]
    >>> X = X[None, ...]
    >>> print(f"Image shape: {X.shape}")
    Image shape: (1, 427, 640, 3)
    >>> pe = image.PatchExtractor(patch_size=(10, 10))
    >>> pe_trans = pe.transform(X)
    >>> print(f"Patches shape: {pe_trans.shape}")
    Patches shape: (263758, 10, 10, 3)
    >>> X_reconstructed = image.reconstruct_from_patches_2d(pe_trans, X.shape[1:])
    >>> print(f"Reconstructed shape: {X_reconstructed.shape}")
    Reconstructed shape: (427, 640, 3)
    """

    _parameter_constraints: dict = {
        "patch_size": [tuple, None],
        "max_patches": [
            None,
            Interval(RealNotInt, 0, 1, closed="neither"),
            Interval(Integral, 1, None, closed="left"),
        ],
        "random_state": ["random_state"],
    }

    def __init__(self, *, patch_size=None, max_patches=None, random_state=None):
        self.patch_size = patch_size
        self.max_patches = max_patches
        self.random_state = random_state

    @_fit_context(prefer_skip_nested_validation=True)
    def fit(self, X, y=None):
        """Only validate the parameters of the estimator.

        This method allows to: (i) validate the parameters of the estimator  and
        (ii) be consistent with the scikit-learn transformer API.

        Parameters
        ----------
        X : ndarray of shape (n_samples, image_height, image_width) or \
                (n_samples, image_height, image_width, n_channels)
            Array of images from which to extract patches. For color images,
            the last dimension specifies the channel: a RGB image would have
            `n_channels=3`.

        y : Ignored
            Not used, present for API consistency by convention.

        Returns
        -------
        self : object
            Returns the instance itself.
        """
        return self

    def transform(self, X):
        """Transform the image samples in `X` into a matrix of patch data.

        Parameters
        ----------
        X : ndarray of shape (n_samples, image_height, image_width) or \
                (n_samples, image_height, image_width, n_channels)
            Array of images from which to extract patches. For color images,
            the last dimension specifies the channel: a RGB image would have
            `n_channels=3`.

        Returns
        -------
        patches : array of shape (n_patches, patch_height, patch_width) or \
                (n_patches, patch_height, patch_width, n_channels)
            The collection of patches extracted from the images, where
            `n_patches` is either `n_samples * max_patches` or the total
            number of patches that can be extracted.
        """
        X = self._validate_data(
            X=X,
            ensure_2d=False,
            allow_nd=True,
            ensure_min_samples=1,
            ensure_min_features=1,
            reset=False,
        )
        random_state = check_random_state(self.random_state)
        n_imgs, img_height, img_width = X.shape[:3]
        if self.patch_size is None:
            patch_size = img_height // 10, img_width // 10
        else:
            if len(self.patch_size) != 2:
                raise ValueError(
                    "patch_size must be a tuple of two integers. Got"
                    f" {self.patch_size} instead."
                )
            patch_size = self.patch_size

        n_imgs, img_height, img_width = X.shape[:3]
        X = np.reshape(X, (n_imgs, img_height, img_width, -1))
        n_channels = X.shape[-1]

        # compute the dimensions of the patches array
        patch_height, patch_width = patch_size
        n_patches = _compute_n_patches(
            img_height, img_width, patch_height, patch_width, self.max_patches
        )
        patches_shape = (n_imgs * n_patches,) + patch_size
        if n_channels > 1:
            patches_shape += (n_channels,)

        # extract the patches
        patches = np.empty(patches_shape)
        for ii, image in enumerate(X):
            patches[ii * n_patches : (ii + 1) * n_patches] = extract_patches_2d(
                image,
                patch_size,
                max_patches=self.max_patches,
                random_state=random_state,
            )
        return patches

    def _more_tags(self):
        return {"X_types": ["3darray"], "stateless": True}<|MERGE_RESOLUTION|>--- conflicted
+++ resolved
@@ -174,24 +174,14 @@
     -------
     graph : ndarray or a sparse matrix class
         The computed adjacency matrix.
-<<<<<<< HEAD
-
-    Notes
-    -----
-    For scikit-learn versions 0.14.1 and prior, return_as=np.ndarray was
-    handled by returning a dense np.matrix instance.  Going forward, np.ndarray
-    returns an np.ndarray, as expected.
-
-    For compatibility, user code relying on this method should wrap its
-    calls in ``np.asarray`` to avoid type issues.
-    
+
     Examples
     --------
     >>> import numpy as np
     >>> from sklearn.feature_extraction import image
     >>> from sklearn.datasets import load_digits
     >>> import matplotlib.pyplot as plt
-    
+
     >>> digits = load_digits()
     >>> img = digits.images[0]
     >>> print(img.shape)
@@ -199,9 +189,9 @@
     >>> graph = image.img_to_graph(img, return_as=np.ndarray)
     >>> print(graph.shape)
     (64,64)
-    
+
     >>> plt.figure(figsize=(8, 4))
-    
+
     >>> # Original Image
     >>> plt.subplot(1, 2, 1)
     >>> plt.imshow(img, cmap=plt.cm.gray)
@@ -213,8 +203,6 @@
     >>> plt.title('Graph Representation')
 
     >>> plt.show()
-=======
->>>>>>> 6bb2762b
     """
     img = np.atleast_3d(img)
     n_x, n_y, n_z = img.shape
@@ -238,8 +226,8 @@
     """Graph of the pixel-to-pixel connections.
 
     Edges exist if 2 voxels are connected.
-    
-    If the input shape is (n_x, n_y, n_z), 
+
+    If the input shape is (n_x, n_y, n_z),
     the resulting adjacency or connectivity matrix will be a square matrix with the shape (n_x*n_y*n_z, n_x*n_y*n_z)
     which is the number of voxels present in the 3d image. Also,
     connectivity_matrix[i,j]    = 1 if i'th voxel and j'th voxel are adjacent to each other.
@@ -267,85 +255,10 @@
     graph : np.ndarray or a sparse matrix class
         The computed adjacency matrix.
 
-<<<<<<< HEAD
-    Notes
-    -----
-    For scikit-learn versions 0.14.1 and prior, return_as=np.ndarray was
-    handled by returning a dense np.matrix instance.  Going forward, np.ndarray
-    returns an np.ndarray, as expected.
-
-    For compatibility, user code relying on this method should wrap its
-    calls in ``np.asarray`` to avoid type issues.
-    
-=======
->>>>>>> 6bb2762b
     Examples
     --------
     >>> import numpy as np
     >>> from sklearn.feature_extraction.image import grid_to_graph
-<<<<<<< HEAD
-    >>> connectivity_matrix = grid_to_graph(2, 2)
-    >>> print(connectivity_matrix)
-    (0, 1)	1
-    (2, 3)	1
-    (0, 2)	1
-    (1, 3)	1
-    (1, 0)	1
-    (3, 2)	1
-    (2, 0)	1
-    (3, 1)	1
-    (0, 0)	1
-    (1, 1)	1
-    (2, 2)	1
-    (3, 3)	1
-    >>> connectivity_matrix = image.grid_to_graph(2, 2, return_as=np.ndarray)
-    >>> print(connectivity_matrix)
-    array([[1, 1, 1, 0],
-           [1, 1, 0, 1],
-           [1, 0, 1, 1],
-           [0, 1, 1, 1]])
-    >>> connectivity_matrix = image.grid_to_graph(2, 3, return_as=np.ndarray)
-    >>> print(connectivity_matrix)
-    array([[1, 1, 0, 1, 0, 0],
-           [1, 1, 1, 0, 1, 0],
-           [0, 1, 1, 0, 0, 1],
-           [1, 0, 0, 1, 1, 0],
-           [0, 1, 0, 1, 1, 1],
-           [0, 0, 1, 0, 1, 1]])
-    >>> mask = [[False, True, False],
-               [True, False, True],
-               [False, True, False]]
-    >>> connectivity_matrix = image.grid_to_graph(3, 3, 
-                                          return_as=np.ndarray, 
-                                          mask=np.array(mask))
-    >>> print(connectivity_matrix)  # only the pixels with True value position in mask has been considered.
-    [[1 0 0 0]
-     [0 1 0 0]
-     [0 0 1 0]
-     [0 0 0 1]]
-    >>> connectivity_matrix = image.grid_to_graph(3, 3, 2, 
-                                          return_as=np.ndarray)
-    >>> print(connectivity_matrix) # a 18x18 square matrix
-    [[1 1 1 0 0 0 1 0 0 0 0 0 0 0 0 0 0 0]
-     [1 1 0 1 0 0 0 1 0 0 0 0 0 0 0 0 0 0]
-     [1 0 1 1 1 0 0 0 1 0 0 0 0 0 0 0 0 0]
-     [0 1 1 1 0 1 0 0 0 1 0 0 0 0 0 0 0 0]
-     [0 0 1 0 1 1 0 0 0 0 1 0 0 0 0 0 0 0]
-     [0 0 0 1 1 1 0 0 0 0 0 1 0 0 0 0 0 0]
-     [1 0 0 0 0 0 1 1 1 0 0 0 1 0 0 0 0 0]
-     [0 1 0 0 0 0 1 1 0 1 0 0 0 1 0 0 0 0]
-     [0 0 1 0 0 0 1 0 1 1 1 0 0 0 1 0 0 0]
-     [0 0 0 1 0 0 0 1 1 1 0 1 0 0 0 1 0 0]
-     [0 0 0 0 1 0 0 0 1 0 1 1 0 0 0 0 1 0]
-     [0 0 0 0 0 1 0 0 0 1 1 1 0 0 0 0 0 1]
-     [0 0 0 0 0 0 1 0 0 0 0 0 1 1 1 0 0 0]
-     [0 0 0 0 0 0 0 1 0 0 0 0 1 1 0 1 0 0]
-     [0 0 0 0 0 0 0 0 1 0 0 0 1 0 1 1 1 0]
-     [0 0 0 0 0 0 0 0 0 1 0 0 0 1 1 1 0 1]
-     [0 0 0 0 0 0 0 0 0 0 1 0 0 0 1 0 1 1]
-     [0 0 0 0 0 0 0 0 0 0 0 1 0 0 0 1 1 1]]
-
-=======
     >>> shape_img = (4, 4, 1)
     >>> mask = np.zeros(shape=shape_img, dtype=bool)
     >>> mask[[1, 2], [1, 2], :] = True
@@ -353,7 +266,6 @@
     >>> print(graph)
       (0, 0)    1
       (1, 1)    1
->>>>>>> 6bb2762b
     """
     return _to_graph(n_x, n_y, n_z, mask=mask, return_as=return_as, dtype=dtype)
 
