# -*- coding: utf-8 -*-
# Authors: Olivier Grisel <olivier.grisel@ensta.org>
#          Mathieu Blondel <mathieu@mblondel.org>
#          Lars Buitinck
#          Robert Layton <robertlayton@gmail.com>
#          Jochen Wersdörfer <jochen@wersdoerfer.de>
#          Roman Sinayev <roman.sinayev@gmail.com>
#
# License: BSD 3 clause
"""
The :mod:`sklearn.feature_extraction.text` submodule gathers utilities to
build feature vectors from text documents.
"""
from __future__ import unicode_literals, division

import array
from collections import defaultdict
import numbers
from operator import itemgetter
import re
import unicodedata
import warnings

import numpy as np
import scipy.sparse as sp

from ..base import BaseEstimator, TransformerMixin
from ..preprocessing import normalize
from .hashing import FeatureHasher
from .stop_words import ENGLISH_STOP_WORDS
from ..utils.validation import check_is_fitted, check_array, FLOAT_DTYPES
from ..utils.fixes import sp_version
from ..utils.fixes import _Mapping as Mapping  # noqa


__all__ = ['HashingVectorizer',
           'CountVectorizer',
           'ENGLISH_STOP_WORDS',
           'TfidfTransformer',
           'TfidfVectorizer',
           'strip_accents_ascii',
           'strip_accents_unicode',
           'strip_tags']


def strip_accents_unicode(s):
    """Transform accentuated unicode symbols into their simple counterpart

    Warning: the python-level loop and join operations make this
    implementation 20 times slower than the strip_accents_ascii basic
    normalization.

    Parameters
    ----------
    s : string
        The string to strip

    See also
    --------
    strip_accents_ascii
        Remove accentuated char for any unicode symbol that has a direct
        ASCII equivalent.
    """
    normalized = unicodedata.normalize('NFKD', s)
    if normalized == s:
        return s
    else:
        return ''.join([c for c in normalized if not unicodedata.combining(c)])


def strip_accents_ascii(s):
    """Transform accentuated unicode symbols into ascii or nothing

    Warning: this solution is only suited for languages that have a direct
    transliteration to ASCII symbols.

    Parameters
    ----------
    s : string
        The string to strip

    See also
    --------
    strip_accents_unicode
        Remove accentuated char for any unicode symbol.
    """
    nkfd_form = unicodedata.normalize('NFKD', s)
    return nkfd_form.encode('ASCII', 'ignore').decode('ASCII')


def strip_tags(s):
    """Basic regexp based HTML / XML tag stripper function

    For serious HTML/XML preprocessing you should rather use an external
    library such as lxml or BeautifulSoup.

    Parameters
    ----------
    s : string
        The string to strip
    """
    return re.compile(r"<([^>]+)>", flags=re.UNICODE).sub(" ", s)


def _check_stop_list(stop):
    if stop == "english":
        return ENGLISH_STOP_WORDS
    elif isinstance(stop, str):
        raise ValueError("not a built-in stop list: %s" % stop)
    elif stop is None:
        return None
    else:               # assume it's a collection
        return frozenset(stop)


class VectorizerMixin(object):
    """Provides common code for text vectorizers (tokenization logic)."""

    _white_spaces = re.compile(r"\s\s+")

    def decode(self, doc):
        """Decode the input into a string of unicode symbols

        The decoding strategy depends on the vectorizer parameters.

        Parameters
        ----------
        doc : string
            The string to decode
        """
        if self.input == 'filename':
            with open(doc, 'rb') as fh:
                doc = fh.read()

        elif self.input == 'file':
            doc = doc.read()

        if isinstance(doc, bytes):
            doc = doc.decode(self.encoding, self.decode_error)

        if doc is np.nan:
            raise ValueError("np.nan is an invalid document, expected byte or "
                             "unicode string.")

        return doc

    def _word_ngrams(self, tokens, stop_words=None):
        """Turn tokens into a sequence of n-grams after stop words filtering"""
        # handle stop words
        if stop_words is not None:
            tokens = [w for w in tokens if w not in stop_words]

        # handle token n-grams
        min_n, max_n = self.ngram_range
        if max_n != 1:
            original_tokens = tokens
            if min_n == 1:
                # no need to do any slicing for unigrams
                # just iterate through the original tokens
                tokens = list(original_tokens)
                min_n += 1
            else:
                tokens = []

            n_original_tokens = len(original_tokens)

            # bind method outside of loop to reduce overhead
            tokens_append = tokens.append
            space_join = " ".join

            for n in range(min_n,
                            min(max_n + 1, n_original_tokens + 1)):
                for i in range(n_original_tokens - n + 1):
                    tokens_append(space_join(original_tokens[i: i + n]))

        return tokens

    def _char_ngrams(self, text_document):
        """Tokenize text_document into a sequence of character n-grams"""
        # normalize white spaces
        text_document = self._white_spaces.sub(" ", text_document)

        text_len = len(text_document)
        min_n, max_n = self.ngram_range
        if min_n == 1:
            # no need to do any slicing for unigrams
            # iterate through the string
            ngrams = list(text_document)
            min_n += 1
        else:
            ngrams = []

        # bind method outside of loop to reduce overhead
        ngrams_append = ngrams.append

        for n in range(min_n, min(max_n + 1, text_len + 1)):
            for i in range(text_len - n + 1):
                ngrams_append(text_document[i: i + n])
        return ngrams

    def _char_wb_ngrams(self, text_document):
        """Whitespace sensitive char-n-gram tokenization.

        Tokenize text_document into a sequence of character n-grams
        operating only inside word boundaries. n-grams at the edges
        of words are padded with space."""
        # normalize white spaces
        text_document = self._white_spaces.sub(" ", text_document)

        min_n, max_n = self.ngram_range
        ngrams = []

        # bind method outside of loop to reduce overhead
        ngrams_append = ngrams.append

        for w in text_document.split():
            w = ' ' + w + ' '
            w_len = len(w)
            for n in range(min_n, max_n + 1):
                offset = 0
                ngrams_append(w[offset:offset + n])
                while offset + n < w_len:
                    offset += 1
                    ngrams_append(w[offset:offset + n])
                if offset == 0:   # count a short word (w_len < n) only once
                    break
        return ngrams

    def build_preprocessor(self):
        """Return a function to preprocess the text before tokenization"""
        if self.preprocessor is not None:
            return self.preprocessor

        # unfortunately python functools package does not have an efficient
        # `compose` function that would have allowed us to chain a dynamic
        # number of functions. However the cost of a lambda call is a few
        # hundreds of nanoseconds which is negligible when compared to the
        # cost of tokenizing a string of 1000 chars for instance.
        noop = lambda x: x

        # accent stripping
        if not self.strip_accents:
            strip_accents = noop
        elif callable(self.strip_accents):
            strip_accents = self.strip_accents
        elif self.strip_accents == 'ascii':
            strip_accents = strip_accents_ascii
        elif self.strip_accents == 'unicode':
            strip_accents = strip_accents_unicode
        else:
            raise ValueError('Invalid value for "strip_accents": %s' %
                             self.strip_accents)

        if self.lowercase:
            return lambda x: strip_accents(x.lower())
        else:
            return strip_accents

    def build_tokenizer(self):
        """Return a function that splits a string into a sequence of tokens"""
        if self.tokenizer is not None:
            return self.tokenizer
        token_pattern = re.compile(self.token_pattern)
        return lambda doc: token_pattern.findall(doc)

    def get_stop_words(self):
        """Build or fetch the effective stop words list"""
        return _check_stop_list(self.stop_words)

    def _check_stop_words_consistency(self, stop_words, preprocess, tokenize):
        """Check if stop words are consistent

        Returns
        -------
        is_consistent : True if stop words are consistent with the preprocessor
                        and tokenizer, False if they are not, None if the check
                        was previously performed, "error" if it could not be
                        performed (e.g. because of the use of a custom
                        preprocessor / tokenizer)
        """
        if id(self.stop_words) == getattr(self, '_stop_words_id', None):
            # Stop words are were previously validated
            return None

        # NB: stop_words is validated, unlike self.stop_words
        try:
            inconsistent = set()
            for w in stop_words or ():
                tokens = list(tokenize(preprocess(w)))
                for token in tokens:
                    if token not in stop_words:
                        inconsistent.add(token)
            self._stop_words_id = id(self.stop_words)

            if inconsistent:
                warnings.warn('Your stop_words may be inconsistent with '
                              'your preprocessing. Tokenizing the stop '
                              'words generated tokens %r not in '
                              'stop_words.' % sorted(inconsistent))
            return not inconsistent
        except Exception:
            # Failed to check stop words consistency (e.g. because a custom
            # preprocessor or tokenizer was used)
            self._stop_words_id = id(self.stop_words)
            return 'error'

    def build_analyzer(self):
        """Return a callable that handles preprocessing and tokenization"""
        if callable(self.analyzer):
            return self.analyzer

        preprocess = self.build_preprocessor()

        if self.analyzer == 'char':
            return lambda doc: self._char_ngrams(preprocess(self.decode(doc)))

        elif self.analyzer == 'char_wb':
            return lambda doc: self._char_wb_ngrams(
                preprocess(self.decode(doc)))

        elif self.analyzer == 'word':
            stop_words = self.get_stop_words()
            tokenize = self.build_tokenizer()
            self._check_stop_words_consistency(stop_words, preprocess,
                                               tokenize)
            return lambda doc: self._word_ngrams(
                tokenize(preprocess(self.decode(doc))), stop_words)

        else:
            raise ValueError('%s is not a valid tokenization scheme/analyzer' %
                             self.analyzer)

    def _validate_vocabulary(self):
        vocabulary = self.vocabulary
        if vocabulary is not None:
            if isinstance(vocabulary, set):
                vocabulary = sorted(vocabulary)
            if not isinstance(vocabulary, Mapping):
                vocab = {}
                for i, t in enumerate(vocabulary):
                    if vocab.setdefault(t, i) != i:
                        msg = "Duplicate term in vocabulary: %r" % t
                        raise ValueError(msg)
                vocabulary = vocab
            else:
                indices = set(vocabulary.values())
                if len(indices) != len(vocabulary):
                    raise ValueError("Vocabulary contains repeated indices.")
                for i in range(len(vocabulary)):
                    if i not in indices:
                        msg = ("Vocabulary of size %d doesn't contain index "
                               "%d." % (len(vocabulary), i))
                        raise ValueError(msg)
            if not vocabulary:
                raise ValueError("empty vocabulary passed to fit")
            self.fixed_vocabulary_ = True
            self.vocabulary_ = dict(vocabulary)
        else:
            self.fixed_vocabulary_ = False

    def _check_vocabulary(self):
        """Check if vocabulary is empty or missing (not fit-ed)"""
        msg = "%(name)s - Vocabulary wasn't fitted."
        check_is_fitted(self, 'vocabulary_', msg=msg),

        if len(self.vocabulary_) == 0:
            raise ValueError("Vocabulary is empty")

    def _validate_params(self):
        """Check validity of ngram_range parameter"""
        min_n, max_m = self.ngram_range
        if min_n > max_m:
            raise ValueError(
                "Invalid value for ngram_range=%s "
                "lower boundary larger than the upper boundary."
                % str(self.ngram_range))


class HashingVectorizer(BaseEstimator, VectorizerMixin, TransformerMixin):
    """Convert a collection of text documents to a matrix of token occurrences

    It turns a collection of text documents into a scipy.sparse matrix holding
    token occurrence counts (or binary occurrence information), possibly
    normalized as token frequencies if norm='l1' or projected on the euclidean
    unit sphere if norm='l2'.

    This text vectorizer implementation uses the hashing trick to find the
    token string name to feature integer index mapping.

    This strategy has several advantages:

    - it is very low memory scalable to large datasets as there is no need to
      store a vocabulary dictionary in memory

    - it is fast to pickle and un-pickle as it holds no state besides the
      constructor parameters

    - it can be used in a streaming (partial fit) or parallel pipeline as there
      is no state computed during fit.

    There are also a couple of cons (vs using a CountVectorizer with an
    in-memory vocabulary):

    - there is no way to compute the inverse transform (from feature indices to
      string feature names) which can be a problem when trying to introspect
      which features are most important to a model.

    - there can be collisions: distinct tokens can be mapped to the same
      feature index. However in practice this is rarely an issue if n_features
      is large enough (e.g. 2 ** 18 for text classification problems).

    - no IDF weighting as this would render the transformer stateful.

    The hash function employed is the signed 32-bit version of Murmurhash3.

    Read more in the :ref:`User Guide <text_feature_extraction>`.

    Parameters
    ----------

    input : string {'filename', 'file', 'content'}
        If 'filename', the sequence passed as an argument to fit is
        expected to be a list of filenames that need reading to fetch
        the raw content to analyze.

        If 'file', the sequence items must have a 'read' method (file-like
        object) that is called to fetch the bytes in memory.

        Otherwise the input is expected to be the sequence strings or
        bytes items are expected to be analyzed directly.

    encoding : string, default='utf-8'
        If bytes or files are given to analyze, this encoding is used to
        decode.

    decode_error : {'strict', 'ignore', 'replace'}
        Instruction on what to do if a byte sequence is given to analyze that
        contains characters not of the given `encoding`. By default, it is
        'strict', meaning that a UnicodeDecodeError will be raised. Other
        values are 'ignore' and 'replace'.

    strip_accents : {'ascii', 'unicode', None}
        Remove accents and perform other character normalization
        during the preprocessing step.
        'ascii' is a fast method that only works on characters that have
        an direct ASCII mapping.
        'unicode' is a slightly slower method that works on any characters.
        None (default) does nothing.

        Both 'ascii' and 'unicode' use NFKD normalization from
        :func:`unicodedata.normalize`.

    lowercase : boolean, default=True
        Convert all characters to lowercase before tokenizing.

    preprocessor : callable or None (default)
        Override the preprocessing (string transformation) stage while
        preserving the tokenizing and n-grams generation steps.

    tokenizer : callable or None (default)
        Override the string tokenization step while preserving the
        preprocessing and n-grams generation steps.
        Only applies if ``analyzer == 'word'``.

    stop_words : string {'english'}, list, or None (default)
        If 'english', a built-in stop word list for English is used.
        There are several known issues with 'english' and you should
        consider an alternative (see :ref:`stop_words`).

        If a list, that list is assumed to contain stop words, all of which
        will be removed from the resulting tokens.
        Only applies if ``analyzer == 'word'``.

    token_pattern : string
        Regular expression denoting what constitutes a "token", only used
        if ``analyzer == 'word'``. The default regexp selects tokens of 2
        or more alphanumeric characters (punctuation is completely ignored
        and always treated as a token separator).

    ngram_range : tuple (min_n, max_n), default=(1, 1)
        The lower and upper boundary of the range of n-values for different
        n-grams to be extracted. All values of n such that min_n <= n <= max_n
        will be used.

    analyzer : string, {'word', 'char', 'char_wb'} or callable
        Whether the feature should be made of word or character n-grams.
        Option 'char_wb' creates character n-grams only from text inside
        word boundaries; n-grams at the edges of words are padded with space.

        If a callable is passed it is used to extract the sequence of features
        out of the raw, unprocessed input.

    n_features : integer, default=(2 ** 20)
        The number of features (columns) in the output matrices. Small numbers
        of features are likely to cause hash collisions, but large numbers
        will cause larger coefficient dimensions in linear learners.

    binary : boolean, default=False.
        If True, all non zero counts are set to 1. This is useful for discrete
        probabilistic models that model binary events rather than integer
        counts.

    norm : 'l1', 'l2' or None, optional
        Norm used to normalize term vectors. None for no normalization.

    alternate_sign : boolean, optional, default True
        When True, an alternating sign is added to the features as to
        approximately conserve the inner product in the hashed space even for
        small n_features. This approach is similar to sparse random projection.

        .. versionadded:: 0.19

    non_negative : boolean, optional, default False
        When True, an absolute value is applied to the features matrix prior to
        returning it. When used in conjunction with alternate_sign=True, this
        significantly reduces the inner product preservation property.

        .. deprecated:: 0.19
            This option will be removed in 0.21.
    dtype : type, optional
        Type of the matrix returned by fit_transform() or transform().

    Examples
    --------
    >>> from sklearn.feature_extraction.text import HashingVectorizer
    >>> corpus = [
    ...     'This is the first document.',
    ...     'This document is the second document.',
    ...     'And this is the third one.',
    ...     'Is this the first document?',
    ... ]
    >>> vectorizer = HashingVectorizer(n_features=2**4)
    >>> X = vectorizer.fit_transform(corpus)
    >>> print(X.shape)
    (4, 16)

    See also
    --------
    CountVectorizer, TfidfVectorizer

    """
    def __init__(self, input='content', encoding='utf-8',
                 decode_error='strict', strip_accents=None,
                 lowercase=True, preprocessor=None, tokenizer=None,
                 stop_words=None, token_pattern=r"(?u)\b\w\w+\b",
                 ngram_range=(1, 1), analyzer='word', n_features=(2 ** 20),
                 binary=False, norm='l2', alternate_sign=True,
                 non_negative=False, dtype=np.float64):
        self.input = input
        self.encoding = encoding
        self.decode_error = decode_error
        self.strip_accents = strip_accents
        self.preprocessor = preprocessor
        self.tokenizer = tokenizer
        self.analyzer = analyzer
        self.lowercase = lowercase
        self.token_pattern = token_pattern
        self.stop_words = stop_words
        self.n_features = n_features
        self.ngram_range = ngram_range
        self.binary = binary
        self.norm = norm
        self.alternate_sign = alternate_sign
        self.non_negative = non_negative
        self.dtype = dtype

    def partial_fit(self, X, y=None):
        """Does nothing: this transformer is stateless.

        This method is just there to mark the fact that this transformer
        can work in a streaming setup.

        Parameters
        ----------
        X : array-like, shape [n_samples, n_features]
            Training data.
        """
        return self

    def fit(self, X, y=None):
        """Does nothing: this transformer is stateless.

        Parameters
        ----------
        X : array-like, shape [n_samples, n_features]
            Training data.
        """
        # triggers a parameter validation
        if isinstance(X, str):
            raise ValueError(
                "Iterable over raw text documents expected, "
                "string object received.")

        self._validate_params()

        self._get_hasher().fit(X, y=y)
        return self

    def transform(self, X):
        """Transform a sequence of documents to a document-term matrix.

        Parameters
        ----------
        X : iterable over raw text documents, length = n_samples
            Samples. Each sample must be a text document (either bytes or
            unicode strings, file name or file object depending on the
            constructor argument) which will be tokenized and hashed.

        Returns
        -------
        X : scipy.sparse matrix, shape = (n_samples, self.n_features)
            Document-term matrix.
        """
        if isinstance(X, str):
            raise ValueError(
                "Iterable over raw text documents expected, "
                "string object received.")

        self._validate_params()

        analyzer = self.build_analyzer()
        X = self._get_hasher().transform(analyzer(doc) for doc in X)
        if self.binary:
            X.data.fill(1)
        if self.norm is not None:
            X = normalize(X, norm=self.norm, copy=False)
        return X

    def fit_transform(self, X, y=None):
        """Transform a sequence of documents to a document-term matrix.

        Parameters
        ----------
        X : iterable over raw text documents, length = n_samples
            Samples. Each sample must be a text document (either bytes or
            unicode strings, file name or file object depending on the
            constructor argument) which will be tokenized and hashed.
        y : any
            Ignored. This parameter exists only for compatibility with
            sklearn.pipeline.Pipeline.

        Returns
        -------
        X : scipy.sparse matrix, shape = (n_samples, self.n_features)
            Document-term matrix.
        """
        return self.fit(X, y).transform(X)

    def _get_hasher(self):
        return FeatureHasher(n_features=self.n_features,
                             input_type='string', dtype=self.dtype,
                             alternate_sign=self.alternate_sign,
                             non_negative=self.non_negative)


def _document_frequency(X):
    """Count the number of non-zero values for each feature in sparse X."""
    if sp.isspmatrix_csr(X):
        return np.bincount(X.indices, minlength=X.shape[1])
    else:
        return np.diff(X.indptr)


class CountVectorizer(BaseEstimator, VectorizerMixin):
    """Convert a collection of text documents to a matrix of token counts

    This implementation produces a sparse representation of the counts using
    scipy.sparse.csr_matrix.

    If you do not provide an a-priori dictionary and you do not use an analyzer
    that does some kind of feature selection then the number of features will
    be equal to the vocabulary size found by analyzing the data.

    Read more in the :ref:`User Guide <text_feature_extraction>`.

    Parameters
    ----------
    input : string {'filename', 'file', 'content'}
        If 'filename', the sequence passed as an argument to fit is
        expected to be a list of filenames that need reading to fetch
        the raw content to analyze.

        If 'file', the sequence items must have a 'read' method (file-like
        object) that is called to fetch the bytes in memory.

        Otherwise the input is expected to be the sequence strings or
        bytes items are expected to be analyzed directly.

    encoding : string, 'utf-8' by default.
        If bytes or files are given to analyze, this encoding is used to
        decode.

    decode_error : {'strict', 'ignore', 'replace'}
        Instruction on what to do if a byte sequence is given to analyze that
        contains characters not of the given `encoding`. By default, it is
        'strict', meaning that a UnicodeDecodeError will be raised. Other
        values are 'ignore' and 'replace'.

    strip_accents : {'ascii', 'unicode', None}
        Remove accents and perform other character normalization
        during the preprocessing step.
        'ascii' is a fast method that only works on characters that have
        an direct ASCII mapping.
        'unicode' is a slightly slower method that works on any characters.
        None (default) does nothing.

        Both 'ascii' and 'unicode' use NFKD normalization from
        :func:`unicodedata.normalize`.

    lowercase : boolean, True by default
        Convert all characters to lowercase before tokenizing.

    preprocessor : callable or None (default)
        Override the preprocessing (string transformation) stage while
        preserving the tokenizing and n-grams generation steps.

    tokenizer : callable or None (default)
        Override the string tokenization step while preserving the
        preprocessing and n-grams generation steps.
        Only applies if ``analyzer == 'word'``.

    stop_words : string {'english'}, list, or None (default)
        If 'english', a built-in stop word list for English is used.
        There are several known issues with 'english' and you should
        consider an alternative (see :ref:`stop_words`).

        If a list, that list is assumed to contain stop words, all of which
        will be removed from the resulting tokens.
        Only applies if ``analyzer == 'word'``.

        If None, no stop words will be used. max_df can be set to a value
        in the range [0.7, 1.0) to automatically detect and filter stop
        words based on intra corpus document frequency of terms.

    token_pattern : string
        Regular expression denoting what constitutes a "token", only used
        if ``analyzer == 'word'``. The default regexp select tokens of 2
        or more alphanumeric characters (punctuation is completely ignored
        and always treated as a token separator).

    ngram_range : tuple (min_n, max_n)
        The lower and upper boundary of the range of n-values for different
        n-grams to be extracted. All values of n such that min_n <= n <= max_n
        will be used.

    analyzer : string, {'word', 'char', 'char_wb'} or callable
        Whether the feature should be made of word or character n-grams.
        Option 'char_wb' creates character n-grams only from text inside
        word boundaries; n-grams at the edges of words are padded with space.

        If a callable is passed it is used to extract the sequence of features
        out of the raw, unprocessed input.

    max_df : float in range [0.0, 1.0] or int, default=1.0
        When building the vocabulary ignore terms that have a document
        frequency strictly higher than the given threshold (corpus-specific
        stop words).
        If float, the parameter represents a proportion of documents, integer
        absolute counts.
        This parameter is ignored if vocabulary is not None.

    min_df : float in range [0.0, 1.0] or int, default=1
        When building the vocabulary ignore terms that have a document
        frequency strictly lower than the given threshold. This value is also
        called cut-off in the literature.
        If float, the parameter represents a proportion of documents, integer
        absolute counts.
        This parameter is ignored if vocabulary is not None.

    max_features : int or None, default=None
        If not None, build a vocabulary that only consider the top
        max_features ordered by term frequency across the corpus.

        This parameter is ignored if vocabulary is not None.

    vocabulary : Mapping or iterable, optional
        Either a Mapping (e.g., a dict) where keys are terms and values are
        indices in the feature matrix, or an iterable over terms. If not
        given, a vocabulary is determined from the input documents. Indices
        in the mapping should not be repeated and should not have any gap
        between 0 and the largest index.

    binary : boolean, default=False
        If True, all non zero counts are set to 1. This is useful for discrete
        probabilistic models that model binary events rather than integer
        counts.

    dtype : type, optional
        Type of the matrix returned by fit_transform() or transform().

    Attributes
    ----------
    vocabulary_ : dict
        A mapping of terms to feature indices.

    stop_words_ : set
        Terms that were ignored because they either:

          - occurred in too many documents (`max_df`)
          - occurred in too few documents (`min_df`)
          - were cut off by feature selection (`max_features`).

        This is only available if no vocabulary was given.

    Examples
    --------
    >>> from sklearn.feature_extraction.text import CountVectorizer
    >>> corpus = [
    ...     'This is the first document.',
    ...     'This document is the second document.',
    ...     'And this is the third one.',
    ...     'Is this the first document?',
    ... ]
    >>> vectorizer = CountVectorizer()
    >>> X = vectorizer.fit_transform(corpus)
    >>> print(vectorizer.get_feature_names())
    ['and', 'document', 'first', 'is', 'one', 'second', 'the', 'third', 'this']
    >>> print(X.toarray())  # doctest: +NORMALIZE_WHITESPACE
    [[0 1 1 1 0 0 1 0 1]
     [0 2 0 1 0 1 1 0 1]
     [1 0 0 1 1 0 1 1 1]
     [0 1 1 1 0 0 1 0 1]]

    See also
    --------
    HashingVectorizer, TfidfVectorizer

    Notes
    -----
    The ``stop_words_`` attribute can get large and increase the model size
    when pickling. This attribute is provided only for introspection and can
    be safely removed using delattr or set to None before pickling.
    """

    def __init__(self, input='content', encoding='utf-8',
                 decode_error='strict', strip_accents=None,
                 lowercase=True, preprocessor=None, tokenizer=None,
                 stop_words=None, token_pattern=r"(?u)\b\w\w+\b",
                 ngram_range=(1, 1), analyzer='word',
                 max_df=1.0, min_df=1, max_features=None,
                 vocabulary=None, binary=False, dtype=np.int64):
        self.input = input
        self.encoding = encoding
        self.decode_error = decode_error
        self.strip_accents = strip_accents
        self.preprocessor = preprocessor
        self.tokenizer = tokenizer
        self.analyzer = analyzer
        self.lowercase = lowercase
        self.token_pattern = token_pattern
        self.stop_words = stop_words
        self.max_df = max_df
        self.min_df = min_df
        if max_df < 0 or min_df < 0:
            raise ValueError("negative value for max_df or min_df")
        self.max_features = max_features
        if max_features is not None:
            if (not isinstance(max_features, numbers.Integral) or
                    max_features <= 0):
                raise ValueError(
                    "max_features=%r, neither a positive integer nor None"
                    % max_features)
        self.ngram_range = ngram_range
        self.vocabulary = vocabulary
        self.binary = binary
        self.dtype = dtype

    def _sort_features(self, X, vocabulary):
        """Sort features by name

        Returns a reordered matrix and modifies the vocabulary in place
        """
<<<<<<< HEAD
        sorted_features = sorted(six.iteritems(vocabulary))
        map_index = np.empty(len(sorted_features), dtype=X.indices.dtype)
=======
        sorted_features = sorted(vocabulary.items())
        map_index = np.empty(len(sorted_features), dtype=np.int32)
>>>>>>> 836a8124
        for new_val, (term, old_val) in enumerate(sorted_features):
            vocabulary[term] = new_val
            map_index[old_val] = new_val

        X.indices = map_index.take(X.indices, mode='clip')
        return X

    def _limit_features(self, X, vocabulary, high=None, low=None,
                        limit=None):
        """Remove too rare or too common features.

        Prune features that are non zero in more samples than high or less
        documents than low, modifying the vocabulary, and restricting it to
        at most the limit most frequent.

        This does not prune samples with zero features.
        """
        if high is None and low is None and limit is None:
            return X, set()

        # Calculate a mask based on document frequencies
        dfs = _document_frequency(X)
        tfs = np.asarray(X.sum(axis=0)).ravel()
        mask = np.ones(len(dfs), dtype=bool)
        if high is not None:
            mask &= dfs <= high
        if low is not None:
            mask &= dfs >= low
        if limit is not None and mask.sum() > limit:
            mask_inds = (-tfs[mask]).argsort()[:limit]
            new_mask = np.zeros(len(dfs), dtype=bool)
            new_mask[np.where(mask)[0][mask_inds]] = True
            mask = new_mask

        new_indices = np.cumsum(mask) - 1  # maps old indices to new
        removed_terms = set()
        for term, old_index in list(vocabulary.items()):
            if mask[old_index]:
                vocabulary[term] = new_indices[old_index]
            else:
                del vocabulary[term]
                removed_terms.add(term)
        kept_indices = np.where(mask)[0]
        if len(kept_indices) == 0:
            raise ValueError("After pruning, no terms remain. Try a lower"
                             " min_df or a higher max_df.")
        return X[:, kept_indices], removed_terms

    def _count_vocab(self, raw_documents, fixed_vocab):
        """Create sparse feature matrix, and vocabulary where fixed_vocab=False
        """
        if fixed_vocab:
            vocabulary = self.vocabulary_
        else:
            # Add a new value when a new vocabulary item is seen
            vocabulary = defaultdict()
            vocabulary.default_factory = vocabulary.__len__

        analyze = self.build_analyzer()
        j_indices = []
        indptr = []

        values = _make_int_array()
        indptr.append(0)
        for doc in raw_documents:
            feature_counter = {}
            for feature in analyze(doc):
                try:
                    feature_idx = vocabulary[feature]
                    if feature_idx not in feature_counter:
                        feature_counter[feature_idx] = 1
                    else:
                        feature_counter[feature_idx] += 1
                except KeyError:
                    # Ignore out-of-vocabulary items for fixed_vocab=True
                    continue

            j_indices.extend(feature_counter.keys())
            values.extend(feature_counter.values())
            indptr.append(len(j_indices))

        if not fixed_vocab:
            # disable defaultdict behaviour
            vocabulary = dict(vocabulary)
            if not vocabulary:
                raise ValueError("empty vocabulary; perhaps the documents only"
                                 " contain stop words")

        if indptr[-1] > 2147483648:  # = 2**31 - 1
            if sp_version >= (0, 14):
                indices_dtype = np.int64
            else:
                raise ValueError(('sparse CSR array has {} non-zero '
                                  'elements and requires 64 bit indexing, '
                                  ' which is unsupported with scipy {}. '
                                  'Please upgrade to scipy >=0.14')
                                 .format(indptr[-1], '.'.join(sp_version)))

        else:
            indices_dtype = np.int32
        j_indices = np.asarray(j_indices, dtype=indices_dtype)
        indptr = np.asarray(indptr, dtype=indices_dtype)
        values = np.frombuffer(values, dtype=np.intc)

        X = sp.csr_matrix((values, j_indices, indptr),
                          shape=(len(indptr) - 1, len(vocabulary)),
                          dtype=self.dtype)
        X.sort_indices()
        return vocabulary, X

    def fit(self, raw_documents, y=None):
        """Learn a vocabulary dictionary of all tokens in the raw documents.

        Parameters
        ----------
        raw_documents : iterable
            An iterable which yields either str, unicode or file objects.

        Returns
        -------
        self
        """
        self.fit_transform(raw_documents)
        return self

    def fit_transform(self, raw_documents, y=None):
        """Learn the vocabulary dictionary and return term-document matrix.

        This is equivalent to fit followed by transform, but more efficiently
        implemented.

        Parameters
        ----------
        raw_documents : iterable
            An iterable which yields either str, unicode or file objects.

        Returns
        -------
        X : array, [n_samples, n_features]
            Document-term matrix.
        """
        # We intentionally don't call the transform method to make
        # fit_transform overridable without unwanted side effects in
        # TfidfVectorizer.
        if isinstance(raw_documents, str):
            raise ValueError(
                "Iterable over raw text documents expected, "
                "string object received.")

        self._validate_params()
        self._validate_vocabulary()
        max_df = self.max_df
        min_df = self.min_df
        max_features = self.max_features

        vocabulary, X = self._count_vocab(raw_documents,
                                          self.fixed_vocabulary_)

        if self.binary:
            X.data.fill(1)

        if not self.fixed_vocabulary_:
            X = self._sort_features(X, vocabulary)

            n_doc = X.shape[0]
            max_doc_count = (max_df
                             if isinstance(max_df, numbers.Integral)
                             else max_df * n_doc)
            min_doc_count = (min_df
                             if isinstance(min_df, numbers.Integral)
                             else min_df * n_doc)
            if max_doc_count < min_doc_count:
                raise ValueError(
                    "max_df corresponds to < documents than min_df")
            X, self.stop_words_ = self._limit_features(X, vocabulary,
                                                       max_doc_count,
                                                       min_doc_count,
                                                       max_features)

            self.vocabulary_ = vocabulary

        return X

    def transform(self, raw_documents):
        """Transform documents to document-term matrix.

        Extract token counts out of raw text documents using the vocabulary
        fitted with fit or the one provided to the constructor.

        Parameters
        ----------
        raw_documents : iterable
            An iterable which yields either str, unicode or file objects.

        Returns
        -------
        X : sparse matrix, [n_samples, n_features]
            Document-term matrix.
        """
        if isinstance(raw_documents, str):
            raise ValueError(
                "Iterable over raw text documents expected, "
                "string object received.")

        if not hasattr(self, 'vocabulary_'):
            self._validate_vocabulary()

        self._check_vocabulary()

        # use the same matrix-building strategy as fit_transform
        _, X = self._count_vocab(raw_documents, fixed_vocab=True)
        if self.binary:
            X.data.fill(1)
        return X

    def inverse_transform(self, X):
        """Return terms per document with nonzero entries in X.

        Parameters
        ----------
        X : {array, sparse matrix}, shape = [n_samples, n_features]

        Returns
        -------
        X_inv : list of arrays, len = n_samples
            List of arrays of terms.
        """
        self._check_vocabulary()

        if sp.issparse(X):
            # We need CSR format for fast row manipulations.
            X = X.tocsr()
        else:
            # We need to convert X to a matrix, so that the indexing
            # returns 2D objects
            X = np.asmatrix(X)
        n_samples = X.shape[0]

        terms = np.array(list(self.vocabulary_.keys()))
        indices = np.array(list(self.vocabulary_.values()))
        inverse_vocabulary = terms[np.argsort(indices)]

        return [inverse_vocabulary[X[i, :].nonzero()[1]].ravel()
                for i in range(n_samples)]

    def get_feature_names(self):
        """Array mapping from feature integer indices to feature name"""
        if not hasattr(self, 'vocabulary_'):
            self._validate_vocabulary()

        self._check_vocabulary()

        return [t for t, i in sorted(self.vocabulary_.items(),
                                     key=itemgetter(1))]


def _make_int_array():
    """Construct an array.array of a type suitable for scipy.sparse indices."""
    return array.array(str("i"))


class TfidfTransformer(BaseEstimator, TransformerMixin):
    """Transform a count matrix to a normalized tf or tf-idf representation

    Tf means term-frequency while tf-idf means term-frequency times inverse
    document-frequency. This is a common term weighting scheme in information
    retrieval, that has also found good use in document classification.

    The goal of using tf-idf instead of the raw frequencies of occurrence of a
    token in a given document is to scale down the impact of tokens that occur
    very frequently in a given corpus and that are hence empirically less
    informative than features that occur in a small fraction of the training
    corpus.

    The formula that is used to compute the tf-idf of term t is
    tf-idf(d, t) = tf(t) * idf(d, t), and the idf is computed as
    idf(d, t) = log [ n / df(d, t) ] + 1 (if ``smooth_idf=False``),
    where n is the total number of documents and df(d, t) is the
    document frequency; the document frequency is the number of documents d
    that contain term t. The effect of adding "1" to the idf in the equation
    above is that terms with zero idf, i.e., terms  that occur in all documents
    in a training set, will not be entirely ignored.
    (Note that the idf formula above differs from the standard
    textbook notation that defines the idf as
    idf(d, t) = log [ n / (df(d, t) + 1) ]).

    If ``smooth_idf=True`` (the default), the constant "1" is added to the
    numerator and denominator of the idf as if an extra document was seen
    containing every term in the collection exactly once, which prevents
    zero divisions: idf(d, t) = log [ (1 + n) / (1 + df(d, t)) ] + 1.

    Furthermore, the formulas used to compute tf and idf depend
    on parameter settings that correspond to the SMART notation used in IR
    as follows:

    Tf is "n" (natural) by default, "l" (logarithmic) when
    ``sublinear_tf=True``.
    Idf is "t" when use_idf is given, "n" (none) otherwise.
    Normalization is "c" (cosine) when ``norm='l2'``, "n" (none)
    when ``norm=None``.

    Read more in the :ref:`User Guide <text_feature_extraction>`.

    Parameters
    ----------
    norm : 'l1', 'l2' or None, optional
        Norm used to normalize term vectors. None for no normalization.

    use_idf : boolean, default=True
        Enable inverse-document-frequency reweighting.

    smooth_idf : boolean, default=True
        Smooth idf weights by adding one to document frequencies, as if an
        extra document was seen containing every term in the collection
        exactly once. Prevents zero divisions.

    sublinear_tf : boolean, default=False
        Apply sublinear tf scaling, i.e. replace tf with 1 + log(tf).

    Attributes
    ----------
    idf_ : array, shape (n_features)
        The inverse document frequency (IDF) vector; only defined
        if  ``use_idf`` is True.

    References
    ----------

    .. [Yates2011] `R. Baeza-Yates and B. Ribeiro-Neto (2011). Modern
                   Information Retrieval. Addison Wesley, pp. 68-74.`

    .. [MRS2008] `C.D. Manning, P. Raghavan and H. Schütze  (2008).
                   Introduction to Information Retrieval. Cambridge University
                   Press, pp. 118-120.`
    """

    def __init__(self, norm='l2', use_idf=True, smooth_idf=True,
                 sublinear_tf=False):
        self.norm = norm
        self.use_idf = use_idf
        self.smooth_idf = smooth_idf
        self.sublinear_tf = sublinear_tf

    def fit(self, X, y=None):
        """Learn the idf vector (global term weights)

        Parameters
        ----------
        X : sparse matrix, [n_samples, n_features]
            a matrix of term/token counts
        """
        X = check_array(X, accept_sparse=('csr', 'csc'))
        if not sp.issparse(X):
            X = sp.csr_matrix(X)
        dtype = X.dtype if X.dtype in FLOAT_DTYPES else np.float64

        if self.use_idf:
            n_samples, n_features = X.shape
            df = _document_frequency(X).astype(dtype)

            # perform idf smoothing if required
            df += int(self.smooth_idf)
            n_samples += int(self.smooth_idf)

            # log+1 instead of log makes sure terms with zero idf don't get
            # suppressed entirely.
            idf = np.log(n_samples / df) + 1
            self._idf_diag = sp.diags(idf, offsets=0,
                                      shape=(n_features, n_features),
                                      format='csr',
                                      dtype=dtype)

        return self

    def transform(self, X, copy=True):
        """Transform a count matrix to a tf or tf-idf representation

        Parameters
        ----------
        X : sparse matrix, [n_samples, n_features]
            a matrix of term/token counts

        copy : boolean, default True
            Whether to copy X and operate on the copy or perform in-place
            operations.

        Returns
        -------
        vectors : sparse matrix, [n_samples, n_features]
        """
        X = check_array(X, accept_sparse='csr', dtype=FLOAT_DTYPES, copy=copy)
        if not sp.issparse(X):
            X = sp.csr_matrix(X, dtype=np.float64)

        n_samples, n_features = X.shape

        if self.sublinear_tf:
            np.log(X.data, X.data)
            X.data += 1

        if self.use_idf:
            check_is_fitted(self, '_idf_diag', 'idf vector is not fitted')

            expected_n_features = self._idf_diag.shape[0]
            if n_features != expected_n_features:
                raise ValueError("Input has n_features=%d while the model"
                                 " has been trained with n_features=%d" % (
                                     n_features, expected_n_features))
            # *= doesn't work
            X = X * self._idf_diag

        if self.norm:
            X = normalize(X, norm=self.norm, copy=False)

        return X

    @property
    def idf_(self):
        # if _idf_diag is not set, this will raise an attribute error,
        # which means hasattr(self, "idf_") is False
        return np.ravel(self._idf_diag.sum(axis=0))

    @idf_.setter
    def idf_(self, value):
        value = np.asarray(value, dtype=np.float64)
        n_features = value.shape[0]
        self._idf_diag = sp.spdiags(value, diags=0, m=n_features,
                                    n=n_features, format='csr')


class TfidfVectorizer(CountVectorizer):
    """Convert a collection of raw documents to a matrix of TF-IDF features.

    Equivalent to CountVectorizer followed by TfidfTransformer.

    Read more in the :ref:`User Guide <text_feature_extraction>`.

    Parameters
    ----------
    input : string {'filename', 'file', 'content'}
        If 'filename', the sequence passed as an argument to fit is
        expected to be a list of filenames that need reading to fetch
        the raw content to analyze.

        If 'file', the sequence items must have a 'read' method (file-like
        object) that is called to fetch the bytes in memory.

        Otherwise the input is expected to be the sequence strings or
        bytes items are expected to be analyzed directly.

    encoding : string, 'utf-8' by default.
        If bytes or files are given to analyze, this encoding is used to
        decode.

    decode_error : {'strict', 'ignore', 'replace'}
        Instruction on what to do if a byte sequence is given to analyze that
        contains characters not of the given `encoding`. By default, it is
        'strict', meaning that a UnicodeDecodeError will be raised. Other
        values are 'ignore' and 'replace'.

    strip_accents : {'ascii', 'unicode', None}
        Remove accents and perform other character normalization
        during the preprocessing step.
        'ascii' is a fast method that only works on characters that have
        an direct ASCII mapping.
        'unicode' is a slightly slower method that works on any characters.
        None (default) does nothing.

        Both 'ascii' and 'unicode' use NFKD normalization from
        :func:`unicodedata.normalize`.

    lowercase : boolean, default True
        Convert all characters to lowercase before tokenizing.

    preprocessor : callable or None (default)
        Override the preprocessing (string transformation) stage while
        preserving the tokenizing and n-grams generation steps.

    tokenizer : callable or None (default)
        Override the string tokenization step while preserving the
        preprocessing and n-grams generation steps.
        Only applies if ``analyzer == 'word'``.

    analyzer : string, {'word', 'char', 'char_wb'} or callable
        Whether the feature should be made of word or character n-grams.
        Option 'char_wb' creates character n-grams only from text inside
        word boundaries; n-grams at the edges of words are padded with space.

        If a callable is passed it is used to extract the sequence of features
        out of the raw, unprocessed input.

    stop_words : string {'english'}, list, or None (default)
        If a string, it is passed to _check_stop_list and the appropriate stop
        list is returned. 'english' is currently the only supported string
        value.
        There are several known issues with 'english' and you should
        consider an alternative (see :ref:`stop_words`).

        If a list, that list is assumed to contain stop words, all of which
        will be removed from the resulting tokens.
        Only applies if ``analyzer == 'word'``.

        If None, no stop words will be used. max_df can be set to a value
        in the range [0.7, 1.0) to automatically detect and filter stop
        words based on intra corpus document frequency of terms.

    token_pattern : string
        Regular expression denoting what constitutes a "token", only used
        if ``analyzer == 'word'``. The default regexp selects tokens of 2
        or more alphanumeric characters (punctuation is completely ignored
        and always treated as a token separator).

    ngram_range : tuple (min_n, max_n)
        The lower and upper boundary of the range of n-values for different
        n-grams to be extracted. All values of n such that min_n <= n <= max_n
        will be used.

    max_df : float in range [0.0, 1.0] or int, default=1.0
        When building the vocabulary ignore terms that have a document
        frequency strictly higher than the given threshold (corpus-specific
        stop words).
        If float, the parameter represents a proportion of documents, integer
        absolute counts.
        This parameter is ignored if vocabulary is not None.

    min_df : float in range [0.0, 1.0] or int, default=1
        When building the vocabulary ignore terms that have a document
        frequency strictly lower than the given threshold. This value is also
        called cut-off in the literature.
        If float, the parameter represents a proportion of documents, integer
        absolute counts.
        This parameter is ignored if vocabulary is not None.

    max_features : int or None, default=None
        If not None, build a vocabulary that only consider the top
        max_features ordered by term frequency across the corpus.

        This parameter is ignored if vocabulary is not None.

    vocabulary : Mapping or iterable, optional
        Either a Mapping (e.g., a dict) where keys are terms and values are
        indices in the feature matrix, or an iterable over terms. If not
        given, a vocabulary is determined from the input documents.

    binary : boolean, default=False
        If True, all non-zero term counts are set to 1. This does not mean
        outputs will have only 0/1 values, only that the tf term in tf-idf
        is binary. (Set idf and normalization to False to get 0/1 outputs.)

    dtype : type, optional
        Type of the matrix returned by fit_transform() or transform().

    norm : 'l1', 'l2' or None, optional
        Norm used to normalize term vectors. None for no normalization.

    use_idf : boolean, default=True
        Enable inverse-document-frequency reweighting.

    smooth_idf : boolean, default=True
        Smooth idf weights by adding one to document frequencies, as if an
        extra document was seen containing every term in the collection
        exactly once. Prevents zero divisions.

    sublinear_tf : boolean, default=False
        Apply sublinear tf scaling, i.e. replace tf with 1 + log(tf).

    Attributes
    ----------
    vocabulary_ : dict
        A mapping of terms to feature indices.

    idf_ : array, shape (n_features)
        The inverse document frequency (IDF) vector; only defined
        if  ``use_idf`` is True.

    stop_words_ : set
        Terms that were ignored because they either:

          - occurred in too many documents (`max_df`)
          - occurred in too few documents (`min_df`)
          - were cut off by feature selection (`max_features`).

        This is only available if no vocabulary was given.

    Examples
    --------
    >>> from sklearn.feature_extraction.text import TfidfVectorizer
    >>> corpus = [
    ...     'This is the first document.',
    ...     'This document is the second document.',
    ...     'And this is the third one.',
    ...     'Is this the first document?',
    ... ]
    >>> vectorizer = TfidfVectorizer()
    >>> X = vectorizer.fit_transform(corpus)
    >>> print(vectorizer.get_feature_names())
    ['and', 'document', 'first', 'is', 'one', 'second', 'the', 'third', 'this']
    >>> print(X.shape)
    (4, 9)

    See also
    --------
    CountVectorizer
        Tokenize the documents and count the occurrences of token and return
        them as a sparse matrix

    TfidfTransformer
        Apply Term Frequency Inverse Document Frequency normalization to a
        sparse matrix of occurrence counts.

    Notes
    -----
    The ``stop_words_`` attribute can get large and increase the model size
    when pickling. This attribute is provided only for introspection and can
    be safely removed using delattr or set to None before pickling.
    """

    def __init__(self, input='content', encoding='utf-8',
                 decode_error='strict', strip_accents=None, lowercase=True,
                 preprocessor=None, tokenizer=None, analyzer='word',
                 stop_words=None, token_pattern=r"(?u)\b\w\w+\b",
                 ngram_range=(1, 1), max_df=1.0, min_df=1,
                 max_features=None, vocabulary=None, binary=False,
                 dtype=np.float64, norm='l2', use_idf=True, smooth_idf=True,
                 sublinear_tf=False):

        super(TfidfVectorizer, self).__init__(
            input=input, encoding=encoding, decode_error=decode_error,
            strip_accents=strip_accents, lowercase=lowercase,
            preprocessor=preprocessor, tokenizer=tokenizer, analyzer=analyzer,
            stop_words=stop_words, token_pattern=token_pattern,
            ngram_range=ngram_range, max_df=max_df, min_df=min_df,
            max_features=max_features, vocabulary=vocabulary, binary=binary,
            dtype=dtype)

        self._tfidf = TfidfTransformer(norm=norm, use_idf=use_idf,
                                       smooth_idf=smooth_idf,
                                       sublinear_tf=sublinear_tf)

    # Broadcast the TF-IDF parameters to the underlying transformer instance
    # for easy grid search and repr

    @property
    def norm(self):
        return self._tfidf.norm

    @norm.setter
    def norm(self, value):
        self._tfidf.norm = value

    @property
    def use_idf(self):
        return self._tfidf.use_idf

    @use_idf.setter
    def use_idf(self, value):
        self._tfidf.use_idf = value

    @property
    def smooth_idf(self):
        return self._tfidf.smooth_idf

    @smooth_idf.setter
    def smooth_idf(self, value):
        self._tfidf.smooth_idf = value

    @property
    def sublinear_tf(self):
        return self._tfidf.sublinear_tf

    @sublinear_tf.setter
    def sublinear_tf(self, value):
        self._tfidf.sublinear_tf = value

    @property
    def idf_(self):
        return self._tfidf.idf_

    @idf_.setter
    def idf_(self, value):
        self._validate_vocabulary()
        if hasattr(self, 'vocabulary_'):
            if len(self.vocabulary_) != len(value):
                raise ValueError("idf length = %d must be equal "
                                 "to vocabulary size = %d" %
                                 (len(value), len(self.vocabulary)))
        self._tfidf.idf_ = value

    def _check_params(self):
        if self.dtype not in FLOAT_DTYPES:
            warnings.warn("Only {} 'dtype' should be used. {} 'dtype' will "
                          "be converted to np.float64."
                          .format(FLOAT_DTYPES, self.dtype),
                          UserWarning)

    def fit(self, raw_documents, y=None):
        """Learn vocabulary and idf from training set.

        Parameters
        ----------
        raw_documents : iterable
            an iterable which yields either str, unicode or file objects

        Returns
        -------
        self : TfidfVectorizer
        """
        self._check_params()
        X = super(TfidfVectorizer, self).fit_transform(raw_documents)
        self._tfidf.fit(X)
        return self

    def fit_transform(self, raw_documents, y=None):
        """Learn vocabulary and idf, return term-document matrix.

        This is equivalent to fit followed by transform, but more efficiently
        implemented.

        Parameters
        ----------
        raw_documents : iterable
            an iterable which yields either str, unicode or file objects

        Returns
        -------
        X : sparse matrix, [n_samples, n_features]
            Tf-idf-weighted document-term matrix.
        """
        self._check_params()
        X = super(TfidfVectorizer, self).fit_transform(raw_documents)
        self._tfidf.fit(X)
        # X is already a transformed view of raw_documents so
        # we set copy to False
        return self._tfidf.transform(X, copy=False)

    def transform(self, raw_documents, copy=True):
        """Transform documents to document-term matrix.

        Uses the vocabulary and document frequencies (df) learned by fit (or
        fit_transform).

        Parameters
        ----------
        raw_documents : iterable
            an iterable which yields either str, unicode or file objects

        copy : boolean, default True
            Whether to copy X and operate on the copy or perform in-place
            operations.

        Returns
        -------
        X : sparse matrix, [n_samples, n_features]
            Tf-idf-weighted document-term matrix.
        """
        check_is_fitted(self, '_tfidf', 'The tfidf vector is not fitted')

        X = super(TfidfVectorizer, self).transform(raw_documents)
        return self._tfidf.transform(X, copy=False)<|MERGE_RESOLUTION|>--- conflicted
+++ resolved
@@ -870,13 +870,8 @@
 
         Returns a reordered matrix and modifies the vocabulary in place
         """
-<<<<<<< HEAD
-        sorted_features = sorted(six.iteritems(vocabulary))
+        sorted_features = sorted(vocabulary.items())
         map_index = np.empty(len(sorted_features), dtype=X.indices.dtype)
-=======
-        sorted_features = sorted(vocabulary.items())
-        map_index = np.empty(len(sorted_features), dtype=np.int32)
->>>>>>> 836a8124
         for new_val, (term, old_val) in enumerate(sorted_features):
             vocabulary[term] = new_val
             map_index[old_val] = new_val
