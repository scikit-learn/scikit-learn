# Authors: Olivier Grisel <olivier.grisel@ensta.org>
#          Mathieu Blondel <mathieu@mblondel.org>
#          Lars Buitinck
#          Robert Layton <robertlayton@gmail.com>
#          Jochen Wersdörfer <jochen@wersdoerfer.de>
#          Roman Sinayev <roman.sinayev@gmail.com>
#
# License: BSD 3 clause
"""
The :mod:`sklearn.feature_extraction.text` submodule gathers utilities to
build feature vectors from text documents.
"""

import array
import re
import unicodedata
import warnings
from collections import defaultdict
from collections.abc import Mapping
from functools import partial
from numbers import Integral
from operator import itemgetter

import numpy as np
import scipy.sparse as sp

from ..base import BaseEstimator, OneToOneFeatureMixin, TransformerMixin, _fit_context
from ..exceptions import NotFittedError
from ..preprocessing import normalize
from ..utils._param_validation import HasMethods, Interval, RealNotInt, StrOptions
from ..utils.fixes import _IS_32BIT
from ..utils.validation import FLOAT_DTYPES, check_array, check_is_fitted
from ._hash import FeatureHasher
from ._stop_words import ENGLISH_STOP_WORDS

__all__ = [
    "HashingVectorizer",
    "CountVectorizer",
    "ENGLISH_STOP_WORDS",
    "TfidfTransformer",
    "TfidfVectorizer",
    "strip_accents_ascii",
    "strip_accents_unicode",
    "strip_tags",
]


def _preprocess(doc, accent_function=None, lower=False):
    """Chain together an optional series of text preprocessing steps to
    apply to a document.

    Parameters
    ----------
    doc: str
        The string to preprocess
    accent_function: callable, default=None
        Function for handling accented characters. Common strategies include
        normalizing and removing.
    lower: bool, default=False
        Whether to use str.lower to lowercase all of the text

    Returns
    -------
    doc: str
        preprocessed string
    """
    if lower:
        doc = doc.lower()
    if accent_function is not None:
        doc = accent_function(doc)
    return doc


def _analyze(
    doc,
    analyzer=None,
    tokenizer=None,
    ngrams=None,
    preprocessor=None,
    decoder=None,
    stop_words=None,
):
    """Chain together an optional series of text processing steps to go from
    a single document to ngrams, with or without tokenizing or preprocessing.

    If analyzer is used, only the decoder argument is used, as the analyzer is
    intended to replace the preprocessor, tokenizer, and ngrams steps.

    Parameters
    ----------
    analyzer: callable, default=None
    tokenizer: callable, default=None
    ngrams: callable, default=None
    preprocessor: callable, default=None
    decoder: callable, default=None
    stop_words: list, default=None

    Returns
    -------
    ngrams: list
        A sequence of tokens, possibly with pairs, triples, etc.
    """

    if decoder is not None:
        doc = decoder(doc)
    if analyzer is not None:
        doc = analyzer(doc)
    else:
        if preprocessor is not None:
            doc = preprocessor(doc)
        if tokenizer is not None:
            doc = tokenizer(doc)
        if ngrams is not None:
            if stop_words is not None:
                doc = ngrams(doc, stop_words)
            else:
                doc = ngrams(doc)
    return doc


def strip_accents_unicode(s):
    """Transform accentuated unicode symbols into their simple counterpart.

    Warning: the python-level loop and join operations make this
    implementation 20 times slower than the strip_accents_ascii basic
    normalization.

    Parameters
    ----------
    s : str
        The string to strip.

    Returns
    -------
    s : str
        The stripped string.

    See Also
    --------
    strip_accents_ascii : Remove accentuated char for any unicode symbol that
        has a direct ASCII equivalent.
    """
    try:
        # If `s` is ASCII-compatible, then it does not contain any accented
        # characters and we can avoid an expensive list comprehension
        s.encode("ASCII", errors="strict")
        return s
    except UnicodeEncodeError:
        normalized = unicodedata.normalize("NFKD", s)
        return "".join([c for c in normalized if not unicodedata.combining(c)])


def strip_accents_ascii(s):
    """Transform accentuated unicode symbols into ascii or nothing.

    Warning: this solution is only suited for languages that have a direct
    transliteration to ASCII symbols.

    Parameters
    ----------
    s : str
        The string to strip.

    Returns
    -------
    s : str
        The stripped string.

    See Also
    --------
    strip_accents_unicode : Remove accentuated char for any unicode symbol.
    """
    nkfd_form = unicodedata.normalize("NFKD", s)
    return nkfd_form.encode("ASCII", "ignore").decode("ASCII")


def strip_tags(s):
    """Basic regexp based HTML / XML tag stripper function.

    For serious HTML/XML preprocessing you should rather use an external
    library such as lxml or BeautifulSoup.

    Parameters
    ----------
    s : str
        The string to strip.

    Returns
    -------
    s : str
        The stripped string.
    """
    return re.compile(r"<([^>]+)>", flags=re.UNICODE).sub(" ", s)


def _check_stop_list(stop):
    if stop == "english":
        return ENGLISH_STOP_WORDS
    elif isinstance(stop, str):
        raise ValueError("not a built-in stop list: %s" % stop)
    elif stop is None:
        return None
    else:  # assume it's a collection
        return frozenset(stop)


class _VectorizerMixin:
    """Provides common code for text vectorizers (tokenization logic)."""

    _white_spaces = re.compile(r"\s\s+")

    def decode(self, doc):
        """Decode the input into a string of unicode symbols.

        The decoding strategy depends on the vectorizer parameters.

        Parameters
        ----------
        doc : bytes or str
            The string to decode.

        Returns
        -------
        doc: str
            A string of unicode symbols.
        """
        if self.input == "filename":
            with open(doc, "rb") as fh:
                doc = fh.read()

        elif self.input == "file":
            doc = doc.read()

        if isinstance(doc, bytes):
            doc = doc.decode(self.encoding, self.decode_error)

        if doc is np.nan:
            raise ValueError(
                "np.nan is an invalid document, expected byte or unicode string."
            )

        return doc

    def _word_ngrams(self, tokens, stop_words=None):
        """Turn tokens into a sequence of n-grams after stop words filtering"""
        # handle stop words
        if stop_words is not None:
            tokens = [w for w in tokens if w not in stop_words]

        # handle token n-grams
        min_n, max_n = self.ngram_range
        if max_n != 1:
            original_tokens = tokens
            if min_n == 1:
                # no need to do any slicing for unigrams
                # just iterate through the original tokens
                tokens = list(original_tokens)
                min_n += 1
            else:
                tokens = []

            n_original_tokens = len(original_tokens)

            # bind method outside of loop to reduce overhead
            tokens_append = tokens.append
            space_join = " ".join

            for n in range(min_n, min(max_n + 1, n_original_tokens + 1)):
                for i in range(n_original_tokens - n + 1):
                    tokens_append(space_join(original_tokens[i : i + n]))

        return tokens

    def _char_ngrams(self, text_document):
        """Tokenize text_document into a sequence of character n-grams"""
        # normalize white spaces
        text_document = self._white_spaces.sub(" ", text_document)

        text_len = len(text_document)
        min_n, max_n = self.ngram_range
        if min_n == 1:
            # no need to do any slicing for unigrams
            # iterate through the string
            ngrams = list(text_document)
            min_n += 1
        else:
            ngrams = []

        # bind method outside of loop to reduce overhead
        ngrams_append = ngrams.append

        for n in range(min_n, min(max_n + 1, text_len + 1)):
            for i in range(text_len - n + 1):
                ngrams_append(text_document[i : i + n])
        return ngrams

    def _char_wb_ngrams(self, text_document):
        """Whitespace sensitive char-n-gram tokenization.

        Tokenize text_document into a sequence of character n-grams
        operating only inside word boundaries. n-grams at the edges
        of words are padded with space."""
        # normalize white spaces
        text_document = self._white_spaces.sub(" ", text_document)

        min_n, max_n = self.ngram_range
        ngrams = []

        # bind method outside of loop to reduce overhead
        ngrams_append = ngrams.append

        for w in text_document.split():
            w = " " + w + " "
            w_len = len(w)
            for n in range(min_n, max_n + 1):
                offset = 0
                ngrams_append(w[offset : offset + n])
                while offset + n < w_len:
                    offset += 1
                    ngrams_append(w[offset : offset + n])
                if offset == 0:  # count a short word (w_len < n) only once
                    break
        return ngrams

    def build_preprocessor(self):
        """Return a function to preprocess the text before tokenization.

        Returns
        -------
        preprocessor: callable
              A function to preprocess the text before tokenization.
        """
        if self.preprocessor is not None:
            return self.preprocessor

        # accent stripping
        if not self.strip_accents:
            strip_accents = None
        elif callable(self.strip_accents):
            strip_accents = self.strip_accents
        elif self.strip_accents == "ascii":
            strip_accents = strip_accents_ascii
        elif self.strip_accents == "unicode":
            strip_accents = strip_accents_unicode
        else:
            raise ValueError(
                'Invalid value for "strip_accents": %s' % self.strip_accents
            )

        return partial(_preprocess, accent_function=strip_accents, lower=self.lowercase)

    def build_tokenizer(self):
        """Return a function that splits a string into a sequence of tokens.

        Returns
        -------
        tokenizer: callable
              A function to split a string into a sequence of tokens.
        """
        if self.tokenizer is not None:
            return self.tokenizer
        token_pattern = re.compile(self.token_pattern)

        if token_pattern.groups > 1:
            raise ValueError(
                "More than 1 capturing group in token pattern. Only a single "
                "group should be captured."
            )

        return token_pattern.findall

    def get_stop_words(self):
        """Build or fetch the effective stop words list.

        Returns
        -------
        stop_words: list or None
                A list of stop words.
        """
        return _check_stop_list(self.stop_words)

    def _check_stop_words_consistency(self, stop_words, preprocess, tokenize):
        """Check if stop words are consistent

        Returns
        -------
        is_consistent : True if stop words are consistent with the preprocessor
                        and tokenizer, False if they are not, None if the check
                        was previously performed, "error" if it could not be
                        performed (e.g. because of the use of a custom
                        preprocessor / tokenizer)
        """
        if id(self.stop_words) == getattr(self, "_stop_words_id", None):
            # Stop words are were previously validated
            return None

        # NB: stop_words is validated, unlike self.stop_words
        try:
            inconsistent = set()
            for w in stop_words or ():
                tokens = list(tokenize(preprocess(w)))
                for token in tokens:
                    if token not in stop_words:
                        inconsistent.add(token)
            self._stop_words_id = id(self.stop_words)

            if inconsistent:
                warnings.warn(
                    "Your stop_words may be inconsistent with "
                    "your preprocessing. Tokenizing the stop "
                    "words generated tokens %r not in "
                    "stop_words." % sorted(inconsistent)
                )
            return not inconsistent
        except Exception:
            # Failed to check stop words consistency (e.g. because a custom
            # preprocessor or tokenizer was used)
            self._stop_words_id = id(self.stop_words)
            return "error"

    def build_analyzer(self):
        """Return a callable to process input data.

        The callable handles preprocessing, tokenization, and n-grams generation.

        Returns
        -------
        analyzer: callable
            A function to handle preprocessing, tokenization
            and n-grams generation.
        """

        if callable(self.analyzer):
            return partial(_analyze, analyzer=self.analyzer, decoder=self.decode)

        preprocess = self.build_preprocessor()

        if self.analyzer == "char":
            return partial(
                _analyze,
                ngrams=self._char_ngrams,
                preprocessor=preprocess,
                decoder=self.decode,
            )

        elif self.analyzer == "char_wb":
            return partial(
                _analyze,
                ngrams=self._char_wb_ngrams,
                preprocessor=preprocess,
                decoder=self.decode,
            )

        elif self.analyzer == "word":
            stop_words = self.get_stop_words()
            tokenize = self.build_tokenizer()
            self._check_stop_words_consistency(stop_words, preprocess, tokenize)
            return partial(
                _analyze,
                ngrams=self._word_ngrams,
                tokenizer=tokenize,
                preprocessor=preprocess,
                decoder=self.decode,
                stop_words=stop_words,
            )

        else:
            raise ValueError(
                "%s is not a valid tokenization scheme/analyzer" % self.analyzer
            )

    def _validate_vocabulary(self):
        vocabulary = self.vocabulary
        if vocabulary is not None:
            if isinstance(vocabulary, set):
                vocabulary = sorted(vocabulary)
            if not isinstance(vocabulary, Mapping):
                vocab = {}
                for i, t in enumerate(vocabulary):
                    if vocab.setdefault(t, i) != i:
                        msg = "Duplicate term in vocabulary: %r" % t
                        raise ValueError(msg)
                vocabulary = vocab
            else:
                indices = set(vocabulary.values())
                if len(indices) != len(vocabulary):
                    raise ValueError("Vocabulary contains repeated indices.")
                for i in range(len(vocabulary)):
                    if i not in indices:
                        msg = "Vocabulary of size %d doesn't contain index %d." % (
                            len(vocabulary),
                            i,
                        )
                        raise ValueError(msg)
            if not vocabulary:
                raise ValueError("empty vocabulary passed to fit")
            self.fixed_vocabulary_ = True
            self.vocabulary_ = dict(vocabulary)
        else:
            self.fixed_vocabulary_ = False

    def _check_vocabulary(self):
        """Check if vocabulary is empty or missing (not fitted)"""
        if not hasattr(self, "vocabulary_"):
            self._validate_vocabulary()
            if not self.fixed_vocabulary_:
                raise NotFittedError("Vocabulary not fitted or provided")

        if len(self.vocabulary_) == 0:
            raise ValueError("Vocabulary is empty")

    def _validate_ngram_range(self):
        """Check validity of ngram_range parameter"""
        min_n, max_m = self.ngram_range
        if min_n > max_m:
            raise ValueError(
                "Invalid value for ngram_range=%s "
                "lower boundary larger than the upper boundary." % str(self.ngram_range)
            )

    def _warn_for_unused_params(self):
        if self.tokenizer is not None and self.token_pattern is not None:
            warnings.warn(
                "The parameter 'token_pattern' will not be used"
                " since 'tokenizer' is not None'"
            )

        if self.preprocessor is not None and callable(self.analyzer):
            warnings.warn(
                "The parameter 'preprocessor' will not be used"
                " since 'analyzer' is callable'"
            )

        if (
            self.ngram_range != (1, 1)
            and self.ngram_range is not None
            and callable(self.analyzer)
        ):
            warnings.warn(
                "The parameter 'ngram_range' will not be used"
                " since 'analyzer' is callable'"
            )
        if self.analyzer != "word" or callable(self.analyzer):
            if self.stop_words is not None:
                warnings.warn(
                    "The parameter 'stop_words' will not be used"
                    " since 'analyzer' != 'word'"
                )
            if (
                self.token_pattern is not None
                and self.token_pattern != r"(?u)\b\w\w+\b"
            ):
                warnings.warn(
                    "The parameter 'token_pattern' will not be used"
                    " since 'analyzer' != 'word'"
                )
            if self.tokenizer is not None:
                warnings.warn(
                    "The parameter 'tokenizer' will not be used"
                    " since 'analyzer' != 'word'"
                )


class HashingVectorizer(
    TransformerMixin, _VectorizerMixin, BaseEstimator, auto_wrap_output_keys=None
):
    r"""Convert a collection of text documents to a matrix of token occurrences.

    It turns a collection of text documents into a scipy.sparse matrix holding
    token occurrence counts (or binary occurrence information), possibly
    normalized as token frequencies if norm='l1' or projected on the euclidean
    unit sphere if norm='l2'.

    This text vectorizer implementation uses the hashing trick to find the
    token string name to feature integer index mapping.

    This strategy has several advantages:

    - it is very low memory scalable to large datasets as there is no need to
      store a vocabulary dictionary in memory.

    - it is fast to pickle and un-pickle as it holds no state besides the
      constructor parameters.

    - it can be used in a streaming (partial fit) or parallel pipeline as there
      is no state computed during fit.

    There are also a couple of cons (vs using a CountVectorizer with an
    in-memory vocabulary):

    - there is no way to compute the inverse transform (from feature indices to
      string feature names) which can be a problem when trying to introspect
      which features are most important to a model.

    - there can be collisions: distinct tokens can be mapped to the same
      feature index. However in practice this is rarely an issue if n_features
      is large enough (e.g. 2 ** 18 for text classification problems).

    - no IDF weighting as this would render the transformer stateful.

    The hash function employed is the signed 32-bit version of Murmurhash3.

<<<<<<< HEAD
    For an example of document clustering and comparision with
    :class:`~sklearn.feature_extraction.text.TfidfVectorizer`, see
    :ref:`sphx_glr_auto_examples_text_plot_document_clustering.py`.
=======
    For an efficiency comparison of the different feature extractors, see
    :ref:`sphx_glr_auto_examples_text_plot_hashing_vs_dict_vectorizer.py`.
>>>>>>> 4f9777ab

    Read more in the :ref:`User Guide <text_feature_extraction>`.

    Parameters
    ----------
    input : {'filename', 'file', 'content'}, default='content'
        - If `'filename'`, the sequence passed as an argument to fit is
          expected to be a list of filenames that need reading to fetch
          the raw content to analyze.

        - If `'file'`, the sequence items must have a 'read' method (file-like
          object) that is called to fetch the bytes in memory.

        - If `'content'`, the input is expected to be a sequence of items that
          can be of type string or byte.

    encoding : str, default='utf-8'
        If bytes or files are given to analyze, this encoding is used to
        decode.

    decode_error : {'strict', 'ignore', 'replace'}, default='strict'
        Instruction on what to do if a byte sequence is given to analyze that
        contains characters not of the given `encoding`. By default, it is
        'strict', meaning that a UnicodeDecodeError will be raised. Other
        values are 'ignore' and 'replace'.

    strip_accents : {'ascii', 'unicode'} or callable, default=None
        Remove accents and perform other character normalization
        during the preprocessing step.
        'ascii' is a fast method that only works on characters that have
        a direct ASCII mapping.
        'unicode' is a slightly slower method that works on any character.
        None (default) means no character normalization is performed.

        Both 'ascii' and 'unicode' use NFKD normalization from
        :func:`unicodedata.normalize`.

    lowercase : bool, default=True
        Convert all characters to lowercase before tokenizing.

    preprocessor : callable, default=None
        Override the preprocessing (string transformation) stage while
        preserving the tokenizing and n-grams generation steps.
        Only applies if ``analyzer`` is not callable.

    tokenizer : callable, default=None
        Override the string tokenization step while preserving the
        preprocessing and n-grams generation steps.
        Only applies if ``analyzer == 'word'``.

    stop_words : {'english'}, list, default=None
        If 'english', a built-in stop word list for English is used.
        There are several known issues with 'english' and you should
        consider an alternative (see :ref:`stop_words`).

        If a list, that list is assumed to contain stop words, all of which
        will be removed from the resulting tokens.
        Only applies if ``analyzer == 'word'``.

    token_pattern : str or None, default=r"(?u)\\b\\w\\w+\\b"
        Regular expression denoting what constitutes a "token", only used
        if ``analyzer == 'word'``. The default regexp selects tokens of 2
        or more alphanumeric characters (punctuation is completely ignored
        and always treated as a token separator).

        If there is a capturing group in token_pattern then the
        captured group content, not the entire match, becomes the token.
        At most one capturing group is permitted.

    ngram_range : tuple (min_n, max_n), default=(1, 1)
        The lower and upper boundary of the range of n-values for different
        n-grams to be extracted. All values of n such that min_n <= n <= max_n
        will be used. For example an ``ngram_range`` of ``(1, 1)`` means only
        unigrams, ``(1, 2)`` means unigrams and bigrams, and ``(2, 2)`` means
        only bigrams.
        Only applies if ``analyzer`` is not callable.

    analyzer : {'word', 'char', 'char_wb'} or callable, default='word'
        Whether the feature should be made of word or character n-grams.
        Option 'char_wb' creates character n-grams only from text inside
        word boundaries; n-grams at the edges of words are padded with space.

        If a callable is passed it is used to extract the sequence of features
        out of the raw, unprocessed input.

        .. versionchanged:: 0.21
            Since v0.21, if ``input`` is ``'filename'`` or ``'file'``, the data
            is first read from the file and then passed to the given callable
            analyzer.

    n_features : int, default=(2 ** 20)
        The number of features (columns) in the output matrices. Small numbers
        of features are likely to cause hash collisions, but large numbers
        will cause larger coefficient dimensions in linear learners.

    binary : bool, default=False
        If True, all non zero counts are set to 1. This is useful for discrete
        probabilistic models that model binary events rather than integer
        counts.

    norm : {'l1', 'l2'}, default='l2'
        Norm used to normalize term vectors. None for no normalization.

    alternate_sign : bool, default=True
        When True, an alternating sign is added to the features as to
        approximately conserve the inner product in the hashed space even for
        small n_features. This approach is similar to sparse random projection.

        .. versionadded:: 0.19

    dtype : type, default=np.float64
        Type of the matrix returned by fit_transform() or transform().

    See Also
    --------
    CountVectorizer : Convert a collection of text documents to a matrix of
        token counts.
    TfidfVectorizer : Convert a collection of raw documents to a matrix of
        TF-IDF features.

    Notes
    -----
    This estimator is :term:`stateless` and does not need to be fitted.
    However, we recommend to call :meth:`fit_transform` instead of
    :meth:`transform`, as parameter validation is only performed in
    :meth:`fit`.

    Examples
    --------
    >>> from sklearn.feature_extraction.text import HashingVectorizer
    >>> corpus = [
    ...     'This is the first document.',
    ...     'This document is the second document.',
    ...     'And this is the third one.',
    ...     'Is this the first document?',
    ... ]
    >>> vectorizer = HashingVectorizer(n_features=2**4)
    >>> X = vectorizer.fit_transform(corpus)
    >>> print(X.shape)
    (4, 16)
    """

    _parameter_constraints: dict = {
        "input": [StrOptions({"filename", "file", "content"})],
        "encoding": [str],
        "decode_error": [StrOptions({"strict", "ignore", "replace"})],
        "strip_accents": [StrOptions({"ascii", "unicode"}), None, callable],
        "lowercase": ["boolean"],
        "preprocessor": [callable, None],
        "tokenizer": [callable, None],
        "stop_words": [StrOptions({"english"}), list, None],
        "token_pattern": [str, None],
        "ngram_range": [tuple],
        "analyzer": [StrOptions({"word", "char", "char_wb"}), callable],
        "n_features": [Interval(Integral, 1, np.iinfo(np.int32).max, closed="left")],
        "binary": ["boolean"],
        "norm": [StrOptions({"l1", "l2"}), None],
        "alternate_sign": ["boolean"],
        "dtype": "no_validation",  # delegate to numpy
    }

    def __init__(
        self,
        *,
        input="content",
        encoding="utf-8",
        decode_error="strict",
        strip_accents=None,
        lowercase=True,
        preprocessor=None,
        tokenizer=None,
        stop_words=None,
        token_pattern=r"(?u)\b\w\w+\b",
        ngram_range=(1, 1),
        analyzer="word",
        n_features=(2**20),
        binary=False,
        norm="l2",
        alternate_sign=True,
        dtype=np.float64,
    ):
        self.input = input
        self.encoding = encoding
        self.decode_error = decode_error
        self.strip_accents = strip_accents
        self.preprocessor = preprocessor
        self.tokenizer = tokenizer
        self.analyzer = analyzer
        self.lowercase = lowercase
        self.token_pattern = token_pattern
        self.stop_words = stop_words
        self.n_features = n_features
        self.ngram_range = ngram_range
        self.binary = binary
        self.norm = norm
        self.alternate_sign = alternate_sign
        self.dtype = dtype

    @_fit_context(prefer_skip_nested_validation=True)
    def partial_fit(self, X, y=None):
        """Only validates estimator's parameters.

        This method allows to: (i) validate the estimator's parameters and
        (ii) be consistent with the scikit-learn transformer API.

        Parameters
        ----------
        X : ndarray of shape [n_samples, n_features]
            Training data.

        y : Ignored
            Not used, present for API consistency by convention.

        Returns
        -------
        self : object
            HashingVectorizer instance.
        """
        return self

    @_fit_context(prefer_skip_nested_validation=True)
    def fit(self, X, y=None):
        """Only validates estimator's parameters.

        This method allows to: (i) validate the estimator's parameters and
        (ii) be consistent with the scikit-learn transformer API.

        Parameters
        ----------
        X : ndarray of shape [n_samples, n_features]
            Training data.

        y : Ignored
            Not used, present for API consistency by convention.

        Returns
        -------
        self : object
            HashingVectorizer instance.
        """
        # triggers a parameter validation
        if isinstance(X, str):
            raise ValueError(
                "Iterable over raw text documents expected, string object received."
            )

        self._warn_for_unused_params()
        self._validate_ngram_range()

        self._get_hasher().fit(X, y=y)
        return self

    def transform(self, X):
        """Transform a sequence of documents to a document-term matrix.

        Parameters
        ----------
        X : iterable over raw text documents, length = n_samples
            Samples. Each sample must be a text document (either bytes or
            unicode strings, file name or file object depending on the
            constructor argument) which will be tokenized and hashed.

        Returns
        -------
        X : sparse matrix of shape (n_samples, n_features)
            Document-term matrix.
        """
        if isinstance(X, str):
            raise ValueError(
                "Iterable over raw text documents expected, string object received."
            )

        self._validate_ngram_range()

        analyzer = self.build_analyzer()
        X = self._get_hasher().transform(analyzer(doc) for doc in X)
        if self.binary:
            X.data.fill(1)
        if self.norm is not None:
            X = normalize(X, norm=self.norm, copy=False)
        return X

    def fit_transform(self, X, y=None):
        """Transform a sequence of documents to a document-term matrix.

        Parameters
        ----------
        X : iterable over raw text documents, length = n_samples
            Samples. Each sample must be a text document (either bytes or
            unicode strings, file name or file object depending on the
            constructor argument) which will be tokenized and hashed.
        y : any
            Ignored. This parameter exists only for compatibility with
            sklearn.pipeline.Pipeline.

        Returns
        -------
        X : sparse matrix of shape (n_samples, n_features)
            Document-term matrix.
        """
        return self.fit(X, y).transform(X)

    def _get_hasher(self):
        return FeatureHasher(
            n_features=self.n_features,
            input_type="string",
            dtype=self.dtype,
            alternate_sign=self.alternate_sign,
        )

    def _more_tags(self):
        return {"X_types": ["string"]}


def _document_frequency(X):
    """Count the number of non-zero values for each feature in sparse X."""
    if sp.issparse(X) and X.format == "csr":
        return np.bincount(X.indices, minlength=X.shape[1])
    else:
        return np.diff(X.indptr)


class CountVectorizer(_VectorizerMixin, BaseEstimator):
    r"""Convert a collection of text documents to a matrix of token counts.

    This implementation produces a sparse representation of the counts using
    scipy.sparse.csr_matrix.

    If you do not provide an a-priori dictionary and you do not use an analyzer
    that does some kind of feature selection then the number of features will
    be equal to the vocabulary size found by analyzing the data.

    For an efficiency comparison of the different feature extractors, see
    :ref:`sphx_glr_auto_examples_text_plot_hashing_vs_dict_vectorizer.py`.

    Read more in the :ref:`User Guide <text_feature_extraction>`.

    Parameters
    ----------
    input : {'filename', 'file', 'content'}, default='content'
        - If `'filename'`, the sequence passed as an argument to fit is
          expected to be a list of filenames that need reading to fetch
          the raw content to analyze.

        - If `'file'`, the sequence items must have a 'read' method (file-like
          object) that is called to fetch the bytes in memory.

        - If `'content'`, the input is expected to be a sequence of items that
          can be of type string or byte.

    encoding : str, default='utf-8'
        If bytes or files are given to analyze, this encoding is used to
        decode.

    decode_error : {'strict', 'ignore', 'replace'}, default='strict'
        Instruction on what to do if a byte sequence is given to analyze that
        contains characters not of the given `encoding`. By default, it is
        'strict', meaning that a UnicodeDecodeError will be raised. Other
        values are 'ignore' and 'replace'.

    strip_accents : {'ascii', 'unicode'} or callable, default=None
        Remove accents and perform other character normalization
        during the preprocessing step.
        'ascii' is a fast method that only works on characters that have
        a direct ASCII mapping.
        'unicode' is a slightly slower method that works on any characters.
        None (default) means no character normalization is performed.

        Both 'ascii' and 'unicode' use NFKD normalization from
        :func:`unicodedata.normalize`.

    lowercase : bool, default=True
        Convert all characters to lowercase before tokenizing.

    preprocessor : callable, default=None
        Override the preprocessing (strip_accents and lowercase) stage while
        preserving the tokenizing and n-grams generation steps.
        Only applies if ``analyzer`` is not callable.

    tokenizer : callable, default=None
        Override the string tokenization step while preserving the
        preprocessing and n-grams generation steps.
        Only applies if ``analyzer == 'word'``.

    stop_words : {'english'}, list, default=None
        If 'english', a built-in stop word list for English is used.
        There are several known issues with 'english' and you should
        consider an alternative (see :ref:`stop_words`).

        If a list, that list is assumed to contain stop words, all of which
        will be removed from the resulting tokens.
        Only applies if ``analyzer == 'word'``.

        If None, no stop words will be used. In this case, setting `max_df`
        to a higher value, such as in the range (0.7, 1.0), can automatically detect
        and filter stop words based on intra corpus document frequency of terms.

    token_pattern : str or None, default=r"(?u)\\b\\w\\w+\\b"
        Regular expression denoting what constitutes a "token", only used
        if ``analyzer == 'word'``. The default regexp select tokens of 2
        or more alphanumeric characters (punctuation is completely ignored
        and always treated as a token separator).

        If there is a capturing group in token_pattern then the
        captured group content, not the entire match, becomes the token.
        At most one capturing group is permitted.

    ngram_range : tuple (min_n, max_n), default=(1, 1)
        The lower and upper boundary of the range of n-values for different
        word n-grams or char n-grams to be extracted. All values of n such
        such that min_n <= n <= max_n will be used. For example an
        ``ngram_range`` of ``(1, 1)`` means only unigrams, ``(1, 2)`` means
        unigrams and bigrams, and ``(2, 2)`` means only bigrams.
        Only applies if ``analyzer`` is not callable.

    analyzer : {'word', 'char', 'char_wb'} or callable, default='word'
        Whether the feature should be made of word n-gram or character
        n-grams.
        Option 'char_wb' creates character n-grams only from text inside
        word boundaries; n-grams at the edges of words are padded with space.

        If a callable is passed it is used to extract the sequence of features
        out of the raw, unprocessed input.

        .. versionchanged:: 0.21

        Since v0.21, if ``input`` is ``filename`` or ``file``, the data is
        first read from the file and then passed to the given callable
        analyzer.

    max_df : float in range [0.0, 1.0] or int, default=1.0
        When building the vocabulary ignore terms that have a document
        frequency strictly higher than the given threshold (corpus-specific
        stop words).
        If float, the parameter represents a proportion of documents, integer
        absolute counts.
        This parameter is ignored if vocabulary is not None.

    min_df : float in range [0.0, 1.0] or int, default=1
        When building the vocabulary ignore terms that have a document
        frequency strictly lower than the given threshold. This value is also
        called cut-off in the literature.
        If float, the parameter represents a proportion of documents, integer
        absolute counts.
        This parameter is ignored if vocabulary is not None.

    max_features : int, default=None
        If not None, build a vocabulary that only consider the top
        `max_features` ordered by term frequency across the corpus.
        Otherwise, all features are used.

        This parameter is ignored if vocabulary is not None.

    vocabulary : Mapping or iterable, default=None
        Either a Mapping (e.g., a dict) where keys are terms and values are
        indices in the feature matrix, or an iterable over terms. If not
        given, a vocabulary is determined from the input documents. Indices
        in the mapping should not be repeated and should not have any gap
        between 0 and the largest index.

    binary : bool, default=False
        If True, all non zero counts are set to 1. This is useful for discrete
        probabilistic models that model binary events rather than integer
        counts.

    dtype : dtype, default=np.int64
        Type of the matrix returned by fit_transform() or transform().

    Attributes
    ----------
    vocabulary_ : dict
        A mapping of terms to feature indices.

    fixed_vocabulary_ : bool
        True if a fixed vocabulary of term to indices mapping
        is provided by the user.

    See Also
    --------
    HashingVectorizer : Convert a collection of text documents to a
        matrix of token counts.

    TfidfVectorizer : Convert a collection of raw documents to a matrix
        of TF-IDF features.

    Examples
    --------
    >>> from sklearn.feature_extraction.text import CountVectorizer
    >>> corpus = [
    ...     'This is the first document.',
    ...     'This document is the second document.',
    ...     'And this is the third one.',
    ...     'Is this the first document?',
    ... ]
    >>> vectorizer = CountVectorizer()
    >>> X = vectorizer.fit_transform(corpus)
    >>> vectorizer.get_feature_names_out()
    array(['and', 'document', 'first', 'is', 'one', 'second', 'the', 'third',
           'this'], ...)
    >>> print(X.toarray())
    [[0 1 1 1 0 0 1 0 1]
     [0 2 0 1 0 1 1 0 1]
     [1 0 0 1 1 0 1 1 1]
     [0 1 1 1 0 0 1 0 1]]
    >>> vectorizer2 = CountVectorizer(analyzer='word', ngram_range=(2, 2))
    >>> X2 = vectorizer2.fit_transform(corpus)
    >>> vectorizer2.get_feature_names_out()
    array(['and this', 'document is', 'first document', 'is the', 'is this',
           'second document', 'the first', 'the second', 'the third', 'third one',
           'this document', 'this is', 'this the'], ...)
     >>> print(X2.toarray())
     [[0 0 1 1 0 0 1 0 0 0 0 1 0]
     [0 1 0 1 0 1 0 1 0 0 1 0 0]
     [1 0 0 1 0 0 0 0 1 1 0 1 0]
     [0 0 1 0 1 0 1 0 0 0 0 0 1]]
    """

    _parameter_constraints: dict = {
        "input": [StrOptions({"filename", "file", "content"})],
        "encoding": [str],
        "decode_error": [StrOptions({"strict", "ignore", "replace"})],
        "strip_accents": [StrOptions({"ascii", "unicode"}), None, callable],
        "lowercase": ["boolean"],
        "preprocessor": [callable, None],
        "tokenizer": [callable, None],
        "stop_words": [StrOptions({"english"}), list, None],
        "token_pattern": [str, None],
        "ngram_range": [tuple],
        "analyzer": [StrOptions({"word", "char", "char_wb"}), callable],
        "max_df": [
            Interval(RealNotInt, 0, 1, closed="both"),
            Interval(Integral, 1, None, closed="left"),
        ],
        "min_df": [
            Interval(RealNotInt, 0, 1, closed="both"),
            Interval(Integral, 1, None, closed="left"),
        ],
        "max_features": [Interval(Integral, 1, None, closed="left"), None],
        "vocabulary": [Mapping, HasMethods("__iter__"), None],
        "binary": ["boolean"],
        "dtype": "no_validation",  # delegate to numpy
    }

    def __init__(
        self,
        *,
        input="content",
        encoding="utf-8",
        decode_error="strict",
        strip_accents=None,
        lowercase=True,
        preprocessor=None,
        tokenizer=None,
        stop_words=None,
        token_pattern=r"(?u)\b\w\w+\b",
        ngram_range=(1, 1),
        analyzer="word",
        max_df=1.0,
        min_df=1,
        max_features=None,
        vocabulary=None,
        binary=False,
        dtype=np.int64,
    ):
        self.input = input
        self.encoding = encoding
        self.decode_error = decode_error
        self.strip_accents = strip_accents
        self.preprocessor = preprocessor
        self.tokenizer = tokenizer
        self.analyzer = analyzer
        self.lowercase = lowercase
        self.token_pattern = token_pattern
        self.stop_words = stop_words
        self.max_df = max_df
        self.min_df = min_df
        self.max_features = max_features
        self.ngram_range = ngram_range
        self.vocabulary = vocabulary
        self.binary = binary
        self.dtype = dtype

    def _sort_features(self, X, vocabulary):
        """Sort features by name

        Returns a reordered matrix and modifies the vocabulary in place
        """
        sorted_features = sorted(vocabulary.items())
        map_index = np.empty(len(sorted_features), dtype=X.indices.dtype)
        for new_val, (term, old_val) in enumerate(sorted_features):
            vocabulary[term] = new_val
            map_index[old_val] = new_val

        X.indices = map_index.take(X.indices, mode="clip")
        return X

    def _limit_features(self, X, vocabulary, high=None, low=None, limit=None):
        """Remove too rare or too common features.

        Prune features that are non zero in more samples than high or less
        documents than low, modifying the vocabulary, and restricting it to
        at most the limit most frequent.

        This does not prune samples with zero features.
        """
        if high is None and low is None and limit is None:
            return X, set()

        # Calculate a mask based on document frequencies
        dfs = _document_frequency(X)
        mask = np.ones(len(dfs), dtype=bool)
        if high is not None:
            mask &= dfs <= high
        if low is not None:
            mask &= dfs >= low
        if limit is not None and mask.sum() > limit:
            tfs = np.asarray(X.sum(axis=0)).ravel()
            mask_inds = (-tfs[mask]).argsort()[:limit]
            new_mask = np.zeros(len(dfs), dtype=bool)
            new_mask[np.where(mask)[0][mask_inds]] = True
            mask = new_mask

        new_indices = np.cumsum(mask) - 1  # maps old indices to new
        for term, old_index in list(vocabulary.items()):
            if mask[old_index]:
                vocabulary[term] = new_indices[old_index]
            else:
                del vocabulary[term]
        kept_indices = np.where(mask)[0]
        if len(kept_indices) == 0:
            raise ValueError(
                "After pruning, no terms remain. Try a lower min_df or a higher max_df."
            )
        return X[:, kept_indices]

    def _count_vocab(self, raw_documents, fixed_vocab):
        """Create sparse feature matrix, and vocabulary where fixed_vocab=False"""
        if fixed_vocab:
            vocabulary = self.vocabulary_
        else:
            # Add a new value when a new vocabulary item is seen
            vocabulary = defaultdict()
            vocabulary.default_factory = vocabulary.__len__

        analyze = self.build_analyzer()
        j_indices = []
        indptr = []

        values = _make_int_array()
        indptr.append(0)
        for doc in raw_documents:
            feature_counter = {}
            for feature in analyze(doc):
                try:
                    feature_idx = vocabulary[feature]
                    if feature_idx not in feature_counter:
                        feature_counter[feature_idx] = 1
                    else:
                        feature_counter[feature_idx] += 1
                except KeyError:
                    # Ignore out-of-vocabulary items for fixed_vocab=True
                    continue

            j_indices.extend(feature_counter.keys())
            values.extend(feature_counter.values())
            indptr.append(len(j_indices))

        if not fixed_vocab:
            # disable defaultdict behaviour
            vocabulary = dict(vocabulary)
            if not vocabulary:
                raise ValueError(
                    "empty vocabulary; perhaps the documents only contain stop words"
                )

        if indptr[-1] > np.iinfo(np.int32).max:  # = 2**31 - 1
            if _IS_32BIT:
                raise ValueError(
                    (
                        "sparse CSR array has {} non-zero "
                        "elements and requires 64 bit indexing, "
                        "which is unsupported with 32 bit Python."
                    ).format(indptr[-1])
                )
            indices_dtype = np.int64

        else:
            indices_dtype = np.int32
        j_indices = np.asarray(j_indices, dtype=indices_dtype)
        indptr = np.asarray(indptr, dtype=indices_dtype)
        values = np.frombuffer(values, dtype=np.intc)

        X = sp.csr_matrix(
            (values, j_indices, indptr),
            shape=(len(indptr) - 1, len(vocabulary)),
            dtype=self.dtype,
        )
        X.sort_indices()
        return vocabulary, X

    def fit(self, raw_documents, y=None):
        """Learn a vocabulary dictionary of all tokens in the raw documents.

        Parameters
        ----------
        raw_documents : iterable
            An iterable which generates either str, unicode or file objects.

        y : None
            This parameter is ignored.

        Returns
        -------
        self : object
            Fitted vectorizer.
        """
        self.fit_transform(raw_documents)
        return self

    @_fit_context(prefer_skip_nested_validation=True)
    def fit_transform(self, raw_documents, y=None):
        """Learn the vocabulary dictionary and return document-term matrix.

        This is equivalent to fit followed by transform, but more efficiently
        implemented.

        Parameters
        ----------
        raw_documents : iterable
            An iterable which generates either str, unicode or file objects.

        y : None
            This parameter is ignored.

        Returns
        -------
        X : array of shape (n_samples, n_features)
            Document-term matrix.
        """
        # We intentionally don't call the transform method to make
        # fit_transform overridable without unwanted side effects in
        # TfidfVectorizer.
        if isinstance(raw_documents, str):
            raise ValueError(
                "Iterable over raw text documents expected, string object received."
            )

        self._validate_ngram_range()
        self._warn_for_unused_params()
        self._validate_vocabulary()
        max_df = self.max_df
        min_df = self.min_df
        max_features = self.max_features

        if self.fixed_vocabulary_ and self.lowercase:
            for term in self.vocabulary:
                if any(map(str.isupper, term)):
                    warnings.warn(
                        "Upper case characters found in"
                        " vocabulary while 'lowercase'"
                        " is True. These entries will not"
                        " be matched with any documents"
                    )
                    break

        vocabulary, X = self._count_vocab(raw_documents, self.fixed_vocabulary_)

        if self.binary:
            X.data.fill(1)

        if not self.fixed_vocabulary_:
            n_doc = X.shape[0]
            max_doc_count = max_df if isinstance(max_df, Integral) else max_df * n_doc
            min_doc_count = min_df if isinstance(min_df, Integral) else min_df * n_doc
            if max_doc_count < min_doc_count:
                raise ValueError("max_df corresponds to < documents than min_df")
            if max_features is not None:
                X = self._sort_features(X, vocabulary)
            X = self._limit_features(
                X, vocabulary, max_doc_count, min_doc_count, max_features
            )
            if max_features is None:
                X = self._sort_features(X, vocabulary)
            self.vocabulary_ = vocabulary

        return X

    def transform(self, raw_documents):
        """Transform documents to document-term matrix.

        Extract token counts out of raw text documents using the vocabulary
        fitted with fit or the one provided to the constructor.

        Parameters
        ----------
        raw_documents : iterable
            An iterable which generates either str, unicode or file objects.

        Returns
        -------
        X : sparse matrix of shape (n_samples, n_features)
            Document-term matrix.
        """
        if isinstance(raw_documents, str):
            raise ValueError(
                "Iterable over raw text documents expected, string object received."
            )
        self._check_vocabulary()

        # use the same matrix-building strategy as fit_transform
        _, X = self._count_vocab(raw_documents, fixed_vocab=True)
        if self.binary:
            X.data.fill(1)
        return X

    def inverse_transform(self, X):
        """Return terms per document with nonzero entries in X.

        Parameters
        ----------
        X : {array-like, sparse matrix} of shape (n_samples, n_features)
            Document-term matrix.

        Returns
        -------
        X_inv : list of arrays of shape (n_samples,)
            List of arrays of terms.
        """
        self._check_vocabulary()
        # We need CSR format for fast row manipulations.
        X = check_array(X, accept_sparse="csr")
        n_samples = X.shape[0]

        terms = np.array(list(self.vocabulary_.keys()))
        indices = np.array(list(self.vocabulary_.values()))
        inverse_vocabulary = terms[np.argsort(indices)]

        if sp.issparse(X):
            return [
                inverse_vocabulary[X[i, :].nonzero()[1]].ravel()
                for i in range(n_samples)
            ]
        else:
            return [
                inverse_vocabulary[np.flatnonzero(X[i, :])].ravel()
                for i in range(n_samples)
            ]

    def get_feature_names_out(self, input_features=None):
        """Get output feature names for transformation.

        Parameters
        ----------
        input_features : array-like of str or None, default=None
            Not used, present here for API consistency by convention.

        Returns
        -------
        feature_names_out : ndarray of str objects
            Transformed feature names.
        """
        self._check_vocabulary()
        return np.asarray(
            [t for t, i in sorted(self.vocabulary_.items(), key=itemgetter(1))],
            dtype=object,
        )

    def _more_tags(self):
        return {"X_types": ["string"]}


def _make_int_array():
    """Construct an array.array of a type suitable for scipy.sparse indices."""
    return array.array(str("i"))


class TfidfTransformer(
    OneToOneFeatureMixin, TransformerMixin, BaseEstimator, auto_wrap_output_keys=None
):
    """Transform a count matrix to a normalized tf or tf-idf representation.

    Tf means term-frequency while tf-idf means term-frequency times inverse
    document-frequency. This is a common term weighting scheme in information
    retrieval, that has also found good use in document classification.

    The goal of using tf-idf instead of the raw frequencies of occurrence of a
    token in a given document is to scale down the impact of tokens that occur
    very frequently in a given corpus and that are hence empirically less
    informative than features that occur in a small fraction of the training
    corpus.

    The formula that is used to compute the tf-idf for a term t of a document d
    in a document set is tf-idf(t, d) = tf(t, d) * idf(t), and the idf is
    computed as idf(t) = log [ n / df(t) ] + 1 (if ``smooth_idf=False``), where
    n is the total number of documents in the document set and df(t) is the
    document frequency of t; the document frequency is the number of documents
    in the document set that contain the term t. The effect of adding "1" to
    the idf in the equation above is that terms with zero idf, i.e., terms
    that occur in all documents in a training set, will not be entirely
    ignored.
    (Note that the idf formula above differs from the standard textbook
    notation that defines the idf as
    idf(t) = log [ n / (df(t) + 1) ]).

    If ``smooth_idf=True`` (the default), the constant "1" is added to the
    numerator and denominator of the idf as if an extra document was seen
    containing every term in the collection exactly once, which prevents
    zero divisions: idf(t) = log [ (1 + n) / (1 + df(t)) ] + 1.

    Furthermore, the formulas used to compute tf and idf depend
    on parameter settings that correspond to the SMART notation used in IR
    as follows:

    Tf is "n" (natural) by default, "l" (logarithmic) when
    ``sublinear_tf=True``.
    Idf is "t" when use_idf is given, "n" (none) otherwise.
    Normalization is "c" (cosine) when ``norm='l2'``, "n" (none)
    when ``norm=None``.

    Read more in the :ref:`User Guide <text_feature_extraction>`.

    Parameters
    ----------
    norm : {'l1', 'l2'} or None, default='l2'
        Each output row will have unit norm, either:

        - 'l2': Sum of squares of vector elements is 1. The cosine
          similarity between two vectors is their dot product when l2 norm has
          been applied.
        - 'l1': Sum of absolute values of vector elements is 1.
          See :func:`~sklearn.preprocessing.normalize`.
        - None: No normalization.

    use_idf : bool, default=True
        Enable inverse-document-frequency reweighting. If False, idf(t) = 1.

    smooth_idf : bool, default=True
        Smooth idf weights by adding one to document frequencies, as if an
        extra document was seen containing every term in the collection
        exactly once. Prevents zero divisions.

    sublinear_tf : bool, default=False
        Apply sublinear tf scaling, i.e. replace tf with 1 + log(tf).

    Attributes
    ----------
    idf_ : array of shape (n_features)
        The inverse document frequency (IDF) vector; only defined
        if  ``use_idf`` is True.

        .. versionadded:: 0.20

    n_features_in_ : int
        Number of features seen during :term:`fit`.

        .. versionadded:: 1.0

    feature_names_in_ : ndarray of shape (`n_features_in_`,)
        Names of features seen during :term:`fit`. Defined only when `X`
        has feature names that are all strings.

        .. versionadded:: 1.0

    See Also
    --------
    CountVectorizer : Transforms text into a sparse matrix of n-gram counts.

    TfidfVectorizer : Convert a collection of raw documents to a matrix of
        TF-IDF features.

    HashingVectorizer : Convert a collection of text documents to a matrix
        of token occurrences.

    References
    ----------
    .. [Yates2011] R. Baeza-Yates and B. Ribeiro-Neto (2011). Modern
                   Information Retrieval. Addison Wesley, pp. 68-74.

    .. [MRS2008] C.D. Manning, P. Raghavan and H. Schütze  (2008).
                   Introduction to Information Retrieval. Cambridge University
                   Press, pp. 118-120.

    Examples
    --------
    >>> from sklearn.feature_extraction.text import TfidfTransformer
    >>> from sklearn.feature_extraction.text import CountVectorizer
    >>> from sklearn.pipeline import Pipeline
    >>> corpus = ['this is the first document',
    ...           'this document is the second document',
    ...           'and this is the third one',
    ...           'is this the first document']
    >>> vocabulary = ['this', 'document', 'first', 'is', 'second', 'the',
    ...               'and', 'one']
    >>> pipe = Pipeline([('count', CountVectorizer(vocabulary=vocabulary)),
    ...                  ('tfid', TfidfTransformer())]).fit(corpus)
    >>> pipe['count'].transform(corpus).toarray()
    array([[1, 1, 1, 1, 0, 1, 0, 0],
           [1, 2, 0, 1, 1, 1, 0, 0],
           [1, 0, 0, 1, 0, 1, 1, 1],
           [1, 1, 1, 1, 0, 1, 0, 0]])
    >>> pipe['tfid'].idf_
    array([1.        , 1.22314355, 1.51082562, 1.        , 1.91629073,
           1.        , 1.91629073, 1.91629073])
    >>> pipe.transform(corpus).shape
    (4, 8)
    """

    _parameter_constraints: dict = {
        "norm": [StrOptions({"l1", "l2"}), None],
        "use_idf": ["boolean"],
        "smooth_idf": ["boolean"],
        "sublinear_tf": ["boolean"],
    }

    def __init__(self, *, norm="l2", use_idf=True, smooth_idf=True, sublinear_tf=False):
        self.norm = norm
        self.use_idf = use_idf
        self.smooth_idf = smooth_idf
        self.sublinear_tf = sublinear_tf

    @_fit_context(prefer_skip_nested_validation=True)
    def fit(self, X, y=None):
        """Learn the idf vector (global term weights).

        Parameters
        ----------
        X : sparse matrix of shape (n_samples, n_features)
            A matrix of term/token counts.

        y : None
            This parameter is not needed to compute tf-idf.

        Returns
        -------
        self : object
            Fitted transformer.
        """
        # large sparse data is not supported for 32bit platforms because
        # _document_frequency uses np.bincount which works on arrays of
        # dtype NPY_INTP which is int32 for 32bit platforms. See #20923
        X = self._validate_data(
            X, accept_sparse=("csr", "csc"), accept_large_sparse=not _IS_32BIT
        )
        if not sp.issparse(X):
            X = sp.csr_matrix(X)
        dtype = X.dtype if X.dtype in (np.float64, np.float32) else np.float64

        if self.use_idf:
            n_samples, _ = X.shape
            df = _document_frequency(X)
            df = df.astype(dtype, copy=False)

            # perform idf smoothing if required
            df += float(self.smooth_idf)
            n_samples += int(self.smooth_idf)

            # log+1 instead of log makes sure terms with zero idf don't get
            # suppressed entirely.
            # `np.log` preserves the dtype of `df` and thus `dtype`.
            self.idf_ = np.log(n_samples / df) + 1.0

        return self

    def transform(self, X, copy=True):
        """Transform a count matrix to a tf or tf-idf representation.

        Parameters
        ----------
        X : sparse matrix of (n_samples, n_features)
            A matrix of term/token counts.

        copy : bool, default=True
            Whether to copy X and operate on the copy or perform in-place
            operations. `copy=False` will only be effective with CSR sparse matrix.

        Returns
        -------
        vectors : sparse matrix of shape (n_samples, n_features)
            Tf-idf-weighted document-term matrix.
        """
        check_is_fitted(self)
        X = self._validate_data(
            X,
            accept_sparse="csr",
            dtype=[np.float64, np.float32],
            copy=copy,
            reset=False,
        )
        if not sp.issparse(X):
            X = sp.csr_matrix(X, dtype=X.dtype)

        if self.sublinear_tf:
            np.log(X.data, X.data)
            X.data += 1.0

        if hasattr(self, "idf_"):
            # the columns of X (CSR matrix) can be accessed with `X.indices `and
            # multiplied with the corresponding `idf` value
            X.data *= self.idf_[X.indices]

        if self.norm is not None:
            X = normalize(X, norm=self.norm, copy=False)

        return X

    def _more_tags(self):
        return {
            "X_types": ["2darray", "sparse"],
            # FIXME: np.float16 could be preserved if _inplace_csr_row_normalize_l2
            # accepted it.
            "preserves_dtype": [np.float64, np.float32],
        }


class TfidfVectorizer(CountVectorizer):
    r"""Convert a collection of raw documents to a matrix of TF-IDF features.

    Equivalent to :class:`CountVectorizer` followed by
    :class:`TfidfTransformer`.

<<<<<<< HEAD
    For an example of document clustering and comparision with
    :class:`~sklearn.feature_extraction.text.HashingVectorizer`, see
    :ref:`sphx_glr_auto_examples_text_plot_document_clustering.py`.
=======
    For an example of usage, see
    :ref:`sphx_glr_auto_examples_text_plot_document_classification_20newsgroups.py`.

    For an efficiency comparison of the different feature extractors, see
    :ref:`sphx_glr_auto_examples_text_plot_hashing_vs_dict_vectorizer.py`.
>>>>>>> 4f9777ab

    Read more in the :ref:`User Guide <text_feature_extraction>`.

    Parameters
    ----------
    input : {'filename', 'file', 'content'}, default='content'
        - If `'filename'`, the sequence passed as an argument to fit is
          expected to be a list of filenames that need reading to fetch
          the raw content to analyze.

        - If `'file'`, the sequence items must have a 'read' method (file-like
          object) that is called to fetch the bytes in memory.

        - If `'content'`, the input is expected to be a sequence of items that
          can be of type string or byte.

    encoding : str, default='utf-8'
        If bytes or files are given to analyze, this encoding is used to
        decode.

    decode_error : {'strict', 'ignore', 'replace'}, default='strict'
        Instruction on what to do if a byte sequence is given to analyze that
        contains characters not of the given `encoding`. By default, it is
        'strict', meaning that a UnicodeDecodeError will be raised. Other
        values are 'ignore' and 'replace'.

    strip_accents : {'ascii', 'unicode'} or callable, default=None
        Remove accents and perform other character normalization
        during the preprocessing step.
        'ascii' is a fast method that only works on characters that have
        a direct ASCII mapping.
        'unicode' is a slightly slower method that works on any characters.
        None (default) means no character normalization is performed.

        Both 'ascii' and 'unicode' use NFKD normalization from
        :func:`unicodedata.normalize`.

    lowercase : bool, default=True
        Convert all characters to lowercase before tokenizing.

    preprocessor : callable, default=None
        Override the preprocessing (string transformation) stage while
        preserving the tokenizing and n-grams generation steps.
        Only applies if ``analyzer`` is not callable.

    tokenizer : callable, default=None
        Override the string tokenization step while preserving the
        preprocessing and n-grams generation steps.
        Only applies if ``analyzer == 'word'``.

    analyzer : {'word', 'char', 'char_wb'} or callable, default='word'
        Whether the feature should be made of word or character n-grams.
        Option 'char_wb' creates character n-grams only from text inside
        word boundaries; n-grams at the edges of words are padded with space.

        If a callable is passed it is used to extract the sequence of features
        out of the raw, unprocessed input.

        .. versionchanged:: 0.21
            Since v0.21, if ``input`` is ``'filename'`` or ``'file'``, the data
            is first read from the file and then passed to the given callable
            analyzer.

    stop_words : {'english'}, list, default=None
        If a string, it is passed to _check_stop_list and the appropriate stop
        list is returned. 'english' is currently the only supported string
        value.
        There are several known issues with 'english' and you should
        consider an alternative (see :ref:`stop_words`).

        If a list, that list is assumed to contain stop words, all of which
        will be removed from the resulting tokens.
        Only applies if ``analyzer == 'word'``.

        If None, no stop words will be used. In this case, setting `max_df`
        to a higher value, such as in the range (0.7, 1.0), can automatically detect
        and filter stop words based on intra corpus document frequency of terms.

    token_pattern : str, default=r"(?u)\\b\\w\\w+\\b"
        Regular expression denoting what constitutes a "token", only used
        if ``analyzer == 'word'``. The default regexp selects tokens of 2
        or more alphanumeric characters (punctuation is completely ignored
        and always treated as a token separator).

        If there is a capturing group in token_pattern then the
        captured group content, not the entire match, becomes the token.
        At most one capturing group is permitted.

    ngram_range : tuple (min_n, max_n), default=(1, 1)
        The lower and upper boundary of the range of n-values for different
        n-grams to be extracted. All values of n such that min_n <= n <= max_n
        will be used. For example an ``ngram_range`` of ``(1, 1)`` means only
        unigrams, ``(1, 2)`` means unigrams and bigrams, and ``(2, 2)`` means
        only bigrams.
        Only applies if ``analyzer`` is not callable.

    max_df : float or int, default=1.0
        When building the vocabulary ignore terms that have a document
        frequency strictly higher than the given threshold (corpus-specific
        stop words).
        If float in range [0.0, 1.0], the parameter represents a proportion of
        documents, integer absolute counts.
        This parameter is ignored if vocabulary is not None.

    min_df : float or int, default=1
        When building the vocabulary ignore terms that have a document
        frequency strictly lower than the given threshold. This value is also
        called cut-off in the literature.
        If float in range of [0.0, 1.0], the parameter represents a proportion
        of documents, integer absolute counts.
        This parameter is ignored if vocabulary is not None.

    max_features : int, default=None
        If not None, build a vocabulary that only consider the top
        `max_features` ordered by term frequency across the corpus.
        Otherwise, all features are used.

        This parameter is ignored if vocabulary is not None.

    vocabulary : Mapping or iterable, default=None
        Either a Mapping (e.g., a dict) where keys are terms and values are
        indices in the feature matrix, or an iterable over terms. If not
        given, a vocabulary is determined from the input documents.

    binary : bool, default=False
        If True, all non-zero term counts are set to 1. This does not mean
        outputs will have only 0/1 values, only that the tf term in tf-idf
        is binary. (Set `binary` to True, `use_idf` to False and
        `norm` to None to get 0/1 outputs).

    dtype : dtype, default=float64
        Type of the matrix returned by fit_transform() or transform().

    norm : {'l1', 'l2'} or None, default='l2'
        Each output row will have unit norm, either:

        - 'l2': Sum of squares of vector elements is 1. The cosine
          similarity between two vectors is their dot product when l2 norm has
          been applied.
        - 'l1': Sum of absolute values of vector elements is 1.
          See :func:`~sklearn.preprocessing.normalize`.
        - None: No normalization.

    use_idf : bool, default=True
        Enable inverse-document-frequency reweighting. If False, idf(t) = 1.

    smooth_idf : bool, default=True
        Smooth idf weights by adding one to document frequencies, as if an
        extra document was seen containing every term in the collection
        exactly once. Prevents zero divisions.

    sublinear_tf : bool, default=False
        Apply sublinear tf scaling, i.e. replace tf with 1 + log(tf).

    Attributes
    ----------
    vocabulary_ : dict
        A mapping of terms to feature indices.

    fixed_vocabulary_ : bool
        True if a fixed vocabulary of term to indices mapping
        is provided by the user.

    idf_ : array of shape (n_features,)
        The inverse document frequency (IDF) vector; only defined
        if ``use_idf`` is True.

    See Also
    --------
    CountVectorizer : Transforms text into a sparse matrix of n-gram counts.

    TfidfTransformer : Performs the TF-IDF transformation from a provided
        matrix of counts.

    Examples
    --------
    >>> from sklearn.feature_extraction.text import TfidfVectorizer
    >>> corpus = [
    ...     'This is the first document.',
    ...     'This document is the second document.',
    ...     'And this is the third one.',
    ...     'Is this the first document?',
    ... ]
    >>> vectorizer = TfidfVectorizer()
    >>> X = vectorizer.fit_transform(corpus)
    >>> vectorizer.get_feature_names_out()
    array(['and', 'document', 'first', 'is', 'one', 'second', 'the', 'third',
           'this'], ...)
    >>> print(X.shape)
    (4, 9)
    """

    _parameter_constraints: dict = {**CountVectorizer._parameter_constraints}
    _parameter_constraints.update(
        {
            "norm": [StrOptions({"l1", "l2"}), None],
            "use_idf": ["boolean"],
            "smooth_idf": ["boolean"],
            "sublinear_tf": ["boolean"],
        }
    )

    def __init__(
        self,
        *,
        input="content",
        encoding="utf-8",
        decode_error="strict",
        strip_accents=None,
        lowercase=True,
        preprocessor=None,
        tokenizer=None,
        analyzer="word",
        stop_words=None,
        token_pattern=r"(?u)\b\w\w+\b",
        ngram_range=(1, 1),
        max_df=1.0,
        min_df=1,
        max_features=None,
        vocabulary=None,
        binary=False,
        dtype=np.float64,
        norm="l2",
        use_idf=True,
        smooth_idf=True,
        sublinear_tf=False,
    ):
        super().__init__(
            input=input,
            encoding=encoding,
            decode_error=decode_error,
            strip_accents=strip_accents,
            lowercase=lowercase,
            preprocessor=preprocessor,
            tokenizer=tokenizer,
            analyzer=analyzer,
            stop_words=stop_words,
            token_pattern=token_pattern,
            ngram_range=ngram_range,
            max_df=max_df,
            min_df=min_df,
            max_features=max_features,
            vocabulary=vocabulary,
            binary=binary,
            dtype=dtype,
        )
        self.norm = norm
        self.use_idf = use_idf
        self.smooth_idf = smooth_idf
        self.sublinear_tf = sublinear_tf

    # Broadcast the TF-IDF parameters to the underlying transformer instance
    # for easy grid search and repr

    @property
    def idf_(self):
        """Inverse document frequency vector, only defined if `use_idf=True`.

        Returns
        -------
        ndarray of shape (n_features,)
        """
        if not hasattr(self, "_tfidf"):
            raise NotFittedError(
                f"{self.__class__.__name__} is not fitted yet. Call 'fit' with "
                "appropriate arguments before using this attribute."
            )
        return self._tfidf.idf_

    @idf_.setter
    def idf_(self, value):
        if not self.use_idf:
            raise ValueError("`idf_` cannot be set when `user_idf=False`.")
        if not hasattr(self, "_tfidf"):
            # We should support transferring `idf_` from another `TfidfTransformer`
            # and therefore, we need to create the transformer instance it does not
            # exist yet.
            self._tfidf = TfidfTransformer(
                norm=self.norm,
                use_idf=self.use_idf,
                smooth_idf=self.smooth_idf,
                sublinear_tf=self.sublinear_tf,
            )
        self._validate_vocabulary()
        if hasattr(self, "vocabulary_"):
            if len(self.vocabulary_) != len(value):
                raise ValueError(
                    "idf length = %d must be equal to vocabulary size = %d"
                    % (len(value), len(self.vocabulary))
                )
        self._tfidf.idf_ = value

    def _check_params(self):
        if self.dtype not in FLOAT_DTYPES:
            warnings.warn(
                "Only {} 'dtype' should be used. {} 'dtype' will "
                "be converted to np.float64.".format(FLOAT_DTYPES, self.dtype),
                UserWarning,
            )

    @_fit_context(prefer_skip_nested_validation=True)
    def fit(self, raw_documents, y=None):
        """Learn vocabulary and idf from training set.

        Parameters
        ----------
        raw_documents : iterable
            An iterable which generates either str, unicode or file objects.

        y : None
            This parameter is not needed to compute tfidf.

        Returns
        -------
        self : object
            Fitted vectorizer.
        """
        self._check_params()
        self._warn_for_unused_params()
        self._tfidf = TfidfTransformer(
            norm=self.norm,
            use_idf=self.use_idf,
            smooth_idf=self.smooth_idf,
            sublinear_tf=self.sublinear_tf,
        )
        X = super().fit_transform(raw_documents)
        self._tfidf.fit(X)
        return self

    def fit_transform(self, raw_documents, y=None):
        """Learn vocabulary and idf, return document-term matrix.

        This is equivalent to fit followed by transform, but more efficiently
        implemented.

        Parameters
        ----------
        raw_documents : iterable
            An iterable which generates either str, unicode or file objects.

        y : None
            This parameter is ignored.

        Returns
        -------
        X : sparse matrix of (n_samples, n_features)
            Tf-idf-weighted document-term matrix.
        """
        self._check_params()
        self._tfidf = TfidfTransformer(
            norm=self.norm,
            use_idf=self.use_idf,
            smooth_idf=self.smooth_idf,
            sublinear_tf=self.sublinear_tf,
        )
        X = super().fit_transform(raw_documents)
        self._tfidf.fit(X)
        # X is already a transformed view of raw_documents so
        # we set copy to False
        return self._tfidf.transform(X, copy=False)

    def transform(self, raw_documents):
        """Transform documents to document-term matrix.

        Uses the vocabulary and document frequencies (df) learned by fit (or
        fit_transform).

        Parameters
        ----------
        raw_documents : iterable
            An iterable which generates either str, unicode or file objects.

        Returns
        -------
        X : sparse matrix of (n_samples, n_features)
            Tf-idf-weighted document-term matrix.
        """
        check_is_fitted(self, msg="The TF-IDF vectorizer is not fitted")

        X = super().transform(raw_documents)
        return self._tfidf.transform(X, copy=False)

    def _more_tags(self):
        return {"X_types": ["string"], "_skip_test": True}<|MERGE_RESOLUTION|>--- conflicted
+++ resolved
@@ -600,14 +600,12 @@
 
     The hash function employed is the signed 32-bit version of Murmurhash3.
 
-<<<<<<< HEAD
-    For an example of document clustering and comparision with
+    For an efficiency comparison of the different feature extractors, see
+    :ref:`sphx_glr_auto_examples_text_plot_hashing_vs_dict_vectorizer.py`.
+
+    For an example of document clustering and comparison with
     :class:`~sklearn.feature_extraction.text.TfidfVectorizer`, see
     :ref:`sphx_glr_auto_examples_text_plot_document_clustering.py`.
-=======
-    For an efficiency comparison of the different feature extractors, see
-    :ref:`sphx_glr_auto_examples_text_plot_hashing_vs_dict_vectorizer.py`.
->>>>>>> 4f9777ab
 
     Read more in the :ref:`User Guide <text_feature_extraction>`.
 
@@ -1728,17 +1726,15 @@
     Equivalent to :class:`CountVectorizer` followed by
     :class:`TfidfTransformer`.
 
-<<<<<<< HEAD
-    For an example of document clustering and comparision with
+    For an example of usage, see
+    :ref:`sphx_glr_auto_examples_text_plot_document_classification_20newsgroups.py`.
+
+    For an efficiency comparison of the different feature extractors, see
+    :ref:`sphx_glr_auto_examples_text_plot_hashing_vs_dict_vectorizer.py`.
+
+    For an example of document clustering and comparison with
     :class:`~sklearn.feature_extraction.text.HashingVectorizer`, see
     :ref:`sphx_glr_auto_examples_text_plot_document_clustering.py`.
-=======
-    For an example of usage, see
-    :ref:`sphx_glr_auto_examples_text_plot_document_classification_20newsgroups.py`.
-
-    For an efficiency comparison of the different feature extractors, see
-    :ref:`sphx_glr_auto_examples_text_plot_hashing_vs_dict_vectorizer.py`.
->>>>>>> 4f9777ab
 
     Read more in the :ref:`User Guide <text_feature_extraction>`.
 
