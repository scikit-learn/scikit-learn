# Author: Lars Buitinck
# License: BSD 3 clause

import numbers
import warnings

import numpy as np
import scipy.sparse as sp

<<<<<<< HEAD
from . import _hashing
from ..base import BaseEstimator, TransformerMixin, _update_tags
=======
from ..utils import IS_PYPY
from ..base import BaseEstimator, TransformerMixin
>>>>>>> da0cb322

if not IS_PYPY:
    from ._hashing import transform as _hashing_transform
else:
    def _hashing_transform(*args, **kwargs):
        raise NotImplementedError(
                'FeatureHasher is not compatible with PyPy (see '
                'https://github.com/scikit-learn/scikit-learn/issues/11540 '
                'for the status updates).')


def _iteritems(d):
    """Like d.iteritems, but accepts any collections.Mapping."""
    return d.iteritems() if hasattr(d, "iteritems") else d.items()


class FeatureHasher(BaseEstimator, TransformerMixin):
    """Implements feature hashing, aka the hashing trick.

    This class turns sequences of symbolic feature names (strings) into
    scipy.sparse matrices, using a hash function to compute the matrix column
    corresponding to a name. The hash function employed is the signed 32-bit
    version of Murmurhash3.

    Feature names of type byte string are used as-is. Unicode strings are
    converted to UTF-8 first, but no Unicode normalization is done.
    Feature values must be (finite) numbers.

    This class is a low-memory alternative to DictVectorizer and
    CountVectorizer, intended for large-scale (online) learning and situations
    where memory is tight, e.g. when running prediction code on embedded
    devices.

    Read more in the :ref:`User Guide <feature_hashing>`.

    Parameters
    ----------
    n_features : integer, optional
        The number of features (columns) in the output matrices. Small numbers
        of features are likely to cause hash collisions, but large numbers
        will cause larger coefficient dimensions in linear learners.
    input_type : string, optional, default "dict"
        Either "dict" (the default) to accept dictionaries over
        (feature_name, value); "pair" to accept pairs of (feature_name, value);
        or "string" to accept single strings.
        feature_name should be a string, while value should be a number.
        In the case of "string", a value of 1 is implied.
        The feature_name is hashed to find the appropriate column for the
        feature. The value's sign might be flipped in the output (but see
        non_negative, below).
    dtype : numpy type, optional, default np.float64
        The type of feature values. Passed to scipy.sparse matrix constructors
        as the dtype argument. Do not set this to bool, np.boolean or any
        unsigned integer type.
    alternate_sign : boolean, optional, default True
        When True, an alternating sign is added to the features as to
        approximately conserve the inner product in the hashed space even for
        small n_features. This approach is similar to sparse random projection.

    non_negative : boolean, optional, default False
        When True, an absolute value is applied to the features matrix prior to
        returning it. When used in conjunction with alternate_sign=True, this
        significantly reduces the inner product preservation property.

        .. deprecated:: 0.19
            This option will be removed in 0.21.


    Examples
    --------
    >>> from sklearn.feature_extraction import FeatureHasher
    >>> h = FeatureHasher(n_features=10)
    >>> D = [{'dog': 1, 'cat':2, 'elephant':4},{'dog': 2, 'run': 5}]
    >>> f = h.transform(D)
    >>> f.toarray()
    array([[ 0.,  0., -4., -1.,  0.,  0.,  0.,  0.,  0.,  2.],
           [ 0.,  0.,  0., -2., -5.,  0.,  0.,  0.,  0.,  0.]])

    See also
    --------
    DictVectorizer : vectorizes string-valued features using a hash table.
    sklearn.preprocessing.OneHotEncoder : handles nominal/categorical features.
    """

    def __init__(self, n_features=(2 ** 20), input_type="dict",
                 dtype=np.float64, alternate_sign=True, non_negative=False):
        self._validate_params(n_features, input_type)
        if non_negative:
            warnings.warn("the option non_negative=True has been deprecated"
                          " in 0.19 and will be removed"
                          " in version 0.21.", DeprecationWarning)

        self.dtype = dtype
        self.input_type = input_type
        self.n_features = n_features
        self.alternate_sign = alternate_sign
        self.non_negative = non_negative

    @staticmethod
    def _validate_params(n_features, input_type):
        # strangely, np.int16 instances are not instances of Integral,
        # while np.int64 instances are...
        if not isinstance(n_features, (numbers.Integral, np.integer)):
            raise TypeError("n_features must be integral, got %r (%s)."
                            % (n_features, type(n_features)))
        elif n_features < 1 or n_features >= 2 ** 31:
            raise ValueError("Invalid number of features (%d)." % n_features)

        if input_type not in ("dict", "pair", "string"):
            raise ValueError("input_type must be 'dict', 'pair' or 'string',"
                             " got %r." % input_type)

    def fit(self, X=None, y=None):
        """No-op.

        This method doesn't do anything. It exists purely for compatibility
        with the scikit-learn transformer API.

        Parameters
        ----------
        X : array-like

        Returns
        -------
        self : FeatureHasher

        """
        # repeat input validation for grid search (which calls set_params)
        self._validate_params(self.n_features, self.input_type)
        return self

    def transform(self, raw_X):
        """Transform a sequence of instances to a scipy.sparse matrix.

        Parameters
        ----------
        raw_X : iterable over iterable over raw features, length = n_samples
            Samples. Each sample must be iterable an (e.g., a list or tuple)
            containing/generating feature names (and optionally values, see
            the input_type constructor argument) which will be hashed.
            raw_X need not support the len function, so it can be the result
            of a generator; n_samples is determined on the fly.

        Returns
        -------
        X : scipy.sparse matrix, shape = (n_samples, self.n_features)
            Feature matrix, for use with estimators or further transformers.

        """
        raw_X = iter(raw_X)
        if self.input_type == "dict":
            raw_X = (_iteritems(d) for d in raw_X)
        elif self.input_type == "string":
            raw_X = (((f, 1) for f in x) for x in raw_X)
        indices, indptr, values = \
            _hashing_transform(raw_X, self.n_features, self.dtype,
                               self.alternate_sign)
        n_samples = indptr.shape[0] - 1

        if n_samples == 0:
            raise ValueError("Cannot vectorize empty sequence.")

        X = sp.csr_matrix((values, indices, indptr), dtype=self.dtype,
                          shape=(n_samples, self.n_features))
        X.sum_duplicates()  # also sorts the indices

        if self.non_negative:
            np.abs(X.data, X.data)
        return X

    def _get_tags(self):
        return _update_tags(super(FeatureHasher, self),
                            input_types=[self.input_type])<|MERGE_RESOLUTION|>--- conflicted
+++ resolved
@@ -7,13 +7,8 @@
 import numpy as np
 import scipy.sparse as sp
 
-<<<<<<< HEAD
-from . import _hashing
+from ..utils import IS_PYPY
 from ..base import BaseEstimator, TransformerMixin, _update_tags
-=======
-from ..utils import IS_PYPY
-from ..base import BaseEstimator, TransformerMixin
->>>>>>> da0cb322
 
 if not IS_PYPY:
     from ._hashing import transform as _hashing_transform
