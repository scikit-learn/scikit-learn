--- conflicted
+++ resolved
@@ -33,12 +33,8 @@
                                    assert_in, assert_less, assert_greater,
                                    assert_warns_message, assert_raise_message,
                                    clean_warning_registry, ignore_warnings,
-<<<<<<< HEAD
-                                   SkipTest, assert_raises, fails_if_pypy,
-=======
                                    SkipTest, assert_raises, assert_no_warnings,
->>>>>>> 24890352
-                                   assert_allclose_dense_sparse)
+                                    fails_if_pypy, assert_allclose_dense_sparse)
 from sklearn.utils.fixes import _Mapping as Mapping
 from collections import defaultdict
 from functools import partial
