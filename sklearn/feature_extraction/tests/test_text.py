--- conflicted
+++ resolved
@@ -1362,7 +1362,6 @@
         vect.fit(train_data)
 
 
-<<<<<<< HEAD
 @pytest.mark.parametrize('Vectorizer, X', (
     (HashingVectorizer, [{'foo': 1, 'bar': 2}, {'foo': 3, 'baz': 1}]),
     (CountVectorizer, JUNK_FOOD_DOCS))
@@ -1373,7 +1372,8 @@
     assert not hasattr(vectorizer, 'n_features_in_')
     vectorizer.fit(X)
     assert not hasattr(vectorizer, 'n_features_in_')
-=======
+
+
 # TODO: Remove in 0.24
 def test_vectorizermixin_is_deprecated():
     class MyVectorizer(VectorizerMixin):
@@ -1382,5 +1382,4 @@
     msg = ("VectorizerMixin is deprecated in version 0.22 and will be removed "
            "in version 0.24.")
     with pytest.warns(FutureWarning, match=msg):
-        MyVectorizer()
->>>>>>> 19479d7a
+        MyVectorizer()