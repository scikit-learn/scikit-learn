"""Base classes for all estimators."""

# Author: Gael Varoquaux <gael.varoquaux@normalesup.org>
# License: BSD 3 clause

import copy
import warnings
from collections import defaultdict
import platform
import inspect
import re

import numpy as np

from . import __version__
from ._config import get_config
from .utils import _IS_32BIT
from .utils._tags import (
    _DEFAULT_TAGS,
    _safe_tags,
)
from .utils.validation import check_X_y
from .utils.validation import check_y
from .utils.validation import check_array
from .utils.validation import _num_features
from .utils._estimator_html_repr import estimator_html_repr


def clone(estimator, *, safe=True):
    """Constructs a new unfitted estimator with the same parameters.

    Clone does a deep copy of the model in an estimator
    without actually copying attached data. It yields a new estimator
    with the same parameters that has not been fitted on any data.

    If the estimator's `random_state` parameter is an integer (or if the
    estimator doesn't have a `random_state` parameter), an *exact clone* is
    returned: the clone and the original estimator will give the exact same
    results. Otherwise, *statistical clone* is returned: the clone might
    yield different results from the original estimator. More details can be
    found in :ref:`randomness`.

    Parameters
    ----------
    estimator : {list, tuple, set} of estimator instance or a single \
            estimator instance
        The estimator or group of estimators to be cloned.

    safe : bool, default=True
        If safe is False, clone will fall back to a deep copy on objects
        that are not estimators.

    """
    estimator_type = type(estimator)
    # XXX: not handling dictionaries
    if estimator_type in (list, tuple, set, frozenset):
        return estimator_type([clone(e, safe=safe) for e in estimator])
    elif not hasattr(estimator, 'get_params') or isinstance(estimator, type):
        if not safe:
            return copy.deepcopy(estimator)
        else:
            if isinstance(estimator, type):
                raise TypeError("Cannot clone object. " +
                                "You should provide an instance of " +
                                "scikit-learn estimator instead of a class.")
            else:
                raise TypeError("Cannot clone object '%s' (type %s): "
                                "it does not seem to be a scikit-learn "
                                "estimator as it does not implement a "
                                "'get_params' method."
                                % (repr(estimator), type(estimator)))

    klass = estimator.__class__
    new_object_params = estimator.get_params(deep=False)
    for name, param in new_object_params.items():
        new_object_params[name] = clone(param, safe=False)
    new_object = klass(**new_object_params)
    params_set = new_object.get_params(deep=False)

    # quick sanity check of the parameters of the clone
    for name in new_object_params:
        param1 = new_object_params[name]
        param2 = params_set[name]
        if param1 is not param2:
            raise RuntimeError('Cannot clone object %s, as the constructor '
                               'either does not set or modifies parameter %s' %
                               (estimator, name))
    return new_object


def _pprint(params, offset=0, printer=repr):
    """Pretty print the dictionary 'params'

    Parameters
    ----------
    params : dict
        The dictionary to pretty print

    offset : int, default=0
        The offset in characters to add at the begin of each line.

    printer : callable, default=repr
        The function to convert entries to strings, typically
        the builtin str or repr

    """
    # Do a multi-line justified repr:
    options = np.get_printoptions()
    np.set_printoptions(precision=5, threshold=64, edgeitems=2)
    params_list = list()
    this_line_length = offset
    line_sep = ',\n' + (1 + offset // 2) * ' '
    for i, (k, v) in enumerate(sorted(params.items())):
        if type(v) is float:
            # use str for representing floating point numbers
            # this way we get consistent representation across
            # architectures and versions.
            this_repr = '%s=%s' % (k, str(v))
        else:
            # use repr of the rest
            this_repr = '%s=%s' % (k, printer(v))
        if len(this_repr) > 500:
            this_repr = this_repr[:300] + '...' + this_repr[-100:]
        if i > 0:
            if (this_line_length + len(this_repr) >= 75 or '\n' in this_repr):
                params_list.append(line_sep)
                this_line_length = len(line_sep)
            else:
                params_list.append(', ')
                this_line_length += 2
        params_list.append(this_repr)
        this_line_length += len(this_repr)

    np.set_printoptions(**options)
    lines = ''.join(params_list)
    # Strip trailing space to avoid nightmare in doctests
    lines = '\n'.join(l.rstrip(' ') for l in lines.split('\n'))
    return lines


class BaseEstimator:
    """Base class for all estimators in scikit-learn.

    Notes
    -----
    All estimators should specify all the parameters that can be set
    at the class level in their ``__init__`` as explicit keyword
    arguments (no ``*args`` or ``**kwargs``).
    """

    @classmethod
    def _get_param_names(cls):
        """Get parameter names for the estimator"""
        # fetch the constructor or the original constructor before
        # deprecation wrapping if any
        init = getattr(cls.__init__, 'deprecated_original', cls.__init__)
        if init is object.__init__:
            # No explicit constructor to introspect
            return []

        # introspect the constructor arguments to find the model parameters
        # to represent
        init_signature = inspect.signature(init)
        # Consider the constructor parameters excluding 'self'
        parameters = [p for p in init_signature.parameters.values()
                      if p.name != 'self' and p.kind != p.VAR_KEYWORD]
        for p in parameters:
            if p.kind == p.VAR_POSITIONAL:
                raise RuntimeError("scikit-learn estimators should always "
                                   "specify their parameters in the signature"
                                   " of their __init__ (no varargs)."
                                   " %s with constructor %s doesn't "
                                   " follow this convention."
                                   % (cls, init_signature))
        # Extract and sort argument names excluding 'self'
        return sorted([p.name for p in parameters])

    def get_params(self, deep=True):
        """
        Get parameters for this estimator.

        Parameters
        ----------
        deep : bool, default=True
            If True, will return the parameters for this estimator and
            contained subobjects that are estimators.

        Returns
        -------
        params : dict
            Parameter names mapped to their values.
        """
        out = dict()
        for key in self._get_param_names():
            value = getattr(self, key)
            if deep and hasattr(value, 'get_params'):
                deep_items = value.get_params().items()
                out.update((key + '__' + k, val) for k, val in deep_items)
            out[key] = value
        return out

    def set_params(self, **params):
        """
        Set the parameters of this estimator.

        The method works on simple estimators as well as on nested objects
        (such as :class:`~sklearn.pipeline.Pipeline`). The latter have
        parameters of the form ``<component>__<parameter>`` so that it's
        possible to update each component of a nested object.

        Parameters
        ----------
        **params : dict
            Estimator parameters.

        Returns
        -------
        self : estimator instance
            Estimator instance.
        """
        if not params:
            # Simple optimization to gain speed (inspect is slow)
            return self
        valid_params = self.get_params(deep=True)

        nested_params = defaultdict(dict)  # grouped by prefix
        for key, value in params.items():
            key, delim, sub_key = key.partition('__')
            if key not in valid_params:
                raise ValueError('Invalid parameter %s for estimator %s. '
                                 'Check the list of available parameters '
                                 'with `estimator.get_params().keys()`.' %
                                 (key, self))

            if delim:
                nested_params[key][sub_key] = value
            else:
                setattr(self, key, value)
                valid_params[key] = value

        for key, sub_params in nested_params.items():
            valid_params[key].set_params(**sub_params)

        return self

    def __repr__(self, N_CHAR_MAX=700):
        # N_CHAR_MAX is the (approximate) maximum number of non-blank
        # characters to render. We pass it as an optional parameter to ease
        # the tests.

        from .utils._pprint import _EstimatorPrettyPrinter

        N_MAX_ELEMENTS_TO_SHOW = 30  # number of elements to show in sequences

        # use ellipsis for sequences with a lot of elements
        pp = _EstimatorPrettyPrinter(
            compact=True, indent=1, indent_at_name=True,
            n_max_elements_to_show=N_MAX_ELEMENTS_TO_SHOW)

        repr_ = pp.pformat(self)

        # Use bruteforce ellipsis when there are a lot of non-blank characters
        n_nonblank = len(''.join(repr_.split()))
        if n_nonblank > N_CHAR_MAX:
            lim = N_CHAR_MAX // 2  # apprx number of chars to keep on both ends
            regex = r'^(\s*\S){%d}' % lim
            # The regex '^(\s*\S){%d}' % n
            # matches from the start of the string until the nth non-blank
            # character:
            # - ^ matches the start of string
            # - (pattern){n} matches n repetitions of pattern
            # - \s*\S matches a non-blank char following zero or more blanks
            left_lim = re.match(regex, repr_).end()
            right_lim = re.match(regex, repr_[::-1]).end()

            if '\n' in repr_[left_lim:-right_lim]:
                # The left side and right side aren't on the same line.
                # To avoid weird cuts, e.g.:
                # categoric...ore',
                # we need to start the right side with an appropriate newline
                # character so that it renders properly as:
                # categoric...
                # handle_unknown='ignore',
                # so we add [^\n]*\n which matches until the next \n
                regex += r'[^\n]*\n'
                right_lim = re.match(regex, repr_[::-1]).end()

            ellipsis = '...'
            if left_lim + len(ellipsis) < len(repr_) - right_lim:
                # Only add ellipsis if it results in a shorter repr
                repr_ = repr_[:left_lim] + '...' + repr_[-right_lim:]

        return repr_

    def __getstate__(self):
        try:
            state = super().__getstate__()
        except AttributeError:
            state = self.__dict__.copy()

        if type(self).__module__.startswith('sklearn.'):
            return dict(state.items(), _sklearn_version=__version__)
        else:
            return state

    def __setstate__(self, state):
        if type(self).__module__.startswith('sklearn.'):
            pickle_version = state.pop("_sklearn_version", "pre-0.18")
            if pickle_version != __version__:
                warnings.warn(
                    "Trying to unpickle estimator {0} from version {1} when "
                    "using version {2}. This might lead to breaking code or "
                    "invalid results. Use at your own risk.".format(
                        self.__class__.__name__, pickle_version, __version__),
                    UserWarning)
        try:
            super().__setstate__(state)
        except AttributeError:
            self.__dict__.update(state)

    def _more_tags(self):
        return _DEFAULT_TAGS

    def _get_tags(self):
        collected_tags = {}
        for base_class in reversed(inspect.getmro(self.__class__)):
            if hasattr(base_class, '_more_tags'):
                # need the if because mixins might not have _more_tags
                # but might do redundant work in estimators
                # (i.e. calling more tags on BaseEstimator multiple times)
                more_tags = base_class._more_tags(self)
                collected_tags.update(more_tags)
        return collected_tags

    def _check_n_features(self, X, reset):
        """Set the `n_features_in_` attribute, or check against it.

        Parameters
        ----------
        X : {ndarray, sparse matrix} of shape (n_samples, n_features)
            The input samples.
        reset : bool
            If True, the `n_features_in_` attribute is set to `X.shape[1]`.
            If False and the attribute exists, then check that it is equal to
            `X.shape[1]`. If False and the attribute does *not* exist, then
            the check is skipped.
            .. note::
               It is recommended to call reset=True in `fit` and in the first
               call to `partial_fit`. All other methods that validate `X`
               should set `reset=False`.
        """
        try:
            n_features = _num_features(X)
        except TypeError as e:
            if not reset and hasattr(self, "n_features_in_"):
                raise ValueError(
                    "X does not contain any features, but "
                    f"{self.__class__.__name__} is expecting "
                    f"{self.n_features_in_} features"
                ) from e
            # If the number of features is not defined and reset=True,
            # then we skip this check
            return

        if reset:
            self.n_features_in_ = n_features
            return

        if not hasattr(self, "n_features_in_"):
            # Skip this check if the expected number of expected input features
            # was not recorded by calling fit first. This is typically the case
            # for stateless transformers.
            return

        if n_features != self.n_features_in_:
            raise ValueError(
                f"X has {n_features} features, but {self.__class__.__name__} "
                f"is expecting {self.n_features_in_} features as input.")

    def _validate_data(self, X='no_validation', y='no_validation', reset=True,
                       validate_separately=False, **check_params):
        """Validate input data and set or check the `n_features_in_` attribute.

        Parameters
        ----------
        X : {array-like, sparse matrix, dataframe} of shape \
                (n_samples, n_features), default='no validation'
            The input samples.

            - If `'no_validation'`, no validation is performed on X. This is
              useful for meta-estimator which can delegate input validation to
              their underlying estimator(s).

        y : array-like of shape (n_samples,), default='no_validation'
            The targets.

            - If `None`, `check_array` is called on `X`. If the estimator's
              requires_y tag is True, then an error will be raised.
            - If `'no_validation'`, `check_array` is called on `X` and the
              estimator's requires_y tag is ignored. This is a default
              placeholder and is never meant to be explicitly set.
            - Otherwise, both `X` and `y` are checked with either `check_array`
              or `check_X_y` depending on `validate_separately`.

        reset : bool, default=True
            Whether to reset the `n_features_in_` attribute.
            If False, the input will be checked for consistency with data
            provided when reset was last True.
            .. note::
               It is recommended to call reset=True in `fit` and in the first
               call to `partial_fit`. All other methods that validate `X`
               should set `reset=False`.
        validate_separately : False or tuple of dicts, default=False
            Only used if y is not None.
            If False, call validate_X_y(). Else, it must be a tuple of kwargs
            to be used for calling check_array() on X and y respectively.
        **check_params : kwargs
            Parameters passed to :func:`sklearn.utils.check_array` or
            :func:`sklearn.utils.check_X_y`. Ignored if validate_separately
            is not False.

        Returns
        -------
        out : {ndarray, sparse matrix} or tuple of these
            The validated input. A tuple is returned if `y` is not None.
        """
        if y is None and self._get_tags()['requires_y']:
            raise ValueError(
                f"This {self.__class__.__name__} estimator "
                f"requires y to be passed, but the target y is None."
            )

<<<<<<< HEAD
        validate_X = isinstance(X, str) and X == 'no_validation'
        validate_y = y is None or isinstance(y, str) and y == 'no_validation'

        if not validate_X and not validate_y:
            out = None
        elif validate_X and not validate_y:
            X = check_array(X, **check_params)
            out = X
        elif not validate_X and validate_y:
=======
        no_val_X = isinstance(X, str) and X == 'no_validation'
        no_val_y = y is None or isinstance(y, str) and y == 'no_validation'

        if no_val_X and no_val_y:
            out = None
        elif not no_val_X and no_val_y:
            X = check_array(X, **check_params)
            out = X
        elif no_val_X and not no_val_y:
>>>>>>> e89d62ef
            multi_output = check_params.get('multi_output', False)
            y_numeric = check_params.get('y_numeric', False)
            y = check_y(y, multi_output, y_numeric)
            out = y
        else:
            if validate_separately:
                # We need this because some estimators validate X and y
                # separately, and in general, separately calling check_array()
                # on X and y isn't equivalent to just calling check_X_y()
                # :(
                check_X_params, check_y_params = validate_separately
                X = check_array(X, **check_X_params)
                y = check_array(y, **check_y_params)
            else:
                X, y = check_X_y(X, y, **check_params)
            out = X, y

<<<<<<< HEAD
        if validate_X and check_params.get('ensure_2d', True):
=======
        if not no_val_X and check_params.get('ensure_2d', True):
>>>>>>> e89d62ef
            self._check_n_features(X, reset=reset)

        return out

    @property
    def _repr_html_(self):
        """HTML representation of estimator.

        This is redundant with the logic of `_repr_mimebundle_`. The latter
        should be favorted in the long term, `_repr_html_` is only
        implemented for consumers who do not interpret `_repr_mimbundle_`.
        """
        if get_config()["display"] != 'diagram':
            raise AttributeError("_repr_html_ is only defined when the "
                                 "'display' configuration option is set to "
                                 "'diagram'")
        return self._repr_html_inner

    def _repr_html_inner(self):
        """This function is returned by the @property `_repr_html_` to make
        `hasattr(estimator, "_repr_html_") return `True` or `False` depending
        on `get_config()["display"]`.
        """
        return estimator_html_repr(self)

    def _repr_mimebundle_(self, **kwargs):
        """Mime bundle used by jupyter kernels to display estimator"""
        output = {"text/plain": repr(self)}
        if get_config()["display"] == 'diagram':
            output["text/html"] = estimator_html_repr(self)
        return output


class ClassifierMixin:
    """Mixin class for all classifiers in scikit-learn."""

    _estimator_type = "classifier"

    def score(self, X, y, sample_weight=None):
        """
        Return the mean accuracy on the given test data and labels.

        In multi-label classification, this is the subset accuracy
        which is a harsh metric since you require for each sample that
        each label set be correctly predicted.

        Parameters
        ----------
        X : array-like of shape (n_samples, n_features)
            Test samples.

        y : array-like of shape (n_samples,) or (n_samples, n_outputs)
            True labels for `X`.

        sample_weight : array-like of shape (n_samples,), default=None
            Sample weights.

        Returns
        -------
        score : float
            Mean accuracy of ``self.predict(X)`` wrt. `y`.
        """
        from .metrics import accuracy_score
        return accuracy_score(y, self.predict(X), sample_weight=sample_weight)

    def _more_tags(self):
        return {'requires_y': True}


class RegressorMixin:
    """Mixin class for all regression estimators in scikit-learn."""
    _estimator_type = "regressor"

    def score(self, X, y, sample_weight=None):
        """Return the coefficient of determination :math:`R^2` of the
        prediction.

        The coefficient :math:`R^2` is defined as :math:`(1 - \\frac{u}{v})`,
        where :math:`u` is the residual sum of squares ``((y_true - y_pred)
        ** 2).sum()`` and :math:`v` is the total sum of squares ``((y_true -
        y_true.mean()) ** 2).sum()``. The best possible score is 1.0 and it
        can be negative (because the model can be arbitrarily worse). A
        constant model that always predicts the expected value of `y`,
        disregarding the input features, would get a :math:`R^2` score of
        0.0.

        Parameters
        ----------
        X : array-like of shape (n_samples, n_features)
            Test samples. For some estimators this may be a precomputed
            kernel matrix or a list of generic objects instead with shape
            ``(n_samples, n_samples_fitted)``, where ``n_samples_fitted``
            is the number of samples used in the fitting for the estimator.

        y : array-like of shape (n_samples,) or (n_samples, n_outputs)
            True values for `X`.

        sample_weight : array-like of shape (n_samples,), default=None
            Sample weights.

        Returns
        -------
        score : float
            :math:`R^2` of ``self.predict(X)`` wrt. `y`.

        Notes
        -----
        The :math:`R^2` score used when calling ``score`` on a regressor uses
        ``multioutput='uniform_average'`` from version 0.23 to keep consistent
        with default value of :func:`~sklearn.metrics.r2_score`.
        This influences the ``score`` method of all the multioutput
        regressors (except for
        :class:`~sklearn.multioutput.MultiOutputRegressor`).
        """

        from .metrics import r2_score
        y_pred = self.predict(X)
        return r2_score(y, y_pred, sample_weight=sample_weight)

    def _more_tags(self):
        return {'requires_y': True}


class ClusterMixin:
    """Mixin class for all cluster estimators in scikit-learn."""
    _estimator_type = "clusterer"

    def fit_predict(self, X, y=None):
        """
        Perform clustering on `X` and returns cluster labels.

        Parameters
        ----------
        X : array-like of shape (n_samples, n_features)
            Input data.

        y : Ignored
            Not used, present for API consistency by convention.

        Returns
        -------
        labels : ndarray of shape (n_samples,), dtype=np.int64
            Cluster labels.
        """
        # non-optimized default implementation; override when a better
        # method is possible for a given clustering algorithm
        self.fit(X)
        return self.labels_

    def _more_tags(self):
        return {"preserves_dtype": []}


class BiclusterMixin:
    """Mixin class for all bicluster estimators in scikit-learn."""

    @property
    def biclusters_(self):
        """Convenient way to get row and column indicators together.

        Returns the ``rows_`` and ``columns_`` members.
        """
        return self.rows_, self.columns_

    def get_indices(self, i):
        """Row and column indices of the `i`'th bicluster.

        Only works if ``rows_`` and ``columns_`` attributes exist.

        Parameters
        ----------
        i : int
            The index of the cluster.

        Returns
        -------
        row_ind : ndarray, dtype=np.intp
            Indices of rows in the dataset that belong to the bicluster.
        col_ind : ndarray, dtype=np.intp
            Indices of columns in the dataset that belong to the bicluster.

        """
        rows = self.rows_[i]
        columns = self.columns_[i]
        return np.nonzero(rows)[0], np.nonzero(columns)[0]

    def get_shape(self, i):
        """Shape of the `i`'th bicluster.

        Parameters
        ----------
        i : int
            The index of the cluster.

        Returns
        -------
        n_rows : int
            Number of rows in the bicluster.

        n_cols : int
            Number of columns in the bicluster.
        """
        indices = self.get_indices(i)
        return tuple(len(i) for i in indices)

    def get_submatrix(self, i, data):
        """Return the submatrix corresponding to bicluster `i`.

        Parameters
        ----------
        i : int
            The index of the cluster.
        data : array-like of shape (n_samples, n_features)
            The data.

        Returns
        -------
        submatrix : ndarray of shape (n_rows, n_cols)
            The submatrix corresponding to bicluster `i`.

        Notes
        -----
        Works with sparse matrices. Only works if ``rows_`` and
        ``columns_`` attributes exist.
        """
        from .utils.validation import check_array
        data = check_array(data, accept_sparse='csr')
        row_ind, col_ind = self.get_indices(i)
        return data[row_ind[:, np.newaxis], col_ind]


class TransformerMixin:
    """Mixin class for all transformers in scikit-learn."""

    def fit_transform(self, X, y=None, **fit_params):
        """
        Fit to data, then transform it.

        Fits transformer to `X` and `y` with optional parameters `fit_params`
        and returns a transformed version of `X`.

        Parameters
        ----------
        X : array-like of shape (n_samples, n_features)
            Input samples.

        y :  array-like of shape (n_samples,) or (n_samples, n_outputs), \
                default=None
            Target values (None for unsupervised transformations).

        **fit_params : dict
            Additional fit parameters.

        Returns
        -------
        X_new : ndarray array of shape (n_samples, n_features_new)
            Transformed array.
        """
        # non-optimized default implementation; override when a better
        # method is possible for a given clustering algorithm
        if y is None:
            # fit method of arity 1 (unsupervised transformation)
            return self.fit(X, **fit_params).transform(X)
        else:
            # fit method of arity 2 (supervised transformation)
            return self.fit(X, y, **fit_params).transform(X)


class DensityMixin:
    """Mixin class for all density estimators in scikit-learn."""
    _estimator_type = "DensityEstimator"

    def score(self, X, y=None):
        """Return the score of the model on the data `X`.

        Parameters
        ----------
        X : array-like of shape (n_samples, n_features)
            Test samples.

        y : Ignored
            Not used, present for API consistency by convention.

        Returns
        -------
        score : float
        """
        pass


class OutlierMixin:
    """Mixin class for all outlier detection estimators in scikit-learn."""
    _estimator_type = "outlier_detector"

    def fit_predict(self, X, y=None):
        """Perform fit on X and returns labels for X.

        Returns -1 for outliers and 1 for inliers.

        Parameters
        ----------
        X : {array-like, sparse matrix, dataframe} of shape \
            (n_samples, n_features)

        y : Ignored
            Not used, present for API consistency by convention.

        Returns
        -------
        y : ndarray of shape (n_samples,)
            1 for inliers, -1 for outliers.
        """
        # override for transductive outlier detectors like LocalOulierFactor
        return self.fit(X).predict(X)


class MetaEstimatorMixin:
    _required_parameters = ["estimator"]
    """Mixin class for all meta estimators in scikit-learn."""


class MultiOutputMixin:
    """Mixin to mark estimators that support multioutput."""
    def _more_tags(self):
        return {'multioutput': True}


class _UnstableArchMixin:
    """Mark estimators that are non-determinstic on 32bit or PowerPC"""
    def _more_tags(self):
        return {'non_deterministic': (
            _IS_32BIT or platform.machine().startswith(('ppc', 'powerpc')))}


def is_classifier(estimator):
    """Return True if the given estimator is (probably) a classifier.

    Parameters
    ----------
    estimator : object
        Estimator object to test.

    Returns
    -------
    out : bool
        True if estimator is a classifier and False otherwise.
    """
    return getattr(estimator, "_estimator_type", None) == "classifier"


def is_regressor(estimator):
    """Return True if the given estimator is (probably) a regressor.

    Parameters
    ----------
    estimator : estimator instance
        Estimator object to test.

    Returns
    -------
    out : bool
        True if estimator is a regressor and False otherwise.
    """
    return getattr(estimator, "_estimator_type", None) == "regressor"


def is_outlier_detector(estimator):
    """Return True if the given estimator is (probably) an outlier detector.

    Parameters
    ----------
    estimator : estimator instance
        Estimator object to test.

    Returns
    -------
    out : bool
        True if estimator is an outlier detector and False otherwise.
    """
    return getattr(estimator, "_estimator_type", None) == "outlier_detector"


def _is_pairwise(estimator):
    """Returns True if estimator is pairwise.

    - If the `_pairwise` attribute and the tag are present and consistent,
      then use the value and not issue a warning.
    - If the `_pairwise` attribute and the tag are present and not
      consistent, use the `_pairwise` value and issue a deprecation
      warning.
    - If only the `_pairwise` attribute is present and it is not False,
      issue a deprecation warning and use the `_pairwise` value.

    Parameters
    ----------
    estimator : object
        Estimator object to test.

    Returns
    -------
    out : bool
        True if the estimator is pairwise and False otherwise.
    """
    with warnings.catch_warnings():
        warnings.filterwarnings('ignore', category=FutureWarning)
        has_pairwise_attribute = hasattr(estimator, '_pairwise')
        pairwise_attribute = getattr(estimator, '_pairwise', False)
    pairwise_tag = _safe_tags(estimator, key="pairwise")

    if has_pairwise_attribute:
        if pairwise_attribute != pairwise_tag:
            warnings.warn(
                "_pairwise was deprecated in 0.24 and will be removed in 1.1 "
                "(renaming of 0.26). Set the estimator tags of your estimator "
                "instead",
                FutureWarning
            )
        return pairwise_attribute

    # use pairwise tag when the attribute is not present
    return pairwise_tag<|MERGE_RESOLUTION|>--- conflicted
+++ resolved
@@ -430,17 +430,6 @@
                 f"requires y to be passed, but the target y is None."
             )
 
-<<<<<<< HEAD
-        validate_X = isinstance(X, str) and X == 'no_validation'
-        validate_y = y is None or isinstance(y, str) and y == 'no_validation'
-
-        if not validate_X and not validate_y:
-            out = None
-        elif validate_X and not validate_y:
-            X = check_array(X, **check_params)
-            out = X
-        elif not validate_X and validate_y:
-=======
         no_val_X = isinstance(X, str) and X == 'no_validation'
         no_val_y = y is None or isinstance(y, str) and y == 'no_validation'
 
@@ -450,7 +439,6 @@
             X = check_array(X, **check_params)
             out = X
         elif no_val_X and not no_val_y:
->>>>>>> e89d62ef
             multi_output = check_params.get('multi_output', False)
             y_numeric = check_params.get('y_numeric', False)
             y = check_y(y, multi_output, y_numeric)
@@ -468,11 +456,7 @@
                 X, y = check_X_y(X, y, **check_params)
             out = X, y
 
-<<<<<<< HEAD
-        if validate_X and check_params.get('ensure_2d', True):
-=======
         if not no_val_X and check_params.get('ensure_2d', True):
->>>>>>> e89d62ef
             self._check_n_features(X, reset=reset)
 
         return out
