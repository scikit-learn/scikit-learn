--- conflicted
+++ resolved
@@ -31,14 +31,9 @@
     TransformerTags,
     get_tags,
 )
-<<<<<<< HEAD
-from .utils.fixes import _IS_32BIT
-from .utils.metadata_routing import get_routing_for_object
-from .utils.validation import (
-=======
 from sklearn.utils.fixes import _IS_32BIT
+from sklearn.utils.metadata_routing import get_routing_for_object
 from sklearn.utils.validation import (
->>>>>>> 42cbd9d3
     _check_feature_names_in,
     _generate_get_feature_names_out,
     _is_fitted,
