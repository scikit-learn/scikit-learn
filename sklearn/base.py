--- conflicted
+++ resolved
@@ -14,19 +14,6 @@
 
 import numpy as np
 
-<<<<<<< HEAD
-from . import __version__
-from ._config import config_context, get_config
-from .exceptions import InconsistentVersionWarning
-from .utils._metadata_requests import _MetadataRequester, _routing_enabled
-from .utils._missing import is_scalar_nan
-from .utils._param_validation import validate_parameter_constraints
-from .utils._repr_html.base import ReprHTMLMixin, _HTMLDocumentationLinkMixin
-from .utils._repr_html.estimator import estimator_html_repr
-from .utils._repr_html.params import AttrsDict, ParamsDict
-from .utils._set_output import _SetOutputMixin
-from .utils._tags import (
-=======
 from sklearn import __version__
 from sklearn._config import config_context, get_config
 from sklearn.exceptions import InconsistentVersionWarning
@@ -35,10 +22,9 @@
 from sklearn.utils._param_validation import validate_parameter_constraints
 from sklearn.utils._repr_html.base import ReprHTMLMixin, _HTMLDocumentationLinkMixin
 from sklearn.utils._repr_html.estimator import estimator_html_repr
-from sklearn.utils._repr_html.params import ParamsDict
+from sklearn.utils._repr_html.params import AttrsDict, ParamsDict
 from sklearn.utils._set_output import _SetOutputMixin
 from sklearn.utils._tags import (
->>>>>>> 4e4acc5c
     ClassifierTags,
     RegressorTags,
     Tags,
@@ -247,7 +233,7 @@
         cleaned_fitted_attr = {
             name: "None"
             if value is None
-            else f"{type(value).__name__} of lenght {len(value)}"
+            else f"{type(value).__name__} of length {len(value)}"
             for name, value in fitted_attributes.items()
             if value is None or isinstance(value, Sequence)
         }
