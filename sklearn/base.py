"""
Base classes for all estimators.

Used for VotingClassifier
"""

# Author: Gael Varoquaux <gael.varoquaux@normalesup.org>
# License: BSD 3 clause

import copy
import warnings
from collections import defaultdict
import platform
import inspect
import re

import numpy as np

from . import __version__
from .utils import _IS_32BIT

_DEFAULT_TAGS = {
    'non_deterministic': False,
    'requires_positive_X': False,
    'requires_positive_y': False,
    'X_types': ['2darray'],
    'poor_score': False,
    'no_validation': False,
    'multioutput': False,
    "allow_nan": False,
    'stateless': False,
    'multilabel': False,
    '_skip_test': False,
    'multioutput_only': False,
    'binary_only': False,
    'requires_fit': True,
    'mutable_params': None,
}


def clone(estimator, safe=True, deepcopy=True):
    """Constructs a new estimator with the same parameters.

    Clone does a deep copy of the model in an estimator without actually
    copying attached data. It yields a new estimator with the same parameters
    that has not been fit on any data.

    In case an estimator declared some parameters to be mutable (via the
    `'mutable_params'` tag), these paremeters will not be deep copied but only
    reassigned.

    Parameters
    ----------
<<<<<<< HEAD
    estimator : {list, tuple, set, frozenset} of estimator object or \
            estimator object
        The estimator or group of estimators to be cloned.

    safe : bool, default=True
        If `safe` is `False`, objects that are not estimators will be either
        deep copied if `deepcopy=True` or just be passed by assignment if
        `deepcopy=False`.

    deepcopy : bool, default=True
        Whether or not to trigger a deep copy of object which are not
        estimator.
=======
    estimator : estimator object, or list, tuple or set of objects
        The estimator or group of estimators to be cloned

    safe : bool, default=True
        If safe is false, clone will fall back to a deep copy on objects
        that are not estimators.

>>>>>>> bbfa2d45
    """
    estimator_type = type(estimator)
    # XXX: not handling dictionaries
    if estimator_type in (list, tuple, set, frozenset):
        return estimator_type([clone(e, safe=safe) for e in estimator])
    elif not hasattr(estimator, 'get_params') or isinstance(estimator, type):
        if not safe:
            return copy.deepcopy(estimator) if deepcopy else estimator
        else:
            if isinstance(estimator, type):
                raise TypeError("Cannot clone object. " +
                                "You should provide an instance of " +
                                "scikit-learn estimator instead of a class.")
            else:
                raise TypeError("Cannot clone object '%s' (type %s): "
                                "it does not seem to be a scikit-learn "
                                "estimator as it does not implement a "
                                "'get_params' method."
                                % (repr(estimator), type(estimator)))

    klass = estimator.__class__
    mutable_params = estimator._get_tags().get('mutable_params', None)
    new_object_params = estimator.get_params(deep=False)
    for name, param in new_object_params.items():
        if mutable_params is not None and name in mutable_params:
            new_object_params[name] = clone(param, safe=False, deepcopy=False)
        else:
            new_object_params[name] = clone(param, safe=False, deepcopy=True)
    new_object = klass(**new_object_params)
    params_set = new_object.get_params(deep=False)

    # quick sanity check of the parameters of the clone
    for name in new_object_params:
        param1 = new_object_params[name]
        param2 = params_set[name]
        if param1 is not param2:
            raise RuntimeError('Cannot clone object %s, as the constructor '
                               'either does not set or modifies parameter %s' %
                               (estimator, name))
    return new_object


def _pprint(params, offset=0, printer=repr):
    """Pretty print the dictionary 'params'

    Parameters
    ----------
    params : dict
        The dictionary to pretty print

    offset : int, default=0
        The offset in characters to add at the begin of each line.

    printer : callable, default=repr
        The function to convert entries to strings, typically
        the builtin str or repr

    """
    # Do a multi-line justified repr:
    options = np.get_printoptions()
    np.set_printoptions(precision=5, threshold=64, edgeitems=2)
    params_list = list()
    this_line_length = offset
    line_sep = ',\n' + (1 + offset // 2) * ' '
    for i, (k, v) in enumerate(sorted(params.items())):
        if type(v) is float:
            # use str for representing floating point numbers
            # this way we get consistent representation across
            # architectures and versions.
            this_repr = '%s=%s' % (k, str(v))
        else:
            # use repr of the rest
            this_repr = '%s=%s' % (k, printer(v))
        if len(this_repr) > 500:
            this_repr = this_repr[:300] + '...' + this_repr[-100:]
        if i > 0:
            if (this_line_length + len(this_repr) >= 75 or '\n' in this_repr):
                params_list.append(line_sep)
                this_line_length = len(line_sep)
            else:
                params_list.append(', ')
                this_line_length += 2
        params_list.append(this_repr)
        this_line_length += len(this_repr)

    np.set_printoptions(**options)
    lines = ''.join(params_list)
    # Strip trailing space to avoid nightmare in doctests
    lines = '\n'.join(l.rstrip(' ') for l in lines.split('\n'))
    return lines


class BaseEstimator:
    """Base class for all estimators in scikit-learn

    Notes
    -----
    All estimators should specify all the parameters that can be set
    at the class level in their ``__init__`` as explicit keyword
    arguments (no ``*args`` or ``**kwargs``).
    """

    @classmethod
    def _get_param_names(cls):
        """Get parameter names for the estimator"""
        # fetch the constructor or the original constructor before
        # deprecation wrapping if any
        init = getattr(cls.__init__, 'deprecated_original', cls.__init__)
        if init is object.__init__:
            # No explicit constructor to introspect
            return []

        # introspect the constructor arguments to find the model parameters
        # to represent
        init_signature = inspect.signature(init)
        # Consider the constructor parameters excluding 'self'
        parameters = [p for p in init_signature.parameters.values()
                      if p.name != 'self' and p.kind != p.VAR_KEYWORD]
        for p in parameters:
            if p.kind == p.VAR_POSITIONAL:
                raise RuntimeError("scikit-learn estimators should always "
                                   "specify their parameters in the signature"
                                   " of their __init__ (no varargs)."
                                   " %s with constructor %s doesn't "
                                   " follow this convention."
                                   % (cls, init_signature))
        # Extract and sort argument names excluding 'self'
        return sorted([p.name for p in parameters])

    def get_params(self, deep=True):
        """
        Get parameters for this estimator.

        Parameters
        ----------
        deep : bool, default=True
            If True, will return the parameters for this estimator and
            contained subobjects that are estimators.

        Returns
        -------
        params : mapping of string to any
            Parameter names mapped to their values.
        """
        out = dict()
        for key in self._get_param_names():
            try:
                value = getattr(self, key)
            except AttributeError:
                warnings.warn('From version 0.24, get_params will raise an '
                              'AttributeError if a parameter cannot be '
                              'retrieved as an instance attribute. Previously '
                              'it would return None.',
                              FutureWarning)
                value = None
            if deep and hasattr(value, 'get_params'):
                deep_items = value.get_params().items()
                out.update((key + '__' + k, val) for k, val in deep_items)
            out[key] = value
        return out

    def set_params(self, **params):
        """
        Set the parameters of this estimator.

        The method works on simple estimators as well as on nested objects
        (such as pipelines). The latter have parameters of the form
        ``<component>__<parameter>`` so that it's possible to update each
        component of a nested object.

        Parameters
        ----------
        **params : dict
            Estimator parameters.

        Returns
        -------
        self : object
            Estimator instance.
        """
        if not params:
            # Simple optimization to gain speed (inspect is slow)
            return self
        valid_params = self.get_params(deep=True)

        nested_params = defaultdict(dict)  # grouped by prefix
        for key, value in params.items():
            key, delim, sub_key = key.partition('__')
            if key not in valid_params:
                raise ValueError('Invalid parameter %s for estimator %s. '
                                 'Check the list of available parameters '
                                 'with `estimator.get_params().keys()`.' %
                                 (key, self))

            if delim:
                nested_params[key][sub_key] = value
            else:
                setattr(self, key, value)
                valid_params[key] = value

        for key, sub_params in nested_params.items():
            valid_params[key].set_params(**sub_params)

        return self

    def __repr__(self, N_CHAR_MAX=700):
        # N_CHAR_MAX is the (approximate) maximum number of non-blank
        # characters to render. We pass it as an optional parameter to ease
        # the tests.

        from .utils._pprint import _EstimatorPrettyPrinter

        N_MAX_ELEMENTS_TO_SHOW = 30  # number of elements to show in sequences

        # use ellipsis for sequences with a lot of elements
        pp = _EstimatorPrettyPrinter(
            compact=True, indent=1, indent_at_name=True,
            n_max_elements_to_show=N_MAX_ELEMENTS_TO_SHOW)

        repr_ = pp.pformat(self)

        # Use bruteforce ellipsis when there are a lot of non-blank characters
        n_nonblank = len(''.join(repr_.split()))
        if n_nonblank > N_CHAR_MAX:
            lim = N_CHAR_MAX // 2  # apprx number of chars to keep on both ends
            regex = r'^(\s*\S){%d}' % lim
            # The regex '^(\s*\S){%d}' % n
            # matches from the start of the string until the nth non-blank
            # character:
            # - ^ matches the start of string
            # - (pattern){n} matches n repetitions of pattern
            # - \s*\S matches a non-blank char following zero or more blanks
            left_lim = re.match(regex, repr_).end()
            right_lim = re.match(regex, repr_[::-1]).end()

            if '\n' in repr_[left_lim:-right_lim]:
                # The left side and right side aren't on the same line.
                # To avoid weird cuts, e.g.:
                # categoric...ore',
                # we need to start the right side with an appropriate newline
                # character so that it renders properly as:
                # categoric...
                # handle_unknown='ignore',
                # so we add [^\n]*\n which matches until the next \n
                regex += r'[^\n]*\n'
                right_lim = re.match(regex, repr_[::-1]).end()

            ellipsis = '...'
            if left_lim + len(ellipsis) < len(repr_) - right_lim:
                # Only add ellipsis if it results in a shorter repr
                repr_ = repr_[:left_lim] + '...' + repr_[-right_lim:]

        return repr_

    def __getstate__(self):
        try:
            state = super().__getstate__()
        except AttributeError:
            state = self.__dict__.copy()

        if type(self).__module__.startswith('sklearn.'):
            return dict(state.items(), _sklearn_version=__version__)
        else:
            return state

    def __setstate__(self, state):
        if type(self).__module__.startswith('sklearn.'):
            pickle_version = state.pop("_sklearn_version", "pre-0.18")
            if pickle_version != __version__:
                warnings.warn(
                    "Trying to unpickle estimator {0} from version {1} when "
                    "using version {2}. This might lead to breaking code or "
                    "invalid results. Use at your own risk.".format(
                        self.__class__.__name__, pickle_version, __version__),
                    UserWarning)
        try:
            super().__setstate__(state)
        except AttributeError:
            self.__dict__.update(state)

    def _more_tags(self):
        return _DEFAULT_TAGS

    def _get_tags(self):
        collected_tags = {}
        for base_class in reversed(inspect.getmro(self.__class__)):
            if hasattr(base_class, '_more_tags'):
                # need the if because mixins might not have _more_tags
                # but might do redundant work in estimators
                # (i.e. calling more tags on BaseEstimator multiple times)
                more_tags = base_class._more_tags(self)
                collected_tags.update(more_tags)
        return collected_tags


class ClassifierMixin:
    """Mixin class for all classifiers in scikit-learn."""

    _estimator_type = "classifier"

    def score(self, X, y, sample_weight=None):
        """
        Return the mean accuracy on the given test data and labels.

        In multi-label classification, this is the subset accuracy
        which is a harsh metric since you require for each sample that
        each label set be correctly predicted.

        Parameters
        ----------
        X : array-like of shape (n_samples, n_features)
            Test samples.

        y : array-like of shape (n_samples,) or (n_samples, n_outputs)
            True labels for X.

        sample_weight : array-like of shape (n_samples,), default=None
            Sample weights.

        Returns
        -------
        score : float
            Mean accuracy of self.predict(X) wrt. y.
        """
        from .metrics import accuracy_score
        return accuracy_score(y, self.predict(X), sample_weight=sample_weight)


class RegressorMixin:
    """Mixin class for all regression estimators in scikit-learn."""
    _estimator_type = "regressor"

    def score(self, X, y, sample_weight=None):
        """Return the coefficient of determination R^2 of the prediction.

        The coefficient R^2 is defined as (1 - u/v), where u is the residual
        sum of squares ((y_true - y_pred) ** 2).sum() and v is the total
        sum of squares ((y_true - y_true.mean()) ** 2).sum().
        The best possible score is 1.0 and it can be negative (because the
        model can be arbitrarily worse). A constant model that always
        predicts the expected value of y, disregarding the input features,
        would get a R^2 score of 0.0.

        Parameters
        ----------
        X : array-like of shape (n_samples, n_features)
            Test samples. For some estimators this may be a
            precomputed kernel matrix or a list of generic objects instead,
            shape = (n_samples, n_samples_fitted),
            where n_samples_fitted is the number of
            samples used in the fitting for the estimator.

        y : array-like of shape (n_samples,) or (n_samples, n_outputs)
            True values for X.

        sample_weight : array-like of shape (n_samples,), default=None
            Sample weights.

        Returns
        -------
        score : float
            R^2 of self.predict(X) wrt. y.

        Notes
        -----
        The R2 score used when calling ``score`` on a regressor uses
        ``multioutput='uniform_average'`` from version 0.23 to keep consistent
        with default value of :func:`~sklearn.metrics.r2_score`.
        This influences the ``score`` method of all the multioutput
        regressors (except for
        :class:`~sklearn.multioutput.MultiOutputRegressor`).
        """

        from .metrics import r2_score
        y_pred = self.predict(X)
        return r2_score(y, y_pred, sample_weight=sample_weight)


class ClusterMixin:
    """Mixin class for all cluster estimators in scikit-learn."""
    _estimator_type = "clusterer"

    def fit_predict(self, X, y=None):
        """
        Perform clustering on X and returns cluster labels.

        Parameters
        ----------
        X : array-like of shape (n_samples, n_features)
            Input data.

        y : Ignored
            Not used, present for API consistency by convention.

        Returns
        -------
        labels : ndarray of shape (n_samples,)
            Cluster labels.
        """
        # non-optimized default implementation; override when a better
        # method is possible for a given clustering algorithm
        self.fit(X)
        return self.labels_


class BiclusterMixin:
    """Mixin class for all bicluster estimators in scikit-learn"""

    @property
    def biclusters_(self):
        """Convenient way to get row and column indicators together.

        Returns the ``rows_`` and ``columns_`` members.
        """
        return self.rows_, self.columns_

    def get_indices(self, i):
        """Row and column indices of the i'th bicluster.

        Only works if ``rows_`` and ``columns_`` attributes exist.

        Parameters
        ----------
        i : int
            The index of the cluster.

        Returns
        -------
        row_ind : ndarray, dtype=np.intp
            Indices of rows in the dataset that belong to the bicluster.
        col_ind : ndarray, dtype=np.intp
            Indices of columns in the dataset that belong to the bicluster.

        """
        rows = self.rows_[i]
        columns = self.columns_[i]
        return np.nonzero(rows)[0], np.nonzero(columns)[0]

    def get_shape(self, i):
        """Shape of the i'th bicluster.

        Parameters
        ----------
        i : int
            The index of the cluster.

        Returns
        -------
        shape : (int, int)
            Number of rows and columns (resp.) in the bicluster.
        """
        indices = self.get_indices(i)
        return tuple(len(i) for i in indices)

    def get_submatrix(self, i, data):
        """Return the submatrix corresponding to bicluster `i`.

        Parameters
        ----------
        i : int
            The index of the cluster.
        data : array-like
            The data.

        Returns
        -------
        submatrix : ndarray
            The submatrix corresponding to bicluster i.

        Notes
        -----
        Works with sparse matrices. Only works if ``rows_`` and
        ``columns_`` attributes exist.
        """
        from .utils.validation import check_array
        data = check_array(data, accept_sparse='csr')
        row_ind, col_ind = self.get_indices(i)
        return data[row_ind[:, np.newaxis], col_ind]


class TransformerMixin:
    """Mixin class for all transformers in scikit-learn."""

    def fit_transform(self, X, y=None, **fit_params):
        """
        Fit to data, then transform it.

        Fits transformer to X and y with optional parameters fit_params
        and returns a transformed version of X.

        Parameters
        ----------
        X : ndarray of shape (n_samples, n_features)
            Training set.

        y : ndarray of shape (n_samples,), default=None
            Target values.

        **fit_params : dict
            Additional fit parameters.

        Returns
        -------
        X_new : ndarray array of shape (n_samples, n_features_new)
            Transformed array.
        """
        # non-optimized default implementation; override when a better
        # method is possible for a given clustering algorithm
        if y is None:
            # fit method of arity 1 (unsupervised transformation)
            return self.fit(X, **fit_params).transform(X)
        else:
            # fit method of arity 2 (supervised transformation)
            return self.fit(X, y, **fit_params).transform(X)


class DensityMixin:
    """Mixin class for all density estimators in scikit-learn."""
    _estimator_type = "DensityEstimator"

    def score(self, X, y=None):
        """Return the score of the model on the data X

        Parameters
        ----------
        X : array-like of shape (n_samples, n_features)

        y : Ignored
            Not used, present for API consistency by convention.

        Returns
        -------
        score : float
        """
        pass


class OutlierMixin:
    """Mixin class for all outlier detection estimators in scikit-learn."""
    _estimator_type = "outlier_detector"

    def fit_predict(self, X, y=None):
        """Perform fit on X and returns labels for X.

        Returns -1 for outliers and 1 for inliers.

        Parameters
        ----------
        X : ndarray of shape (n_samples, n_features)
            Input data.

        y : Ignored
            Not used, present for API consistency by convention.

        Returns
        -------
        y : ndarray of shape (n_samples,)
            1 for inliers, -1 for outliers.
        """
        # override for transductive outlier detectors like LocalOulierFactor
        return self.fit(X).predict(X)


class MetaEstimatorMixin:
    _required_parameters = ["estimator"]
    """Mixin class for all meta estimators in scikit-learn."""


class MultiOutputMixin:
    """Mixin to mark estimators that support multioutput."""
    def _more_tags(self):
        return {'multioutput': True}


class _UnstableArchMixin:
    """Mark estimators that are non-determinstic on 32bit or PowerPC"""
    def _more_tags(self):
        return {'non_deterministic': (
            _IS_32BIT or platform.machine().startswith(('ppc', 'powerpc')))}


def is_classifier(estimator):
    """Return True if the given estimator is (probably) a classifier.

    Parameters
    ----------
    estimator : object
        Estimator object to test.

    Returns
    -------
    out : bool
        True if estimator is a classifier and False otherwise.
    """
    return getattr(estimator, "_estimator_type", None) == "classifier"


def is_regressor(estimator):
    """Return True if the given estimator is (probably) a regressor.

    Parameters
    ----------
    estimator : object
        Estimator object to test.

    Returns
    -------
    out : bool
        True if estimator is a regressor and False otherwise.
    """
    return getattr(estimator, "_estimator_type", None) == "regressor"


def is_outlier_detector(estimator):
    """Return True if the given estimator is (probably) an outlier detector.

    Parameters
    ----------
    estimator : object
        Estimator object to test.

    Returns
    -------
    out : bool
        True if estimator is an outlier detector and False otherwise.
    """
    return getattr(estimator, "_estimator_type", None) == "outlier_detector"<|MERGE_RESOLUTION|>--- conflicted
+++ resolved
@@ -51,7 +51,6 @@
 
     Parameters
     ----------
-<<<<<<< HEAD
     estimator : {list, tuple, set, frozenset} of estimator object or \
             estimator object
         The estimator or group of estimators to be cloned.
@@ -64,15 +63,6 @@
     deepcopy : bool, default=True
         Whether or not to trigger a deep copy of object which are not
         estimator.
-=======
-    estimator : estimator object, or list, tuple or set of objects
-        The estimator or group of estimators to be cloned
-
-    safe : bool, default=True
-        If safe is false, clone will fall back to a deep copy on objects
-        that are not estimators.
-
->>>>>>> bbfa2d45
     """
     estimator_type = type(estimator)
     # XXX: not handling dictionaries
@@ -83,15 +73,17 @@
             return copy.deepcopy(estimator) if deepcopy else estimator
         else:
             if isinstance(estimator, type):
-                raise TypeError("Cannot clone object. " +
-                                "You should provide an instance of " +
-                                "scikit-learn estimator instead of a class.")
+                raise TypeError(
+                    "Cannot clone object. You should provide an instance of "
+                    "scikit-learn estimator instead of a class."
+                )
             else:
-                raise TypeError("Cannot clone object '%s' (type %s): "
-                                "it does not seem to be a scikit-learn "
-                                "estimator as it does not implement a "
-                                "'get_params' method."
-                                % (repr(estimator), type(estimator)))
+                raise TypeError(
+                    f"Cannot clone object '{repr(estimator)}' (type "
+                    f"{type(estimator)}): it does not seem to be a "
+                    "scikit-learn estimator as it does not implement a "
+                    "'get_params' method."
+                )
 
     klass = estimator.__class__
     mutable_params = estimator._get_tags().get('mutable_params', None)
@@ -109,9 +101,10 @@
         param1 = new_object_params[name]
         param2 = params_set[name]
         if param1 is not param2:
-            raise RuntimeError('Cannot clone object %s, as the constructor '
-                               'either does not set or modifies parameter %s' %
-                               (estimator, name))
+            raise RuntimeError(
+                f'Cannot clone object {estimator}, as the constructor '
+                f'either does not set or modifies parameter {name}'
+            )
     return new_object
 
 
