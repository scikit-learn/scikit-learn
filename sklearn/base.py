--- conflicted
+++ resolved
@@ -155,7 +155,6 @@
     return lines
 
 
-<<<<<<< HEAD
 class _FitConsumesSampleWeightsMixin:
     _metadata_request_fit_sample_weight = {'fit': ['sample_weight']}
 
@@ -230,10 +229,6 @@
 
 class BaseEstimator(_MetadataRequest):
     """Base class for all estimators in scikit-learn
-=======
-class BaseEstimator:
-    """Base class for all estimators in scikit-learn.
->>>>>>> 54ce4222
 
     Notes
     -----
