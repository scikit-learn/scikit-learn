"""Base classes for all estimators."""

# Author: Gael Varoquaux <gael.varoquaux@normalesup.org>
# License: BSD 3 clause

import copy
import warnings
from collections import defaultdict
import platform
import inspect
import re

import numpy as np

from . import __version__
<<<<<<< HEAD
from sklearn.utils import _IS_32BIT
from sklearn.utils import safe_mask
=======
from .utils import _IS_32BIT
>>>>>>> 0bdd9203

_DEFAULT_TAGS = {
    'non_deterministic': False,
    'requires_positive_data': False,
    'X_types': ['2darray'],
    'poor_score': False,
    'no_validation': False,
    'multioutput': False,
    "allow_nan": False,
    'stateless': False,
    'multilabel': False,
    '_skip_test': False,
    'multioutput_only': False,
    'binary_only': False,
    'requires_fit': True}


def clone(estimator, safe=True):
    """Constructs a new estimator with the same parameters.

    Clone does a deep copy of the model in an estimator
    without actually copying attached data. It yields a new estimator
    with the same parameters that has not been fit on any data.

    Parameters
    ----------
    estimator : estimator object, or list, tuple or set of objects
        The estimator or group of estimators to be cloned

    safe : boolean, optional
        If safe is false, clone will fall back to a deep copy on objects
        that are not estimators.

    """
    estimator_type = type(estimator)
    # XXX: not handling dictionaries
    if estimator_type in (list, tuple, set, frozenset):
        return estimator_type([clone(e, safe=safe) for e in estimator])
    elif not hasattr(estimator, 'get_params') or isinstance(estimator, type):
        if not safe:
            return copy.deepcopy(estimator)
        else:
            raise TypeError("Cannot clone object '%s' (type %s): "
                            "it does not seem to be a scikit-learn estimator "
                            "as it does not implement a 'get_params' methods."
                            % (repr(estimator), type(estimator)))
    klass = estimator.__class__
    new_object_params = estimator.get_params(deep=False)
    for name, param in new_object_params.items():
        new_object_params[name] = clone(param, safe=False)
    new_object = klass(**new_object_params)
    params_set = new_object.get_params(deep=False)

    # quick sanity check of the parameters of the clone
    for name in new_object_params:
        param1 = new_object_params[name]
        param2 = params_set[name]
        if param1 is not param2:
            raise RuntimeError('Cannot clone object %s, as the constructor '
                               'either does not set or modifies parameter %s' %
                               (estimator, name))
    return new_object


def _pprint(params, offset=0, printer=repr):
    """Pretty print the dictionary 'params'

    Parameters
    ----------
    params : dict
        The dictionary to pretty print

    offset : int
        The offset in characters to add at the begin of each line.

    printer : callable
        The function to convert entries to strings, typically
        the builtin str or repr

    """
    # Do a multi-line justified repr:
    options = np.get_printoptions()
    np.set_printoptions(precision=5, threshold=64, edgeitems=2)
    params_list = list()
    this_line_length = offset
    line_sep = ',\n' + (1 + offset // 2) * ' '
    for i, (k, v) in enumerate(sorted(params.items())):
        if type(v) is float:
            # use str for representing floating point numbers
            # this way we get consistent representation across
            # architectures and versions.
            this_repr = '%s=%s' % (k, str(v))
        else:
            # use repr of the rest
            this_repr = '%s=%s' % (k, printer(v))
        if len(this_repr) > 500:
            this_repr = this_repr[:300] + '...' + this_repr[-100:]
        if i > 0:
            if (this_line_length + len(this_repr) >= 75 or '\n' in this_repr):
                params_list.append(line_sep)
                this_line_length = len(line_sep)
            else:
                params_list.append(', ')
                this_line_length += 2
        params_list.append(this_repr)
        this_line_length += len(this_repr)

    np.set_printoptions(**options)
    lines = ''.join(params_list)
    # Strip trailing space to avoid nightmare in doctests
    lines = '\n'.join(l.rstrip(' ') for l in lines.split('\n'))
    return lines


def _update_if_consistent(dict1, dict2):
    common_keys = set(dict1.keys()).intersection(dict2.keys())
    for key in common_keys:
        if dict1[key] != dict2[key]:
            raise TypeError("Inconsistent values for tag {}: {} != {}".format(
                key, dict1[key], dict2[key]
            ))
    dict1.update(dict2)
    return dict1


class BaseEstimator:
    """Base class for all estimators in scikit-learn

    Notes
    -----
    All estimators should specify all the parameters that can be set
    at the class level in their ``__init__`` as explicit keyword
    arguments (no ``*args`` or ``**kwargs``).
    """

    @classmethod
    def _get_param_names(cls):
        """Get parameter names for the estimator"""
        # fetch the constructor or the original constructor before
        # deprecation wrapping if any
        init = getattr(cls.__init__, 'deprecated_original', cls.__init__)
        if init is object.__init__:
            # No explicit constructor to introspect
            return []

        # introspect the constructor arguments to find the model parameters
        # to represent
        init_signature = inspect.signature(init)
        # Consider the constructor parameters excluding 'self'
        parameters = [p for p in init_signature.parameters.values()
                      if p.name != 'self' and p.kind != p.VAR_KEYWORD]
        for p in parameters:
            if p.kind == p.VAR_POSITIONAL:
                raise RuntimeError("scikit-learn estimators should always "
                                   "specify their parameters in the signature"
                                   " of their __init__ (no varargs)."
                                   " %s with constructor %s doesn't "
                                   " follow this convention."
                                   % (cls, init_signature))
        # Extract and sort argument names excluding 'self'
        return sorted([p.name for p in parameters])

    def get_params(self, deep=True):
        """Get parameters for this estimator.

        Parameters
        ----------
        deep : boolean, optional
            If True, will return the parameters for this estimator and
            contained subobjects that are estimators.

        Returns
        -------
        params : mapping of string to any
            Parameter names mapped to their values.
        """
        out = dict()
        for key in self._get_param_names():
            value = getattr(self, key, None)
            if deep and hasattr(value, 'get_params'):
                deep_items = value.get_params().items()
                out.update((key + '__' + k, val) for k, val in deep_items)
            out[key] = value
        return out

    def set_params(self, **params):
        """Set the parameters of this estimator.

        The method works on simple estimators as well as on nested objects
        (such as pipelines). The latter have parameters of the form
        ``<component>__<parameter>`` so that it's possible to update each
        component of a nested object.

        Returns
        -------
        self
        """
        if not params:
            # Simple optimization to gain speed (inspect is slow)
            return self
        valid_params = self.get_params(deep=True)

        nested_params = defaultdict(dict)  # grouped by prefix
        for key, value in params.items():
            key, delim, sub_key = key.partition('__')
            if key not in valid_params:
                raise ValueError('Invalid parameter %s for estimator %s. '
                                 'Check the list of available parameters '
                                 'with `estimator.get_params().keys()`.' %
                                 (key, self))

            if delim:
                nested_params[key][sub_key] = value
            else:
                setattr(self, key, value)
                valid_params[key] = value

        for key, sub_params in nested_params.items():
            valid_params[key].set_params(**sub_params)

        return self

    def __repr__(self, N_CHAR_MAX=700):
        # N_CHAR_MAX is the (approximate) maximum number of non-blank
        # characters to render. We pass it as an optional parameter to ease
        # the tests.

        from .utils._pprint import _EstimatorPrettyPrinter

        N_MAX_ELEMENTS_TO_SHOW = 30  # number of elements to show in sequences

        # use ellipsis for sequences with a lot of elements
        pp = _EstimatorPrettyPrinter(
            compact=True, indent=1, indent_at_name=True,
            n_max_elements_to_show=N_MAX_ELEMENTS_TO_SHOW)

        repr_ = pp.pformat(self)

        # Use bruteforce ellipsis when there are a lot of non-blank characters
        n_nonblank = len(''.join(repr_.split()))
        if n_nonblank > N_CHAR_MAX:
            lim = N_CHAR_MAX // 2  # apprx number of chars to keep on both ends
            regex = r'^(\s*\S){%d}' % lim
            # The regex '^(\s*\S){%d}' % n
            # matches from the start of the string until the nth non-blank
            # character:
            # - ^ matches the start of string
            # - (pattern){n} matches n repetitions of pattern
            # - \s*\S matches a non-blank char following zero or more blanks
            left_lim = re.match(regex, repr_).end()
            right_lim = re.match(regex, repr_[::-1]).end()

            if '\n' in repr_[left_lim:-right_lim]:
                # The left side and right side aren't on the same line.
                # To avoid weird cuts, e.g.:
                # categoric...ore',
                # we need to start the right side with an appropriate newline
                # character so that it renders properly as:
                # categoric...
                # handle_unknown='ignore',
                # so we add [^\n]*\n which matches until the next \n
                regex += r'[^\n]*\n'
                right_lim = re.match(regex, repr_[::-1]).end()

            ellipsis = '...'
            if left_lim + len(ellipsis) < len(repr_) - right_lim:
                # Only add ellipsis if it results in a shorter repr
                repr_ = repr_[:left_lim] + '...' + repr_[-right_lim:]

        return repr_

    def __getstate__(self):
        try:
            state = super().__getstate__()
        except AttributeError:
            state = self.__dict__.copy()

        if type(self).__module__.startswith('sklearn.'):
            return dict(state.items(), _sklearn_version=__version__)
        else:
            return state

    def __setstate__(self, state):
        if type(self).__module__.startswith('sklearn.'):
            pickle_version = state.pop("_sklearn_version", "pre-0.18")
            if pickle_version != __version__:
                warnings.warn(
                    "Trying to unpickle estimator {0} from version {1} when "
                    "using version {2}. This might lead to breaking code or "
                    "invalid results. Use at your own risk.".format(
                        self.__class__.__name__, pickle_version, __version__),
                    UserWarning)
        try:
            super().__setstate__(state)
        except AttributeError:
            self.__dict__.update(state)

    def _get_tags(self):
        collected_tags = {}
        for base_class in inspect.getmro(self.__class__):
            if (hasattr(base_class, '_more_tags')
                    and base_class != self.__class__):
                more_tags = base_class._more_tags(self)
                collected_tags = _update_if_consistent(collected_tags,
                                                       more_tags)
        if hasattr(self, '_more_tags'):
            more_tags = self._more_tags()
            collected_tags = _update_if_consistent(collected_tags, more_tags)
        tags = _DEFAULT_TAGS.copy()
        tags.update(collected_tags)
        return tags


class ClassifierMixin:
    """Mixin class for all classifiers in scikit-learn."""
    _estimator_type = "classifier"

    def score(self, X, y, sample_weight=None):
        """Returns the mean accuracy on the given test data and labels.

        In multi-label classification, this is the subset accuracy
        which is a harsh metric since you require for each sample that
        each label set be correctly predicted.

        Parameters
        ----------
        X : array-like, shape = (n_samples, n_features)
            Test samples.

        y : array-like, shape = (n_samples) or (n_samples, n_outputs)
            True labels for X.

        sample_weight : array-like, shape = [n_samples], optional
            Sample weights.

        Returns
        -------
        score : float
            Mean accuracy of self.predict(X) wrt. y.

        """
        from .metrics import accuracy_score
        return accuracy_score(y, self.predict(X), sample_weight=sample_weight)


class RegressorMixin:
    """Mixin class for all regression estimators in scikit-learn."""
    _estimator_type = "regressor"

    def score(self, X, y, sample_weight=None):
        """Returns the coefficient of determination R^2 of the prediction.

        The coefficient R^2 is defined as (1 - u/v), where u is the residual
        sum of squares ((y_true - y_pred) ** 2).sum() and v is the total
        sum of squares ((y_true - y_true.mean()) ** 2).sum().
        The best possible score is 1.0 and it can be negative (because the
        model can be arbitrarily worse). A constant model that always
        predicts the expected value of y, disregarding the input features,
        would get a R^2 score of 0.0.

        Parameters
        ----------
        X : array-like, shape = (n_samples, n_features)
            Test samples. For some estimators this may be a
            precomputed kernel matrix instead, shape = (n_samples,
            n_samples_fitted], where n_samples_fitted is the number of
            samples used in the fitting for the estimator.

        y : array-like, shape = (n_samples) or (n_samples, n_outputs)
            True values for X.

        sample_weight : array-like, shape = [n_samples], optional
            Sample weights.

        Returns
        -------
        score : float
            R^2 of self.predict(X) wrt. y.

        Notes
        -----
        The R2 score used when calling ``score`` on a regressor will use
        ``multioutput='uniform_average'`` from version 0.23 to keep consistent
        with `metrics.r2_score`. This will influence the ``score`` method of
        all the multioutput regressors (except for
        `multioutput.MultiOutputRegressor`). To specify the default value
        manually and avoid the warning, please either call `metrics.r2_score`
        directly or make a custom scorer with `metrics.make_scorer` (the
        built-in scorer ``'r2'`` uses ``multioutput='uniform_average'``).
        """

        from .metrics import r2_score
        from .metrics.regression import _check_reg_targets
        y_pred = self.predict(X)
        # XXX: Remove the check in 0.23
        y_type, _, _, _ = _check_reg_targets(y, y_pred, None)
        if y_type == 'continuous-multioutput':
            warnings.warn("The default value of multioutput (not exposed in "
                          "score method) will change from 'variance_weighted' "
                          "to 'uniform_average' in 0.23 to keep consistent "
                          "with 'metrics.r2_score'. To specify the default "
                          "value manually and avoid the warning, please "
                          "either call 'metrics.r2_score' directly or make a "
                          "custom scorer with 'metrics.make_scorer' (the "
                          "built-in scorer 'r2' uses "
                          "multioutput='uniform_average').", FutureWarning)
        return r2_score(y, y_pred, sample_weight=sample_weight,
                        multioutput='variance_weighted')


class ClusterMixin:
    """Mixin class for all cluster estimators in scikit-learn."""
    _estimator_type = "clusterer"

    def fit_predict(self, X, y=None):
        """Performs clustering on X and returns cluster labels.

        Parameters
        ----------
        X : ndarray, shape (n_samples, n_features)
            Input data.

        y : Ignored
            not used, present for API consistency by convention.

        Returns
        -------
        labels : ndarray, shape (n_samples,)
            cluster labels
        """
        # non-optimized default implementation; override when a better
        # method is possible for a given clustering algorithm
        self.fit(X)
        return self.labels_


class BiclusterMixin:
    """Mixin class for all bicluster estimators in scikit-learn"""

    @property
    def biclusters_(self):
        """Convenient way to get row and column indicators together.

        Returns the ``rows_`` and ``columns_`` members.
        """
        return self.rows_, self.columns_

    def get_indices(self, i):
        """Row and column indices of the i'th bicluster.

        Only works if ``rows_`` and ``columns_`` attributes exist.

        Parameters
        ----------
        i : int
            The index of the cluster.

        Returns
        -------
        row_ind : np.array, dtype=np.intp
            Indices of rows in the dataset that belong to the bicluster.
        col_ind : np.array, dtype=np.intp
            Indices of columns in the dataset that belong to the bicluster.

        """
        rows = self.rows_[i]
        columns = self.columns_[i]
        return np.nonzero(rows)[0], np.nonzero(columns)[0]

    def get_shape(self, i):
        """Shape of the i'th bicluster.

        Parameters
        ----------
        i : int
            The index of the cluster.

        Returns
        -------
        shape : (int, int)
            Number of rows and columns (resp.) in the bicluster.
        """
        indices = self.get_indices(i)
        return tuple(len(i) for i in indices)

    def get_submatrix(self, i, data):
        """Returns the submatrix corresponding to bicluster `i`.

        Parameters
        ----------
        i : int
            The index of the cluster.
        data : array
            The data.

        Returns
        -------
        submatrix : array
            The submatrix corresponding to bicluster i.

        Notes
        -----
        Works with sparse matrices. Only works if ``rows_`` and
        ``columns_`` attributes exist.
        """
        from .utils.validation import check_array
        data = check_array(data, accept_sparse='csr')
        row_ind, col_ind = self.get_indices(i)
        return data[row_ind[:, np.newaxis], col_ind]


class TransformerMixin:
    """Mixin class for all transformers in scikit-learn."""

    def fit_transform(self, X, y=None, **fit_params):
        """Fit to data, then transform it.

        Fits transformer to X and y with optional parameters fit_params
        and returns a transformed version of X.

        Parameters
        ----------
        X : numpy array of shape [n_samples, n_features]
            Training set.

        y : numpy array of shape [n_samples]
            Target values.

        Returns
        -------
        X_new : numpy array of shape [n_samples, n_features_new]
            Transformed array.

        """
        # non-optimized default implementation; override when a better
        # method is possible for a given clustering algorithm
        if y is None:
            # fit method of arity 1 (unsupervised transformation)
            return self.fit(X, **fit_params).transform(X)
        else:
            # fit method of arity 2 (supervised transformation)
            return self.fit(X, y, **fit_params).transform(X)


class DensityMixin:
    """Mixin class for all density estimators in scikit-learn."""
    _estimator_type = "DensityEstimator"

    def score(self, X, y=None):
        """Returns the score of the model on the data X

        Parameters
        ----------
        X : array-like, shape = (n_samples, n_features)

        Returns
        -------
        score : float
        """
        pass


class OutlierMixin:
    """Mixin class for all outlier detection estimators in scikit-learn."""
    _estimator_type = "outlier_detector"

    def fit_predict(self, X, y=None):
        """Performs fit on X and returns labels for X.

        Returns -1 for outliers and 1 for inliers.

        Parameters
        ----------
        X : ndarray, shape (n_samples, n_features)
            Input data.

        y : Ignored
            not used, present for API consistency by convention.

        Returns
        -------
        y : ndarray, shape (n_samples,)
            1 for inliers, -1 for outliers.
        """
        # override for transductive outlier detectors like LocalOulierFactor
        return self.fit(X).predict(X)


class OutlierRejectionMixin:
    """Mixin class for all outlier detection resamplers in scikit-learn. Child
    classes remove outliers from the dataset.
    """
    _estimator_type = "outlier_rejector"

    def fit_resample(self, X, y):
        """Performs fit on X and returns a new X and y consisting of only the
        inliers.

        Parameters
        ----------
        X : ndarray, shape (n_samples, n_features)
            Input data X.

        y : ndarray, shape (n_samples,)
            Input data y.

        Returns
        -------
        X : ndarray, shape (n_samples, n_features)
            The original X with outlier samples removed.

        y : ndarray, shape (n_samples,)
            The original y with outlier samples removed.
        """

        inliers = safe_mask(X, self.fit_predict(X) == 1)

        return X[inliers], y[inliers]


class MetaEstimatorMixin:
    _required_parameters = ["estimator"]
    """Mixin class for all meta estimators in scikit-learn."""


class MultiOutputMixin(object):
    """Mixin to mark estimators that support multioutput."""
    def _more_tags(self):
        return {'multioutput': True}


class _UnstableArchMixin(object):
    """Mark estimators that are non-determinstic on 32bit or PowerPC"""
    def _more_tags(self):
        return {'non_deterministic': (
            _IS_32BIT or platform.machine().startswith(('ppc', 'powerpc')))}


def is_classifier(estimator):
    """Returns True if the given estimator is (probably) a classifier.

    Parameters
    ----------
    estimator : object
        Estimator object to test.

    Returns
    -------
    out : bool
        True if estimator is a classifier and False otherwise.
    """
    return getattr(estimator, "_estimator_type", None) == "classifier"


def is_regressor(estimator):
    """Returns True if the given estimator is (probably) a regressor.

    Parameters
    ----------
    estimator : object
        Estimator object to test.

    Returns
    -------
    out : bool
        True if estimator is a regressor and False otherwise.
    """
    return getattr(estimator, "_estimator_type", None) == "regressor"


def is_outlier_detector(estimator):
    """Returns True if the given estimator is (probably) an outlier detector.

    Parameters
    ----------
    estimator : object
        Estimator object to test.

    Returns
    -------
    out : bool
        True if estimator is an outlier detector and False otherwise.
    """
    return getattr(estimator, "_estimator_type", None) == "outlier_detector"<|MERGE_RESOLUTION|>--- conflicted
+++ resolved
@@ -13,12 +13,8 @@
 import numpy as np
 
 from . import __version__
-<<<<<<< HEAD
 from sklearn.utils import _IS_32BIT
 from sklearn.utils import safe_mask
-=======
-from .utils import _IS_32BIT
->>>>>>> 0bdd9203
 
 _DEFAULT_TAGS = {
     'non_deterministic': False,
