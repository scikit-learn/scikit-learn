--- conflicted
+++ resolved
@@ -31,20 +31,11 @@
 )
 from .model_selection import cross_val_predict
 from .utils import _print_elapsed_time, check_random_state
-from .utils.fixes import delayed
 from .utils.metadata_routing import MetadataRouter, MethodMapping, process_routing
 from .utils.metaestimators import available_if
 from .utils.multiclass import check_classification_targets
-<<<<<<< HEAD
 from .utils.validation import check_is_fitted
-=======
-from .utils.validation import (
-    check_is_fitted,
-    has_fit_parameter,
-    _check_fit_params,
-)
 from .utils.parallel import delayed, Parallel
->>>>>>> a994afbb
 from .utils._param_validation import HasMethods, StrOptions
 
 __all__ = [
