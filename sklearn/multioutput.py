"""Multioutput regression and classification.

The estimators provided in this module are meta-estimators: they require
a base estimator to be provided in their constructor. The meta-estimator
extends single output estimators to multioutput estimators.
"""

# Authors: The scikit-learn developers
# SPDX-License-Identifier: BSD-3-Clause

<<<<<<< HEAD
=======

>>>>>>> 839f84c1
import warnings
from abc import ABCMeta, abstractmethod
from numbers import Integral

import numpy as np
import scipy.sparse as sp

from .base import (
    BaseEstimator,
    ClassifierMixin,
    MetaEstimatorMixin,
    RegressorMixin,
    _fit_context,
    clone,
    is_classifier,
)
from .model_selection import cross_val_predict
from .utils import Bunch, check_random_state, get_tags
from .utils._param_validation import (
    HasMethods,
    Hidden,
    StrOptions,
)
from .utils._response import _get_response_values
from .utils._tags import get_tags
from .utils._user_interface import _print_elapsed_time
from .utils.metadata_routing import (
    MetadataRouter,
    MethodMapping,
    _raise_for_params,
    _routing_enabled,
    process_routing,
)
from .utils.metaestimators import available_if
from .utils.multiclass import check_classification_targets
from .utils.parallel import Parallel, delayed
from .utils.validation import (
    _check_method_params,
    _check_response_method,
    _deprecate_positional_args,
    check_is_fitted,
    has_fit_parameter,
    validate_data,
)

__all__ = [
    "MultiOutputRegressor",
    "MultiOutputClassifier",
    "ClassifierChain",
    "RegressorChain",
]


def _fit_estimator(estimator, X, y, sample_weight=None, **fit_params):
    estimator = clone(estimator)
    if sample_weight is not None:
        estimator.fit(X, y, sample_weight=sample_weight, **fit_params)
    else:
        estimator.fit(X, y, **fit_params)
    return estimator


def _partial_fit_estimator(
    estimator, X, y, classes=None, partial_fit_params=None, first_time=True
):
    partial_fit_params = {} if partial_fit_params is None else partial_fit_params
    if first_time:
        estimator = clone(estimator)

    if classes is not None:
        estimator.partial_fit(X, y, classes=classes, **partial_fit_params)
    else:
        estimator.partial_fit(X, y, **partial_fit_params)
    return estimator


def _available_if_estimator_has(attr):
    """Return a function to check if the sub-estimator(s) has(have) `attr`.

    Helper for Chain implementations.
    """

    def _check(self):
        if hasattr(self, "estimators_"):
            return all(hasattr(est, attr) for est in self.estimators_)

        if hasattr(self.estimator, attr):
            return True

        return False

    return available_if(_check)


class _MultiOutputEstimator(MetaEstimatorMixin, BaseEstimator, metaclass=ABCMeta):
    _parameter_constraints: dict = {
        "estimator": [HasMethods(["fit", "predict"])],
        "n_jobs": [Integral, None],
    }

    @abstractmethod
    def __init__(self, estimator, *, n_jobs=None):
        self.estimator = estimator
        self.n_jobs = n_jobs

    @_available_if_estimator_has("partial_fit")
    @_fit_context(
        # MultiOutput*.estimator is not validated yet
        prefer_skip_nested_validation=False
    )
    def partial_fit(self, X, y, classes=None, sample_weight=None, **partial_fit_params):
        """Incrementally fit a separate model for each class output.

        Parameters
        ----------
        X : {array-like, sparse matrix} of shape (n_samples, n_features)
            The input data.

        y : {array-like, sparse matrix} of shape (n_samples, n_outputs)
            Multi-output targets.

        classes : list of ndarray of shape (n_outputs,), default=None
            Each array is unique classes for one output in str/int.
            Can be obtained via
            ``[np.unique(y[:, i]) for i in range(y.shape[1])]``, where `y`
            is the target matrix of the entire dataset.
            This argument is required for the first call to partial_fit
            and can be omitted in the subsequent calls.
            Note that `y` doesn't need to contain all labels in `classes`.

        sample_weight : array-like of shape (n_samples,), default=None
            Sample weights. If `None`, then samples are equally weighted.
            Only supported if the underlying regressor supports sample
            weights.

        **partial_fit_params : dict of str -> object
            Parameters passed to the ``estimator.partial_fit`` method of each
            sub-estimator.

            Only available if `enable_metadata_routing=True`. See the
            :ref:`User Guide <metadata_routing>`.

            .. versionadded:: 1.3

        Returns
        -------
        self : object
            Returns a fitted instance.
        """
        _raise_for_params(partial_fit_params, self, "partial_fit")

        first_time = not hasattr(self, "estimators_")

        y = validate_data(self, X="no_validation", y=y, multi_output=True)

        if y.ndim == 1:
            raise ValueError(
                "y must have at least two dimensions for "
                "multi-output regression but has only one."
            )

        if _routing_enabled():
            if sample_weight is not None:
                partial_fit_params["sample_weight"] = sample_weight
            routed_params = process_routing(
                self,
                "partial_fit",
                **partial_fit_params,
            )
        else:
            if sample_weight is not None and not has_fit_parameter(
                self.estimator, "sample_weight"
            ):
                raise ValueError(
                    "Underlying estimator does not support sample weights."
                )

            if sample_weight is not None:
                routed_params = Bunch(
                    estimator=Bunch(partial_fit=Bunch(sample_weight=sample_weight))
                )
            else:
                routed_params = Bunch(estimator=Bunch(partial_fit=Bunch()))

        self.estimators_ = Parallel(n_jobs=self.n_jobs)(
            delayed(_partial_fit_estimator)(
                self.estimators_[i] if not first_time else self.estimator,
                X,
                y[:, i],
                classes[i] if classes is not None else None,
                partial_fit_params=routed_params.estimator.partial_fit,
                first_time=first_time,
            )
            for i in range(y.shape[1])
        )

        if first_time and hasattr(self.estimators_[0], "n_features_in_"):
            self.n_features_in_ = self.estimators_[0].n_features_in_
        if first_time and hasattr(self.estimators_[0], "feature_names_in_"):
            self.feature_names_in_ = self.estimators_[0].feature_names_in_

        return self

    @_fit_context(
        # MultiOutput*.estimator is not validated yet
        prefer_skip_nested_validation=False
    )
    def fit(self, X, y, sample_weight=None, **fit_params):
        """Fit the model to data, separately for each output variable.

        Parameters
        ----------
        X : {array-like, sparse matrix} of shape (n_samples, n_features)
            The input data.

        y : {array-like, sparse matrix} of shape (n_samples, n_outputs)
            Multi-output targets. An indicator matrix turns on multilabel
            estimation.

        sample_weight : array-like of shape (n_samples,), default=None
            Sample weights. If `None`, then samples are equally weighted.
            Only supported if the underlying regressor supports sample
            weights.

        **fit_params : dict of string -> object
            Parameters passed to the ``estimator.fit`` method of each step.

            .. versionadded:: 0.23

        Returns
        -------
        self : object
            Returns a fitted instance.
        """
        if not hasattr(self.estimator, "fit"):
            raise ValueError("The base estimator should implement a fit method")

        y = validate_data(self, X="no_validation", y=y, multi_output=True)

        if is_classifier(self):
            check_classification_targets(y)

        if y.ndim == 1:
            raise ValueError(
                "y must have at least two dimensions for "
                "multi-output regression but has only one."
            )

        if _routing_enabled():
            if sample_weight is not None:
                fit_params["sample_weight"] = sample_weight
            routed_params = process_routing(
                self,
                "fit",
                **fit_params,
            )
        else:
            if sample_weight is not None and not has_fit_parameter(
                self.estimator, "sample_weight"
            ):
                raise ValueError(
                    "Underlying estimator does not support sample weights."
                )

            fit_params_validated = _check_method_params(X, params=fit_params)
            routed_params = Bunch(estimator=Bunch(fit=fit_params_validated))
            if sample_weight is not None:
                routed_params.estimator.fit["sample_weight"] = sample_weight

        self.estimators_ = Parallel(n_jobs=self.n_jobs)(
            delayed(_fit_estimator)(
                self.estimator, X, y[:, i], **routed_params.estimator.fit
            )
            for i in range(y.shape[1])
        )

        if hasattr(self.estimators_[0], "n_features_in_"):
            self.n_features_in_ = self.estimators_[0].n_features_in_
        if hasattr(self.estimators_[0], "feature_names_in_"):
            self.feature_names_in_ = self.estimators_[0].feature_names_in_

        return self

    def predict(self, X):
        """Predict multi-output variable using model for each target variable.

        Parameters
        ----------
        X : {array-like, sparse matrix} of shape (n_samples, n_features)
            The input data.

        Returns
        -------
        y : {array-like, sparse matrix} of shape (n_samples, n_outputs)
            Multi-output targets predicted across multiple predictors.
            Note: Separate models are generated for each predictor.
        """
        check_is_fitted(self)
        if not hasattr(self.estimators_[0], "predict"):
            raise ValueError("The base estimator should implement a predict method")

        y = Parallel(n_jobs=self.n_jobs)(
            delayed(e.predict)(X) for e in self.estimators_
        )

        return np.asarray(y).T

    def __sklearn_tags__(self):
        tags = super().__sklearn_tags__()
        tags.input_tags.sparse = get_tags(self.estimator).input_tags.sparse
        tags.target_tags.single_output = False
        tags.target_tags.multi_output = True
        return tags

    def get_metadata_routing(self):
        """Get metadata routing of this object.

        Please check :ref:`User Guide <metadata_routing>` on how the routing
        mechanism works.

        .. versionadded:: 1.3

        Returns
        -------
        routing : MetadataRouter
            A :class:`~sklearn.utils.metadata_routing.MetadataRouter` encapsulating
            routing information.
        """
        router = MetadataRouter(owner=self.__class__.__name__).add(
            estimator=self.estimator,
            method_mapping=MethodMapping()
            .add(caller="partial_fit", callee="partial_fit")
            .add(caller="fit", callee="fit"),
        )
        return router


class MultiOutputRegressor(RegressorMixin, _MultiOutputEstimator):
    """Multi target regression.

    This strategy consists of fitting one regressor per target. This is a
    simple strategy for extending regressors that do not natively support
    multi-target regression.

    .. versionadded:: 0.18

    Parameters
    ----------
    estimator : estimator object
        An estimator object implementing :term:`fit` and :term:`predict`.

    n_jobs : int or None, optional (default=None)
        The number of jobs to run in parallel.
        :meth:`fit`, :meth:`predict` and :meth:`partial_fit` (if supported
        by the passed estimator) will be parallelized for each target.

        When individual estimators are fast to train or predict,
        using ``n_jobs > 1`` can result in slower performance due
        to the parallelism overhead.

        ``None`` means `1` unless in a :obj:`joblib.parallel_backend` context.
        ``-1`` means using all available processes / threads.
        See :term:`Glossary <n_jobs>` for more details.

        .. versionchanged:: 0.20
            `n_jobs` default changed from `1` to `None`.

    Attributes
    ----------
    estimators_ : list of ``n_output`` estimators
        Estimators used for predictions.

    n_features_in_ : int
        Number of features seen during :term:`fit`. Only defined if the
        underlying `estimator` exposes such an attribute when fit.

        .. versionadded:: 0.24

    feature_names_in_ : ndarray of shape (`n_features_in_`,)
        Names of features seen during :term:`fit`. Only defined if the
        underlying estimators expose such an attribute when fit.

        .. versionadded:: 1.0

    See Also
    --------
    RegressorChain : A multi-label model that arranges regressions into a
        chain.
    MultiOutputClassifier : Classifies each output independently rather than
        chaining.

    Examples
    --------
    >>> import numpy as np
    >>> from sklearn.datasets import load_linnerud
    >>> from sklearn.multioutput import MultiOutputRegressor
    >>> from sklearn.linear_model import Ridge
    >>> X, y = load_linnerud(return_X_y=True)
    >>> regr = MultiOutputRegressor(Ridge(random_state=123)).fit(X, y)
    >>> regr.predict(X[[0]])
    array([[176..., 35..., 57...]])
    """

    def __init__(self, estimator, *, n_jobs=None):
        super().__init__(estimator, n_jobs=n_jobs)

    @_available_if_estimator_has("partial_fit")
    def partial_fit(self, X, y, sample_weight=None, **partial_fit_params):
        """Incrementally fit the model to data, for each output variable.

        Parameters
        ----------
        X : {array-like, sparse matrix} of shape (n_samples, n_features)
            The input data.

        y : {array-like, sparse matrix} of shape (n_samples, n_outputs)
            Multi-output targets.

        sample_weight : array-like of shape (n_samples,), default=None
            Sample weights. If `None`, then samples are equally weighted.
            Only supported if the underlying regressor supports sample
            weights.

        **partial_fit_params : dict of str -> object
            Parameters passed to the ``estimator.partial_fit`` method of each
            sub-estimator.

            Only available if `enable_metadata_routing=True`. See the
            :ref:`User Guide <metadata_routing>`.

            .. versionadded:: 1.3

        Returns
        -------
        self : object
            Returns a fitted instance.
        """
        super().partial_fit(X, y, sample_weight=sample_weight, **partial_fit_params)


class MultiOutputClassifier(ClassifierMixin, _MultiOutputEstimator):
    """Multi target classification.

    This strategy consists of fitting one classifier per target. This is a
    simple strategy for extending classifiers that do not natively support
    multi-target classification.

    Parameters
    ----------
    estimator : estimator object
        An estimator object implementing :term:`fit` and :term:`predict`.
        A :term:`predict_proba` method will be exposed only if `estimator` implements
        it.

    n_jobs : int or None, optional (default=None)
        The number of jobs to run in parallel.
        :meth:`fit`, :meth:`predict` and :meth:`partial_fit` (if supported
        by the passed estimator) will be parallelized for each target.

        When individual estimators are fast to train or predict,
        using ``n_jobs > 1`` can result in slower performance due
        to the parallelism overhead.

        ``None`` means `1` unless in a :obj:`joblib.parallel_backend` context.
        ``-1`` means using all available processes / threads.
        See :term:`Glossary <n_jobs>` for more details.

        .. versionchanged:: 0.20
            `n_jobs` default changed from `1` to `None`.

    Attributes
    ----------
    classes_ : ndarray of shape (n_classes,)
        Class labels.

    estimators_ : list of ``n_output`` estimators
        Estimators used for predictions.

    n_features_in_ : int
        Number of features seen during :term:`fit`. Only defined if the
        underlying `estimator` exposes such an attribute when fit.

        .. versionadded:: 0.24

    feature_names_in_ : ndarray of shape (`n_features_in_`,)
        Names of features seen during :term:`fit`. Only defined if the
        underlying estimators expose such an attribute when fit.

        .. versionadded:: 1.0

    See Also
    --------
    ClassifierChain : A multi-label model that arranges binary classifiers
        into a chain.
    MultiOutputRegressor : Fits one regressor per target variable.

    Examples
    --------
    >>> import numpy as np
    >>> from sklearn.datasets import make_multilabel_classification
    >>> from sklearn.multioutput import MultiOutputClassifier
    >>> from sklearn.linear_model import LogisticRegression
    >>> X, y = make_multilabel_classification(n_classes=3, random_state=0)
    >>> clf = MultiOutputClassifier(LogisticRegression()).fit(X, y)
    >>> clf.predict(X[-2:])
    array([[1, 1, 1],
           [1, 0, 1]])
    """

    def __init__(self, estimator, *, n_jobs=None):
        super().__init__(estimator, n_jobs=n_jobs)

    @_deprecate_positional_args(version="1.9")
    def fit(self, X, y=None, *, sample_weight=None, Y=None, **fit_params):
        """Fit the model to data matrix X and targets Y.

        Parameters
        ----------
        X : {array-like, sparse matrix} of shape (n_samples, n_features)
            The input data.

        y : array-like of shape (n_samples, n_classes)
            The target values.

        sample_weight : array-like of shape (n_samples,), default=None
            Sample weights. If `None`, then samples are equally weighted.
            Only supported if the underlying classifier supports sample
            weights.

        Y : array-like of shape (n_samples, n_classes)
            The target values.

            .. deprecated:: 1.9
               `Y` is deprecated in 1.9 and will be removed in 2.1. Use `y` instead.

        **fit_params : dict of string -> object
            Parameters passed to the ``estimator.fit`` method of each step.

            .. versionadded:: 0.23

        Returns
        -------
        self : object
            Returns a fitted instance.
        """
        if Y is not None:
            warnings.warn(
                "`Y` was renamed to `y` in 1.9 and will be removed in 2.1",
                FutureWarning,
            )
            if y is not None:
                raise ValueError(
                    "Cannot use both `y` and `Y`. Use only `y` as `Y` is deprecated."
                )
            y = Y

        super().fit(X, y, sample_weight=sample_weight, **fit_params)
        self.classes_ = [estimator.classes_ for estimator in self.estimators_]
        return self

    def _check_predict_proba(self):
        if hasattr(self, "estimators_"):
            # raise an AttributeError if `predict_proba` does not exist for
            # each estimator
            [getattr(est, "predict_proba") for est in self.estimators_]
            return True
        # raise an AttributeError if `predict_proba` does not exist for the
        # unfitted estimator
        getattr(self.estimator, "predict_proba")
        return True

    @available_if(_check_predict_proba)
    def predict_proba(self, X):
        """Return prediction probabilities for each class of each output.

        This method will raise a ``ValueError`` if any of the
        estimators do not have ``predict_proba``.

        Parameters
        ----------
        X : array-like of shape (n_samples, n_features)
            The input data.

        Returns
        -------
        p : array of shape (n_samples, n_classes), or a list of n_outputs \
                such arrays if n_outputs > 1.
            The class probabilities of the input samples. The order of the
            classes corresponds to that in the attribute :term:`classes_`.

            .. versionchanged:: 0.19
                This function now returns a list of arrays where the length of
                the list is ``n_outputs``, and each array is (``n_samples``,
                ``n_classes``) for that particular output.
        """
        check_is_fitted(self)
        results = [estimator.predict_proba(X) for estimator in self.estimators_]
        return results

    def score(self, X, y):
        """Return the mean accuracy on the given test data and labels.

        Parameters
        ----------
        X : array-like of shape (n_samples, n_features)
            Test samples.

        y : array-like of shape (n_samples, n_outputs)
            True values for X.

        Returns
        -------
        scores : float
            Mean accuracy of predicted target versus true target.
        """
        check_is_fitted(self)
        n_outputs_ = len(self.estimators_)
        if y.ndim == 1:
            raise ValueError(
                "y must have at least two dimensions for "
                "multi target classification but has only one"
            )
        if y.shape[1] != n_outputs_:
            raise ValueError(
                "The number of outputs of Y for fit {0} and"
                " score {1} should be same".format(n_outputs_, y.shape[1])
            )
        y_pred = self.predict(X)
        return np.mean(np.all(y == y_pred, axis=1))

    def __sklearn_tags__(self):
        tags = super().__sklearn_tags__()
        tags.input_tags.pairwise = get_tags(self.estimator).input_tags.pairwise
        tags.target_tags.single_output = False
        tags.target_tags.multi_output = True
        tags.target_tags.two_d_labels = True
        return tags


def _available_if_base_estimator_has(attr):
    """Return a function to check if `base_estimator` or `estimators_` has `attr`.

    Helper for Chain implementations.
    """

    def _check(self):
        return hasattr(self._get_estimator(), attr) or all(
            hasattr(est, attr) for est in self.estimators_
        )

    return available_if(_check)


class _BaseChain(BaseEstimator, metaclass=ABCMeta):
    _parameter_constraints: dict = {
        "base_estimator": [
            HasMethods(["fit", "predict"]),
            StrOptions({"deprecated"}),
        ],
        "estimator": [
            HasMethods(["fit", "predict"]),
            Hidden(None),
        ],
        "order": ["array-like", StrOptions({"random"}), None],
        "cv": ["cv_object", StrOptions({"prefit"})],
        "random_state": ["random_state"],
        "verbose": ["boolean"],
    }

    # TODO(1.9): Remove base_estimator
    def __init__(
        self,
        estimator=None,
        *,
        order=None,
        cv=None,
        random_state=None,
        verbose=False,
        base_estimator="deprecated",
    ):
        self.estimator = estimator
        self.base_estimator = base_estimator
        self.order = order
        self.cv = cv
        self.random_state = random_state
        self.verbose = verbose

    # TODO(1.8): This is a temporary getter method to validate input wrt deprecation.
    # It was only included to avoid relying on the presence of self.estimator_
    def _get_estimator(self):
        """Get and validate estimator."""

        if self.estimator is not None and (self.base_estimator != "deprecated"):
            raise ValueError(
                "Both `estimator` and `base_estimator` are provided. You should only"
                " pass `estimator`. `base_estimator` as a parameter is deprecated in"
                " version 1.7, and will be removed in version 1.9."
            )

        if self.base_estimator != "deprecated":

            warning_msg = (
                "`base_estimator` as an argument was deprecated in 1.7 and will be"
                " removed in 1.9. Use `estimator` instead."
            )
            warnings.warn(warning_msg, FutureWarning)
            return self.base_estimator
        else:
            return self.estimator

    def _log_message(self, *, estimator_idx, n_estimators, processing_msg):
        if not self.verbose:
            return None
        return f"({estimator_idx} of {n_estimators}) {processing_msg}"

    def _get_predictions(self, X, *, output_method):
        """Get predictions for each model in the chain."""
        check_is_fitted(self)
        X = validate_data(self, X, accept_sparse=True, reset=False)
        Y_output_chain = np.zeros((X.shape[0], len(self.estimators_)))
        Y_feature_chain = np.zeros((X.shape[0], len(self.estimators_)))

        # `RegressorChain` does not have a `chain_method_` parameter so we
        # default to "predict"
        chain_method = getattr(self, "chain_method_", "predict")
        hstack = sp.hstack if sp.issparse(X) else np.hstack
        for chain_idx, estimator in enumerate(self.estimators_):
            previous_predictions = Y_feature_chain[:, :chain_idx]
            # if `X` is a scipy sparse dok_array, we convert it to a sparse
            # coo_array format before hstacking, it's faster; see
            # https://github.com/scipy/scipy/issues/20060#issuecomment-1937007039:
            if sp.issparse(X) and not sp.isspmatrix(X) and X.format == "dok":
                X = sp.coo_array(X)
            X_aug = hstack((X, previous_predictions))

            feature_predictions, _ = _get_response_values(
                estimator,
                X_aug,
                response_method=chain_method,
            )
            Y_feature_chain[:, chain_idx] = feature_predictions

            output_predictions, _ = _get_response_values(
                estimator,
                X_aug,
                response_method=output_method,
            )
            Y_output_chain[:, chain_idx] = output_predictions

        inv_order = np.empty_like(self.order_)
        inv_order[self.order_] = np.arange(len(self.order_))
        Y_output = Y_output_chain[:, inv_order]

        return Y_output

    @abstractmethod
    def fit(self, X, Y, **fit_params):
        """Fit the model to data matrix X and targets Y.

        Parameters
        ----------
        X : {array-like, sparse matrix} of shape (n_samples, n_features)
            The input data.

        Y : array-like of shape (n_samples, n_classes)
            The target values.

        **fit_params : dict of string -> object
            Parameters passed to the `fit` method of each step.

            .. versionadded:: 0.23

        Returns
        -------
        self : object
            Returns a fitted instance.
        """
        X, Y = validate_data(self, X, Y, multi_output=True, accept_sparse=True)

        random_state = check_random_state(self.random_state)
        self.order_ = self.order
        if isinstance(self.order_, tuple):
            self.order_ = np.array(self.order_)

        if self.order_ is None:
            self.order_ = np.array(range(Y.shape[1]))
        elif isinstance(self.order_, str):
            if self.order_ == "random":
                self.order_ = random_state.permutation(Y.shape[1])
        elif sorted(self.order_) != list(range(Y.shape[1])):
            raise ValueError("invalid order")

        self.estimators_ = [clone(self._get_estimator()) for _ in range(Y.shape[1])]

        if self.cv is None:
            Y_pred_chain = Y[:, self.order_]
            if sp.issparse(X):
                X_aug = sp.hstack((X, Y_pred_chain), format="lil")
                X_aug = X_aug.tocsr()
            else:
                X_aug = np.hstack((X, Y_pred_chain))

        elif sp.issparse(X):
            # TODO: remove this condition check when the minimum supported scipy version
            # doesn't support sparse matrices anymore
            if not sp.isspmatrix(X):
                # if `X` is a scipy sparse dok_array, we convert it to a sparse
                # coo_array format before hstacking, it's faster; see
                # https://github.com/scipy/scipy/issues/20060#issuecomment-1937007039:
                if X.format == "dok":
                    X = sp.coo_array(X)
                # in case that `X` is a sparse array we create `Y_pred_chain` as a
                # sparse array format:
                Y_pred_chain = sp.coo_array((X.shape[0], Y.shape[1]))
            else:
                Y_pred_chain = sp.coo_matrix((X.shape[0], Y.shape[1]))
            X_aug = sp.hstack((X, Y_pred_chain), format="lil")

        else:
            Y_pred_chain = np.zeros((X.shape[0], Y.shape[1]))
            X_aug = np.hstack((X, Y_pred_chain))

        del Y_pred_chain

        if _routing_enabled():
            routed_params = process_routing(self, "fit", **fit_params)
        else:
            routed_params = Bunch(estimator=Bunch(fit=fit_params))

        if hasattr(self, "chain_method"):
            chain_method = _check_response_method(
                self._get_estimator(),
                self.chain_method,
            ).__name__
            self.chain_method_ = chain_method
        else:
            # `RegressorChain` does not have a `chain_method` parameter
            chain_method = "predict"

        for chain_idx, estimator in enumerate(self.estimators_):
            message = self._log_message(
                estimator_idx=chain_idx + 1,
                n_estimators=len(self.estimators_),
                processing_msg=f"Processing order {self.order_[chain_idx]}",
            )
            y = Y[:, self.order_[chain_idx]]
            with _print_elapsed_time("Chain", message):
                estimator.fit(
                    X_aug[:, : (X.shape[1] + chain_idx)],
                    y,
                    **routed_params.estimator.fit,
                )

            if self.cv is not None and chain_idx < len(self.estimators_) - 1:
                col_idx = X.shape[1] + chain_idx
                cv_result = cross_val_predict(
                    self._get_estimator(),
                    X_aug[:, :col_idx],
                    y=y,
                    cv=self.cv,
                    method=chain_method,
                )
                # `predict_proba` output is 2D, we use only output for classes[-1]
                if cv_result.ndim > 1:
                    cv_result = cv_result[:, 1]
                if sp.issparse(X_aug):
                    X_aug[:, col_idx] = np.expand_dims(cv_result, 1)
                else:
                    X_aug[:, col_idx] = cv_result

        return self

    def predict(self, X):
        """Predict on the data matrix X using the ClassifierChain model.

        Parameters
        ----------
        X : {array-like, sparse matrix} of shape (n_samples, n_features)
            The input data.

        Returns
        -------
        Y_pred : array-like of shape (n_samples, n_classes)
            The predicted values.
        """
        return self._get_predictions(X, output_method="predict")

    def __sklearn_tags__(self):
        tags = super().__sklearn_tags__()
        tags.input_tags.sparse = get_tags(self._get_estimator()).input_tags.sparse
        return tags


class ClassifierChain(MetaEstimatorMixin, ClassifierMixin, _BaseChain):
    """A multi-label model that arranges binary classifiers into a chain.

    Each model makes a prediction in the order specified by the chain using
    all of the available features provided to the model plus the predictions
    of models that are earlier in the chain.

    For an example of how to use ``ClassifierChain`` and benefit from its
    ensemble, see
    :ref:`ClassifierChain on a yeast dataset
    <sphx_glr_auto_examples_multioutput_plot_classifier_chain_yeast.py>` example.

    Read more in the :ref:`User Guide <classifierchain>`.

    .. versionadded:: 0.19

    Parameters
    ----------
    estimator : estimator
        The base estimator from which the classifier chain is built.

    order : array-like of shape (n_outputs,) or 'random', default=None
        If `None`, the order will be determined by the order of columns in
        the label matrix Y.::

            order = [0, 1, 2, ..., Y.shape[1] - 1]

        The order of the chain can be explicitly set by providing a list of
        integers. For example, for a chain of length 5.::

            order = [1, 3, 2, 4, 0]

        means that the first model in the chain will make predictions for
        column 1 in the Y matrix, the second model will make predictions
        for column 3, etc.

        If order is `random` a random ordering will be used.

    cv : int, cross-validation generator or an iterable, default=None
        Determines whether to use cross validated predictions or true
        labels for the results of previous estimators in the chain.
        Possible inputs for cv are:

        - None, to use true labels when fitting,
        - integer, to specify the number of folds in a (Stratified)KFold,
        - :term:`CV splitter`,
        - An iterable yielding (train, test) splits as arrays of indices.

    chain_method : {'predict', 'predict_proba', 'predict_log_proba', \
            'decision_function'} or list of such str's, default='predict'

        Prediction method to be used by estimators in the chain for
        the 'prediction' features of previous estimators in the chain.

        - if `str`, name of the method;
        - if a list of `str`, provides the method names in order of
          preference. The method used corresponds to the first method in
          the list that is implemented by `base_estimator`.

        .. versionadded:: 1.5

    random_state : int, RandomState instance or None, optional (default=None)
        If ``order='random'``, determines random number generation for the
        chain order.
        In addition, it controls the random seed given at each `base_estimator`
        at each chaining iteration. Thus, it is only used when `base_estimator`
        exposes a `random_state`.
        Pass an int for reproducible output across multiple function calls.
        See :term:`Glossary <random_state>`.

    verbose : bool, default=False
        If True, chain progress is output as each model is completed.

        .. versionadded:: 1.2

    base_estimator : estimator, default="deprecated"
        Use `estimator` instead.

        .. deprecated:: 1.7
            `base_estimator` is deprecated and will be removed in 1.9.
            Use `estimator` instead.

    Attributes
    ----------
    classes_ : list
        A list of arrays of length ``len(estimators_)`` containing the
        class labels for each estimator in the chain.

    estimators_ : list
        A list of clones of base_estimator.

    order_ : list
        The order of labels in the classifier chain.

    chain_method_ : str
        Prediction method used by estimators in the chain for the prediction
        features.

    n_features_in_ : int
        Number of features seen during :term:`fit`. Only defined if the
        underlying `base_estimator` exposes such an attribute when fit.

        .. versionadded:: 0.24

    feature_names_in_ : ndarray of shape (`n_features_in_`,)
        Names of features seen during :term:`fit`. Defined only when `X`
        has feature names that are all strings.

        .. versionadded:: 1.0

    See Also
    --------
    RegressorChain : Equivalent for regression.
    MultiOutputClassifier : Classifies each output independently rather than
        chaining.

    References
    ----------
    Jesse Read, Bernhard Pfahringer, Geoff Holmes, Eibe Frank, "Classifier
    Chains for Multi-label Classification", 2009.

    Examples
    --------
    >>> from sklearn.datasets import make_multilabel_classification
    >>> from sklearn.linear_model import LogisticRegression
    >>> from sklearn.model_selection import train_test_split
    >>> from sklearn.multioutput import ClassifierChain
    >>> X, Y = make_multilabel_classification(
    ...    n_samples=12, n_classes=3, random_state=0
    ... )
    >>> X_train, X_test, Y_train, Y_test = train_test_split(
    ...    X, Y, random_state=0
    ... )
    >>> base_lr = LogisticRegression(solver='lbfgs', random_state=0)
    >>> chain = ClassifierChain(base_lr, order='random', random_state=0)
    >>> chain.fit(X_train, Y_train).predict(X_test)
    array([[1., 1., 0.],
           [1., 0., 0.],
           [0., 1., 0.]])
    >>> chain.predict_proba(X_test)
    array([[0.8387..., 0.9431..., 0.4576...],
           [0.8878..., 0.3684..., 0.2640...],
           [0.0321..., 0.9935..., 0.0626...]])
    """

    _parameter_constraints: dict = {
        **_BaseChain._parameter_constraints,
        "chain_method": [
            list,
            tuple,
            StrOptions(
                {"predict", "predict_proba", "predict_log_proba", "decision_function"}
            ),
        ],
    }

    # TODO(1.9): Remove base_estimator from __init__
    def __init__(
        self,
        estimator=None,
        *,
        order=None,
        cv=None,
        chain_method="predict",
        random_state=None,
        verbose=False,
        base_estimator="deprecated",
    ):
        super().__init__(
            estimator,
            order=order,
            cv=cv,
            random_state=random_state,
            verbose=verbose,
            base_estimator=base_estimator,
        )
        self.chain_method = chain_method

    @_fit_context(
        # ClassifierChain.base_estimator is not validated yet
        prefer_skip_nested_validation=False
    )
    def fit(self, X, Y, **fit_params):
        """Fit the model to data matrix X and targets Y.

        Parameters
        ----------
        X : {array-like, sparse matrix} of shape (n_samples, n_features)
            The input data.

        Y : array-like of shape (n_samples, n_classes)
            The target values.

        **fit_params : dict of string -> object
            Parameters passed to the `fit` method of each step.

            Only available if `enable_metadata_routing=True`. See the
            :ref:`User Guide <metadata_routing>`.

            .. versionadded:: 1.3

        Returns
        -------
        self : object
            Class instance.
        """
        _raise_for_params(fit_params, self, "fit")

        super().fit(X, Y, **fit_params)
        self.classes_ = [estimator.classes_ for estimator in self.estimators_]
        return self

    @_available_if_base_estimator_has("predict_proba")
    def predict_proba(self, X):
        """Predict probability estimates.

        Parameters
        ----------
        X : {array-like, sparse matrix} of shape (n_samples, n_features)
            The input data.

        Returns
        -------
        Y_prob : array-like of shape (n_samples, n_classes)
            The predicted probabilities.
        """
        return self._get_predictions(X, output_method="predict_proba")

    def predict_log_proba(self, X):
        """Predict logarithm of probability estimates.

        Parameters
        ----------
        X : {array-like, sparse matrix} of shape (n_samples, n_features)
            The input data.

        Returns
        -------
        Y_log_prob : array-like of shape (n_samples, n_classes)
            The predicted logarithm of the probabilities.
        """
        return np.log(self.predict_proba(X))

    @_available_if_base_estimator_has("decision_function")
    def decision_function(self, X):
        """Evaluate the decision_function of the models in the chain.

        Parameters
        ----------
        X : array-like of shape (n_samples, n_features)
            The input data.

        Returns
        -------
        Y_decision : array-like of shape (n_samples, n_classes)
            Returns the decision function of the sample for each model
            in the chain.
        """
        return self._get_predictions(X, output_method="decision_function")

    def get_metadata_routing(self):
        """Get metadata routing of this object.

        Please check :ref:`User Guide <metadata_routing>` on how the routing
        mechanism works.

        .. versionadded:: 1.3

        Returns
        -------
        routing : MetadataRouter
            A :class:`~sklearn.utils.metadata_routing.MetadataRouter` encapsulating
            routing information.
        """

        router = MetadataRouter(owner=self.__class__.__name__).add(
            estimator=self._get_estimator(),
            method_mapping=MethodMapping().add(caller="fit", callee="fit"),
        )
        return router

    def __sklearn_tags__(self):
        tags = super().__sklearn_tags__()
        # FIXME
        tags._skip_test = True
        tags.target_tags.single_output = False
        tags.target_tags.multi_output = True
        return tags


class RegressorChain(MetaEstimatorMixin, RegressorMixin, _BaseChain):
    """A multi-label model that arranges regressions into a chain.

    Each model makes a prediction in the order specified by the chain using
    all of the available features provided to the model plus the predictions
    of models that are earlier in the chain.

    Read more in the :ref:`User Guide <regressorchain>`.

    .. versionadded:: 0.20

    Parameters
    ----------
    estimator : estimator
        The base estimator from which the regressor chain is built.

    order : array-like of shape (n_outputs,) or 'random', default=None
        If `None`, the order will be determined by the order of columns in
        the label matrix Y.::

            order = [0, 1, 2, ..., Y.shape[1] - 1]

        The order of the chain can be explicitly set by providing a list of
        integers. For example, for a chain of length 5.::

            order = [1, 3, 2, 4, 0]

        means that the first model in the chain will make predictions for
        column 1 in the Y matrix, the second model will make predictions
        for column 3, etc.

        If order is 'random' a random ordering will be used.

    cv : int, cross-validation generator or an iterable, default=None
        Determines whether to use cross validated predictions or true
        labels for the results of previous estimators in the chain.
        Possible inputs for cv are:

        - None, to use true labels when fitting,
        - integer, to specify the number of folds in a (Stratified)KFold,
        - :term:`CV splitter`,
        - An iterable yielding (train, test) splits as arrays of indices.

    random_state : int, RandomState instance or None, optional (default=None)
        If ``order='random'``, determines random number generation for the
        chain order.
        In addition, it controls the random seed given at each `base_estimator`
        at each chaining iteration. Thus, it is only used when `base_estimator`
        exposes a `random_state`.
        Pass an int for reproducible output across multiple function calls.
        See :term:`Glossary <random_state>`.

    verbose : bool, default=False
        If True, chain progress is output as each model is completed.

        .. versionadded:: 1.2

    base_estimator : estimator, default="deprecated"
        Use `estimator` instead.

        .. deprecated:: 1.7
            `base_estimator` is deprecated and will be removed in 1.9.
            Use `estimator` instead.

    Attributes
    ----------
    estimators_ : list
        A list of clones of base_estimator.

    order_ : list
        The order of labels in the classifier chain.

    n_features_in_ : int
        Number of features seen during :term:`fit`. Only defined if the
        underlying `base_estimator` exposes such an attribute when fit.

        .. versionadded:: 0.24

    feature_names_in_ : ndarray of shape (`n_features_in_`,)
        Names of features seen during :term:`fit`. Defined only when `X`
        has feature names that are all strings.

        .. versionadded:: 1.0

    See Also
    --------
    ClassifierChain : Equivalent for classification.
    MultiOutputRegressor : Learns each output independently rather than
        chaining.

    Examples
    --------
    >>> from sklearn.multioutput import RegressorChain
    >>> from sklearn.linear_model import LogisticRegression
    >>> logreg = LogisticRegression(solver='lbfgs')
    >>> X, Y = [[1, 0], [0, 1], [1, 1]], [[0, 2], [1, 1], [2, 0]]
    >>> chain = RegressorChain(logreg, order=[0, 1]).fit(X, Y)
    >>> chain.predict(X)
    array([[0., 2.],
           [1., 1.],
           [2., 0.]])
    """

    @_fit_context(
        # RegressorChain.base_estimator is not validated yet
        prefer_skip_nested_validation=False
    )
    def fit(self, X, Y, **fit_params):
        """Fit the model to data matrix X and targets Y.

        Parameters
        ----------
        X : {array-like, sparse matrix} of shape (n_samples, n_features)
            The input data.

        Y : array-like of shape (n_samples, n_classes)
            The target values.

        **fit_params : dict of string -> object
            Parameters passed to the `fit` method at each step
            of the regressor chain.

            .. versionadded:: 0.23

        Returns
        -------
        self : object
            Returns a fitted instance.
        """
        super().fit(X, Y, **fit_params)
        return self

    def get_metadata_routing(self):
        """Get metadata routing of this object.

        Please check :ref:`User Guide <metadata_routing>` on how the routing
        mechanism works.

        .. versionadded:: 1.3

        Returns
        -------
        routing : MetadataRouter
            A :class:`~sklearn.utils.metadata_routing.MetadataRouter` encapsulating
            routing information.
        """

        router = MetadataRouter(owner=self.__class__.__name__).add(
            estimator=self._get_estimator(),
            method_mapping=MethodMapping().add(caller="fit", callee="fit"),
        )
        return router

    def __sklearn_tags__(self):
        tags = super().__sklearn_tags__()
        tags.target_tags.single_output = False
        tags.target_tags.multi_output = True
        return tags<|MERGE_RESOLUTION|>--- conflicted
+++ resolved
@@ -8,10 +8,7 @@
 # Authors: The scikit-learn developers
 # SPDX-License-Identifier: BSD-3-Clause
 
-<<<<<<< HEAD
-=======
-
->>>>>>> 839f84c1
+
 import warnings
 from abc import ABCMeta, abstractmethod
 from numbers import Integral
