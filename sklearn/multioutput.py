--- conflicted
+++ resolved
@@ -145,11 +145,7 @@
 
         if not hasattr(self.estimator, "fit"):
             raise ValueError("The base estimator should implement"
-<<<<<<< HEAD
                              " a fit method")
-=======
-                             "  a fit method")
->>>>>>> ffd27c85
 
         X, y = check_X_y(X, y,
                          multi_output=True,
