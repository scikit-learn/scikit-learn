--- conflicted
+++ resolved
@@ -8,11 +8,7 @@
 # Authors: The scikit-learn developers
 # SPDX-License-Identifier: BSD-3-Clause
 
-<<<<<<< HEAD
-=======
-
 import warnings
->>>>>>> efc355e9
 from abc import ABCMeta, abstractmethod
 from numbers import Integral
 
@@ -694,7 +690,6 @@
             )
 
         if self.base_estimator != "deprecated":
-
             warning_msg = (
                 "`base_estimator` as an argument was deprecated in 1.7 and will be"
                 " removed in 1.9. Use `estimator` instead."
