"""Multioutput regression and classification.

The estimators provided in this module are meta-estimators: they require
a base estimator to be provided in their constructor. The meta-estimator
extends single output estimators to multioutput estimators.
"""

# Authors: The scikit-learn developers
# SPDX-License-Identifier: BSD-3-Clause


import warnings
from abc import ABCMeta, abstractmethod
from numbers import Integral

import numpy as np
import scipy.sparse as sp

from .base import (
    BaseEstimator,
    ClassifierMixin,
    MetaEstimatorMixin,
    RegressorMixin,
    _fit_context,
    clone,
    is_classifier,
)
from .model_selection import cross_val_predict
<<<<<<< HEAD
from .utils import Bunch, check_random_state
from .utils._param_validation import (
    HasMethods,
    Hidden,
    StrOptions,
)
=======
from .utils import Bunch, check_random_state, get_tags
from .utils._param_validation import HasMethods, StrOptions
>>>>>>> c6c34439
from .utils._response import _get_response_values
from .utils._user_interface import _print_elapsed_time
from .utils.metadata_routing import (
    MetadataRouter,
    MethodMapping,
    _raise_for_params,
    _routing_enabled,
    process_routing,
)
from .utils.metaestimators import available_if
from .utils.multiclass import check_classification_targets
from .utils.parallel import Parallel, delayed
from .utils.validation import (
    _check_method_params,
    _check_response_method,
    check_is_fitted,
    has_fit_parameter,
    validate_data,
)

__all__ = [
    "MultiOutputRegressor",
    "MultiOutputClassifier",
    "ClassifierChain",
    "RegressorChain",
]


def _fit_estimator(estimator, X, y, sample_weight=None, **fit_params):
    estimator = clone(estimator)
    if sample_weight is not None:
        estimator.fit(X, y, sample_weight=sample_weight, **fit_params)
    else:
        estimator.fit(X, y, **fit_params)
    return estimator


def _partial_fit_estimator(
    estimator, X, y, classes=None, partial_fit_params=None, first_time=True
):
    partial_fit_params = {} if partial_fit_params is None else partial_fit_params
    if first_time:
        estimator = clone(estimator)

    if classes is not None:
        estimator.partial_fit(X, y, classes=classes, **partial_fit_params)
    else:
        estimator.partial_fit(X, y, **partial_fit_params)
    return estimator


def _available_if_estimator_has(attr):
    """Return a function to check if the sub-estimator(s) has(have) `attr`.

    Helper for Chain implementations.
    """

    def _check(self):
        if hasattr(self, "estimators_"):
            return all(hasattr(est, attr) for est in self.estimators_)

        if hasattr(self.estimator, attr):
            return True

        return False

    return available_if(_check)


class _MultiOutputEstimator(MetaEstimatorMixin, BaseEstimator, metaclass=ABCMeta):
    _parameter_constraints: dict = {
        "estimator": [HasMethods(["fit", "predict"])],
        "n_jobs": [Integral, None],
    }

    @abstractmethod
    def __init__(self, estimator, *, n_jobs=None):
        self.estimator = estimator
        self.n_jobs = n_jobs

    @_available_if_estimator_has("partial_fit")
    @_fit_context(
        # MultiOutput*.estimator is not validated yet
        prefer_skip_nested_validation=False
    )
    def partial_fit(self, X, y, classes=None, sample_weight=None, **partial_fit_params):
        """Incrementally fit a separate model for each class output.

        Parameters
        ----------
        X : {array-like, sparse matrix} of shape (n_samples, n_features)
            The input data.

        y : {array-like, sparse matrix} of shape (n_samples, n_outputs)
            Multi-output targets.

        classes : list of ndarray of shape (n_outputs,), default=None
            Each array is unique classes for one output in str/int.
            Can be obtained via
            ``[np.unique(y[:, i]) for i in range(y.shape[1])]``, where `y`
            is the target matrix of the entire dataset.
            This argument is required for the first call to partial_fit
            and can be omitted in the subsequent calls.
            Note that `y` doesn't need to contain all labels in `classes`.

        sample_weight : array-like of shape (n_samples,), default=None
            Sample weights. If `None`, then samples are equally weighted.
            Only supported if the underlying regressor supports sample
            weights.

        **partial_fit_params : dict of str -> object
            Parameters passed to the ``estimator.partial_fit`` method of each
            sub-estimator.

            Only available if `enable_metadata_routing=True`. See the
            :ref:`User Guide <metadata_routing>`.

            .. versionadded:: 1.3

        Returns
        -------
        self : object
            Returns a fitted instance.
        """
        _raise_for_params(partial_fit_params, self, "partial_fit")

        first_time = not hasattr(self, "estimators_")

        y = validate_data(self, X="no_validation", y=y, multi_output=True)

        if y.ndim == 1:
            raise ValueError(
                "y must have at least two dimensions for "
                "multi-output regression but has only one."
            )

        if _routing_enabled():
            if sample_weight is not None:
                partial_fit_params["sample_weight"] = sample_weight
            routed_params = process_routing(
                self,
                "partial_fit",
                **partial_fit_params,
            )
        else:
            if sample_weight is not None and not has_fit_parameter(
                self.estimator, "sample_weight"
            ):
                raise ValueError(
                    "Underlying estimator does not support sample weights."
                )

            if sample_weight is not None:
                routed_params = Bunch(
                    estimator=Bunch(partial_fit=Bunch(sample_weight=sample_weight))
                )
            else:
                routed_params = Bunch(estimator=Bunch(partial_fit=Bunch()))

        self.estimators_ = Parallel(n_jobs=self.n_jobs)(
            delayed(_partial_fit_estimator)(
                self.estimators_[i] if not first_time else self.estimator,
                X,
                y[:, i],
                classes[i] if classes is not None else None,
                partial_fit_params=routed_params.estimator.partial_fit,
                first_time=first_time,
            )
            for i in range(y.shape[1])
        )

        if first_time and hasattr(self.estimators_[0], "n_features_in_"):
            self.n_features_in_ = self.estimators_[0].n_features_in_
        if first_time and hasattr(self.estimators_[0], "feature_names_in_"):
            self.feature_names_in_ = self.estimators_[0].feature_names_in_

        return self

    @_fit_context(
        # MultiOutput*.estimator is not validated yet
        prefer_skip_nested_validation=False
    )
    def fit(self, X, y, sample_weight=None, **fit_params):
        """Fit the model to data, separately for each output variable.

        Parameters
        ----------
        X : {array-like, sparse matrix} of shape (n_samples, n_features)
            The input data.

        y : {array-like, sparse matrix} of shape (n_samples, n_outputs)
            Multi-output targets. An indicator matrix turns on multilabel
            estimation.

        sample_weight : array-like of shape (n_samples,), default=None
            Sample weights. If `None`, then samples are equally weighted.
            Only supported if the underlying regressor supports sample
            weights.

        **fit_params : dict of string -> object
            Parameters passed to the ``estimator.fit`` method of each step.

            .. versionadded:: 0.23

        Returns
        -------
        self : object
            Returns a fitted instance.
        """
        if not hasattr(self.estimator, "fit"):
            raise ValueError("The base estimator should implement a fit method")

        y = validate_data(self, X="no_validation", y=y, multi_output=True)

        if is_classifier(self):
            check_classification_targets(y)

        if y.ndim == 1:
            raise ValueError(
                "y must have at least two dimensions for "
                "multi-output regression but has only one."
            )

        if _routing_enabled():
            if sample_weight is not None:
                fit_params["sample_weight"] = sample_weight
            routed_params = process_routing(
                self,
                "fit",
                **fit_params,
            )
        else:
            if sample_weight is not None and not has_fit_parameter(
                self.estimator, "sample_weight"
            ):
                raise ValueError(
                    "Underlying estimator does not support sample weights."
                )

            fit_params_validated = _check_method_params(X, params=fit_params)
            routed_params = Bunch(estimator=Bunch(fit=fit_params_validated))
            if sample_weight is not None:
                routed_params.estimator.fit["sample_weight"] = sample_weight

        self.estimators_ = Parallel(n_jobs=self.n_jobs)(
            delayed(_fit_estimator)(
                self.estimator, X, y[:, i], **routed_params.estimator.fit
            )
            for i in range(y.shape[1])
        )

        if hasattr(self.estimators_[0], "n_features_in_"):
            self.n_features_in_ = self.estimators_[0].n_features_in_
        if hasattr(self.estimators_[0], "feature_names_in_"):
            self.feature_names_in_ = self.estimators_[0].feature_names_in_

        return self

    def predict(self, X):
        """Predict multi-output variable using model for each target variable.

        Parameters
        ----------
        X : {array-like, sparse matrix} of shape (n_samples, n_features)
            The input data.

        Returns
        -------
        y : {array-like, sparse matrix} of shape (n_samples, n_outputs)
            Multi-output targets predicted across multiple predictors.
            Note: Separate models are generated for each predictor.
        """
        check_is_fitted(self)
        if not hasattr(self.estimators_[0], "predict"):
            raise ValueError("The base estimator should implement a predict method")

        y = Parallel(n_jobs=self.n_jobs)(
            delayed(e.predict)(X) for e in self.estimators_
        )

        return np.asarray(y).T

    def __sklearn_tags__(self):
        tags = super().__sklearn_tags__()
        tags.input_tags.sparse = get_tags(self.estimator).input_tags.sparse
        tags.target_tags.single_output = False
        tags.target_tags.multi_output = True
        return tags

    def get_metadata_routing(self):
        """Get metadata routing of this object.

        Please check :ref:`User Guide <metadata_routing>` on how the routing
        mechanism works.

        .. versionadded:: 1.3

        Returns
        -------
        routing : MetadataRouter
            A :class:`~sklearn.utils.metadata_routing.MetadataRouter` encapsulating
            routing information.
        """
        router = MetadataRouter(owner=self.__class__.__name__).add(
            estimator=self.estimator,
            method_mapping=MethodMapping()
            .add(caller="partial_fit", callee="partial_fit")
            .add(caller="fit", callee="fit"),
        )
        return router


class MultiOutputRegressor(RegressorMixin, _MultiOutputEstimator):
    """Multi target regression.

    This strategy consists of fitting one regressor per target. This is a
    simple strategy for extending regressors that do not natively support
    multi-target regression.

    .. versionadded:: 0.18

    Parameters
    ----------
    estimator : estimator object
        An estimator object implementing :term:`fit` and :term:`predict`.

    n_jobs : int or None, optional (default=None)
        The number of jobs to run in parallel.
        :meth:`fit`, :meth:`predict` and :meth:`partial_fit` (if supported
        by the passed estimator) will be parallelized for each target.

        When individual estimators are fast to train or predict,
        using ``n_jobs > 1`` can result in slower performance due
        to the parallelism overhead.

        ``None`` means `1` unless in a :obj:`joblib.parallel_backend` context.
        ``-1`` means using all available processes / threads.
        See :term:`Glossary <n_jobs>` for more details.

        .. versionchanged:: 0.20
            `n_jobs` default changed from `1` to `None`.

    Attributes
    ----------
    estimators_ : list of ``n_output`` estimators
        Estimators used for predictions.

    n_features_in_ : int
        Number of features seen during :term:`fit`. Only defined if the
        underlying `estimator` exposes such an attribute when fit.

        .. versionadded:: 0.24

    feature_names_in_ : ndarray of shape (`n_features_in_`,)
        Names of features seen during :term:`fit`. Only defined if the
        underlying estimators expose such an attribute when fit.

        .. versionadded:: 1.0

    See Also
    --------
    RegressorChain : A multi-label model that arranges regressions into a
        chain.
    MultiOutputClassifier : Classifies each output independently rather than
        chaining.

    Examples
    --------
    >>> import numpy as np
    >>> from sklearn.datasets import load_linnerud
    >>> from sklearn.multioutput import MultiOutputRegressor
    >>> from sklearn.linear_model import Ridge
    >>> X, y = load_linnerud(return_X_y=True)
    >>> regr = MultiOutputRegressor(Ridge(random_state=123)).fit(X, y)
    >>> regr.predict(X[[0]])
    array([[176..., 35..., 57...]])
    """

    def __init__(self, estimator, *, n_jobs=None):
        super().__init__(estimator, n_jobs=n_jobs)

    @_available_if_estimator_has("partial_fit")
    def partial_fit(self, X, y, sample_weight=None, **partial_fit_params):
        """Incrementally fit the model to data, for each output variable.

        Parameters
        ----------
        X : {array-like, sparse matrix} of shape (n_samples, n_features)
            The input data.

        y : {array-like, sparse matrix} of shape (n_samples, n_outputs)
            Multi-output targets.

        sample_weight : array-like of shape (n_samples,), default=None
            Sample weights. If `None`, then samples are equally weighted.
            Only supported if the underlying regressor supports sample
            weights.

        **partial_fit_params : dict of str -> object
            Parameters passed to the ``estimator.partial_fit`` method of each
            sub-estimator.

            Only available if `enable_metadata_routing=True`. See the
            :ref:`User Guide <metadata_routing>`.

            .. versionadded:: 1.3

        Returns
        -------
        self : object
            Returns a fitted instance.
        """
        super().partial_fit(X, y, sample_weight=sample_weight, **partial_fit_params)


class MultiOutputClassifier(ClassifierMixin, _MultiOutputEstimator):
    """Multi target classification.

    This strategy consists of fitting one classifier per target. This is a
    simple strategy for extending classifiers that do not natively support
    multi-target classification.

    Parameters
    ----------
    estimator : estimator object
        An estimator object implementing :term:`fit` and :term:`predict`.
        A :term:`predict_proba` method will be exposed only if `estimator` implements
        it.

    n_jobs : int or None, optional (default=None)
        The number of jobs to run in parallel.
        :meth:`fit`, :meth:`predict` and :meth:`partial_fit` (if supported
        by the passed estimator) will be parallelized for each target.

        When individual estimators are fast to train or predict,
        using ``n_jobs > 1`` can result in slower performance due
        to the parallelism overhead.

        ``None`` means `1` unless in a :obj:`joblib.parallel_backend` context.
        ``-1`` means using all available processes / threads.
        See :term:`Glossary <n_jobs>` for more details.

        .. versionchanged:: 0.20
            `n_jobs` default changed from `1` to `None`.

    Attributes
    ----------
    classes_ : ndarray of shape (n_classes,)
        Class labels.

    estimators_ : list of ``n_output`` estimators
        Estimators used for predictions.

    n_features_in_ : int
        Number of features seen during :term:`fit`. Only defined if the
        underlying `estimator` exposes such an attribute when fit.

        .. versionadded:: 0.24

    feature_names_in_ : ndarray of shape (`n_features_in_`,)
        Names of features seen during :term:`fit`. Only defined if the
        underlying estimators expose such an attribute when fit.

        .. versionadded:: 1.0

    See Also
    --------
    ClassifierChain : A multi-label model that arranges binary classifiers
        into a chain.
    MultiOutputRegressor : Fits one regressor per target variable.

    Examples
    --------
    >>> import numpy as np
    >>> from sklearn.datasets import make_multilabel_classification
    >>> from sklearn.multioutput import MultiOutputClassifier
    >>> from sklearn.linear_model import LogisticRegression
    >>> X, y = make_multilabel_classification(n_classes=3, random_state=0)
    >>> clf = MultiOutputClassifier(LogisticRegression()).fit(X, y)
    >>> clf.predict(X[-2:])
    array([[1, 1, 1],
           [1, 0, 1]])
    """

    def __init__(self, estimator, *, n_jobs=None):
        super().__init__(estimator, n_jobs=n_jobs)

    def fit(self, X, Y, sample_weight=None, **fit_params):
        """Fit the model to data matrix X and targets Y.

        Parameters
        ----------
        X : {array-like, sparse matrix} of shape (n_samples, n_features)
            The input data.

        Y : array-like of shape (n_samples, n_classes)
            The target values.

        sample_weight : array-like of shape (n_samples,), default=None
            Sample weights. If `None`, then samples are equally weighted.
            Only supported if the underlying classifier supports sample
            weights.

        **fit_params : dict of string -> object
            Parameters passed to the ``estimator.fit`` method of each step.

            .. versionadded:: 0.23

        Returns
        -------
        self : object
            Returns a fitted instance.
        """
        super().fit(X, Y, sample_weight=sample_weight, **fit_params)
        self.classes_ = [estimator.classes_ for estimator in self.estimators_]
        return self

    def _check_predict_proba(self):
        if hasattr(self, "estimators_"):
            # raise an AttributeError if `predict_proba` does not exist for
            # each estimator
            [getattr(est, "predict_proba") for est in self.estimators_]
            return True
        # raise an AttributeError if `predict_proba` does not exist for the
        # unfitted estimator
        getattr(self.estimator, "predict_proba")
        return True

    @available_if(_check_predict_proba)
    def predict_proba(self, X):
        """Return prediction probabilities for each class of each output.

        This method will raise a ``ValueError`` if any of the
        estimators do not have ``predict_proba``.

        Parameters
        ----------
        X : array-like of shape (n_samples, n_features)
            The input data.

        Returns
        -------
        p : array of shape (n_samples, n_classes), or a list of n_outputs \
                such arrays if n_outputs > 1.
            The class probabilities of the input samples. The order of the
            classes corresponds to that in the attribute :term:`classes_`.

            .. versionchanged:: 0.19
                This function now returns a list of arrays where the length of
                the list is ``n_outputs``, and each array is (``n_samples``,
                ``n_classes``) for that particular output.
        """
        check_is_fitted(self)
        results = [estimator.predict_proba(X) for estimator in self.estimators_]
        return results

    def score(self, X, y):
        """Return the mean accuracy on the given test data and labels.

        Parameters
        ----------
        X : array-like of shape (n_samples, n_features)
            Test samples.

        y : array-like of shape (n_samples, n_outputs)
            True values for X.

        Returns
        -------
        scores : float
            Mean accuracy of predicted target versus true target.
        """
        check_is_fitted(self)
        n_outputs_ = len(self.estimators_)
        if y.ndim == 1:
            raise ValueError(
                "y must have at least two dimensions for "
                "multi target classification but has only one"
            )
        if y.shape[1] != n_outputs_:
            raise ValueError(
                "The number of outputs of Y for fit {0} and"
                " score {1} should be same".format(n_outputs_, y.shape[1])
            )
        y_pred = self.predict(X)
        return np.mean(np.all(y == y_pred, axis=1))

    def __sklearn_tags__(self):
        tags = super().__sklearn_tags__()
        # FIXME
        tags._skip_test = True
        return tags


def _available_if_base_estimator_has(attr):
    """Return a function to check if `base_estimator` or `estimators_` has `attr`.

    Helper for Chain implementations.
    """

    def _check(self):
        return hasattr(self._get_estimator(), attr) or all(
            hasattr(est, attr) for est in self.estimators_
        )

    return available_if(_check)


class _BaseChain(BaseEstimator, metaclass=ABCMeta):
    _parameter_constraints: dict = {
        "base_estimator": [
            HasMethods(["fit", "predict"]),
            StrOptions({"deprecated"}),
        ],
        "estimator": [
            HasMethods(["fit", "predict"]),
            Hidden(None),
        ],
        "order": ["array-like", StrOptions({"random"}), None],
        "cv": ["cv_object", StrOptions({"prefit"})],
        "random_state": ["random_state"],
        "verbose": ["boolean"],
    }

    # TODO(1.9): Remove base_estimator
    def __init__(
        self,
        estimator=None,
        *,
        order=None,
        cv=None,
        random_state=None,
        verbose=False,
        base_estimator="deprecated",
    ):
        self.estimator = estimator
        self.base_estimator = base_estimator
        self.order = order
        self.cv = cv
        self.random_state = random_state
        self.verbose = verbose

    # TODO(1.8): This is a temporary getter method to validate input wrt deprecation.
    # It was only included to avoid relying on the presence of self.estimator_
    def _get_estimator(self):
        """Get and validate estimator."""

        if self.estimator is not None and (self.base_estimator != "deprecated"):
            raise ValueError(
                "Both `estimator` and `base_estimator` are provided. You should only"
                " pass `estimator`. `base_estimator` as a parameter is deprecated in"
                " version 1.7, and will be removed in version 1.9."
            )

        if self.base_estimator != "deprecated":

            warning_msg = (
                "`base_estimator` as an argument was deprecated in 1.7 and will be"
                " removed in 1.9. Use `estimator` instead."
            )
            warnings.warn(warning_msg, FutureWarning)
            return self.base_estimator
        else:
            return self.estimator

    def _log_message(self, *, estimator_idx, n_estimators, processing_msg):
        if not self.verbose:
            return None
        return f"({estimator_idx} of {n_estimators}) {processing_msg}"

    def _get_predictions(self, X, *, output_method):
        """Get predictions for each model in the chain."""
        check_is_fitted(self)
        X = validate_data(self, X, accept_sparse=True, reset=False)
        Y_output_chain = np.zeros((X.shape[0], len(self.estimators_)))
        Y_feature_chain = np.zeros((X.shape[0], len(self.estimators_)))

        # `RegressorChain` does not have a `chain_method_` parameter so we
        # default to "predict"
        chain_method = getattr(self, "chain_method_", "predict")
        hstack = sp.hstack if sp.issparse(X) else np.hstack
        for chain_idx, estimator in enumerate(self.estimators_):
            previous_predictions = Y_feature_chain[:, :chain_idx]
            # if `X` is a scipy sparse dok_array, we convert it to a sparse
            # coo_array format before hstacking, it's faster; see
            # https://github.com/scipy/scipy/issues/20060#issuecomment-1937007039:
            if sp.issparse(X) and not sp.isspmatrix(X) and X.format == "dok":
                X = sp.coo_array(X)
            X_aug = hstack((X, previous_predictions))

            feature_predictions, _ = _get_response_values(
                estimator,
                X_aug,
                response_method=chain_method,
            )
            Y_feature_chain[:, chain_idx] = feature_predictions

            output_predictions, _ = _get_response_values(
                estimator,
                X_aug,
                response_method=output_method,
            )
            Y_output_chain[:, chain_idx] = output_predictions

        inv_order = np.empty_like(self.order_)
        inv_order[self.order_] = np.arange(len(self.order_))
        Y_output = Y_output_chain[:, inv_order]

        return Y_output

    @abstractmethod
    def fit(self, X, Y, **fit_params):
        """Fit the model to data matrix X and targets Y.

        Parameters
        ----------
        X : {array-like, sparse matrix} of shape (n_samples, n_features)
            The input data.

        Y : array-like of shape (n_samples, n_classes)
            The target values.

        **fit_params : dict of string -> object
            Parameters passed to the `fit` method of each step.

            .. versionadded:: 0.23

        Returns
        -------
        self : object
            Returns a fitted instance.
        """
        X, Y = validate_data(self, X, Y, multi_output=True, accept_sparse=True)

        random_state = check_random_state(self.random_state)
        self.order_ = self.order
        if isinstance(self.order_, tuple):
            self.order_ = np.array(self.order_)

        if self.order_ is None:
            self.order_ = np.array(range(Y.shape[1]))
        elif isinstance(self.order_, str):
            if self.order_ == "random":
                self.order_ = random_state.permutation(Y.shape[1])
        elif sorted(self.order_) != list(range(Y.shape[1])):
            raise ValueError("invalid order")

        self.estimators_ = [clone(self._get_estimator()) for _ in range(Y.shape[1])]

        if self.cv is None:
            Y_pred_chain = Y[:, self.order_]
            if sp.issparse(X):
                X_aug = sp.hstack((X, Y_pred_chain), format="lil")
                X_aug = X_aug.tocsr()
            else:
                X_aug = np.hstack((X, Y_pred_chain))

        elif sp.issparse(X):
            # TODO: remove this condition check when the minimum supported scipy version
            # doesn't support sparse matrices anymore
            if not sp.isspmatrix(X):
                # if `X` is a scipy sparse dok_array, we convert it to a sparse
                # coo_array format before hstacking, it's faster; see
                # https://github.com/scipy/scipy/issues/20060#issuecomment-1937007039:
                if X.format == "dok":
                    X = sp.coo_array(X)
                # in case that `X` is a sparse array we create `Y_pred_chain` as a
                # sparse array format:
                Y_pred_chain = sp.coo_array((X.shape[0], Y.shape[1]))
            else:
                Y_pred_chain = sp.coo_matrix((X.shape[0], Y.shape[1]))
            X_aug = sp.hstack((X, Y_pred_chain), format="lil")

        else:
            Y_pred_chain = np.zeros((X.shape[0], Y.shape[1]))
            X_aug = np.hstack((X, Y_pred_chain))

        del Y_pred_chain

        if _routing_enabled():
            routed_params = process_routing(self, "fit", **fit_params)
        else:
            routed_params = Bunch(estimator=Bunch(fit=fit_params))

        if hasattr(self, "chain_method"):
            chain_method = _check_response_method(
                self._get_estimator(),
                self.chain_method,
            ).__name__
            self.chain_method_ = chain_method
        else:
            # `RegressorChain` does not have a `chain_method` parameter
            chain_method = "predict"

        for chain_idx, estimator in enumerate(self.estimators_):
            message = self._log_message(
                estimator_idx=chain_idx + 1,
                n_estimators=len(self.estimators_),
                processing_msg=f"Processing order {self.order_[chain_idx]}",
            )
            y = Y[:, self.order_[chain_idx]]
            with _print_elapsed_time("Chain", message):
                estimator.fit(
                    X_aug[:, : (X.shape[1] + chain_idx)],
                    y,
                    **routed_params.estimator.fit,
                )

            if self.cv is not None and chain_idx < len(self.estimators_) - 1:
                col_idx = X.shape[1] + chain_idx
                cv_result = cross_val_predict(
                    self._get_estimator(),
                    X_aug[:, :col_idx],
                    y=y,
                    cv=self.cv,
                    method=chain_method,
                )
                # `predict_proba` output is 2D, we use only output for classes[-1]
                if cv_result.ndim > 1:
                    cv_result = cv_result[:, 1]
                if sp.issparse(X_aug):
                    X_aug[:, col_idx] = np.expand_dims(cv_result, 1)
                else:
                    X_aug[:, col_idx] = cv_result

        return self

    def predict(self, X):
        """Predict on the data matrix X using the ClassifierChain model.

        Parameters
        ----------
        X : {array-like, sparse matrix} of shape (n_samples, n_features)
            The input data.

        Returns
        -------
        Y_pred : array-like of shape (n_samples, n_classes)
            The predicted values.
        """
        return self._get_predictions(X, output_method="predict")

    def __sklearn_tags__(self):
        tags = super().__sklearn_tags__()
        tags.input_tags.sparse = get_tags(self.base_estimator).input_tags.sparse
        return tags


class ClassifierChain(MetaEstimatorMixin, ClassifierMixin, _BaseChain):
    """A multi-label model that arranges binary classifiers into a chain.

    Each model makes a prediction in the order specified by the chain using
    all of the available features provided to the model plus the predictions
    of models that are earlier in the chain.

    For an example of how to use ``ClassifierChain`` and benefit from its
    ensemble, see
    :ref:`ClassifierChain on a yeast dataset
    <sphx_glr_auto_examples_multioutput_plot_classifier_chain_yeast.py>` example.

    Read more in the :ref:`User Guide <classifierchain>`.

    .. versionadded:: 0.19

    Parameters
    ----------
    estimator : estimator
        The base estimator from which the classifier chain is built.

    order : array-like of shape (n_outputs,) or 'random', default=None
        If `None`, the order will be determined by the order of columns in
        the label matrix Y.::

            order = [0, 1, 2, ..., Y.shape[1] - 1]

        The order of the chain can be explicitly set by providing a list of
        integers. For example, for a chain of length 5.::

            order = [1, 3, 2, 4, 0]

        means that the first model in the chain will make predictions for
        column 1 in the Y matrix, the second model will make predictions
        for column 3, etc.

        If order is `random` a random ordering will be used.

    cv : int, cross-validation generator or an iterable, default=None
        Determines whether to use cross validated predictions or true
        labels for the results of previous estimators in the chain.
        Possible inputs for cv are:

        - None, to use true labels when fitting,
        - integer, to specify the number of folds in a (Stratified)KFold,
        - :term:`CV splitter`,
        - An iterable yielding (train, test) splits as arrays of indices.

    chain_method : {'predict', 'predict_proba', 'predict_log_proba', \
            'decision_function'} or list of such str's, default='predict'

        Prediction method to be used by estimators in the chain for
        the 'prediction' features of previous estimators in the chain.

        - if `str`, name of the method;
        - if a list of `str`, provides the method names in order of
          preference. The method used corresponds to the first method in
          the list that is implemented by `base_estimator`.

        .. versionadded:: 1.5

    random_state : int, RandomState instance or None, optional (default=None)
        If ``order='random'``, determines random number generation for the
        chain order.
        In addition, it controls the random seed given at each `base_estimator`
        at each chaining iteration. Thus, it is only used when `base_estimator`
        exposes a `random_state`.
        Pass an int for reproducible output across multiple function calls.
        See :term:`Glossary <random_state>`.

    verbose : bool, default=False
        If True, chain progress is output as each model is completed.

        .. versionadded:: 1.2

    base_estimator : estimator, default="deprecated"
        Use `estimator` instead.

        .. deprecated:: 1.7
            `base_estimator` is deprecated and will be removed in 1.9.
            Use `estimator` instead.

    Attributes
    ----------
    classes_ : list
        A list of arrays of length ``len(estimators_)`` containing the
        class labels for each estimator in the chain.

    estimators_ : list
        A list of clones of base_estimator.

    order_ : list
        The order of labels in the classifier chain.

    chain_method_ : str
        Prediction method used by estimators in the chain for the prediction
        features.

    n_features_in_ : int
        Number of features seen during :term:`fit`. Only defined if the
        underlying `base_estimator` exposes such an attribute when fit.

        .. versionadded:: 0.24

    feature_names_in_ : ndarray of shape (`n_features_in_`,)
        Names of features seen during :term:`fit`. Defined only when `X`
        has feature names that are all strings.

        .. versionadded:: 1.0

    See Also
    --------
    RegressorChain : Equivalent for regression.
    MultiOutputClassifier : Classifies each output independently rather than
        chaining.

    References
    ----------
    Jesse Read, Bernhard Pfahringer, Geoff Holmes, Eibe Frank, "Classifier
    Chains for Multi-label Classification", 2009.

    Examples
    --------
    >>> from sklearn.datasets import make_multilabel_classification
    >>> from sklearn.linear_model import LogisticRegression
    >>> from sklearn.model_selection import train_test_split
    >>> from sklearn.multioutput import ClassifierChain
    >>> X, Y = make_multilabel_classification(
    ...    n_samples=12, n_classes=3, random_state=0
    ... )
    >>> X_train, X_test, Y_train, Y_test = train_test_split(
    ...    X, Y, random_state=0
    ... )
    >>> base_lr = LogisticRegression(solver='lbfgs', random_state=0)
    >>> chain = ClassifierChain(base_lr, order='random', random_state=0)
    >>> chain.fit(X_train, Y_train).predict(X_test)
    array([[1., 1., 0.],
           [1., 0., 0.],
           [0., 1., 0.]])
    >>> chain.predict_proba(X_test)
    array([[0.8387..., 0.9431..., 0.4576...],
           [0.8878..., 0.3684..., 0.2640...],
           [0.0321..., 0.9935..., 0.0626...]])
    """

    _parameter_constraints: dict = {
        **_BaseChain._parameter_constraints,
        "chain_method": [
            list,
            tuple,
            StrOptions(
                {"predict", "predict_proba", "predict_log_proba", "decision_function"}
            ),
        ],
    }

    # TODO(1.9): Remove base_estimator from __init__
    def __init__(
        self,
        estimator=None,
        *,
        order=None,
        cv=None,
        chain_method="predict",
        random_state=None,
        verbose=False,
        base_estimator="deprecated",
    ):
        super().__init__(
            estimator,
            order=order,
            cv=cv,
            random_state=random_state,
            verbose=verbose,
            base_estimator=base_estimator,
        )
        self.chain_method = chain_method

    @_fit_context(
        # ClassifierChain.base_estimator is not validated yet
        prefer_skip_nested_validation=False
    )
    def fit(self, X, Y, **fit_params):
        """Fit the model to data matrix X and targets Y.

        Parameters
        ----------
        X : {array-like, sparse matrix} of shape (n_samples, n_features)
            The input data.

        Y : array-like of shape (n_samples, n_classes)
            The target values.

        **fit_params : dict of string -> object
            Parameters passed to the `fit` method of each step.

            Only available if `enable_metadata_routing=True`. See the
            :ref:`User Guide <metadata_routing>`.

            .. versionadded:: 1.3

        Returns
        -------
        self : object
            Class instance.
        """
        _raise_for_params(fit_params, self, "fit")

        super().fit(X, Y, **fit_params)
        self.classes_ = [estimator.classes_ for estimator in self.estimators_]
        return self

    @_available_if_base_estimator_has("predict_proba")
    def predict_proba(self, X):
        """Predict probability estimates.

        Parameters
        ----------
        X : {array-like, sparse matrix} of shape (n_samples, n_features)
            The input data.

        Returns
        -------
        Y_prob : array-like of shape (n_samples, n_classes)
            The predicted probabilities.
        """
        return self._get_predictions(X, output_method="predict_proba")

    def predict_log_proba(self, X):
        """Predict logarithm of probability estimates.

        Parameters
        ----------
        X : {array-like, sparse matrix} of shape (n_samples, n_features)
            The input data.

        Returns
        -------
        Y_log_prob : array-like of shape (n_samples, n_classes)
            The predicted logarithm of the probabilities.
        """
        return np.log(self.predict_proba(X))

    @_available_if_base_estimator_has("decision_function")
    def decision_function(self, X):
        """Evaluate the decision_function of the models in the chain.

        Parameters
        ----------
        X : array-like of shape (n_samples, n_features)
            The input data.

        Returns
        -------
        Y_decision : array-like of shape (n_samples, n_classes)
            Returns the decision function of the sample for each model
            in the chain.
        """
        return self._get_predictions(X, output_method="decision_function")

    def get_metadata_routing(self):
        """Get metadata routing of this object.

        Please check :ref:`User Guide <metadata_routing>` on how the routing
        mechanism works.

        .. versionadded:: 1.3

        Returns
        -------
        routing : MetadataRouter
            A :class:`~sklearn.utils.metadata_routing.MetadataRouter` encapsulating
            routing information.
        """

        router = MetadataRouter(owner=self.__class__.__name__).add(
            estimator=self._get_estimator(),
            method_mapping=MethodMapping().add(caller="fit", callee="fit"),
        )
        return router

    def __sklearn_tags__(self):
        tags = super().__sklearn_tags__()
        # FIXME
        tags._skip_test = True
        tags.target_tags.single_output = False
        tags.target_tags.multi_output = True
        return tags


class RegressorChain(MetaEstimatorMixin, RegressorMixin, _BaseChain):
    """A multi-label model that arranges regressions into a chain.

    Each model makes a prediction in the order specified by the chain using
    all of the available features provided to the model plus the predictions
    of models that are earlier in the chain.

    Read more in the :ref:`User Guide <regressorchain>`.

    .. versionadded:: 0.20

    Parameters
    ----------
    estimator : estimator
        The base estimator from which the regressor chain is built.

    order : array-like of shape (n_outputs,) or 'random', default=None
        If `None`, the order will be determined by the order of columns in
        the label matrix Y.::

            order = [0, 1, 2, ..., Y.shape[1] - 1]

        The order of the chain can be explicitly set by providing a list of
        integers. For example, for a chain of length 5.::

            order = [1, 3, 2, 4, 0]

        means that the first model in the chain will make predictions for
        column 1 in the Y matrix, the second model will make predictions
        for column 3, etc.

        If order is 'random' a random ordering will be used.

    cv : int, cross-validation generator or an iterable, default=None
        Determines whether to use cross validated predictions or true
        labels for the results of previous estimators in the chain.
        Possible inputs for cv are:

        - None, to use true labels when fitting,
        - integer, to specify the number of folds in a (Stratified)KFold,
        - :term:`CV splitter`,
        - An iterable yielding (train, test) splits as arrays of indices.

    random_state : int, RandomState instance or None, optional (default=None)
        If ``order='random'``, determines random number generation for the
        chain order.
        In addition, it controls the random seed given at each `base_estimator`
        at each chaining iteration. Thus, it is only used when `base_estimator`
        exposes a `random_state`.
        Pass an int for reproducible output across multiple function calls.
        See :term:`Glossary <random_state>`.

    verbose : bool, default=False
        If True, chain progress is output as each model is completed.

        .. versionadded:: 1.2

    base_estimator : estimator, default="deprecated"
        Use `estimator` instead.

        .. deprecated:: 1.7
            `base_estimator` is deprecated and will be removed in 1.9.
            Use `estimator` instead.

    Attributes
    ----------
    estimators_ : list
        A list of clones of base_estimator.

    order_ : list
        The order of labels in the classifier chain.

    n_features_in_ : int
        Number of features seen during :term:`fit`. Only defined if the
        underlying `base_estimator` exposes such an attribute when fit.

        .. versionadded:: 0.24

    feature_names_in_ : ndarray of shape (`n_features_in_`,)
        Names of features seen during :term:`fit`. Defined only when `X`
        has feature names that are all strings.

        .. versionadded:: 1.0

    See Also
    --------
    ClassifierChain : Equivalent for classification.
    MultiOutputRegressor : Learns each output independently rather than
        chaining.

    Examples
    --------
    >>> from sklearn.multioutput import RegressorChain
    >>> from sklearn.linear_model import LogisticRegression
    >>> logreg = LogisticRegression(solver='lbfgs')
    >>> X, Y = [[1, 0], [0, 1], [1, 1]], [[0, 2], [1, 1], [2, 0]]
    >>> chain = RegressorChain(logreg, order=[0, 1]).fit(X, Y)
    >>> chain.predict(X)
    array([[0., 2.],
           [1., 1.],
           [2., 0.]])
    """

    @_fit_context(
        # RegressorChain.base_estimator is not validated yet
        prefer_skip_nested_validation=False
    )
    def fit(self, X, Y, **fit_params):
        """Fit the model to data matrix X and targets Y.

        Parameters
        ----------
        X : {array-like, sparse matrix} of shape (n_samples, n_features)
            The input data.

        Y : array-like of shape (n_samples, n_classes)
            The target values.

        **fit_params : dict of string -> object
            Parameters passed to the `fit` method at each step
            of the regressor chain.

            .. versionadded:: 0.23

        Returns
        -------
        self : object
            Returns a fitted instance.
        """
        super().fit(X, Y, **fit_params)
        return self

    def get_metadata_routing(self):
        """Get metadata routing of this object.

        Please check :ref:`User Guide <metadata_routing>` on how the routing
        mechanism works.

        .. versionadded:: 1.3

        Returns
        -------
        routing : MetadataRouter
            A :class:`~sklearn.utils.metadata_routing.MetadataRouter` encapsulating
            routing information.
        """

        router = MetadataRouter(owner=self.__class__.__name__).add(
            estimator=self._get_estimator(),
            method_mapping=MethodMapping().add(caller="fit", callee="fit"),
        )
        return router

    def __sklearn_tags__(self):
        tags = super().__sklearn_tags__()
        tags.target_tags.single_output = False
        tags.target_tags.multi_output = True
        return tags<|MERGE_RESOLUTION|>--- conflicted
+++ resolved
@@ -26,17 +26,12 @@
     is_classifier,
 )
 from .model_selection import cross_val_predict
-<<<<<<< HEAD
-from .utils import Bunch, check_random_state
+from .utils import Bunch, check_random_state, get_tags
 from .utils._param_validation import (
     HasMethods,
     Hidden,
     StrOptions,
 )
-=======
-from .utils import Bunch, check_random_state, get_tags
-from .utils._param_validation import HasMethods, StrOptions
->>>>>>> c6c34439
 from .utils._response import _get_response_values
 from .utils._user_interface import _print_elapsed_time
 from .utils.metadata_routing import (
