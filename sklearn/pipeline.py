--- conflicted
+++ resolved
@@ -241,19 +241,6 @@
                     cloned_transformer = transformer
                 else:
                     cloned_transformer = clone(transformer)
-<<<<<<< HEAD
-                # Fit or load from cache the current transfomer
-                Xt, fitted_transformer = fit_transform_one_cached(
-                    cloned_transformer, Xt, y, None,
-                    return_transform=True, message_clsname='Pipeline',
-                    message=self._log_message(step_idx),
-                    **fit_params_steps[name])
-                # Replace the transformer of the step with the fitted
-                # transformer. This is necessary when loading the transformer
-                # from the cache.
-                self.steps[step_idx] = (name, fitted_transformer)
-        if self._final_estimator is None:
-=======
             elif hasattr(memory, 'cachedir'):
                 # joblib < 0.11
                 if memory.cachedir is None:
@@ -267,13 +254,14 @@
             # Fit or load from cache the current transfomer
             Xt, fitted_transformer = fit_transform_one_cached(
                 cloned_transformer, Xt, y, None,
+                return_transform=True, message_clsname='Pipeline',
+                message=self._log_message(step_idx),
                 **fit_params_steps[name])
             # Replace the transformer of the step with the fitted
             # transformer. This is necessary when loading the transformer
             # from the cache.
             self.steps[step_idx] = (name, fitted_transformer)
         if self._final_estimator == 'passthrough':
->>>>>>> 4223633b
             return Xt, {}
         return Xt, fit_params_steps[self.steps[-1][0]]
 
@@ -304,14 +292,9 @@
             This estimator
         """
         Xt, fit_params = self._fit(X, y, **fit_params)
-<<<<<<< HEAD
-        if self._final_estimator is not None:
+        if self._final_estimator != 'passthrough':
             with log_elapsed('Pipeline', self._log_message(len(self.steps)-1)):
                 self._final_estimator.fit(Xt, y, **fit_params)
-=======
-        if self._final_estimator != 'passthrough':
-            self._final_estimator.fit(Xt, y, **fit_params)
->>>>>>> 4223633b
         return self
 
     def fit_transform(self, X, y=None, **fit_params):
@@ -343,13 +326,7 @@
         """
         last_step = self._final_estimator
         Xt, fit_params = self._fit(X, y, **fit_params)
-<<<<<<< HEAD
-        if last_step is None:
-=======
-        if hasattr(last_step, 'fit_transform'):
-            return last_step.fit_transform(Xt, y, **fit_params)
-        elif last_step == 'passthrough':
->>>>>>> 4223633b
+        if last_step == 'passthrough':
             return Xt
         with log_elapsed('Pipeline', self._log_message(len(self.steps)-1)):
             if hasattr(last_step, 'fit_transform'):
