--- conflicted
+++ resolved
@@ -356,11 +356,13 @@
             # "fit_transform", and "fit_predict", since other methods don't
             # accept extra params at the time of this change.
             warnings.warn(
-                "Passing parameters with the step__parameter format is deprecated"
-                " and their support will be removed in version 1.4. Use metadata"
-                " routing instead. E.g.: make_pipeline("
-                " LogisticRegression().set_fit_request(sample_weight=True) ).fit(X,"
-                " y, sample_weight)",
+                (
+                    "Passing parameters with the step__parameter format is deprecated"
+                    " and their support will be removed in version 1.4. Use metadata"
+                    " routing instead. E.g.: make_pipeline("
+                    " LogisticRegression().set_fit_request(sample_weight=True) ).fit(X,"
+                    " y, sample_weight)"
+                ),
                 FutureWarning,
             )
 
@@ -407,13 +409,15 @@
             # doesn't accept any metadata, there will be no warnings, which is
             # the majority of the users.
             warnings.warn(
-                f"The steps {', '.join(warn)} in this pipeline have requested"
-                " metadata which you have provided, but you have not explicitly"
-                " set the `route_metadata_to_transform` for this Pipeline object."
-                " To silence this warning, either remove the requests from those"
-                " steps' transform method using their set_transform_request"
-                " method, or explicitly set route_metadata_to_transform to `True`"
-                " or `False` for this Pipeline object.",
+                (
+                    f"The steps {', '.join(warn)} in this pipeline have requested"
+                    " metadata which you have provided, but you have not explicitly"
+                    " set the `route_metadata_to_transform` for this Pipeline object."
+                    " To silence this warning, either remove the requests from those"
+                    " steps' transform method using their set_transform_request"
+                    " method, or explicitly set route_metadata_to_transform to `True`"
+                    " or `False` for this Pipeline object."
+                ),
                 FutureWarning,
             )
         return routed_params
@@ -500,9 +504,6 @@
 
         return self
 
-<<<<<<< HEAD
-    def fit_transform(self, X, y=None, **params):
-=======
     def _can_fit_transform(self):
         return (
             self._final_estimator == "passthrough"
@@ -511,8 +512,7 @@
         )
 
     @available_if(_can_fit_transform)
-    def fit_transform(self, X, y=None, **fit_params):
->>>>>>> 8753ae7d
+    def fit_transform(self, X, y=None, **params):
         """Fit the model and transform with the final estimator.
 
         Fits all the transformers one after the other and transform the data.
