--- conflicted
+++ resolved
@@ -1005,24 +1005,6 @@
         return self.steps[-1][1].classes_
 
     def _more_tags(self):
-<<<<<<< HEAD
-        # check if first estimator expects pairwise input
-        return {
-            "pairwise": _safe_tags(self.steps[0][1], "pairwise"),
-            "allow_nan": _safe_tags(self.steps[0][1], "allow_nan", default=True),
-        }
-
-    # TODO: Remove in 1.1
-    # mypy error: Decorated property not supported
-    @deprecated(  # type: ignore
-        "Attribute `_pairwise` was deprecated in "
-        "version 0.24 and will be removed in 1.1 (renaming of 0.26)."
-    )
-    @property
-    def _pairwise(self):
-        # check if first estimator expects pairwise input
-        return getattr(self.steps[0][1], "_pairwise", False)
-=======
         tags = {
             "_xfail_checks": {
                 "check_dont_overwrite_parameters": (
@@ -1050,8 +1032,14 @@
             # tuples and `fit` is not called yet to validate the steps.
             pass
 
+        try:
+            tags["allow_nan"] = _safe_tags(self.steps[-1][1], "allow_nan")
+        except (ValueError, AttributeError, TypeError):
+            # This happens when the `steps` is not a list of (name, estimator)
+            # tuples and `fit` is not called yet to validate the steps.
+            pass
+
         return tags
->>>>>>> d7a11441
 
     def get_feature_names_out(self, input_features=None):
         """Get output feature names for transformation.
