"""
The :mod:`sklearn.pipeline` module implements utilities to build a composite
estimator, as a chain of transforms and estimators.
"""
# Author: Edouard Duchesnay
#         Gael Varoquaux
#         Virgile Fritsch
#         Alexandre Gramfort
#         Lars Buitinck
# License: BSD

from collections import defaultdict
from itertools import islice

import numpy as np
from scipy import sparse
from joblib import Parallel, delayed

from .base import clone, TransformerMixin
from .utils.metaestimators import if_delegate_has_method
from .utils import Bunch, _print_elapsed_time
from .utils.validation import check_memory

from .utils.metaestimators import _BaseComposition

__all__ = ['Pipeline', 'FeatureUnion', 'make_pipeline', 'make_union']


class Pipeline(_BaseComposition):
    """Pipeline of transforms with a final estimator.

    Sequentially apply a list of transforms and a final estimator.
    Intermediate steps of the pipeline must be 'transforms', that is, they
    must implement fit and transform methods.
    The final estimator only needs to implement fit.
    The transformers in the pipeline can be cached using ``memory`` argument.

    The purpose of the pipeline is to assemble several steps that can be
    cross-validated together while setting different parameters.
    For this, it enables setting parameters of the various steps using their
    names and the parameter name separated by a '__', as in the example below.
    A step's estimator may be replaced entirely by setting the parameter
    with its name to another estimator, or a transformer removed by setting
    it to 'passthrough' or ``None``.

    Read more in the :ref:`User Guide <pipeline>`.

    Parameters
    ----------
    steps : list
        List of (name, transform) tuples (implementing fit/transform) that are
        chained, in the order in which they are chained, with the last object
        an estimator.

    memory : None, str or object with the joblib.Memory interface, optional
        Used to cache the fitted transformers of the pipeline. By default,
        no caching is performed. If a string is given, it is the path to
        the caching directory. Enabling caching triggers a clone of
        the transformers before fitting. Therefore, the transformer
        instance given to the pipeline cannot be inspected
        directly. Use the attribute ``named_steps`` or ``steps`` to
        inspect estimators within the pipeline. Caching the
        transformers is advantageous when fitting is time consuming.

    verbose : boolean, optional
        If True, the time elapsed while fitting each step will be printed as it
        is completed.

    Attributes
    ----------
    named_steps : bunch object, a dictionary with attribute access
        Read-only attribute to access any step parameter by user given name.
        Keys are step names and values are steps parameters.

    See also
    --------
    sklearn.pipeline.make_pipeline : convenience function for simplified
        pipeline construction.

    Examples
    --------
    >>> from sklearn import svm
    >>> from sklearn.datasets import samples_generator
    >>> from sklearn.feature_selection import SelectKBest
    >>> from sklearn.feature_selection import f_regression
    >>> from sklearn.pipeline import Pipeline
    >>> # generate some data to play with
    >>> X, y = samples_generator.make_classification(
    ...     n_informative=5, n_redundant=0, random_state=42)
    >>> # ANOVA SVM-C
    >>> anova_filter = SelectKBest(f_regression, k=5)
    >>> clf = svm.SVC(kernel='linear')
    >>> anova_svm = Pipeline([('anova', anova_filter), ('svc', clf)])
    >>> # You can set the parameters using the names issued
    >>> # For instance, fit using a k of 10 in the SelectKBest
    >>> # and a parameter 'C' of the svm
    >>> anova_svm.set_params(anova__k=10, svc__C=.1).fit(X, y)
    Pipeline(steps=[('anova', SelectKBest(...)), ('svc', SVC(...))])
    >>> prediction = anova_svm.predict(X)
    >>> anova_svm.score(X, y)
    0.83
    >>> # getting the selected features chosen by anova_filter
    >>> anova_svm['anova'].get_support()
    array([False, False,  True,  True, False, False,  True,  True, False,
           True, False,  True,  True, False,  True, False,  True,  True,
           False, False])
    >>> # Another way to get selected features chosen by anova_filter
    >>> anova_svm.named_steps.anova.get_support()
    array([False, False,  True,  True, False, False,  True,  True, False,
           True, False,  True,  True, False,  True, False,  True,  True,
           False, False])
    >>> # Indexing can also be used to extract a sub-pipeline.
    >>> sub_pipeline = anova_svm[:1]
    >>> sub_pipeline
    Pipeline(steps=[('anova', SelectKBest(...))])
    >>> coef = anova_svm[-1].coef_
    >>> anova_svm['svc'] is anova_svm[-1]
    True
    >>> coef.shape
    (1, 10)
    >>> sub_pipeline.inverse_transform(coef).shape
    (1, 20)
    """

    # BaseEstimator interface
    _required_parameters = ['steps']

    def __init__(self, steps, memory=None, verbose=False):
        self.steps = steps
        self.memory = memory
        self.verbose = verbose
        self._validate_steps()

    def get_params(self, deep=True):
        """Get parameters for this estimator.

        Parameters
        ----------
        deep : boolean, optional
            If True, will return the parameters for this estimator and
            contained subobjects that are estimators.

        Returns
        -------
        params : mapping of string to any
            Parameter names mapped to their values.
        """
        return self._get_params('steps', deep=deep)

    def set_params(self, **kwargs):
        """Set the parameters of this estimator.

        Valid parameter keys can be listed with ``get_params()``.

        Returns
        -------
        self
        """
        self._set_params('steps', **kwargs)
        return self

    def _validate_steps(self):
        names, estimators = zip(*self.steps)

        # validate names
        self._validate_names(names)

        # validate estimators
        transformers = estimators[:-1]
        estimator = estimators[-1]

        for t in transformers:
            if t is None or t == 'passthrough':
                continue
            if (not (hasattr(t, "fit") or hasattr(t, "fit_transform")) or not
                    hasattr(t, "transform")):
                raise TypeError("All intermediate steps should be "
                                "transformers and implement fit and transform "
                                "or be the string 'passthrough' "
                                "'%s' (type %s) doesn't" % (t, type(t)))

        # We allow last estimator to be None as an identity transformation
        if (estimator is not None and estimator != 'passthrough'
                and not hasattr(estimator, "fit")):
            raise TypeError(
                "Last step of Pipeline should implement fit "
                "or be the string 'passthrough'. "
                "'%s' (type %s) doesn't" % (estimator, type(estimator)))

    def _iter(self, with_final=True, filter_passthrough=True):
        """
        Generate (idx, (name, trans)) tuples from self.steps

        When filter_passthrough is True, 'passthrough' and None transformers
        are filtered out.
        """
        stop = len(self.steps)
        if not with_final:
            stop -= 1

        for idx, (name, trans) in enumerate(islice(self.steps, 0, stop)):
            if not filter_passthrough:
                yield idx, name, trans
            elif trans is not None and trans != 'passthrough':
                yield idx, name, trans

    def __len__(self):
        """
        Returns the length of the Pipeline
        """
        return len(self.steps)

    def __getitem__(self, ind):
        """Returns a sub-pipeline or a single esimtator in the pipeline

        Indexing with an integer will return an estimator; using a slice
        returns another Pipeline instance which copies a slice of this
        Pipeline. This copy is shallow: modifying (or fitting) estimators in
        the sub-pipeline will affect the larger pipeline and vice-versa.
        However, replacing a value in `step` will not affect a copy.
        """
        if isinstance(ind, slice):
            if ind.step not in (1, None):
                raise ValueError('Pipeline slicing only supports a step of 1')
            return self.__class__(self.steps[ind])
        try:
            name, est = self.steps[ind]
        except TypeError:
            # Not an int, try get step by name
            return self.named_steps[ind]
        return est

    @property
    def _estimator_type(self):
        return self.steps[-1][1]._estimator_type

    @property
    def named_steps(self):
        # Use Bunch object to improve autocomplete
        return Bunch(**dict(self.steps))

    @property
    def _final_estimator(self):
        estimator = self.steps[-1][1]
        return 'passthrough' if estimator is None else estimator

    def _log_message(self, step_idx):
        if not self.verbose:
            return None
        name, step = self.steps[step_idx]

        return '(step %d of %d) Processing %s' % (step_idx + 1,
                                                  len(self.steps),
                                                  name)

    # Estimator interface

    def _fit(self, X, y=None, **fit_params):
        # shallow copy of steps - this should really be steps_
        if not isinstance(self.steps, list):
            self.steps = list(self.steps)
        self._validate_steps()
        # Setup the memory
        memory = check_memory(self.memory)

        fit_transform_one_cached = memory.cache(_fit_transform_one)

        fit_params_steps = {name: {} for name, step in self.steps
                            if step is not None}
        for pname, pval in fit_params.items():
            if '__' not in pname:
                raise ValueError(
                    "Pipeline.fit does not accept the {} parameter. "
                    "You can pass parameters to specific steps of your "
                    "pipeline using the stepname__parameter format, e.g. "
                    "`Pipeline.fit(X, y, logisticregression__sample_weight"
                    "=sample_weight)`.".format(pname))
            step, param = pname.split('__', 1)
            fit_params_steps[step][param] = pval
        for (step_idx,
             name,
             transformer) in self._iter(with_final=False,
                                        filter_passthrough=False):
            if (transformer is None or transformer == 'passthrough'):
                with _print_elapsed_time('Pipeline',
                                         self._log_message(step_idx)):
                    continue

            if hasattr(memory, 'location'):
                # joblib >= 0.12
                if memory.location is None:
                    # we do not clone when caching is disabled to
                    # preserve backward compatibility
                    cloned_transformer = transformer
                else:
                    cloned_transformer = clone(transformer)
            elif hasattr(memory, 'cachedir'):
                # joblib < 0.11
                if memory.cachedir is None:
                    # we do not clone when caching is disabled to
                    # preserve backward compatibility
                    cloned_transformer = transformer
                else:
                    cloned_transformer = clone(transformer)
            else:
                cloned_transformer = clone(transformer)
            # Fit or load from cache the current transfomer
            X, fitted_transformer = fit_transform_one_cached(
                cloned_transformer, X, y, None,
                message_clsname='Pipeline',
                message=self._log_message(step_idx),
                **fit_params_steps[name])
            # Replace the transformer of the step with the fitted
            # transformer. This is necessary when loading the transformer
            # from the cache.
            self.steps[step_idx] = (name, fitted_transformer)
        if self._final_estimator == 'passthrough':
            return X, {}
        return X, fit_params_steps[self.steps[-1][0]]

    def fit(self, X, y=None, **fit_params):
        """Fit the model

        Fit all the transforms one after the other and transform the
        data, then fit the transformed data using the final estimator.

        Parameters
        ----------
        X : iterable
            Training data. Must fulfill input requirements of first step of the
            pipeline.

        y : iterable, default=None
            Training targets. Must fulfill label requirements for all steps of
            the pipeline.

        **fit_params : dict of string -> object
            Parameters passed to the ``fit`` method of each step, where
            each parameter name is prefixed such that parameter ``p`` for step
            ``s`` has key ``s__p``.

        Returns
        -------
        self : Pipeline
            This estimator
        """
        Xt, fit_params = self._fit(X, y, **fit_params)
        with _print_elapsed_time('Pipeline',
                                 self._log_message(len(self.steps) - 1)):
            if self._final_estimator != 'passthrough':
                self._final_estimator.fit(Xt, y, **fit_params)
        return self

    @if_delegate_has_method(delegate='_final_estimator')
    def fit_transform(self, X, y=None, **fit_params):
        """Fit the model and transform with the final estimator

        Fits all the transforms one after the other and transforms the
        data, then uses fit_transform on transformed data with the final
        estimator.

        Parameters
        ----------
        X : iterable
            Training data. Must fulfill input requirements of first step of the
            pipeline.

        y : iterable, default=None
            Training targets. Must fulfill label requirements for all steps of
            the pipeline.

        **fit_params : dict of string -> object
            Parameters passed to the ``fit`` method of each step, where
            each parameter name is prefixed such that parameter ``p`` for step
            ``s`` has key ``s__p``.

        Returns
        -------
        Xt : array-like, shape = [n_samples, n_transformed_features]
            Transformed samples
        """
        last_step = self._final_estimator
        Xt, fit_params = self._fit(X, y, **fit_params)
        with _print_elapsed_time('Pipeline',
                                 self._log_message(len(self.steps) - 1)):
            if last_step == 'passthrough':
                return Xt
            if hasattr(last_step, 'fit_transform'):
                return last_step.fit_transform(Xt, y, **fit_params)
            else:
                return last_step.fit(Xt, y, **fit_params).transform(Xt)

    @if_delegate_has_method(delegate='_final_estimator')
    def predict(self, X, **predict_params):
        """Apply transforms to the data, and predict with the final estimator

        Parameters
        ----------
        X : iterable
            Data to predict on. Must fulfill input requirements of first step
            of the pipeline.

        **predict_params : dict of string -> object
            Parameters to the ``predict`` called at the end of all
            transformations in the pipeline. Note that while this may be
            used to return uncertainties from some models with return_std
            or return_cov, uncertainties that are generated by the
            transformations in the pipeline are not propagated to the
            final estimator.

        Returns
        -------
        y_pred : array-like
        """
        Xt = X
        for _, name, transform in self._iter(with_final=False):
            Xt = transform.transform(Xt)
        return self.steps[-1][-1].predict(Xt, **predict_params)

    @if_delegate_has_method(delegate='_final_estimator')
    def fit_predict(self, X, y=None, **fit_params):
        """Applies fit_predict of last step in pipeline after transforms.

        Applies fit_transforms of a pipeline to the data, followed by the
        fit_predict method of the final estimator in the pipeline. Valid
        only if the final estimator implements fit_predict.

        Parameters
        ----------
        X : iterable
            Training data. Must fulfill input requirements of first step of
            the pipeline.

        y : iterable, default=None
            Training targets. Must fulfill label requirements for all steps
            of the pipeline.

        **fit_params : dict of string -> object
            Parameters passed to the ``fit`` method of each step, where
            each parameter name is prefixed such that parameter ``p`` for step
            ``s`` has key ``s__p``.

        Returns
        -------
        y_pred : array-like
        """
        Xt, fit_params = self._fit(X, y, **fit_params)
        with _print_elapsed_time('Pipeline',
                                 self._log_message(len(self.steps) - 1)):
            y_pred = self.steps[-1][-1].fit_predict(Xt, y, **fit_params)
        return y_pred

    @if_delegate_has_method(delegate='_final_estimator')
    def predict_proba(self, X):
        """Apply transforms, and predict_proba of the final estimator

        Parameters
        ----------
        X : iterable
            Data to predict on. Must fulfill input requirements of first step
            of the pipeline.

        Returns
        -------
        y_proba : array-like, shape = [n_samples, n_classes]
        """
        Xt = X
        for _, name, transform in self._iter(with_final=False):
            Xt = transform.transform(Xt)
        return self.steps[-1][-1].predict_proba(Xt)

    @if_delegate_has_method(delegate='_final_estimator')
    def decision_function(self, X):
        """Apply transforms, and decision_function of the final estimator

        Parameters
        ----------
        X : iterable
            Data to predict on. Must fulfill input requirements of first step
            of the pipeline.

        Returns
        -------
        y_score : array-like, shape = [n_samples, n_classes]
        """
        Xt = X
        for _, name, transform in self._iter(with_final=False):
            Xt = transform.transform(Xt)
        return self.steps[-1][-1].decision_function(Xt)

    @if_delegate_has_method(delegate='_final_estimator')
    def score_samples(self, X):
        """Apply transforms, and score_samples of the final estimator.

        Parameters
        ----------
        X : iterable
            Data to predict on. Must fulfill input requirements of first step
            of the pipeline.

        Returns
        -------
        y_score : ndarray, shape (n_samples,)
        """
        Xt = X
        for _, _, transformer in self._iter(with_final=False):
            Xt = transformer.transform(Xt)
        return self.steps[-1][-1].score_samples(Xt)

    @if_delegate_has_method(delegate='_final_estimator')
    def predict_log_proba(self, X):
        """Apply transforms, and predict_log_proba of the final estimator

        Parameters
        ----------
        X : iterable
            Data to predict on. Must fulfill input requirements of first step
            of the pipeline.

        Returns
        -------
        y_score : array-like, shape = [n_samples, n_classes]
        """
        Xt = X
        for _, name, transform in self._iter(with_final=False):
            Xt = transform.transform(Xt)
        return self.steps[-1][-1].predict_log_proba(Xt)

    @property
    def transform(self):
        """Apply transforms, and transform with the final estimator

        This also works where final estimator is ``None``: all prior
        transformations are applied.

        Parameters
        ----------
        X : iterable
            Data to transform. Must fulfill input requirements of first step
            of the pipeline.

        Returns
        -------
        Xt : array-like, shape = [n_samples, n_transformed_features]
        """
        # _final_estimator is None or has transform, otherwise attribute error
        # XXX: Handling the None case means we can't use if_delegate_has_method
        if self._final_estimator != 'passthrough':
            self._final_estimator.transform
        return self._transform

    def _transform(self, X):
        Xt = X
        for _, _, transform in self._iter():
            Xt = transform.transform(Xt)
        return Xt

    @property
    def inverse_transform(self):
        """Apply inverse transformations in reverse order

        All estimators in the pipeline must support ``inverse_transform``.

        Parameters
        ----------
        Xt : array-like, shape = [n_samples, n_transformed_features]
            Data samples, where ``n_samples`` is the number of samples and
            ``n_features`` is the number of features. Must fulfill
            input requirements of last step of pipeline's
            ``inverse_transform`` method.

        Returns
        -------
        Xt : array-like, shape = [n_samples, n_features]
        """
        # raise AttributeError if necessary for hasattr behaviour
        # XXX: Handling the None case means we can't use if_delegate_has_method
        for _, _, transform in self._iter():
            transform.inverse_transform
        return self._inverse_transform

    def _inverse_transform(self, X):
        Xt = X
        reverse_iter = reversed(list(self._iter()))
        for _, _, transform in reverse_iter:
            Xt = transform.inverse_transform(Xt)
        return Xt

    @if_delegate_has_method(delegate='_final_estimator')
    def score(self, X, y=None, sample_weight=None):
        """Apply transforms, and score with the final estimator

        Parameters
        ----------
        X : iterable
            Data to predict on. Must fulfill input requirements of first step
            of the pipeline.

        y : iterable, default=None
            Targets used for scoring. Must fulfill label requirements for all
            steps of the pipeline.

        sample_weight : array-like, default=None
            If not None, this argument is passed as ``sample_weight`` keyword
            argument to the ``score`` method of the final estimator.

        Returns
        -------
        score : float
        """
        Xt = X
        for _, name, transform in self._iter(with_final=False):
            Xt = transform.transform(Xt)
        score_params = {}
        if sample_weight is not None:
            score_params['sample_weight'] = sample_weight
        return self.steps[-1][-1].score(Xt, y, **score_params)

    @property
    def classes_(self):
        return self.steps[-1][-1].classes_

    @property
    def _pairwise(self):
        # check if first estimator expects pairwise input
        return getattr(self.steps[0][1], '_pairwise', False)


def _name_estimators(estimators):
    """Generate names for estimators."""

    names = [
        estimator
        if isinstance(estimator, str) else type(estimator).__name__.lower()
        for estimator in estimators
    ]
    namecount = defaultdict(int)
    for est, name in zip(estimators, names):
        namecount[name] += 1

    for k, v in list(namecount.items()):
        if v == 1:
            del namecount[k]

    for i in reversed(range(len(estimators))):
        name = names[i]
        if name in namecount:
            names[i] += "-%d" % namecount[name]
            namecount[name] -= 1

    return list(zip(names, estimators))


def make_pipeline(*steps, **kwargs):
    """Construct a Pipeline from the given estimators.

    This is a shorthand for the Pipeline constructor; it does not require, and
    does not permit, naming the estimators. Instead, their names will be set
    to the lowercase of their types automatically.

    Parameters
    ----------
    *steps : list of estimators.

    memory : None, str or object with the joblib.Memory interface, optional
        Used to cache the fitted transformers of the pipeline. By default,
        no caching is performed. If a string is given, it is the path to
        the caching directory. Enabling caching triggers a clone of
        the transformers before fitting. Therefore, the transformer
        instance given to the pipeline cannot be inspected
        directly. Use the attribute ``named_steps`` or ``steps`` to
        inspect estimators within the pipeline. Caching the
        transformers is advantageous when fitting is time consuming.

    verbose : boolean, optional
        If True, the time elapsed while fitting each step will be printed as it
        is completed.

    See also
    --------
    sklearn.pipeline.Pipeline : Class for creating a pipeline of
        transforms with a final estimator.

    Examples
    --------
    >>> from sklearn.naive_bayes import GaussianNB
    >>> from sklearn.preprocessing import StandardScaler
    >>> make_pipeline(StandardScaler(), GaussianNB(priors=None))
    Pipeline(steps=[('standardscaler', StandardScaler()),
                    ('gaussiannb', GaussianNB())])

    Returns
    -------
    p : Pipeline
    """
    memory = kwargs.pop('memory', None)
    verbose = kwargs.pop('verbose', False)
    if kwargs:
        raise TypeError('Unknown keyword arguments: "{}"'
                        .format(list(kwargs.keys())[0]))
    return Pipeline(_name_estimators(steps), memory=memory, verbose=verbose)


def _transform_one(transformer, X, y, weight, **fit_params):
    res = transformer.transform(X)
    # if we have a weight for this transformer, multiply output
    if weight is None:
        return res
    return res * weight


def _fit_transform_one(transformer,
                       X,
                       y,
                       weight,
                       message_clsname='',
                       message=None,
                       **fit_params):
    """
    Fits ``transformer`` to ``X`` and ``y``. The transformed result is returned
    with the fitted transformer. If ``weight`` is not ``None``, the result will
    be multiplied by ``weight``.
    """
    with _print_elapsed_time(message_clsname, message):
        if hasattr(transformer, 'fit_transform'):
            res = transformer.fit_transform(X, y, **fit_params)
        else:
            res = transformer.fit(X, y, **fit_params).transform(X)

    if weight is None:
        return res, transformer
    return res * weight, transformer


def _fit_one(transformer,
             X,
             y,
             weight,
             message_clsname='',
             message=None,
             **fit_params):
    """
    Fits ``transformer`` to ``X`` and ``y``.
    """
    with _print_elapsed_time(message_clsname, message):
        return transformer.fit(X, y, **fit_params)


class FeatureUnion(TransformerMixin, _BaseComposition):
    """Concatenates results of multiple transformer objects.

    This estimator applies a list of transformer objects in parallel to the
    input data, then concatenates the results. This is useful to combine
    several feature extraction mechanisms into a single transformer.

    Parameters of the transformers may be set using its name and the parameter
    name separated by a '__'. A transformer may be replaced entirely by
    setting the parameter with its name to another transformer,
    or removed by setting to 'drop' or ``None``.

    Read more in the :ref:`User Guide <feature_union>`.

    Parameters
    ----------
    transformer_list : list of (string, transformer) tuples
        List of transformer objects to be applied to the data. The first
        half of each tuple is the name of the transformer.

    n_jobs : int or None, optional (default=None)
        Number of jobs to run in parallel.
        ``None`` means 1 unless in a :obj:`joblib.parallel_backend` context.
        ``-1`` means using all processors. See :term:`Glossary <n_jobs>`
        for more details.

    transformer_weights : dict, optional
        Multiplicative weights for features per transformer.
        Keys are transformer names, values the weights.

    verbose : boolean, optional(default=False)
        If True, the time elapsed while fitting each transformer will be
        printed as it is completed.

    See also
    --------
    sklearn.pipeline.make_union : convenience function for simplified
        feature union construction.

    Examples
    --------
    >>> from sklearn.pipeline import FeatureUnion
    >>> from sklearn.decomposition import PCA, TruncatedSVD
    >>> union = FeatureUnion([("pca", PCA(n_components=1)),
    ...                       ("svd", TruncatedSVD(n_components=2))])
    >>> X = [[0., 1., 3], [2., 2., 5]]
    >>> union.fit_transform(X)
    array([[ 1.5       ,  3.0...,  0.8...],
           [-1.5       ,  5.7..., -0.4...]])
    """
    _required_parameters = ["transformer_list"]

    def __init__(self, transformer_list, n_jobs=None,
                 transformer_weights=None, verbose=False):
        self.transformer_list = transformer_list
        self.n_jobs = n_jobs
        self.transformer_weights = transformer_weights
        self.verbose = verbose
        self._validate_transformers()

    def get_params(self, deep=True):
        """Get parameters for this estimator.

        Parameters
        ----------
        deep : boolean, optional
            If True, will return the parameters for this estimator and
            contained subobjects that are estimators.

        Returns
        -------
        params : mapping of string to any
            Parameter names mapped to their values.
        """
        return self._get_params('transformer_list', deep=deep)

    def set_params(self, **kwargs):
        """Set the parameters of this estimator.

        Valid parameter keys can be listed with ``get_params()``.

        Returns
        -------
        self
        """
        self._set_params('transformer_list', **kwargs)
        return self

    def _validate_transformers(self):
        names, transformers = zip(*self.transformer_list)

        # validate names
        self._validate_names(names)

        # validate estimators
        for t in transformers:
            if t is None or t == 'drop':
                continue
            if (not (hasattr(t, "fit") or hasattr(t, "fit_transform")) or not
                    hasattr(t, "transform")):
                raise TypeError("All estimators should implement fit and "
                                "transform. '%s' (type %s) doesn't" %
                                (t, type(t)))

    def _iter(self):
        """
        Generate (name, trans, weight) tuples excluding None and
        'drop' transformers.
        """
        get_weight = (self.transformer_weights or {}).get
        return ((name, trans, get_weight(name))
                for name, trans in self.transformer_list
                if trans is not None and trans != 'drop')

    def get_feature_names(self):
        """Get feature names from all transformers.

        Returns
        -------
        feature_names : list of strings
            Names of the features produced by transform.
        """
        feature_names = []
        for name, trans, weight in self._iter():
            if not hasattr(trans, 'get_feature_names'):
                raise AttributeError("Transformer %s (type %s) does not "
                                     "provide get_feature_names."
                                     % (str(name), type(trans).__name__))
            feature_names.extend([name + "__" + f for f in
                                  trans.get_feature_names()])
        return feature_names

    def fit(self, X, y=None):
        """Fit all transformers using X.

        Parameters
        ----------
        X : iterable or array-like, depending on transformers
            Input data, used to fit transformers.

        y : array-like, shape (n_samples, ...), optional
            Targets for supervised learning.

        Returns
        -------
        self : FeatureUnion
            This estimator
        """
<<<<<<< HEAD
        if not isinstance(self.transformer_list, list):
            self.transformer_list = list(self.transformer_list)
        self._validate_transformers()
        transformers = Parallel(n_jobs=self.n_jobs)(
            delayed(_fit_one_transformer)(trans, X, y)
            for _, trans, _ in self._iter())
=======
        transformers = self._parallel_func(X, y, {}, _fit_one)
        if not transformers:
            # All transformers are None
            return self

>>>>>>> 5cf88db2
        self._update_transformer_list(transformers)
        return self

    def fit_transform(self, X, y=None, **fit_params):
        """Fit all transformers, transform the data and concatenate results.

        Parameters
        ----------
        X : iterable or array-like, depending on transformers
            Input data to be transformed.

        y : array-like, shape (n_samples, ...), optional
            Targets for supervised learning.

        Returns
        -------
        X_t : array-like or sparse matrix, shape (n_samples, sum_n_components)
            hstack of results of transformers. sum_n_components is the
            sum of n_components (output dimension) over transformers.
        """
        results = self._parallel_func(X, y, fit_params, _fit_transform_one)
        if not results:
            # All transformers are None
            return np.zeros((X.shape[0], 0))

        Xs, transformers = zip(*results)
        self._update_transformer_list(transformers)

        if any(sparse.issparse(f) for f in Xs):
            Xs = sparse.hstack(Xs).tocsr()
        else:
            Xs = np.hstack(Xs)
        return Xs

    def _log_message(self, name, idx, total):
        if not self.verbose:
            return None
        return '(step %d of %d) Processing %s' % (idx, total, name)

    def _parallel_func(self, X, y, fit_params, func):
        """Runs func in parallel on X and y"""
        self.transformer_list = list(self.transformer_list)
        self._validate_transformers()
        transformers = list(self._iter())

        return Parallel(n_jobs=self.n_jobs)(delayed(func)(
            transformer, X, y, weight,
            message_clsname='FeatureUnion',
            message=self._log_message(name, idx, len(transformers)),
            **fit_params) for idx, (name, transformer,
                                    weight) in enumerate(transformers, 1))

    def transform(self, X):
        """Transform X separately by each transformer, concatenate results.

        Parameters
        ----------
        X : iterable or array-like, depending on transformers
            Input data to be transformed.

        Returns
        -------
        X_t : array-like or sparse matrix, shape (n_samples, sum_n_components)
            hstack of results of transformers. sum_n_components is the
            sum of n_components (output dimension) over transformers.
        """
        Xs = Parallel(n_jobs=self.n_jobs)(
            delayed(_transform_one)(trans, X, None, weight)
            for name, trans, weight in self._iter())
        if not Xs:
            # All transformers are None
            return np.zeros((X.shape[0], 0))
        if any(sparse.issparse(f) for f in Xs):
            Xs = sparse.hstack(Xs).tocsr()
        else:
            Xs = np.hstack(Xs)
        return Xs

    def _update_transformer_list(self, transformers):
        transformers = iter(transformers)
        self.transformer_list[:] = [(name, old if old is None or old == 'drop'
                                     else next(transformers))
                                    for name, old in self.transformer_list]


def make_union(*transformers, **kwargs):
    """Construct a FeatureUnion from the given transformers.

    This is a shorthand for the FeatureUnion constructor; it does not require,
    and does not permit, naming the transformers. Instead, they will be given
    names automatically based on their types. It also does not allow weighting.

    Parameters
    ----------
    *transformers : list of estimators

    n_jobs : int or None, optional (default=None)
        Number of jobs to run in parallel.
        ``None`` means 1 unless in a :obj:`joblib.parallel_backend` context.
        ``-1`` means using all processors. See :term:`Glossary <n_jobs>`
        for more details.

    verbose : boolean, optional(default=False)
        If True, the time elapsed while fitting each transformer will be
        printed as it is completed.

    Returns
    -------
    f : FeatureUnion

    See also
    --------
    sklearn.pipeline.FeatureUnion : Class for concatenating the results
        of multiple transformer objects.

    Examples
    --------
    >>> from sklearn.decomposition import PCA, TruncatedSVD
    >>> from sklearn.pipeline import make_union
    >>> make_union(PCA(), TruncatedSVD())
     FeatureUnion(transformer_list=[('pca', PCA()),
                                   ('truncatedsvd', TruncatedSVD())])
    """
    n_jobs = kwargs.pop('n_jobs', None)
    verbose = kwargs.pop('verbose', False)
    if kwargs:
        # We do not currently support `transformer_weights` as we may want to
        # change its type spec in make_union
        raise TypeError('Unknown keyword arguments: "{}"'
                        .format(list(kwargs.keys())[0]))
    return FeatureUnion(
        _name_estimators(transformers), n_jobs=n_jobs, verbose=verbose)<|MERGE_RESOLUTION|>--- conflicted
+++ resolved
@@ -894,20 +894,11 @@
         self : FeatureUnion
             This estimator
         """
-<<<<<<< HEAD
-        if not isinstance(self.transformer_list, list):
-            self.transformer_list = list(self.transformer_list)
-        self._validate_transformers()
-        transformers = Parallel(n_jobs=self.n_jobs)(
-            delayed(_fit_one_transformer)(trans, X, y)
-            for _, trans, _ in self._iter())
-=======
         transformers = self._parallel_func(X, y, {}, _fit_one)
         if not transformers:
             # All transformers are None
             return self
 
->>>>>>> 5cf88db2
         self._update_transformer_list(transformers)
         return self
 
