--- conflicted
+++ resolved
@@ -222,8 +222,6 @@
   output : '@BASENAME@.cpp',
 )
 
-<<<<<<< HEAD
-=======
 # Write file in Meson build dir to be able to figure out from Python code
 # whether scikit-learn was built with Meson. Adapted from pandas
 # _version_meson.py.
@@ -236,7 +234,18 @@
     install_dir: py.get_install_dir() / 'sklearn'
 )
 
->>>>>>> 09960fe4
+# Write file in Meson build dir to be able to figure out from Python code
+# whether scikit-learn was built with Meson. Adapted from pandas
+# _version_meson.py.
+custom_target('write_built_with_meson_file',
+    output: '_built_with_meson.py',
+    command: [
+        py, '-c', 'with open("sklearn/_built_with_meson.py", "w") as f: f.write("")'
+    ],
+    install: true,
+    install_dir: py.get_install_dir() / 'sklearn'
+)
+
 extensions = ['_isotonic']
 
 py.extension_module(
