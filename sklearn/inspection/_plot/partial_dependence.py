# Authors: The scikit-learn developers
# SPDX-License-Identifier: BSD-3-Clause

import numbers
from itertools import chain
from math import ceil

import numpy as np
from scipy import sparse
from scipy.stats.mstats import mquantiles

from ...base import is_regressor
from ...utils import (
    Bunch,
    _safe_indexing,
    check_array,
    check_random_state,
)
from ...utils._encode import _unique
from ...utils._optional_dependencies import check_matplotlib_support
from ...utils._plotting import _validate_style_kwargs
from ...utils.parallel import Parallel, delayed
from .. import partial_dependence
from .._pd_utils import _check_feature_names, _get_feature_index


class PartialDependenceDisplay:
    """Partial Dependence Plot (PDP).

    Partial Dependence Plot (PDP) and
    Individual Conditional Expectation (ICE) visualization.

    It is recommended to use
    :func:`~sklearn.inspection.PartialDependenceDisplay.from_estimator` to create a
    :class:`~sklearn.inspection.PartialDependenceDisplay`. All parameters are stored
    as attributes.

<<<<<<< HEAD
    For general information regarding scikit-learn visualization tools, see the
    :ref:`Visualization Guide <visualizations>`.
    For guidance on interpreting partial dependence and ICE plots, refer to the
    :ref:`Partial Dependence and ICE plots section <partial_dependence>`.
=======
    For general information regarding `scikit-learn` visualization tools, see
    the :ref:`Visualization Guide <visualizations>`.
    For guidance on interpreting these plots, refer to the
    :ref:`Partial Dependence and ICE plots <partial_dependence>`.

    For an example on how to use this class, see the following example:
    :ref:`sphx_glr_auto_examples_miscellaneous_plot_partial_dependence_visualization_api.py`.
>>>>>>> dff0eab2

    .. versionadded:: 0.22

    Parameters
    ----------
    pd_results : list of Bunch
        Results of :func:`~sklearn.inspection.partial_dependence` for
        ``features``.

    features : list of (int,) or list of (int, int)
        Indices of features for a given plot. A tuple of one integer will plot
        a partial dependence curve of one feature. A tuple of two integers will
        plot a two-way partial dependence curve as a contour plot.

    feature_names : list of str
        Feature names corresponding to the indices in ``features``.

    target_idx : int

        - In a multiclass setting, specifies the class for which the PDPs
          should be computed. Note that for binary classification, the
          positive class (index 1) is always used.
        - In a multioutput setting, specifies the task for which the PDPs
          should be computed.

        Ignored in binary classification or classical regression settings.

    deciles : dict
        Deciles for feature indices in ``features``.

    kind : {'average', 'individual', 'both'} or list of such str, \
            default='average'
        Whether to plot the partial dependence averaged across all the samples
        in the dataset or one line per sample or both.

        - ``kind='average'`` results in the traditional PD plot;
        - ``kind='individual'`` results in the ICE plot;
        - ``kind='both'`` results in plotting both the ICE and PD on the same
          plot.

        A list of such strings can be provided to specify `kind` on a per-plot
        basis. The length of the list should be the same as the number of
        interaction requested in `features`.

        .. note::
           ICE ('individual' or 'both') is not a valid option for 2-ways
           interactions plot. As a result, an error will be raised.
           2-ways interaction plots should always be configured to
           use the 'average' kind instead.

        .. note::
           The fast ``method='recursion'`` option is only available for
           `kind='average'` and `sample_weights=None`. Computing individual
           dependencies and doing weighted averages requires using the slower
           `method='brute'`.

        .. versionadded:: 0.24
           Add `kind` parameter with `'average'`, `'individual'`, and `'both'`
           options.

        .. versionadded:: 1.1
           Add the possibility to pass a list of string specifying `kind`
           for each plot.

    subsample : float, int or None, default=1000
        Sampling for ICE curves when `kind` is 'individual' or 'both'.
        If float, should be between 0.0 and 1.0 and represent the proportion
        of the dataset to be used to plot ICE curves. If int, represents the
        maximum absolute number of samples to use.

        Note that the full dataset is still used to calculate partial
        dependence when `kind='both'`.

        .. versionadded:: 0.24

    random_state : int, RandomState instance or None, default=None
        Controls the randomness of the selected samples when subsamples is not
        `None`. See :term:`Glossary <random_state>` for details.

        .. versionadded:: 0.24

    is_categorical : list of (bool,) or list of (bool, bool), default=None
        Whether each target feature in `features` is categorical or not.
        The list should be same size as `features`. If `None`, all features
        are assumed to be continuous.

        .. versionadded:: 1.2

    Attributes
    ----------
    bounding_ax_ : matplotlib Axes or None
        If `ax` is an axes or None, the `bounding_ax_` is the axes where the
        grid of partial dependence plots are drawn. If `ax` is a list of axes
        or a numpy array of axes, `bounding_ax_` is None.

    axes_ : ndarray of matplotlib Axes
        If `ax` is an axes or None, `axes_[i, j]` is the axes on the i-th row
        and j-th column. If `ax` is a list of axes, `axes_[i]` is the i-th item
        in `ax`. Elements that are None correspond to a nonexisting axes in
        that position.

    lines_ : ndarray of matplotlib Artists
        If `ax` is an axes or None, `lines_[i, j]` is the partial dependence
        curve on the i-th row and j-th column. If `ax` is a list of axes,
        `lines_[i]` is the partial dependence curve corresponding to the i-th
        item in `ax`. Elements that are None correspond to a nonexisting axes
        or an axes that does not include a line plot.

    deciles_vlines_ : ndarray of matplotlib LineCollection
        If `ax` is an axes or None, `vlines_[i, j]` is the line collection
        representing the x axis deciles of the i-th row and j-th column. If
        `ax` is a list of axes, `vlines_[i]` corresponds to the i-th item in
        `ax`. Elements that are None correspond to a nonexisting axes or an
        axes that does not include a PDP plot.

        .. versionadded:: 0.23

    deciles_hlines_ : ndarray of matplotlib LineCollection
        If `ax` is an axes or None, `vlines_[i, j]` is the line collection
        representing the y axis deciles of the i-th row and j-th column. If
        `ax` is a list of axes, `vlines_[i]` corresponds to the i-th item in
        `ax`. Elements that are None correspond to a nonexisting axes or an
        axes that does not include a 2-way plot.

        .. versionadded:: 0.23

    contours_ : ndarray of matplotlib Artists
        If `ax` is an axes or None, `contours_[i, j]` is the partial dependence
        plot on the i-th row and j-th column. If `ax` is a list of axes,
        `contours_[i]` is the partial dependence plot corresponding to the i-th
        item in `ax`. Elements that are None correspond to a nonexisting axes
        or an axes that does not include a contour plot.

    bars_ : ndarray of matplotlib Artists
        If `ax` is an axes or None, `bars_[i, j]` is the partial dependence bar
        plot on the i-th row and j-th column (for a categorical feature).
        If `ax` is a list of axes, `bars_[i]` is the partial dependence bar
        plot corresponding to the i-th item in `ax`. Elements that are None
        correspond to a nonexisting axes or an axes that does not include a
        bar plot.

        .. versionadded:: 1.2

    heatmaps_ : ndarray of matplotlib Artists
        If `ax` is an axes or None, `heatmaps_[i, j]` is the partial dependence
        heatmap on the i-th row and j-th column (for a pair of categorical
        features) . If `ax` is a list of axes, `heatmaps_[i]` is the partial
        dependence heatmap corresponding to the i-th item in `ax`. Elements
        that are None correspond to a nonexisting axes or an axes that does not
        include a heatmap.

        .. versionadded:: 1.2

    figure_ : matplotlib Figure
        Figure containing partial dependence plots.

    See Also
    --------
    partial_dependence : Compute Partial Dependence values.
    PartialDependenceDisplay.from_estimator : Plot Partial Dependence.

    Examples
    --------
    >>> import numpy as np
    >>> import matplotlib.pyplot as plt
    >>> from sklearn.datasets import make_friedman1
    >>> from sklearn.ensemble import GradientBoostingRegressor
    >>> from sklearn.inspection import PartialDependenceDisplay
    >>> from sklearn.inspection import partial_dependence
    >>> X, y = make_friedman1()
    >>> clf = GradientBoostingRegressor(n_estimators=10).fit(X, y)
    >>> features, feature_names = [(0,)], [f"Features #{i}" for i in range(X.shape[1])]
    >>> deciles = {0: np.linspace(0, 1, num=5)}
    >>> pd_results = partial_dependence(
    ...     clf, X, features=0, kind="average", grid_resolution=5)
    >>> display = PartialDependenceDisplay(
    ...     [pd_results], features=features, feature_names=feature_names,
    ...     target_idx=0, deciles=deciles
    ... )
    >>> display.plot(pdp_lim={1: (-1.38, 0.66)})
    <...>
    >>> plt.show()
    """

    def __init__(
        self,
        pd_results,
        *,
        features,
        feature_names,
        target_idx,
        deciles,
        kind="average",
        subsample=1000,
        random_state=None,
        is_categorical=None,
    ):
        self.pd_results = pd_results
        self.features = features
        self.feature_names = feature_names
        self.target_idx = target_idx
        self.deciles = deciles
        self.kind = kind
        self.subsample = subsample
        self.random_state = random_state
        self.is_categorical = is_categorical

    @classmethod
    def from_estimator(
        cls,
        estimator,
        X,
        features,
        *,
        sample_weight=None,
        categorical_features=None,
        feature_names=None,
        target=None,
        response_method="auto",
        n_cols=3,
        grid_resolution=100,
        percentiles=(0.05, 0.95),
        custom_values=None,
        method="auto",
        n_jobs=None,
        verbose=0,
        line_kw=None,
        ice_lines_kw=None,
        pd_line_kw=None,
        contour_kw=None,
        ax=None,
        kind="average",
        centered=False,
        subsample=1000,
        random_state=None,
    ):
        """Partial dependence (PD) and individual conditional expectation (ICE) plots.

        Partial dependence plots, individual conditional expectation plots, or an
        overlay of both can be plotted by setting the ``kind`` parameter. The
        plots are arranged in a grid with ``n_cols`` columns. Two-way plots are
        shown as contours. Deciles of feature values are marked as tick lines.

        It is recommended to use
        :meth:`~sklearn.inspection.PartialDependenceDisplay.from_estimator`
        and see the :ref:`Visualization Guide <visualizations>` for plotting API,
        and the :ref:`Partial Dependence and ICE plots section <partial_dependence>`
        for interpretation guidance.

        Read more in
        :ref:`sphx_glr_auto_examples_inspection_plot_partial_dependence.py`
        and the :ref:`User Guide <partial_dependence>`.

        .. note::

            :func:`PartialDependenceDisplay.from_estimator` does not support using the
            same axes with multiple calls. To plot the partial dependence for
            multiple estimators, please pass the axes created by the first call to the
            second call::

               >>> from sklearn.inspection import PartialDependenceDisplay
               >>> from sklearn.datasets import make_friedman1
               >>> from sklearn.linear_model import LinearRegression
               >>> from sklearn.ensemble import RandomForestRegressor
               >>> X, y = make_friedman1()
               >>> est1 = LinearRegression().fit(X, y)
               >>> est2 = RandomForestRegressor().fit(X, y)
               >>> disp1 = PartialDependenceDisplay.from_estimator(est1, X,
               ...                                                 [1, 2])
               >>> disp2 = PartialDependenceDisplay.from_estimator(est2, X, [1, 2],
               ...                                                 ax=disp1.axes_)

        .. warning::

            For :class:`~sklearn.ensemble.GradientBoostingClassifier` and
            :class:`~sklearn.ensemble.GradientBoostingRegressor`, the
            `'recursion'` method (used by default) will not account for the `init`
            predictor of the boosting process. In practice, this will produce
            the same values as `'brute'` up to a constant offset in the target
            response, provided that `init` is a constant estimator (which is the
            default). However, if `init` is not a constant estimator, the
            partial dependence values are incorrect for `'recursion'` because the
            offset will be sample-dependent. It is preferable to use the `'brute'`
            method. Note that this only applies to
            :class:`~sklearn.ensemble.GradientBoostingClassifier` and
            :class:`~sklearn.ensemble.GradientBoostingRegressor`, not to
            :class:`~sklearn.ensemble.HistGradientBoostingClassifier` and
            :class:`~sklearn.ensemble.HistGradientBoostingRegressor`.

        .. versionadded:: 1.0

        Parameters
        ----------
        estimator : BaseEstimator
            A fitted estimator object implementing :term:`predict`,
            :term:`predict_proba`, or :term:`decision_function`.
            Multioutput-multiclass classifiers are not supported.

        X : {array-like, dataframe} of shape (n_samples, n_features)
            ``X`` is used to generate a grid of values for the target
            ``features`` (where the partial dependence will be evaluated), and
            also to generate values for the complement features when the
            `method` is `'brute'`.

        features : list of {int, str, pair of int, pair of str}
            The target features for which to create the PDPs.
            If `features[i]` is an integer or a string, a one-way PDP is created;
            if `features[i]` is a tuple, a two-way PDP is created (only supported
            with `kind='average'`). Each tuple must be of size 2.
            If any entry is a string, then it must be in ``feature_names``.

        sample_weight : array-like of shape (n_samples,), default=None
            Sample weights are used to calculate weighted means when averaging the
            model output. If `None`, then samples are equally weighted. If
            `sample_weight` is not `None`, then `method` will be set to `'brute'`.
            Note that `sample_weight` is ignored for `kind='individual'`.

            .. versionadded:: 1.3

        categorical_features : array-like of shape (n_features,) or shape \
                (n_categorical_features,), dtype={bool, int, str}, default=None
            Indicates the categorical features.

            - `None`: no feature will be considered categorical;
            - boolean array-like: boolean mask of shape `(n_features,)`
              indicating which features are categorical. Thus, this array has
              the same shape has `X.shape[1]`;
            - integer or string array-like: integer indices or strings
              indicating categorical features.

            .. versionadded:: 1.2

        feature_names : array-like of shape (n_features,), dtype=str, default=None
            Name of each feature; `feature_names[i]` holds the name of the feature
            with index `i`.
            By default, the name of the feature corresponds to their numerical
            index for NumPy array and their column name for pandas dataframe.

        target : int, default=None
            - In a multiclass setting, specifies the class for which the PDPs
              should be computed. Note that for binary classification, the
              positive class (index 1) is always used.
            - In a multioutput setting, specifies the task for which the PDPs
              should be computed.

            Ignored in binary classification or classical regression settings.

        response_method : {'auto', 'predict_proba', 'decision_function'}, \
                default='auto'
            Specifies whether to use :term:`predict_proba` or
            :term:`decision_function` as the target response. For regressors
            this parameter is ignored and the response is always the output of
            :term:`predict`. By default, :term:`predict_proba` is tried first
            and we revert to :term:`decision_function` if it doesn't exist. If
            ``method`` is `'recursion'`, the response is always the output of
            :term:`decision_function`.

        n_cols : int, default=3
            The maximum number of columns in the grid plot. Only active when `ax`
            is a single axis or `None`.

        grid_resolution : int, default=100
            The number of equally spaced points on the axes of the plots, for each
            target feature.
            This parameter is overridden by `custom_values` if that parameter is set.

        percentiles : tuple of float, default=(0.05, 0.95)
            The lower and upper percentile used to create the extreme values
            for the PDP axes. Must be in [0, 1].
            This parameter is overridden by `custom_values` if that parameter is set.

        custom_values : dict
            A dictionary mapping the index of an element of `features` to an
            array of values where the partial dependence should be calculated
            for that feature. Setting a range of values for a feature overrides
            `grid_resolution` and `percentiles`.

            .. versionadded:: 1.7

        method : str, default='auto'
            The method used to calculate the averaged predictions:

            - `'recursion'` is only supported for some tree-based estimators
              (namely
              :class:`~sklearn.ensemble.GradientBoostingClassifier`,
              :class:`~sklearn.ensemble.GradientBoostingRegressor`,
              :class:`~sklearn.ensemble.HistGradientBoostingClassifier`,
              :class:`~sklearn.ensemble.HistGradientBoostingRegressor`,
              :class:`~sklearn.tree.DecisionTreeRegressor`,
              :class:`~sklearn.ensemble.RandomForestRegressor`
              but is more efficient in terms of speed.
              With this method, the target response of a
              classifier is always the decision function, not the predicted
              probabilities. Since the `'recursion'` method implicitly computes
              the average of the ICEs by design, it is not compatible with ICE and
              thus `kind` must be `'average'`.

            - `'brute'` is supported for any estimator, but is more
              computationally intensive.

            - `'auto'`: the `'recursion'` is used for estimators that support it,
              and `'brute'` is used otherwise. If `sample_weight` is not `None`,
              then `'brute'` is used regardless of the estimator.

            Please see :ref:`this note <pdp_method_differences>` for
            differences between the `'brute'` and `'recursion'` method.

        n_jobs : int, default=None
            The number of CPUs to use to compute the partial dependences.
            Computation is parallelized over features specified by the `features`
            parameter.

            ``None`` means 1 unless in a :obj:`joblib.parallel_backend` context.
            ``-1`` means using all processors. See :term:`Glossary <n_jobs>`
            for more details.

        verbose : int, default=0
            Verbose output during PD computations.

        line_kw : dict, default=None
            Dict with keywords passed to the ``matplotlib.pyplot.plot`` call.
            For one-way partial dependence plots. It can be used to define common
            properties for both `ice_lines_kw` and `pdp_line_kw`.

        ice_lines_kw : dict, default=None
            Dictionary with keywords passed to the `matplotlib.pyplot.plot` call.
            For ICE lines in the one-way partial dependence plots.
            The key value pairs defined in `ice_lines_kw` takes priority over
            `line_kw`.

        pd_line_kw : dict, default=None
            Dictionary with keywords passed to the `matplotlib.pyplot.plot` call.
            For partial dependence in one-way partial dependence plots.
            The key value pairs defined in `pd_line_kw` takes priority over
            `line_kw`.

        contour_kw : dict, default=None
            Dict with keywords passed to the ``matplotlib.pyplot.contourf`` call.
            For two-way partial dependence plots.

        ax : Matplotlib axes or array-like of Matplotlib axes, default=None
            - If a single axis is passed in, it is treated as a bounding axes
              and a grid of partial dependence plots will be drawn within
              these bounds. The `n_cols` parameter controls the number of
              columns in the grid.
            - If an array-like of axes are passed in, the partial dependence
              plots will be drawn directly into these axes.
            - If `None`, a figure and a bounding axes is created and treated
              as the single axes case.

        kind : {'average', 'individual', 'both'}, default='average'
            Whether to plot the partial dependence averaged across all the samples
            in the dataset or one line per sample or both.

            - ``kind='average'`` results in the traditional PD plot;
            - ``kind='individual'`` results in the ICE plot.

            Note that the fast `method='recursion'` option is only available for
            `kind='average'` and `sample_weights=None`. Computing individual
            dependencies and doing weighted averages requires using the slower
            `method='brute'`.

        centered : bool, default=False
            If `True`, the ICE and PD lines will start at the origin of the
            y-axis. By default, no centering is done.

            .. versionadded:: 1.1

        subsample : float, int or None, default=1000
            Sampling for ICE curves when `kind` is 'individual' or 'both'.
            If `float`, should be between 0.0 and 1.0 and represent the proportion
            of the dataset to be used to plot ICE curves. If `int`, represents the
            absolute number samples to use.

            Note that the full dataset is still used to calculate averaged partial
            dependence when `kind='both'`.

        random_state : int, RandomState instance or None, default=None
            Controls the randomness of the selected samples when subsamples is not
            `None` and `kind` is either `'both'` or `'individual'`.
            See :term:`Glossary <random_state>` for details.

        Returns
        -------
        display : :class:`~sklearn.inspection.PartialDependenceDisplay`

        See Also
        --------
        partial_dependence : Compute Partial Dependence values.

        Examples
        --------
        >>> import matplotlib.pyplot as plt
        >>> from sklearn.datasets import make_friedman1
        >>> from sklearn.ensemble import GradientBoostingRegressor
        >>> from sklearn.inspection import PartialDependenceDisplay
        >>> X, y = make_friedman1()
        >>> clf = GradientBoostingRegressor(n_estimators=10).fit(X, y)
        >>> PartialDependenceDisplay.from_estimator(clf, X, [0, (0, 1)])
        <...>
        >>> plt.show()
        """
        check_matplotlib_support(f"{cls.__name__}.from_estimator")
        import matplotlib.pyplot as plt

        # set target_idx for multi-class estimators
        if hasattr(estimator, "classes_") and np.size(estimator.classes_) > 2:
            if target is None:
                raise ValueError("target must be specified for multi-class")
            target_idx = np.searchsorted(estimator.classes_, target)
            if (
                not (0 <= target_idx < len(estimator.classes_))
                or estimator.classes_[target_idx] != target
            ):
                raise ValueError("target not in est.classes_, got {}".format(target))
        else:
            # regression and binary classification
            target_idx = 0

        # Use check_array only on lists and other non-array-likes / sparse. Do not
        # convert DataFrame into a NumPy array.
        if not (hasattr(X, "__array__") or sparse.issparse(X)):
            X = check_array(X, ensure_all_finite="allow-nan", dtype=object)
        n_features = X.shape[1]

        feature_names = _check_feature_names(X, feature_names)
        # expand kind to always be a list of str
        kind_ = [kind] * len(features) if isinstance(kind, str) else kind
        if len(kind_) != len(features):
            raise ValueError(
                "When `kind` is provided as a list of strings, it should contain "
                f"as many elements as `features`. `kind` contains {len(kind_)} "
                f"element(s) and `features` contains {len(features)} element(s)."
            )

        # convert features into a seq of int tuples
        tmp_features, ice_for_two_way_pd = [], []
        for kind_plot, fxs in zip(kind_, features):
            if isinstance(fxs, (numbers.Integral, str)):
                fxs = (fxs,)
            try:
                fxs = tuple(
                    _get_feature_index(fx, feature_names=feature_names) for fx in fxs
                )
            except TypeError as e:
                raise ValueError(
                    "Each entry in features must be either an int, "
                    "a string, or an iterable of size at most 2."
                ) from e
            if not 1 <= np.size(fxs) <= 2:
                raise ValueError(
                    "Each entry in features must be either an int, "
                    "a string, or an iterable of size at most 2."
                )
            # store the information if 2-way PD was requested with ICE to later
            # raise a ValueError with an exhaustive list of problematic
            # settings.
            ice_for_two_way_pd.append(kind_plot != "average" and np.size(fxs) > 1)

            tmp_features.append(fxs)

        if any(ice_for_two_way_pd):
            # raise an error and be specific regarding the parameter values
            # when 1- and 2-way PD were requested
            kind_ = [
                "average" if forcing_average else kind_plot
                for forcing_average, kind_plot in zip(ice_for_two_way_pd, kind_)
            ]
            raise ValueError(
                "ICE plot cannot be rendered for 2-way feature interactions. "
                "2-way feature interactions mandates PD plots using the "
                "'average' kind: "
                f"features={features!r} should be configured to use "
                f"kind={kind_!r} explicitly."
            )
        features = tmp_features

        if categorical_features is None:
            is_categorical = [
                (False,) if len(fxs) == 1 else (False, False) for fxs in features
            ]
        else:
            # we need to create a boolean indicator of which features are
            # categorical from the categorical_features list.
            categorical_features = np.asarray(categorical_features)
            if categorical_features.dtype.kind == "b":
                # categorical features provided as a list of boolean
                if categorical_features.size != n_features:
                    raise ValueError(
                        "When `categorical_features` is a boolean array-like, "
                        "the array should be of shape (n_features,). Got "
                        f"{categorical_features.size} elements while `X` contains "
                        f"{n_features} features."
                    )
                is_categorical = [
                    tuple(categorical_features[fx] for fx in fxs) for fxs in features
                ]
            elif categorical_features.dtype.kind in ("i", "O", "U"):
                # categorical features provided as a list of indices or feature names
                categorical_features_idx = [
                    _get_feature_index(cat, feature_names=feature_names)
                    for cat in categorical_features
                ]
                is_categorical = [
                    tuple([idx in categorical_features_idx for idx in fxs])
                    for fxs in features
                ]
            else:
                raise ValueError(
                    "Expected `categorical_features` to be an array-like of boolean,"
                    f" integer, or string. Got {categorical_features.dtype} instead."
                )

            for cats in is_categorical:
                if np.size(cats) == 2 and (cats[0] != cats[1]):
                    raise ValueError(
                        "Two-way partial dependence plots are not supported for pairs"
                        " of continuous and categorical features."
                    )

            # collect the indices of the categorical features targeted by the partial
            # dependence computation
            categorical_features_targeted = set(
                [
                    fx
                    for fxs, cats in zip(features, is_categorical)
                    for fx in fxs
                    if any(cats)
                ]
            )
            if categorical_features_targeted:
                min_n_cats = min(
                    [
                        len(_unique(_safe_indexing(X, idx, axis=1)))
                        for idx in categorical_features_targeted
                    ]
                )
                if grid_resolution < min_n_cats:
                    raise ValueError(
                        "The resolution of the computed grid is less than the "
                        "minimum number of categories in the targeted categorical "
                        "features. Expect the `grid_resolution` to be greater than "
                        f"{min_n_cats}. Got {grid_resolution} instead."
                    )

            for is_cat, kind_plot in zip(is_categorical, kind_):
                if any(is_cat) and kind_plot != "average":
                    raise ValueError(
                        "It is not possible to display individual effects for"
                        " categorical features."
                    )

        # Early exit if the axes does not have the correct number of axes
        if ax is not None and not isinstance(ax, plt.Axes):
            axes = np.asarray(ax, dtype=object)
            if axes.size != len(features):
                raise ValueError(
                    "Expected ax to have {} axes, got {}".format(
                        len(features), axes.size
                    )
                )

        for i in chain.from_iterable(features):
            if i >= len(feature_names):
                raise ValueError(
                    "All entries of features must be less than "
                    "len(feature_names) = {0}, got {1}.".format(len(feature_names), i)
                )

        if isinstance(subsample, numbers.Integral):
            if subsample <= 0:
                raise ValueError(
                    f"When an integer, subsample={subsample} should be positive."
                )
        elif isinstance(subsample, numbers.Real):
            if subsample <= 0 or subsample >= 1:
                raise ValueError(
                    f"When a floating-point, subsample={subsample} should be in "
                    "the (0, 1) range."
                )

        # compute predictions and/or averaged predictions
        pd_results = Parallel(n_jobs=n_jobs, verbose=verbose)(
            delayed(partial_dependence)(
                estimator,
                X,
                fxs,
                sample_weight=sample_weight,
                feature_names=feature_names,
                categorical_features=categorical_features,
                response_method=response_method,
                method=method,
                grid_resolution=grid_resolution,
                percentiles=percentiles,
                kind=kind_plot,
                custom_values=custom_values,
            )
            for kind_plot, fxs in zip(kind_, features)
        )

        # For multioutput regression, we can only check the validity of target
        # now that we have the predictions.
        # Also note: as multiclass-multioutput classifiers are not supported,
        # multiclass and multioutput scenario are mutually exclusive. So there is
        # no risk of overwriting target_idx here.
        pd_result = pd_results[0]  # checking the first result is enough
        n_tasks = (
            pd_result.average.shape[0]
            if kind_[0] == "average"
            else pd_result.individual.shape[0]
        )
        if is_regressor(estimator) and n_tasks > 1:
            if target is None:
                raise ValueError("target must be specified for multi-output regressors")
            if not 0 <= target <= n_tasks:
                raise ValueError(
                    "target must be in [0, n_tasks], got {}.".format(target)
                )
            target_idx = target

        deciles = {}
        for fxs, cats in zip(features, is_categorical):
            for fx, cat in zip(fxs, cats):
                if not cat and fx not in deciles:
                    X_col = _safe_indexing(X, fx, axis=1)
                    deciles[fx] = mquantiles(X_col, prob=np.arange(0.1, 1.0, 0.1))

        display = cls(
            pd_results=pd_results,
            features=features,
            feature_names=feature_names,
            target_idx=target_idx,
            deciles=deciles,
            kind=kind,
            subsample=subsample,
            random_state=random_state,
            is_categorical=is_categorical,
        )
        return display.plot(
            ax=ax,
            n_cols=n_cols,
            line_kw=line_kw,
            ice_lines_kw=ice_lines_kw,
            pd_line_kw=pd_line_kw,
            contour_kw=contour_kw,
            centered=centered,
        )

    def _get_sample_count(self, n_samples):
        """Compute the number of samples as an integer."""
        if isinstance(self.subsample, numbers.Integral):
            if self.subsample < n_samples:
                return self.subsample
            return n_samples
        elif isinstance(self.subsample, numbers.Real):
            return ceil(n_samples * self.subsample)
        return n_samples

    def _plot_ice_lines(
        self,
        preds,
        feature_values,
        n_ice_to_plot,
        ax,
        pd_plot_idx,
        n_total_lines_by_plot,
        individual_line_kw,
    ):
        """Plot the ICE lines.

        Parameters
        ----------
        preds : ndarray of shape \
                (n_instances, n_grid_points)
            The predictions computed for all points of `feature_values` for a
            given feature for all samples in `X`.
        feature_values : ndarray of shape (n_grid_points,)
            The feature values for which the predictions have been computed.
        n_ice_to_plot : int
            The number of ICE lines to plot.
        ax : Matplotlib axes
            The axis on which to plot the ICE lines.
        pd_plot_idx : int
            The sequential index of the plot. It will be unraveled to find the
            matching 2D position in the grid layout.
        n_total_lines_by_plot : int
            The total number of lines expected to be plot on the axis.
        individual_line_kw : dict
            Dict with keywords passed when plotting the ICE lines.
        """
        rng = check_random_state(self.random_state)
        # subsample ice
        ice_lines_idx = rng.choice(
            preds.shape[0],
            n_ice_to_plot,
            replace=False,
        )
        ice_lines_subsampled = preds[ice_lines_idx, :]
        # plot the subsampled ice
        for ice_idx, ice in enumerate(ice_lines_subsampled):
            line_idx = np.unravel_index(
                pd_plot_idx * n_total_lines_by_plot + ice_idx, self.lines_.shape
            )
            self.lines_[line_idx] = ax.plot(
                feature_values, ice.ravel(), **individual_line_kw
            )[0]

    def _plot_average_dependence(
        self,
        avg_preds,
        feature_values,
        ax,
        pd_line_idx,
        line_kw,
        categorical,
        bar_kw,
    ):
        """Plot the average partial dependence.

        Parameters
        ----------
        avg_preds : ndarray of shape (n_grid_points,)
            The average predictions for all points of `feature_values` for a
            given feature for all samples in `X`.
        feature_values : ndarray of shape (n_grid_points,)
            The feature values for which the predictions have been computed.
        ax : Matplotlib axes
            The axis on which to plot the average PD.
        pd_line_idx : int
            The sequential index of the plot. It will be unraveled to find the
            matching 2D position in the grid layout.
        line_kw : dict
            Dict with keywords passed when plotting the PD plot.
        categorical : bool
            Whether feature is categorical.
        bar_kw: dict
            Dict with keywords passed when plotting the PD bars (categorical).
        """
        if categorical:
            bar_idx = np.unravel_index(pd_line_idx, self.bars_.shape)
            self.bars_[bar_idx] = ax.bar(feature_values, avg_preds, **bar_kw)[0]
            ax.tick_params(axis="x", rotation=90)
        else:
            line_idx = np.unravel_index(pd_line_idx, self.lines_.shape)
            self.lines_[line_idx] = ax.plot(
                feature_values,
                avg_preds,
                **line_kw,
            )[0]

    def _plot_one_way_partial_dependence(
        self,
        kind,
        preds,
        avg_preds,
        feature_values,
        feature_idx,
        n_ice_lines,
        ax,
        n_cols,
        pd_plot_idx,
        n_lines,
        ice_lines_kw,
        pd_line_kw,
        categorical,
        bar_kw,
        pdp_lim,
    ):
        """Plot 1-way partial dependence: ICE and PDP.

        Parameters
        ----------
        kind : str
            The kind of partial plot to draw.
        preds : ndarray of shape \
                (n_instances, n_grid_points) or None
            The predictions computed for all points of `feature_values` for a
            given feature for all samples in `X`.
        avg_preds : ndarray of shape (n_grid_points,)
            The average predictions for all points of `feature_values` for a
            given feature for all samples in `X`.
        feature_values : ndarray of shape (n_grid_points,)
            The feature values for which the predictions have been computed.
        feature_idx : int
            The index corresponding to the target feature.
        n_ice_lines : int
            The number of ICE lines to plot.
        ax : Matplotlib axes
            The axis on which to plot the ICE and PDP lines.
        n_cols : int or None
            The number of column in the axis.
        pd_plot_idx : int
            The sequential index of the plot. It will be unraveled to find the
            matching 2D position in the grid layout.
        n_lines : int
            The total number of lines expected to be plot on the axis.
        ice_lines_kw : dict
            Dict with keywords passed when plotting the ICE lines.
        pd_line_kw : dict
            Dict with keywords passed when plotting the PD plot.
        categorical : bool
            Whether feature is categorical.
        bar_kw: dict
            Dict with keywords passed when plotting the PD bars (categorical).
        pdp_lim : dict
            Global min and max average predictions, such that all plots will
            have the same scale and y limits. `pdp_lim[1]` is the global min
            and max for single partial dependence curves.
        """
        from matplotlib import transforms

        if kind in ("individual", "both"):
            self._plot_ice_lines(
                preds[self.target_idx],
                feature_values,
                n_ice_lines,
                ax,
                pd_plot_idx,
                n_lines,
                ice_lines_kw,
            )

        if kind in ("average", "both"):
            # the average is stored as the last line
            if kind == "average":
                pd_line_idx = pd_plot_idx
            else:
                pd_line_idx = pd_plot_idx * n_lines + n_ice_lines
            self._plot_average_dependence(
                avg_preds[self.target_idx].ravel(),
                feature_values,
                ax,
                pd_line_idx,
                pd_line_kw,
                categorical,
                bar_kw,
            )

        trans = transforms.blended_transform_factory(ax.transData, ax.transAxes)
        # create the decile line for the vertical axis
        vlines_idx = np.unravel_index(pd_plot_idx, self.deciles_vlines_.shape)
        if self.deciles.get(feature_idx[0], None) is not None:
            self.deciles_vlines_[vlines_idx] = ax.vlines(
                self.deciles[feature_idx[0]],
                0,
                0.05,
                transform=trans,
                color="k",
            )
        # reset ylim which was overwritten by vlines
        min_val = min(val[0] for val in pdp_lim.values())
        max_val = max(val[1] for val in pdp_lim.values())
        ax.set_ylim([min_val, max_val])

        # Set xlabel if it is not already set
        if not ax.get_xlabel():
            ax.set_xlabel(self.feature_names[feature_idx[0]])

        if n_cols is None or pd_plot_idx % n_cols == 0:
            if not ax.get_ylabel():
                ax.set_ylabel("Partial dependence")
        else:
            ax.set_yticklabels([])

        if pd_line_kw.get("label", None) and kind != "individual" and not categorical:
            ax.legend()

    def _plot_two_way_partial_dependence(
        self,
        avg_preds,
        feature_values,
        feature_idx,
        ax,
        pd_plot_idx,
        Z_level,
        contour_kw,
        categorical,
        heatmap_kw,
    ):
        """Plot 2-way partial dependence.

        Parameters
        ----------
        avg_preds : ndarray of shape \
                (n_instances, n_grid_points, n_grid_points)
            The average predictions for all points of `feature_values[0]` and
            `feature_values[1]` for some given features for all samples in `X`.
        feature_values : seq of 1d array
            A sequence of array of the feature values for which the predictions
            have been computed.
        feature_idx : tuple of int
            The indices of the target features
        ax : Matplotlib axes
            The axis on which to plot the ICE and PDP lines.
        pd_plot_idx : int
            The sequential index of the plot. It will be unraveled to find the
            matching 2D position in the grid layout.
        Z_level : ndarray of shape (8, 8)
            The Z-level used to encode the average predictions.
        contour_kw : dict
            Dict with keywords passed when plotting the contours.
        categorical : bool
            Whether features are categorical.
        heatmap_kw: dict
            Dict with keywords passed when plotting the PD heatmap
            (categorical).
        """
        if categorical:
            import matplotlib.pyplot as plt

            default_im_kw = dict(interpolation="nearest", cmap="viridis")
            im_kw = {**default_im_kw, **heatmap_kw}

            data = avg_preds[self.target_idx]
            im = ax.imshow(data, **im_kw)
            text = None
            cmap_min, cmap_max = im.cmap(0), im.cmap(1.0)

            text = np.empty_like(data, dtype=object)
            # print text with appropriate color depending on background
            thresh = (data.max() + data.min()) / 2.0

            for flat_index in range(data.size):
                row, col = np.unravel_index(flat_index, data.shape)
                color = cmap_max if data[row, col] < thresh else cmap_min

                values_format = ".2f"
                text_data = format(data[row, col], values_format)

                text_kwargs = dict(ha="center", va="center", color=color)
                text[row, col] = ax.text(col, row, text_data, **text_kwargs)

            fig = ax.figure
            fig.colorbar(im, ax=ax)
            ax.set(
                xticks=np.arange(len(feature_values[1])),
                yticks=np.arange(len(feature_values[0])),
                xticklabels=feature_values[1],
                yticklabels=feature_values[0],
                xlabel=self.feature_names[feature_idx[1]],
                ylabel=self.feature_names[feature_idx[0]],
            )

            plt.setp(ax.get_xticklabels(), rotation="vertical")

            heatmap_idx = np.unravel_index(pd_plot_idx, self.heatmaps_.shape)
            self.heatmaps_[heatmap_idx] = im
        else:
            from matplotlib import transforms

            XX, YY = np.meshgrid(feature_values[0], feature_values[1])
            Z = avg_preds[self.target_idx].T
            CS = ax.contour(XX, YY, Z, levels=Z_level, linewidths=0.5, colors="k")
            contour_idx = np.unravel_index(pd_plot_idx, self.contours_.shape)
            self.contours_[contour_idx] = ax.contourf(
                XX,
                YY,
                Z,
                levels=Z_level,
                vmax=Z_level[-1],
                vmin=Z_level[0],
                **contour_kw,
            )
            ax.clabel(CS, fmt="%2.2f", colors="k", fontsize=10, inline=True)

            trans = transforms.blended_transform_factory(ax.transData, ax.transAxes)
            # create the decile line for the vertical axis
            xlim, ylim = ax.get_xlim(), ax.get_ylim()
            vlines_idx = np.unravel_index(pd_plot_idx, self.deciles_vlines_.shape)
            self.deciles_vlines_[vlines_idx] = ax.vlines(
                self.deciles[feature_idx[0]],
                0,
                0.05,
                transform=trans,
                color="k",
            )
            # create the decile line for the horizontal axis
            hlines_idx = np.unravel_index(pd_plot_idx, self.deciles_hlines_.shape)
            self.deciles_hlines_[hlines_idx] = ax.hlines(
                self.deciles[feature_idx[1]],
                0,
                0.05,
                transform=trans,
                color="k",
            )
            # reset xlim and ylim since they are overwritten by hlines and
            # vlines
            ax.set_xlim(xlim)
            ax.set_ylim(ylim)

            # set xlabel if it is not already set
            if not ax.get_xlabel():
                ax.set_xlabel(self.feature_names[feature_idx[0]])
            ax.set_ylabel(self.feature_names[feature_idx[1]])

    def plot(
        self,
        *,
        ax=None,
        n_cols=3,
        line_kw=None,
        ice_lines_kw=None,
        pd_line_kw=None,
        contour_kw=None,
        bar_kw=None,
        heatmap_kw=None,
        pdp_lim=None,
        centered=False,
    ):
        """Plot partial dependence plots.

        Parameters
        ----------
        ax : Matplotlib axes or array-like of Matplotlib axes, default=None
            - If a single axis is passed in, it is treated as a bounding axes
                and a grid of partial dependence plots will be drawn within
                these bounds. The `n_cols` parameter controls the number of
                columns in the grid.
            - If an array-like of axes are passed in, the partial dependence
                plots will be drawn directly into these axes.
            - If `None`, a figure and a bounding axes is created and treated
                as the single axes case.

        n_cols : int, default=3
            The maximum number of columns in the grid plot. Only active when
            `ax` is a single axes or `None`.

        line_kw : dict, default=None
            Dict with keywords passed to the `matplotlib.pyplot.plot` call.
            For one-way partial dependence plots.

        ice_lines_kw : dict, default=None
            Dictionary with keywords passed to the `matplotlib.pyplot.plot` call.
            For ICE lines in the one-way partial dependence plots.
            The key value pairs defined in `ice_lines_kw` takes priority over
            `line_kw`.

            .. versionadded:: 1.0

        pd_line_kw : dict, default=None
            Dictionary with keywords passed to the `matplotlib.pyplot.plot` call.
            For partial dependence in one-way partial dependence plots.
            The key value pairs defined in `pd_line_kw` takes priority over
            `line_kw`.

            .. versionadded:: 1.0

        contour_kw : dict, default=None
            Dict with keywords passed to the `matplotlib.pyplot.contourf`
            call for two-way partial dependence plots.

        bar_kw : dict, default=None
            Dict with keywords passed to the `matplotlib.pyplot.bar`
            call for one-way categorical partial dependence plots.

            .. versionadded:: 1.2

        heatmap_kw : dict, default=None
            Dict with keywords passed to the `matplotlib.pyplot.imshow`
            call for two-way categorical partial dependence plots.

            .. versionadded:: 1.2

        pdp_lim : dict, default=None
            Global min and max average predictions, such that all plots will have the
            same scale and y limits. `pdp_lim[1]` is the global min and max for single
            partial dependence curves. `pdp_lim[2]` is the global min and max for
            two-way partial dependence curves. If `None` (default), the limit will be
            inferred from the global minimum and maximum of all predictions.

            .. versionadded:: 1.1

        centered : bool, default=False
            If `True`, the ICE and PD lines will start at the origin of the
            y-axis. By default, no centering is done.

            .. versionadded:: 1.1

        Returns
        -------
        display : :class:`~sklearn.inspection.PartialDependenceDisplay`
            Returns a :class:`~sklearn.inspection.PartialDependenceDisplay`
            object that contains the partial dependence plots.
        """

        check_matplotlib_support("plot_partial_dependence")
        import matplotlib.pyplot as plt
        from matplotlib.gridspec import GridSpecFromSubplotSpec

        if isinstance(self.kind, str):
            kind = [self.kind] * len(self.features)
        else:
            kind = self.kind

        if self.is_categorical is None:
            is_categorical = [
                (False,) if len(fx) == 1 else (False, False) for fx in self.features
            ]
        else:
            is_categorical = self.is_categorical

        if len(kind) != len(self.features):
            raise ValueError(
                "When `kind` is provided as a list of strings, it should "
                "contain as many elements as `features`. `kind` contains "
                f"{len(kind)} element(s) and `features` contains "
                f"{len(self.features)} element(s)."
            )

        valid_kinds = {"average", "individual", "both"}
        if any([k not in valid_kinds for k in kind]):
            raise ValueError(
                f"Values provided to `kind` must be one of: {valid_kinds!r} or a list"
                f" of such values. Currently, kind={self.kind!r}"
            )

        # Center results before plotting
        if not centered:
            pd_results_ = self.pd_results
        else:
            pd_results_ = []
            for kind_plot, pd_result in zip(kind, self.pd_results):
                current_results = {"grid_values": pd_result["grid_values"]}

                if kind_plot in ("individual", "both"):
                    preds = pd_result.individual
                    preds = preds - preds[self.target_idx, :, 0, None]
                    current_results["individual"] = preds

                if kind_plot in ("average", "both"):
                    avg_preds = pd_result.average
                    avg_preds = avg_preds - avg_preds[self.target_idx, 0, None]
                    current_results["average"] = avg_preds

                pd_results_.append(Bunch(**current_results))

        if pdp_lim is None:
            # get global min and max average predictions of PD grouped by plot type
            pdp_lim = {}
            for kind_plot, pdp in zip(kind, pd_results_):
                values = pdp["grid_values"]
                preds = pdp.average if kind_plot == "average" else pdp.individual
                min_pd = preds[self.target_idx].min()
                max_pd = preds[self.target_idx].max()

                # expand the limits to account so that the plotted lines do not touch
                # the edges of the plot
                span = max_pd - min_pd
                min_pd -= 0.05 * span
                max_pd += 0.05 * span

                n_fx = len(values)
                old_min_pd, old_max_pd = pdp_lim.get(n_fx, (min_pd, max_pd))
                min_pd = min(min_pd, old_min_pd)
                max_pd = max(max_pd, old_max_pd)
                pdp_lim[n_fx] = (min_pd, max_pd)

        if line_kw is None:
            line_kw = {}
        if ice_lines_kw is None:
            ice_lines_kw = {}
        if pd_line_kw is None:
            pd_line_kw = {}
        if bar_kw is None:
            bar_kw = {}
        if heatmap_kw is None:
            heatmap_kw = {}

        if ax is None:
            _, ax = plt.subplots()

        if contour_kw is None:
            contour_kw = {}
        default_contour_kws = {"alpha": 0.75}
        contour_kw = _validate_style_kwargs(default_contour_kws, contour_kw)

        n_features = len(self.features)
        is_average_plot = [kind_plot == "average" for kind_plot in kind]
        if all(is_average_plot):
            # only average plots are requested
            n_ice_lines = 0
            n_lines = 1
        else:
            # we need to determine the number of ICE samples computed
            ice_plot_idx = is_average_plot.index(False)
            n_ice_lines = self._get_sample_count(
                len(pd_results_[ice_plot_idx].individual[0])
            )
            if any([kind_plot == "both" for kind_plot in kind]):
                n_lines = n_ice_lines + 1  # account for the average line
            else:
                n_lines = n_ice_lines

        if isinstance(ax, plt.Axes):
            # If ax was set off, it has most likely been set to off
            # by a previous call to plot.
            if not ax.axison:
                raise ValueError(
                    "The ax was already used in another plot "
                    "function, please set ax=display.axes_ "
                    "instead"
                )

            ax.set_axis_off()
            self.bounding_ax_ = ax
            self.figure_ = ax.figure

            n_cols = min(n_cols, n_features)
            n_rows = int(np.ceil(n_features / float(n_cols)))

            self.axes_ = np.empty((n_rows, n_cols), dtype=object)
            if all(is_average_plot):
                self.lines_ = np.empty((n_rows, n_cols), dtype=object)
            else:
                self.lines_ = np.empty((n_rows, n_cols, n_lines), dtype=object)
            self.contours_ = np.empty((n_rows, n_cols), dtype=object)
            self.bars_ = np.empty((n_rows, n_cols), dtype=object)
            self.heatmaps_ = np.empty((n_rows, n_cols), dtype=object)

            axes_ravel = self.axes_.ravel()

            gs = GridSpecFromSubplotSpec(
                n_rows, n_cols, subplot_spec=ax.get_subplotspec()
            )
            for i, spec in zip(range(n_features), gs):
                axes_ravel[i] = self.figure_.add_subplot(spec)

        else:  # array-like
            ax = np.asarray(ax, dtype=object)
            if ax.size != n_features:
                raise ValueError(
                    "Expected ax to have {} axes, got {}".format(n_features, ax.size)
                )

            if ax.ndim == 2:
                n_cols = ax.shape[1]
            else:
                n_cols = None

            self.bounding_ax_ = None
            self.figure_ = ax.ravel()[0].figure
            self.axes_ = ax
            if all(is_average_plot):
                self.lines_ = np.empty_like(ax, dtype=object)
            else:
                self.lines_ = np.empty(ax.shape + (n_lines,), dtype=object)
            self.contours_ = np.empty_like(ax, dtype=object)
            self.bars_ = np.empty_like(ax, dtype=object)
            self.heatmaps_ = np.empty_like(ax, dtype=object)

        # create contour levels for two-way plots
        if 2 in pdp_lim:
            Z_level = np.linspace(*pdp_lim[2], num=8)

        self.deciles_vlines_ = np.empty_like(self.axes_, dtype=object)
        self.deciles_hlines_ = np.empty_like(self.axes_, dtype=object)

        for pd_plot_idx, (axi, feature_idx, cat, pd_result, kind_plot) in enumerate(
            zip(
                self.axes_.ravel(),
                self.features,
                is_categorical,
                pd_results_,
                kind,
            )
        ):
            avg_preds = None
            preds = None
            feature_values = pd_result["grid_values"]
            if kind_plot == "individual":
                preds = pd_result.individual
            elif kind_plot == "average":
                avg_preds = pd_result.average
            else:  # kind_plot == 'both'
                avg_preds = pd_result.average
                preds = pd_result.individual

            if len(feature_values) == 1:
                # define the line-style for the current plot
                default_line_kws = {
                    "color": "C0",
                    "label": "average" if kind_plot == "both" else None,
                }
                if kind_plot == "individual":
                    default_ice_lines_kws = {"alpha": 0.3, "linewidth": 0.5}
                    default_pd_lines_kws = {}
                elif kind_plot == "both":
                    # by default, we need to distinguish the average line from
                    # the individual lines via color and line style
                    default_ice_lines_kws = {
                        "alpha": 0.3,
                        "linewidth": 0.5,
                        "color": "tab:blue",
                    }
                    default_pd_lines_kws = {
                        "color": "tab:orange",
                        "linestyle": "--",
                    }
                else:
                    default_ice_lines_kws = {}
                    default_pd_lines_kws = {}

                default_ice_lines_kws = {**default_line_kws, **default_ice_lines_kws}
                default_pd_lines_kws = {**default_line_kws, **default_pd_lines_kws}

                line_kw = _validate_style_kwargs(default_line_kws, line_kw)

                ice_lines_kw = _validate_style_kwargs(
                    _validate_style_kwargs(default_ice_lines_kws, line_kw), ice_lines_kw
                )
                del ice_lines_kw["label"]

                pd_line_kw = _validate_style_kwargs(
                    _validate_style_kwargs(default_pd_lines_kws, line_kw), pd_line_kw
                )

                default_bar_kws = {"color": "C0"}
                bar_kw = _validate_style_kwargs(default_bar_kws, bar_kw)

                default_heatmap_kw = {}
                heatmap_kw = _validate_style_kwargs(default_heatmap_kw, heatmap_kw)

                self._plot_one_way_partial_dependence(
                    kind_plot,
                    preds,
                    avg_preds,
                    feature_values[0],
                    feature_idx,
                    n_ice_lines,
                    axi,
                    n_cols,
                    pd_plot_idx,
                    n_lines,
                    ice_lines_kw,
                    pd_line_kw,
                    cat[0],
                    bar_kw,
                    pdp_lim,
                )
            else:
                self._plot_two_way_partial_dependence(
                    avg_preds,
                    feature_values,
                    feature_idx,
                    axi,
                    pd_plot_idx,
                    Z_level,
                    contour_kw,
                    cat[0] and cat[1],
                    heatmap_kw,
                )

        return self<|MERGE_RESOLUTION|>--- conflicted
+++ resolved
@@ -35,12 +35,6 @@
     :class:`~sklearn.inspection.PartialDependenceDisplay`. All parameters are stored
     as attributes.
 
-<<<<<<< HEAD
-    For general information regarding scikit-learn visualization tools, see the
-    :ref:`Visualization Guide <visualizations>`.
-    For guidance on interpreting partial dependence and ICE plots, refer to the
-    :ref:`Partial Dependence and ICE plots section <partial_dependence>`.
-=======
     For general information regarding `scikit-learn` visualization tools, see
     the :ref:`Visualization Guide <visualizations>`.
     For guidance on interpreting these plots, refer to the
@@ -48,7 +42,6 @@
 
     For an example on how to use this class, see the following example:
     :ref:`sphx_glr_auto_examples_miscellaneous_plot_partial_dependence_visualization_api.py`.
->>>>>>> dff0eab2
 
     .. versionadded:: 0.22
 
