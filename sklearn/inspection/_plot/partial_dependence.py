--- conflicted
+++ resolved
@@ -18,15 +18,6 @@
 
 
 @_deprecate_positional_args
-<<<<<<< HEAD
-def plot_partial_dependence(estimator, X, features, *, feature_names=None,
-                            target=None, response_method='auto', n_cols=3,
-                            grid_resolution=100, percentiles=(0.05, 0.95),
-                            method='auto', n_jobs=None, verbose=0,
-                            line_kw=None, contour_kw=None, ax=None,
-                            kind='average', subsample=1000,
-                            is_categorical=None):
-=======
 def plot_partial_dependence(
     estimator,
     X,
@@ -47,8 +38,8 @@
     kind="average",
     subsample=1000,
     random_state=None,
+    is_categorical=None,
 ):
->>>>>>> 69d63786
     """Partial dependence (PD) and individual conditional expectation (ICE)
     plots.
 
@@ -235,19 +226,19 @@
 
         .. versionadded:: 0.24
 
-<<<<<<< HEAD
+    random_state : int, RandomState instance or None, default=None
+        Controls the randomness of the selected samples when subsamples is not
+        `None` and `kind` is either `'both'` or `'individual'`.
+        See :term:`Glossary <random_state>` for details.
+
+        .. versionadded:: 0.24
+
     is_categorical : list of {boolean, pair of boolean}, default=None
         Whether each target feature in `features` is categorical or not.
         The list should be same size as `features`. If `None`, all features
         are assumed to be continuous.
-=======
-    random_state : int, RandomState instance or None, default=None
-        Controls the randomness of the selected samples when subsamples is not
-        `None` and `kind` is either `'both'` or `'individual'`.
-        See :term:`Glossary <random_state>` for details.
->>>>>>> 69d63786
-
-        .. versionadded:: 0.24
+
+        .. versionadded:: 0.25
 
     Returns
     -------
@@ -443,19 +434,6 @@
                 X_col = _safe_indexing(X, fx, axis=1)
                 deciles[fx] = mquantiles(X_col, prob=np.arange(0.1, 1.0, 0.1))
 
-<<<<<<< HEAD
-    display = PartialDependenceDisplay(pd_results=pd_results,
-                                       features=features,
-                                       feature_names=feature_names,
-                                       target_idx=target_idx,
-                                       pdp_lim=pdp_lim,
-                                       deciles=deciles,
-                                       kind=kind,
-                                       subsample=subsample,
-                                       is_categorical=is_categorical)
-    return display.plot(ax=ax, n_cols=n_cols, line_kw=line_kw,
-                        contour_kw=contour_kw)
-=======
     display = PartialDependenceDisplay(
         pd_results=pd_results,
         features=features,
@@ -466,11 +444,11 @@
         kind=kind,
         subsample=subsample,
         random_state=random_state,
+        is_categorical=is_categorical
     )
     return display.plot(
         ax=ax, n_cols=n_cols, line_kw=line_kw, contour_kw=contour_kw
     )
->>>>>>> 69d63786
 
 
 class PartialDependenceDisplay:
@@ -547,18 +525,18 @@
 
         .. versionadded:: 0.24
 
-<<<<<<< HEAD
+    random_state : int, RandomState instance or None, default=None
+        Controls the randomness of the selected samples when subsamples is not
+        `None`. See :term:`Glossary <random_state>` for details.
+
+        .. versionadded:: 0.24
+
     is_categorical : list of (bool,) or list of (bool, bool)
         Whether each target feature in `features` is categorical or not.
         The list should be same size as `features`. If `None`, all features
         are assumed to be continuous.
-=======
-    random_state : int, RandomState instance or None, default=None
-        Controls the randomness of the selected samples when subsamples is not
-        `None`. See :term:`Glossary <random_state>` for details.
->>>>>>> 69d63786
-
-        .. versionadded:: 0.24
+
+        .. versionadded:: 0.25
 
     Attributes
     ----------
@@ -614,11 +592,6 @@
     plot_partial_dependence : Plot Partial Dependence.
     """
     @_deprecate_positional_args
-<<<<<<< HEAD
-    def __init__(self, pd_results, *, features, feature_names, target_idx,
-                 pdp_lim, deciles, kind='average', subsample=1000,
-                 is_categorical=None):
-=======
     def __init__(
         self,
         pd_results,
@@ -631,8 +604,8 @@
         kind="average",
         subsample=1000,
         random_state=None,
+        is_categorical=None,
     ):
->>>>>>> 69d63786
         self.pd_results = pd_results
         self.features = features
         self.feature_names = feature_names
@@ -641,11 +614,8 @@
         self.deciles = deciles
         self.kind = kind
         self.subsample = subsample
-<<<<<<< HEAD
+        self.random_state = random_state
         self.is_categorical = is_categorical
-=======
-        self.random_state = random_state
->>>>>>> 69d63786
 
     def _get_sample_count(self, n_samples):
         """Compute the number of samples as an integer."""
@@ -657,10 +627,6 @@
             return ceil(n_samples * self.subsample)
         return n_samples
 
-<<<<<<< HEAD
-    def plot(self, ax=None, n_cols=3, line_kw=None, contour_kw=None,
-             bar_kw=None):
-=======
     def _plot_ice_lines(
         self, preds, feature_values, n_ice_to_plot,
         ax, pd_plot_idx, n_total_lines_by_plot, individual_line_kw
@@ -710,6 +676,8 @@
         ax,
         pd_line_idx,
         line_kw,
+        categorical,
+        bar_kw,
     ):
         """Plot the average partial dependence.
 
@@ -727,13 +695,26 @@
             matching 2D position in the grid layout.
         line_kw : dict
             Dict with keywords passed when plotting the PD plot.
+        categorical : bool
+            Whether feature is categorical.
+        bar_kw: dict
+            Dict with keywords passed when plotting the PD bars (categorical).
         """
-        line_idx = np.unravel_index(pd_line_idx, self.lines_.shape)
-        self.lines_[line_idx] = ax.plot(
-            feature_values,
-            avg_preds,
-            **line_kw,
-        )[0]
+        if categorical:
+            bar_idx = np.unravel_index(pd_line_idx, self.bars_.shape)
+            self.bars_[bar_idx] = ax.bar(
+                feature_values,
+                avg_preds,
+                **bar_kw
+            )[0]
+            ax.tick_params(axis='x', rotation=90)
+        else:
+            line_idx = np.unravel_index(pd_line_idx, self.lines_.shape)
+            self.lines_[line_idx] = ax.plot(
+                feature_values,
+                avg_preds,
+                **line_kw,
+            )[0]
 
     def _plot_one_way_partial_dependence(
         self,
@@ -748,6 +729,8 @@
         n_lines,
         individual_line_kw,
         line_kw,
+        categorical,
+        bar_kw,
     ):
         """Plot 1-way partial dependence: ICE and PDP.
 
@@ -779,6 +762,10 @@
             Dict with keywords passed when plotting the ICE lines.
         line_kw : dict
             Dict with keywords passed when plotting the PD plot.
+        categorical : bool
+            Whether feature is categorical.
+        bar_kw: dict
+            Dict with keywords passed when plotting the PD bars (categorical).
         """
         from matplotlib import transforms  # noqa
 
@@ -805,6 +792,8 @@
                 ax,
                 pd_line_idx,
                 line_kw,
+                categorical,
+                bar_kw,
             )
 
         trans = transforms.blended_transform_factory(
@@ -812,13 +801,14 @@
         )
         # create the decile line for the vertical axis
         vlines_idx = np.unravel_index(pd_plot_idx, self.deciles_vlines_.shape)
-        self.deciles_vlines_[vlines_idx] = ax.vlines(
-            self.deciles[feature_idx[0]],
-            0,
-            0.05,
-            transform=trans,
-            color="k",
-        )
+        if self.deciles.get(feature_idx[0], None) is not None:
+            self.deciles_vlines_[vlines_idx] = ax.vlines(
+                self.deciles[feature_idx[0]],
+                0,
+                0.05,
+                transform=trans,
+                color="k",
+            )
         # reset ylim which was overwritten by vlines
         ax.set_ylim(self.pdp_lim[1])
 
@@ -909,8 +899,14 @@
         ax.set_ylabel(self.feature_names[feature_idx[1]])
 
     @_deprecate_positional_args(version="1.1")
-    def plot(self, *, ax=None, n_cols=3, line_kw=None, contour_kw=None):
->>>>>>> 69d63786
+    def plot(self,
+             *,
+             ax=None,
+             n_cols=3,
+             line_kw=None,
+             contour_kw=None,
+             bar_kw=None,
+    ):
         """Plot partial dependence plots.
 
         Parameters
@@ -972,12 +968,12 @@
         individual_line_kw = line_kw.copy()
         del individual_line_kw["label"]
 
-        default_bar_kws = {'color': 'C0'}
-        bar_kw = {**default_bar_kws, **bar_kw}
-
         if self.kind == 'individual' or self.kind == 'both':
             individual_line_kw['alpha'] = 0.3
             individual_line_kw['linewidth'] = 0.5
+
+        default_bar_kws = {'color': 'C0'}
+        bar_kw = {**default_bar_kws, **bar_kw}
 
         n_features = len(self.features)
         if self.kind in ("individual", "both"):
@@ -1050,25 +1046,14 @@
         self.deciles_vlines_ = np.empty_like(self.axes_, dtype=object)
         self.deciles_hlines_ = np.empty_like(self.axes_, dtype=object)
 
-<<<<<<< HEAD
-        # Create 1d views of these 2d arrays for easy indexing
-        lines_ravel = self.lines_.ravel(order='C')
-        contours_ravel = self.contours_.ravel(order='C')
-        bars_ravel = self.bars_.ravel(order='C')
-        vlines_ravel = self.deciles_vlines_.ravel(order='C')
-        hlines_ravel = self.deciles_hlines_.ravel(order='C')
-
-        for i, axi, fx, cat, pd_result in zip(count(),
-                                              self.axes_.ravel(),
-                                              self.features,
-                                              self.is_categorical,
-                                              self.pd_results):
-
-=======
-        for pd_plot_idx, (axi, feature_idx, pd_result) in enumerate(
-            zip(self.axes_.ravel(), self.features, self.pd_results)
+        for pd_plot_idx, (axi, feature_idx, cat, pd_result) in enumerate(
+            zip(
+                self.axes_.ravel(),
+                self.features,
+                self.is_categorical,
+                self.pd_results
+            )
         ):
->>>>>>> 69d63786
             avg_preds = None
             preds = None
             feature_values = pd_result["values"]
@@ -1080,71 +1065,6 @@
                 avg_preds = pd_result.average
                 preds = pd_result.individual
 
-<<<<<<< HEAD
-            if len(values) == 1:
-                if self.kind == 'individual' or self.kind == 'both':
-                    n_samples = self._get_sample_count(
-                        len(preds[self.target_idx])
-                    )
-                    ice_lines = preds[self.target_idx]
-                    sampled = ice_lines[np.random.choice(
-                        ice_lines.shape[0], n_samples, replace=False
-                    ), :]
-                    for j, ins in enumerate(sampled):
-                        lines_ravel[i * j + j] = axi.plot(
-                            values[0], ins.ravel(), **individual_line_kw
-                        )[0]
-                if self.kind == 'average':
-                    if cat[0] is True:
-                        bars_ravel[i] = axi.bar(
-                            values[0], avg_preds[self.target_idx].ravel(),
-                            **bar_kw
-                        )[0]
-                        axi.tick_params(axis='x', rotation=90)
-                    else:
-                        lines_ravel[i] = axi.plot(
-                            values[0], avg_preds[self.target_idx].ravel(),
-                            **line_kw
-                        )[0]
-                elif self.kind == 'both':
-                    lines_ravel[i] = axi.plot(
-                        values[0], avg_preds[self.target_idx].ravel(),
-                        label='average', **line_kw
-                    )[0]
-                    axi.legend()
-            else:
-                # contour plot
-                XX, YY = np.meshgrid(values[0], values[1])
-                Z = avg_preds[self.target_idx].T
-                CS = axi.contour(XX, YY, Z, levels=Z_level, linewidths=0.5,
-                                 colors='k')
-                contours_ravel[i] = axi.contourf(XX, YY, Z, levels=Z_level,
-                                                 vmax=Z_level[-1],
-                                                 vmin=Z_level[0],
-                                                 **contour_kw)
-                axi.clabel(CS, fmt='%2.2f', colors='k', fontsize=10,
-                           inline=True)
-
-            trans = transforms.blended_transform_factory(axi.transData,
-                                                         axi.transAxes)
-            ylim = axi.get_ylim()
-            if self.deciles.get(fx[0], None) is not None:
-                vlines_ravel[i] = axi.vlines(self.deciles[fx[0]], 0, 0.05,
-                                             transform=trans, color='k')
-            axi.set_ylim(ylim)
-
-            # Set xlabel if it is not already set
-            if not axi.get_xlabel():
-                axi.set_xlabel(self.feature_names[fx[0]])
-
-            if len(values) == 1:
-                if n_cols is None or i % n_cols == 0:
-                    if not axi.get_ylabel():
-                        axi.set_ylabel('Partial dependence')
-                else:
-                    axi.set_yticklabels([])
-                axi.set_ylim(self.pdp_lim[1])
-=======
             if len(feature_values) == 1:
                 self._plot_one_way_partial_dependence(
                     preds,
@@ -1158,8 +1078,9 @@
                     n_lines,
                     individual_line_kw,
                     line_kw,
+                    cat[0],
+                    bar_kw,
                 )
->>>>>>> 69d63786
             else:
                 self._plot_two_way_partial_dependence(
                     avg_preds,
