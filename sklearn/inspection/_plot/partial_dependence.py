import numbers
from itertools import chain
from math import ceil

import numpy as np
from scipy import sparse
from scipy.stats.mstats import mquantiles
from joblib import Parallel

from .. import partial_dependence
from ...base import is_regressor
from ...utils import check_array
from ...utils import check_matplotlib_support  # noqa
from ...utils import check_random_state
from ...utils import _safe_indexing
from ...utils.validation import _deprecate_positional_args
from ...utils.fixes import delayed


@_deprecate_positional_args
def plot_partial_dependence(
    estimator,
    X,
    features,
    *,
    feature_names=None,
    target=None,
    response_method="auto",
    n_cols=3,
    grid_resolution=100,
    percentiles=(0.05, 0.95),
    method="auto",
    n_jobs=None,
    verbose=0,
    line_kw=None,
    contour_kw=None,
    ax=None,
    kind="average",
    subsample=1000,
    random_state=None,
):
    """Partial dependence (PD) and individual conditional expectation (ICE)
    plots.

    Partial dependence plots, individual conditional expectation plots or an
    overlay of both of them can be plotted by setting the ``kind``
    parameter.
    The ``len(features)`` plots are arranged in a grid with ``n_cols``
    columns. Two-way partial dependence plots are plotted as contour plots. The
    deciles of the feature values will be shown with tick marks on the x-axes
    for one-way plots, and on both axes for two-way plots.

    Read more in the :ref:`User Guide <partial_dependence>`.

    .. note::

        :func:`plot_partial_dependence` does not support using the same axes
        with multiple calls. To plot the the partial dependence for multiple
        estimators, please pass the axes created by the first call to the
        second call::

          >>> from sklearn.inspection import plot_partial_dependence
          >>> from sklearn.datasets import make_friedman1
          >>> from sklearn.linear_model import LinearRegression
          >>> from sklearn.ensemble import RandomForestRegressor
          >>> X, y = make_friedman1()
          >>> est1 = LinearRegression().fit(X, y)
          >>> est2 = RandomForestRegressor().fit(X, y)
          >>> disp1 = plot_partial_dependence(est1, X,
          ...                                 [1, 2])  # doctest: +SKIP
          >>> disp2 = plot_partial_dependence(est2, X, [1, 2],
          ...                                 ax=disp1.axes_)  # doctest: +SKIP

    .. warning::

        For :class:`~sklearn.ensemble.GradientBoostingClassifier` and
        :class:`~sklearn.ensemble.GradientBoostingRegressor`, the
        `'recursion'` method (used by default) will not account for the `init`
        predictor of the boosting process. In practice, this will produce
        the same values as `'brute'` up to a constant offset in the target
        response, provided that `init` is a constant estimator (which is the
        default). However, if `init` is not a constant estimator, the
        partial dependence values are incorrect for `'recursion'` because the
        offset will be sample-dependent. It is preferable to use the `'brute'`
        method. Note that this only applies to
        :class:`~sklearn.ensemble.GradientBoostingClassifier` and
        :class:`~sklearn.ensemble.GradientBoostingRegressor`, not to
        :class:`~sklearn.ensemble.HistGradientBoostingClassifier` and
        :class:`~sklearn.ensemble.HistGradientBoostingRegressor`.

    Parameters
    ----------
    estimator : BaseEstimator
        A fitted estimator object implementing :term:`predict`,
        :term:`predict_proba`, or :term:`decision_function`.
        Multioutput-multiclass classifiers are not supported.

    X : {array-like or dataframe} of shape (n_samples, n_features)
        ``X`` is used to generate a grid of values for the target
        ``features`` (where the partial dependence will be evaluated), and
        also to generate values for the complement features when the
        `method` is `'brute'`.

    features : list of {int, str, pair of int, pair of str}
        The target features for which to create the PDPs.
        If `features[i]` is an integer or a string, a one-way PDP is created;
        if `features[i]` is a tuple, a two-way PDP is created (only supported
        with `kind='average'`). Each tuple must be of size 2.
        if any entry is a string, then it must be in ``feature_names``.

    feature_names : array-like of shape (n_features,), dtype=str, default=None
        Name of each feature; `feature_names[i]` holds the name of the feature
        with index `i`.
        By default, the name of the feature corresponds to their numerical
        index for NumPy array and their column name for pandas dataframe.

    target : int, default=None
        - In a multiclass setting, specifies the class for which the PDPs
          should be computed. Note that for binary classification, the
          positive class (index 1) is always used.
        - In a multioutput setting, specifies the task for which the PDPs
          should be computed.

        Ignored in binary classification or classical regression settings.

    response_method : {'auto', 'predict_proba', 'decision_function'}, \
            default='auto'
        Specifies whether to use :term:`predict_proba` or
        :term:`decision_function` as the target response. For regressors
        this parameter is ignored and the response is always the output of
        :term:`predict`. By default, :term:`predict_proba` is tried first
        and we revert to :term:`decision_function` if it doesn't exist. If
        ``method`` is `'recursion'`, the response is always the output of
        :term:`decision_function`.

    n_cols : int, default=3
        The maximum number of columns in the grid plot. Only active when `ax`
        is a single axis or `None`.

    grid_resolution : int, default=100
        The number of equally spaced points on the axes of the plots, for each
        target feature.

    percentiles : tuple of float, default=(0.05, 0.95)
        The lower and upper percentile used to create the extreme values
        for the PDP axes. Must be in [0, 1].

    method : str, default='auto'
        The method used to calculate the averaged predictions:

        - `'recursion'` is only supported for some tree-based estimators
          (namely
          :class:`~sklearn.ensemble.GradientBoostingClassifier`,
          :class:`~sklearn.ensemble.GradientBoostingRegressor`,
          :class:`~sklearn.ensemble.HistGradientBoostingClassifier`,
          :class:`~sklearn.ensemble.HistGradientBoostingRegressor`,
          :class:`~sklearn.tree.DecisionTreeRegressor`,
          :class:`~sklearn.ensemble.RandomForestRegressor`
          but is more efficient in terms of speed.
          With this method, the target response of a
          classifier is always the decision function, not the predicted
          probabilities. Since the `'recursion'` method implicitely computes
          the average of the ICEs by design, it is not compatible with ICE and
          thus `kind` must be `'average'`.

        - `'brute'` is supported for any estimator, but is more
          computationally intensive.

        - `'auto'`: the `'recursion'` is used for estimators that support it,
          and `'brute'` is used otherwise.

        Please see :ref:`this note <pdp_method_differences>` for
        differences between the `'brute'` and `'recursion'` method.

    n_jobs : int, default=None
        The number of CPUs to use to compute the partial dependences.
        ``None`` means 1 unless in a :obj:`joblib.parallel_backend` context.
        ``-1`` means using all processors. See :term:`Glossary <n_jobs>`
        for more details.

    verbose : int, default=0
        Verbose output during PD computations.

    line_kw : dict, default=None
        Dict with keywords passed to the ``matplotlib.pyplot.plot`` call.
        For one-way partial dependence plots.

    contour_kw : dict, default=None
        Dict with keywords passed to the ``matplotlib.pyplot.contourf`` call.
        For two-way partial dependence plots.

    ax : Matplotlib axes or array-like of Matplotlib axes, default=None
        - If a single axis is passed in, it is treated as a bounding axes
          and a grid of partial dependence plots will be drawn within
          these bounds. The `n_cols` parameter controls the number of
          columns in the grid.
        - If an array-like of axes are passed in, the partial dependence
          plots will be drawn directly into these axes.
        - If `None`, a figure and a bounding axes is created and treated
          as the single axes case.

        .. versionadded:: 0.22

    kind : {'average', 'individual', 'both'}, default='average'
        Whether to plot the partial dependence averaged across all the samples
        in the dataset or one line per sample or both.

        - ``kind='average'`` results in the traditional PD plot;
        - ``kind='individual'`` results in the ICE plot.

       Note that the fast ``method='recursion'`` option is only available for
       ``kind='average'``. Plotting individual dependencies requires using the
       slower ``method='brute'`` option.

        .. versionadded:: 0.24

    subsample : float, int or None, default=1000
        Sampling for ICE curves when `kind` is 'individual' or 'both'.
        If `float`, should be between 0.0 and 1.0 and represent the proportion
        of the dataset to be used to plot ICE curves. If `int`, represents the
        absolute number samples to use.

        Note that the full dataset is still used to calculate averaged partial
        dependence when `kind='both'`.

        .. versionadded:: 0.24

    random_state : int, RandomState instance or None, default=None
        Controls the randomness of the selected samples when subsamples is not
        `None` and `kind` is either `'both'` or `'individual'`.
        See :term:`Glossary <random_state>` for details.

        .. versionadded:: 0.24

    Returns
    -------
    display : :class:`~sklearn.inspection.PartialDependenceDisplay`

    See Also
    --------
    partial_dependence : Compute Partial Dependence values.
    PartialDependenceDisplay : Partial Dependence visualization.

    Examples
    --------
    >>> from sklearn.datasets import make_friedman1
    >>> from sklearn.ensemble import GradientBoostingRegressor
    >>> X, y = make_friedman1()
    >>> clf = GradientBoostingRegressor(n_estimators=10).fit(X, y)
    >>> plot_partial_dependence(clf, X, [0, (0, 1)]) #doctest: +SKIP
    """
    check_matplotlib_support('plot_partial_dependence')  # noqa
    import matplotlib.pyplot as plt  # noqa

    # set target_idx for multi-class estimators
    if hasattr(estimator, 'classes_') and np.size(estimator.classes_) > 2:
        if target is None:
            raise ValueError('target must be specified for multi-class')
        target_idx = np.searchsorted(estimator.classes_, target)
        if (not (0 <= target_idx < len(estimator.classes_)) or
                estimator.classes_[target_idx] != target):
            raise ValueError('target not in est.classes_, got {}'.format(
                target))
    else:
        # regression and binary classification
        target_idx = 0

    # Use check_array only on lists and other non-array-likes / sparse. Do not
    # convert DataFrame into a NumPy array.
    if not(hasattr(X, '__array__') or sparse.issparse(X)):
        X = check_array(X, force_all_finite='allow-nan', dtype=object)
    n_features = X.shape[1]

    # convert feature_names to list
    if feature_names is None:
        if hasattr(X, "loc"):
            # get the column names for a pandas dataframe
            feature_names = X.columns.tolist()
        else:
            # define a list of numbered indices for a numpy array
            feature_names = [str(i) for i in range(n_features)]
    elif hasattr(feature_names, "tolist"):
        # convert numpy array or pandas index to a list
        feature_names = feature_names.tolist()
    if len(set(feature_names)) != len(feature_names):
        raise ValueError('feature_names should not contain duplicates.')

    def convert_feature(fx):
        if isinstance(fx, str):
            try:
                fx = feature_names.index(fx)
            except ValueError as e:
                raise ValueError('Feature %s not in feature_names' % fx) from e
        return int(fx)

    # convert features into a seq of int tuples
    tmp_features = []
    for fxs in features:
        if isinstance(fxs, (numbers.Integral, str)):
            fxs = (fxs,)
        try:
            fxs = tuple(convert_feature(fx) for fx in fxs)
        except TypeError as e:
            raise ValueError(
                'Each entry in features must be either an int, '
                'a string, or an iterable of size at most 2.'
            ) from e
        if not 1 <= np.size(fxs) <= 2:
            raise ValueError('Each entry in features must be either an int, '
                             'a string, or an iterable of size at most 2.')
        if kind != 'average' and np.size(fxs) > 1:
            raise ValueError(
                f"It is not possible to display individual effects for more "
                f"than one feature at a time. Got: features={features}.")
        tmp_features.append(fxs)

    features = tmp_features

    # Early exit if the axes does not have the correct number of axes
    if ax is not None and not isinstance(ax, plt.Axes):
        axes = np.asarray(ax, dtype=object)
        if axes.size != len(features):
            raise ValueError("Expected ax to have {} axes, got {}".format(
                             len(features), axes.size))

    for i in chain.from_iterable(features):
        if i >= len(feature_names):
            raise ValueError('All entries of features must be less than '
                             'len(feature_names) = {0}, got {1}.'
                             .format(len(feature_names), i))

    if isinstance(subsample, numbers.Integral):
        if subsample <= 0:
            raise ValueError(
                f"When an integer, subsample={subsample} should be positive."
            )
    elif isinstance(subsample, numbers.Real):
        if subsample <= 0 or subsample >= 1:
            raise ValueError(
                f"When a floating-point, subsample={subsample} should be in "
                f"the (0, 1) range."
            )

    # compute predictions and/or averaged predictions
    pd_results = Parallel(n_jobs=n_jobs, verbose=verbose)(
        delayed(partial_dependence)(estimator, X, fxs,
                                    response_method=response_method,
                                    method=method,
                                    grid_resolution=grid_resolution,
                                    percentiles=percentiles,
                                    kind=kind)
        for fxs in features)

    # For multioutput regression, we can only check the validity of target
    # now that we have the predictions.
    # Also note: as multiclass-multioutput classifiers are not supported,
    # multiclass and multioutput scenario are mutually exclusive. So there is
    # no risk of overwriting target_idx here.
    pd_result = pd_results[0]  # checking the first result is enough
    n_tasks = (pd_result.average.shape[0] if kind == 'average'
               else pd_result.individual.shape[0])
    if is_regressor(estimator) and n_tasks > 1:
        if target is None:
            raise ValueError(
                'target must be specified for multi-output regressors')
        if not 0 <= target <= n_tasks:
            raise ValueError(
                'target must be in [0, n_tasks], got {}.'.format(target))
        target_idx = target

    # get global min and max average predictions of PD grouped by plot type
    pdp_lim = {}
    for pdp in pd_results:
        values = pdp["values"]
        preds = (pdp.average if kind == 'average' else pdp.individual)
        min_pd = preds[target_idx].min()
        max_pd = preds[target_idx].max()
        n_fx = len(values)
        old_min_pd, old_max_pd = pdp_lim.get(n_fx, (min_pd, max_pd))
        min_pd = min(min_pd, old_min_pd)
        max_pd = max(max_pd, old_max_pd)
        pdp_lim[n_fx] = (min_pd, max_pd)

    deciles = {}
    for fx in chain.from_iterable(features):
        if fx not in deciles:
            X_col = _safe_indexing(X, fx, axis=1)
            deciles[fx] = mquantiles(X_col, prob=np.arange(0.1, 1.0, 0.1))

    display = PartialDependenceDisplay(
        pd_results=pd_results,
        features=features,
        feature_names=feature_names,
        target_idx=target_idx,
        pdp_lim=pdp_lim,
        deciles=deciles,
        kind=kind,
        subsample=subsample,
        random_state=random_state,
    )
    return display.plot(
        ax=ax, n_cols=n_cols, line_kw=line_kw, contour_kw=contour_kw
    )


class PartialDependenceDisplay:
    """Partial Dependence Plot (PDP).

    This can also display individual partial dependencies which are often
    referred to as: Individual Condition Expectation (ICE).

    It is recommended to use
    :func:`~sklearn.inspection.plot_partial_dependence` to create a
    :class:`~sklearn.inspection.PartialDependenceDisplay`. All parameters are
    stored as attributes.

    Read more in
    :ref:`sphx_glr_auto_examples_miscellaneous_plot_partial_dependence_visualization_api.py`
    and the :ref:`User Guide <visualizations>`.

        .. versionadded:: 0.22

    Parameters
    ----------
    pd_results : list of Bunch
        Results of :func:`~sklearn.inspection.partial_dependence` for
        ``features``.

    features : list of (int,) or list of (int, int)
        Indices of features for a given plot. A tuple of one integer will plot
        a partial dependence curve of one feature. A tuple of two integers will
        plot a two-way partial dependence curve as a contour plot.

    feature_names : list of str
        Feature names corresponding to the indices in ``features``.

    target_idx : int

        - In a multiclass setting, specifies the class for which the PDPs
          should be computed. Note that for binary classification, the
          positive class (index 1) is always used.
        - In a multioutput setting, specifies the task for which the PDPs
          should be computed.

        Ignored in binary classification or classical regression settings.

    pdp_lim : dict
        Global min and max average predictions, such that all plots will have
        the same scale and y limits. `pdp_lim[1]` is the global min and max for
        single partial dependence curves. `pdp_lim[2]` is the global min and
        max for two-way partial dependence curves.

    deciles : dict
        Deciles for feature indices in ``features``.

    kind : {'average', 'individual', 'both'}, default='average'
        Whether to plot the partial dependence averaged across all the samples
        in the dataset or one line per sample or both.

        - ``kind='average'`` results in the traditional PD plot;
        - ``kind='individual'`` results in the ICE plot.

       Note that the fast ``method='recursion'`` option is only available for
       ``kind='average'``. Plotting individual dependencies requires using the
       slower ``method='brute'`` option.

        .. versionadded:: 0.24

    subsample : float, int or None, default=1000
        Sampling for ICE curves when `kind` is 'individual' or 'both'.
        If float, should be between 0.0 and 1.0 and represent the proportion
        of the dataset to be used to plot ICE curves. If int, represents the
        maximum absolute number of samples to use.

        Note that the full dataset is still used to calculate partial
        dependence when `kind='both'`.

        .. versionadded:: 0.24

    random_state : int, RandomState instance or None, default=None
        Controls the randomness of the selected samples when subsamples is not
        `None`. See :term:`Glossary <random_state>` for details.

        .. versionadded:: 0.24

    Attributes
    ----------
    bounding_ax_ : matplotlib Axes or None
        If `ax` is an axes or None, the `bounding_ax_` is the axes where the
        grid of partial dependence plots are drawn. If `ax` is a list of axes
        or a numpy array of axes, `bounding_ax_` is None.

    axes_ : ndarray of matplotlib Axes
        If `ax` is an axes or None, `axes_[i, j]` is the axes on the i-th row
        and j-th column. If `ax` is a list of axes, `axes_[i]` is the i-th item
        in `ax`. Elements that are None correspond to a nonexisting axes in
        that position.

    lines_ : ndarray of matplotlib Artists
        If `ax` is an axes or None, `lines_[i, j]` is the partial dependence
        curve on the i-th row and j-th column. If `ax` is a list of axes,
        `lines_[i]` is the partial dependence curve corresponding to the i-th
        item in `ax`. Elements that are None correspond to a nonexisting axes
        or an axes that does not include a line plot.

    deciles_vlines_ : ndarray of matplotlib LineCollection
        If `ax` is an axes or None, `vlines_[i, j]` is the line collection
        representing the x axis deciles of the i-th row and j-th column. If
        `ax` is a list of axes, `vlines_[i]` corresponds to the i-th item in
        `ax`. Elements that are None correspond to a nonexisting axes or an
        axes that does not include a PDP plot.

        .. versionadded:: 0.23

    deciles_hlines_ : ndarray of matplotlib LineCollection
        If `ax` is an axes or None, `vlines_[i, j]` is the line collection
        representing the y axis deciles of the i-th row and j-th column. If
        `ax` is a list of axes, `vlines_[i]` corresponds to the i-th item in
        `ax`. Elements that are None correspond to a nonexisting axes or an
        axes that does not include a 2-way plot.

        .. versionadded:: 0.23

    contours_ : ndarray of matplotlib Artists
        If `ax` is an axes or None, `contours_[i, j]` is the partial dependence
        plot on the i-th row and j-th column. If `ax` is a list of axes,
        `contours_[i]` is the partial dependence plot corresponding to the i-th
        item in `ax`. Elements that are None correspond to a nonexisting axes
        or an axes that does not include a contour plot.

    figure_ : matplotlib Figure
        Figure containing partial dependence plots.

    See Also
    --------
    partial_dependence : Compute Partial Dependence values.
    plot_partial_dependence : Plot Partial Dependence.
    """
    @_deprecate_positional_args
    def __init__(
        self,
        pd_results,
        *,
        features,
        feature_names,
        target_idx,
        pdp_lim,
        deciles,
        kind="average",
        subsample=1000,
        random_state=None,
    ):
        self.pd_results = pd_results
        self.features = features
        self.feature_names = feature_names
        self.target_idx = target_idx
        self.pdp_lim = pdp_lim
        self.deciles = deciles
        self.kind = kind
        self.subsample = subsample
        self.random_state = random_state

    def _get_sample_count(self, n_samples):
        """Compute the number of samples as an integer."""
        if isinstance(self.subsample, numbers.Integral):
            if self.subsample < n_samples:
                return self.subsample
            return n_samples
        elif isinstance(self.subsample, numbers.Real):
            return ceil(n_samples * self.subsample)
        return n_samples

<<<<<<< HEAD
    @_deprecate_positional_args(version="0.26")
    def plot(self, *, ax=None, n_cols=3, line_kw=None, contour_kw=None):
=======
    def _plot_ice_lines(
        self, preds, feature_values, n_ice_to_plot,
        ax, pd_plot_idx, n_total_lines_by_plot, individual_line_kw
    ):
        """Plot the ICE lines.

        Parameters
        ----------
        preds : ndarray of shape \
                (n_instances, n_grid_points)
            The predictions computed for all points of `feature_values` for a
            given feature for all samples in `X`.
        feature_values : ndarray of shape (n_grid_points,)
            The feature values for which the predictions have been computed.
        n_ice_to_plot : int
            The number of ICE lines to plot.
        ax : Matplotlib axes
            The axis on which to plot the ICE lines.
        pd_plot_idx : int
            The sequential index of the plot. It will be unraveled to find the
            matching 2D position in the grid layout.
        n_total_lines_by_plot : int
            The total number of lines expected to be plot on the axis.
        individual_line_kw : dict
            Dict with keywords passed when plotting the ICE lines.
        """
        rng = check_random_state(self.random_state)
        # subsample ice
        ice_lines_idx = rng.choice(
            preds.shape[0], n_ice_to_plot, replace=False,
        )
        ice_lines_subsampled = preds[ice_lines_idx, :]
        # plot the subsampled ice
        for ice_idx, ice in enumerate(ice_lines_subsampled):
            line_idx = np.unravel_index(
                pd_plot_idx * n_total_lines_by_plot + ice_idx,
                self.lines_.shape
            )
            self.lines_[line_idx] = ax.plot(
                feature_values, ice.ravel(), **individual_line_kw
            )[0]

    def _plot_average_dependence(
        self,
        avg_preds,
        feature_values,
        ax,
        pd_line_idx,
        line_kw,
    ):
        """Plot the average partial dependence.

        Parameters
        ----------
        avg_preds : ndarray of shape (n_grid_points,)
            The average predictions for all points of `feature_values` for a
            given feature for all samples in `X`.
        feature_values : ndarray of shape (n_grid_points,)
            The feature values for which the predictions have been computed.
        ax : Matplotlib axes
            The axis on which to plot the ICE lines.
        pd_line_idx : int
            The sequential index of the plot. It will be unraveled to find the
            matching 2D position in the grid layout.
        line_kw : dict
            Dict with keywords passed when plotting the PD plot.
        """
        line_idx = np.unravel_index(pd_line_idx, self.lines_.shape)
        self.lines_[line_idx] = ax.plot(
            feature_values,
            avg_preds,
            **line_kw,
        )[0]

    def _plot_one_way_partial_dependence(
        self,
        preds,
        avg_preds,
        feature_values,
        feature_idx,
        n_ice_lines,
        ax,
        n_cols,
        pd_plot_idx,
        n_lines,
        individual_line_kw,
        line_kw,
    ):
        """Plot 1-way partial dependence: ICE and PDP.

        Parameters
        ----------
        preds : ndarray of shape \
                (n_instances, n_grid_points) or None
            The predictions computed for all points of `feature_values` for a
            given feature for all samples in `X`.
        avg_preds : ndarray of shape (n_grid_points,)
            The average predictions for all points of `feature_values` for a
            given feature for all samples in `X`.
        feature_values : ndarray of shape (n_grid_points,)
            The feature values for which the predictions have been computed.
        feature_idx : int
            The index corresponding to the target feature.
        n_ice_lines : int
            The number of ICE lines to plot.
        ax : Matplotlib axes
            The axis on which to plot the ICE and PDP lines.
        n_cols : int or None
            The number of column in the axis.
        pd_plot_idx : int
            The sequential index of the plot. It will be unraveled to find the
            matching 2D position in the grid layout.
        n_lines : int
            The total number of lines expected to be plot on the axis.
        individual_line_kw : dict
            Dict with keywords passed when plotting the ICE lines.
        line_kw : dict
            Dict with keywords passed when plotting the PD plot.
        """
        from matplotlib import transforms  # noqa

        if self.kind in ("individual", "both"):
            self._plot_ice_lines(
                preds[self.target_idx],
                feature_values,
                n_ice_lines,
                ax,
                pd_plot_idx,
                n_lines,
                individual_line_kw,
            )

        if self.kind in ("average", "both"):
            # the average is stored as the last line
            if self.kind == "average":
                pd_line_idx = pd_plot_idx
            else:
                pd_line_idx = pd_plot_idx * n_lines + n_ice_lines
            self._plot_average_dependence(
                avg_preds[self.target_idx].ravel(),
                feature_values,
                ax,
                pd_line_idx,
                line_kw,
            )

        trans = transforms.blended_transform_factory(
            ax.transData, ax.transAxes
        )
        # create the decile line for the vertical axis
        vlines_idx = np.unravel_index(pd_plot_idx, self.deciles_vlines_.shape)
        self.deciles_vlines_[vlines_idx] = ax.vlines(
            self.deciles[feature_idx[0]],
            0,
            0.05,
            transform=trans,
            color="k",
        )
        # reset ylim which was overwritten by vlines
        ax.set_ylim(self.pdp_lim[1])

        # Set xlabel if it is not already set
        if not ax.get_xlabel():
            ax.set_xlabel(self.feature_names[feature_idx[0]])

        if n_cols is None or pd_plot_idx % n_cols == 0:
            if not ax.get_ylabel():
                ax.set_ylabel('Partial dependence')
        else:
            ax.set_yticklabels([])

        if line_kw.get("label", None) and self.kind != 'individual':
            ax.legend()

    def _plot_two_way_partial_dependence(
        self,
        avg_preds,
        feature_values,
        feature_idx,
        ax,
        pd_plot_idx,
        Z_level,
        contour_kw,
    ):
        """Plot 2-way partial dependence.

        Parameters
        ----------
        avg_preds : ndarray of shape \
                (n_instances, n_grid_points, n_grid_points)
            The average predictions for all points of `feature_values[0]` and
            `feature_values[1]` for some given features for all samples in `X`.
        feature_values : seq of 1d array
            A sequence of array of the feature values for which the predictions
            have been computed.
        feature_idx : tuple of int
            The indices of the target features
        ax : Matplotlib axes
            The axis on which to plot the ICE and PDP lines.
        pd_plot_idx : int
            The sequential index of the plot. It will be unraveled to find the
            matching 2D position in the grid layout.
        Z_level : ndarray of shape (8, 8)
            The Z-level used to encode the average predictions.
        contour_kw : dict
            Dict with keywords passed when plotting the contours.
        """
        from matplotlib import transforms  # noqa

        XX, YY = np.meshgrid(feature_values[0], feature_values[1])
        Z = avg_preds[self.target_idx].T
        CS = ax.contour(XX, YY, Z, levels=Z_level, linewidths=0.5, colors="k")
        contour_idx = np.unravel_index(pd_plot_idx, self.contours_.shape)
        self.contours_[contour_idx] = ax.contourf(
            XX,
            YY,
            Z,
            levels=Z_level,
            vmax=Z_level[-1],
            vmin=Z_level[0],
            **contour_kw,
        )
        ax.clabel(CS, fmt="%2.2f", colors="k", fontsize=10, inline=True)

        trans = transforms.blended_transform_factory(
            ax.transData, ax.transAxes
        )
        # create the decile line for the vertical axis
        xlim, ylim = ax.get_xlim(), ax.get_ylim()
        vlines_idx = np.unravel_index(pd_plot_idx, self.deciles_vlines_.shape)
        self.deciles_vlines_[vlines_idx] = ax.vlines(
            self.deciles[feature_idx[0]], 0, 0.05, transform=trans, color="k",
        )
        # create the decile line for the horizontal axis
        hlines_idx = np.unravel_index(pd_plot_idx, self.deciles_hlines_.shape)
        self.deciles_hlines_[hlines_idx] = ax.hlines(
            self.deciles[feature_idx[1]], 0, 0.05, transform=trans, color="k",
        )
        # reset xlim and ylim since they are overwritten by hlines and vlines
        ax.set_xlim(xlim)
        ax.set_ylim(ylim)

        # set xlabel if it is not already set
        if not ax.get_xlabel():
            ax.set_xlabel(self.feature_names[feature_idx[0]])
        ax.set_ylabel(self.feature_names[feature_idx[1]])

    def plot(self, ax=None, n_cols=3, line_kw=None, contour_kw=None):
>>>>>>> ad3c2881
        """Plot partial dependence plots.

        Parameters
        ----------
        ax : Matplotlib axes or array-like of Matplotlib axes, default=None
            - If a single axis is passed in, it is treated as a bounding axes
                and a grid of partial dependence plots will be drawn within
                these bounds. The `n_cols` parameter controls the number of
                columns in the grid.
            - If an array-like of axes are passed in, the partial dependence
                plots will be drawn directly into these axes.
            - If `None`, a figure and a bounding axes is created and treated
                as the single axes case.

        n_cols : int, default=3
            The maximum number of columns in the grid plot. Only active when
            `ax` is a single axes or `None`.

        line_kw : dict, default=None
            Dict with keywords passed to the `matplotlib.pyplot.plot` call.
            For one-way partial dependence plots.

        contour_kw : dict, default=None
            Dict with keywords passed to the `matplotlib.pyplot.contourf`
            call for two-way partial dependence plots.

        Returns
        -------
        display : :class:`~sklearn.inspection.PartialDependenceDisplay`
        """

        check_matplotlib_support("plot_partial_dependence")
        import matplotlib.pyplot as plt  # noqa
        from matplotlib.gridspec import GridSpecFromSubplotSpec  # noqa

        if line_kw is None:
            line_kw = {}
        if contour_kw is None:
            contour_kw = {}

        if ax is None:
            _, ax = plt.subplots()

        default_contour_kws = {"alpha": 0.75}
        contour_kw = {**default_contour_kws, **contour_kw}

        default_line_kws = {
            "color": "C0",
            "label": "average" if self.kind == "both" else None,
        }
        line_kw = {**default_line_kws, **line_kw}

        individual_line_kw = line_kw.copy()
        del individual_line_kw["label"]

        if self.kind == 'individual' or self.kind == 'both':
            individual_line_kw['alpha'] = 0.3
            individual_line_kw['linewidth'] = 0.5

        n_features = len(self.features)
        if self.kind in ("individual", "both"):
            n_ice_lines = self._get_sample_count(
                len(self.pd_results[0].individual[0])
            )
            if self.kind == "individual":
                n_lines = n_ice_lines
            else:
                n_lines = n_ice_lines + 1
        else:
            n_ice_lines = 0
            n_lines = 1

        if isinstance(ax, plt.Axes):
            # If ax was set off, it has most likely been set to off
            # by a previous call to plot.
            if not ax.axison:
                raise ValueError("The ax was already used in another plot "
                                 "function, please set ax=display.axes_ "
                                 "instead")

            ax.set_axis_off()
            self.bounding_ax_ = ax
            self.figure_ = ax.figure

            n_cols = min(n_cols, n_features)
            n_rows = int(np.ceil(n_features / float(n_cols)))

            self.axes_ = np.empty((n_rows, n_cols), dtype=object)
            if self.kind == 'average':
                self.lines_ = np.empty((n_rows, n_cols), dtype=object)
            else:
                self.lines_ = np.empty((n_rows, n_cols, n_lines), dtype=object)
            self.contours_ = np.empty((n_rows, n_cols), dtype=object)

            axes_ravel = self.axes_.ravel()

            gs = GridSpecFromSubplotSpec(n_rows, n_cols,
                                         subplot_spec=ax.get_subplotspec())
            for i, spec in zip(range(n_features), gs):
                axes_ravel[i] = self.figure_.add_subplot(spec)

        else:  # array-like
            ax = np.asarray(ax, dtype=object)
            if ax.size != n_features:
                raise ValueError("Expected ax to have {} axes, got {}"
                                 .format(n_features, ax.size))

            if ax.ndim == 2:
                n_cols = ax.shape[1]
            else:
                n_cols = None

            self.bounding_ax_ = None
            self.figure_ = ax.ravel()[0].figure
            self.axes_ = ax
            if self.kind == 'average':
                self.lines_ = np.empty_like(ax, dtype=object)
            else:
                self.lines_ = np.empty(ax.shape + (n_lines,), dtype=object)
            self.contours_ = np.empty_like(ax, dtype=object)

        # create contour levels for two-way plots
        if 2 in self.pdp_lim:
            Z_level = np.linspace(*self.pdp_lim[2], num=8)

        self.deciles_vlines_ = np.empty_like(self.axes_, dtype=object)
        self.deciles_hlines_ = np.empty_like(self.axes_, dtype=object)

        for pd_plot_idx, (axi, feature_idx, pd_result) in enumerate(
            zip(self.axes_.ravel(), self.features, self.pd_results)
        ):
            avg_preds = None
            preds = None
            feature_values = pd_result["values"]
            if self.kind == 'individual':
                preds = pd_result.individual
            elif self.kind == 'average':
                avg_preds = pd_result.average
            else:  # kind='both'
                avg_preds = pd_result.average
                preds = pd_result.individual

            if len(feature_values) == 1:
                self._plot_one_way_partial_dependence(
                    preds,
                    avg_preds,
                    feature_values[0],
                    feature_idx,
                    n_ice_lines,
                    axi,
                    n_cols,
                    pd_plot_idx,
                    n_lines,
                    individual_line_kw,
                    line_kw,
                )
            else:
                self._plot_two_way_partial_dependence(
                    avg_preds,
                    feature_values,
                    feature_idx,
                    axi,
                    pd_plot_idx,
                    Z_level,
                    contour_kw,
                )

        return self<|MERGE_RESOLUTION|>--- conflicted
+++ resolved
@@ -570,10 +570,6 @@
             return ceil(n_samples * self.subsample)
         return n_samples
 
-<<<<<<< HEAD
-    @_deprecate_positional_args(version="0.26")
-    def plot(self, *, ax=None, n_cols=3, line_kw=None, contour_kw=None):
-=======
     def _plot_ice_lines(
         self, preds, feature_values, n_ice_to_plot,
         ax, pd_plot_idx, n_total_lines_by_plot, individual_line_kw
@@ -821,8 +817,8 @@
             ax.set_xlabel(self.feature_names[feature_idx[0]])
         ax.set_ylabel(self.feature_names[feature_idx[1]])
 
-    def plot(self, ax=None, n_cols=3, line_kw=None, contour_kw=None):
->>>>>>> ad3c2881
+    @_deprecate_positional_args(version="0.26")
+    def plot(self, *, ax=None, n_cols=3, line_kw=None, contour_kw=None):
         """Plot partial dependence plots.
 
         Parameters
