import numpy as np
from scipy.stats.mstats import mquantiles

import pytest
from numpy.testing import assert_allclose

from sklearn.datasets import load_diabetes
from sklearn.datasets import load_iris
from sklearn.datasets import make_classification, make_regression
from sklearn.ensemble import GradientBoostingRegressor
from sklearn.ensemble import GradientBoostingClassifier
from sklearn.linear_model import LinearRegression
from sklearn.utils._testing import _convert_container
from sklearn.compose import make_column_transformer
from sklearn.preprocessing import OneHotEncoder
from sklearn.pipeline import make_pipeline

<<<<<<< HEAD
from sklearn.inspection import plot_partial_dependence
from sklearn.inspection._plot.partial_dependence import _get_feature_index
=======
from sklearn.inspection import plot_partial_dependence as plot_partial_dependence_func
from sklearn.inspection import PartialDependenceDisplay
>>>>>>> 6c566da8


# TODO: Remove when https://github.com/numpy/numpy/issues/14397 is resolved
pytestmark = pytest.mark.filterwarnings(
    "ignore:In future, it will be an error for 'np.bool_':DeprecationWarning:"
    "matplotlib.*",
    # TODO: Remove in 1.2 and convert test to only use
    # PartialDependenceDisplay.from_estimator
    "ignore:Function plot_partial_dependence is deprecated",
)


# TODO: Remove in 1.2 and convert test to only use
# PartialDependenceDisplay.from_estimator
@pytest.fixture(
    params=[PartialDependenceDisplay.from_estimator, plot_partial_dependence_func],
    ids=["from_estimator", "function"],
)
def plot_partial_dependence(request):
    return request.param


@pytest.fixture(scope="module")
def diabetes():
    return load_diabetes()


@pytest.fixture(scope="module")
def clf_diabetes(diabetes):
    clf = GradientBoostingRegressor(n_estimators=10, random_state=1)
    clf.fit(diabetes.data, diabetes.target)
    return clf


def test_plot_partial_dependence_deprecation(pyplot, clf_diabetes, diabetes):
    """Check that plot_partial_dependence is deprecated"""
    with pytest.warns(FutureWarning):
        plot_partial_dependence_func(clf_diabetes, diabetes.data, [0])


@pytest.mark.filterwarnings("ignore:A Bunch will be returned")
@pytest.mark.parametrize("grid_resolution", [10, 20])
def test_plot_partial_dependence(
    plot_partial_dependence, grid_resolution, pyplot, clf_diabetes, diabetes
):
    # Test partial dependence plot function.
    # Use columns 0 & 2 as 1 is not quantitative (sex)
    feature_names = diabetes.feature_names
    disp = plot_partial_dependence(
        clf_diabetes,
        diabetes.data,
        [0, 2, (0, 2)],
        grid_resolution=grid_resolution,
        feature_names=feature_names,
        contour_kw={"cmap": "jet"},
    )
    fig = pyplot.gcf()
    axs = fig.get_axes()
    assert disp.figure_ is fig
    assert len(axs) == 4

    assert disp.bounding_ax_ is not None
    assert disp.axes_.shape == (1, 3)
    assert disp.lines_.shape == (1, 3)
    assert disp.contours_.shape == (1, 3)
    assert disp.deciles_vlines_.shape == (1, 3)
    assert disp.deciles_hlines_.shape == (1, 3)

    assert disp.lines_[0, 2] is None
    assert disp.contours_[0, 0] is None
    assert disp.contours_[0, 1] is None

    # deciles lines: always show on xaxis, only show on yaxis if 2-way PDP
    for i in range(3):
        assert disp.deciles_vlines_[0, i] is not None
    assert disp.deciles_hlines_[0, 0] is None
    assert disp.deciles_hlines_[0, 1] is None
    assert disp.deciles_hlines_[0, 2] is not None

    assert disp.features == [(0,), (2,), (0, 2)]
    assert np.all(disp.feature_names == feature_names)
    assert len(disp.deciles) == 2
    for i in [0, 2]:
        assert_allclose(
            disp.deciles[i],
            mquantiles(diabetes.data[:, i], prob=np.arange(0.1, 1.0, 0.1)),
        )

    single_feature_positions = [(0, (0, 0)), (2, (0, 1))]
    expected_ylabels = ["Partial dependence", ""]

    for i, (feat_col, pos) in enumerate(single_feature_positions):
        ax = disp.axes_[pos]
        assert ax.get_ylabel() == expected_ylabels[i]
        assert ax.get_xlabel() == diabetes.feature_names[feat_col]
        assert_allclose(ax.get_ylim(), disp.pdp_lim[1])

        line = disp.lines_[pos]

        avg_preds = disp.pd_results[i]
        assert avg_preds.average.shape == (1, grid_resolution)
        target_idx = disp.target_idx

        line_data = line.get_data()
        assert_allclose(line_data[0], avg_preds["values"][0])
        assert_allclose(line_data[1], avg_preds.average[target_idx].ravel())

    # two feature position
    ax = disp.axes_[0, 2]
    coutour = disp.contours_[0, 2]
    expected_levels = np.linspace(*disp.pdp_lim[2], num=8)
    assert_allclose(coutour.levels, expected_levels)
    assert coutour.get_cmap().name == "jet"
    assert ax.get_xlabel() == diabetes.feature_names[0]
    assert ax.get_ylabel() == diabetes.feature_names[2]


@pytest.mark.filterwarnings("ignore:A Bunch will be returned")
@pytest.mark.parametrize(
    "kind, subsample, shape",
    [
        ("average", None, (1, 3)),
        ("individual", None, (1, 3, 442)),
        ("both", None, (1, 3, 443)),
        ("individual", 50, (1, 3, 50)),
        ("both", 50, (1, 3, 51)),
        ("individual", 0.5, (1, 3, 221)),
        ("both", 0.5, (1, 3, 222)),
    ],
)
def test_plot_partial_dependence_kind(
    plot_partial_dependence, pyplot, kind, subsample, shape, clf_diabetes, diabetes
):
    disp = plot_partial_dependence(
        clf_diabetes, diabetes.data, [0, 1, 2], kind=kind, subsample=subsample
    )

    assert disp.axes_.shape == (1, 3)
    assert disp.lines_.shape == shape
    assert disp.contours_.shape == (1, 3)

    assert disp.contours_[0, 0] is None
    assert disp.contours_[0, 1] is None
    assert disp.contours_[0, 2] is None


@pytest.mark.filterwarnings("ignore:A Bunch will be returned")
@pytest.mark.parametrize(
    "input_type, feature_names_type",
    [
        ("dataframe", None),
        ("dataframe", "list"),
        ("list", "list"),
        ("array", "list"),
        ("dataframe", "array"),
        ("list", "array"),
        ("array", "array"),
        ("dataframe", "series"),
        ("list", "series"),
        ("array", "series"),
        ("dataframe", "index"),
        ("list", "index"),
        ("array", "index"),
    ],
)
def test_plot_partial_dependence_str_features(
    plot_partial_dependence,
    pyplot,
    clf_diabetes,
    diabetes,
    input_type,
    feature_names_type,
):
    if input_type == "dataframe":
        pd = pytest.importorskip("pandas")
        X = pd.DataFrame(diabetes.data, columns=diabetes.feature_names)
    elif input_type == "list":
        X = diabetes.data.tolist()
    else:
        X = diabetes.data

    if feature_names_type is None:
        feature_names = None
    else:
        feature_names = _convert_container(diabetes.feature_names, feature_names_type)

    grid_resolution = 25
    # check with str features and array feature names and single column
    disp = plot_partial_dependence(
        clf_diabetes,
        X,
        [("age", "bmi"), "bmi"],
        grid_resolution=grid_resolution,
        feature_names=feature_names,
        n_cols=1,
        line_kw={"alpha": 0.8},
    )
    fig = pyplot.gcf()
    axs = fig.get_axes()
    assert len(axs) == 3

    assert disp.figure_ is fig
    assert disp.axes_.shape == (2, 1)
    assert disp.lines_.shape == (2, 1)
    assert disp.contours_.shape == (2, 1)
    assert disp.deciles_vlines_.shape == (2, 1)
    assert disp.deciles_hlines_.shape == (2, 1)

    assert disp.lines_[0, 0] is None
    assert disp.deciles_vlines_[0, 0] is not None
    assert disp.deciles_hlines_[0, 0] is not None
    assert disp.contours_[1, 0] is None
    assert disp.deciles_hlines_[1, 0] is None
    assert disp.deciles_vlines_[1, 0] is not None

    # line
    ax = disp.axes_[1, 0]
    assert ax.get_xlabel() == "bmi"
    assert ax.get_ylabel() == "Partial dependence"

    line = disp.lines_[1, 0]
    avg_preds = disp.pd_results[1]
    target_idx = disp.target_idx
    assert line.get_alpha() == 0.8

    line_data = line.get_data()
    assert_allclose(line_data[0], avg_preds["values"][0])
    assert_allclose(line_data[1], avg_preds.average[target_idx].ravel())

    # contour
    ax = disp.axes_[0, 0]
    coutour = disp.contours_[0, 0]
    expect_levels = np.linspace(*disp.pdp_lim[2], num=8)
    assert_allclose(coutour.levels, expect_levels)
    assert ax.get_xlabel() == "age"
    assert ax.get_ylabel() == "bmi"


@pytest.mark.filterwarnings("ignore:A Bunch will be returned")
def test_plot_partial_dependence_custom_axes(
    plot_partial_dependence, pyplot, clf_diabetes, diabetes
):
    grid_resolution = 25
    fig, (ax1, ax2) = pyplot.subplots(1, 2)
    disp = plot_partial_dependence(
        clf_diabetes,
        diabetes.data,
        ["age", ("age", "bmi")],
        grid_resolution=grid_resolution,
        feature_names=diabetes.feature_names,
        ax=[ax1, ax2],
    )
    assert fig is disp.figure_
    assert disp.bounding_ax_ is None
    assert disp.axes_.shape == (2,)
    assert disp.axes_[0] is ax1
    assert disp.axes_[1] is ax2

    ax = disp.axes_[0]
    assert ax.get_xlabel() == "age"
    assert ax.get_ylabel() == "Partial dependence"

    line = disp.lines_[0]
    avg_preds = disp.pd_results[0]
    target_idx = disp.target_idx

    line_data = line.get_data()
    assert_allclose(line_data[0], avg_preds["values"][0])
    assert_allclose(line_data[1], avg_preds.average[target_idx].ravel())

    # contour
    ax = disp.axes_[1]
    coutour = disp.contours_[1]
    expect_levels = np.linspace(*disp.pdp_lim[2], num=8)
    assert_allclose(coutour.levels, expect_levels)
    assert ax.get_xlabel() == "age"
    assert ax.get_ylabel() == "bmi"


@pytest.mark.filterwarnings("ignore:A Bunch will be returned")
@pytest.mark.parametrize(
    "kind, lines", [("average", 1), ("individual", 442), ("both", 443)]
)
def test_plot_partial_dependence_passing_numpy_axes(
    plot_partial_dependence, pyplot, clf_diabetes, diabetes, kind, lines
):
    grid_resolution = 25
    feature_names = diabetes.feature_names
    disp1 = plot_partial_dependence(
        clf_diabetes,
        diabetes.data,
        ["age", "bmi"],
        kind=kind,
        grid_resolution=grid_resolution,
        feature_names=feature_names,
    )
    assert disp1.axes_.shape == (1, 2)
    assert disp1.axes_[0, 0].get_ylabel() == "Partial dependence"
    assert disp1.axes_[0, 1].get_ylabel() == ""
    assert len(disp1.axes_[0, 0].get_lines()) == lines
    assert len(disp1.axes_[0, 1].get_lines()) == lines

    lr = LinearRegression()
    lr.fit(diabetes.data, diabetes.target)

    disp2 = plot_partial_dependence(
        lr,
        diabetes.data,
        ["age", "bmi"],
        kind=kind,
        grid_resolution=grid_resolution,
        feature_names=feature_names,
        ax=disp1.axes_,
    )

    assert np.all(disp1.axes_ == disp2.axes_)
    assert len(disp2.axes_[0, 0].get_lines()) == 2 * lines
    assert len(disp2.axes_[0, 1].get_lines()) == 2 * lines


@pytest.mark.filterwarnings("ignore:A Bunch will be returned")
@pytest.mark.parametrize("nrows, ncols", [(2, 2), (3, 1)])
def test_plot_partial_dependence_incorrent_num_axes(
    plot_partial_dependence, pyplot, clf_diabetes, diabetes, nrows, ncols
):
    grid_resolution = 5
    fig, axes = pyplot.subplots(nrows, ncols)
    axes_formats = [list(axes.ravel()), tuple(axes.ravel()), axes]

    msg = "Expected ax to have 2 axes, got {}".format(nrows * ncols)

    disp = plot_partial_dependence(
        clf_diabetes,
        diabetes.data,
        ["age", "bmi"],
        grid_resolution=grid_resolution,
        feature_names=diabetes.feature_names,
    )

    for ax_format in axes_formats:
        with pytest.raises(ValueError, match=msg):
            plot_partial_dependence(
                clf_diabetes,
                diabetes.data,
                ["age", "bmi"],
                grid_resolution=grid_resolution,
                feature_names=diabetes.feature_names,
                ax=ax_format,
            )

        # with axes object
        with pytest.raises(ValueError, match=msg):
            disp.plot(ax=ax_format)


@pytest.mark.filterwarnings("ignore:A Bunch will be returned")
def test_plot_partial_dependence_with_same_axes(
    plot_partial_dependence, pyplot, clf_diabetes, diabetes
):
    # The first call to plot_partial_dependence will create two new axes to
    # place in the space of the passed in axes, which results in a total of
    # three axes in the figure.
    # Currently the API does not allow for the second call to
    # plot_partial_dependence to use the same axes again, because it will
    # create two new axes in the space resulting in five axes. To get the
    # expected behavior one needs to pass the generated axes into the second
    # call:
    # disp1 = plot_partial_dependence(...)
    # disp2 = plot_partial_dependence(..., ax=disp1.axes_)

    grid_resolution = 25
    fig, ax = pyplot.subplots()
    plot_partial_dependence(
        clf_diabetes,
        diabetes.data,
        ["age", "bmi"],
        grid_resolution=grid_resolution,
        feature_names=diabetes.feature_names,
        ax=ax,
    )

    msg = (
        "The ax was already used in another plot function, please set "
        "ax=display.axes_ instead"
    )

    with pytest.raises(ValueError, match=msg):
        plot_partial_dependence(
            clf_diabetes,
            diabetes.data,
            ["age", "bmi"],
            grid_resolution=grid_resolution,
            feature_names=diabetes.feature_names,
            ax=ax,
        )


@pytest.mark.filterwarnings("ignore:A Bunch will be returned")
def test_plot_partial_dependence_feature_name_reuse(
    plot_partial_dependence, pyplot, clf_diabetes, diabetes
):
    # second call to plot does not change the feature names from the first
    # call

    feature_names = diabetes.feature_names
    disp = plot_partial_dependence(
        clf_diabetes,
        diabetes.data,
        [0, 1],
        grid_resolution=10,
        feature_names=feature_names,
    )

    plot_partial_dependence(
        clf_diabetes, diabetes.data, [0, 1], grid_resolution=10, ax=disp.axes_
    )

    for i, ax in enumerate(disp.axes_.ravel()):
        assert ax.get_xlabel() == feature_names[i]


@pytest.mark.filterwarnings("ignore:A Bunch will be returned")
def test_plot_partial_dependence_multiclass(plot_partial_dependence, pyplot):
    grid_resolution = 25
    clf_int = GradientBoostingClassifier(n_estimators=10, random_state=1)
    iris = load_iris()

    # Test partial dependence plot function on multi-class input.
    clf_int.fit(iris.data, iris.target)
    disp_target_0 = plot_partial_dependence(
        clf_int, iris.data, [0, 1], target=0, grid_resolution=grid_resolution
    )
    assert disp_target_0.figure_ is pyplot.gcf()
    assert disp_target_0.axes_.shape == (1, 2)
    assert disp_target_0.lines_.shape == (1, 2)
    assert disp_target_0.contours_.shape == (1, 2)
    assert disp_target_0.deciles_vlines_.shape == (1, 2)
    assert disp_target_0.deciles_hlines_.shape == (1, 2)
    assert all(c is None for c in disp_target_0.contours_.flat)
    assert disp_target_0.target_idx == 0

    # now with symbol labels
    target = iris.target_names[iris.target]
    clf_symbol = GradientBoostingClassifier(n_estimators=10, random_state=1)
    clf_symbol.fit(iris.data, target)
    disp_symbol = plot_partial_dependence(
        clf_symbol, iris.data, [0, 1], target="setosa", grid_resolution=grid_resolution
    )
    assert disp_symbol.figure_ is pyplot.gcf()
    assert disp_symbol.axes_.shape == (1, 2)
    assert disp_symbol.lines_.shape == (1, 2)
    assert disp_symbol.contours_.shape == (1, 2)
    assert disp_symbol.deciles_vlines_.shape == (1, 2)
    assert disp_symbol.deciles_hlines_.shape == (1, 2)
    assert all(c is None for c in disp_symbol.contours_.flat)
    assert disp_symbol.target_idx == 0

    for int_result, symbol_result in zip(
        disp_target_0.pd_results, disp_symbol.pd_results
    ):
        assert_allclose(int_result.average, symbol_result.average)
        assert_allclose(int_result["values"], symbol_result["values"])

    # check that the pd plots are different for another target
    disp_target_1 = plot_partial_dependence(
        clf_int, iris.data, [0, 1], target=1, grid_resolution=grid_resolution
    )
    target_0_data_y = disp_target_0.lines_[0, 0].get_data()[1]
    target_1_data_y = disp_target_1.lines_[0, 0].get_data()[1]
    assert any(target_0_data_y != target_1_data_y)


multioutput_regression_data = make_regression(n_samples=50, n_targets=2, random_state=0)


@pytest.mark.filterwarnings("ignore:A Bunch will be returned")
@pytest.mark.parametrize("target", [0, 1])
def test_plot_partial_dependence_multioutput(plot_partial_dependence, pyplot, target):
    # Test partial dependence plot function on multi-output input.
    X, y = multioutput_regression_data
    clf = LinearRegression().fit(X, y)

    grid_resolution = 25
    disp = plot_partial_dependence(
        clf, X, [0, 1], target=target, grid_resolution=grid_resolution
    )
    fig = pyplot.gcf()
    axs = fig.get_axes()
    assert len(axs) == 3
    assert disp.target_idx == target
    assert disp.bounding_ax_ is not None

    positions = [(0, 0), (0, 1)]
    expected_label = ["Partial dependence", ""]

    for i, pos in enumerate(positions):
        ax = disp.axes_[pos]
        assert ax.get_ylabel() == expected_label[i]
        assert ax.get_xlabel() == "{}".format(i)


@pytest.mark.filterwarnings("ignore:A Bunch will be returned")
def test_plot_partial_dependence_dataframe(
    plot_partial_dependence, pyplot, clf_diabetes, diabetes
):
    pd = pytest.importorskip("pandas")
    df = pd.DataFrame(diabetes.data, columns=diabetes.feature_names)

    grid_resolution = 25

    plot_partial_dependence(
        clf_diabetes,
        df,
        ["bp", "s1"],
        grid_resolution=grid_resolution,
        feature_names=df.columns.tolist(),
    )


dummy_classification_data = make_classification(random_state=0)


@pytest.mark.filterwarnings("ignore:A Bunch will be returned")
@pytest.mark.parametrize(
    "data, params, err_msg",
    [
        (
            multioutput_regression_data,
            {"target": None, "features": [0]},
            "target must be specified for multi-output",
        ),
        (
            multioutput_regression_data,
            {"target": -1, "features": [0]},
            r"target must be in \[0, n_tasks\]",
        ),
        (
            multioutput_regression_data,
            {"target": 100, "features": [0]},
            r"target must be in \[0, n_tasks\]",
        ),
        (
            dummy_classification_data,
            {"features": ["foobar"], "feature_names": None},
            "Feature foobar not in feature_names",
        ),
        (
            dummy_classification_data,
            {"features": ["foobar"], "feature_names": ["abcd", "def"]},
            "Feature foobar not in feature_names",
        ),
        (
            dummy_classification_data,
            {"features": [(1, 2, 3)]},
            "Each entry in features must be either an int, ",
        ),
        (
            dummy_classification_data,
            {"features": [1, {}]},
            "Each entry in features must be either an int, ",
        ),
        (
            dummy_classification_data,
            {"features": [tuple()]},
            "Each entry in features must be either an int, ",
        ),
        (
            dummy_classification_data,
            {"features": [123], "feature_names": ["blahblah"]},
            "All entries of features must be less than ",
        ),
        (
            dummy_classification_data,
            {"features": [0, 1, 2], "feature_names": ["a", "b", "a"]},
            "feature_names should not contain duplicates",
        ),
        (
            dummy_classification_data,
            {"features": [(1, 2)], "kind": "individual"},
            "It is not possible to display individual effects for more than one",
        ),
        (
            dummy_classification_data,
            {"features": [(1, 2)], "kind": "both"},
            "It is not possible to display individual effects for more than one",
        ),
        (
            dummy_classification_data,
            {"features": [1], "subsample": -1},
            "When an integer, subsample=-1 should be positive.",
        ),
        (
            dummy_classification_data,
            {"features": [1], "subsample": 1.2},
            r"When a floating-point, subsample=1.2 should be in the \(0, 1\) range",
        ),
        (
            dummy_classification_data,
            {"features": [1, 2], "categorical_features": [1.0, 2.0]},
            "Expected `categorical_features` to be an array-like of boolean,",
        ),
        (
            dummy_classification_data,
            {"features": [(1, 2)], "categorical_features": [2]},
            "Two-way partial dependence plots are not supported for pairs",
        ),
        (
            dummy_classification_data,
            {"features": [1], "categorical_features": [1], "kind": "individual"},
            "It is not possible to display individual effects",
        ),
    ],
)
def test_plot_partial_dependence_error(
    plot_partial_dependence, pyplot, data, params, err_msg
):
    X, y = data
    estimator = LinearRegression().fit(X, y)

    with pytest.raises(ValueError, match=err_msg):
        plot_partial_dependence(estimator, X, **params)


@pytest.mark.filterwarnings("ignore:A Bunch will be returned")
@pytest.mark.parametrize(
    "params, err_msg",
    [
        ({"target": 4, "features": [0]}, "target not in est.classes_, got 4"),
        ({"target": None, "features": [0]}, "target must be specified for multi-class"),
        (
            {"target": 1, "features": [4.5]},
            "Each entry in features must be either an int,",
        ),
    ],
)
def test_plot_partial_dependence_multiclass_error(
    plot_partial_dependence, pyplot, params, err_msg
):
    iris = load_iris()
    clf = GradientBoostingClassifier(n_estimators=10, random_state=1)
    clf.fit(iris.data, iris.target)

    with pytest.raises(ValueError, match=err_msg):
        plot_partial_dependence(clf, iris.data, **params)


def test_plot_partial_dependence_does_not_override_ylabel(
    plot_partial_dependence, pyplot, clf_diabetes, diabetes
):
    # Non-regression test to be sure to not override the ylabel if it has been
    # See https://github.com/scikit-learn/scikit-learn/issues/15772
    _, axes = pyplot.subplots(1, 2)
    axes[0].set_ylabel("Hello world")
    plot_partial_dependence(clf_diabetes, diabetes.data, [0, 1], ax=axes)

    assert axes[0].get_ylabel() == "Hello world"
    assert axes[1].get_ylabel() == "Partial dependence"


@pytest.mark.parametrize(
    "categorical_features, array_type",
    [
        (["col_A", "col_C"], "dataframe"),
        ([0, 2], "array"),
        ([True, False, True], "array"),
    ],
)
def test_plot_partial_dependence_with_categorical(
    pyplot, categorical_features, array_type
):
    X = [["A", 1, "A"], ["B", 0, "C"], ["C", 2, "B"]]
    column_name = ["col_A", "col_B", "col_C"]
    X = _convert_container(X, array_type, columns_name=column_name)
    y = np.array([1.2, 0.5, 0.45]).T

    preprocessor = make_column_transformer((OneHotEncoder(), categorical_features))
    model = make_pipeline(preprocessor, LinearRegression())
    model.fit(X, y)

    disp = plot_partial_dependence(
        model,
        X,
        features=["col_C"],
        feature_names=column_name,
        categorical_features=categorical_features,
    )

    assert disp.figure_ is pyplot.gcf()
    assert disp.bars_.shape == (1, 1)
    assert disp.bars_[0][0] is not None
    assert disp.lines_.shape == (1, 1)
    assert disp.lines_[0][0] is None
    assert disp.contours_.shape == (1, 1)
    assert disp.contours_[0][0] is None
    assert disp.deciles_vlines_.shape == (1, 1)
    assert disp.deciles_vlines_[0][0] is None
    assert disp.deciles_hlines_.shape == (1, 1)
    assert disp.deciles_hlines_[0][0] is None


@pytest.mark.parametrize(
    "kind, expected_shape",
    [("average", (1, 2)), ("individual", (1, 2, 50)), ("both", (1, 2, 51))],
)
def test_plot_partial_dependence_subsampling(
    plot_partial_dependence, pyplot, clf_diabetes, diabetes, kind, expected_shape
):
    # check that the subsampling is properly working
    # non-regression test for:
    # https://github.com/scikit-learn/scikit-learn/pull/18359
    matplotlib = pytest.importorskip("matplotlib")
    grid_resolution = 25
    feature_names = diabetes.feature_names

    disp1 = plot_partial_dependence(
        clf_diabetes,
        diabetes.data,
        ["age", "bmi"],
        kind=kind,
        grid_resolution=grid_resolution,
        feature_names=feature_names,
        subsample=50,
        random_state=0,
    )

    assert disp1.lines_.shape == expected_shape
    assert all(
        [isinstance(line, matplotlib.lines.Line2D) for line in disp1.lines_.ravel()]
    )


@pytest.mark.parametrize(
    "kind, line_kw, label",
    [
        ("individual", {}, None),
        ("individual", {"label": "xxx"}, None),
        ("average", {}, None),
        ("average", {"label": "xxx"}, "xxx"),
        ("both", {}, "average"),
        ("both", {"label": "xxx"}, "xxx"),
    ],
)
def test_partial_dependence_overwrite_labels(
    plot_partial_dependence,
    pyplot,
    clf_diabetes,
    diabetes,
    kind,
    line_kw,
    label,
):
    """Test that make sure that we can overwrite the label of the PDP plot"""
    disp = plot_partial_dependence(
        clf_diabetes,
        diabetes.data,
        [0, 2],
        grid_resolution=25,
        feature_names=diabetes.feature_names,
        kind=kind,
        line_kw=line_kw,
    )

    for ax in disp.axes_.ravel():
        if label is None:
            assert ax.get_legend() is None
        else:
            legend_text = ax.get_legend().get_texts()
            assert len(legend_text) == 1
            assert legend_text[0].get_text() == label


<<<<<<< HEAD
def test_get_feature_index():
    """Check that the behaviour of `_get_feature_index`."""
    # test when features is already an integer index
    feature = 1
    for feature_names in (None, ["a", "b", "c"]):
        assert _get_feature_index(feature, feature_names) == feature

    # test when features is a string and no feature_names are provided
    feature = "a"
    feature_names = None
    err_msg = "When the feature is a string, `feature_names` should be a list"
    with pytest.raises(ValueError, match=err_msg):
        _get_feature_index(feature, feature_names)

    # test when features_names is provided
    feature = "b"
    feature_names = ["a", "b", "c"]
    assert _get_feature_index(feature, feature_names) == 1

    feature = "x"
    err_msg = "Feature x not in feature_names"
    with pytest.raises(ValueError, match=err_msg):
        _get_feature_index(feature, feature_names)


@pytest.mark.parametrize(
    "categorical_features, array_type",
    [
        (["col_A", "col_C"], "dataframe"),
        ([0, 2], "array"),
        ([True, False, True], "array"),
    ],
)
def test_grid_resolution_with_categorical(pyplot, categorical_features, array_type):
    """Check that we raise a ValueError when the grid_resolution is too small
    respect to the number of categories in the categorical features targeted.
    """
    X = [["A", 1, "A"], ["B", 0, "C"], ["C", 2, "B"]]
    column_name = ["col_A", "col_B", "col_C"]
    X = _convert_container(X, array_type, columns_name=column_name)
    y = np.array([1.2, 0.5, 0.45]).T

    preprocessor = make_column_transformer((OneHotEncoder(), categorical_features))
    model = make_pipeline(preprocessor, LinearRegression())
    model.fit(X, y)

    err_msg = (
        "resolution of the computed grid is less than the minimum number of categories"
    )
    with pytest.raises(ValueError, match=err_msg):
        plot_partial_dependence(
            model,
            X,
            features=["col_C"],
            feature_names=column_name,
            categorical_features=categorical_features,
            grid_resolution=2,
        )
=======
@pytest.mark.filterwarnings("ignore:A Bunch will be returned")
@pytest.mark.parametrize(
    "line_kw, pd_line_kw, ice_lines_kw, expected_colors",
    [
        ({"color": "r"}, {"color": "g"}, {"color": "b"}, ("g", "b")),
        (None, {"color": "g"}, {"color": "b"}, ("g", "b")),
        ({"color": "r"}, None, {"color": "b"}, ("r", "b")),
        ({"color": "r"}, {"color": "g"}, None, ("g", "r")),
        ({"color": "r"}, None, None, ("r", "r")),
        ({"color": "r"}, {"linestyle": "--"}, {"linestyle": "-."}, ("r", "r")),
    ],
)
def test_plot_partial_dependence_lines_kw(
    plot_partial_dependence,
    pyplot,
    clf_diabetes,
    diabetes,
    line_kw,
    pd_line_kw,
    ice_lines_kw,
    expected_colors,
):
    """Check that passing `pd_line_kw` and `ice_lines_kw` will act on the
    specific lines in the plot.
    """

    disp = plot_partial_dependence(
        clf_diabetes,
        diabetes.data,
        [0, 2],
        grid_resolution=20,
        feature_names=diabetes.feature_names,
        n_cols=2,
        kind="both",
        line_kw=line_kw,
        pd_line_kw=pd_line_kw,
        ice_lines_kw=ice_lines_kw,
    )

    line = disp.lines_[0, 0, -1]
    assert line.get_color() == expected_colors[0]
    if pd_line_kw is not None and "linestyle" in pd_line_kw:
        assert line.get_linestyle() == pd_line_kw["linestyle"]
    else:
        assert line.get_linestyle() == "-"

    line = disp.lines_[0, 0, 0]
    assert line.get_color() == expected_colors[1]
    if ice_lines_kw is not None and "linestyle" in ice_lines_kw:
        assert line.get_linestyle() == ice_lines_kw["linestyle"]
    else:
        assert line.get_linestyle() == "-"
>>>>>>> 6c566da8
<|MERGE_RESOLUTION|>--- conflicted
+++ resolved
@@ -15,13 +15,9 @@
 from sklearn.preprocessing import OneHotEncoder
 from sklearn.pipeline import make_pipeline
 
-<<<<<<< HEAD
-from sklearn.inspection import plot_partial_dependence
-from sklearn.inspection._plot.partial_dependence import _get_feature_index
-=======
 from sklearn.inspection import plot_partial_dependence as plot_partial_dependence_func
 from sklearn.inspection import PartialDependenceDisplay
->>>>>>> 6c566da8
+from sklearn.inspection._plot.partial_dependence import _get_feature_index
 
 
 # TODO: Remove when https://github.com/numpy/numpy/issues/14397 is resolved
@@ -701,7 +697,7 @@
     model = make_pipeline(preprocessor, LinearRegression())
     model.fit(X, y)
 
-    disp = plot_partial_dependence(
+    disp = plot_partial_dependence_func(
         model,
         X,
         features=["col_C"],
@@ -793,7 +789,6 @@
             assert legend_text[0].get_text() == label
 
 
-<<<<<<< HEAD
 def test_get_feature_index():
     """Check that the behaviour of `_get_feature_index`."""
     # test when features is already an integer index
@@ -844,7 +839,7 @@
         "resolution of the computed grid is less than the minimum number of categories"
     )
     with pytest.raises(ValueError, match=err_msg):
-        plot_partial_dependence(
+        plot_partial_dependence_func(
             model,
             X,
             features=["col_C"],
@@ -852,7 +847,8 @@
             categorical_features=categorical_features,
             grid_resolution=2,
         )
-=======
+
+
 @pytest.mark.filterwarnings("ignore:A Bunch will be returned")
 @pytest.mark.parametrize(
     "line_kw, pd_line_kw, ice_lines_kw, expected_colors",
@@ -904,5 +900,4 @@
     if ice_lines_kw is not None and "linestyle" in ice_lines_kw:
         assert line.get_linestyle() == ice_lines_kw["linestyle"]
     else:
-        assert line.get_linestyle() == "-"
->>>>>>> 6c566da8
+        assert line.get_linestyle() == "-"