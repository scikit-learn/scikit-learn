import numpy as np
from scipy.stats.mstats import mquantiles

import pytest
from numpy.testing import assert_allclose

from sklearn.datasets import load_diabetes
from sklearn.datasets import load_iris
from sklearn.datasets import make_classification, make_regression
from sklearn.ensemble import GradientBoostingRegressor
from sklearn.ensemble import GradientBoostingClassifier
from sklearn.linear_model import LinearRegression
from sklearn.utils._testing import _convert_container
from sklearn.compose import make_column_transformer
from sklearn.preprocessing import OneHotEncoder
from sklearn.pipeline import make_pipeline

from sklearn.inspection import plot_partial_dependence as plot_partial_dependence_func
from sklearn.inspection import PartialDependenceDisplay
from sklearn.inspection._plot.partial_dependence import _get_feature_index


# TODO: Remove when https://github.com/numpy/numpy/issues/14397 is resolved
pytestmark = pytest.mark.filterwarnings(
    "ignore:In future, it will be an error for 'np.bool_':DeprecationWarning:"
    "matplotlib.*",
    # TODO: Remove in 1.2 and convert test to only use
    # PartialDependenceDisplay.from_estimator
    "ignore:Function plot_partial_dependence is deprecated",
)


# TODO: Remove in 1.2 and convert test to only use
# PartialDependenceDisplay.from_estimator
@pytest.fixture(
    params=[PartialDependenceDisplay.from_estimator, plot_partial_dependence_func],
    ids=["from_estimator", "function"],
)
def plot_partial_dependence(request):
    return request.param


@pytest.fixture(scope="module")
def diabetes():
    return load_diabetes()


@pytest.fixture(scope="module")
def clf_diabetes(diabetes):
    clf = GradientBoostingRegressor(n_estimators=10, random_state=1)
    clf.fit(diabetes.data, diabetes.target)
    return clf


def test_plot_partial_dependence_deprecation(pyplot, clf_diabetes, diabetes):
    """Check that plot_partial_dependence is deprecated"""
    with pytest.warns(FutureWarning):
        plot_partial_dependence_func(clf_diabetes, diabetes.data, [0])


@pytest.mark.filterwarnings("ignore:A Bunch will be returned")
@pytest.mark.parametrize("grid_resolution", [10, 20])
def test_plot_partial_dependence(
    plot_partial_dependence, grid_resolution, pyplot, clf_diabetes, diabetes
):
    # Test partial dependence plot function.
    # Use columns 0 & 2 as 1 is not quantitative (sex)
    feature_names = diabetes.feature_names
    disp = plot_partial_dependence(
        clf_diabetes,
        diabetes.data,
        [0, 2, (0, 2)],
        grid_resolution=grid_resolution,
        feature_names=feature_names,
        contour_kw={"cmap": "jet"},
    )
    fig = pyplot.gcf()
    axs = fig.get_axes()
    assert disp.figure_ is fig
    assert len(axs) == 4

    assert disp.bounding_ax_ is not None
    assert disp.axes_.shape == (1, 3)
    assert disp.lines_.shape == (1, 3)
    assert disp.contours_.shape == (1, 3)
    assert disp.deciles_vlines_.shape == (1, 3)
    assert disp.deciles_hlines_.shape == (1, 3)

    assert disp.lines_[0, 2] is None
    assert disp.contours_[0, 0] is None
    assert disp.contours_[0, 1] is None

    # deciles lines: always show on xaxis, only show on yaxis if 2-way PDP
    for i in range(3):
        assert disp.deciles_vlines_[0, i] is not None
    assert disp.deciles_hlines_[0, 0] is None
    assert disp.deciles_hlines_[0, 1] is None
    assert disp.deciles_hlines_[0, 2] is not None

    assert disp.features == [(0,), (2,), (0, 2)]
    assert np.all(disp.feature_names == feature_names)
    assert len(disp.deciles) == 2
    for i in [0, 2]:
        assert_allclose(
            disp.deciles[i],
            mquantiles(diabetes.data[:, i], prob=np.arange(0.1, 1.0, 0.1)),
        )

    single_feature_positions = [(0, (0, 0)), (2, (0, 1))]
    expected_ylabels = ["Partial dependence", ""]

    for i, (feat_col, pos) in enumerate(single_feature_positions):
        ax = disp.axes_[pos]
        assert ax.get_ylabel() == expected_ylabels[i]
        assert ax.get_xlabel() == diabetes.feature_names[feat_col]
        assert_allclose(ax.get_ylim(), disp.pdp_lim[1])

        line = disp.lines_[pos]

        avg_preds = disp.pd_results[i]
        assert avg_preds.average.shape == (1, grid_resolution)
        target_idx = disp.target_idx

        line_data = line.get_data()
        assert_allclose(line_data[0], avg_preds["values"][0])
        assert_allclose(line_data[1], avg_preds.average[target_idx].ravel())

    # two feature position
    ax = disp.axes_[0, 2]
    coutour = disp.contours_[0, 2]
    expected_levels = np.linspace(*disp.pdp_lim[2], num=8)
    assert_allclose(coutour.levels, expected_levels)
    assert coutour.get_cmap().name == "jet"
    assert ax.get_xlabel() == diabetes.feature_names[0]
    assert ax.get_ylabel() == diabetes.feature_names[2]


@pytest.mark.filterwarnings("ignore:A Bunch will be returned")
@pytest.mark.parametrize(
    "kind, subsample, shape",
    [
        ("average", None, (1, 3)),
        ("individual", None, (1, 3, 442)),
        ("both", None, (1, 3, 443)),
        ("individual", 50, (1, 3, 50)),
        ("both", 50, (1, 3, 51)),
        ("individual", 0.5, (1, 3, 221)),
        ("both", 0.5, (1, 3, 222)),
    ],
)
def test_plot_partial_dependence_kind(
    plot_partial_dependence, pyplot, kind, subsample, shape, clf_diabetes, diabetes
):
    disp = plot_partial_dependence(
        clf_diabetes, diabetes.data, [0, 1, 2], kind=kind, subsample=subsample
    )

    assert disp.axes_.shape == (1, 3)
    assert disp.lines_.shape == shape
    assert disp.contours_.shape == (1, 3)

    assert disp.contours_[0, 0] is None
    assert disp.contours_[0, 1] is None
    assert disp.contours_[0, 2] is None


@pytest.mark.filterwarnings("ignore:A Bunch will be returned")
@pytest.mark.parametrize(
    "input_type, feature_names_type",
    [
        ("dataframe", None),
        ("dataframe", "list"),
        ("list", "list"),
        ("array", "list"),
        ("dataframe", "array"),
        ("list", "array"),
        ("array", "array"),
        ("dataframe", "series"),
        ("list", "series"),
        ("array", "series"),
        ("dataframe", "index"),
        ("list", "index"),
        ("array", "index"),
    ],
)
def test_plot_partial_dependence_str_features(
    plot_partial_dependence,
    pyplot,
    clf_diabetes,
    diabetes,
    input_type,
    feature_names_type,
):
    if input_type == "dataframe":
        pd = pytest.importorskip("pandas")
        X = pd.DataFrame(diabetes.data, columns=diabetes.feature_names)
    elif input_type == "list":
        X = diabetes.data.tolist()
    else:
        X = diabetes.data

    if feature_names_type is None:
        feature_names = None
    else:
        feature_names = _convert_container(diabetes.feature_names, feature_names_type)

    grid_resolution = 25
    # check with str features and array feature names and single column
    disp = plot_partial_dependence(
        clf_diabetes,
        X,
        [("age", "bmi"), "bmi"],
        grid_resolution=grid_resolution,
        feature_names=feature_names,
        n_cols=1,
        line_kw={"alpha": 0.8},
    )
    fig = pyplot.gcf()
    axs = fig.get_axes()
    assert len(axs) == 3

    assert disp.figure_ is fig
    assert disp.axes_.shape == (2, 1)
    assert disp.lines_.shape == (2, 1)
    assert disp.contours_.shape == (2, 1)
    assert disp.deciles_vlines_.shape == (2, 1)
    assert disp.deciles_hlines_.shape == (2, 1)

    assert disp.lines_[0, 0] is None
    assert disp.deciles_vlines_[0, 0] is not None
    assert disp.deciles_hlines_[0, 0] is not None
    assert disp.contours_[1, 0] is None
    assert disp.deciles_hlines_[1, 0] is None
    assert disp.deciles_vlines_[1, 0] is not None

    # line
    ax = disp.axes_[1, 0]
    assert ax.get_xlabel() == "bmi"
    assert ax.get_ylabel() == "Partial dependence"

    line = disp.lines_[1, 0]
    avg_preds = disp.pd_results[1]
    target_idx = disp.target_idx
    assert line.get_alpha() == 0.8

    line_data = line.get_data()
    assert_allclose(line_data[0], avg_preds["values"][0])
    assert_allclose(line_data[1], avg_preds.average[target_idx].ravel())

    # contour
    ax = disp.axes_[0, 0]
    coutour = disp.contours_[0, 0]
    expect_levels = np.linspace(*disp.pdp_lim[2], num=8)
    assert_allclose(coutour.levels, expect_levels)
    assert ax.get_xlabel() == "age"
    assert ax.get_ylabel() == "bmi"


@pytest.mark.filterwarnings("ignore:A Bunch will be returned")
def test_plot_partial_dependence_custom_axes(
    plot_partial_dependence, pyplot, clf_diabetes, diabetes
):
    grid_resolution = 25
    fig, (ax1, ax2) = pyplot.subplots(1, 2)
    disp = plot_partial_dependence(
        clf_diabetes,
        diabetes.data,
        ["age", ("age", "bmi")],
        grid_resolution=grid_resolution,
        feature_names=diabetes.feature_names,
        ax=[ax1, ax2],
    )
    assert fig is disp.figure_
    assert disp.bounding_ax_ is None
    assert disp.axes_.shape == (2,)
    assert disp.axes_[0] is ax1
    assert disp.axes_[1] is ax2

    ax = disp.axes_[0]
    assert ax.get_xlabel() == "age"
    assert ax.get_ylabel() == "Partial dependence"

    line = disp.lines_[0]
    avg_preds = disp.pd_results[0]
    target_idx = disp.target_idx

    line_data = line.get_data()
    assert_allclose(line_data[0], avg_preds["values"][0])
    assert_allclose(line_data[1], avg_preds.average[target_idx].ravel())

    # contour
    ax = disp.axes_[1]
    coutour = disp.contours_[1]
    expect_levels = np.linspace(*disp.pdp_lim[2], num=8)
    assert_allclose(coutour.levels, expect_levels)
    assert ax.get_xlabel() == "age"
    assert ax.get_ylabel() == "bmi"


@pytest.mark.filterwarnings("ignore:A Bunch will be returned")
@pytest.mark.parametrize(
    "kind, lines", [("average", 1), ("individual", 442), ("both", 443)]
)
def test_plot_partial_dependence_passing_numpy_axes(
    plot_partial_dependence, pyplot, clf_diabetes, diabetes, kind, lines
):
    grid_resolution = 25
    feature_names = diabetes.feature_names
    disp1 = plot_partial_dependence(
        clf_diabetes,
        diabetes.data,
        ["age", "bmi"],
        kind=kind,
        grid_resolution=grid_resolution,
        feature_names=feature_names,
    )
    assert disp1.axes_.shape == (1, 2)
    assert disp1.axes_[0, 0].get_ylabel() == "Partial dependence"
    assert disp1.axes_[0, 1].get_ylabel() == ""
    assert len(disp1.axes_[0, 0].get_lines()) == lines
    assert len(disp1.axes_[0, 1].get_lines()) == lines

    lr = LinearRegression()
    lr.fit(diabetes.data, diabetes.target)

    disp2 = plot_partial_dependence(
        lr,
        diabetes.data,
        ["age", "bmi"],
        kind=kind,
        grid_resolution=grid_resolution,
        feature_names=feature_names,
        ax=disp1.axes_,
    )

    assert np.all(disp1.axes_ == disp2.axes_)
    assert len(disp2.axes_[0, 0].get_lines()) == 2 * lines
    assert len(disp2.axes_[0, 1].get_lines()) == 2 * lines


@pytest.mark.filterwarnings("ignore:A Bunch will be returned")
@pytest.mark.parametrize("nrows, ncols", [(2, 2), (3, 1)])
def test_plot_partial_dependence_incorrent_num_axes(
    plot_partial_dependence, pyplot, clf_diabetes, diabetes, nrows, ncols
):
    grid_resolution = 5
    fig, axes = pyplot.subplots(nrows, ncols)
    axes_formats = [list(axes.ravel()), tuple(axes.ravel()), axes]

    msg = "Expected ax to have 2 axes, got {}".format(nrows * ncols)

    disp = plot_partial_dependence(
        clf_diabetes,
        diabetes.data,
        ["age", "bmi"],
        grid_resolution=grid_resolution,
        feature_names=diabetes.feature_names,
    )

    for ax_format in axes_formats:
        with pytest.raises(ValueError, match=msg):
            plot_partial_dependence(
                clf_diabetes,
                diabetes.data,
                ["age", "bmi"],
                grid_resolution=grid_resolution,
                feature_names=diabetes.feature_names,
                ax=ax_format,
            )

        # with axes object
        with pytest.raises(ValueError, match=msg):
            disp.plot(ax=ax_format)


@pytest.mark.filterwarnings("ignore:A Bunch will be returned")
def test_plot_partial_dependence_with_same_axes(
    plot_partial_dependence, pyplot, clf_diabetes, diabetes
):
    # The first call to plot_partial_dependence will create two new axes to
    # place in the space of the passed in axes, which results in a total of
    # three axes in the figure.
    # Currently the API does not allow for the second call to
    # plot_partial_dependence to use the same axes again, because it will
    # create two new axes in the space resulting in five axes. To get the
    # expected behavior one needs to pass the generated axes into the second
    # call:
    # disp1 = plot_partial_dependence(...)
    # disp2 = plot_partial_dependence(..., ax=disp1.axes_)

    grid_resolution = 25
    fig, ax = pyplot.subplots()
    plot_partial_dependence(
        clf_diabetes,
        diabetes.data,
        ["age", "bmi"],
        grid_resolution=grid_resolution,
        feature_names=diabetes.feature_names,
        ax=ax,
    )

    msg = (
        "The ax was already used in another plot function, please set "
        "ax=display.axes_ instead"
    )

    with pytest.raises(ValueError, match=msg):
        plot_partial_dependence(
            clf_diabetes,
            diabetes.data,
            ["age", "bmi"],
            grid_resolution=grid_resolution,
            feature_names=diabetes.feature_names,
            ax=ax,
        )


@pytest.mark.filterwarnings("ignore:A Bunch will be returned")
def test_plot_partial_dependence_feature_name_reuse(
    plot_partial_dependence, pyplot, clf_diabetes, diabetes
):
    # second call to plot does not change the feature names from the first
    # call

    feature_names = diabetes.feature_names
    disp = plot_partial_dependence(
        clf_diabetes,
        diabetes.data,
        [0, 1],
        grid_resolution=10,
        feature_names=feature_names,
    )

    plot_partial_dependence(
        clf_diabetes, diabetes.data, [0, 1], grid_resolution=10, ax=disp.axes_
    )

    for i, ax in enumerate(disp.axes_.ravel()):
        assert ax.get_xlabel() == feature_names[i]


@pytest.mark.filterwarnings("ignore:A Bunch will be returned")
def test_plot_partial_dependence_multiclass(plot_partial_dependence, pyplot):
    grid_resolution = 25
    clf_int = GradientBoostingClassifier(n_estimators=10, random_state=1)
    iris = load_iris()

    # Test partial dependence plot function on multi-class input.
    clf_int.fit(iris.data, iris.target)
    disp_target_0 = plot_partial_dependence(
        clf_int, iris.data, [0, 1], target=0, grid_resolution=grid_resolution
    )
    assert disp_target_0.figure_ is pyplot.gcf()
    assert disp_target_0.axes_.shape == (1, 2)
    assert disp_target_0.lines_.shape == (1, 2)
    assert disp_target_0.contours_.shape == (1, 2)
    assert disp_target_0.deciles_vlines_.shape == (1, 2)
    assert disp_target_0.deciles_hlines_.shape == (1, 2)
    assert all(c is None for c in disp_target_0.contours_.flat)
    assert disp_target_0.target_idx == 0

    # now with symbol labels
    target = iris.target_names[iris.target]
    clf_symbol = GradientBoostingClassifier(n_estimators=10, random_state=1)
    clf_symbol.fit(iris.data, target)
    disp_symbol = plot_partial_dependence(
        clf_symbol, iris.data, [0, 1], target="setosa", grid_resolution=grid_resolution
    )
    assert disp_symbol.figure_ is pyplot.gcf()
    assert disp_symbol.axes_.shape == (1, 2)
    assert disp_symbol.lines_.shape == (1, 2)
    assert disp_symbol.contours_.shape == (1, 2)
    assert disp_symbol.deciles_vlines_.shape == (1, 2)
    assert disp_symbol.deciles_hlines_.shape == (1, 2)
    assert all(c is None for c in disp_symbol.contours_.flat)
    assert disp_symbol.target_idx == 0

    for int_result, symbol_result in zip(
        disp_target_0.pd_results, disp_symbol.pd_results
    ):
        assert_allclose(int_result.average, symbol_result.average)
        assert_allclose(int_result["values"], symbol_result["values"])

    # check that the pd plots are different for another target
    disp_target_1 = plot_partial_dependence(
        clf_int, iris.data, [0, 1], target=1, grid_resolution=grid_resolution
    )
    target_0_data_y = disp_target_0.lines_[0, 0].get_data()[1]
    target_1_data_y = disp_target_1.lines_[0, 0].get_data()[1]
    assert any(target_0_data_y != target_1_data_y)


multioutput_regression_data = make_regression(n_samples=50, n_targets=2, random_state=0)


@pytest.mark.filterwarnings("ignore:A Bunch will be returned")
@pytest.mark.parametrize("target", [0, 1])
def test_plot_partial_dependence_multioutput(plot_partial_dependence, pyplot, target):
    # Test partial dependence plot function on multi-output input.
    X, y = multioutput_regression_data
    clf = LinearRegression().fit(X, y)

    grid_resolution = 25
    disp = plot_partial_dependence(
        clf, X, [0, 1], target=target, grid_resolution=grid_resolution
    )
    fig = pyplot.gcf()
    axs = fig.get_axes()
    assert len(axs) == 3
    assert disp.target_idx == target
    assert disp.bounding_ax_ is not None

    positions = [(0, 0), (0, 1)]
    expected_label = ["Partial dependence", ""]

    for i, pos in enumerate(positions):
        ax = disp.axes_[pos]
        assert ax.get_ylabel() == expected_label[i]
        assert ax.get_xlabel() == "{}".format(i)


@pytest.mark.filterwarnings("ignore:A Bunch will be returned")
def test_plot_partial_dependence_dataframe(
    plot_partial_dependence, pyplot, clf_diabetes, diabetes
):
    pd = pytest.importorskip("pandas")
    df = pd.DataFrame(diabetes.data, columns=diabetes.feature_names)

    grid_resolution = 25

    plot_partial_dependence(
        clf_diabetes,
        df,
        ["bp", "s1"],
        grid_resolution=grid_resolution,
        feature_names=df.columns.tolist(),
    )


dummy_classification_data = make_classification(random_state=0)


@pytest.mark.filterwarnings("ignore:A Bunch will be returned")
@pytest.mark.parametrize(
    "data, params, err_msg",
    [
        (
            multioutput_regression_data,
            {"target": None, "features": [0]},
            "target must be specified for multi-output",
        ),
        (
            multioutput_regression_data,
            {"target": -1, "features": [0]},
            r"target must be in \[0, n_tasks\]",
        ),
        (
            multioutput_regression_data,
            {"target": 100, "features": [0]},
            r"target must be in \[0, n_tasks\]",
        ),
        (
            dummy_classification_data,
            {"features": ["foobar"], "feature_names": None},
            "Feature foobar not in feature_names",
        ),
        (
            dummy_classification_data,
            {"features": ["foobar"], "feature_names": ["abcd", "def"]},
            "Feature foobar not in feature_names",
        ),
        (
            dummy_classification_data,
            {"features": [(1, 2, 3)]},
            "Each entry in features must be either an int, ",
        ),
        (
            dummy_classification_data,
            {"features": [1, {}]},
            "Each entry in features must be either an int, ",
        ),
        (
            dummy_classification_data,
            {"features": [tuple()]},
            "Each entry in features must be either an int, ",
        ),
        (
            dummy_classification_data,
            {"features": [123], "feature_names": ["blahblah"]},
            "All entries of features must be less than ",
        ),
        (
            dummy_classification_data,
            {"features": [0, 1, 2], "feature_names": ["a", "b", "a"]},
            "feature_names should not contain duplicates",
        ),
        (
            dummy_classification_data,
            {"features": [1, 2], "kind": ["both"]},
            "When `kind` is provided as a list of strings, it should contain",
        ),
        (
            dummy_classification_data,
            {"features": [1], "subsample": -1},
            "When an integer, subsample=-1 should be positive.",
        ),
        (
            dummy_classification_data,
            {"features": [1], "subsample": 1.2},
            r"When a floating-point, subsample=1.2 should be in the \(0, 1\) range",
        ),
        (
            dummy_classification_data,
            {"features": [1, 2], "categorical_features": [1.0, 2.0]},
            "Expected `categorical_features` to be an array-like of boolean,",
        ),
        (
            dummy_classification_data,
            {"features": [(1, 2)], "categorical_features": [2]},
            "Two-way partial dependence plots are not supported for pairs",
        ),
        (
            dummy_classification_data,
            {"features": [1], "categorical_features": [1], "kind": "individual"},
            "It is not possible to display individual effects",
        ),
    ],
)
def test_plot_partial_dependence_error(
    plot_partial_dependence, pyplot, data, params, err_msg
):
    X, y = data
    estimator = LinearRegression().fit(X, y)

    with pytest.raises(ValueError, match=err_msg):
        plot_partial_dependence(estimator, X, **params)


@pytest.mark.filterwarnings("ignore:A Bunch will be returned")
@pytest.mark.parametrize(
    "params, err_msg",
    [
        ({"target": 4, "features": [0]}, "target not in est.classes_, got 4"),
        ({"target": None, "features": [0]}, "target must be specified for multi-class"),
        (
            {"target": 1, "features": [4.5]},
            "Each entry in features must be either an int,",
        ),
    ],
)
def test_plot_partial_dependence_multiclass_error(
    plot_partial_dependence, pyplot, params, err_msg
):
    iris = load_iris()
    clf = GradientBoostingClassifier(n_estimators=10, random_state=1)
    clf.fit(iris.data, iris.target)

    with pytest.raises(ValueError, match=err_msg):
        plot_partial_dependence(clf, iris.data, **params)


def test_plot_partial_dependence_does_not_override_ylabel(
    plot_partial_dependence, pyplot, clf_diabetes, diabetes
):
    # Non-regression test to be sure to not override the ylabel if it has been
    # See https://github.com/scikit-learn/scikit-learn/issues/15772
    _, axes = pyplot.subplots(1, 2)
    axes[0].set_ylabel("Hello world")
    plot_partial_dependence(clf_diabetes, diabetes.data, [0, 1], ax=axes)

    assert axes[0].get_ylabel() == "Hello world"
    assert axes[1].get_ylabel() == "Partial dependence"


@pytest.mark.parametrize(
    "categorical_features, array_type",
    [
        (["col_A", "col_C"], "dataframe"),
        ([0, 2], "array"),
        ([True, False, True], "array"),
    ],
)
def test_plot_partial_dependence_with_categorical(
    pyplot, categorical_features, array_type
):
    X = [["A", 1, "A"], ["B", 0, "C"], ["C", 2, "B"]]
    column_name = ["col_A", "col_B", "col_C"]
    X = _convert_container(X, array_type, columns_name=column_name)
    y = np.array([1.2, 0.5, 0.45]).T

    preprocessor = make_column_transformer((OneHotEncoder(), categorical_features))
    model = make_pipeline(preprocessor, LinearRegression())
    model.fit(X, y)

    disp = plot_partial_dependence_func(
        model,
        X,
        features=["col_C"],
        feature_names=column_name,
        categorical_features=categorical_features,
    )

    assert disp.figure_ is pyplot.gcf()
    assert disp.bars_.shape == (1, 1)
    assert disp.bars_[0][0] is not None
    assert disp.lines_.shape == (1, 1)
    assert disp.lines_[0][0] is None
    assert disp.contours_.shape == (1, 1)
    assert disp.contours_[0][0] is None
    assert disp.deciles_vlines_.shape == (1, 1)
    assert disp.deciles_vlines_[0][0] is None
    assert disp.deciles_hlines_.shape == (1, 1)
    assert disp.deciles_hlines_[0][0] is None


@pytest.mark.parametrize(
    "kind, expected_shape",
    [("average", (1, 2)), ("individual", (1, 2, 50)), ("both", (1, 2, 51))],
)
def test_plot_partial_dependence_subsampling(
    plot_partial_dependence, pyplot, clf_diabetes, diabetes, kind, expected_shape
):
    # check that the subsampling is properly working
    # non-regression test for:
    # https://github.com/scikit-learn/scikit-learn/pull/18359
    matplotlib = pytest.importorskip("matplotlib")
    grid_resolution = 25
    feature_names = diabetes.feature_names

    disp1 = plot_partial_dependence(
        clf_diabetes,
        diabetes.data,
        ["age", "bmi"],
        kind=kind,
        grid_resolution=grid_resolution,
        feature_names=feature_names,
        subsample=50,
        random_state=0,
    )

    assert disp1.lines_.shape == expected_shape
    assert all(
        [isinstance(line, matplotlib.lines.Line2D) for line in disp1.lines_.ravel()]
    )


@pytest.mark.parametrize(
    "kind, line_kw, label",
    [
        ("individual", {}, None),
        ("individual", {"label": "xxx"}, None),
        ("average", {}, None),
        ("average", {"label": "xxx"}, "xxx"),
        ("both", {}, "average"),
        ("both", {"label": "xxx"}, "xxx"),
    ],
)
def test_partial_dependence_overwrite_labels(
    plot_partial_dependence,
    pyplot,
    clf_diabetes,
    diabetes,
    kind,
    line_kw,
    label,
):
    """Test that make sure that we can overwrite the label of the PDP plot"""
    disp = plot_partial_dependence(
        clf_diabetes,
        diabetes.data,
        [0, 2],
        grid_resolution=25,
        feature_names=diabetes.feature_names,
        kind=kind,
        line_kw=line_kw,
    )

    for ax in disp.axes_.ravel():
        if label is None:
            assert ax.get_legend() is None
        else:
            legend_text = ax.get_legend().get_texts()
            assert len(legend_text) == 1
            assert legend_text[0].get_text() == label


<<<<<<< HEAD
def test_get_feature_index():
    """Check that the behaviour of `_get_feature_index`."""
    # test when features is already an integer index
    feature = 1
    for feature_names in (None, ["a", "b", "c"]):
        assert _get_feature_index(feature, feature_names) == feature

    # test when features is a string and no feature_names are provided
    feature = "a"
    feature_names = None
    err_msg = "When the feature is a string, `feature_names` should be a list"
    with pytest.raises(ValueError, match=err_msg):
        _get_feature_index(feature, feature_names)

    # test when features_names is provided
    feature = "b"
    feature_names = ["a", "b", "c"]
    assert _get_feature_index(feature, feature_names) == 1

    feature = "x"
    err_msg = "Feature x not in feature_names"
    with pytest.raises(ValueError, match=err_msg):
        _get_feature_index(feature, feature_names)


@pytest.mark.parametrize(
    "categorical_features, array_type",
    [
        (["col_A", "col_C"], "dataframe"),
        ([0, 2], "array"),
        ([True, False, True], "array"),
    ],
)
def test_grid_resolution_with_categorical(pyplot, categorical_features, array_type):
    """Check that we raise a ValueError when the grid_resolution is too small
    respect to the number of categories in the categorical features targeted.
    """
    X = [["A", 1, "A"], ["B", 0, "C"], ["C", 2, "B"]]
    column_name = ["col_A", "col_B", "col_C"]
    X = _convert_container(X, array_type, columns_name=column_name)
    y = np.array([1.2, 0.5, 0.45]).T

    preprocessor = make_column_transformer((OneHotEncoder(), categorical_features))
    model = make_pipeline(preprocessor, LinearRegression())
    model.fit(X, y)

    err_msg = (
        "resolution of the computed grid is less than the minimum number of categories"
    )
    with pytest.raises(ValueError, match=err_msg):
        plot_partial_dependence_func(
            model,
            X,
            features=["col_C"],
            feature_names=column_name,
            categorical_features=categorical_features,
            grid_resolution=2,
        )


@pytest.mark.filterwarnings("ignore:A Bunch will be returned")
@pytest.mark.parametrize(
    "line_kw, pd_line_kw, ice_lines_kw, expected_colors",
    [
        ({"color": "r"}, {"color": "g"}, {"color": "b"}, ("g", "b")),
        (None, {"color": "g"}, {"color": "b"}, ("g", "b")),
        ({"color": "r"}, None, {"color": "b"}, ("r", "b")),
        ({"color": "r"}, {"color": "g"}, None, ("g", "r")),
        ({"color": "r"}, None, None, ("r", "r")),
        ({"color": "r"}, {"linestyle": "--"}, {"linestyle": "-."}, ("r", "r")),
    ],
)
def test_plot_partial_dependence_lines_kw(
    plot_partial_dependence,
    pyplot,
    clf_diabetes,
    diabetes,
    line_kw,
    pd_line_kw,
    ice_lines_kw,
    expected_colors,
):
    """Check that passing `pd_line_kw` and `ice_lines_kw` will act on the
    specific lines in the plot.
    """

    disp = plot_partial_dependence(
        clf_diabetes,
        diabetes.data,
        [0, 2],
        grid_resolution=20,
        feature_names=diabetes.feature_names,
        n_cols=2,
        kind="both",
        line_kw=line_kw,
        pd_line_kw=pd_line_kw,
        ice_lines_kw=ice_lines_kw,
    )

    line = disp.lines_[0, 0, -1]
    assert line.get_color() == expected_colors[0]
    if pd_line_kw is not None and "linestyle" in pd_line_kw:
        assert line.get_linestyle() == pd_line_kw["linestyle"]
    else:
        assert line.get_linestyle() == "-"

    line = disp.lines_[0, 0, 0]
    assert line.get_color() == expected_colors[1]
    if ice_lines_kw is not None and "linestyle" in ice_lines_kw:
        assert line.get_linestyle() == ice_lines_kw["linestyle"]
    else:
        assert line.get_linestyle() == "-"
=======
def test_partial_dependence_kind_list(
    pyplot,
    clf_diabetes,
    diabetes,
):
    """Check that we can provide a list of strings to kind parameter."""
    matplotlib = pytest.importorskip("matplotlib")

    disp = plot_partial_dependence(
        clf_diabetes,
        diabetes.data,
        features=[0, 2, (1, 2)],
        grid_resolution=20,
        kind=["both", "both", "average"],
    )

    for idx in [0, 1]:
        assert all(
            [
                isinstance(line, matplotlib.lines.Line2D)
                for line in disp.lines_[0, idx].ravel()
            ]
        )
        assert disp.contours_[0, idx] is None

    assert disp.contours_[0, 2] is not None
    assert all([line is None for line in disp.lines_[0, 2].ravel()])


@pytest.mark.parametrize(
    "features, kind",
    [
        ([0, 2, (1, 2)], "individual"),
        ([0, 2, (1, 2)], "both"),
        ([(0, 1), (0, 2), (1, 2)], "individual"),
        ([(0, 1), (0, 2), (1, 2)], "both"),
        ([0, 2, (1, 2)], ["individual", "individual", "individual"]),
        ([0, 2, (1, 2)], ["both", "both", "both"]),
    ],
)
def test_partial_dependence_kind_warning(
    pyplot,
    clf_diabetes,
    diabetes,
    features,
    kind,
):
    """Check that we can provide kind="both" but that a warning will be raised
    due to the 2-way PD."""
    matplotlib = pytest.importorskip("matplotlib")

    warn_msg = (
        "You requested an ICE plot with 2-way feature interactions. "
        "This is impossible to render."
    )
    with pytest.warns(UserWarning, match=warn_msg):
        disp = plot_partial_dependence(
            clf_diabetes,
            diabetes.data,
            features=features,
            grid_resolution=20,
            kind=kind,
        )

    indices_one_way = [
        i for i in range(len(features)) if not isinstance(features[i], tuple)
    ]
    indices_two_way = [
        i for i in range(len(features)) if isinstance(features[i], tuple)
    ]

    # check the data for the one-way PD
    for idx in indices_one_way:
        assert all(
            [
                isinstance(line, matplotlib.lines.Line2D)
                for line in disp.lines_[0, idx].ravel()
            ]
        )
        assert disp.contours_[0, idx] is None

    # check the data for the two-way PD
    for idx in indices_two_way:
        assert disp.contours_[0, idx] is not None
        if disp.lines_.ndim == 3:
            assert all([line is None for line in disp.lines_[0, idx].ravel()])
        else:
            assert all([line is None for line in disp.lines_.ravel()])
>>>>>>> f64495a5
<|MERGE_RESOLUTION|>--- conflicted
+++ resolved
@@ -784,7 +784,6 @@
             assert legend_text[0].get_text() == label
 
 
-<<<<<<< HEAD
 def test_get_feature_index():
     """Check that the behaviour of `_get_feature_index`."""
     # test when features is already an integer index
@@ -897,7 +896,8 @@
         assert line.get_linestyle() == ice_lines_kw["linestyle"]
     else:
         assert line.get_linestyle() == "-"
-=======
+
+
 def test_partial_dependence_kind_list(
     pyplot,
     clf_diabetes,
@@ -954,7 +954,7 @@
         "This is impossible to render."
     )
     with pytest.warns(UserWarning, match=warn_msg):
-        disp = plot_partial_dependence(
+        disp = plot_partial_dependence_func(
             clf_diabetes,
             diabetes.data,
             features=features,
@@ -985,5 +985,4 @@
         if disp.lines_.ndim == 3:
             assert all([line is None for line in disp.lines_[0, idx].ravel()])
         else:
-            assert all([line is None for line in disp.lines_.ravel()])
->>>>>>> f64495a5
+            assert all([line is None for line in disp.lines_.ravel()])