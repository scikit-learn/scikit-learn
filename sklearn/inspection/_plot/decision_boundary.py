--- conflicted
+++ resolved
@@ -334,20 +334,13 @@
 
         response_method : {'auto', 'decision_function', 'predict_proba', \
                 'predict'}, default='auto'
-<<<<<<< HEAD
-            Specifies whether to use :term:`predict_proba`,
-            :term:`decision_function`, :term:`predict` as the target response.
-            If set to 'auto', the response method is tried in the following order:
-            :term:`decision_function`, :term:`predict_proba`, :term:`predict`.
+            Specifies whether to use :term:`decision_function`,
+            :term:`predict_proba` or :term:`predict` as the target response.
+            If set to 'auto', the response method is tried in the order as
+            listed above.
 
             .. versionchanged:: 1.6
                 For multiclass problems, 'auto' no longer defaults to 'predict'.
-=======
-            Specifies whether to use :term:`decision_function`, :term:`predict_proba`
-            or :term:`predict` as the target response. If set to 'auto', the response
-            method is tried in the before mentioned order. For multiclass problems,
-            :term:`predict` is selected when `response_method="auto"`.
->>>>>>> 2c0cdd47
 
         class_of_interest : int, float, bool or str, default=None
             The class to be plotted when `response_method` is 'predict_proba'
