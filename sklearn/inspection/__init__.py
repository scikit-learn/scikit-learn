"""The :mod:`sklearn.inspection` module includes tools for model inspection."""
from .partial_dependence import partial_dependence
from .partial_dependence import plot_partial_dependence
<<<<<<< HEAD
from ._display_estimator import display_estimator
=======
from .partial_dependence import PartialDependenceDisplay
>>>>>>> 5a63c8b5
from .permutation_importance import permutation_importance

__all__ = [
    'partial_dependence',
    'plot_partial_dependence',
<<<<<<< HEAD
    'display_estimator',
    'permutation_importance'
=======
    'permutation_importance',
    'PartialDependenceDisplay'
>>>>>>> 5a63c8b5
]<|MERGE_RESOLUTION|>--- conflicted
+++ resolved
@@ -1,21 +1,14 @@
 """The :mod:`sklearn.inspection` module includes tools for model inspection."""
 from .partial_dependence import partial_dependence
 from .partial_dependence import plot_partial_dependence
-<<<<<<< HEAD
 from ._display_estimator import display_estimator
-=======
 from .partial_dependence import PartialDependenceDisplay
->>>>>>> 5a63c8b5
 from .permutation_importance import permutation_importance
 
 __all__ = [
     'partial_dependence',
     'plot_partial_dependence',
-<<<<<<< HEAD
+    'permutation_importance',
+    'PartialDependenceDisplay',
     'display_estimator',
-    'permutation_importance'
-=======
-    'permutation_importance',
-    'PartialDependenceDisplay'
->>>>>>> 5a63c8b5
 ]