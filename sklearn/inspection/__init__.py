"""The :mod:`sklearn.inspection` module includes tools for model inspection."""


from ._permutation_importance import permutation_importance
from ._plot.decision_boundary import DecisionBoundaryDisplay
from ._plot.decision_boundary import plot_decision_boundary

from ._partial_dependence import partial_dependence
from ._plot.partial_dependence import plot_partial_dependence
from ._plot.partial_dependence import PartialDependenceDisplay


__all__ = [
<<<<<<< HEAD
    'partial_dependence',
    'plot_partial_dependence',
    'permutation_importance',
    'PartialDependenceDisplay',
    'plot_decision_boundary',
    'DecisionBoundaryDisplay'
=======
    "partial_dependence",
    "plot_partial_dependence",
    "permutation_importance",
    "PartialDependenceDisplay",
>>>>>>> ec941a86
]<|MERGE_RESOLUTION|>--- conflicted
+++ resolved
@@ -11,17 +11,10 @@
 
 
 __all__ = [
-<<<<<<< HEAD
-    'partial_dependence',
-    'plot_partial_dependence',
-    'permutation_importance',
-    'PartialDependenceDisplay',
-    'plot_decision_boundary',
-    'DecisionBoundaryDisplay'
-=======
     "partial_dependence",
     "plot_partial_dependence",
     "permutation_importance",
     "PartialDependenceDisplay",
->>>>>>> ec941a86
+    "plot_decision_boundary",
+    "DecisionBoundaryDisplay",
 ]