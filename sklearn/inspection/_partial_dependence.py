"""Partial dependence and Individual Conditional Expectation (ICE) plots for
regression and classification models."""

# Authors: Peter Prettenhofer
#          Trevor Stephens
#          Nicolas Hug
# License: BSD 3 clause

from itertools import chain
from itertools import count
import numbers
from collections.abc import Iterable
import warnings

import numpy as np
from scipy import sparse
from scipy.stats.mstats import mquantiles
from joblib import Parallel, delayed

from ..base import is_classifier, is_regressor
from ..pipeline import Pipeline
from ..utils.extmath import cartesian
from ..utils import check_array
from ..utils import check_matplotlib_support  # noqa
from ..utils import _safe_indexing
from ..utils import _determine_key_type
from ..utils import _get_column_indices
from ..utils.validation import check_is_fitted
from ..exceptions import NotFittedError
from ..ensemble._gb import BaseGradientBoosting
from sklearn.ensemble._hist_gradient_boosting.gradient_boosting import (
    BaseHistGradientBoosting)

__all__ = ['individual_conditional_expectation',
           'partial_dependence',
           'plot_individual_conditional_expectation',
           'plot_partial_dependence',
           'IndividualConditionalExpectationDisplay',
           'PartialDependenceDisplay']


def _grid_from_X(X, percentiles, grid_resolution):
    """Generate a grid of points based on the percentiles of X.

    The grid is a cartesian product between the columns of ``values``. The
    ith column of ``values`` consists in ``grid_resolution`` equally-spaced
    points between the percentiles of the jth column of X.
    If ``grid_resolution`` is bigger than the number of unique values in the
    jth column of X, then those unique values will be used instead.

    Parameters
    ----------
    X : ndarray, shape (n_samples, n_target_features)
        The data

    percentiles : tuple of floats
        The percentiles which are used to construct the extreme values of
        the grid. Must be in [0, 1].

    grid_resolution : int
        The number of equally spaced points to be placed on the grid for each
        feature.

    Returns
    -------
    grid : ndarray, shape (n_points, n_target_features)
        A value for each feature at each point in the grid. ``n_points`` is
        always ``<= grid_resolution ** X.shape[1]``.

    values : list of 1d ndarrays
        The values with which the grid has been created. The size of each
        array ``values[j]`` is either ``grid_resolution``, or the number of
        unique values in ``X[:, j]``, whichever is smaller.
    """
    if not isinstance(percentiles, Iterable) or len(percentiles) != 2:
        raise ValueError("'percentiles' must be a sequence of 2 elements.")
    if not all(0 <= x <= 1 for x in percentiles):
        raise ValueError("'percentiles' values must be in [0, 1].")
    if percentiles[0] >= percentiles[1]:
        raise ValueError('percentiles[0] must be strictly less '
                         'than percentiles[1].')

    if grid_resolution <= 1:
        raise ValueError("'grid_resolution' must be strictly greater than 1.")

    values = []
    for feature in range(X.shape[1]):
        uniques = np.unique(_safe_indexing(X, feature, axis=1))
        if uniques.shape[0] < grid_resolution:
            # feature has low resolution use unique vals
            axis = uniques
        else:
            # create axis based on percentiles and grid resolution
            emp_percentiles = mquantiles(
                _safe_indexing(X, feature, axis=1), prob=percentiles, axis=0
            )
            if np.allclose(emp_percentiles[0], emp_percentiles[1]):
                raise ValueError(
                    'percentiles are too close to each other, '
                    'unable to build the grid. Please choose percentiles '
                    'that are further apart.')
            axis = np.linspace(emp_percentiles[0],
                               emp_percentiles[1],
                               num=grid_resolution, endpoint=True)
        values.append(axis)

    return cartesian(values), values


def _partial_dependence_recursion(est, grid, features):
    return est._compute_partial_dependence_recursion(grid, features)


def _get_predictions(est, grid, features_indices, X, response_method):
    predictions = []

    # define the prediction_method (predict, predict_proba, decision_function).
    if is_regressor(est):
        prediction_method = est.predict
    else:
        predict_proba = getattr(est, 'predict_proba', None)
        decision_function = getattr(est, 'decision_function', None)
        if response_method == 'auto':
            # try predict_proba, then decision_function if it doesn't exist
            prediction_method = predict_proba or decision_function
        else:
            prediction_method = (predict_proba if response_method ==
                                 'predict_proba' else decision_function)
        if prediction_method is None:
            if response_method == 'auto':
                raise ValueError(
                    'The estimator has no predict_proba and no '
                    'decision_function method.'
                )
            elif response_method == 'predict_proba':
                raise ValueError('The estimator has no predict_proba method.')
            else:
                raise ValueError(
                    'The estimator has no decision_function method.')

    for new_values in grid:
        X_eval = X.copy()
        for i, variable in enumerate(features_indices):
            if hasattr(X_eval, 'iloc'):
                X_eval.iloc[:, variable] = new_values[i]
            else:
                X_eval[:, variable] = new_values[i]

        try:
            # Note: predictions is of shape
            # (n_points,) for non-multioutput regressors
            # (n_points, n_tasks) for multioutput regressors
            # (n_points, 1) for the regressors in cross_decomposition (I think)
            # (n_points, 2) for binary classification
            # (n_points, n_classes) for multiclass classification
            predictions.append(prediction_method(X_eval))
        except NotFittedError:
            raise ValueError(
                "'estimator' parameter must be a fitted estimator")

    return predictions


def _partial_dependence_brute(est, grid, features, X, response_method):
    averaged_predictions = []
    predictions = _get_predictions(est, grid, features, X, response_method)
    for prediction in predictions:
        # average over samples
        averaged_predictions.append(np.mean(prediction, axis=0))

    # reshape to (n_targets, n_points) where n_targets is:
    # - 1 for non-multioutput regression and binary classification (shape is
    #   already correct in those cases)
    # - n_tasks for multi-output regression
    # - n_classes for multiclass classification.
    averaged_predictions = np.array(averaged_predictions).T
    if is_regressor(est) and averaged_predictions.ndim == 1:
        # non-multioutput regression, shape is (n_points,)
        averaged_predictions = averaged_predictions.reshape(1, -1)
    elif is_classifier(est) and averaged_predictions.shape[0] == 2:
        # Binary classification, shape is (2, n_points).
        # we output the effect of **positive** class
        averaged_predictions = averaged_predictions[1]
        averaged_predictions = averaged_predictions.reshape(1, -1)

    return averaged_predictions


def _validate_parameters(estimator, X, features, response_method, method):
    if not (is_classifier(estimator) or is_regressor(estimator)):
        raise ValueError(
            "'estimator' must be a fitted regressor or classifier."
        )

    if isinstance(estimator, Pipeline):
        # TODO: to be removed if/when pipeline get a `steps_` attributes
        # assuming Pipeline is the only estimator that does not store a new
        # attribute
        for est in estimator:
            # FIXME: remove the None option when it will be deprecated
            if est not in (None, 'drop'):
                check_is_fitted(est)
    else:
        check_is_fitted(estimator)

    if (is_classifier(estimator) and
            isinstance(estimator.classes_[0], np.ndarray)):
        raise ValueError(
            'Multiclass-multioutput estimators are not supported'
        )

    # Use check_array only on lists and other non-array-likes / sparse. Do not
    # convert DataFrame into a NumPy array.
    if not(hasattr(X, '__array__') or sparse.issparse(X)):
        X = check_array(X, force_all_finite='allow-nan', dtype=np.object)

    accepted_responses = ('auto', 'predict_proba', 'decision_function')
    if response_method not in accepted_responses:
        raise ValueError(
            'response_method {} is invalid. Accepted response_method names '
            'are {}.'.format(response_method, ', '.join(accepted_responses)))

    if is_regressor(estimator) and response_method != 'auto':
        raise ValueError(
            "The response_method parameter is ignored for regressors and "
            "must be 'auto'."
        )

    accepted_methods = ('brute', 'recursion', 'auto')
    if method not in accepted_methods:
        raise ValueError(
            'method {} is invalid. Accepted method names are {}.'.format(
                method, ', '.join(accepted_methods)))

    if method == 'auto':
        if (isinstance(estimator, BaseGradientBoosting) and
                estimator.init is None):
            method = 'recursion'
        elif isinstance(estimator, BaseHistGradientBoosting):
            method = 'recursion'
        else:
            method = 'brute'

    if method == 'recursion':
        if not isinstance(estimator,
                          (BaseGradientBoosting, BaseHistGradientBoosting)):
            supported_classes_recursion = (
                'GradientBoostingClassifier',
                'GradientBoostingRegressor',
                'HistGradientBoostingClassifier',
                'HistGradientBoostingRegressor',
            )
            raise ValueError(
                "Only the following estimators support the 'recursion' "
                "method: {}. Try using method='brute'."
                .format(', '.join(supported_classes_recursion)))
        if response_method == 'auto':
            response_method = 'decision_function'

        if response_method != 'decision_function':
            raise ValueError(
                "With the 'recursion' method, the response_method must be "
                "'decision_function'. Got {}.".format(response_method)
            )

    if _determine_key_type(features, accept_slice=False) == 'int':
        # _get_column_indices() supports negative indexing. Here, we limit
        # the indexing to be positive. The upper bound will be checked
        # by _get_column_indices()
        if np.any(np.less(features, 0)):
            raise ValueError(
                'all features must be in [0, {}]'.format(X.shape[1] - 1)
            )

    return X, response_method, method


def partial_dependence(estimator, X, features, response_method='auto',
                       percentiles=(0.05, 0.95), grid_resolution=100,
                       method='auto', **kwargs):
    """Partial dependence of ``features``.

    Partial dependence of a feature (or a set of features) corresponds to
    the average response of an estimator for each possible value of the
    feature.

    Read more in the :ref:`User Guide <partial_dependence>`.

    .. warning::

        For :class:`~sklearn.ensemble.GradientBoostingClassifier` and
        :class:`~sklearn.ensemble.GradientBoostingRegressor`, the
        'recursion' method (used by default) will not account for the `init`
        predictor of the boosting process. In practice, this will produce
        the same values as 'brute' up to a constant offset in the target
        response, provided that `init` is a constant estimator (which is the
        default). However, if `init` is not a constant estimator, the
        partial dependence values are incorrect for 'recursion' because the
        offset will be sample-dependent. It is preferable to use the 'brute'
        method. Note that this only applies to
        :class:`~sklearn.ensemble.GradientBoostingClassifier` and
        :class:`~sklearn.ensemble.GradientBoostingRegressor`, not to
        :class:`~sklearn.ensemble.HistGradientBoostingClassifier` and
        :class:`~sklearn.ensemble.HistGradientBoostingRegressor`.

    Parameters
    ----------
    estimator : BaseEstimator
        A fitted estimator object implementing :term:`predict`,
        :term:`predict_proba`, or :term:`decision_function`.
        Multioutput-multiclass classifiers are not supported.

    X : {array-like or dataframe} of shape (n_samples, n_features)
        ``X`` is used to generate a grid of values for the target
        ``features`` (where the partial dependence will be evaluated), and
        also to generate values for the complement features when the
        `method` is 'brute'.

    features : array-like of {int, str}
        The feature (e.g. `[0]`) or pair of interacting features
        (e.g. `[(0, 1)]`) for which the partial dependency should be computed.

    response_method : 'auto', 'predict_proba' or 'decision_function', \
            optional (default='auto')
        Specifies whether to use :term:`predict_proba` or
        :term:`decision_function` as the target response. For regressors
        this parameter is ignored and the response is always the output of
        :term:`predict`. By default, :term:`predict_proba` is tried first
        and we revert to :term:`decision_function` if it doesn't exist. If
        ``method`` is 'recursion', the response is always the output of
        :term:`decision_function`.

    percentiles : tuple of float, optional (default=(0.05, 0.95))
        The lower and upper percentile used to create the extreme values
        for the grid. Must be in [0, 1].

    grid_resolution : int, optional (default=100)
        The number of equally spaced points on the grid, for each target
        feature.

    method : str, optional (default='auto')
        The method used to calculate the averaged predictions:

        - 'recursion' is only supported for some tree-based estimators (namely
          :class:`~sklearn.ensemble.GradientBoostingClassifier`,
          :class:`~sklearn.ensemble.GradientBoostingRegressor`,
          :class:`~sklearn.ensemble.HistGradientBoostingClassifier`,
          :class:`~sklearn.ensemble.HistGradientBoostingRegressor`)
          but is more efficient in terms of speed.
          With this method, the target response of a
          classifier is always the decision function, not the predicted
          probabilities.

        - 'brute' is supported for any estimator, but is more
          computationally intensive.

        - 'auto': the 'recursion' is used for estimators that support it,
          and 'brute' is used otherwise.

        Please see :ref:`this note <pdp_method_differences>` for
        differences between the 'brute' and 'recursion' method.

    Returns
    -------
    averaged_predictions : ndarray, \
            shape (n_outputs, len(values[0]), len(values[1]), ...)
        The predictions for all the points in the grid, averaged over all
        samples in X (or over the training data if ``method`` is
        'recursion'). ``n_outputs`` corresponds to the number of classes in
        a multi-class setting, or to the number of tasks for multi-output
        regression. For classical regression and binary classification
        ``n_outputs==1``. ``n_values_feature_j`` corresponds to the size
        ``values[j]``.

    values : seq of 1d ndarrays
        The values with which the grid has been created. The generated grid
        is a cartesian product of the arrays in ``values``. ``len(values) ==
        len(features)``. The size of each array ``values[j]`` is either
        ``grid_resolution``, or the number of unique values in ``X[:, j]``,
        whichever is smaller.

    Examples
    --------
    >>> X = [[0, 0, 2], [1, 0, 0]]
    >>> y = [0, 1]
    >>> from sklearn.ensemble import GradientBoostingClassifier
    >>> gb = GradientBoostingClassifier(random_state=0).fit(X, y)
    >>> partial_dependence(gb, features=[0], X=X, percentiles=(0, 1),
    ...                    grid_resolution=2) # doctest: +SKIP
    (array([[-4.52...,  4.52...]]), [array([ 0.,  1.])])

    See also
    --------
    sklearn.inspection.plot_partial_dependence: Plot partial dependence
    """
    X, response_method, method = _validate_parameters(estimator, X, features,
                                                      response_method, method)

    features_indices = np.asarray(
        _get_column_indices(X, features), dtype=np.int32, order='C'
    ).ravel()

    grid, values = _grid_from_X(
        _safe_indexing(X, features_indices, axis=1), percentiles,
        grid_resolution
    )

    if method == 'brute':
        averaged_predictions = _partial_dependence_brute(
            estimator, grid, features_indices, X, response_method
        )
    else:
        averaged_predictions = _partial_dependence_recursion(
            estimator, grid, features_indices
        )

    # reshape averaged_predictions to
    # (n_outputs, n_values_feature_0, n_values_feature_1, ...)
    averaged_predictions = averaged_predictions.reshape(
        -1, *[val.shape[0] for val in values])

    return averaged_predictions, values


<<<<<<< HEAD
def _plot(estimator, X, features, calc_method, display_class,
          feature_names=None, target=None, response_method='auto', n_cols=3,
          grid_resolution=100, percentiles=(0.05, 0.95), method='auto',
          n_jobs=None, verbose=0, fig=None, line_kw=None, ax=None, **kwargs):
    """This is a helper function invoked by :func:`plot_partial_dependence`
    and :func:`plot_individual_conditional_expectation` methods. The
    functionality includes,
    1. validation of input parameters
    2. calculation of PDP or ICE values using ``calc_method``
    3. calculation of axis limits and deciles
    4. displaying the PDP or ICE plots using ``display_class``
=======
def plot_partial_dependence(estimator, X, features, feature_names=None,
                            target=None, response_method='auto', n_cols=3,
                            grid_resolution=100, percentiles=(0.05, 0.95),
                            method='auto', n_jobs=None, verbose=0, fig=None,
                            line_kw=None, contour_kw=None, ax=None):
    """Partial dependence plots.

    The ``len(features)`` plots are arranged in a grid with ``n_cols``
    columns. Two-way partial dependence plots are plotted as contour plots. The
    deciles of the feature values will be shown with tick marks on the x-axes
    for one-way plots, and on both axes for two-way plots.

    Read more in the :ref:`User Guide <partial_dependence>`.

    .. note::

        :func:`plot_partial_dependence` does not support using the same axes
        with multiple calls. To plot the the partial dependence for multiple
        estimators, please pass the axes created by the first call to the
        second call::

          >>> from sklearn.inspection import plot_partial_dependence
          >>> from sklearn.datasets import make_friedman1
          >>> from sklearn.linear_model import LinearRegression
          >>> X, y = make_friedman1()
          >>> est = LinearRegression().fit(X, y)
          >>> disp1 = plot_partial_dependence(est, X)  # doctest: +SKIP
          >>> disp2 = plot_partial_dependence(est, X,
          ...                                 ax=disp1.axes_)  # doctest: +SKIP

    .. warning::

        For :class:`~sklearn.ensemble.GradientBoostingClassifier` and
        :class:`~sklearn.ensemble.GradientBoostingRegressor`, the
        'recursion' method (used by default) will not account for the `init`
        predictor of the boosting process. In practice, this will produce
        the same values as 'brute' up to a constant offset in the target
        response, provided that `init` is a constant estimator (which is the
        default). However, if `init` is not a constant estimator, the
        partial dependence values are incorrect for 'recursion' because the
        offset will be sample-dependent. It is preferable to use the 'brute'
        method. Note that this only applies to
        :class:`~sklearn.ensemble.GradientBoostingClassifier` and
        :class:`~sklearn.ensemble.GradientBoostingRegressor`, not to
        :class:`~sklearn.ensemble.HistGradientBoostingClassifier` and
        :class:`~sklearn.ensemble.HistGradientBoostingRegressor`.
>>>>>>> a5b68942

    Parameters
    ----------
    estimator : BaseEstimator
        A fitted estimator object implementing :term:`predict`,
        :term:`predict_proba`, or :term:`decision_function`.

    X : {array-like or dataframe} of shape (n_samples, n_features)
<<<<<<< HEAD
        The data to use to build the grid of values on which the dependence
        will be evaluated.
=======
        ``X`` is used to generate a grid of values for the target
        ``features`` (where the partial dependence will be evaluated), and
        also to generate values for the complement features when the
        `method` is 'brute'.
>>>>>>> a5b68942

    features : list of {int, str, pair of int, pair of str}
        The target features for which to create the PDP/ICEs.
        if any entry is a string, then it must be in ``feature_names``.

    calc_method : partial_dependence or individual_conditional_expectation
        The function to calculate values for the PDP/ICE plot

    display_class : PartialDependenceDisplay or
        IndividualConditionalExpectationDisplay
        The display class to be used for plotting the PDP/ICE curves

    feature_names : array-like of shape (n_features,), dtype=str, default=None
        Name of each feature; feature_names[i] holds the name of the feature
        with index i.
        By default, the name of the feature corresponds to their numerical
        index for NumPy array and their column name for pandas dataframe.

    target : int, optional (default=None)
        - In a multiclass setting, specifies the class for which the PDP/ICEs
          should be computed. Note that for binary classification, the
          positive class (index 1) is always used.
        - In a multioutput setting, specifies the task for which the PDP/ICEs
          should be computed.

        Ignored in binary classification or classical regression settings.

    response_method : 'auto', 'predict_proba' or 'decision_function', \
            optional (default='auto')
        Specifies whether to use :term:`predict_proba` or
        :term:`decision_function` as the target response. For regressors
        this parameter is ignored and the response is always the output of
        :term:`predict`. By default, :term:`predict_proba` is tried first
        and we revert to :term:`decision_function` if it doesn't exist. If
        ``method`` is 'recursion', the response is always the output of
        :term:`decision_function`.

    n_cols : int, optional (default=3)
        The maximum number of columns in the grid plot. Only active when `ax`
        is a single axis or `None`.

    grid_resolution : int, optional (default=100)
        The number of equally spaced points on the axes of the plots, for each
        target feature.

    percentiles : tuple of float, optional (default=(0.05, 0.95))
        The lower and upper percentile used to create the extreme values
        for the PDP/ICE axes. Must be in [0, 1].

    method : str, optional (default='auto')
        The method used to calculate the averaged predictions:

        - 'recursion' is only supported for some tree-based estimators (namely
          :class:`~sklearn.ensemble.GradientBoostingClassifier`,
          :class:`~sklearn.ensemble.GradientBoostingRegressor`,
          :class:`~sklearn.ensemble.HistGradientBoostingClassifier`,
          :class:`~sklearn.ensemble.HistGradientBoostingRegressor`)
          but is more efficient in terms of speed.
          With this method, the target response of a
          classifier is always the decision function, not the predicted
          probabilities.

        - 'brute' is supported for any estimator, but is more
          computationally intensive.

        - 'auto': the 'recursion' is used for estimators that support it,
          and 'brute' is used otherwise.

        Please see :ref:`this note <pdp_method_differences>` for
        differences between the 'brute' and 'recursion' method.

        Note: Ignored by ICE calculation at the moment and 'brute' is used.

    n_jobs : int, optional (default=None)
        The number of CPUs to use to compute the partial dependences.
        ``None`` means 1 unless in a :obj:`joblib.parallel_backend` context.
        ``-1`` means using all processors. See :term:`Glossary <n_jobs>`
        for more details.

        verbose : int, optional (default=0)
        Verbose output during partial dependence computations.

    fig : Matplotlib figure object, optional (default=None)
        A figure object onto which the plots will be drawn, after the figure
        has been cleared. By default, a new one is created.

    line_kw : dict, optional
        Dict with keywords passed to the ``matplotlib.pyplot.plot`` call.
        For ICEs and one-way PDPs.

    ax : Matplotlib axes or array-like of Matplotlib axes, default=None
        - If a single axis is passed in, it is treated as a bounding axes
            and a grid of PDP/ICEs will be drawn within these bounds.
            The `n_cols` parameter controls the number of columns in the grid.
        - If an array-like of axes are passed in, the PDP/ICEs will be drawn
            directly into these axes.
        - If `None`, a figure and a bounding axes is created and treated
            as the single axes case.

    kwargs : dict
        Additional keyword arguments passed to the ``calc_method`` and the
        ``plot`` method of ``display_class``.
        For ICEs, parameter ``fixed_start_point`` will be included in kwargs.
        For PDPs, parameter ``contour_kw`` will be included in kwargs.

    Returns
    -------
    display: :class:`~sklearn.inspection.PartialDependenceDisplay` or
        :class:`~sklearn.inspection.IndividualConditionalExpectationDisplay`
    """

<<<<<<< HEAD
    check_matplotlib_support('_plot')  # noqa
    import matplotlib.pyplot as plt  # noqa
=======
    See also
    --------
    sklearn.inspection.partial_dependence: Return raw partial
      dependence values
    """
    check_matplotlib_support('plot_partial_dependence')  # noqa
    import matplotlib.pyplot as plt  # noqa
    from matplotlib import transforms  # noqa
    from matplotlib.ticker import MaxNLocator  # noqa
    from matplotlib.ticker import ScalarFormatter  # noqa
>>>>>>> a5b68942

    # set target_idx for multi-class estimators
    if hasattr(estimator, 'classes_') and np.size(estimator.classes_) > 2:
        if target is None:
            raise ValueError('target must be specified for multi-class')
        target_idx = np.searchsorted(estimator.classes_, target)
        if (not (0 <= target_idx < len(estimator.classes_)) or
                estimator.classes_[target_idx] != target):
            raise ValueError('target not in est.classes_, got {}'.format(
                target))
    else:
        # regression and binary classification
        target_idx = 0

    # Use check_array only on lists and other non-array-likes / sparse. Do not
    # convert DataFrame into a NumPy array.
    if not(hasattr(X, '__array__') or sparse.issparse(X)):
        X = check_array(X, force_all_finite='allow-nan', dtype=np.object)
    n_features = X.shape[1]

    # convert feature_names to list
    if feature_names is None:
        if hasattr(X, "loc"):
            # get the column names for a pandas dataframe
            feature_names = X.columns.tolist()
        else:
            # define a list of numbered indices for a numpy array
            feature_names = [str(i) for i in range(n_features)]
    elif hasattr(feature_names, "tolist"):
        # convert numpy array or pandas index to a list
        feature_names = feature_names.tolist()
    if len(set(feature_names)) != len(feature_names):
        raise ValueError('feature_names should not contain duplicates.')

    def convert_feature(fx):
        if isinstance(fx, str):
            try:
                fx = feature_names.index(fx)
            except ValueError:
                raise ValueError('Feature %s not in feature_names' % fx)
        return int(fx)

    # convert features into a seq of int tuples
    tmp_features = []
    for fxs in features:
        if isinstance(fxs, (numbers.Integral, str)):
            fxs = (fxs,)
        try:
            fxs = tuple(convert_feature(fx) for fx in fxs)
        except TypeError:
            raise ValueError('Each entry in features must be either an int, '
                             'a string, or an iterable of size at most 2.')
        if not 1 <= np.size(fxs) <= 2:
            raise ValueError('Each entry in features must be either an int, '
                             'a string, or an iterable of size at most 2.')

        tmp_features.append(fxs)

    features = tmp_features

    # Early exit if the axes does not have the correct number of axes
    if ax is not None and not isinstance(ax, plt.Axes):
        axes = np.asarray(ax, dtype=object)
        if axes.size != len(features):
            raise ValueError("Expected ax to have {} axes, got {}".format(
                             len(features), axes.size))

    for i in chain.from_iterable(features):
        if i >= len(feature_names):
            raise ValueError('All entries of features must be less than '
                             'len(feature_names) = {0}, got {1}.'
                             .format(len(feature_names), i))

    # compute predictions
    pd_results = Parallel(n_jobs=n_jobs, verbose=verbose)(
        delayed(calc_method)(estimator, X, fxs,
                             response_method=response_method, method=method,
                             grid_resolution=grid_resolution,
                             percentiles=percentiles, **kwargs)
        for fxs in features)

    # For multioutput regression, we can only check the validity of target
    # now that we have the predictions.
    # Also note: as multiclass-multioutput classifiers are not supported,
    # multiclass and multioutput scenario are mutually exclusive. So there is
    # no risk of overwriting target_idx here.
    avg_preds, _ = pd_results[0]  # checking the first result is enough
    if is_regressor(estimator) and avg_preds.shape[0] > 1:
        if target is None:
            raise ValueError(
                'target must be specified for multi-output regressors')
        if not 0 <= target <= avg_preds.shape[0]:
            raise ValueError(
                'target must be in [0, n_tasks], got {}.'.format(target))
        target_idx = target

    # get global min and max average predictions of PD grouped by plot type
    pdp_lim = {}
    for avg_preds, values in pd_results:
        min_pd = avg_preds[target_idx].min()
        max_pd = avg_preds[target_idx].max()
        n_fx = len(values)
        old_min_pd, old_max_pd = pdp_lim.get(n_fx, (min_pd, max_pd))
        min_pd = min(min_pd, old_min_pd)
        max_pd = max(max_pd, old_max_pd)
        pdp_lim[n_fx] = (min_pd, max_pd)

    deciles = {}
    for fx in chain.from_iterable(features):
        if fx not in deciles:
            X_col = _safe_indexing(X, fx, axis=1)
            deciles[fx] = mquantiles(X_col, prob=np.arange(0.1, 1.0, 0.1))

    if fig is not None:
        warnings.warn("The fig parameter is deprecated in version "
                      "0.22 and will be removed in version 0.24",
                      FutureWarning)
        fig.clear()
        ax = fig.gca()

    display = display_class(pd_results, features, feature_names, target_idx,
                            pdp_lim, deciles)
    return display.plot(ax=ax, n_cols=n_cols, line_kw=line_kw, **kwargs)


def plot_partial_dependence(estimator, X, features, feature_names=None,
                            target=None, response_method='auto', n_cols=3,
                            grid_resolution=100, percentiles=(0.05, 0.95),
                            method='auto', n_jobs=None, verbose=0, fig=None,
                            line_kw=None, contour_kw=None, ax=None):
    """Partial dependence plots.

    The ``len(features)`` plots are arranged in a grid with ``n_cols``
    columns. Two-way partial dependence plots are plotted as contour plots. The
    deciles of the feature values will be shown with tick marks on the x-axes
    for one-way plots, and on both axes for two-way plots.

    .. note::

        :func:`plot_partial_dependence` does not support using the same axes
        with multiple calls. To plot the the partial dependence for multiple
        estimators, please pass the axes created by the first call to the
        second call::

          >>> from sklearn.inspection import plot_partial_dependence
          >>> from sklearn.datasets import make_friedman1
          >>> from sklearn.linear_model import LinearRegression
          >>> X, y = make_friedman1()
          >>> est = LinearRegression().fit(X, y)
          >>> disp1 = plot_partial_dependence(est, X)  # doctest: +SKIP
          >>> disp2 = plot_partial_dependence(
          ...     est, X, ax=disp1.axes_)  # doctest: +SKIP

    Read more in the :ref:`User Guide <partial_dependence>`.

    Parameters
    ----------
    estimator : BaseEstimator
        A fitted estimator object implementing :term:`predict`,
        :term:`predict_proba`, or :term:`decision_function`.
        Multioutput-multiclass classifiers are not supported.

    X : {array-like or dataframe} of shape (n_samples, n_features)
        The data to use to build the grid of values on which the dependence
        will be evaluated. This is usually the training data.

    features : list of {int, str, pair of int, pair of str}
        The target features for which to create the PDPs.
        If features[i] is an int or a string, a one-way PDP is created; if
        features[i] is a tuple, a two-way PDP is created. Each tuple must be
        of size 2.
        if any entry is a string, then it must be in ``feature_names``.

    feature_names : array-like of shape (n_features,), dtype=str, default=None
        Name of each feature; feature_names[i] holds the name of the feature
        with index i.
        By default, the name of the feature corresponds to their numerical
        index for NumPy array and their column name for pandas dataframe.

    target : int, optional (default=None)
        - In a multiclass setting, specifies the class for which the PDPs
          should be computed. Note that for binary classification, the
          positive class (index 1) is always used.
        - In a multioutput setting, specifies the task for which the PDPs
          should be computed.

        Ignored in binary classification or classical regression settings.

    response_method : 'auto', 'predict_proba' or 'decision_function', \
            optional (default='auto')
        Specifies whether to use :term:`predict_proba` or
        :term:`decision_function` as the target response. For regressors
        this parameter is ignored and the response is always the output of
        :term:`predict`. By default, :term:`predict_proba` is tried first
        and we revert to :term:`decision_function` if it doesn't exist. If
        ``method`` is 'recursion', the response is always the output of
        :term:`decision_function`.

    n_cols : int, optional (default=3)
        The maximum number of columns in the grid plot. Only active when `ax`
        is a single axis or `None`.

    grid_resolution : int, optional (default=100)
        The number of equally spaced points on the axes of the plots, for each
        target feature.

    percentiles : tuple of float, optional (default=(0.05, 0.95))
        The lower and upper percentile used to create the extreme values
        for the PDP axes. Must be in [0, 1].

    method : str, optional (default='auto')
        The method to use to calculate the partial dependence predictions:

        - 'recursion' is only supported for gradient boosting estimator (namely
          :class:`GradientBoostingClassifier<sklearn.ensemble.GradientBoostingClassifier>`,
          :class:`GradientBoostingRegressor<sklearn.ensemble.GradientBoostingRegressor>`,
          :class:`HistGradientBoostingClassifier<sklearn.ensemble.HistGradientBoostingClassifier>`,
          :class:`HistGradientBoostingRegressor<sklearn.ensemble.HistGradientBoostingRegressor>`)
          but is more efficient in terms of speed.
          With this method, ``X`` is optional and is only used to build the
          grid and the partial dependences are computed using the training
          data. This method does not account for the ``init`` predictor of
          the boosting process, which may lead to incorrect values (see
          warning below. With this method, the target response of a
          classifier is always the decision function, not the predicted
          probabilities.

        - 'brute' is supported for any estimator, but is more
          computationally intensive.

        - 'auto':
          - 'recursion' is used for estimators that supports it.
          - 'brute' is used for all other estimators.

    n_jobs : int, optional (default=None)
        The number of CPUs to use to compute the partial dependences.
        ``None`` means 1 unless in a :obj:`joblib.parallel_backend` context.
        ``-1`` means using all processors. See :term:`Glossary <n_jobs>`
        for more details.

    verbose : int, optional (default=0)
        Verbose output during PD computations.

    fig : Matplotlib figure object, optional (default=None)
        A figure object onto which the plots will be drawn, after the figure
        has been cleared. By default, a new one is created.

        .. deprecated:: 0.22
           ``fig`` will be removed in 0.24.

    line_kw : dict, optional
        Dict with keywords passed to the ``matplotlib.pyplot.plot`` call.
        For one-way partial dependence plots.

    contour_kw : dict, optional
        Dict with keywords passed to the ``matplotlib.pyplot.contourf`` call.
        For two-way partial dependence plots.

    ax : Matplotlib axes or array-like of Matplotlib axes, default=None
        - If a single axis is passed in, it is treated as a bounding axes
            and a grid of partial dependence plots will be drawn within
            these bounds. The `n_cols` parameter controls the number of
            columns in the grid.
        - If an array-like of axes are passed in, the partial dependence
            plots will be drawn directly into these axes.
        - If `None`, a figure and a bounding axes is created and treated
            as the single axes case.

        .. versionadded:: 0.22

    Returns
    -------
    display: :class:`~sklearn.inspection.PartialDependenceDisplay`

    Examples
    --------
    >>> from sklearn.datasets import make_friedman1
    >>> from sklearn.ensemble import GradientBoostingRegressor
    >>> X, y = make_friedman1()
    >>> clf = GradientBoostingRegressor(n_estimators=10).fit(X, y)
    >>> plot_partial_dependence(clf, X, [0, (0, 1)]) #doctest: +SKIP

    See also
    --------
    sklearn.inspection.partial_dependence: Return raw partial
      dependence values

    Warnings
    --------
    The 'recursion' method only works for gradient boosting estimators, and
    unlike the 'brute' method, it does not account for the ``init``
    predictor of the boosting process. In practice this will produce the
    same values as 'brute' up to a constant offset in the target response,
    provided that ``init`` is a consant estimator (which is the default).
    However, as soon as ``init`` is not a constant estimator, the partial
    dependence values are incorrect for 'recursion'. This is not relevant for
    :class:`HistGradientBoostingClassifier
    <sklearn.ensemble.HistGradientBoostingClassifier>` and
    :class:`HistGradientBoostingRegressor
    <sklearn.ensemble.HistGradientBoostingRegressor>`, which do not have an
    ``init`` parameter.
    """
    return _plot(estimator, X, features, partial_dependence,
                 PartialDependenceDisplay, feature_names=feature_names,
                 target=target, response_method=response_method,
                 n_cols=n_cols, grid_resolution=grid_resolution,
                 percentiles=percentiles, method=method, n_jobs=n_jobs,
                 verbose=verbose, fig=fig, line_kw=line_kw,
                 contour_kw=contour_kw, ax=ax)


class PartialDependenceDisplay:
    """Partial Dependence Plot (PDP) visualization.

    It is recommended to use
    :func:`~sklearn.inspection.plot_partial_dependence` to create a
    :class:`~sklearn.inspection.PartialDependenceDisplay`. All parameters are
    stored as attributes.

    Read more in
    :ref:`sphx_glr_auto_examples_plot_partial_dependence_visualization_api.py`
    and the :ref:`User Guide <visualizations>`.

        .. versionadded:: 0.22

    Parameters
    ----------
    pd_results : list of (ndarray, ndarray)
        Results of :func:`~sklearn.inspection.partial_dependence` for
        ``features``. Each tuple corresponds to a (averaged_predictions, grid).

    features : list of (int,) or list of (int, int)
        Indices of features for a given plot. A tuple of one integer will plot
        a partial dependence curve of one feature. A tuple of two integers will
        plot a two-way partial dependence curve as a contour plot.

    feature_names : list of str
        Feature names corresponding to the indices in ``features``.

    target_idx : int

        - In a multiclass setting, specifies the class for which the PDPs
          should be computed. Note that for binary classification, the
          positive class (index 1) is always used.
        - In a multioutput setting, specifies the task for which the PDPs
          should be computed.

        Ignored in binary classification or classical regression settings.

    pdp_lim : dict
        Global min and max average predictions, such that all plots will have
        the same scale and y limits. `pdp_lim[1]` is the global min and max for
        single partial dependence curves. `pdp_lim[2]` is the global min and
        max for two-way partial dependence curves.

    deciles : dict
        Deciles for feature indices in ``features``.

    Attributes
    ----------
    bounding_ax_ : matplotlib Axes or None
        If `ax` is an axes or None, the `bounding_ax_` is the axes where the
        grid of partial dependence plots are drawn. If `ax` is a list of axes
        or a numpy array of axes, `bounding_ax_` is None.

    axes_ : ndarray of matplotlib Axes
        If `ax` is an axes or None, `axes_[i, j]` is the axes on the i-th row
        and j-th column. If `ax` is a list of axes, `axes_[i]` is the i-th item
        in `ax`. Elements that are None corresponds to a nonexisting axes in
        that position.

    lines_ : ndarray of matplotlib Artists
        If `ax` is an axes or None, `line_[i, j]` is the partial dependence
        curve on the i-th row and j-th column. If `ax` is a list of axes,
        `lines_[i]` is the partial dependence curve corresponding to the i-th
        item in `ax`. Elements that are None corresponds to a nonexisting axes
        or an axes that does not include a line plot.

    contours_ : ndarray of matplotlib Artists
        If `ax` is an axes or None, `contours_[i, j]` is the partial dependence
        plot on the i-th row and j-th column. If `ax` is a list of axes,
        `contours_[i]` is the partial dependence plot corresponding to the i-th
        item in `ax`. Elements that are None corresponds to a nonexisting axes
        or an axes that does not include a contour plot.

    figure_ : matplotlib Figure
        Figure containing partial dependence plots.

    """
    def __init__(self, pd_results, features, feature_names, target_idx,
                 pdp_lim, deciles):
        self.pd_results = pd_results
        self.features = features
        self.feature_names = feature_names
        self.target_idx = target_idx
        self.pdp_lim = pdp_lim
        self.deciles = deciles

    def plot(self, ax=None, n_cols=3, line_kw=None, contour_kw=None):
        """Plot partial dependence plots.

        Parameters
        ----------
        ax : Matplotlib axes or array-like of Matplotlib axes, default=None
            - If a single axis is passed in, it is treated as a bounding axes
                and a grid of partial dependence plots will be drawn within
                these bounds. The `n_cols` parameter controls the number of
                columns in the grid.
            - If an array-like of axes are passed in, the partial dependence
                plots will be drawn directly into these axes.
            - If `None`, a figure and a bounding axes is created and treated
                as the single axes case.

        n_cols : int, default=3
            The maximum number of columns in the grid plot. Only active when
            `ax` is a single axes or `None`.

        line_kw : dict, default=None
            Dict with keywords passed to the `matplotlib.pyplot.plot` call.
            For one-way partial dependence plots.

        contour_kw : dict, default=None
            Dict with keywords passed to the `matplotlib.pyplot.contourf`
            call for two-way partial dependence plots.

        Returns
        -------
        display: :class:`~sklearn.inspection.PartialDependenceDisplay`
        """

        check_matplotlib_support("plot_partial_dependence")
        import matplotlib.pyplot as plt  # noqa
        from matplotlib import transforms  # noqa
        from matplotlib.ticker import MaxNLocator  # noqa
        from matplotlib.ticker import ScalarFormatter  # noqa
        from matplotlib.gridspec import GridSpecFromSubplotSpec  # noqa

        if line_kw is None:
            line_kw = {}
        if contour_kw is None:
            contour_kw = {}

        if ax is None:
            _, ax = plt.subplots()

        default_contour_kws = {"alpha": 0.75}
        contour_kw = {**default_contour_kws, **contour_kw}

        n_features = len(self.features)

        if isinstance(ax, plt.Axes):
            # If ax was set off, it has most likely been set to off
            # by a previous call to plot.
            if not ax.axison:
                raise ValueError("The ax was already used in another plot "
                                 "function, please set ax=display.axes_ "
                                 "instead")

            ax.set_axis_off()
            self.bounding_ax_ = ax
            self.figure_ = ax.figure

            n_cols = min(n_cols, n_features)
            n_rows = int(np.ceil(n_features / float(n_cols)))

            self.axes_ = np.empty((n_rows, n_cols), dtype=np.object)
            self.lines_ = np.empty((n_rows, n_cols), dtype=np.object)
            self.contours_ = np.empty((n_rows, n_cols), dtype=np.object)

            axes_ravel = self.axes_.ravel()

            gs = GridSpecFromSubplotSpec(n_rows, n_cols,
                                         subplot_spec=ax.get_subplotspec())
            for i, spec in zip(range(n_features), gs):
                axes_ravel[i] = self.figure_.add_subplot(spec)

        else:  # array-like
            ax = np.asarray(ax, dtype=object)
            if ax.size != n_features:
                raise ValueError("Expected ax to have {} axes, got {}"
                                 .format(n_features, ax.size))

            if ax.ndim == 2:
                n_cols = ax.shape[1]
            else:
                n_cols = None

            self.bounding_ax_ = None
            self.figure_ = ax.ravel()[0].figure
            self.axes_ = ax
            self.lines_ = np.empty_like(ax, dtype=np.object)
            self.contours_ = np.empty_like(ax, dtype=np.object)

        # create contour levels for two-way plots
        if 2 in self.pdp_lim:
            Z_level = np.linspace(*self.pdp_lim[2], num=8)
        lines_ravel = self.lines_.ravel(order='C')
        contours_ravel = self.contours_.ravel(order='C')

        for i, axi, fx, (avg_preds, values) in zip(count(),
                                                   self.axes_.ravel(),
                                                   self.features,
                                                   self.pd_results):
            if len(values) == 1:
                lines_ravel[i] = axi.plot(values[0],
                                          avg_preds[self.target_idx].ravel(),
                                          **line_kw)[0]
            else:
                # contour plot
                XX, YY = np.meshgrid(values[0], values[1])
                Z = avg_preds[self.target_idx].T
                CS = axi.contour(XX, YY, Z, levels=Z_level, linewidths=0.5,
                                 colors='k')
                contours_ravel[i] = axi.contourf(XX, YY, Z, levels=Z_level,
                                                 vmax=Z_level[-1],
                                                 vmin=Z_level[0],
                                                 **contour_kw)
                axi.clabel(CS, fmt='%2.2f', colors='k', fontsize=10,
                           inline=True)

            trans = transforms.blended_transform_factory(axi.transData,
                                                         axi.transAxes)
            ylim = axi.get_ylim()
            axi.vlines(self.deciles[fx[0]], 0, 0.05, transform=trans,
                       color='k')
            axi.set_ylim(ylim)

            # Set xlabel if it is not already set
            if not axi.get_xlabel():
                axi.set_xlabel(self.feature_names[fx[0]])

            if len(values) == 1:
                if n_cols is None or i % n_cols == 0:
                    axi.set_ylabel('Partial dependence')
                else:
                    axi.set_yticklabels([])
                axi.set_ylim(self.pdp_lim[1])
            else:
                # contour plot
                trans = transforms.blended_transform_factory(axi.transAxes,
                                                             axi.transData)
                xlim = axi.get_xlim()
                axi.hlines(self.deciles[fx[1]], 0, 0.05, transform=trans,
                           color='k')
                # hline erases xlim
                axi.set_ylabel(self.feature_names[fx[1]])
                axi.set_xlim(xlim)
        return self


def _ice_brute(estimator, grid, features_indices, X, response_method):
    predictions = _get_predictions(estimator, grid, features_indices, X,
                                   response_method)
    instances = X.shape[0]

    # reshape to (n_targets, n_instances, n_points) where n_targets is:
    # - 1 for non-multioutput regression and binary classification (shape is
    #   already correct in those cases)
    # - n_tasks for multi-output regression
    # - n_classes for multiclass classification.
    predictions = np.array(predictions).T
    if is_regressor(estimator) and predictions.ndim == 2:
        # non-multioutput regression, shape is (n_instances, n_points,)
        predictions = predictions.reshape(instances, -1)
    elif is_classifier(estimator) and predictions.shape[0] == 2:
        # Binary classification, shape is (2, n_instances, n_points).
        # we output the effect of **positive** class
        predictions = predictions[1]
        predictions = predictions.reshape(instances, -1)

    return predictions


def individual_conditional_expectation(estimator, X, features,
                                       response_method='auto',
                                       percentiles=(0.05, 0.95),
                                       grid_resolution=100, 
                                       fixed_start_point=True,
                                       **kwargs):
    """Individual Conditional Expectation (ICE) of ``features``.

    ICE of a feature (or a set of features) corresponds to the responses of an
    estimator for each possible value of the feature for all instance in ``X``.

    Read more in the :ref:`User Guide <individual_conditional_expectation>`.

    Parameters
    ----------
    estimator : BaseEstimator
        A fitted estimator object implementing :term:`predict`,
        :term:`predict_proba`, or :term:`decision_function`.
        Multioutput-multiclass classifiers are not supported.

    X : {array-like or dataframe} of shape (n_samples, n_features)
        ``X`` is used both to generate a grid of values for the
        ``features``, and to compute the predictions.

    features : array-like of {int, str}
        The feature (e.g. `[0]`) or pair of interacting features
        (e.g. `[(0, 1)]`) for which the ICE should be computed.

    response_method : 'auto', 'predict_proba' or 'decision_function', \
            optional (default='auto')
        Specifies whether to use :term:`predict_proba` or
        :term:`decision_function` as the target response. For regressors
        this parameter is ignored and the response is always the output of
        :term:`predict`. By default, :term:`predict_proba` is tried first
        and we revert to :term:`decision_function` if it doesn't exist.

    percentiles : tuple of float, optional (default=(0.05, 0.95))
        The lower and upper percentile used to create the extreme values
        for the grid. Must be in [0, 1].

    grid_resolution : int, optional (default=100)
        The number of equally spaced points on the grid, for each target
        feature.

    fixed_start_point : bool, optional (default=True)
        Whether to use a fixes starting point for all the ICE curves.

    Returns
    -------
    predictions : ndarray, \
            shape (n_outputs, n_instances, len(values[0]), len(values[1]),...)
        The predictions for all the points in the grid, for all
        samples in X. ``n_outputs`` corresponds to the number of classes in
        a multi-class setting, or to the number of tasks for multi-output
        regression. For classical regression and binary classification
        ``n_outputs==1``. ``n_values_feature_j`` corresponds to the size
        ``values[j]``.

    values : seq of 1d ndarrays
        The values with which the grid has been created. The generated grid
        is a cartesian product of the arrays in ``values``. ``len(values) ==
        len(features)``. The size of each array ``values[j]`` is either
        ``grid_resolution``, or the number of unique values in ``X[:, j]``,
        whichever is smaller.

    Examples
    --------
    >>> X = [[0, 0, 2], [1, 0, 0]]
    >>> y = [0, 1]
    >>> from sklearn.ensemble import GradientBoostingClassifier
    >>> gb = GradientBoostingClassifier(random_state=0).fit(X, y)
    >>> individual_conditional_expectation(gb, features=[0], X=X,
    ...       percentiles=(0, 1), grid_resolution=2) # doctest: +SKIP
    (array([[[2.19017313e-05, 5.16319395e-01],
        [4.83680605e-01, 9.99978098e-01]]]), [array([0., 1.])])
    """
    X, response_method, _ = _validate_parameters(estimator, X, features,
                                                 response_method, 'brute')

    features_indices = np.asarray(
        _get_column_indices(X, features), dtype=np.int32, order='C'
    ).ravel()

    grid, values = _grid_from_X(
        _safe_indexing(X, features_indices, axis=1), percentiles,
        grid_resolution
    )

    predictions = _ice_brute(
        estimator, grid, features_indices, X, response_method
    )

    # reshape predictions to
    # (n_outputs, n_instances, n_values_feature_0, n_values_feature_1, ...)
    predictions = predictions.reshape(
        -1, X.shape[0], *[val.shape[0] for val in values])

    if fixed_start_point:
        for i, instances in enumerate(predictions):
            for j, instance in enumerate(instances):
                first_element = instance.item(0)
                predictions[i][j] = instance - first_element

    return predictions, values


def plot_individual_conditional_expectation(estimator, X, features,
                                            response_method='auto',
                                            percentiles=(0.05, 0.95),
                                            grid_resolution=100, 
                                            fixed_start_point=True,
                                            feature_names=None, target=None,
                                            n_cols=3, n_jobs=None, verbose=0,
                                            line_kw=None, ax=None):
    """Individual Conditional Expectation (ICE) plots.

    The ``len(features)`` plots are arranged in a grid with ``n_cols``
    columns. The deciles of the feature values will be shown with tick marks
    on the x-axes.

    .. note::

        :func:`plot_individual_conditional_expectation` does not support using
        the same axes with multiple calls. To plot the ICE curves for multiple
        estimators, please pass the axes created by the first call to the
        second call::

          >>> from sklearn.inspection import (
          ...                   plot_individual_conditional_expectation)
          >>> from sklearn.datasets import make_friedman1
          >>> from sklearn.linear_model import LinearRegression
          >>> X, y = make_friedman1()
          >>> est = LinearRegression().fit(X, y)
          >>> disp1 = plot_individual_conditional_expectation(
          ...     est, X)  # doctest: +SKIP
          >>> disp2 = plot_individual_conditional_expectation(
          ...     est, X,ax=disp1.axes_)  # doctest: +SKIP

    Read more in the :ref:`User Guide <individual_conditional_expectation>`.

    Parameters
    ----------
    estimator : BaseEstimator
        A fitted estimator object implementing :term:`predict`,
        :term:`predict_proba`, or :term:`decision_function`.
        Multioutput-multiclass classifiers are not supported.

    X : {array-like or dataframe} of shape (n_samples, n_features)
        The data to use to build the grid of values on which the individual
        conditional expectation will be evaluated.
        This is usually the training data.

    features : list of {int, str}
        The target features for which to create the ICEs.
        if any entry is a string, then it must be in ``feature_names``.

    response_method : 'auto', 'predict_proba' or 'decision_function', \
            optional (default='auto')
        Specifies whether to use :term:`predict_proba` or
        :term:`decision_function` as the target response. For regressors
        this parameter is ignored and the response is always the output of
        :term:`predict`. By default, :term:`predict_proba` is tried first
        and we revert to :term:`decision_function` if it doesn't exist.

    percentiles : tuple of float, optional (default=(0.05, 0.95))
        The lower and upper percentile used to create the extreme values
        for the ICE axes. Must be in [0, 1].

    grid_resolution : int, optional (default=100)
        The number of equally spaced points on the axes of the plots, for each
        target feature.

    fixed_start_point : bool, optional (default=True)
        Whether to use a fixed starting point for all the ICE curves.

    feature_names : array-like of shape (n_features,), dtype=str, default=None
        Name of each feature; feature_names[i] holds the name of the feature
        with index i.
        By default, the name of the feature corresponds to their numerical
        index for NumPy array and their column name for pandas dataframe.

    target : int, optional (default=None)
        - In a multiclass setting, specifies the class for which the ICEs
          should be computed. Note that for binary classification, the
          positive class (index 1) is always used.
        - In a multioutput setting, specifies the task for which the ICEs
          should be computed.

        Ignored in binary classification or classical regression settings.

    n_cols : int, optional (default=3)
        The maximum number of columns in the grid plot. Only active when `ax`
        is a single axis or `None`.

    n_jobs : int, optional (default=None)
        The number of CPUs to use to compute the ICEs.
        ``None`` means 1 unless in a :obj:`joblib.parallel_backend` context.
        ``-1`` means using all processors. See :term:`Glossary <n_jobs>`
        for more details.

    verbose : int, optional (default=0)
        Verbose output during ICE computations.

    line_kw : dict, optional
        Dict with keywords passed to the ``matplotlib.pyplot.plot`` call.

    ax : Matplotlib axes or array-like of Matplotlib axes, default=None
        - If a single axis is passed in, it is treated as a bounding axes
            and a grid of ICE plots will be drawn within these bounds.
            The `n_cols` parameter controls the number of columns in the grid.
        - If an array-like of axes are passed in, the ICE plots will be drawn
            directly into these axes.
        - If `None`, a figure and a bounding axes is created and treated
            as the single axes case.

        .. versionadded:: 0.24

    Returns
    -------
    display:
    :class:`~sklearn.inspection.IndividualConditionalExpectationDisplay`

    Examples
    --------
    >>> from sklearn.datasets import make_friedman1
    >>> from sklearn.ensemble import GradientBoostingRegressor
    >>> X, y = make_friedman1()
    >>> clf = GradientBoostingRegressor(n_estimators=10).fit(X, y)
    >>> plot_individual_conditional_expectation(
    ...                         clf, X, [0, (0, 1)]) #doctest: +SKIP

    See also
    --------
    sklearn.inspection.individual_conditional_expectation: Return raw
    individual conditional expectation values
    """
    for feature in features:
        if not isinstance(feature, (numbers.Integral, str)):
            raise ValueError('Each entry in features must be either an int or'
                             ' a string.')
    return _plot(estimator, X, features, individual_conditional_expectation,
                 IndividualConditionalExpectationDisplay,
                 feature_names=feature_names, target=target,
                 response_method=response_method, n_cols=n_cols,
                 grid_resolution=grid_resolution, percentiles=percentiles,
                 n_jobs=n_jobs, verbose=verbose, line_kw=line_kw, ax=ax,
                 fixed_start_point=fixed_start_point)


class IndividualConditionalExpectationDisplay:
    """Individual Conditional Expectation (ICE) visualization.

    It is recommended to use
    :func:`~sklearn.inspection.individual_conditional_expectation` to create a
    :class:`~sklearn.inspection.IndividualConditionalExpectation`.
    All parameters are stored as attributes.

    Read more in
    :ref:`sphx_glr_auto_examples_plot_individual_conditional_expectation_api.py`
    and the :ref:`User Guide <visualizations>`.

        .. versionadded:: 0.24

    Parameters
    ----------
    ice_results : list of (ndarray, ndarray)
        Results of
        :func:`~sklearn.inspection.individual_conditional_expectation` for
        ``features``. Each tuple corresponds to a (predictions, grid).

    features : list of (int,)
        Indices of features wrapped in tuples for a given plot.

    feature_names : list of str
        Feature names corresponding to the indices in ``features``.

    target_idx : int
        - In a multiclass setting, specifies the class for which the ICEs
          should be computed. Note that for binary classification, the
          positive class (index 1) is always used.
        - In a multioutput setting, specifies the task for which the ICEs
          should be computed.

        Ignored in binary classification or classical regression settings.

    ice_lim : dict
        Global min and max of predictions, such that all plots will have
        the same scale and y limits. `ice_lim[1]` is the global min and max for
        ICE curves.

    deciles : dict
        Deciles for feature indices in ``features``.

    Attributes
    ----------
    bounding_ax_ : matplotlib Axes or None
        If `ax` is an axes or None, the `bounding_ax_` is the axes where the
        grid of ICE plots are drawn. If `ax` is a list of axes or a numpy
        array of axes, `bounding_ax_` is None.

    axes_ : ndarray of matplotlib Axes
        If `ax` is an axes or None, `axes_[i, j]` is the axes on the i-th row
        and j-th column. If `ax` is a list of axes, `axes_[i]` is the i-th item
        in `ax`. Elements that are None corresponds to a nonexisting axes in
        that position.

    lines_ : ndarray of matplotlib Artists
        If `ax` is an axes or None, `line_[i, j, k]` is the k-th ICE curve
        on the i-th row and j-th column. If `ax` is a list of axes,
        `lines_[i, j]` is the j-th ICE curve corresponding to the i-th
        item in `ax`. Elements that are None corresponds to a nonexisting axes
        or an axes that does not include a line plot.

    figure_ : matplotlib Figure
        Figure containing ICE plots.

    """
    def __init__(self, ice_results, features, feature_names, target_idx,
                 ice_lim, deciles):
        self.ice_results = ice_results
        self.features = features
        self.feature_names = feature_names
        self.target_idx = target_idx
        self.ice_lim = ice_lim
        self.deciles = deciles

    def plot(self, ax=None, n_cols=3, line_kw=None, **kwargs):
        """Plot ICE plots.

        Parameters
        ----------
        ax : Matplotlib axes or array-like of Matplotlib axes, default=None
            - If a single axis is passed in, it is treated as a bounding axes
                and a grid of ICE plots will be drawn within these bounds.
                The `n_cols` parameter controls the number of columns in the
                grid.
            - If an array-like of axes are passed in, the ICE plots will be
                drawn directly into these axes.
            - If `None`, a figure and a bounding axes is created and treated
                as the single axes case.

        n_cols : int, default=3
            The maximum number of columns in the grid plot. Only active when
            `ax` is a single axes or `None`.

        line_kw : dict, default=None
            Dict with keywords passed to the `matplotlib.pyplot.plot` call.

        Returns
        -------
        display:
        :class:`~sklearn.inspection.IndividualConditionalExpectationDisplay`
        """

        check_matplotlib_support(
            "IndividualConditionalExpectationDisplay.plot")
        import matplotlib.pyplot as plt  # noqa
        from matplotlib import transforms  # noqa
        from matplotlib.gridspec import GridSpecFromSubplotSpec  # noqa

        if line_kw is None:
            line_kw = {}

        if ax is None:
            _, ax = plt.subplots()

        n_features = len(self.features)
        n_instances = len(self.ice_results[0][0][0])

        if isinstance(ax, plt.Axes):
            # If ax was set off, it has most likely been set to off
            # by a previous call to plot.
            if not ax.axison:
                raise ValueError("The ax was already used in another plot "
                                 "function, please set ax=display.axes_ "
                                 "instead")

            ax.set_axis_off()
            self.bounding_ax_ = ax
            self.figure_ = ax.figure

            n_cols = min(n_cols, n_features)
            n_rows = int(np.ceil(n_features / float(n_cols)))

            self.axes_ = np.empty((n_rows, n_cols), dtype=np.object)
            self.lines_ = np.empty((n_rows, n_cols, n_instances),
                                   dtype=np.object)

            axes_ravel = self.axes_.ravel()

            gs = GridSpecFromSubplotSpec(n_rows, n_cols,
                                         subplot_spec=ax.get_subplotspec())
            for i, spec in zip(range(n_features), gs):
                axes_ravel[i] = self.figure_.add_subplot(spec)

        else:  # array-like
            ax = np.asarray(ax, dtype=object)
            if ax.size != n_features:
                raise ValueError("Expected ax to have {} axes, got {}"
                                 .format(n_features, ax.size))

            if ax.ndim == 2:
                n_cols = ax.shape[1]
            else:
                n_cols = None

            self.bounding_ax_ = None
            self.figure_ = ax.ravel()[0].figure
            self.axes_ = ax
            self.lines_ = np.empty((len(ax), n_instances), dtype=np.object)

        lines_ravel = self.lines_.ravel(order='C')
        for i, axi, fx, (avg_preds, values) in zip(count(),
                                                   self.axes_.ravel(),
                                                   self.features,
                                                   self.ice_results):

            for j, ins in enumerate(avg_preds[self.target_idx]):
                lines_ravel[i * j + j] = axi.plot(values[0], ins.ravel(),
                                                  **line_kw)[0]

            trans = transforms.blended_transform_factory(axi.transData,
                                                         axi.transAxes)
            ylim = axi.get_ylim()
            axi.vlines(self.deciles[fx[0]], 0, 0.05, transform=trans,
                       color='k')
            axi.set_ylim(ylim)

            # Set xlabel if it is not already set
            if not axi.get_xlabel():
                axi.set_xlabel(self.feature_names[fx[0]])

            if n_cols is None or i % n_cols == 0:
                axi.set_ylabel('ICE')
            else:
                axi.set_yticklabels([])
            axi.set_ylim(self.ice_lim[1])
        return self<|MERGE_RESOLUTION|>--- conflicted
+++ resolved
@@ -422,7 +422,6 @@
     return averaged_predictions, values
 
 
-<<<<<<< HEAD
 def _plot(estimator, X, features, calc_method, display_class,
           feature_names=None, target=None, response_method='auto', n_cols=3,
           grid_resolution=100, percentiles=(0.05, 0.95), method='auto',
@@ -434,7 +433,256 @@
     2. calculation of PDP or ICE values using ``calc_method``
     3. calculation of axis limits and deciles
     4. displaying the PDP or ICE plots using ``display_class``
-=======
+
+    Parameters
+    ----------
+    estimator : BaseEstimator
+        A fitted estimator object implementing :term:`predict`,
+        :term:`predict_proba`, or :term:`decision_function`.
+
+    X : {array-like or dataframe} of shape (n_samples, n_features)
+        ``X`` is used to generate a grid of values for the target
+        ``features`` (where the partial dependence will be evaluated), and
+        also to generate values for the complement features when the
+        `method` is 'brute'.
+
+    features : list of {int, str, pair of int, pair of str}
+        The target features for which to create the PDP/ICEs.
+        if any entry is a string, then it must be in ``feature_names``.
+
+    calc_method : partial_dependence or individual_conditional_expectation
+        The function to calculate values for the PDP/ICE plot
+
+    display_class : PartialDependenceDisplay or
+        IndividualConditionalExpectationDisplay
+        The display class to be used for plotting the PDP/ICE curves
+
+    feature_names : array-like of shape (n_features,), dtype=str, default=None
+        Name of each feature; feature_names[i] holds the name of the feature
+        with index i.
+        By default, the name of the feature corresponds to their numerical
+        index for NumPy array and their column name for pandas dataframe.
+
+    target : int, optional (default=None)
+        - In a multiclass setting, specifies the class for which the PDP/ICEs
+          should be computed. Note that for binary classification, the
+          positive class (index 1) is always used.
+        - In a multioutput setting, specifies the task for which the PDP/ICEs
+          should be computed.
+
+        Ignored in binary classification or classical regression settings.
+
+    response_method : 'auto', 'predict_proba' or 'decision_function', \
+            optional (default='auto')
+        Specifies whether to use :term:`predict_proba` or
+        :term:`decision_function` as the target response. For regressors
+        this parameter is ignored and the response is always the output of
+        :term:`predict`. By default, :term:`predict_proba` is tried first
+        and we revert to :term:`decision_function` if it doesn't exist. If
+        ``method`` is 'recursion', the response is always the output of
+        :term:`decision_function`.
+
+    n_cols : int, optional (default=3)
+        The maximum number of columns in the grid plot. Only active when `ax`
+        is a single axis or `None`.
+
+    grid_resolution : int, optional (default=100)
+        The number of equally spaced points on the axes of the plots, for each
+        target feature.
+
+    percentiles : tuple of float, optional (default=(0.05, 0.95))
+        The lower and upper percentile used to create the extreme values
+        for the PDP/ICE axes. Must be in [0, 1].
+
+    method : str, optional (default='auto')
+        The method used to calculate the averaged predictions:
+
+        - 'recursion' is only supported for some tree-based estimators (namely
+          :class:`~sklearn.ensemble.GradientBoostingClassifier`,
+          :class:`~sklearn.ensemble.GradientBoostingRegressor`,
+          :class:`~sklearn.ensemble.HistGradientBoostingClassifier`,
+          :class:`~sklearn.ensemble.HistGradientBoostingRegressor`)
+          but is more efficient in terms of speed.
+          With this method, the target response of a
+          classifier is always the decision function, not the predicted
+          probabilities.
+
+        - 'brute' is supported for any estimator, but is more
+          computationally intensive.
+
+        - 'auto': the 'recursion' is used for estimators that support it,
+          and 'brute' is used otherwise.
+
+        Please see :ref:`this note <pdp_method_differences>` for
+        differences between the 'brute' and 'recursion' method.
+
+        Note: Ignored by ICE calculation at the moment and 'brute' is used.
+
+    n_jobs : int, optional (default=None)
+        The number of CPUs to use to compute the partial dependences.
+        ``None`` means 1 unless in a :obj:`joblib.parallel_backend` context.
+        ``-1`` means using all processors. See :term:`Glossary <n_jobs>`
+        for more details.
+
+        verbose : int, optional (default=0)
+        Verbose output during partial dependence computations.
+
+    fig : Matplotlib figure object, optional (default=None)
+        A figure object onto which the plots will be drawn, after the figure
+        has been cleared. By default, a new one is created.
+
+    line_kw : dict, optional
+        Dict with keywords passed to the ``matplotlib.pyplot.plot`` call.
+        For ICEs and one-way PDPs.
+
+    ax : Matplotlib axes or array-like of Matplotlib axes, default=None
+        - If a single axis is passed in, it is treated as a bounding axes
+            and a grid of PDP/ICEs will be drawn within these bounds.
+            The `n_cols` parameter controls the number of columns in the grid.
+        - If an array-like of axes are passed in, the PDP/ICEs will be drawn
+            directly into these axes.
+        - If `None`, a figure and a bounding axes is created and treated
+            as the single axes case.
+
+    kwargs : dict
+        Additional keyword arguments passed to the ``calc_method`` and the
+        ``plot`` method of ``display_class``.
+        For ICEs, parameter ``fixed_start_point`` will be included in kwargs.
+        For PDPs, parameter ``contour_kw`` will be included in kwargs.
+
+    Returns
+    -------
+    display: :class:`~sklearn.inspection.PartialDependenceDisplay` or
+        :class:`~sklearn.inspection.IndividualConditionalExpectationDisplay`
+    """
+
+    check_matplotlib_support('_plot')  # noqa
+    import matplotlib.pyplot as plt  # noqa
+
+    # set target_idx for multi-class estimators
+    if hasattr(estimator, 'classes_') and np.size(estimator.classes_) > 2:
+        if target is None:
+            raise ValueError('target must be specified for multi-class')
+        target_idx = np.searchsorted(estimator.classes_, target)
+        if (not (0 <= target_idx < len(estimator.classes_)) or
+                estimator.classes_[target_idx] != target):
+            raise ValueError('target not in est.classes_, got {}'.format(
+                target))
+    else:
+        # regression and binary classification
+        target_idx = 0
+
+    # Use check_array only on lists and other non-array-likes / sparse. Do not
+    # convert DataFrame into a NumPy array.
+    if not(hasattr(X, '__array__') or sparse.issparse(X)):
+        X = check_array(X, force_all_finite='allow-nan', dtype=np.object)
+    n_features = X.shape[1]
+
+    # convert feature_names to list
+    if feature_names is None:
+        if hasattr(X, "loc"):
+            # get the column names for a pandas dataframe
+            feature_names = X.columns.tolist()
+        else:
+            # define a list of numbered indices for a numpy array
+            feature_names = [str(i) for i in range(n_features)]
+    elif hasattr(feature_names, "tolist"):
+        # convert numpy array or pandas index to a list
+        feature_names = feature_names.tolist()
+    if len(set(feature_names)) != len(feature_names):
+        raise ValueError('feature_names should not contain duplicates.')
+
+    def convert_feature(fx):
+        if isinstance(fx, str):
+            try:
+                fx = feature_names.index(fx)
+            except ValueError:
+                raise ValueError('Feature %s not in feature_names' % fx)
+        return int(fx)
+
+    # convert features into a seq of int tuples
+    tmp_features = []
+    for fxs in features:
+        if isinstance(fxs, (numbers.Integral, str)):
+            fxs = (fxs,)
+        try:
+            fxs = tuple(convert_feature(fx) for fx in fxs)
+        except TypeError:
+            raise ValueError('Each entry in features must be either an int, '
+                             'a string, or an iterable of size at most 2.')
+        if not 1 <= np.size(fxs) <= 2:
+            raise ValueError('Each entry in features must be either an int, '
+                             'a string, or an iterable of size at most 2.')
+
+        tmp_features.append(fxs)
+
+    features = tmp_features
+
+    # Early exit if the axes does not have the correct number of axes
+    if ax is not None and not isinstance(ax, plt.Axes):
+        axes = np.asarray(ax, dtype=object)
+        if axes.size != len(features):
+            raise ValueError("Expected ax to have {} axes, got {}".format(
+                             len(features), axes.size))
+
+    for i in chain.from_iterable(features):
+        if i >= len(feature_names):
+            raise ValueError('All entries of features must be less than '
+                             'len(feature_names) = {0}, got {1}.'
+                             .format(len(feature_names), i))
+
+    # compute predictions
+    pd_results = Parallel(n_jobs=n_jobs, verbose=verbose)(
+        delayed(calc_method)(estimator, X, fxs,
+                             response_method=response_method, method=method,
+                             grid_resolution=grid_resolution,
+                             percentiles=percentiles, **kwargs)
+        for fxs in features)
+
+    # For multioutput regression, we can only check the validity of target
+    # now that we have the predictions.
+    # Also note: as multiclass-multioutput classifiers are not supported,
+    # multiclass and multioutput scenario are mutually exclusive. So there is
+    # no risk of overwriting target_idx here.
+    avg_preds, _ = pd_results[0]  # checking the first result is enough
+    if is_regressor(estimator) and avg_preds.shape[0] > 1:
+        if target is None:
+            raise ValueError(
+                'target must be specified for multi-output regressors')
+        if not 0 <= target <= avg_preds.shape[0]:
+            raise ValueError(
+                'target must be in [0, n_tasks], got {}.'.format(target))
+        target_idx = target
+
+    # get global min and max average predictions of PD grouped by plot type
+    pdp_lim = {}
+    for avg_preds, values in pd_results:
+        min_pd = avg_preds[target_idx].min()
+        max_pd = avg_preds[target_idx].max()
+        n_fx = len(values)
+        old_min_pd, old_max_pd = pdp_lim.get(n_fx, (min_pd, max_pd))
+        min_pd = min(min_pd, old_min_pd)
+        max_pd = max(max_pd, old_max_pd)
+        pdp_lim[n_fx] = (min_pd, max_pd)
+
+    deciles = {}
+    for fx in chain.from_iterable(features):
+        if fx not in deciles:
+            X_col = _safe_indexing(X, fx, axis=1)
+            deciles[fx] = mquantiles(X_col, prob=np.arange(0.1, 1.0, 0.1))
+
+    if fig is not None:
+        warnings.warn("The fig parameter is deprecated in version "
+                      "0.22 and will be removed in version 0.24",
+                      FutureWarning)
+        fig.clear()
+        ax = fig.gca()
+
+    display = display_class(pd_results, features, feature_names, target_idx,
+                            pdp_lim, deciles)
+    return display.plot(ax=ax, n_cols=n_cols, line_kw=line_kw, **kwargs)
+
+
 def plot_partial_dependence(estimator, X, features, feature_names=None,
                             target=None, response_method='auto', n_cols=3,
                             grid_resolution=100, percentiles=(0.05, 0.95),
@@ -481,35 +729,26 @@
         :class:`~sklearn.ensemble.GradientBoostingRegressor`, not to
         :class:`~sklearn.ensemble.HistGradientBoostingClassifier` and
         :class:`~sklearn.ensemble.HistGradientBoostingRegressor`.
->>>>>>> a5b68942
 
     Parameters
     ----------
     estimator : BaseEstimator
         A fitted estimator object implementing :term:`predict`,
         :term:`predict_proba`, or :term:`decision_function`.
+        Multioutput-multiclass classifiers are not supported.
 
     X : {array-like or dataframe} of shape (n_samples, n_features)
-<<<<<<< HEAD
-        The data to use to build the grid of values on which the dependence
-        will be evaluated.
-=======
         ``X`` is used to generate a grid of values for the target
         ``features`` (where the partial dependence will be evaluated), and
         also to generate values for the complement features when the
         `method` is 'brute'.
->>>>>>> a5b68942
 
     features : list of {int, str, pair of int, pair of str}
-        The target features for which to create the PDP/ICEs.
+        The target features for which to create the PDPs.
+        If features[i] is an int or a string, a one-way PDP is created; if
+        features[i] is a tuple, a two-way PDP is created. Each tuple must be
+        of size 2.
         if any entry is a string, then it must be in ``feature_names``.
-
-    calc_method : partial_dependence or individual_conditional_expectation
-        The function to calculate values for the PDP/ICE plot
-
-    display_class : PartialDependenceDisplay or
-        IndividualConditionalExpectationDisplay
-        The display class to be used for plotting the PDP/ICE curves
 
     feature_names : array-like of shape (n_features,), dtype=str, default=None
         Name of each feature; feature_names[i] holds the name of the feature
@@ -518,10 +757,10 @@
         index for NumPy array and their column name for pandas dataframe.
 
     target : int, optional (default=None)
-        - In a multiclass setting, specifies the class for which the PDP/ICEs
+        - In a multiclass setting, specifies the class for which the PDPs
           should be computed. Note that for binary classification, the
           positive class (index 1) is always used.
-        - In a multioutput setting, specifies the task for which the PDP/ICEs
+        - In a multioutput setting, specifies the task for which the PDPs
           should be computed.
 
         Ignored in binary classification or classical regression settings.
@@ -546,7 +785,7 @@
 
     percentiles : tuple of float, optional (default=(0.05, 0.95))
         The lower and upper percentile used to create the extreme values
-        for the PDP/ICE axes. Must be in [0, 1].
+        for the PDP axes. Must be in [0, 1].
 
     method : str, optional (default='auto')
         The method used to calculate the averaged predictions:
@@ -570,295 +809,6 @@
         Please see :ref:`this note <pdp_method_differences>` for
         differences between the 'brute' and 'recursion' method.
 
-        Note: Ignored by ICE calculation at the moment and 'brute' is used.
-
-    n_jobs : int, optional (default=None)
-        The number of CPUs to use to compute the partial dependences.
-        ``None`` means 1 unless in a :obj:`joblib.parallel_backend` context.
-        ``-1`` means using all processors. See :term:`Glossary <n_jobs>`
-        for more details.
-
-        verbose : int, optional (default=0)
-        Verbose output during partial dependence computations.
-
-    fig : Matplotlib figure object, optional (default=None)
-        A figure object onto which the plots will be drawn, after the figure
-        has been cleared. By default, a new one is created.
-
-    line_kw : dict, optional
-        Dict with keywords passed to the ``matplotlib.pyplot.plot`` call.
-        For ICEs and one-way PDPs.
-
-    ax : Matplotlib axes or array-like of Matplotlib axes, default=None
-        - If a single axis is passed in, it is treated as a bounding axes
-            and a grid of PDP/ICEs will be drawn within these bounds.
-            The `n_cols` parameter controls the number of columns in the grid.
-        - If an array-like of axes are passed in, the PDP/ICEs will be drawn
-            directly into these axes.
-        - If `None`, a figure and a bounding axes is created and treated
-            as the single axes case.
-
-    kwargs : dict
-        Additional keyword arguments passed to the ``calc_method`` and the
-        ``plot`` method of ``display_class``.
-        For ICEs, parameter ``fixed_start_point`` will be included in kwargs.
-        For PDPs, parameter ``contour_kw`` will be included in kwargs.
-
-    Returns
-    -------
-    display: :class:`~sklearn.inspection.PartialDependenceDisplay` or
-        :class:`~sklearn.inspection.IndividualConditionalExpectationDisplay`
-    """
-
-<<<<<<< HEAD
-    check_matplotlib_support('_plot')  # noqa
-    import matplotlib.pyplot as plt  # noqa
-=======
-    See also
-    --------
-    sklearn.inspection.partial_dependence: Return raw partial
-      dependence values
-    """
-    check_matplotlib_support('plot_partial_dependence')  # noqa
-    import matplotlib.pyplot as plt  # noqa
-    from matplotlib import transforms  # noqa
-    from matplotlib.ticker import MaxNLocator  # noqa
-    from matplotlib.ticker import ScalarFormatter  # noqa
->>>>>>> a5b68942
-
-    # set target_idx for multi-class estimators
-    if hasattr(estimator, 'classes_') and np.size(estimator.classes_) > 2:
-        if target is None:
-            raise ValueError('target must be specified for multi-class')
-        target_idx = np.searchsorted(estimator.classes_, target)
-        if (not (0 <= target_idx < len(estimator.classes_)) or
-                estimator.classes_[target_idx] != target):
-            raise ValueError('target not in est.classes_, got {}'.format(
-                target))
-    else:
-        # regression and binary classification
-        target_idx = 0
-
-    # Use check_array only on lists and other non-array-likes / sparse. Do not
-    # convert DataFrame into a NumPy array.
-    if not(hasattr(X, '__array__') or sparse.issparse(X)):
-        X = check_array(X, force_all_finite='allow-nan', dtype=np.object)
-    n_features = X.shape[1]
-
-    # convert feature_names to list
-    if feature_names is None:
-        if hasattr(X, "loc"):
-            # get the column names for a pandas dataframe
-            feature_names = X.columns.tolist()
-        else:
-            # define a list of numbered indices for a numpy array
-            feature_names = [str(i) for i in range(n_features)]
-    elif hasattr(feature_names, "tolist"):
-        # convert numpy array or pandas index to a list
-        feature_names = feature_names.tolist()
-    if len(set(feature_names)) != len(feature_names):
-        raise ValueError('feature_names should not contain duplicates.')
-
-    def convert_feature(fx):
-        if isinstance(fx, str):
-            try:
-                fx = feature_names.index(fx)
-            except ValueError:
-                raise ValueError('Feature %s not in feature_names' % fx)
-        return int(fx)
-
-    # convert features into a seq of int tuples
-    tmp_features = []
-    for fxs in features:
-        if isinstance(fxs, (numbers.Integral, str)):
-            fxs = (fxs,)
-        try:
-            fxs = tuple(convert_feature(fx) for fx in fxs)
-        except TypeError:
-            raise ValueError('Each entry in features must be either an int, '
-                             'a string, or an iterable of size at most 2.')
-        if not 1 <= np.size(fxs) <= 2:
-            raise ValueError('Each entry in features must be either an int, '
-                             'a string, or an iterable of size at most 2.')
-
-        tmp_features.append(fxs)
-
-    features = tmp_features
-
-    # Early exit if the axes does not have the correct number of axes
-    if ax is not None and not isinstance(ax, plt.Axes):
-        axes = np.asarray(ax, dtype=object)
-        if axes.size != len(features):
-            raise ValueError("Expected ax to have {} axes, got {}".format(
-                             len(features), axes.size))
-
-    for i in chain.from_iterable(features):
-        if i >= len(feature_names):
-            raise ValueError('All entries of features must be less than '
-                             'len(feature_names) = {0}, got {1}.'
-                             .format(len(feature_names), i))
-
-    # compute predictions
-    pd_results = Parallel(n_jobs=n_jobs, verbose=verbose)(
-        delayed(calc_method)(estimator, X, fxs,
-                             response_method=response_method, method=method,
-                             grid_resolution=grid_resolution,
-                             percentiles=percentiles, **kwargs)
-        for fxs in features)
-
-    # For multioutput regression, we can only check the validity of target
-    # now that we have the predictions.
-    # Also note: as multiclass-multioutput classifiers are not supported,
-    # multiclass and multioutput scenario are mutually exclusive. So there is
-    # no risk of overwriting target_idx here.
-    avg_preds, _ = pd_results[0]  # checking the first result is enough
-    if is_regressor(estimator) and avg_preds.shape[0] > 1:
-        if target is None:
-            raise ValueError(
-                'target must be specified for multi-output regressors')
-        if not 0 <= target <= avg_preds.shape[0]:
-            raise ValueError(
-                'target must be in [0, n_tasks], got {}.'.format(target))
-        target_idx = target
-
-    # get global min and max average predictions of PD grouped by plot type
-    pdp_lim = {}
-    for avg_preds, values in pd_results:
-        min_pd = avg_preds[target_idx].min()
-        max_pd = avg_preds[target_idx].max()
-        n_fx = len(values)
-        old_min_pd, old_max_pd = pdp_lim.get(n_fx, (min_pd, max_pd))
-        min_pd = min(min_pd, old_min_pd)
-        max_pd = max(max_pd, old_max_pd)
-        pdp_lim[n_fx] = (min_pd, max_pd)
-
-    deciles = {}
-    for fx in chain.from_iterable(features):
-        if fx not in deciles:
-            X_col = _safe_indexing(X, fx, axis=1)
-            deciles[fx] = mquantiles(X_col, prob=np.arange(0.1, 1.0, 0.1))
-
-    if fig is not None:
-        warnings.warn("The fig parameter is deprecated in version "
-                      "0.22 and will be removed in version 0.24",
-                      FutureWarning)
-        fig.clear()
-        ax = fig.gca()
-
-    display = display_class(pd_results, features, feature_names, target_idx,
-                            pdp_lim, deciles)
-    return display.plot(ax=ax, n_cols=n_cols, line_kw=line_kw, **kwargs)
-
-
-def plot_partial_dependence(estimator, X, features, feature_names=None,
-                            target=None, response_method='auto', n_cols=3,
-                            grid_resolution=100, percentiles=(0.05, 0.95),
-                            method='auto', n_jobs=None, verbose=0, fig=None,
-                            line_kw=None, contour_kw=None, ax=None):
-    """Partial dependence plots.
-
-    The ``len(features)`` plots are arranged in a grid with ``n_cols``
-    columns. Two-way partial dependence plots are plotted as contour plots. The
-    deciles of the feature values will be shown with tick marks on the x-axes
-    for one-way plots, and on both axes for two-way plots.
-
-    .. note::
-
-        :func:`plot_partial_dependence` does not support using the same axes
-        with multiple calls. To plot the the partial dependence for multiple
-        estimators, please pass the axes created by the first call to the
-        second call::
-
-          >>> from sklearn.inspection import plot_partial_dependence
-          >>> from sklearn.datasets import make_friedman1
-          >>> from sklearn.linear_model import LinearRegression
-          >>> X, y = make_friedman1()
-          >>> est = LinearRegression().fit(X, y)
-          >>> disp1 = plot_partial_dependence(est, X)  # doctest: +SKIP
-          >>> disp2 = plot_partial_dependence(
-          ...     est, X, ax=disp1.axes_)  # doctest: +SKIP
-
-    Read more in the :ref:`User Guide <partial_dependence>`.
-
-    Parameters
-    ----------
-    estimator : BaseEstimator
-        A fitted estimator object implementing :term:`predict`,
-        :term:`predict_proba`, or :term:`decision_function`.
-        Multioutput-multiclass classifiers are not supported.
-
-    X : {array-like or dataframe} of shape (n_samples, n_features)
-        The data to use to build the grid of values on which the dependence
-        will be evaluated. This is usually the training data.
-
-    features : list of {int, str, pair of int, pair of str}
-        The target features for which to create the PDPs.
-        If features[i] is an int or a string, a one-way PDP is created; if
-        features[i] is a tuple, a two-way PDP is created. Each tuple must be
-        of size 2.
-        if any entry is a string, then it must be in ``feature_names``.
-
-    feature_names : array-like of shape (n_features,), dtype=str, default=None
-        Name of each feature; feature_names[i] holds the name of the feature
-        with index i.
-        By default, the name of the feature corresponds to their numerical
-        index for NumPy array and their column name for pandas dataframe.
-
-    target : int, optional (default=None)
-        - In a multiclass setting, specifies the class for which the PDPs
-          should be computed. Note that for binary classification, the
-          positive class (index 1) is always used.
-        - In a multioutput setting, specifies the task for which the PDPs
-          should be computed.
-
-        Ignored in binary classification or classical regression settings.
-
-    response_method : 'auto', 'predict_proba' or 'decision_function', \
-            optional (default='auto')
-        Specifies whether to use :term:`predict_proba` or
-        :term:`decision_function` as the target response. For regressors
-        this parameter is ignored and the response is always the output of
-        :term:`predict`. By default, :term:`predict_proba` is tried first
-        and we revert to :term:`decision_function` if it doesn't exist. If
-        ``method`` is 'recursion', the response is always the output of
-        :term:`decision_function`.
-
-    n_cols : int, optional (default=3)
-        The maximum number of columns in the grid plot. Only active when `ax`
-        is a single axis or `None`.
-
-    grid_resolution : int, optional (default=100)
-        The number of equally spaced points on the axes of the plots, for each
-        target feature.
-
-    percentiles : tuple of float, optional (default=(0.05, 0.95))
-        The lower and upper percentile used to create the extreme values
-        for the PDP axes. Must be in [0, 1].
-
-    method : str, optional (default='auto')
-        The method to use to calculate the partial dependence predictions:
-
-        - 'recursion' is only supported for gradient boosting estimator (namely
-          :class:`GradientBoostingClassifier<sklearn.ensemble.GradientBoostingClassifier>`,
-          :class:`GradientBoostingRegressor<sklearn.ensemble.GradientBoostingRegressor>`,
-          :class:`HistGradientBoostingClassifier<sklearn.ensemble.HistGradientBoostingClassifier>`,
-          :class:`HistGradientBoostingRegressor<sklearn.ensemble.HistGradientBoostingRegressor>`)
-          but is more efficient in terms of speed.
-          With this method, ``X`` is optional and is only used to build the
-          grid and the partial dependences are computed using the training
-          data. This method does not account for the ``init`` predictor of
-          the boosting process, which may lead to incorrect values (see
-          warning below. With this method, the target response of a
-          classifier is always the decision function, not the predicted
-          probabilities.
-
-        - 'brute' is supported for any estimator, but is more
-          computationally intensive.
-
-        - 'auto':
-          - 'recursion' is used for estimators that supports it.
-          - 'brute' is used for all other estimators.
-
     n_jobs : int, optional (default=None)
         The number of CPUs to use to compute the partial dependences.
         ``None`` means 1 unless in a :obj:`joblib.parallel_backend` context.
@@ -911,21 +861,6 @@
     --------
     sklearn.inspection.partial_dependence: Return raw partial
       dependence values
-
-    Warnings
-    --------
-    The 'recursion' method only works for gradient boosting estimators, and
-    unlike the 'brute' method, it does not account for the ``init``
-    predictor of the boosting process. In practice this will produce the
-    same values as 'brute' up to a constant offset in the target response,
-    provided that ``init`` is a consant estimator (which is the default).
-    However, as soon as ``init`` is not a constant estimator, the partial
-    dependence values are incorrect for 'recursion'. This is not relevant for
-    :class:`HistGradientBoostingClassifier
-    <sklearn.ensemble.HistGradientBoostingClassifier>` and
-    :class:`HistGradientBoostingRegressor
-    <sklearn.ensemble.HistGradientBoostingRegressor>`, which do not have an
-    ``init`` parameter.
     """
     return _plot(estimator, X, features, partial_dependence,
                  PartialDependenceDisplay, feature_names=feature_names,
