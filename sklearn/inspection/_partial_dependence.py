--- conflicted
+++ resolved
@@ -271,34 +271,17 @@
         for i, variable in enumerate(features):
             _safe_assign(X_eval, new_values[i], column_indexer=variable)
 
-<<<<<<< HEAD
-        try:
-            # Note: predictions is of shape
-            # (n_points,) for non-multioutput regressors
-            # (n_points, n_tasks) for multioutput regressors
-            # (n_points, 1) for the regressors in cross_decomposition (I think)
-            # (n_points, 1) for binary classification (positive class already selected)
-            # (n_points, n_classes) for multiclass classification
-            pred = prediction_method(X_eval)
-
-            predictions.append(pred)
-            # average over samples
-            averaged_predictions.append(np.average(pred, axis=0, weights=sample_weight))
-        except NotFittedError as e:
-            raise ValueError("'estimator' parameter must be a fitted estimator") from e
-=======
         # Note: predictions is of shape
         # (n_points,) for non-multioutput regressors
         # (n_points, n_tasks) for multioutput regressors
         # (n_points, 1) for the regressors in cross_decomposition (I think)
-        # (n_points, 2) for binary classification
+        # (n_points, 1) for binary classification (positive class already selected)
         # (n_points, n_classes) for multiclass classification
         pred, _ = _get_response_values(est, X_eval, response_method=response_method)
 
         predictions.append(pred)
         # average over samples
         averaged_predictions.append(np.average(pred, axis=0, weights=sample_weight))
->>>>>>> b7d45ad5
 
     n_samples = X.shape[0]
 
