--- conflicted
+++ resolved
@@ -235,7 +235,6 @@
     method : str, optional (default='auto')
         The method used to calculate the averaged predictions:
 
-<<<<<<< HEAD
         - 'recursion' is only supported for some tree-based estimators, (namely
           :class:`~sklearn.ensemble.GradientBoostingClassifier`,
           :class:`~sklearn.ensemble.GradientBoostingRegressor`,
@@ -244,13 +243,6 @@
           :class:`~sklearn.tree.DecisionTreeRegressor`,
           :class:`~sklearn.ensemble.RandomForestRegressor`,
           )
-=======
-        - 'recursion' is only supported for some tree-based estimators (namely
-          :class:`~sklearn.ensemble.GradientBoostingClassifier`,
-          :class:`~sklearn.ensemble.GradientBoostingRegressor`,
-          :class:`~sklearn.ensemble.HistGradientBoostingClassifier`,
-          :class:`~sklearn.ensemble.HistGradientBoostingRegressor`)
->>>>>>> a6a661dc
           but is more efficient in terms of speed.
           With this method, the target response of a
           classifier is always the decision function, not the predicted
@@ -259,16 +251,11 @@
         - 'brute' is supported for any estimator, but is more
           computationally intensive.
 
-<<<<<<< HEAD
-        - 'auto': 'recursion' is used if the estimator supports it (see
-          above), and 'brute' is used otherwise.
-=======
         - 'auto': the 'recursion' is used for estimators that support it,
           and 'brute' is used otherwise.
 
         Please see :ref:`this note <pdp_method_differences>` for
         differences between the 'brute' and 'recursion 'method.
->>>>>>> a6a661dc
 
     Returns
     -------
@@ -510,7 +497,6 @@
     method : str, optional (default='auto')
         The method used to calculate the averaged predictions:
 
-<<<<<<< HEAD
         - 'recursion' is only supported for some tree-based estimators, (namely
           :class:`~sklearn.ensemble.GradientBoostingClassifier`,
           :class:`~sklearn.ensemble.GradientBoostingRegressor`,
@@ -519,13 +505,6 @@
           :class:`~sklearn.tree.DecisionTreeRegressor`,
           :class:`~sklearn.ensemble.RandomForestRegressor`
           )
-=======
-        - 'recursion' is only supported for some tree-based estimators (namely
-          :class:`~sklearn.ensemble.GradientBoostingClassifier`,
-          :class:`~sklearn.ensemble.GradientBoostingRegressor`,
-          :class:`~sklearn.ensemble.HistGradientBoostingClassifier`,
-          :class:`~sklearn.ensemble.HistGradientBoostingRegressor`)
->>>>>>> a6a661dc
           but is more efficient in terms of speed.
           With this method, the target response of a
           classifier is always the decision function, not the predicted
@@ -592,25 +571,6 @@
     --------
     sklearn.inspection.partial_dependence: Return raw partial
       dependence values
-<<<<<<< HEAD
-
-    Warnings
-    --------
-    TODO update this
-    The 'recursion' method only works for gradient boosting estimators, and
-    unlike the 'brute' method, it does not account for the ``init``
-    predictor of the boosting process. In practice this will produce the
-    same values as 'brute' up to a constant offset in the target response,
-    provided that ``init`` is a consant estimator (which is the default).
-    However, as soon as ``init`` is not a constant estimator, the partial
-    dependence values are incorrect for 'recursion'. This is not relevant for
-    :class:`HistGradientBoostingClassifier
-    <sklearn.ensemble.HistGradientBoostingClassifier>` and
-    :class:`HistGradientBoostingRegressor
-    <sklearn.ensemble.HistGradientBoostingRegressor>`, which do not have an
-    ``init`` parameter.
-=======
->>>>>>> a6a661dc
     """
     check_matplotlib_support('plot_partial_dependence')  # noqa
     import matplotlib.pyplot as plt  # noqa
