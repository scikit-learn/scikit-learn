"""Loader for the Labeled Faces in the Wild (LFW) dataset

This dataset is a collection of JPEG pictures of famous people collected
over the internet, all details are available on the official website:

    http://vis-www.cs.umass.edu/lfw/

Each picture is centered on a single face. The typical task is called
Face Verification: given a pair of two pictures, a binary classifier
must predict whether the two images are from the same person.

An alternative task, Face Recognition or Face Identification is:
given the picture of the face of an unknown person, identify the name
of the person by referring to a gallery of previously seen pictures of
identified persons.

Both Face Verification and Face Recognition are tasks that are typically
performed on the output of a model trained to perform Face Detection. The
most popular model for Face Detection is called Viola-Johns and is
implemented in the OpenCV library. The LFW faces were extracted by this face
detector from various online websites.
"""
# Copyright (c) 2011 Olivier Grisel <olivier.grisel@ensta.org>
# License: BSD 3 clause

from os import listdir, makedirs, remove
from os.path import join, exists, isdir

import logging
import numpy as np

<<<<<<< HEAD
from .base import get_data_home, Bunch, _fetch_and_verify_dataset
=======
try:
    import urllib.request as urllib  # for backwards compatibility
except ImportError:
    import urllib

from .base import get_data_home
from ..utils import Bunch
>>>>>>> ee82c3f3
from ..externals.joblib import Memory

from ..externals.six import b

logger = logging.getLogger(__name__)

ARCHIVE_NAME = "lfw.tgz"
ARCHIVE_URL = "https://ndownloader.figshare.com/files/5976018"
FUNNELED_ARCHIVE_NAME = "lfw-funneled.tgz"
FUNNELED_ARCHIVE_URL = "https://ndownloader.figshare.com/files/5976015"
TARGET_FILENAMES = {
    'pairsDevTrain.txt': "https://ndownloader.figshare.com/files/5976012",
    'pairsDevTest.txt': "https://ndownloader.figshare.com/files/5976009",
    'pairs.txt': "https://ndownloader.figshare.com/files/5976006",
}
TARGET_CHECKSUMS = {
    'pairsDevTrain.txt': "4f27cbf15b2da4a85c1907eb4181ad21",
    'pairsDevTest.txt': "5132f7440eb68cf58910c8a45a2ac10b",
    'pairs.txt': "9f1ba174e4e1c508ff7cdf10ac338a7d",
}


def scale_face(face):
    """Scale back to 0-1 range in case of normalization for plotting"""
    scaled = face - face.min()
    scaled /= scaled.max()
    return scaled


#
# Common private utilities for data fetching from the original LFW website
# local disk caching, and image decoding.
#


def check_fetch_lfw(data_home=None, funneled=True, download_if_missing=True):
    """Helper function to download any missing LFW data"""
    data_home = get_data_home(data_home=data_home)
    lfw_home = join(data_home, "lfw_home")

    if funneled:
        data_folder_path = join(lfw_home, "lfw_funneled")
        archive_path = join(lfw_home, FUNNELED_ARCHIVE_NAME)
        archive_url = FUNNELED_ARCHIVE_URL
        expected_archive_checksum = "1b42dfed7d15c9b2dd63d5e5840c86ad"
    else:
        data_folder_path = join(lfw_home, "lfw")
        archive_path = join(lfw_home, ARCHIVE_NAME)
        archive_url = ARCHIVE_URL
        expected_archive_checksum = "a17d05bd522c52d84eca14327a23d494"

    if not exists(lfw_home):
        makedirs(lfw_home)

    for target_filename in TARGET_FILENAMES:
        target_filepath = join(lfw_home, target_filename)
        if not exists(target_filepath):
            if download_if_missing:
                url = TARGET_FILENAMES[target_filename]
                logger.warning("Downloading LFW metadata: %s", url)
                expected_checksum = TARGET_CHECKSUMS[target_filename]
                _fetch_and_verify_dataset(url, target_filepath,
                                          expected_checksum)
            else:
                raise IOError("%s is missing" % target_filepath)

    if not exists(data_folder_path):

        if not exists(archive_path):
            if download_if_missing:
                logger.warning("Downloading LFW data (~200MB): %s",
                               archive_url)

                _fetch_and_verify_dataset(archive_url, archive_path,
                                          expected_archive_checksum)
            else:
                raise IOError("%s is missing" % target_filepath)

        import tarfile
        logger.info("Decompressing the data archive to %s", data_folder_path)
        tarfile.open(archive_path, "r:gz").extractall(path=lfw_home)
        remove(archive_path)

    return lfw_home, data_folder_path


def _load_imgs(file_paths, slice_, color, resize):
    """Internally used to load images"""

    # Try to import imread and imresize from PIL. We do this here to prevent
    # the whole sklearn.datasets module from depending on PIL.
    try:
        try:
            from scipy.misc import imread
        except ImportError:
            from scipy.misc.pilutil import imread
        from scipy.misc import imresize
    except ImportError:
        raise ImportError("The Python Imaging Library (PIL)"
                          " is required to load data from jpeg files")

    # compute the portion of the images to load to respect the slice_ parameter
    # given by the caller
    default_slice = (slice(0, 250), slice(0, 250))
    if slice_ is None:
        slice_ = default_slice
    else:
        slice_ = tuple(s or ds for s, ds in zip(slice_, default_slice))

    h_slice, w_slice = slice_
    h = (h_slice.stop - h_slice.start) // (h_slice.step or 1)
    w = (w_slice.stop - w_slice.start) // (w_slice.step or 1)

    if resize is not None:
        resize = float(resize)
        h = int(resize * h)
        w = int(resize * w)

    # allocate some contiguous memory to host the decoded image slices
    n_faces = len(file_paths)
    if not color:
        faces = np.zeros((n_faces, h, w), dtype=np.float32)
    else:
        faces = np.zeros((n_faces, h, w, 3), dtype=np.float32)

    # iterate over the collected file path to load the jpeg files as numpy
    # arrays
    for i, file_path in enumerate(file_paths):
        if i % 1000 == 0:
            logger.info("Loading face #%05d / %05d", i + 1, n_faces)

        # Checks if jpeg reading worked. Refer to issue #3594 for more
        # details.
        img = imread(file_path)
        if img.ndim is 0:
            raise RuntimeError("Failed to read the image file %s, "
                               "Please make sure that libjpeg is installed"
                               % file_path)

        face = np.asarray(img[slice_], dtype=np.float32)
        face /= 255.0  # scale uint8 coded colors to the [0.0, 1.0] floats
        if resize is not None:
            face = imresize(face, resize)
        if not color:
            # average the color channels to compute a gray levels
            # representation
            face = face.mean(axis=2)

        faces[i, ...] = face

    return faces


#
# Task #1:  Face Identification on picture with names
#

def _fetch_lfw_people(data_folder_path, slice_=None, color=False, resize=None,
                      min_faces_per_person=0):
    """Perform the actual data loading for the lfw people dataset

    This operation is meant to be cached by a joblib wrapper.
    """
    # scan the data folder content to retain people with more that
    # `min_faces_per_person` face pictures
    person_names, file_paths = [], []
    for person_name in sorted(listdir(data_folder_path)):
        folder_path = join(data_folder_path, person_name)
        if not isdir(folder_path):
            continue
        paths = [join(folder_path, f) for f in sorted(listdir(folder_path))]
        n_pictures = len(paths)
        if n_pictures >= min_faces_per_person:
            person_name = person_name.replace('_', ' ')
            person_names.extend([person_name] * n_pictures)
            file_paths.extend(paths)

    n_faces = len(file_paths)
    if n_faces == 0:
        raise ValueError("min_faces_per_person=%d is too restrictive" %
                         min_faces_per_person)

    target_names = np.unique(person_names)
    target = np.searchsorted(target_names, person_names)

    faces = _load_imgs(file_paths, slice_, color, resize)

    # shuffle the faces with a deterministic RNG scheme to avoid having
    # all faces of the same person in a row, as it would break some
    # cross validation and learning algorithms such as SGD and online
    # k-means that make an IID assumption

    indices = np.arange(n_faces)
    np.random.RandomState(42).shuffle(indices)
    faces, target = faces[indices], target[indices]
    return faces, target, target_names


def fetch_lfw_people(data_home=None, funneled=True, resize=0.5,
                     min_faces_per_person=0, color=False,
                     slice_=(slice(70, 195), slice(78, 172)),
                     download_if_missing=True):
    """Loader for the Labeled Faces in the Wild (LFW) people dataset

    This dataset is a collection of JPEG pictures of famous people
    collected on the internet, all details are available on the
    official website:

        http://vis-www.cs.umass.edu/lfw/

    Each picture is centered on a single face. Each pixel of each channel
    (color in RGB) is encoded by a float in range 0.0 - 1.0.

    The task is called Face Recognition (or Identification): given the
    picture of a face, find the name of the person given a training set
    (gallery).

    The original images are 250 x 250 pixels, but the default slice and resize
    arguments reduce them to 62 x 47.

    Parameters
    ----------
    data_home : optional, default: None
        Specify another download and cache folder for the datasets. By default
        all scikit-learn data is stored in '~/scikit_learn_data' subfolders.

    funneled : boolean, optional, default: True
        Download and use the funneled variant of the dataset.

    resize : float, optional, default 0.5
        Ratio used to resize the each face picture.

    min_faces_per_person : int, optional, default None
        The extracted dataset will only retain pictures of people that have at
        least `min_faces_per_person` different pictures.

    color : boolean, optional, default False
        Keep the 3 RGB channels instead of averaging them to a single
        gray level channel. If color is True the shape of the data has
        one more dimension than the shape with color = False.

    slice_ : optional
        Provide a custom 2D slice (height, width) to extract the
        'interesting' part of the jpeg files and avoid use statistical
        correlation from the background

    download_if_missing : optional, True by default
        If False, raise a IOError if the data is not locally available
        instead of trying to download the data from the source site.

    Returns
    -------
    dataset : dict-like object with the following attributes:

    dataset.data : numpy array of shape (13233, 2914)
        Each row corresponds to a ravelled face image of original size 62 x 47
        pixels. Changing the ``slice_`` or resize parameters will change the
        shape of the output.

    dataset.images : numpy array of shape (13233, 62, 47)
        Each row is a face image corresponding to one of the 5749 people in
        the dataset. Changing the ``slice_`` or resize parameters will change
        the shape of the output.

    dataset.target : numpy array of shape (13233,)
        Labels associated to each face image. Those labels range from 0-5748
        and correspond to the person IDs.

    dataset.DESCR : string
        Description of the Labeled Faces in the Wild (LFW) dataset.
    """
    lfw_home, data_folder_path = check_fetch_lfw(
        data_home=data_home, funneled=funneled,
        download_if_missing=download_if_missing)
    logger.info('Loading LFW people faces from %s', lfw_home)

    # wrap the loader in a memoizing function that will return memmaped data
    # arrays for optimal memory usage
    m = Memory(cachedir=lfw_home, compress=6, verbose=0)
    load_func = m.cache(_fetch_lfw_people)

    # load and memoize the pairs as np arrays
    faces, target, target_names = load_func(
        data_folder_path, resize=resize,
        min_faces_per_person=min_faces_per_person, color=color, slice_=slice_)

    # pack the results as a Bunch instance
    return Bunch(data=faces.reshape(len(faces), -1), images=faces,
                 target=target, target_names=target_names,
                 DESCR="LFW faces dataset")


#
# Task #2:  Face Verification on pairs of face pictures
#


def _fetch_lfw_pairs(index_file_path, data_folder_path, slice_=None,
                     color=False, resize=None):
    """Perform the actual data loading for the LFW pairs dataset

    This operation is meant to be cached by a joblib wrapper.
    """
    # parse the index file to find the number of pairs to be able to allocate
    # the right amount of memory before starting to decode the jpeg files
    with open(index_file_path, 'rb') as index_file:
        split_lines = [ln.strip().split(b('\t')) for ln in index_file]
    pair_specs = [sl for sl in split_lines if len(sl) > 2]
    n_pairs = len(pair_specs)

    # iterating over the metadata lines for each pair to find the filename to
    # decode and load in memory
    target = np.zeros(n_pairs, dtype=np.int)
    file_paths = list()
    for i, components in enumerate(pair_specs):
        if len(components) == 3:
            target[i] = 1
            pair = (
                (components[0], int(components[1]) - 1),
                (components[0], int(components[2]) - 1),
            )
        elif len(components) == 4:
            target[i] = 0
            pair = (
                (components[0], int(components[1]) - 1),
                (components[2], int(components[3]) - 1),
            )
        else:
            raise ValueError("invalid line %d: %r" % (i + 1, components))
        for j, (name, idx) in enumerate(pair):
            try:
                person_folder = join(data_folder_path, name)
            except TypeError:
                person_folder = join(data_folder_path, str(name, 'UTF-8'))
            filenames = list(sorted(listdir(person_folder)))
            file_path = join(person_folder, filenames[idx])
            file_paths.append(file_path)

    pairs = _load_imgs(file_paths, slice_, color, resize)
    shape = list(pairs.shape)
    n_faces = shape.pop(0)
    shape.insert(0, 2)
    shape.insert(0, n_faces // 2)
    pairs.shape = shape

    return pairs, target, np.array(['Different persons', 'Same person'])


def fetch_lfw_pairs(subset='train', data_home=None, funneled=True, resize=0.5,
                    color=False, slice_=(slice(70, 195), slice(78, 172)),
                    download_if_missing=True):
    """Loader for the Labeled Faces in the Wild (LFW) pairs dataset

    This dataset is a collection of JPEG pictures of famous people
    collected on the internet, all details are available on the
    official website:

        http://vis-www.cs.umass.edu/lfw/

    Each picture is centered on a single face. Each pixel of each channel
    (color in RGB) is encoded by a float in range 0.0 - 1.0.

    The task is called Face Verification: given a pair of two pictures,
    a binary classifier must predict whether the two images are from
    the same person.

    In the official `README.txt`_ this task is described as the
    "Restricted" task.  As I am not sure as to implement the
    "Unrestricted" variant correctly, I left it as unsupported for now.

      .. _`README.txt`: http://vis-www.cs.umass.edu/lfw/README.txt

    The original images are 250 x 250 pixels, but the default slice and resize
    arguments reduce them to 62 x 47.

    Read more in the :ref:`User Guide <labeled_faces_in_the_wild>`.

    Parameters
    ----------
    subset : optional, default: 'train'
        Select the dataset to load: 'train' for the development training
        set, 'test' for the development test set, and '10_folds' for the
        official evaluation set that is meant to be used with a 10-folds
        cross validation.

    data_home : optional, default: None
        Specify another download and cache folder for the datasets. By
        default all scikit-learn data is stored in '~/scikit_learn_data'
        subfolders.

    funneled : boolean, optional, default: True
        Download and use the funneled variant of the dataset.

    resize : float, optional, default 0.5
        Ratio used to resize the each face picture.

    color : boolean, optional, default False
        Keep the 3 RGB channels instead of averaging them to a single
        gray level channel. If color is True the shape of the data has
        one more dimension than the shape with color = False.

    slice_ : optional
        Provide a custom 2D slice (height, width) to extract the
        'interesting' part of the jpeg files and avoid use statistical
        correlation from the background

    download_if_missing : optional, True by default
        If False, raise a IOError if the data is not locally available
        instead of trying to download the data from the source site.

    Returns
    -------
    The data is returned as a Bunch object with the following attributes:

    data : numpy array of shape (2200, 5828). Shape depends on ``subset``.
        Each row corresponds to 2 ravel'd face images of original size 62 x 47
        pixels. Changing the ``slice_``, ``resize`` or ``subset`` parameters
        will change the shape of the output.

    pairs : numpy array of shape (2200, 2, 62, 47). Shape depends on
            ``subset``.
        Each row has 2 face images corresponding to same or different person
        from the dataset containing 5749 people. Changing the ``slice_``,
        ``resize`` or ``subset`` parameters will change the shape of the
        output.

    target : numpy array of shape (2200,). Shape depends on ``subset``.
        Labels associated to each pair of images. The two label values being
        different persons or the same person.

    DESCR : string
        Description of the Labeled Faces in the Wild (LFW) dataset.

    """
    lfw_home, data_folder_path = check_fetch_lfw(
        data_home=data_home, funneled=funneled,
        download_if_missing=download_if_missing)
    logger.info('Loading %s LFW pairs from %s', subset, lfw_home)

    # wrap the loader in a memoizing function that will return memmaped data
    # arrays for optimal memory usage
    m = Memory(cachedir=lfw_home, compress=6, verbose=0)
    load_func = m.cache(_fetch_lfw_pairs)

    # select the right metadata file according to the requested subset
    label_filenames = {
        'train': 'pairsDevTrain.txt',
        'test': 'pairsDevTest.txt',
        '10_folds': 'pairs.txt',
    }
    if subset not in label_filenames:
        raise ValueError("subset='%s' is invalid: should be one of %r" % (
            subset, list(sorted(label_filenames.keys()))))
    index_file_path = join(lfw_home, label_filenames[subset])

    # load and memoize the pairs as np arrays
    pairs, target, target_names = load_func(
        index_file_path, data_folder_path, resize=resize, color=color,
        slice_=slice_)

    # pack the results as a Bunch instance
    return Bunch(data=pairs.reshape(len(pairs), -1), pairs=pairs,
                 target=target, target_names=target_names,
                 DESCR="'%s' segment of the LFW pairs dataset" % subset)<|MERGE_RESOLUTION|>--- conflicted
+++ resolved
@@ -29,17 +29,12 @@
 import logging
 import numpy as np
 
-<<<<<<< HEAD
-from .base import get_data_home, Bunch, _fetch_and_verify_dataset
-=======
+from .base import get_data_home, _fetch_and_verify_dataset
+from ..utils import Bunch
 try:
     import urllib.request as urllib  # for backwards compatibility
 except ImportError:
     import urllib
-
-from .base import get_data_home
-from ..utils import Bunch
->>>>>>> ee82c3f3
 from ..externals.joblib import Memory
 
 from ..externals.six import b
