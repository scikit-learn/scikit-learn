--- conflicted
+++ resolved
@@ -1296,12 +1296,8 @@
 
     code : ndarray of shape (n_components, n_samples) or (n_samples, n_components)
         The sparse code such that each column of this matrix has exactly
-<<<<<<< HEAD
         n_nonzero_coefs non-zero items (X). The shape is `(n_samples, n_components)`
         if `data_transposed` is False, otherwise it's `(n_components, n_samples)`.
-=======
-        n_nonzero_coefs non-zero items (X).
->>>>>>> db24a30b
     """
     generator = check_random_state(random_state)
 
