"""KDDCUP 99 dataset.

A classic dataset for anomaly detection.

The dataset page is available from UCI Machine Learning Repository

https://archive.ics.uci.edu/ml/machine-learning-databases/kddcup99-mld/kddcup.data.gz

"""

import sys
import errno
from gzip import GzipFile
from io import BytesIO
import logging
import os
from os.path import exists, join
try:
    from urllib2 import urlopen
except ImportError:
    from urllib.request import urlopen

import numpy as np

from .base import get_data_home
from ..utils import Bunch
from ..externals import joblib, six
from ..utils import check_random_state
from ..utils import shuffle as shuffle_method


URL10 = ('http://archive.ics.uci.edu/ml/'
         'machine-learning-databases/kddcup99-mld/kddcup.data_10_percent.gz')

URL = ('http://archive.ics.uci.edu/ml/'
       'machine-learning-databases/kddcup99-mld/kddcup.data.gz')


logger = logging.getLogger()


def fetch_kddcup99(subset=None, data_home=None, shuffle=False,
                   random_state=None,
                   percent10=True, download_if_missing=True):
    """Load and return the kddcup 99 dataset (classification).

    The KDD Cup '99 dataset was created by processing the tcpdump portions
    of the 1998 DARPA Intrusion Detection System (IDS) Evaluation dataset,
    created by MIT Lincoln Lab [1]. The artificial data was generated using
    a closed network and hand-injected attacks to produce a large number of
    different types of attack with normal activity in the background.
    As the initial goal was to produce a large training set for supervised
    learning algorithms, there is a large proportion (80.1%) of abnormal
    data which is unrealistic in real world, and inappropriate for unsupervised
    anomaly detection which aims at detecting 'abnormal' data, ie

    1) qualitatively different from normal data.

    2) in large minority among the observations.

    We thus transform the KDD Data set into two different data sets: SA and SF.

    - SA is obtained by simply selecting all the normal data, and a small
      proportion of abnormal data to gives an anomaly proportion of 1%.

    - SF is obtained as in [2]
      by simply picking up the data whose attribute logged_in is positive, thus
      focusing on the intrusion attack, which gives a proportion of 0.3% of
      attack.

    - http and smtp are two subsets of SF corresponding with third feature
      equal to 'http' (resp. to 'smtp')


    General KDD structure :

    ================      ==========================================
    Samples total         4898431
    Dimensionality        41
    Features              discrete (int) or continuous (float)
    Targets               str, 'normal.' or name of the anomaly type
    ================      ==========================================

    SA structure :

    ================      ==========================================
    Samples total         976158
    Dimensionality        41
    Features              discrete (int) or continuous (float)
    Targets               str, 'normal.' or name of the anomaly type
    ================      ==========================================

    SF structure :

    ================      ==========================================
    Samples total         699691
    Dimensionality        4
    Features              discrete (int) or continuous (float)
    Targets               str, 'normal.' or name of the anomaly type
    ================      ==========================================

    http structure :

    ================      ==========================================
    Samples total         619052
    Dimensionality        3
    Features              discrete (int) or continuous (float)
    Targets               str, 'normal.' or name of the anomaly type
    ================      ==========================================

    smtp structure :

    ================      ==========================================
    Samples total         95373
    Dimensionality        3
    Features              discrete (int) or continuous (float)
    Targets               str, 'normal.' or name of the anomaly type
    ================      ==========================================

    .. versionadded:: 0.18

    Parameters
    ----------
    subset : None, 'SA', 'SF', 'http', 'smtp'
        To return the corresponding classical subsets of kddcup 99.
        If None, return the entire kddcup 99 dataset.

<<<<<<< HEAD
    shuffle : bool, default=False
        Whether to shuffle dataset.
=======
    data_home : string, optional
        Specify another download and cache folder for the datasets. By default
        all scikit-learn data is stored in '~/scikit_learn_data' subfolders.
        .. versionadded:: 0.19
>>>>>>> 587bf3ac

    random_state : int, RandomState instance or None, optional (default=None)
        Random state for shuffling the dataset.
        If int, random_state is the seed used by the random number generator;
        If RandomState instance, random_state is the random number generator;
        If None, the random number generator is the RandomState instance used
        by `np.random`.

    percent10 : bool, default=True
        Whether to load only 10 percent of the data.

    download_if_missing : bool, default=True
        If False, raise a IOError if the data is not locally available
        instead of trying to download the data from the source site.

    Returns
    -------
    data : Bunch
        Dictionary-like object, the interesting attributes are:
        'data', the data to learn and 'target', the regression target for each
        sample.


    References
    ----------
    .. [1] Analysis and Results of the 1999 DARPA Off-Line Intrusion
           Detection Evaluation Richard Lippmann, Joshua W. Haines,
           David J. Fried, Jonathan Korba, Kumar Das

    .. [2] K. Yamanishi, J.-I. Takeuchi, G. Williams, and P. Milne. Online
           unsupervised outlier detection using finite mixtures with
           discounting learning algorithms. In Proceedings of the sixth
           ACM SIGKDD international conference on Knowledge discovery
           and data mining, pages 320-324. ACM Press, 2000.

    """
    data_home = get_data_home(data_home=data_home)
    kddcup99 = _fetch_brute_kddcup99(data_home=data_home, shuffle=shuffle,
                                     percent10=percent10,
                                     download_if_missing=download_if_missing)

    data = kddcup99.data
    target = kddcup99.target

    if subset == 'SA':
        s = target == b'normal.'
        t = np.logical_not(s)
        normal_samples = data[s, :]
        normal_targets = target[s]
        abnormal_samples = data[t, :]
        abnormal_targets = target[t]

        n_samples_abnormal = abnormal_samples.shape[0]
        # selected abnormal samples:
        random_state = check_random_state(random_state)
        r = random_state.randint(0, n_samples_abnormal, 3377)
        abnormal_samples = abnormal_samples[r]
        abnormal_targets = abnormal_targets[r]

        data = np.r_[normal_samples, abnormal_samples]
        target = np.r_[normal_targets, abnormal_targets]

    if subset == 'SF' or subset == 'http' or subset == 'smtp':
        # select all samples with positive logged_in attribute:
        s = data[:, 11] == 1
        data = np.c_[data[s, :11], data[s, 12:]]
        target = target[s]

        data[:, 0] = np.log((data[:, 0] + 0.1).astype(float))
        data[:, 4] = np.log((data[:, 4] + 0.1).astype(float))
        data[:, 5] = np.log((data[:, 5] + 0.1).astype(float))

        if subset == 'http':
            s = data[:, 2] == b'http'
            data = data[s]
            target = target[s]
            data = np.c_[data[:, 0], data[:, 4], data[:, 5]]

        if subset == 'smtp':
            s = data[:, 2] == b'smtp'
            data = data[s]
            target = target[s]
            data = np.c_[data[:, 0], data[:, 4], data[:, 5]]

        if subset == 'SF':
            data = np.c_[data[:, 0], data[:, 2], data[:, 4], data[:, 5]]

    return Bunch(data=data, target=target)


def _fetch_brute_kddcup99(subset=None, data_home=None,
                          download_if_missing=True, random_state=None,
                          shuffle=False, percent10=True):

    """Load the kddcup99 dataset, downloading it if necessary.

    Parameters
    ----------
    subset : None, 'SA', 'SF', 'http', 'smtp'
        To return the corresponding classical subsets of kddcup 99.
        If None, return the entire kddcup 99 dataset.

    data_home : string, optional
        Specify another download and cache folder for the datasets. By default
        all scikit-learn data is stored in '~/scikit_learn_data' subfolders.

    download_if_missing : boolean, default=True
        If False, raise a IOError if the data is not locally available
        instead of trying to download the data from the source site.

    random_state : int, RandomState instance or None, optional (default=None)
        Random state for shuffling the dataset.
        If int, random_state is the seed used by the random number generator;
        If RandomState instance, random_state is the random number generator;
        If None, the random number generator is the RandomState instance used
        by `np.random`.

    shuffle : bool, default=False
        Whether to shuffle dataset.

    percent10 : bool, default=True
        Whether to load only 10 percent of the data.

    Returns
    -------
    dataset : dict-like object with the following attributes:
        dataset.data : numpy array of shape (494021, 41)
            Each row corresponds to the 41 features in the dataset.
        dataset.target : numpy array of shape (494021,)
            Each value corresponds to one of the 21 attack types or to the
            label 'normal.'.
        dataset.DESCR : string
            Description of the kddcup99 dataset.

    """

    data_home = get_data_home(data_home=data_home)
    if sys.version_info[0] == 3:
        # The zlib compression format use by joblib is not compatible when
        # switching from Python 2 to Python 3, let us use a separate folder
        # under Python 3:
        dir_suffix = "-py3"
    else:
        # Backward compat for Python 2 users
        dir_suffix = ""
    if percent10:
        kddcup_dir = join(data_home, "kddcup99_10" + dir_suffix)
    else:
        kddcup_dir = join(data_home, "kddcup99" + dir_suffix)
    samples_path = join(kddcup_dir, "samples")
    targets_path = join(kddcup_dir, "targets")
    available = exists(samples_path)

    if download_if_missing and not available:
        _mkdirp(kddcup_dir)
        URL_ = URL10 if percent10 else URL
        logger.warning("Downloading %s" % URL_)
        f = BytesIO(urlopen(URL_).read())

        dt = [('duration', int),
              ('protocol_type', 'S4'),
              ('service', 'S11'),
              ('flag', 'S6'),
              ('src_bytes', int),
              ('dst_bytes', int),
              ('land', int),
              ('wrong_fragment', int),
              ('urgent', int),
              ('hot', int),
              ('num_failed_logins', int),
              ('logged_in', int),
              ('num_compromised', int),
              ('root_shell', int),
              ('su_attempted', int),
              ('num_root', int),
              ('num_file_creations', int),
              ('num_shells', int),
              ('num_access_files', int),
              ('num_outbound_cmds', int),
              ('is_host_login', int),
              ('is_guest_login', int),
              ('count', int),
              ('srv_count', int),
              ('serror_rate', float),
              ('srv_serror_rate', float),
              ('rerror_rate', float),
              ('srv_rerror_rate', float),
              ('same_srv_rate', float),
              ('diff_srv_rate', float),
              ('srv_diff_host_rate', float),
              ('dst_host_count', int),
              ('dst_host_srv_count', int),
              ('dst_host_same_srv_rate', float),
              ('dst_host_diff_srv_rate', float),
              ('dst_host_same_src_port_rate', float),
              ('dst_host_srv_diff_host_rate', float),
              ('dst_host_serror_rate', float),
              ('dst_host_srv_serror_rate', float),
              ('dst_host_rerror_rate', float),
              ('dst_host_srv_rerror_rate', float),
              ('labels', 'S16')]
        DT = np.dtype(dt)

        file_ = GzipFile(fileobj=f, mode='r')
        Xy = []
        for line in file_.readlines():
            if six.PY3:
                line = line.decode()
            Xy.append(line.replace('\n', '').split(','))
        file_.close()
        print('extraction done')
        Xy = np.asarray(Xy, dtype=object)
        for j in range(42):
            Xy[:, j] = Xy[:, j].astype(DT[j])

        X = Xy[:, :-1]
        y = Xy[:, -1]
        # XXX bug when compress!=0:
        # (error: 'Incorrect data length while decompressing[...] the file
        #  could be corrupted.')

        joblib.dump(X, samples_path, compress=0)
        joblib.dump(y, targets_path, compress=0)
    elif not available:
        if not download_if_missing:
            raise IOError("Data not found and `download_if_missing` is False")

    try:
        X, y
    except NameError:
        X = joblib.load(samples_path)
        y = joblib.load(targets_path)

    if shuffle:
        X, y = shuffle_method(X, y, random_state=random_state)

    return Bunch(data=X, target=y, DESCR=__doc__)


def _mkdirp(d):
    """Ensure directory d exists (like mkdir -p on Unix)
    No guarantee that the directory is writable.
    """
    try:
        os.makedirs(d)
    except OSError as e:
        if e.errno != errno.EEXIST:
            raise<|MERGE_RESOLUTION|>--- conflicted
+++ resolved
@@ -125,15 +125,13 @@
         To return the corresponding classical subsets of kddcup 99.
         If None, return the entire kddcup 99 dataset.
 
-<<<<<<< HEAD
-    shuffle : bool, default=False
-        Whether to shuffle dataset.
-=======
     data_home : string, optional
         Specify another download and cache folder for the datasets. By default
         all scikit-learn data is stored in '~/scikit_learn_data' subfolders.
         .. versionadded:: 0.19
->>>>>>> 587bf3ac
+
+    shuffle : bool, default=False
+        Whether to shuffle dataset.
 
     random_state : int, RandomState instance or None, optional (default=None)
         Random state for shuffling the dataset.
