"""
Base IO code for all datasets
"""

# Copyright (c) 2007 David Cournapeau <cournape@gmail.com>
#               2010 Fabian Pedregosa <fabian.pedregosa@inria.fr>
#               2010 Olivier Grisel <olivier.grisel@ensta.org>
# License: BSD 3 clause
import csv
import hashlib
import gzip
import shutil
from collections import namedtuple
from os import environ, listdir, makedirs
from os.path import expanduser, isdir, join, splitext
from importlib import resources

from ..utils import Bunch
from ..utils import check_random_state
from ..utils import check_pandas_support

import numpy as np

from urllib.request import urlretrieve

DATA_MODULE = "sklearn.datasets.data"
DESCR_MODULE = "sklearn.datasets.descr"
IMAGES_MODULE = "sklearn.datasets.images"

RemoteFileMetadata = namedtuple("RemoteFileMetadata", ["filename", "url", "checksum"])


def get_data_home(data_home=None) -> str:
    """Return the path of the scikit-learn data dir.

    This folder is used by some large dataset loaders to avoid downloading the
    data several times.

    By default the data dir is set to a folder named 'scikit_learn_data' in the
    user home folder.

    Alternatively, it can be set by the 'SCIKIT_LEARN_DATA' environment
    variable or programmatically by giving an explicit folder path. The '~'
    symbol is expanded to the user home folder.

    If the folder does not already exist, it is automatically created.

    Parameters
    ----------
    data_home : str, default=None
        The path to scikit-learn data directory. If `None`, the default path
        is `~/sklearn_learn_data`.
    """
    if data_home is None:
        data_home = environ.get("SCIKIT_LEARN_DATA", join("~", "scikit_learn_data"))
    data_home = expanduser(data_home)
    makedirs(data_home, exist_ok=True)
    return data_home


def clear_data_home(data_home=None):
    """Delete all the content of the data home cache.

    Parameters
    ----------
    data_home : str, default=None
        The path to scikit-learn data directory. If `None`, the default path
        is `~/sklearn_learn_data`.
    """
    data_home = get_data_home(data_home)
    shutil.rmtree(data_home)


def _convert_data_dataframe(
    caller_name, data, target, feature_names, target_names, sparse_data=False
):
    pd = check_pandas_support("{} with as_frame=True".format(caller_name))
    if not sparse_data:
        data_df = pd.DataFrame(data, columns=feature_names)
    else:
        data_df = pd.DataFrame.sparse.from_spmatrix(data, columns=feature_names)

    target_df = pd.DataFrame(target, columns=target_names)
    combined_df = pd.concat([data_df, target_df], axis=1)
    X = combined_df[feature_names]
    y = combined_df[target_names]
    if y.shape[1] == 1:
        y = y.iloc[:, 0]
    return combined_df, X, y


def load_files(
    container_path,
    *,
    description=None,
    categories=None,
    load_content=True,
    shuffle=True,
    encoding=None,
    decode_error="strict",
    random_state=0,
):
    """Load text files with categories as subfolder names.

    Individual samples are assumed to be files stored a two levels folder
    structure such as the following:

        container_folder/
            category_1_folder/
                file_1.txt
                file_2.txt
                ...
                file_42.txt
            category_2_folder/
                file_43.txt
                file_44.txt
                ...

    The folder names are used as supervised signal label names. The individual
    file names are not important.

    This function does not try to extract features into a numpy array or scipy
    sparse matrix. In addition, if load_content is false it does not try to
    load the files in memory.

    To use text files in a scikit-learn classification or clustering algorithm,
    you will need to use the :mod`~sklearn.feature_extraction.text` module to
    build a feature extraction transformer that suits your problem.

    If you set load_content=True, you should also specify the encoding of the
    text using the 'encoding' parameter. For many modern text files, 'utf-8'
    will be the correct encoding. If you leave encoding equal to None, then the
    content will be made of bytes instead of Unicode, and you will not be able
    to use most functions in :mod:`~sklearn.feature_extraction.text`.

    Similar feature extractors should be built for other kind of unstructured
    data input such as images, audio, video, ...

    Read more in the :ref:`User Guide <datasets>`.

    Parameters
    ----------
    container_path : str or unicode
        Path to the main folder holding one subfolder per category

    description : str or unicode, default=None
        A paragraph describing the characteristic of the dataset: its source,
        reference, etc.

    categories : list of str, default=None
        If None (default), load all the categories. If not None, list of
        category names to load (other categories ignored).

    load_content : bool, default=True
        Whether to load or not the content of the different files. If true a
        'data' attribute containing the text information is present in the data
        structure returned. If not, a filenames attribute gives the path to the
        files.

    shuffle : bool, default=True
        Whether or not to shuffle the data: might be important for models that
        make the assumption that the samples are independent and identically
        distributed (i.i.d.), such as stochastic gradient descent.

    encoding : str, default=None
        If None, do not try to decode the content of the files (e.g. for images
        or other non-text content). If not None, encoding to use to decode text
        files to Unicode if load_content is True.

    decode_error : {'strict', 'ignore', 'replace'}, default='strict'
        Instruction on what to do if a byte sequence is given to analyze that
        contains characters not of the given `encoding`. Passed as keyword
        argument 'errors' to bytes.decode.

    random_state : int, RandomState instance or None, default=0
        Determines random number generation for dataset shuffling. Pass an int
        for reproducible output across multiple function calls.
        See :term:`Glossary <random_state>`.

    Returns
    -------
    data : :class:`~sklearn.utils.Bunch`
        Dictionary-like object, with the following attributes.

        data : list of str
            Only present when `load_content=True`.
            The raw text data to learn.
        target : ndarray
            The target labels (integer index).
        target_names : list
            The names of target classes.
        DESCR : str
            The full description of the dataset.
        filenames: ndarray
            The filenames holding the dataset.
    """
    target = []
    target_names = []
    filenames = []

    folders = [
        f for f in sorted(listdir(container_path)) if isdir(join(container_path, f))
    ]

    if categories is not None:
        folders = [f for f in folders if f in categories]

    for label, folder in enumerate(folders):
        target_names.append(folder)
        folder_path = join(container_path, folder)
        documents = [join(folder_path, d) for d in sorted(listdir(folder_path))]
        target.extend(len(documents) * [label])
        filenames.extend(documents)

    # convert to array for fancy indexing
    filenames = np.array(filenames)
    target = np.array(target)

    if shuffle:
        random_state = check_random_state(random_state)
        indices = np.arange(filenames.shape[0])
        random_state.shuffle(indices)
        filenames = filenames[indices]
        target = target[indices]

    if load_content:
        data = []
        for filename in filenames:
            with open(filename, "rb") as f:
                data.append(f.read())
        if encoding is not None:
            data = [d.decode(encoding, decode_error) for d in data]
        return Bunch(
            data=data,
            filenames=filenames,
            target_names=target_names,
            target=target,
            DESCR=description,
        )

    return Bunch(
        filenames=filenames, target_names=target_names, target=target, DESCR=description
    )


def load_csv_data(
    data_file_name,
    *,
    data_module=DATA_MODULE,
    descr_file_name=None,
    descr_module=DESCR_MODULE,
):
    """Loads `data_file_name` from `data_module with `importlib.resources`.

    Parameters
    ----------
    data_file_name : str
        Name of csv file to be loaded from `data_module/data_file_name`.
        For example `'wine_data.csv'`.

    data_module : str or module, default='sklearn.datasets.data'
        Module where data lives. The default is `'sklearn.datasets.data'`.

    descr_file_name : str, default=None
        Name of rst file to be loaded from `descr_module/descr_file_name`.
        For example `'wine_data.rst'`. See also :func:`load_descr`.
        If not None, also returns the corresponding description of
        the dataset.

    descr_module : str or module, default='sklearn.datasets.descr'
        Module where `descr_file_name` lives. See also :func:`load_descr`.
        The default is `'sklearn.datasets.descr'`.

    Returns
    -------
    data : ndarray of shape (n_samples, n_features)
        A 2D array with each row representing one sample and each column
        representing the features of a given sample.

    target : ndarry of shape (n_samples,)
        A 1D array holding target variables for all the samples in `data`.
        For example target[0] is the target variable for data[0].

    target_names : ndarry of shape (n_samples,)
        A 1D array containing the names of the classifications. For example
        target_names[0] is the name of the target[0] class.

    descr : str, optional
        Description of the dataset (the content of `descr_file_name`).
        Only returned if `descr_file_name` is not None.
    """
    with resources.open_text(data_module, data_file_name) as csv_file:
        data_file = csv.reader(csv_file)
        temp = next(data_file)
        n_samples = int(temp[0])
        n_features = int(temp[1])
        target_names = np.array(temp[2:])
        data = np.empty((n_samples, n_features))
        target = np.empty((n_samples,), dtype=int)

        for i, ir in enumerate(data_file):
            data[i] = np.asarray(ir[:-1], dtype=np.float64)
            target[i] = np.asarray(ir[-1], dtype=int)

    if descr_file_name is None:
        return data, target, target_names
    else:
        assert descr_module is not None
        descr = load_descr(descr_module=descr_module, descr_file_name=descr_file_name)
        return data, target, target_names, descr


def load_gzip_compressed_csv_data(
    data_file_name,
    *,
    data_module=DATA_MODULE,
    descr_file_name=None,
    descr_module=DESCR_MODULE,
    encoding="utf-8",
    **kwargs,
):
    """Loads gzip-compressed `data_file_name` from `data_module` with `importlib.resources`.

    1) Open resource file with `importlib.resources.open_binary`
    2) Decompress file obj with `gzip.open`
    3) Load decompressed data with `np.loadtxt`

    Parameters
    ----------
    data_file_name : str
        Name of gzip-compressed csv file  (`'*.csv.gz'`) to be loaded from
        `data_module/data_file_name`. For example `'diabetes_data.csv.gz'`.

    data_module : str or module, default='sklearn.datasets.data'
        Module where data lives. The default is `'sklearn.datasets.data'`.

    descr_file_name : str, default=None
        Name of rst file to be loaded from `descr_module/descr_file_name`.
        For example `'wine_data.rst'`. See also :func:`load_descr`.
        If not None, also returns the corresponding description of
        the dataset.

    descr_module : str or module, default='sklearn.datasets.descr'
        Module where `descr_file_name` lives. See also :func:`load_descr`.
        The default  is `'sklearn.datasets.descr'`.

    encoding : str, default="utf-8"
        Name of the encoding that the gzip-decompressed file will be
        decoded with. The default is 'utf-8'.

    **kwargs : dict, optional
        Keyword arguments to be passed to `np.loadtxt`;
        e.g. delimiter=','.

    Returns
    -------
    data : ndarray of shape (n_samples, n_features)
        A 2D array with each row representing one sample and each column
        representing the features and/or target of a given sample.

    descr : str, optional
        Description of the dataset (the content of `descr_file_name`).
        Only returned if `descr_file_name` is not None.
    """
    with resources.open_binary(data_module, data_file_name) as compressed_file:
        compressed_file = gzip.open(compressed_file, mode="rt", encoding=encoding)
        data = np.loadtxt(compressed_file, **kwargs)

    if descr_file_name is None:
        return data
    else:
        assert descr_module is not None
        descr = load_descr(descr_module=descr_module, descr_file_name=descr_file_name)
        return data, descr


def load_descr(descr_file_name, *, descr_module=DESCR_MODULE):
    """Load `descr_file_name` from `descr_module` with `importlib.resources`.

    Parameters
    ----------
    descr_file_name : str, default=None
        Name of rst file to be loaded from `descr_module/descr_file_name`.
        For example `'wine_data.rst'`. See also :func:`load_descr`.
        If not None, also returns the corresponding description of
        the dataset.

    descr_module : str or module, default='sklearn.datasets.descr'
        Module where `descr_file_name` lives. See also :func:`load_descr`.
        The default  is `'sklearn.datasets.descr'`.

    Returns
    -------
    fdescr : str
        Content of `descr_file_name`.
    """
    fdescr = resources.read_text(descr_module, descr_file_name)

    return fdescr


def load_wine(*, return_X_y=False, as_frame=False):
    """Load and return the wine dataset (classification).

    .. versionadded:: 0.18

    The wine dataset is a classic and very easy multi-class classification
    dataset.

    =================   ==============
    Classes                          3
    Samples per class        [59,71,48]
    Samples total                  178
    Dimensionality                  13
    Features            real, positive
    =================   ==============

    Read more in the :ref:`User Guide <wine_dataset>`.

    Parameters
    ----------
    return_X_y : bool, default=False
        If True, returns ``(data, target)`` instead of a Bunch object.
        See below for more information about the `data` and `target` object.

    as_frame : bool, default=False
        If True, the data is a pandas DataFrame including columns with
        appropriate dtypes (numeric). The target is
        a pandas DataFrame or Series depending on the number of target columns.
        If `return_X_y` is True, then (`data`, `target`) will be pandas
        DataFrames or Series as described below.

        .. versionadded:: 0.23

    Returns
    -------
    data : :class:`~sklearn.utils.Bunch`
        Dictionary-like object, with the following attributes.

        data : {ndarray, dataframe} of shape (178, 13)
            The data matrix. If `as_frame=True`, `data` will be a pandas
            DataFrame.
        target: {ndarray, Series} of shape (178,)
            The classification target. If `as_frame=True`, `target` will be
            a pandas Series.
        feature_names: list
            The names of the dataset columns.
        target_names: list
            The names of target classes.
        frame: DataFrame of shape (178, 14)
            Only present when `as_frame=True`. DataFrame with `data` and
            `target`.

            .. versionadded:: 0.23
        DESCR: str
            The full description of the dataset.

    (data, target) : tuple if ``return_X_y`` is True

    The copy of UCI ML Wine Data Set dataset is downloaded and modified to fit
    standard format from:
    https://archive.ics.uci.edu/ml/machine-learning-databases/wine/wine.data

    Examples
    --------
    Let's say you are interested in the samples 10, 80, and 140, and want to
    know their class name.

    >>> from sklearn.datasets import load_wine
    >>> data = load_wine()
    >>> data.target[[10, 80, 140]]
    array([0, 1, 2])
    >>> list(data.target_names)
    ['class_0', 'class_1', 'class_2']
    """

    data, target, target_names, fdescr = load_csv_data(
        data_file_name="wine_data.csv", descr_file_name="wine_data.rst"
    )

    feature_names = [
        "alcohol",
        "malic_acid",
        "ash",
        "alcalinity_of_ash",
        "magnesium",
        "total_phenols",
        "flavanoids",
        "nonflavanoid_phenols",
        "proanthocyanins",
        "color_intensity",
        "hue",
        "od280/od315_of_diluted_wines",
        "proline",
    ]

    frame = None
    target_columns = [
        "target",
    ]
    if as_frame:
        frame, data, target = _convert_data_dataframe(
            "load_wine", data, target, feature_names, target_columns
        )

    if return_X_y:
        return data, target

    return Bunch(
        data=data,
        target=target,
        frame=frame,
        target_names=target_names,
        DESCR=fdescr,
        feature_names=feature_names,
    )


def load_iris(*, return_X_y=False, as_frame=False):
    """Load and return the iris dataset (classification).

    The iris dataset is a classic and very easy multi-class classification
    dataset.

    =================   ==============
    Classes                          3
    Samples per class               50
    Samples total                  150
    Dimensionality                   4
    Features            real, positive
    =================   ==============

    Read more in the :ref:`User Guide <iris_dataset>`.

    Parameters
    ----------
    return_X_y : bool, default=False
        If True, returns ``(data, target)`` instead of a Bunch object. See
        below for more information about the `data` and `target` object.

        .. versionadded:: 0.18

    as_frame : bool, default=False
        If True, the data is a pandas DataFrame including columns with
        appropriate dtypes (numeric). The target is
        a pandas DataFrame or Series depending on the number of target columns.
        If `return_X_y` is True, then (`data`, `target`) will be pandas
        DataFrames or Series as described below.

        .. versionadded:: 0.23

    Returns
    -------
    data : :class:`~sklearn.utils.Bunch`
        Dictionary-like object, with the following attributes.

        data : {ndarray, dataframe} of shape (150, 4)
            The data matrix. If `as_frame=True`, `data` will be a pandas
            DataFrame.
        target: {ndarray, Series} of shape (150,)
            The classification target. If `as_frame=True`, `target` will be
            a pandas Series.
        feature_names: list
            The names of the dataset columns.
        target_names: list
            The names of target classes.
        frame: DataFrame of shape (150, 5)
            Only present when `as_frame=True`. DataFrame with `data` and
            `target`.

            .. versionadded:: 0.23
        DESCR: str
            The full description of the dataset.
        filename: str
            The path to the location of the data.

            .. versionadded:: 0.20

    (data, target) : tuple if ``return_X_y`` is True

        .. versionadded:: 0.18

    Notes
    -----
        .. versionchanged:: 0.20
            Fixed two wrong data points according to Fisher's paper.
            The new version is the same as in R, but not as in the UCI
            Machine Learning Repository.

    Examples
    --------
    Let's say you are interested in the samples 10, 25, and 50, and want to
    know their class name.

    >>> from sklearn.datasets import load_iris
    >>> data = load_iris()
    >>> data.target[[10, 25, 50]]
    array([0, 0, 1])
    >>> list(data.target_names)
    ['setosa', 'versicolor', 'virginica']
    """
    data_file_name = "iris.csv"
    data, target, target_names, fdescr = load_csv_data(
        data_file_name=data_file_name, descr_file_name="iris.rst"
    )

    feature_names = [
        "sepal length (cm)",
        "sepal width (cm)",
        "petal length (cm)",
        "petal width (cm)",
    ]

    frame = None
    target_columns = [
        "target",
    ]
    if as_frame:
        frame, data, target = _convert_data_dataframe(
            "load_iris", data, target, feature_names, target_columns
        )

    if return_X_y:
        return data, target

    return Bunch(
        data=data,
        target=target,
        frame=frame,
        target_names=target_names,
        DESCR=fdescr,
        feature_names=feature_names,
        filename=data_file_name,
        data_module=DATA_MODULE,
    )


def load_breast_cancer(*, return_X_y=False, as_frame=False):
    """Load and return the breast cancer wisconsin dataset (classification).

    The breast cancer dataset is a classic and very easy binary classification
    dataset.

    =================   ==============
    Classes                          2
    Samples per class    212(M),357(B)
    Samples total                  569
    Dimensionality                  30
    Features            real, positive
    =================   ==============

    Read more in the :ref:`User Guide <breast_cancer_dataset>`.

    Parameters
    ----------
    return_X_y : bool, default=False
        If True, returns ``(data, target)`` instead of a Bunch object.
        See below for more information about the `data` and `target` object.

        .. versionadded:: 0.18

    as_frame : bool, default=False
        If True, the data is a pandas DataFrame including columns with
        appropriate dtypes (numeric). The target is
        a pandas DataFrame or Series depending on the number of target columns.
        If `return_X_y` is True, then (`data`, `target`) will be pandas
        DataFrames or Series as described below.

        .. versionadded:: 0.23

    Returns
    -------
    data : :class:`~sklearn.utils.Bunch`
        Dictionary-like object, with the following attributes.

        data : {ndarray, dataframe} of shape (569, 30)
            The data matrix. If `as_frame=True`, `data` will be a pandas
            DataFrame.
        target: {ndarray, Series} of shape (569,)
            The classification target. If `as_frame=True`, `target` will be
            a pandas Series.
        feature_names: list
            The names of the dataset columns.
        target_names: list
            The names of target classes.
        frame: DataFrame of shape (569, 31)
            Only present when `as_frame=True`. DataFrame with `data` and
            `target`.

            .. versionadded:: 0.23
        DESCR: str
            The full description of the dataset.
        filename: str
            The path to the location of the data.

            .. versionadded:: 0.20

    (data, target) : tuple if ``return_X_y`` is True

        .. versionadded:: 0.18

    The copy of UCI ML Breast Cancer Wisconsin (Diagnostic) dataset is
    downloaded from:
    https://goo.gl/U2Uwz2

    Examples
    --------
    Let's say you are interested in the samples 10, 50, and 85, and want to
    know their class name.

    >>> from sklearn.datasets import load_breast_cancer
    >>> data = load_breast_cancer()
    >>> data.target[[10, 50, 85]]
    array([0, 1, 0])
    >>> list(data.target_names)
    ['malignant', 'benign']
    """
    data_file_name = "breast_cancer.csv"
    data, target, target_names, fdescr = load_csv_data(
        data_file_name=data_file_name, descr_file_name="breast_cancer.rst"
    )

    feature_names = np.array(
        [
            "mean radius",
            "mean texture",
            "mean perimeter",
            "mean area",
            "mean smoothness",
            "mean compactness",
            "mean concavity",
            "mean concave points",
            "mean symmetry",
            "mean fractal dimension",
            "radius error",
            "texture error",
            "perimeter error",
            "area error",
            "smoothness error",
            "compactness error",
            "concavity error",
            "concave points error",
            "symmetry error",
            "fractal dimension error",
            "worst radius",
            "worst texture",
            "worst perimeter",
            "worst area",
            "worst smoothness",
            "worst compactness",
            "worst concavity",
            "worst concave points",
            "worst symmetry",
            "worst fractal dimension",
        ]
    )

    frame = None
    target_columns = [
        "target",
    ]
    if as_frame:
        frame, data, target = _convert_data_dataframe(
            "load_breast_cancer", data, target, feature_names, target_columns
        )

    if return_X_y:
        return data, target

    return Bunch(
        data=data,
        target=target,
        frame=frame,
        target_names=target_names,
        DESCR=fdescr,
        feature_names=feature_names,
        filename=data_file_name,
        data_module=DATA_MODULE,
    )


def load_digits(*, n_class=10, return_X_y=False, as_frame=False):
    """Load and return the digits dataset (classification).

    Each datapoint is a 8x8 image of a digit.

    =================   ==============
    Classes                         10
    Samples per class             ~180
    Samples total                 1797
    Dimensionality                  64
    Features             integers 0-16
    =================   ==============

    Read more in the :ref:`User Guide <digits_dataset>`.

    Parameters
    ----------
    n_class : int, default=10
        The number of classes to return. Between 0 and 10.

    return_X_y : bool, default=False
        If True, returns ``(data, target)`` instead of a Bunch object.
        See below for more information about the `data` and `target` object.

        .. versionadded:: 0.18

    as_frame : bool, default=False
        If True, the data is a pandas DataFrame including columns with
        appropriate dtypes (numeric). The target is
        a pandas DataFrame or Series depending on the number of target columns.
        If `return_X_y` is True, then (`data`, `target`) will be pandas
        DataFrames or Series as described below.

        .. versionadded:: 0.23

    Returns
    -------
    data : :class:`~sklearn.utils.Bunch`
        Dictionary-like object, with the following attributes.

        data : {ndarray, dataframe} of shape (1797, 64)
            The flattened data matrix. If `as_frame=True`, `data` will be
            a pandas DataFrame.
        target: {ndarray, Series} of shape (1797,)
            The classification target. If `as_frame=True`, `target` will be
            a pandas Series.
        feature_names: list
            The names of the dataset columns.
        target_names: list
            The names of target classes.

            .. versionadded:: 0.20

        frame: DataFrame of shape (1797, 65)
            Only present when `as_frame=True`. DataFrame with `data` and
            `target`.

            .. versionadded:: 0.23
        images: {ndarray} of shape (1797, 8, 8)
            The raw image data.
        DESCR: str
            The full description of the dataset.

    (data, target) : tuple if ``return_X_y`` is True

        .. versionadded:: 0.18

    This is a copy of the test set of the UCI ML hand-written digits datasets
    https://archive.ics.uci.edu/ml/datasets/Optical+Recognition+of+Handwritten+Digits

    Examples
    --------
    To load the data and visualize the images::

        >>> from sklearn.datasets import load_digits
        >>> digits = load_digits()
        >>> print(digits.data.shape)
        (1797, 64)
        >>> import matplotlib.pyplot as plt
        >>> plt.gray()
        >>> plt.matshow(digits.images[0])
        <...>
        >>> plt.show()
    """

    data, fdescr = load_gzip_compressed_csv_data(
        data_file_name="digits.csv.gz", descr_file_name="digits.rst", delimiter=","
    )

    target = data[:, -1].astype(int, copy=False)
    flat_data = data[:, :-1]
    images = flat_data.view()
    images.shape = (-1, 8, 8)

    if n_class < 10:
        idx = target < n_class
        flat_data, target = flat_data[idx], target[idx]
        images = images[idx]

    feature_names = [
        "pixel_{}_{}".format(row_idx, col_idx)
        for row_idx in range(8)
        for col_idx in range(8)
    ]

    frame = None
    target_columns = [
        "target",
    ]
    if as_frame:
        frame, flat_data, target = _convert_data_dataframe(
            "load_digits", flat_data, target, feature_names, target_columns
        )

    if return_X_y:
        return flat_data, target

    return Bunch(
        data=flat_data,
        target=target,
        frame=frame,
        feature_names=feature_names,
        target_names=np.arange(10),
        images=images,
        DESCR=fdescr,
    )


<<<<<<< HEAD
def load_diabetes(return_X_y=False, as_frame=False, scaled=True):
=======
def load_diabetes(*, return_X_y=False, as_frame=False):
>>>>>>> ec941a86
    """Load and return the diabetes dataset (regression).

    ==============   ==================
    Samples total    442
    Dimensionality   10
    Features         real, -.2 < x < .2
    Targets          integer 25 - 346
    ==============   ==================

    .. note::
       The meaning of each feature (i.e. `feature_names`) might be unclear
       (especially for `ltg`) as the documentation of the original dataset is
       not explicit. We provide information that seems correct in regard with
       the scientific literature in this field of research.

    Read more in the :ref:`User Guide <diabetes_dataset>`.

    Parameters
    ----------
    return_X_y : bool, default=False.
        If True, returns ``(data, target)`` instead of a Bunch object.
        See below for more information about the `data` and `target` object.

        .. versionadded:: 0.18

    as_frame : bool, default=False
        If True, the data is a pandas DataFrame including columns with
        appropriate dtypes (numeric). The target is
        a pandas DataFrame or Series depending on the number of target columns.
        If `return_X_y` is True, then (`data`, `target`) will be pandas
        DataFrames or Series as described below.

        .. versionadded:: 0.23

    scaled : bool, default=True
        If True, the feature variables are mean centered and scaled by the
        standard deviation times the square root of `n_samples`.
        If False, raw data is returned for the feature variables.

    Returns
    -------
    data : :class:`~sklearn.utils.Bunch`
        Dictionary-like object, with the following attributes.

        data : {ndarray, dataframe} of shape (442, 10)
            The data matrix. If `as_frame=True`, `data` will be a pandas
            DataFrame.
        target: {ndarray, Series} of shape (442,)
            The regression target. If `as_frame=True`, `target` will be
            a pandas Series.
        feature_names: list
            The names of the dataset columns.
        frame: DataFrame of shape (442, 11)
            Only present when `as_frame=True`. DataFrame with `data` and
            `target`.

            .. versionadded:: 0.23
        DESCR: str
            The full description of the dataset.
        data_filename: str
            The path to the location of the data.
        target_filename: str
            The path to the location of the target.

    (data, target) : tuple if ``return_X_y`` is True

        .. versionadded:: 0.18
    """
<<<<<<< HEAD
    module_path = dirname(__file__)
    base_dir = join(module_path, 'data')
    data_filename = join(base_dir, 'diabetes_data.csv.gz') if scaled \
        else join(base_dir, 'diabetes_data_raw.csv.gz')
    data = np.loadtxt(data_filename)
    target_filename = join(base_dir, 'diabetes_target.csv.gz')
    target = np.loadtxt(target_filename)
=======
    data_filename = "diabetes_data.csv.gz"
    target_filename = "diabetes_target.csv.gz"
    data = load_gzip_compressed_csv_data(data_filename)
    target = load_gzip_compressed_csv_data(target_filename)
>>>>>>> ec941a86

    fdescr = load_descr("diabetes.rst")

    feature_names = ["age", "sex", "bmi", "bp", "s1", "s2", "s3", "s4", "s5", "s6"]

    frame = None
    target_columns = [
        "target",
    ]
    if as_frame:
        frame, data, target = _convert_data_dataframe(
            "load_diabetes", data, target, feature_names, target_columns
        )

    if return_X_y:
        return data, target

    return Bunch(
        data=data,
        target=target,
        frame=frame,
        DESCR=fdescr,
        feature_names=feature_names,
        data_filename=data_filename,
        target_filename=target_filename,
        data_module=DATA_MODULE,
    )


def load_linnerud(*, return_X_y=False, as_frame=False):
    """Load and return the physical excercise linnerud dataset.

    This dataset is suitable for multi-ouput regression tasks.

    ==============   ============================
    Samples total    20
    Dimensionality   3 (for both data and target)
    Features         integer
    Targets          integer
    ==============   ============================

    Read more in the :ref:`User Guide <linnerrud_dataset>`.

    Parameters
    ----------
    return_X_y : bool, default=False
        If True, returns ``(data, target)`` instead of a Bunch object.
        See below for more information about the `data` and `target` object.

        .. versionadded:: 0.18

    as_frame : bool, default=False
        If True, the data is a pandas DataFrame including columns with
        appropriate dtypes (numeric, string or categorical). The target is
        a pandas DataFrame or Series depending on the number of target columns.
        If `return_X_y` is True, then (`data`, `target`) will be pandas
        DataFrames or Series as described below.

        .. versionadded:: 0.23

    Returns
    -------
    data : :class:`~sklearn.utils.Bunch`
        Dictionary-like object, with the following attributes.

        data : {ndarray, dataframe} of shape (20, 3)
            The data matrix. If `as_frame=True`, `data` will be a pandas
            DataFrame.
        target: {ndarray, dataframe} of shape (20, 3)
            The regression targets. If `as_frame=True`, `target` will be
            a pandas DataFrame.
        feature_names: list
            The names of the dataset columns.
        target_names: list
            The names of the target columns.
        frame: DataFrame of shape (20, 6)
            Only present when `as_frame=True`. DataFrame with `data` and
            `target`.

            .. versionadded:: 0.23
        DESCR: str
            The full description of the dataset.
        data_filename: str
            The path to the location of the data.
        target_filename: str
            The path to the location of the target.

            .. versionadded:: 0.20

    (data, target) : tuple if ``return_X_y`` is True

        .. versionadded:: 0.18
    """
    data_filename = "linnerud_exercise.csv"
    target_filename = "linnerud_physiological.csv"

    # Read header and data
    with resources.open_text(DATA_MODULE, data_filename) as f:
        header_exercise = f.readline().split()
        f.seek(0)  # reset file obj
        data_exercise = np.loadtxt(f, skiprows=1)

    with resources.open_text(DATA_MODULE, target_filename) as f:
        header_physiological = f.readline().split()
        f.seek(0)  # reset file obj
        data_physiological = np.loadtxt(f, skiprows=1)

    fdescr = load_descr("linnerud.rst")

    frame = None
    if as_frame:
        (frame, data_exercise, data_physiological) = _convert_data_dataframe(
            "load_linnerud",
            data_exercise,
            data_physiological,
            header_exercise,
            header_physiological,
        )
    if return_X_y:
        return data_exercise, data_physiological

    return Bunch(
        data=data_exercise,
        feature_names=header_exercise,
        target=data_physiological,
        target_names=header_physiological,
        frame=frame,
        DESCR=fdescr,
        data_filename=data_filename,
        target_filename=target_filename,
        data_module=DATA_MODULE,
    )


def load_boston(*, return_X_y=False):
    """Load and return the boston house-prices dataset (regression).

    ==============   ==============
    Samples total               506
    Dimensionality               13
    Features         real, positive
    Targets           real 5. - 50.
    ==============   ==============

    Read more in the :ref:`User Guide <boston_dataset>`.

    Parameters
    ----------
    return_X_y : bool, default=False
        If True, returns ``(data, target)`` instead of a Bunch object.
        See below for more information about the `data` and `target` object.

        .. versionadded:: 0.18

    Returns
    -------
    data : :class:`~sklearn.utils.Bunch`
        Dictionary-like object, with the following attributes.

        data : ndarray of shape (506, 13)
            The data matrix.
        target : ndarray of shape (506, )
            The regression target.
        filename : str
            The physical location of boston csv dataset.

            .. versionadded:: 0.20

        DESCR : str
            The full description of the dataset.
        feature_names : ndarray
            The names of features

    (data, target) : tuple if ``return_X_y`` is True

        .. versionadded:: 0.18

    Notes
    -----
        .. versionchanged:: 0.20
            Fixed a wrong data point at [445, 0].

    Examples
    --------
    >>> from sklearn.datasets import load_boston
    >>> X, y = load_boston(return_X_y=True)
    >>> print(X.shape)
    (506, 13)
    """

    descr_text = load_descr("boston_house_prices.rst")

    data_file_name = "boston_house_prices.csv"
    with resources.open_text(DATA_MODULE, data_file_name) as f:
        data_file = csv.reader(f)
        temp = next(data_file)
        n_samples = int(temp[0])
        n_features = int(temp[1])
        data = np.empty((n_samples, n_features))
        target = np.empty((n_samples,))
        temp = next(data_file)  # names of features
        feature_names = np.array(temp)

        for i, d in enumerate(data_file):
            data[i] = np.asarray(d[:-1], dtype=np.float64)
            target[i] = np.asarray(d[-1], dtype=np.float64)

    if return_X_y:
        return data, target

    return Bunch(
        data=data,
        target=target,
        # last column is target value
        feature_names=feature_names[:-1],
        DESCR=descr_text,
        filename=data_file_name,
        data_module=DATA_MODULE,
    )


def load_sample_images():
    """Load sample images for image manipulation.

    Loads both, ``china`` and ``flower``.

    Read more in the :ref:`User Guide <sample_images>`.

    Returns
    -------
    data : :class:`~sklearn.utils.Bunch`
        Dictionary-like object, with the following attributes.

        images : list of ndarray of shape (427, 640, 3)
            The two sample image.
        filenames : list
            The filenames for the images.
        DESCR : str
            The full description of the dataset.

    Examples
    --------
    To load the data and visualize the images:

    >>> from sklearn.datasets import load_sample_images
    >>> dataset = load_sample_images()     #doctest: +SKIP
    >>> len(dataset.images)                #doctest: +SKIP
    2
    >>> first_img_data = dataset.images[0] #doctest: +SKIP
    >>> first_img_data.shape               #doctest: +SKIP
    (427, 640, 3)
    >>> first_img_data.dtype               #doctest: +SKIP
    dtype('uint8')
    """
    # import PIL only when needed
    from ..externals._pilutil import imread

    descr = load_descr("README.txt", descr_module=IMAGES_MODULE)

    filenames, images = [], []
    for filename in sorted(resources.contents(IMAGES_MODULE)):
        if filename.endswith(".jpg"):
            filenames.append(filename)
            with resources.open_binary(IMAGES_MODULE, filename) as image_file:
                image = imread(image_file)
            images.append(image)

    return Bunch(images=images, filenames=filenames, DESCR=descr)


def load_sample_image(image_name):
    """Load the numpy array of a single sample image

    Read more in the :ref:`User Guide <sample_images>`.

    Parameters
    ----------
    image_name : {`china.jpg`, `flower.jpg`}
        The name of the sample image loaded

    Returns
    -------
    img : 3D array
        The image as a numpy array: height x width x color

    Examples
    --------

    >>> from sklearn.datasets import load_sample_image
    >>> china = load_sample_image('china.jpg')   # doctest: +SKIP
    >>> china.dtype                              # doctest: +SKIP
    dtype('uint8')
    >>> china.shape                              # doctest: +SKIP
    (427, 640, 3)
    >>> flower = load_sample_image('flower.jpg') # doctest: +SKIP
    >>> flower.dtype                             # doctest: +SKIP
    dtype('uint8')
    >>> flower.shape                             # doctest: +SKIP
    (427, 640, 3)
    """
    images = load_sample_images()
    index = None
    for i, filename in enumerate(images.filenames):
        if filename.endswith(image_name):
            index = i
            break
    if index is None:
        raise AttributeError("Cannot find sample image: %s" % image_name)
    return images.images[index]


def _pkl_filepath(*args, **kwargs):
    """Return filename for Python 3 pickles

    args[-1] is expected to be the ".pkl" filename. For compatibility with
    older scikit-learn versions, a suffix is inserted before the extension.

    _pkl_filepath('/path/to/folder', 'filename.pkl') returns
    '/path/to/folder/filename_py3.pkl'

    """
    py3_suffix = kwargs.get("py3_suffix", "_py3")
    basename, ext = splitext(args[-1])
    basename += py3_suffix
    new_args = args[:-1] + (basename + ext,)
    return join(*new_args)


def _sha256(path):
    """Calculate the sha256 hash of the file at path."""
    sha256hash = hashlib.sha256()
    chunk_size = 8192
    with open(path, "rb") as f:
        while True:
            buffer = f.read(chunk_size)
            if not buffer:
                break
            sha256hash.update(buffer)
    return sha256hash.hexdigest()


def _fetch_remote(remote, dirname=None):
    """Helper function to download a remote dataset into path

    Fetch a dataset pointed by remote's url, save into path using remote's
    filename and ensure its integrity based on the SHA256 Checksum of the
    downloaded file.

    Parameters
    ----------
    remote : RemoteFileMetadata
        Named tuple containing remote dataset meta information: url, filename
        and checksum

    dirname : str
        Directory to save the file to.

    Returns
    -------
    file_path: str
        Full path of the created file.
    """

    file_path = remote.filename if dirname is None else join(dirname, remote.filename)
    urlretrieve(remote.url, file_path)
    checksum = _sha256(file_path)
    if remote.checksum != checksum:
        raise IOError(
            "{} has an SHA256 checksum ({}) "
            "differing from expected ({}), "
            "file may be corrupted.".format(file_path, checksum, remote.checksum)
        )
    return file_path<|MERGE_RESOLUTION|>--- conflicted
+++ resolved
@@ -15,6 +15,7 @@
 from os.path import expanduser, isdir, join, splitext
 from importlib import resources
 
+from ..preprocessing import scale
 from ..utils import Bunch
 from ..utils import check_random_state
 from ..utils import check_pandas_support
@@ -907,11 +908,7 @@
     )
 
 
-<<<<<<< HEAD
-def load_diabetes(return_X_y=False, as_frame=False, scaled=True):
-=======
-def load_diabetes(*, return_X_y=False, as_frame=False):
->>>>>>> ec941a86
+def load_diabetes(*, return_X_y=False, as_frame=False, scaled=True):
     """Load and return the diabetes dataset (regression).
 
     ==============   ==================
@@ -950,6 +947,8 @@
         If True, the feature variables are mean centered and scaled by the
         standard deviation times the square root of `n_samples`.
         If False, raw data is returned for the feature variables.
+
+        .. versionadded:: 1.0
 
     Returns
     -------
@@ -980,20 +979,13 @@
 
         .. versionadded:: 0.18
     """
-<<<<<<< HEAD
-    module_path = dirname(__file__)
-    base_dir = join(module_path, 'data')
-    data_filename = join(base_dir, 'diabetes_data.csv.gz') if scaled \
-        else join(base_dir, 'diabetes_data_raw.csv.gz')
-    data = np.loadtxt(data_filename)
-    target_filename = join(base_dir, 'diabetes_target.csv.gz')
-    target = np.loadtxt(target_filename)
-=======
-    data_filename = "diabetes_data.csv.gz"
+    data_filename = "diabetes_data_raw.csv.gz"
     target_filename = "diabetes_target.csv.gz"
     data = load_gzip_compressed_csv_data(data_filename)
     target = load_gzip_compressed_csv_data(target_filename)
->>>>>>> ec941a86
+
+    if scaled:
+        data = scale(data) / data.shape[0] ** 0.5
 
     fdescr = load_descr("diabetes.rst")
 
