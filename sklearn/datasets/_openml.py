import gzip
import json
import os
import shutil
import hashlib
from os.path import join
from warnings import warn
from contextlib import closing
from functools import wraps
from typing import Callable, Optional, Dict, Tuple, List, Any, Union
import itertools
from collections.abc import Generator
from collections import OrderedDict
from functools import partial

from urllib.request import urlopen, Request

import numpy as np
import scipy.sparse

from ..externals import _arff
from ..externals._arff import ArffSparseDataType, ArffContainerType
from . import get_data_home
from urllib.error import HTTPError
from ..utils import Bunch
from ..utils import get_chunk_n_rows
from ..utils import _chunk_generator
from ..utils import check_pandas_support  # noqa
from ..utils.validation import _deprecate_positional_args

__all__ = ['fetch_openml']

_OPENML_PREFIX = "https://openml.org/"
_SEARCH_NAME = "api/v1/json/data/list/data_name/{}/limit/2"
_DATA_INFO = "api/v1/json/data/{}"
_DATA_FEATURES = "api/v1/json/data/features/{}"
_DATA_QUALITIES = "api/v1/json/data/qualities/{}"
_DATA_FILE = "data/v1/download/{}"

OpenmlQualitiesType = List[Dict[str, str]]
OpenmlFeaturesType = List[Dict[str, str]]


def _get_local_path(openml_path: str, data_home: str) -> str:
    return os.path.join(data_home, 'openml.org', openml_path + ".gz")


def _retry_with_clean_cache(
    openml_path: str, data_home: Optional[str]
) -> Callable:
    """If the first call to the decorated function fails, the local cached
    file is removed, and the function is called again. If ``data_home`` is
    ``None``, then the function is called once.
    """
    def decorator(f):
        @wraps(f)
        def wrapper(*args, **kw):
            if data_home is None:
                return f(*args, **kw)
            try:
                return f(*args, **kw)
            except HTTPError:
                raise
            except Exception:
                warn("Invalid cache, redownloading file", RuntimeWarning)
                local_path = _get_local_path(openml_path, data_home)
                if os.path.exists(local_path):
                    os.unlink(local_path)
                return f(*args, **kw)
        return wrapper
    return decorator


def _open_openml_url(openml_path: str, data_home: Optional[str]):
    """
    Returns a resource from OpenML.org. Caches it to data_home if required.

    Parameters
    ----------
    openml_path : str
        OpenML URL that will be accessed. This will be prefixes with
        _OPENML_PREFIX

    data_home : str
        Directory to which the files will be cached. If None, no caching will
        be applied.

    Returns
    -------
    result : stream
        A stream to the OpenML resource
    """
    def is_gzip_encoded(_fsrc):
        return _fsrc.info().get('Content-Encoding', '') == 'gzip'

    req = Request(_OPENML_PREFIX + openml_path)
    req.add_header('Accept-encoding', 'gzip')

    if data_home is None:
        fsrc = urlopen(req)
        if is_gzip_encoded(fsrc):
            return gzip.GzipFile(fileobj=fsrc, mode='rb')
        return fsrc

    local_path = _get_local_path(openml_path, data_home)
    if not os.path.exists(local_path):
        try:
            os.makedirs(os.path.dirname(local_path))
        except OSError:
            # potentially, the directory has been created already
            pass

        try:
            with closing(urlopen(req)) as fsrc:
                opener: Callable
                if is_gzip_encoded(fsrc):
                    opener = open
                else:
                    opener = gzip.GzipFile
                with opener(local_path, 'wb') as fdst:
                    shutil.copyfileobj(fsrc, fdst)
        except Exception:
            if os.path.exists(local_path):
                os.unlink(local_path)
            raise

    # XXX: First time, decompression will not be necessary (by using fsrc), but
    # it will happen nonetheless
    return gzip.GzipFile(local_path, 'rb')


class OpenMLError(ValueError):
    """HTTP 412 is a specific OpenML error code, indicating a generic error"""
    pass


def _get_json_content_from_openml_api(
    url: str,
    error_message: Optional[str],
    data_home: Optional[str]
) -> Dict:
    """
    Loads json data from the openml api

    Parameters
    ----------
    url : str
        The URL to load from. Should be an official OpenML endpoint

    error_message : str or None
        The error message to raise if an acceptable OpenML error is thrown
        (acceptable error is, e.g., data id not found. Other errors, like 404's
        will throw the native error message)

    data_home : str or None
        Location to cache the response. None if no cache is required.

    Returns
    -------
    json_data : json
        the json result from the OpenML server if the call was successful.
        An exception otherwise.
    """

    @_retry_with_clean_cache(url, data_home)
    def _load_json():
        with closing(_open_openml_url(url, data_home)) as response:
            return json.loads(response.read().decode("utf-8"))

    try:
        return _load_json()
    except HTTPError as error:
        # 412 is an OpenML specific error code, indicating a generic error
        # (e.g., data not found)
        if error.code != 412:
            raise error

    # 412 error, not in except for nicer traceback
    raise OpenMLError(error_message)


def _split_sparse_columns(
    arff_data: ArffSparseDataType, include_columns: List
) -> ArffSparseDataType:
    """
    obtains several columns from sparse arff representation. Additionally, the
    column indices are re-labelled, given the columns that are not included.
    (e.g., when including [1, 2, 3], the columns will be relabelled to
    [0, 1, 2])

    Parameters
    ----------
    arff_data : tuple
        A tuple of three lists of equal size; first list indicating the value,
        second the x coordinate and the third the y coordinate.

    include_columns : list
        A list of columns to include.

    Returns
    -------
    arff_data_new : tuple
        Subset of arff data with only the include columns indicated by the
        include_columns argument.
    """
    arff_data_new: ArffSparseDataType = (list(), list(), list())
    reindexed_columns = {column_idx: array_idx for array_idx, column_idx
                         in enumerate(include_columns)}
    for val, row_idx, col_idx in zip(arff_data[0], arff_data[1], arff_data[2]):
        if col_idx in include_columns:
            arff_data_new[0].append(val)
            arff_data_new[1].append(row_idx)
            arff_data_new[2].append(reindexed_columns[col_idx])
    return arff_data_new


def _sparse_data_to_array(
    arff_data: ArffSparseDataType, include_columns: List
) -> np.ndarray:
    # turns the sparse data back into an array (can't use toarray() function,
    # as this does only work on numeric data)
    num_obs = max(arff_data[1]) + 1
    y_shape = (num_obs, len(include_columns))
    reindexed_columns = {column_idx: array_idx for array_idx, column_idx
                         in enumerate(include_columns)}
    # TODO: improve for efficiency
    y = np.empty(y_shape, dtype=np.float64)
    for val, row_idx, col_idx in zip(arff_data[0], arff_data[1], arff_data[2]):
        if col_idx in include_columns:
            y[row_idx, reindexed_columns[col_idx]] = val
    return y


def _convert_arff_data(
    arff: ArffContainerType,
    col_slice_x: List[int],
    col_slice_y: List[int],
    shape: Optional[Tuple] = None
) -> Tuple:
    """
    converts the arff object into the appropriate matrix type (np.array or
    scipy.sparse.csr_matrix) based on the 'data part' (i.e., in the
    liac-arff dict, the object from the 'data' key)

    Parameters
    ----------
    arff : dict
        As obtained from liac-arff object.

    col_slice_x : list
        The column indices that are sliced from the original array to return
        as X data

    col_slice_y : list
        The column indices that are sliced from the original array to return
        as y data

    Returns
    -------
    X : np.array or scipy.sparse.csr_matrix
    y : np.array
    """
    arff_data = arff['data']
    if isinstance(arff_data, Generator):
        if shape is None:
            raise ValueError(
                "shape must be provided when arr['data'] is a Generator"
            )
        if shape[0] == -1:
            count = -1
        else:
            count = shape[0] * shape[1]
        data = np.fromiter(itertools.chain.from_iterable(arff_data),
                           dtype='float64', count=count)
        data = data.reshape(*shape)
        X = data[:, col_slice_x]
        y = data[:, col_slice_y]
        return X, y
    elif isinstance(arff_data, tuple):
        arff_data_X = _split_sparse_columns(arff_data, col_slice_x)
        num_obs = max(arff_data[1]) + 1
        X_shape = (num_obs, len(col_slice_x))
        X = scipy.sparse.coo_matrix(
            (arff_data_X[0], (arff_data_X[1], arff_data_X[2])),
            shape=X_shape, dtype=np.float64)
        X = X.tocsr()
        y = _sparse_data_to_array(arff_data, col_slice_y)
        return X, y
    else:
        # This should never happen
        raise ValueError('Unexpected Data Type obtained from arff.')


def _feature_to_dtype(feature: Dict[str, str]):
    """Map feature to dtype for pandas DataFrame
    """
    if feature['data_type'] == 'string':
        return object
    elif feature['data_type'] == 'nominal':
        return 'category'
    # only numeric, integer, real are left
    elif (feature['number_of_missing_values'] != '0' or
          feature['data_type'] in ['numeric', 'real']):
        # cast to floats when there are any missing values
        return np.float64
    elif feature['data_type'] == 'integer':
        return np.int64
    raise ValueError('Unsupported feature: {}'.format(feature))


def _convert_arff_data_dataframe(
    arff: ArffContainerType, columns: List, features_dict: Dict[str, Any]
) -> Tuple:
    """Convert the ARFF object into a pandas DataFrame.

    Parameters
    ----------
    arff : dict
        As obtained from liac-arff object.

    columns : list
        Columns from dataframe to return.

    features_dict : dict
        Maps feature name to feature info from openml.

    Returns
    -------
    result : tuple
        tuple with the resulting dataframe
    """
    pd = check_pandas_support('fetch_openml with as_frame=True')

    attributes = OrderedDict(arff['attributes'])
    arff_columns = list(attributes)

    if not isinstance(arff['data'], Generator):
        raise ValueError(
            "arff['data'] must be a generator when converting to pd.DataFrame."
        )

    # calculate chunksize
    first_row = next(arff['data'])
    first_df = pd.DataFrame([first_row], columns=arff_columns)

    row_bytes = first_df.memory_usage(deep=True).sum()
    chunksize = get_chunk_n_rows(row_bytes)

    # read arff data with chunks
    columns_to_keep = [col for col in arff_columns if col in columns]
    dfs = []
    dfs.append(first_df[columns_to_keep])
    for data in _chunk_generator(arff['data'], chunksize):
        dfs.append(pd.DataFrame(data, columns=arff_columns)[columns_to_keep])
    df = pd.concat(dfs, ignore_index=True)

    for column in columns_to_keep:
        dtype = _feature_to_dtype(features_dict[column])
        if dtype == 'category':
            dtype = pd.api.types.CategoricalDtype(attributes[column])
        df[column] = df[column].astype(dtype, copy=False)
    return (df, )


def _get_data_info_by_name(
    name: str, version: Union[int, str], data_home: Optional[str]
):
    """
    Utilizes the openml dataset listing api to find a dataset by
    name/version
    OpenML api function:
    https://www.openml.org/api_docs#!/data/get_data_list_data_name_data_name

    Parameters
    ----------
    name : str
        name of the dataset

    version : int or str
        If version is an integer, the exact name/version will be obtained from
        OpenML. If version is a string (value: "active") it will take the first
        version from OpenML that is annotated as active. Any other string
        values except "active" are treated as integer.

    data_home : str or None
        Location to cache the response. None if no cache is required.

    Returns
    -------
    first_dataset : json
        json representation of the first dataset object that adhired to the
        search criteria

    """
    if version == "active":
        # situation in which we return the oldest active version
        url = _SEARCH_NAME.format(name) + "/status/active/"
        error_msg = "No active dataset {} found.".format(name)
        json_data = _get_json_content_from_openml_api(
            url, error_msg, data_home=data_home
        )
        res = json_data['data']['dataset']
        if len(res) > 1:
            warn("Multiple active versions of the dataset matching the name"
                 " {name} exist. Versions may be fundamentally different, "
                 "returning version"
                 " {version}.".format(name=name, version=res[0]['version']))
        return res[0]

    # an integer version has been provided
    url = (_SEARCH_NAME + "/data_version/{}").format(name, version)
    try:
        json_data = _get_json_content_from_openml_api(
            url, error_message=None, data_home=data_home
        )
    except OpenMLError:
        # we can do this in 1 function call if OpenML does not require the
        # specification of the dataset status (i.e., return datasets with a
        # given name / version regardless of active, deactivated, etc. )
        # TODO: feature request OpenML.
        url += "/status/deactivated"
        error_msg = "Dataset {} with version {} not found.".format(name,
                                                                   version)
        json_data = _get_json_content_from_openml_api(
            url, error_msg, data_home=data_home
        )

    return json_data['data']['dataset'][0]


def _get_data_description_by_id(
    data_id: int, data_home: Optional[str]
) -> Dict[str, Any]:
    # OpenML API function: https://www.openml.org/api_docs#!/data/get_data_id
    url = _DATA_INFO.format(data_id)
    error_message = "Dataset with data_id {} not found.".format(data_id)
    json_data = _get_json_content_from_openml_api(
        url, error_message, data_home=data_home
    )
    return json_data['data_set_description']


def _get_data_features(
    data_id: int, data_home: Optional[str]
) -> OpenmlFeaturesType:
    # OpenML function:
    # https://www.openml.org/api_docs#!/data/get_data_features_id
    url = _DATA_FEATURES.format(data_id)
    error_message = "Dataset with data_id {} not found.".format(data_id)
    json_data = _get_json_content_from_openml_api(
        url, error_message, data_home=data_home
    )
    return json_data['data_features']['feature']


def _get_data_qualities(
    data_id: int, data_home: Optional[str]
) -> OpenmlQualitiesType:
    # OpenML API function:
    # https://www.openml.org/api_docs#!/data/get_data_qualities_id
    url = _DATA_QUALITIES.format(data_id)
    error_message = "Dataset with data_id {} not found.".format(data_id)
    json_data = _get_json_content_from_openml_api(
        url, error_message, data_home=data_home
    )
    # the qualities might not be available, but we still try to process
    # the data
    return json_data.get('data_qualities', {}).get('quality', [])


def _get_num_samples(data_qualities: OpenmlQualitiesType) -> int:
    """Get the number of samples from data qualities.

    Parameters
    ----------
    data_qualities : list of dict
        Used to retrieve the number of instances (samples) in the dataset.

    Returns
    -------
    n_samples : int
        The number of samples in the dataset or -1 if data qualities are
        unavailable.
    """
    # If the data qualities are unavailable, we return -1
    default_n_samples = -1

    qualities = {d['name']: d['value'] for d in data_qualities}
    return int(float(qualities.get('NumberOfInstances', default_n_samples)))


def _load_arff_response(
    url: str,
    data_home: Optional[str],
    return_type, encode_nominal: bool,
    parse_arff: Callable[[ArffContainerType], Tuple],
    md5_checksum: str
) -> Tuple:
    """Load arff data with url and parses arff response with parse_arff"""
    response = _open_openml_url(url, data_home)

    with closing(response):
        # Note that if the data is dense, no reading is done until the data
        # generator is iterated.
        actual_md5_checksum = hashlib.md5()

        def _stream_checksum_generator(response):
            for line in response:
                actual_md5_checksum.update(line)
                yield line.decode('utf-8')

        stream = _stream_checksum_generator(response)

        arff = _arff.load(stream,
                          return_type=return_type,
                          encode_nominal=encode_nominal)

        parsed_arff = parse_arff(arff)

        # consume remaining stream, if early exited
        for _ in stream:
            pass

        if actual_md5_checksum.hexdigest() != md5_checksum:
            raise ValueError("md5 checksum of local file for " + url +
                             " does not match description. "
                             "Downloaded file could have been modified / "
                             "corrupted, clean cache and retry...")

        return parsed_arff


def _download_data_to_bunch(
    url: str,
    sparse: bool,
    data_home: Optional[str],
    *,
    as_frame: bool,
    features_list: List,
    data_columns: List[int],
    target_columns: List,
    shape: Optional[Tuple[int, int]],
    md5_checksum: str
):
    """Download OpenML ARFF and convert to Bunch of data
    """
    # NB: this function is long in order to handle retry for any failure
    #     during the streaming parse of the ARFF.

    # Prepare which columns and data types should be returned for the X and y
    features_dict = {feature['name']: feature for feature in features_list}

    # XXX: col_slice_y should be all nominal or all numeric
    _verify_target_data_type(features_dict, target_columns)

    col_slice_y = [int(features_dict[col_name]['index'])
                   for col_name in target_columns]

    col_slice_x = [int(features_dict[col_name]['index'])
                   for col_name in data_columns]
    for col_idx in col_slice_y:
        feat = features_list[col_idx]
        nr_missing = int(feat['number_of_missing_values'])
        if nr_missing > 0:
            raise ValueError('Target column {} has {} missing values. '
                             'Missing values are not supported for target '
                             'columns. '.format(feat['name'], nr_missing))

    # Access an ARFF file on the OpenML server. Documentation:
    # https://www.openml.org/api_data_docs#!/data/get_download_id

    if sparse is True:
        return_type = _arff.COO
    else:
        return_type = _arff.DENSE_GEN

    frame = nominal_attributes = None

    parse_arff: Callable
    postprocess: Callable
    if as_frame:
        columns = data_columns + target_columns
        parse_arff = partial(_convert_arff_data_dataframe, columns=columns,
                             features_dict=features_dict)

        def postprocess(frame):
            X = frame[data_columns]
            if len(target_columns) >= 2:
                y = frame[target_columns]
            elif len(target_columns) == 1:
                y = frame[target_columns[0]]
            else:
                y = None
            return X, y, frame, nominal_attributes
    else:
        def parse_arff(arff):
            X, y = _convert_arff_data(arff, col_slice_x, col_slice_y, shape)
            # nominal attributes is a dict mapping from the attribute name to
            # the possible values. Includes also the target column (which will
            # be popped off below, before it will be packed in the Bunch
            # object)
            nominal_attributes = {k: v for k, v in arff['attributes']
                                  if isinstance(v, list) and
                                  k in data_columns + target_columns}
            return X, y, nominal_attributes

        def postprocess(X, y, nominal_attributes):
            is_classification = {col_name in nominal_attributes
                                 for col_name in target_columns}
            if not is_classification:
                # No target
                pass
            elif all(is_classification):
                y = np.hstack([
                    np.take(
                        np.asarray(nominal_attributes.pop(col_name),
                                   dtype='O'),
                        y[:, i:i + 1].astype(int, copy=False))
                    for i, col_name in enumerate(target_columns)
                ])
            elif any(is_classification):
                raise ValueError('Mix of nominal and non-nominal targets is '
                                 'not currently supported')

            # reshape y back to 1-D array, if there is only 1 target column;
            # back to None if there are not target columns
            if y.shape[1] == 1:
                y = y.reshape((-1,))
            elif y.shape[1] == 0:
                y = None
            return X, y, frame, nominal_attributes

    out = _retry_with_clean_cache(url, data_home)(
        _load_arff_response)(url, data_home,
                             return_type=return_type,
                             encode_nominal=not as_frame,
                             parse_arff=parse_arff,
                             md5_checksum=md5_checksum)
    X, y, frame, nominal_attributes = postprocess(*out)

    return Bunch(data=X, target=y, frame=frame,
                 categories=nominal_attributes,
                 feature_names=data_columns,
                 target_names=target_columns)


def _verify_target_data_type(features_dict, target_columns):
    # verifies the data type of the y array in case there are multiple targets
    # (throws an error if these targets do not comply with sklearn support)
    if not isinstance(target_columns, list):
        raise ValueError('target_column should be list, '
                         'got: %s' % type(target_columns))
    found_types = set()
    for target_column in target_columns:
        if target_column not in features_dict:
            raise KeyError('Could not find target_column={}')
        if features_dict[target_column]['data_type'] == "numeric":
            found_types.add(np.float64)
        else:
            found_types.add(object)

        # note: we compare to a string, not boolean
        if features_dict[target_column]['is_ignore'] == 'true':
            warn('target_column={} has flag is_ignore.'.format(
                target_column))
        if features_dict[target_column]['is_row_identifier'] == 'true':
            warn('target_column={} has flag is_row_identifier.'.format(
                target_column))
    if len(found_types) > 1:
        raise ValueError('Can only handle homogeneous multi-target datasets, '
                         'i.e., all targets are either numeric or '
                         'categorical.')


def _valid_data_column_names(features_list, target_columns):
    # logic for determining on which columns can be learned. Note that from the
    # OpenML guide follows that columns that have the `is_row_identifier` or
    # `is_ignore` flag, these can not be learned on. Also target columns are
    # excluded.
    valid_data_column_names = []
    for feature in features_list:
        if (feature['name'] not in target_columns
                and feature['is_ignore'] != 'true'
                and feature['is_row_identifier'] != 'true'):
            valid_data_column_names.append(feature['name'])
    return valid_data_column_names


@_deprecate_positional_args
<<<<<<< HEAD
def fetch_openml(name=None, *, version='active', data_id=None, data_home=None,
                 target_column='default-target', cache=True, return_X_y=False,
                 as_frame='warn'):
=======
def fetch_openml(
    name: Optional[str] = None,
    *,
    version: Union[str, int] = 'active',
    data_id: Optional[int] = None,
    data_home: Optional[str] = None,
    target_column: Optional[Union[str, List]] = 'default-target',
    cache: bool = True,
    return_X_y: bool = False,
    as_frame: bool = False
):
>>>>>>> 3a49e5f2
    """Fetch dataset from openml by name or dataset id.

    Datasets are uniquely identified by either an integer ID or by a
    combination of name and version (i.e. there might be multiple
    versions of the 'iris' dataset). Please give either name or data_id
    (not both). In case a name is given, a version can also be
    provided.

    Read more in the :ref:`User Guide <openml>`.

    .. versionadded:: 0.20

    .. note:: EXPERIMENTAL

        The API is experimental (particularly the return value structure),
        and might have small backward-incompatible changes in future releases.

    Parameters
    ----------
    name : str, default=None
        String identifier of the dataset. Note that OpenML can have multiple
        datasets with the same name.

    version : int or 'active', default='active'
        Version of the dataset. Can only be provided if also ``name`` is given.
        If 'active' the oldest version that's still active is used. Since
        there may be more than one active version of a dataset, and those
        versions may fundamentally be different from one another, setting an
        exact version is highly recommended.

    data_id : int, default=None
        OpenML ID of the dataset. The most specific way of retrieving a
        dataset. If data_id is not given, name (and potential version) are
        used to obtain a dataset.

    data_home : str, default=None
        Specify another download and cache folder for the data sets. By default
        all scikit-learn data is stored in '~/scikit_learn_data' subfolders.

    target_column : str, list or None, default='default-target'
        Specify the column name in the data to use as target. If
        'default-target', the standard target column a stored on the server
        is used. If ``None``, all columns are returned as data and the
        target is ``None``. If list (of strings), all columns with these names
        are returned as multi-target (Note: not all scikit-learn classifiers
        can handle all types of multi-output combinations)

    cache : bool, default=True
        Whether to cache downloaded datasets using joblib.

    return_X_y : bool, default=False
        If True, returns ``(data, target)`` instead of a Bunch object. See
        below for more information about the `data` and `target` objects.

    as_frame : bool or 'auto', default=False
        If True, the data is a pandas DataFrame including columns with
        appropriate dtypes (numeric, string or categorical). The target is
        a pandas DataFrame or Series depending on the number of target_columns.
        The Bunch will contain a ``frame`` attribute with the target and the
        data. If ``return_X_y`` is True, then ``(data, target)`` will be pandas
        DataFrames or Series as describe above.

        If as_frame is 'auto', the data and target will be converted to
        DataFrame or Series as if as_frame is set to True, unless the dataset
        is stored in sparse format.

        .. versionchanged:: 0.24
           The default value of `as_frame` will change from `False` to `'auto'`
           in 0.25. Starting from 0.24, a warning will be raised if `as_frame`
           is not explicitly set.

    Returns
    -------

    data : :class:`~sklearn.utils.Bunch`
        Dictionary-like object, with the following attributes.

        data : np.array, scipy.sparse.csr_matrix of floats, or pandas DataFrame
            The feature matrix. Categorical features are encoded as ordinals.
        target : np.array, pandas Series or DataFrame
            The regression target or classification labels, if applicable.
            Dtype is float if numeric, and object if categorical. If
            ``as_frame`` is True, ``target`` is a pandas object.
        DESCR : str
            The full description of the dataset
        feature_names : list
            The names of the dataset columns
        target_names: list
            The names of the target columns

        .. versionadded:: 0.22

        categories : dict or None
            Maps each categorical feature name to a list of values, such
            that the value encoded as i is ith in the list. If ``as_frame``
            is True, this is None.
        details : dict
            More metadata from OpenML
        frame : pandas DataFrame
            Only present when `as_frame=True`. DataFrame with ``data`` and
            ``target``.

    (data, target) : tuple if ``return_X_y`` is True

        .. note:: EXPERIMENTAL

            This interface is **experimental** and subsequent releases may
            change attributes without notice (although there should only be
            minor changes to ``data`` and ``target``).

        Missing values in the 'data' are represented as NaN's. Missing values
        in 'target' are represented as NaN's (numerical target) or None
        (categorical target)
    """
    if as_frame == 'warn':
        warn("The default value of as_frame will change from False "
             "to 'auto' in 0.25. Specify the value of as_frame explicitly "
             "to silence this warning.", FutureWarning)
        as_frame = False

    data_home = get_data_home(data_home=data_home)
    data_home = join(data_home, 'openml')
    if cache is False:
        # no caching will be applied
        data_home = None

    # check valid function arguments. data_id XOR (name, version) should be
    # provided
    if name is not None:
        # OpenML is case-insensitive, but the caching mechanism is not
        # convert all data names (str) to lower case
        name = name.lower()
        if data_id is not None:
            raise ValueError(
                "Dataset data_id={} and name={} passed, but you can only "
                "specify a numeric data_id or a name, not "
                "both.".format(data_id, name))
        data_info = _get_data_info_by_name(name, version, data_home)
        data_id = data_info['did']
    elif data_id is not None:
        # from the previous if statement, it is given that name is None
        if version != "active":
            raise ValueError(
                "Dataset data_id={} and version={} passed, but you can only "
                "specify a numeric data_id or a version, not "
                "both.".format(data_id, name))
    else:
        raise ValueError(
            "Neither name nor data_id are provided. Please provide name or "
            "data_id.")

    data_description = _get_data_description_by_id(data_id, data_home)
    if data_description['status'] != "active":
        warn("Version {} of dataset {} is inactive, meaning that issues have "
             "been found in the dataset. Try using a newer version from "
             "this URL: {}".format(
                data_description['version'],
                data_description['name'],
                data_description['url']))
    if 'error' in data_description:
        warn("OpenML registered a problem with the dataset. It might be "
             "unusable. Error: {}".format(data_description['error']))
    if 'warning' in data_description:
        warn("OpenML raised a warning on the dataset. It might be "
             "unusable. Warning: {}".format(data_description['warning']))

    return_sparse = False
    if data_description['format'].lower() == 'sparse_arff':
        return_sparse = True

    if as_frame == 'auto':
        as_frame = not return_sparse

    if as_frame and return_sparse:
        raise ValueError('Cannot return dataframe with sparse data')

    # download data features, meta-info about column types
    features_list = _get_data_features(data_id, data_home)

    if not as_frame:
        for feature in features_list:
            if 'true' in (feature['is_ignore'], feature['is_row_identifier']):
                continue
            if feature['data_type'] == 'string':
                raise ValueError('STRING attributes are not supported for '
                                 'array representation. Try as_frame=True')

    if target_column == "default-target":
        # determines the default target based on the data feature results
        # (which is currently more reliable than the data description;
        # see issue: https://github.com/openml/OpenML/issues/768)
        target_columns = [feature['name'] for feature in features_list
                          if feature['is_target'] == 'true']
    elif isinstance(target_column, str):
        # for code-simplicity, make target_column by default a list
        target_columns = [target_column]
    elif target_column is None:
        target_columns = []
    elif isinstance(target_column, list):
        target_columns = target_column
    else:
        raise TypeError("Did not recognize type of target_column"
                        "Should be str, list or None. Got: "
                        "{}".format(type(target_column)))
    data_columns = _valid_data_column_names(features_list,
                                            target_columns)

    shape: Optional[Tuple[int, int]]
    # determine arff encoding to return
    if not return_sparse:
        # The shape must include the ignored features to keep the right indexes
        # during the arff data conversion.
        data_qualities = _get_data_qualities(data_id, data_home)
        shape = _get_num_samples(data_qualities), len(features_list)
    else:
        shape = None

    # obtain the data
    url = _DATA_FILE.format(data_description['file_id'])
    bunch = _download_data_to_bunch(url, return_sparse, data_home,
                                    as_frame=as_frame,
                                    features_list=features_list, shape=shape,
                                    target_columns=target_columns,
                                    data_columns=data_columns,
                                    md5_checksum=data_description[
                                        "md5_checksum"])

    if return_X_y:
        return bunch.data, bunch.target

    description = "{}\n\nDownloaded from openml.org.".format(
        data_description.pop('description'))

    bunch.update(
        DESCR=description, details=data_description,
        url="https://www.openml.org/d/{}".format(data_id))

    return bunch<|MERGE_RESOLUTION|>--- conflicted
+++ resolved
@@ -687,11 +687,6 @@
 
 
 @_deprecate_positional_args
-<<<<<<< HEAD
-def fetch_openml(name=None, *, version='active', data_id=None, data_home=None,
-                 target_column='default-target', cache=True, return_X_y=False,
-                 as_frame='warn'):
-=======
 def fetch_openml(
     name: Optional[str] = None,
     *,
@@ -701,9 +696,8 @@
     target_column: Optional[Union[str, List]] = 'default-target',
     cache: bool = True,
     return_X_y: bool = False,
-    as_frame: bool = False
+    as_frame='warn'
 ):
->>>>>>> 3a49e5f2
     """Fetch dataset from openml by name or dataset id.
 
     Datasets are uniquely identified by either an integer ID or by a
