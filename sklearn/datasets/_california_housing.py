"""California housing dataset.

The original database is available from StatLib

    http://lib.stat.cmu.edu/datasets/

The data contains 20,640 observations on 9 variables.

This dataset contains the average house value as target variable
and the following input variables (features): average income,
housing average age, average rooms, average bedrooms, population,
average occupation, latitude, and longitude in that order.

References
----------

Pace, R. Kelley and Ronald Barry, Sparse Spatial Autoregressions,
Statistics and Probability Letters, 33 (1997) 291-297.

"""
# Authors: Peter Prettenhofer
# License: BSD 3 clause

import logging
import tarfile
from os import makedirs, remove
from os.path import exists

import joblib
import numpy as np

from ..utils import Bunch
from ..utils._param_validation import validate_params
<<<<<<< HEAD

=======
from . import get_data_home
from ._base import (
    RemoteFileMetadata,
    _convert_data_dataframe,
    _fetch_remote,
    _pkl_filepath,
    load_descr,
)
>>>>>>> 2ab1d81e

# The original data can be found at:
# https://www.dcc.fc.up.pt/~ltorgo/Regression/cal_housing.tgz
ARCHIVE = RemoteFileMetadata(
    filename="cal_housing.tgz",
    url="https://ndownloader.figshare.com/files/5976036",
    checksum="aaa5c9a6afe2225cc2aed2723682ae403280c4a3695a2ddda4ffb5d8215ea681",
)

logger = logging.getLogger(__name__)


@validate_params(
    {
        "data_home": [str, None],
        "download_if_missing": ["boolean"],
        "return_X_y": ["boolean"],
        "as_frame": ["boolean"],
<<<<<<< HEAD
    }
=======
    },
    prefer_skip_nested_validation=True,
>>>>>>> 2ab1d81e
)
def fetch_california_housing(
    *, data_home=None, download_if_missing=True, return_X_y=False, as_frame=False
):
    """Load the California housing dataset (regression).

    ==============   ==============
    Samples total             20640
    Dimensionality                8
    Features                   real
    Target           real 0.15 - 5.
    ==============   ==============

    Read more in the :ref:`User Guide <california_housing_dataset>`.

    Parameters
    ----------
    data_home : str, default=None
        Specify another download and cache folder for the datasets. By default
        all scikit-learn data is stored in '~/scikit_learn_data' subfolders.

    download_if_missing : bool, default=True
        If False, raise an OSError if the data is not locally available
        instead of trying to download the data from the source site.

    return_X_y : bool, default=False
        If True, returns ``(data.data, data.target)`` instead of a Bunch
        object.

        .. versionadded:: 0.20

    as_frame : bool, default=False
        If True, the data is a pandas DataFrame including columns with
        appropriate dtypes (numeric, string or categorical). The target is
        a pandas DataFrame or Series depending on the number of target_columns.

        .. versionadded:: 0.23

    Returns
    -------
    dataset : :class:`~sklearn.utils.Bunch`
        Dictionary-like object, with the following attributes.

        data : ndarray, shape (20640, 8)
            Each row corresponding to the 8 feature values in order.
            If ``as_frame`` is True, ``data`` is a pandas object.
        target : numpy array of shape (20640,)
            Each value corresponds to the average
            house value in units of 100,000.
            If ``as_frame`` is True, ``target`` is a pandas object.
        feature_names : list of length 8
            Array of ordered feature names used in the dataset.
        DESCR : str
            Description of the California housing dataset.
        frame : pandas DataFrame
            Only present when `as_frame=True`. DataFrame with ``data`` and
            ``target``.

            .. versionadded:: 0.23

    (data, target) : tuple if ``return_X_y`` is True
        A tuple of two ndarray. The first containing a 2D array of
        shape (n_samples, n_features) with each row representing one
        sample and each column representing the features. The second
        ndarray of shape (n_samples,) containing the target samples.

        .. versionadded:: 0.20

    Notes
    -----

    This dataset consists of 20,640 samples and 9 features.
    """
    data_home = get_data_home(data_home=data_home)
    if not exists(data_home):
        makedirs(data_home)

    filepath = _pkl_filepath(data_home, "cal_housing.pkz")
    if not exists(filepath):
        if not download_if_missing:
            raise OSError("Data not found and `download_if_missing` is False")

        logger.info(
            "Downloading Cal. housing from {} to {}".format(ARCHIVE.url, data_home)
        )

        archive_path = _fetch_remote(ARCHIVE, dirname=data_home)

        with tarfile.open(mode="r:gz", name=archive_path) as f:
            cal_housing = np.loadtxt(
                f.extractfile("CaliforniaHousing/cal_housing.data"), delimiter=","
            )
            # Columns are not in the same order compared to the previous
            # URL resource on lib.stat.cmu.edu
            columns_index = [8, 7, 2, 3, 4, 5, 6, 1, 0]
            cal_housing = cal_housing[:, columns_index]

            joblib.dump(cal_housing, filepath, compress=6)
        remove(archive_path)

    else:
        cal_housing = joblib.load(filepath)

    feature_names = [
        "MedInc",
        "HouseAge",
        "AveRooms",
        "AveBedrms",
        "Population",
        "AveOccup",
        "Latitude",
        "Longitude",
    ]

    target, data = cal_housing[:, 0], cal_housing[:, 1:]

    # avg rooms = total rooms / households
    data[:, 2] /= data[:, 5]

    # avg bed rooms = total bed rooms / households
    data[:, 3] /= data[:, 5]

    # avg occupancy = population / households
    data[:, 5] = data[:, 4] / data[:, 5]

    # target in units of 100,000
    target = target / 100000.0

    descr = load_descr("california_housing.rst")

    X = data
    y = target

    frame = None
    target_names = [
        "MedHouseVal",
    ]
    if as_frame:
        frame, X, y = _convert_data_dataframe(
            "fetch_california_housing", data, target, feature_names, target_names
        )

    if return_X_y:
        return X, y

    return Bunch(
        data=X,
        target=y,
        frame=frame,
        target_names=target_names,
        feature_names=feature_names,
        DESCR=descr,
    )<|MERGE_RESOLUTION|>--- conflicted
+++ resolved
@@ -31,9 +31,6 @@
 
 from ..utils import Bunch
 from ..utils._param_validation import validate_params
-<<<<<<< HEAD
-
-=======
 from . import get_data_home
 from ._base import (
     RemoteFileMetadata,
@@ -42,7 +39,6 @@
     _pkl_filepath,
     load_descr,
 )
->>>>>>> 2ab1d81e
 
 # The original data can be found at:
 # https://www.dcc.fc.up.pt/~ltorgo/Regression/cal_housing.tgz
@@ -61,12 +57,8 @@
         "download_if_missing": ["boolean"],
         "return_X_y": ["boolean"],
         "as_frame": ["boolean"],
-<<<<<<< HEAD
-    }
-=======
     },
     prefer_skip_nested_validation=True,
->>>>>>> 2ab1d81e
 )
 def fetch_california_housing(
     *, data_home=None, download_if_missing=True, return_X_y=False, as_frame=False
