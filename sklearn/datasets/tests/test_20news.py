"""Test the 20news downloader, if the data is available,
or if specifically requested via environment variable
(e.g. for travis cron job)."""
from functools import partial

import numpy as np
import scipy.sparse as sp

from sklearn.utils._testing import assert_allclose_dense_sparse
from sklearn.datasets.tests.test_common import check_return_X_y
from sklearn.preprocessing import normalize


<<<<<<< HEAD
def test_20news(fetch_20newsgroups):
    data = fetch_20newsgroups(subset='all', shuffle=False)

    # Extract a reduced dataset
    data2cats = fetch_20newsgroups(
=======
def test_20news(fetch_20newsgroups_fxt):
    data = fetch_20newsgroups_fxt(subset='all', shuffle=False)

    # Extract a reduced dataset
    data2cats = fetch_20newsgroups_fxt(
>>>>>>> cd622dfb
        subset='all', categories=data.target_names[-1:-3:-1], shuffle=False)
    # Check that the ordering of the target_names is the same
    # as the ordering in the full dataset
    assert data2cats.target_names == data.target_names[-2:]
    # Assert that we have only 0 and 1 as labels
    assert np.unique(data2cats.target).tolist() == [0, 1]

    # Check that the number of filenames is consistent with data/target
    assert len(data2cats.filenames) == len(data2cats.target)
    assert len(data2cats.filenames) == len(data2cats.data)

    # Check that the first entry of the reduced dataset corresponds to
    # the first entry of the corresponding category in the full dataset
    entry1 = data2cats.data[0]
    category = data2cats.target_names[data2cats.target[0]]
    label = data.target_names.index(category)
    entry2 = data.data[np.where(data.target == label)[0][0]]
    assert entry1 == entry2

    # check that return_X_y option
<<<<<<< HEAD
    X, y = fetch_20newsgroups(subset='all', shuffle=False, return_X_y=True)
=======
    X, y = fetch_20newsgroups_fxt(subset='all', shuffle=False, return_X_y=True)
>>>>>>> cd622dfb
    assert len(X) == len(data.data)
    assert y.shape == data.target.shape


<<<<<<< HEAD
def test_20news_length_consistency(fetch_20newsgroups):
=======
def test_20news_length_consistency(fetch_20newsgroups_fxt):
>>>>>>> cd622dfb
    """Checks the length consistencies within the bunch

    This is a non-regression test for a bug present in 0.16.1.
    """
    # Extract the full dataset
<<<<<<< HEAD
    data = fetch_20newsgroups(subset='all')
=======
    data = fetch_20newsgroups_fxt(subset='all')
>>>>>>> cd622dfb
    assert len(data['data']) == len(data.data)
    assert len(data['target']) == len(data.target)
    assert len(data['filenames']) == len(data.filenames)


<<<<<<< HEAD
def test_20news_vectorized(fetch_20newsgroups_vectorized):
    # test subset = train
    bunch = fetch_20newsgroups_vectorized(subset="train")
=======
def test_20news_vectorized(fetch_20newsgroups_vectorized_fxt):
    # test subset = train
    bunch = fetch_20newsgroups_vectorized_fxt(subset="train")
>>>>>>> cd622dfb
    assert sp.isspmatrix_csr(bunch.data)
    assert bunch.data.shape == (11314, 130107)
    assert bunch.target.shape[0] == 11314
    assert bunch.data.dtype == np.float64

    # test subset = test
<<<<<<< HEAD
    bunch = fetch_20newsgroups_vectorized(subset="test")
=======
    bunch = fetch_20newsgroups_vectorized_fxt(subset="test")
>>>>>>> cd622dfb
    assert sp.isspmatrix_csr(bunch.data)
    assert bunch.data.shape == (7532, 130107)
    assert bunch.target.shape[0] == 7532
    assert bunch.data.dtype == np.float64

    # test return_X_y option
<<<<<<< HEAD
    fetch_func = partial(fetch_20newsgroups_vectorized, subset='test')
    check_return_X_y(bunch, fetch_func)

    # test subset = all
    bunch = fetch_20newsgroups_vectorized(subset='all')
=======
    fetch_func = partial(fetch_20newsgroups_vectorized_fxt, subset='test')
    check_return_X_y(bunch, fetch_func)

    # test subset = all
    bunch = fetch_20newsgroups_vectorized_fxt(subset='all')
>>>>>>> cd622dfb
    assert sp.isspmatrix_csr(bunch.data)
    assert bunch.data.shape == (11314 + 7532, 130107)
    assert bunch.target.shape[0] == 11314 + 7532
    assert bunch.data.dtype == np.float64


<<<<<<< HEAD
def test_20news_normalization(fetch_20newsgroups_vectorized):
    X = fetch_20newsgroups_vectorized(normalize=False)
    X_ = fetch_20newsgroups_vectorized(normalize=True)
=======
def test_20news_normalization(fetch_20newsgroups_vectorized_fxt):
    X = fetch_20newsgroups_vectorized_fxt(normalize=False)
    X_ = fetch_20newsgroups_vectorized_fxt(normalize=True)
>>>>>>> cd622dfb
    X_norm = X_['data'][:100]
    X = X['data'][:100]

    assert_allclose_dense_sparse(X_norm, normalize(X))
    assert np.allclose(np.linalg.norm(X_norm.todense(), axis=1), 1)<|MERGE_RESOLUTION|>--- conflicted
+++ resolved
@@ -11,19 +11,11 @@
 from sklearn.preprocessing import normalize
 
 
-<<<<<<< HEAD
-def test_20news(fetch_20newsgroups):
-    data = fetch_20newsgroups(subset='all', shuffle=False)
-
-    # Extract a reduced dataset
-    data2cats = fetch_20newsgroups(
-=======
 def test_20news(fetch_20newsgroups_fxt):
     data = fetch_20newsgroups_fxt(subset='all', shuffle=False)
 
     # Extract a reduced dataset
     data2cats = fetch_20newsgroups_fxt(
->>>>>>> cd622dfb
         subset='all', categories=data.target_names[-1:-3:-1], shuffle=False)
     # Check that the ordering of the target_names is the same
     # as the ordering in the full dataset
@@ -44,89 +36,53 @@
     assert entry1 == entry2
 
     # check that return_X_y option
-<<<<<<< HEAD
-    X, y = fetch_20newsgroups(subset='all', shuffle=False, return_X_y=True)
-=======
     X, y = fetch_20newsgroups_fxt(subset='all', shuffle=False, return_X_y=True)
->>>>>>> cd622dfb
     assert len(X) == len(data.data)
     assert y.shape == data.target.shape
 
 
-<<<<<<< HEAD
-def test_20news_length_consistency(fetch_20newsgroups):
-=======
 def test_20news_length_consistency(fetch_20newsgroups_fxt):
->>>>>>> cd622dfb
     """Checks the length consistencies within the bunch
 
     This is a non-regression test for a bug present in 0.16.1.
     """
     # Extract the full dataset
-<<<<<<< HEAD
-    data = fetch_20newsgroups(subset='all')
-=======
     data = fetch_20newsgroups_fxt(subset='all')
->>>>>>> cd622dfb
     assert len(data['data']) == len(data.data)
     assert len(data['target']) == len(data.target)
     assert len(data['filenames']) == len(data.filenames)
 
 
-<<<<<<< HEAD
-def test_20news_vectorized(fetch_20newsgroups_vectorized):
-    # test subset = train
-    bunch = fetch_20newsgroups_vectorized(subset="train")
-=======
 def test_20news_vectorized(fetch_20newsgroups_vectorized_fxt):
     # test subset = train
     bunch = fetch_20newsgroups_vectorized_fxt(subset="train")
->>>>>>> cd622dfb
     assert sp.isspmatrix_csr(bunch.data)
     assert bunch.data.shape == (11314, 130107)
     assert bunch.target.shape[0] == 11314
     assert bunch.data.dtype == np.float64
 
     # test subset = test
-<<<<<<< HEAD
-    bunch = fetch_20newsgroups_vectorized(subset="test")
-=======
     bunch = fetch_20newsgroups_vectorized_fxt(subset="test")
->>>>>>> cd622dfb
     assert sp.isspmatrix_csr(bunch.data)
     assert bunch.data.shape == (7532, 130107)
     assert bunch.target.shape[0] == 7532
     assert bunch.data.dtype == np.float64
 
     # test return_X_y option
-<<<<<<< HEAD
-    fetch_func = partial(fetch_20newsgroups_vectorized, subset='test')
-    check_return_X_y(bunch, fetch_func)
-
-    # test subset = all
-    bunch = fetch_20newsgroups_vectorized(subset='all')
-=======
     fetch_func = partial(fetch_20newsgroups_vectorized_fxt, subset='test')
     check_return_X_y(bunch, fetch_func)
 
     # test subset = all
     bunch = fetch_20newsgroups_vectorized_fxt(subset='all')
->>>>>>> cd622dfb
     assert sp.isspmatrix_csr(bunch.data)
     assert bunch.data.shape == (11314 + 7532, 130107)
     assert bunch.target.shape[0] == 11314 + 7532
     assert bunch.data.dtype == np.float64
 
 
-<<<<<<< HEAD
-def test_20news_normalization(fetch_20newsgroups_vectorized):
-    X = fetch_20newsgroups_vectorized(normalize=False)
-    X_ = fetch_20newsgroups_vectorized(normalize=True)
-=======
 def test_20news_normalization(fetch_20newsgroups_vectorized_fxt):
     X = fetch_20newsgroups_vectorized_fxt(normalize=False)
     X_ = fetch_20newsgroups_vectorized_fxt(normalize=True)
->>>>>>> cd622dfb
     X_norm = X_['data'][:100]
     X = X['data'][:100]
 
