"""Test the california_housing loader, if the data is available,
or if specifically requested via environment variable
(e.g. for travis cron job)."""
import pytest

from sklearn.datasets.tests.test_common import check_return_X_y
from functools import partial


<<<<<<< HEAD
def test_fetch(fetch_california_housing):
    data = fetch_california_housing()
=======
def test_fetch(fetch_california_housing_fxt):
    data = fetch_california_housing_fxt()
>>>>>>> cd622dfb
    assert((20640, 8) == data.data.shape)
    assert((20640, ) == data.target.shape)

    # test return_X_y option
<<<<<<< HEAD
    fetch_func = partial(fetch_california_housing)
    check_return_X_y(data, fetch_func)


def test_fetch_asframe(fetch_california_housing):
    pd = pytest.importorskip('pandas')
    bunch = fetch_california_housing(as_frame=True)
=======
    fetch_func = partial(fetch_california_housing_fxt)
    check_return_X_y(data, fetch_func)


def test_fetch_asframe(fetch_california_housing_fxt):
    pd = pytest.importorskip('pandas')
    bunch = fetch_california_housing_fxt(as_frame=True)
>>>>>>> cd622dfb
    frame = bunch.frame
    assert hasattr(bunch, 'frame') is True
    assert frame.shape == (20640, 9)
    assert isinstance(bunch.data, pd.DataFrame)
    assert isinstance(bunch.target, pd.Series)


<<<<<<< HEAD
@pytest.mark.usefixtures('hide_available_pandas')
def test_pandas_dependency_message(fetch_california_housing):
    # Check that pandas is imported lazily and that an informative error
    # message is raised when pandas is missing:
    expected_msg = ('fetch_california_housing with as_frame=True'
                    ' requires pandas')
    with pytest.raises(ImportError, match=expected_msg):
        fetch_california_housing(as_frame=True)
=======
def test_pandas_dependency_message(fetch_california_housing_fxt):
    try:
        import pandas  # noqa
        pytest.skip("This test requires pandas to be not installed")
    except ImportError:
        # Check that pandas is imported lazily and that an informative error
        # message is raised when pandas is missing:
        expected_msg = ('fetch_california_housing with as_frame=True'
                        ' requires pandas')
        with pytest.raises(ImportError, match=expected_msg):
            fetch_california_housing_fxt(as_frame=True)
>>>>>>> cd622dfb
<|MERGE_RESOLUTION|>--- conflicted
+++ resolved
@@ -7,26 +7,12 @@
 from functools import partial
 
 
-<<<<<<< HEAD
-def test_fetch(fetch_california_housing):
-    data = fetch_california_housing()
-=======
 def test_fetch(fetch_california_housing_fxt):
     data = fetch_california_housing_fxt()
->>>>>>> cd622dfb
     assert((20640, 8) == data.data.shape)
     assert((20640, ) == data.target.shape)
 
     # test return_X_y option
-<<<<<<< HEAD
-    fetch_func = partial(fetch_california_housing)
-    check_return_X_y(data, fetch_func)
-
-
-def test_fetch_asframe(fetch_california_housing):
-    pd = pytest.importorskip('pandas')
-    bunch = fetch_california_housing(as_frame=True)
-=======
     fetch_func = partial(fetch_california_housing_fxt)
     check_return_X_y(data, fetch_func)
 
@@ -34,7 +20,6 @@
 def test_fetch_asframe(fetch_california_housing_fxt):
     pd = pytest.importorskip('pandas')
     bunch = fetch_california_housing_fxt(as_frame=True)
->>>>>>> cd622dfb
     frame = bunch.frame
     assert hasattr(bunch, 'frame') is True
     assert frame.shape == (20640, 9)
@@ -42,25 +27,11 @@
     assert isinstance(bunch.target, pd.Series)
 
 
-<<<<<<< HEAD
 @pytest.mark.usefixtures('hide_available_pandas')
-def test_pandas_dependency_message(fetch_california_housing):
+def test_pandas_dependency_message(fetch_california_housing_fxt):
     # Check that pandas is imported lazily and that an informative error
     # message is raised when pandas is missing:
     expected_msg = ('fetch_california_housing with as_frame=True'
                     ' requires pandas')
     with pytest.raises(ImportError, match=expected_msg):
-        fetch_california_housing(as_frame=True)
-=======
-def test_pandas_dependency_message(fetch_california_housing_fxt):
-    try:
-        import pandas  # noqa
-        pytest.skip("This test requires pandas to be not installed")
-    except ImportError:
-        # Check that pandas is imported lazily and that an informative error
-        # message is raised when pandas is missing:
-        expected_msg = ('fetch_california_housing with as_frame=True'
-                        ' requires pandas')
-        with pytest.raises(ImportError, match=expected_msg):
-            fetch_california_housing_fxt(as_frame=True)
->>>>>>> cd622dfb
+        fetch_california_housing_fxt(as_frame=True)