import os
import shutil
import tempfile
import warnings
from functools import partial
<<<<<<< HEAD
=======
from pickle import dumps, loads
>>>>>>> 2ab1d81e

import numpy as np
import pytest

from sklearn.datasets import (
    clear_data_home,
    get_data_home,
    load_breast_cancer,
    load_diabetes,
    load_digits,
    load_files,
    load_iris,
    load_linnerud,
    load_sample_image,
    load_sample_images,
    load_wine,
)
from sklearn.datasets._base import (
    load_csv_data,
    load_gzip_compressed_csv_data,
)
from sklearn.datasets.tests.test_common import check_as_frame
from sklearn.preprocessing import scale
from sklearn.utils import Bunch
from sklearn.utils.fixes import _is_resource
<<<<<<< HEAD
from sklearn.datasets.tests.test_common import check_as_frame
=======
>>>>>>> 2ab1d81e


def _remove_dir(path):
    if os.path.isdir(path):
        shutil.rmtree(path)


@pytest.fixture(scope="module")
def data_home(tmpdir_factory):
    tmp_file = str(tmpdir_factory.mktemp("scikit_learn_data_home_test"))
    yield tmp_file
    _remove_dir(tmp_file)


@pytest.fixture(scope="module")
def load_files_root(tmpdir_factory):
    tmp_file = str(tmpdir_factory.mktemp("scikit_learn_load_files_test"))
    yield tmp_file
    _remove_dir(tmp_file)


@pytest.fixture
def test_category_dir_1(load_files_root):
    test_category_dir1 = tempfile.mkdtemp(dir=load_files_root)
    sample_file = tempfile.NamedTemporaryFile(dir=test_category_dir1, delete=False)
    sample_file.write(b"Hello World!\n")
    sample_file.close()
    yield str(test_category_dir1)
    _remove_dir(test_category_dir1)


@pytest.fixture
def test_category_dir_2(load_files_root):
    test_category_dir2 = tempfile.mkdtemp(dir=load_files_root)
    yield str(test_category_dir2)
    _remove_dir(test_category_dir2)


def test_data_home(data_home):
    # get_data_home will point to a pre-existing folder
    data_home = get_data_home(data_home=data_home)
    assert data_home == data_home
    assert os.path.exists(data_home)

    # clear_data_home will delete both the content and the folder it-self
    clear_data_home(data_home=data_home)
    assert not os.path.exists(data_home)

    # if the folder is missing it will be created again
    data_home = get_data_home(data_home=data_home)
    assert os.path.exists(data_home)


def test_default_empty_load_files(load_files_root):
    res = load_files(load_files_root)
    assert len(res.filenames) == 0
    assert len(res.target_names) == 0
    assert res.DESCR is None


def test_default_load_files(test_category_dir_1, test_category_dir_2, load_files_root):
    res = load_files(load_files_root)
    assert len(res.filenames) == 1
    assert len(res.target_names) == 2
    assert res.DESCR is None
    assert res.data == [b"Hello World!\n"]


def test_load_files_w_categories_desc_and_encoding(
    test_category_dir_1, test_category_dir_2, load_files_root
):
    category = os.path.abspath(test_category_dir_1).split(os.sep).pop()
    res = load_files(
        load_files_root, description="test", categories=[category], encoding="utf-8"
    )

    assert len(res.filenames) == 1
    assert len(res.target_names) == 1
    assert res.DESCR == "test"
    assert res.data == ["Hello World!\n"]


def test_load_files_wo_load_content(
    test_category_dir_1, test_category_dir_2, load_files_root
):
    res = load_files(load_files_root, load_content=False)
    assert len(res.filenames) == 1
    assert len(res.target_names) == 2
    assert res.DESCR is None
    assert res.get("data") is None


@pytest.mark.parametrize("allowed_extensions", ([".txt"], [".txt", ".json"]))
def test_load_files_allowed_extensions(tmp_path, allowed_extensions):
    """Check the behaviour of `allowed_extension` in `load_files`."""
    d = tmp_path / "sub"
    d.mkdir()
    files = ("file1.txt", "file2.json", "file3.json", "file4.md")
    paths = [d / f for f in files]
    for p in paths:
        p.write_bytes(b"hello")
    res = load_files(tmp_path, allowed_extensions=allowed_extensions)
    assert set([str(p) for p in paths if p.suffix in allowed_extensions]) == set(
        res.filenames
    )


@pytest.mark.parametrize(
    "filename, expected_n_samples, expected_n_features, expected_target_names",
    [
        ("wine_data.csv", 178, 13, ["class_0", "class_1", "class_2"]),
        ("iris.csv", 150, 4, ["setosa", "versicolor", "virginica"]),
        ("breast_cancer.csv", 569, 30, ["malignant", "benign"]),
    ],
)
def test_load_csv_data(
    filename, expected_n_samples, expected_n_features, expected_target_names
):
    actual_data, actual_target, actual_target_names = load_csv_data(filename)
    assert actual_data.shape[0] == expected_n_samples
    assert actual_data.shape[1] == expected_n_features
    assert actual_target.shape[0] == expected_n_samples
    np.testing.assert_array_equal(actual_target_names, expected_target_names)


def test_load_csv_data_with_descr():
    data_file_name = "iris.csv"
    descr_file_name = "iris.rst"

    res_without_descr = load_csv_data(data_file_name=data_file_name)
    res_with_descr = load_csv_data(
        data_file_name=data_file_name, descr_file_name=descr_file_name
    )
    assert len(res_with_descr) == 4
    assert len(res_without_descr) == 3

    np.testing.assert_array_equal(res_with_descr[0], res_without_descr[0])
    np.testing.assert_array_equal(res_with_descr[1], res_without_descr[1])
    np.testing.assert_array_equal(res_with_descr[2], res_without_descr[2])

    assert res_with_descr[-1].startswith(".. _iris_dataset:")


@pytest.mark.parametrize(
    "filename, kwargs, expected_shape",
    [
        ("diabetes_data_raw.csv.gz", {}, [442, 10]),
        ("diabetes_target.csv.gz", {}, [442]),
        ("digits.csv.gz", {"delimiter": ","}, [1797, 65]),
    ],
)
def test_load_gzip_compressed_csv_data(filename, kwargs, expected_shape):
    actual_data = load_gzip_compressed_csv_data(filename, **kwargs)
    assert actual_data.shape == tuple(expected_shape)


def test_load_gzip_compressed_csv_data_with_descr():
    data_file_name = "diabetes_target.csv.gz"
    descr_file_name = "diabetes.rst"

    expected_data = load_gzip_compressed_csv_data(data_file_name=data_file_name)
    actual_data, descr = load_gzip_compressed_csv_data(
        data_file_name=data_file_name,
        descr_file_name=descr_file_name,
    )

    np.testing.assert_array_equal(actual_data, expected_data)
    assert descr.startswith(".. _diabetes_dataset:")


def test_load_sample_images():
    try:
        res = load_sample_images()
        assert len(res.images) == 2
        assert len(res.filenames) == 2
        images = res.images

        # assert is china image
        assert np.all(images[0][0, 0, :] == np.array([174, 201, 231], dtype=np.uint8))
        # assert is flower image
        assert np.all(images[1][0, 0, :] == np.array([2, 19, 13], dtype=np.uint8))
        assert res.DESCR
    except ImportError:
        warnings.warn("Could not load sample images, PIL is not available.")


def test_load_sample_image():
    try:
        china = load_sample_image("china.jpg")
        assert china.dtype == "uint8"
        assert china.shape == (427, 640, 3)
    except ImportError:
        warnings.warn("Could not load sample images, PIL is not available.")


def test_load_diabetes_raw():
    """Test to check that we load a scaled version by default but that we can
    get an unscaled version when setting `scaled=False`."""
    diabetes_raw = load_diabetes(scaled=False)
    assert diabetes_raw.data.shape == (442, 10)
    assert diabetes_raw.target.size, 442
    assert len(diabetes_raw.feature_names) == 10
    assert diabetes_raw.DESCR

    diabetes_default = load_diabetes()

    np.testing.assert_allclose(
        scale(diabetes_raw.data) / (442**0.5), diabetes_default.data, atol=1e-04
    )


@pytest.mark.parametrize(
    "loader_func, data_shape, target_shape, n_target, has_descr, filenames",
    [
        (load_breast_cancer, (569, 30), (569,), 2, True, ["filename"]),
        (load_wine, (178, 13), (178,), 3, True, []),
        (load_iris, (150, 4), (150,), 3, True, ["filename"]),
        (
            load_linnerud,
            (20, 3),
            (20, 3),
            3,
            True,
            ["data_filename", "target_filename"],
        ),
        (load_diabetes, (442, 10), (442,), None, True, []),
        (load_digits, (1797, 64), (1797,), 10, True, []),
        (partial(load_digits, n_class=9), (1617, 64), (1617,), 10, True, []),
    ],
)
def test_loader(loader_func, data_shape, target_shape, n_target, has_descr, filenames):
    bunch = loader_func()

    assert isinstance(bunch, Bunch)
    assert bunch.data.shape == data_shape
    assert bunch.target.shape == target_shape
    if hasattr(bunch, "feature_names"):
        assert len(bunch.feature_names) == data_shape[1]
    if n_target is not None:
        assert len(bunch.target_names) == n_target
    if has_descr:
        assert bunch.DESCR
    if filenames:
        assert "data_module" in bunch
        assert all(
            [
                f in bunch and _is_resource(bunch["data_module"], bunch[f])
                for f in filenames
            ]
        )


@pytest.mark.parametrize(
    "loader_func, data_dtype, target_dtype",
    [
        (load_breast_cancer, np.float64, int),
        (load_diabetes, np.float64, np.float64),
        (load_digits, np.float64, int),
        (load_iris, np.float64, int),
        (load_linnerud, np.float64, np.float64),
        (load_wine, np.float64, int),
    ],
)
def test_toy_dataset_frame_dtype(loader_func, data_dtype, target_dtype):
    default_result = loader_func()
    check_as_frame(
        default_result,
        loader_func,
        expected_data_dtype=data_dtype,
        expected_target_dtype=target_dtype,
    )


def test_loads_dumps_bunch():
    bunch = Bunch(x="x")
    bunch_from_pkl = loads(dumps(bunch))
    bunch_from_pkl.x = "y"
    assert bunch_from_pkl["x"] == bunch_from_pkl.x


def test_bunch_pickle_generated_with_0_16_and_read_with_0_17():
    bunch = Bunch(key="original")
    # This reproduces a problem when Bunch pickles have been created
    # with scikit-learn 0.16 and are read with 0.17. Basically there
    # is a surprising behaviour because reading bunch.key uses
    # bunch.__dict__ (which is non empty for 0.16 Bunch objects)
    # whereas assigning into bunch.key uses bunch.__setattr__. See
    # https://github.com/scikit-learn/scikit-learn/issues/6196 for
    # more details
    bunch.__dict__["key"] = "set from __dict__"
    bunch_from_pkl = loads(dumps(bunch))
    # After loading from pickle the __dict__ should have been ignored
    assert bunch_from_pkl.key == "original"
    assert bunch_from_pkl["key"] == "original"
    # Making sure that changing the attr does change the value
    # associated with __getitem__ as well
    bunch_from_pkl.key = "changed"
    assert bunch_from_pkl.key == "changed"
    assert bunch_from_pkl["key"] == "changed"


def test_bunch_dir():
    # check that dir (important for autocomplete) shows attributes
    data = load_iris()
    assert "data" in dir(data)


def test_load_boston_error():
    """Check that we raise the ethical warning when trying to import `load_boston`."""
    msg = "The Boston housing prices dataset has an ethical problem"
    with pytest.raises(ImportError, match=msg):
        from sklearn.datasets import load_boston  # noqa

    # other non-existing function should raise the usual import error
    msg = "cannot import name 'non_existing_function' from 'sklearn.datasets'"
    with pytest.raises(ImportError, match=msg):
        from sklearn.datasets import non_existing_function  # noqa<|MERGE_RESOLUTION|>--- conflicted
+++ resolved
@@ -3,10 +3,7 @@
 import tempfile
 import warnings
 from functools import partial
-<<<<<<< HEAD
-=======
 from pickle import dumps, loads
->>>>>>> 2ab1d81e
 
 import numpy as np
 import pytest
@@ -32,10 +29,6 @@
 from sklearn.preprocessing import scale
 from sklearn.utils import Bunch
 from sklearn.utils.fixes import _is_resource
-<<<<<<< HEAD
-from sklearn.datasets.tests.test_common import check_as_frame
-=======
->>>>>>> 2ab1d81e
 
 
 def _remove_dir(path):
