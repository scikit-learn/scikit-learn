import os
import shutil
import tempfile
import warnings
import numpy
from pickle import loads
from pickle import dumps
from functools import partial

import pytest

from sklearn.datasets import get_data_home
from sklearn.datasets import clear_data_home
from sklearn.datasets import load_files
from sklearn.datasets import load_sample_images
from sklearn.datasets import load_sample_image
from sklearn.datasets import load_digits
from sklearn.datasets import load_diabetes
from sklearn.datasets import load_linnerud
from sklearn.datasets import load_iris
from sklearn.datasets import load_breast_cancer
from sklearn.datasets import load_boston
from sklearn.datasets import load_wine
from sklearn.datasets.base import Bunch
from sklearn.datasets.tests.test_common import check_return_X_y

from sklearn.externals.six import b, u
from sklearn.externals._pilutil import pillow_installed

from sklearn.utils.testing import assert_false
from sklearn.utils.testing import assert_true
from sklearn.utils.testing import assert_equal
from sklearn.utils.testing import assert_raises


def _remove_dir(path):
    if os.path.isdir(path):
        shutil.rmtree(path)


@pytest.fixture(scope="module")
def data_home(tmpdir_factory):
    tmp_file = str(tmpdir_factory.mktemp("scikit_learn_data_home_test"))
    yield tmp_file
    _remove_dir(tmp_file)
<<<<<<< HEAD

=======
>>>>>>> d929fb3f

@pytest.fixture(scope="module")
def load_files_root(tmpdir_factory):
    tmp_file = str(tmpdir_factory.mktemp("scikit_learn_load_files_test"))
    yield tmp_file
    _remove_dir(tmp_file)

<<<<<<< HEAD

@pytest.fixture
def test_category_dir_1(load_files_root):
    TEST_CATEGORY_DIR1 = tempfile.mkdtemp(dir=load_files_root)
    sample_file = tempfile.NamedTemporaryFile(dir=TEST_CATEGORY_DIR1,
                                              delete=False)
    sample_file.write(b("Hello World!\n"))
    sample_file.close()
    yield str(TEST_CATEGORY_DIR1)
    _remove_dir(TEST_CATEGORY_DIR1)
=======
@pytest.fixture(scope="module")
def load_files_root(tmpdir_factory):
    tmp_file = str(tmpdir_factory.mktemp("scikit_learn_load_files_test"))
    yield tmp_file
    _remove_dir(tmp_file)


@pytest.fixture
def test_category_dir_1(load_files_root):
    test_category_dir1 = tempfile.mkdtemp(dir=load_files_root)
    sample_file = tempfile.NamedTemporaryFile(dir=test_category_dir1,
                                              delete=False)
    sample_file.write(b("Hello World!\n"))
    sample_file.close()
    yield str(test_category_dir1)
    _remove_dir(test_category_dir1)
>>>>>>> d929fb3f


@pytest.fixture
def test_category_dir_2(load_files_root):
<<<<<<< HEAD
    TEST_CATEGORY_DIR2 = tempfile.mkdtemp(dir=load_files_root)
    yield str(TEST_CATEGORY_DIR2)
    _remove_dir(TEST_CATEGORY_DIR2)
=======
    test_category_dir2 = tempfile.mkdtemp(dir=load_files_root)
    yield str(test_category_dir2)
    _remove_dir(test_category_dir2)
>>>>>>> d929fb3f


def test_data_home(data_home):
    # get_data_home will point to a pre-existing folder
    data_home = get_data_home(data_home=data_home)
    assert_equal(data_home, data_home)
    assert_true(os.path.exists(data_home))

    # clear_data_home will delete both the content and the folder it-self
    clear_data_home(data_home=data_home)
    assert_false(os.path.exists(data_home))

    # if the folder is missing it will be created again
    data_home = get_data_home(data_home=data_home)
    assert_true(os.path.exists(data_home))


def test_default_empty_load_files(load_files_root):
    res = load_files(load_files_root)
    assert_equal(len(res.filenames), 0)
    assert_equal(len(res.target_names), 0)
    assert_equal(res.DESCR, None)


def test_default_load_files(test_category_dir_1, test_category_dir_2,
                            load_files_root):
    res = load_files(load_files_root)
    assert_equal(len(res.filenames), 1)
    assert_equal(len(res.target_names), 2)
    assert_equal(res.DESCR, None)
    assert_equal(res.data, [b("Hello World!\n")])


def test_load_files_w_categories_desc_and_encoding(
        test_category_dir_1, test_category_dir_2, load_files_root):
    category = os.path.abspath(test_category_dir_1).split('/').pop()
    res = load_files(load_files_root, description="test",
                     categories=category, encoding="utf-8")
    assert_equal(len(res.filenames), 1)
    assert_equal(len(res.target_names), 1)
    assert_equal(res.DESCR, "test")
    assert_equal(res.data, [u("Hello World!\n")])


def test_load_files_wo_load_content(
        test_category_dir_1, test_category_dir_2, load_files_root):
    res = load_files(load_files_root, load_content=False)
    assert_equal(len(res.filenames), 1)
    assert_equal(len(res.target_names), 2)
    assert_equal(res.DESCR, None)
    assert_equal(res.get('data'), None)


def test_load_sample_images():
    try:
        res = load_sample_images()
        assert_equal(len(res.images), 2)
        assert_equal(len(res.filenames), 2)
        assert_true(res.DESCR)
    except ImportError:
        warnings.warn("Could not load sample images, PIL is not available.")


def test_load_digits():
    digits = load_digits()
    assert_equal(digits.data.shape, (1797, 64))
    assert_equal(numpy.unique(digits.target).size, 10)

    # test return_X_y option
    check_return_X_y(digits, partial(load_digits))


def test_load_digits_n_class_lt_10():
    digits = load_digits(9)
    assert_equal(digits.data.shape, (1617, 64))
    assert_equal(numpy.unique(digits.target).size, 9)


def test_load_sample_image():
    try:
        china = load_sample_image('china.jpg')
        assert_equal(china.dtype, 'uint8')
        assert_equal(china.shape, (427, 640, 3))
    except ImportError:
        warnings.warn("Could not load sample images, PIL is not available.")


def test_load_missing_sample_image_error():
    if pillow_installed:
        assert_raises(AttributeError, load_sample_image,
                      'blop.jpg')
    else:
        warnings.warn("Could not load sample images, PIL is not available.")


def test_load_diabetes():
    res = load_diabetes()
    assert_equal(res.data.shape, (442, 10))
    assert_true(res.target.size, 442)
    assert_equal(len(res.feature_names), 10)
    assert_true(res.DESCR)

    # test return_X_y option
    check_return_X_y(res, partial(load_diabetes))


def test_load_linnerud():
    res = load_linnerud()
    assert_equal(res.data.shape, (20, 3))
    assert_equal(res.target.shape, (20, 3))
    assert_equal(len(res.target_names), 3)
    assert_true(res.DESCR)
    assert_true(os.path.exists(res.data_filename))
    assert_true(os.path.exists(res.target_filename))

    # test return_X_y option
    check_return_X_y(res, partial(load_linnerud))


def test_load_iris():
    res = load_iris()
    assert_equal(res.data.shape, (150, 4))
    assert_equal(res.target.size, 150)
    assert_equal(res.target_names.size, 3)
    assert_true(res.DESCR)
    assert_true(os.path.exists(res.filename))

    # test return_X_y option
    check_return_X_y(res, partial(load_iris))


def test_load_wine():
    res = load_wine()
    assert_equal(res.data.shape, (178, 13))
    assert_equal(res.target.size, 178)
    assert_equal(res.target_names.size, 3)
    assert_true(res.DESCR)

    # test return_X_y option
    check_return_X_y(res, partial(load_wine))


def test_load_breast_cancer():
    res = load_breast_cancer()
    assert_equal(res.data.shape, (569, 30))
    assert_equal(res.target.size, 569)
    assert_equal(res.target_names.size, 2)
    assert_true(res.DESCR)
    assert_true(os.path.exists(res.filename))

    # test return_X_y option
    check_return_X_y(res, partial(load_breast_cancer))


def test_load_boston():
    res = load_boston()
    assert_equal(res.data.shape, (506, 13))
    assert_equal(res.target.size, 506)
    assert_equal(res.feature_names.size, 13)
    assert_true(res.DESCR)
    assert_true(os.path.exists(res.filename))

    # test return_X_y option
    check_return_X_y(res, partial(load_boston))


def test_loads_dumps_bunch():
    bunch = Bunch(x="x")
    bunch_from_pkl = loads(dumps(bunch))
    bunch_from_pkl.x = "y"
    assert_equal(bunch_from_pkl['x'], bunch_from_pkl.x)


def test_bunch_pickle_generated_with_0_16_and_read_with_0_17():
    bunch = Bunch(key='original')
    # This reproduces a problem when Bunch pickles have been created
    # with scikit-learn 0.16 and are read with 0.17. Basically there
    # is a surprising behaviour because reading bunch.key uses
    # bunch.__dict__ (which is non empty for 0.16 Bunch objects)
    # whereas assigning into bunch.key uses bunch.__setattr__. See
    # https://github.com/scikit-learn/scikit-learn/issues/6196 for
    # more details
    bunch.__dict__['key'] = 'set from __dict__'
    bunch_from_pkl = loads(dumps(bunch))
    # After loading from pickle the __dict__ should have been ignored
    assert_equal(bunch_from_pkl.key, 'original')
    assert_equal(bunch_from_pkl['key'], 'original')
    # Making sure that changing the attr does change the value
    # associated with __getitem__ as well
    bunch_from_pkl.key = 'changed'
    assert_equal(bunch_from_pkl.key, 'changed')
    assert_equal(bunch_from_pkl['key'], 'changed')


def test_bunch_dir():
    # check that dir (important for autocomplete) shows attributes
    data = load_iris()
    assert_true("data" in dir(data))<|MERGE_RESOLUTION|>--- conflicted
+++ resolved
@@ -43,10 +43,7 @@
     tmp_file = str(tmpdir_factory.mktemp("scikit_learn_data_home_test"))
     yield tmp_file
     _remove_dir(tmp_file)
-<<<<<<< HEAD
-
-=======
->>>>>>> d929fb3f
+    
 
 @pytest.fixture(scope="module")
 def load_files_root(tmpdir_factory):
@@ -54,25 +51,7 @@
     yield tmp_file
     _remove_dir(tmp_file)
 
-<<<<<<< HEAD
-
-@pytest.fixture
-def test_category_dir_1(load_files_root):
-    TEST_CATEGORY_DIR1 = tempfile.mkdtemp(dir=load_files_root)
-    sample_file = tempfile.NamedTemporaryFile(dir=TEST_CATEGORY_DIR1,
-                                              delete=False)
-    sample_file.write(b("Hello World!\n"))
-    sample_file.close()
-    yield str(TEST_CATEGORY_DIR1)
-    _remove_dir(TEST_CATEGORY_DIR1)
-=======
-@pytest.fixture(scope="module")
-def load_files_root(tmpdir_factory):
-    tmp_file = str(tmpdir_factory.mktemp("scikit_learn_load_files_test"))
-    yield tmp_file
-    _remove_dir(tmp_file)
-
-
+    
 @pytest.fixture
 def test_category_dir_1(load_files_root):
     test_category_dir1 = tempfile.mkdtemp(dir=load_files_root)
@@ -82,20 +61,13 @@
     sample_file.close()
     yield str(test_category_dir1)
     _remove_dir(test_category_dir1)
->>>>>>> d929fb3f
 
 
 @pytest.fixture
 def test_category_dir_2(load_files_root):
-<<<<<<< HEAD
-    TEST_CATEGORY_DIR2 = tempfile.mkdtemp(dir=load_files_root)
-    yield str(TEST_CATEGORY_DIR2)
-    _remove_dir(TEST_CATEGORY_DIR2)
-=======
     test_category_dir2 = tempfile.mkdtemp(dir=load_files_root)
     yield str(test_category_dir2)
     _remove_dir(test_category_dir2)
->>>>>>> d929fb3f
 
 
 def test_data_home(data_home):
