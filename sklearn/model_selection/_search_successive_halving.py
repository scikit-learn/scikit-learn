from copy import deepcopy
from math import ceil, floor, log
from abc import abstractmethod
from numbers import Integral

import numpy as np
from ._search import BaseSearchCV
from . import ParameterGrid, ParameterSampler
from ..base import is_classifier
from ._split import check_cv, _yields_constant_splits
from ..utils import resample
from ..utils.multiclass import check_classification_targets
from ..utils.validation import _num_samples


__all__ = ["HalvingGridSearchCV", "HalvingRandomSearchCV"]


class _SubsampleMetaSplitter:
    """Splitter that subsamples a given fraction of the dataset"""

    def __init__(self, *, base_cv, fraction, subsample_test, random_state):
        self.base_cv = base_cv
        self.fraction = fraction
        self.subsample_test = subsample_test
        self.random_state = random_state

    def split(self, X, y, groups=None):
        for train_idx, test_idx in self.base_cv.split(X, y, groups):
            train_idx = resample(
                train_idx,
                replace=False,
                random_state=self.random_state,
                n_samples=int(self.fraction * train_idx.shape[0]),
            )
            if self.subsample_test:
                test_idx = resample(
                    test_idx,
                    replace=False,
                    random_state=self.random_state,
                    n_samples=int(self.fraction * test_idx.shape[0]),
                )
            yield train_idx, test_idx


def _top_k(results, k, itr):
    # Return the best candidates of a given iteration
    iteration, mean_test_score, params = (
        np.asarray(a)
        for a in (results["iter"], results["mean_test_score"], results["params"])
    )
    iter_indices = np.flatnonzero(iteration == itr)
    sorted_indices = np.argsort(mean_test_score[iter_indices])
    return np.array(params[iter_indices][sorted_indices[-k:]])


class BaseSuccessiveHalving(BaseSearchCV):
    """Implements successive halving.

    Ref:
    Almost optimal exploration in multi-armed bandits, ICML 13
    Zohar Karnin, Tomer Koren, Oren Somekh
    """

    def __init__(
        self,
        estimator,
        *,
        scoring=None,
        n_jobs=None,
        refit=True,
        cv=5,
        verbose=0,
        random_state=None,
        error_score=np.nan,
        return_train_score=True,
        max_resources="auto",
        min_resources="exhaust",
        resource="n_samples",
        factor=3,
        aggressive_elimination=False,
    ):
        super().__init__(
            estimator,
            scoring=scoring,
            n_jobs=n_jobs,
            refit=refit,
            cv=cv,
            verbose=verbose,
            error_score=error_score,
            return_train_score=return_train_score,
        )

        self.random_state = random_state
        self.max_resources = max_resources
        self.resource = resource
        self.factor = factor
        self.min_resources = min_resources
        self.aggressive_elimination = aggressive_elimination

    def _check_input_parameters(self, X, y, groups):

        if self.scoring is not None and not (
            isinstance(self.scoring, str) or callable(self.scoring)
        ):
            raise ValueError(
                "scoring parameter must be a string, "
                "a callable or None. Multimetric scoring is not "
                "supported."
            )

        # We need to enforce that successive calls to cv.split() yield the same
        # splits: see https://github.com/scikit-learn/scikit-learn/issues/15149
        if not _yields_constant_splits(self._checked_cv_orig):
            raise ValueError(
                "The cv parameter must yield consistent folds across "
                "calls to split(). Set its random_state to an int, or set "
                "shuffle=False."
            )

        if (
            self.resource != "n_samples"
            and self.resource not in self.estimator.get_params()
        ):
            raise ValueError(
                f"Cannot use resource={self.resource} which is not supported "
                f"by estimator {self.estimator.__class__.__name__}"
            )

        if isinstance(self.max_resources, str) and self.max_resources != "auto":
            raise ValueError(
                "max_resources must be either 'auto' or a positive integer"
            )
        if self.max_resources != "auto" and (
            not isinstance(self.max_resources, Integral) or self.max_resources <= 0
        ):
            raise ValueError(
                "max_resources must be either 'auto' or a positive integer"
            )

        if self.min_resources not in ("smallest", "exhaust") and (
            not isinstance(self.min_resources, Integral) or self.min_resources <= 0
        ):
            raise ValueError(
                "min_resources must be either 'smallest', 'exhaust', "
                "or a positive integer "
                "no greater than max_resources."
            )

        if isinstance(self, HalvingRandomSearchCV):
            if self.min_resources == self.n_candidates == "exhaust":
                # for n_candidates=exhaust to work, we need to know what
                # min_resources is. Similarly min_resources=exhaust needs to
                # know the actual number of candidates.
                raise ValueError(
                    "n_candidates and min_resources cannot be both set to 'exhaust'."
                )
            if self.n_candidates != "exhaust" and (
                not isinstance(self.n_candidates, Integral) or self.n_candidates <= 0
            ):
                raise ValueError(
                    "n_candidates must be either 'exhaust' or a positive integer"
                )

        self.min_resources_ = self.min_resources
        if self.min_resources_ in ("smallest", "exhaust"):
            if self.resource == "n_samples":
                n_splits = self._checked_cv_orig.get_n_splits(X, y, groups)
                # please see https://gph.is/1KjihQe for a justification
                magic_factor = 2
                self.min_resources_ = n_splits * magic_factor
                if is_classifier(self.estimator):
                    y = self._validate_data(X="no_validation", y=y)
                    check_classification_targets(y)
                    n_classes = np.unique(y).shape[0]
                    self.min_resources_ *= n_classes
            else:
                self.min_resources_ = 1
            # if 'exhaust', min_resources_ might be set to a higher value later
            # in _run_search

        self.max_resources_ = self.max_resources
        if self.max_resources_ == "auto":
            if not self.resource == "n_samples":
                raise ValueError(
                    "max_resources can only be 'auto' if resource='n_samples'"
                )
            self.max_resources_ = _num_samples(X)

        if self.min_resources_ > self.max_resources_:
            raise ValueError(
                f"min_resources_={self.min_resources_} is greater "
                f"than max_resources_={self.max_resources_}."
            )

        if self.min_resources_ == 0:
            raise ValueError(
                f"min_resources_={self.min_resources_}: you might have passed "
                "an empty dataset X."
            )

        if not isinstance(self.refit, bool):
            raise ValueError(
                f"refit is expected to be a boolean. Got {type(self.refit)} instead."
            )

    @staticmethod
    def _select_best_index(refit, refit_metric, results):
        """Custom refit callable to return the index of the best candidate.

        We want the best candidate out of the last iteration. By default
        BaseSearchCV would return the best candidate out of all iterations.

        Currently, we only support for a single metric thus `refit` and
        `refit_metric` are not required.
        """
        last_iter = np.max(results["iter"])
        last_iter_indices = np.flatnonzero(results["iter"] == last_iter)
        best_idx = np.argmax(results["mean_test_score"][last_iter_indices])
        return last_iter_indices[best_idx]

    def fit(self, X, y=None, groups=None, **fit_params):
        """Run fit with all sets of parameters.

        Parameters
        ----------

        X : array-like, shape (n_samples, n_features)
            Training vector, where `n_samples` is the number of samples and
            `n_features` is the number of features.

        y : array-like, shape (n_samples,) or (n_samples, n_output), optional
            Target relative to X for classification or regression;
            None for unsupervised learning.

        groups : array-like of shape (n_samples,), default=None
            Group labels for the samples used while splitting the dataset into
            train/test set. Only used in conjunction with a "Group" :term:`cv`
            instance (e.g., :class:`~sklearn.model_selection.GroupKFold`).

        **fit_params : dict of string -> object
            Parameters passed to the ``fit`` method of the estimator.

        Returns
        -------
        self : object
            Instance of fitted estimator.
        """
        self._checked_cv_orig = check_cv(
            self.cv, y, classifier=is_classifier(self.estimator)
        )

        self._check_input_parameters(
            X=X,
            y=y,
            groups=groups,
        )

        self._n_samples_orig = _num_samples(X)

        super().fit(X, y=y, groups=groups, **fit_params)

        # Set best_score_: BaseSearchCV does not set it, as refit is a callable
        self.best_score_ = self.cv_results_["mean_test_score"][self.best_index_]

        return self

    def _run_search(self, evaluate_candidates):
        candidate_params = self._generate_candidate_params()

        if self.resource != "n_samples" and any(
            self.resource in candidate for candidate in candidate_params
        ):
            # Can only check this now since we need the candidates list
            raise ValueError(
                f"Cannot use parameter {self.resource} as the resource since "
                "it is part of the searched parameters."
            )

        # n_required_iterations is the number of iterations needed so that the
        # last iterations evaluates less than `factor` candidates.
        n_required_iterations = 1 + floor(log(len(candidate_params), self.factor))

        if self.min_resources == "exhaust":
            # To exhaust the resources, we want to start with the biggest
            # min_resources possible so that the last (required) iteration
            # uses as many resources as possible
            last_iteration = n_required_iterations - 1
            self.min_resources_ = max(
                self.min_resources_,
                self.max_resources_ // self.factor**last_iteration,
            )

        # n_possible_iterations is the number of iterations that we can
        # actually do starting from min_resources and without exceeding
        # max_resources. Depending on max_resources and the number of
        # candidates, this may be higher or smaller than
        # n_required_iterations.
        n_possible_iterations = 1 + floor(
            log(self.max_resources_ // self.min_resources_, self.factor)
        )

        if self.aggressive_elimination:
            n_iterations = n_required_iterations
        else:
            n_iterations = min(n_possible_iterations, n_required_iterations)

        if self.verbose:
            print(f"n_iterations: {n_iterations}")
            print(f"n_required_iterations: {n_required_iterations}")
            print(f"n_possible_iterations: {n_possible_iterations}")
            print(f"min_resources_: {self.min_resources_}")
            print(f"max_resources_: {self.max_resources_}")
            print(f"aggressive_elimination: {self.aggressive_elimination}")
            print(f"factor: {self.factor}")

        self.n_resources_ = []
        self.n_candidates_ = []

        for itr in range(n_iterations):

            power = itr  # default
            if self.aggressive_elimination:
                # this will set n_resources to the initial value (i.e. the
                # value of n_resources at the first iteration) for as many
                # iterations as needed (while candidates are being
                # eliminated), and then go on as usual.
                power = max(0, itr - n_required_iterations + n_possible_iterations)

            n_resources = int(self.factor**power * self.min_resources_)
            # guard, probably not needed
            n_resources = min(n_resources, self.max_resources_)
            self.n_resources_.append(n_resources)

            n_candidates = len(candidate_params)
            self.n_candidates_.append(n_candidates)

            if self.verbose:
                print("-" * 10)
                print(f"iter: {itr}")
                print(f"n_candidates: {n_candidates}")
                print(f"n_resources: {n_resources}")

            if self.resource == "n_samples":
                # subsampling will be done in cv.split()
                cv = _SubsampleMetaSplitter(
                    base_cv=self._checked_cv_orig,
                    fraction=n_resources / self._n_samples_orig,
                    subsample_test=True,
                    random_state=self.random_state,
                )

            else:
                # Need copy so that the n_resources of next iteration does
                # not overwrite
                candidate_params = [c.copy() for c in candidate_params]
                for candidate in candidate_params:
                    candidate[self.resource] = n_resources
                cv = self._checked_cv_orig

            more_results = {
                "iter": [itr] * n_candidates,
                "n_resources": [n_resources] * n_candidates,
            }

            results = evaluate_candidates(
                candidate_params, cv, more_results=more_results
            )

            n_candidates_to_keep = ceil(n_candidates / self.factor)
            candidate_params = _top_k(results, n_candidates_to_keep, itr)

        self.n_remaining_candidates_ = len(candidate_params)
        self.n_required_iterations_ = n_required_iterations
        self.n_possible_iterations_ = n_possible_iterations
        self.n_iterations_ = n_iterations

    @abstractmethod
    def _generate_candidate_params(self):
        pass

    def _more_tags(self):
        tags = deepcopy(super()._more_tags())
        tags["_xfail_checks"].update(
            {
                "check_fit2d_1sample": (
                    "Fail during parameter check since min/max resources requires"
                    " more samples"
                ),
            }
        )
        return tags


class HalvingGridSearchCV(BaseSuccessiveHalving):
    """Search over specified parameter values with successive halving.

    The search strategy starts evaluating all the candidates with a small
    amount of resources and iteratively selects the best candidates, using
    more and more resources.

    Read more in the :ref:`User guide <successive_halving_user_guide>`.

    .. note::

      This estimator is still **experimental** for now: the predictions
      and the API might change without any deprecation cycle. To use it,
      you need to explicitly import ``enable_halving_search_cv``::

        >>> # explicitly require this experimental feature
        >>> from sklearn.experimental import enable_halving_search_cv # noqa
        >>> # now you can import normally from model_selection
        >>> from sklearn.model_selection import HalvingGridSearchCV

    Parameters
    ----------
    estimator : estimator object
        This is assumed to implement the scikit-learn estimator interface.
        Either estimator needs to provide a ``score`` function,
        or ``scoring`` must be passed.

    param_grid : dict or list of dictionaries
        Dictionary with parameters names (string) as keys and lists of
        parameter settings to try as values, or a list of such
        dictionaries, in which case the grids spanned by each dictionary
        in the list are explored. This enables searching over any sequence
        of parameter settings.

    factor : int or float, default=3
        The 'halving' parameter, which determines the proportion of candidates
        that are selected for each subsequent iteration. For example,
        ``factor=3`` means that only one third of the candidates are selected.

    resource : ``'n_samples'`` or str, default='n_samples'
        Defines the resource that increases with each iteration. By default,
        the resource is the number of samples. It can also be set to any
        parameter of the base estimator that accepts positive integer
        values, e.g. 'n_iterations' or 'n_estimators' for a gradient
        boosting estimator. In this case ``max_resources`` cannot be 'auto'
        and must be set explicitly.

    max_resources : int, default='auto'
        The maximum amount of resource that any candidate is allowed to use
        for a given iteration. By default, this is set to ``n_samples`` when
        ``resource='n_samples'`` (default), else an error is raised.

    min_resources : {'exhaust', 'smallest'} or int, default='exhaust'
        The minimum amount of resource that any candidate is allowed to use
        for a given iteration. Equivalently, this defines the amount of
        resources `r0` that are allocated for each candidate at the first
        iteration.

        - 'smallest' is a heuristic that sets `r0` to a small value:

            - ``n_splits * 2`` when ``resource='n_samples'`` for a regression
              problem
            - ``n_classes * n_splits * 2`` when ``resource='n_samples'`` for a
              classification problem
            - ``1`` when ``resource != 'n_samples'``

        - 'exhaust' will set `r0` such that the **last** iteration uses as
          much resources as possible. Namely, the last iteration will use the
          highest value smaller than ``max_resources`` that is a multiple of
          both ``min_resources`` and ``factor``. In general, using 'exhaust'
          leads to a more accurate estimator, but is slightly more time
          consuming.

        Note that the amount of resources used at each iteration is always a
        multiple of ``min_resources``.

    aggressive_elimination : bool, default=False
        This is only relevant in cases where there isn't enough resources to
        reduce the remaining candidates to at most `factor` after the last
        iteration. If ``True``, then the search process will 'replay' the
        first iteration for as long as needed until the number of candidates
        is small enough. This is ``False`` by default, which means that the
        last iteration may evaluate more than ``factor`` candidates. See
        :ref:`aggressive_elimination` for more details.

    cv : int, cross-validation generator or iterable, default=5
        Determines the cross-validation splitting strategy.
        Possible inputs for cv are:

        - integer, to specify the number of folds in a `(Stratified)KFold`,
        - :term:`CV splitter`,
        - An iterable yielding (train, test) splits as arrays of indices.

        For integer/None inputs, if the estimator is a classifier and ``y`` is
        either binary or multiclass, :class:`StratifiedKFold` is used. In all
        other cases, :class:`KFold` is used. These splitters are instantiated
        with `shuffle=False` so the splits will be the same across calls.

        Refer :ref:`User Guide <cross_validation>` for the various
        cross-validation strategies that can be used here.

        .. note::
            Due to implementation details, the folds produced by `cv` must be
            the same across multiple calls to `cv.split()`. For
            built-in `scikit-learn` iterators, this can be achieved by
            deactivating shuffling (`shuffle=False`), or by setting the
            `cv`'s `random_state` parameter to an integer.

    scoring : str, callable, or None, default=None
        A single string (see :ref:`scoring_parameter`) or a callable
        (see :ref:`scoring`) to evaluate the predictions on the test set.
        If None, the estimator's score method is used.

    refit : bool, default=True
        If True, refit an estimator using the best found parameters on the
        whole dataset.

        The refitted estimator is made available at the ``best_estimator_``
        attribute and permits using ``predict`` directly on this
        ``HalvingGridSearchCV`` instance.

    error_score : 'raise' or numeric
        Value to assign to the score if an error occurs in estimator fitting.
        If set to 'raise', the error is raised. If a numeric value is given,
        FitFailedWarning is raised. This parameter does not affect the refit
        step, which will always raise the error. Default is ``np.nan``.

    return_train_score : bool, default=False
        If ``False``, the ``cv_results_`` attribute will not include training
        scores.
        Computing training scores is used to get insights on how different
        parameter settings impact the overfitting/underfitting trade-off.
        However computing the scores on the training set can be computationally
        expensive and is not strictly required to select the parameters that
        yield the best generalization performance.

    use_warm_start : str or list of str, optional
        The parameters named here will be searched over without clearing the
        estimator state in between.  This allows efficient searches over
        parameters where ``warm_start`` can be used. The user should also set
        the estimator's ``warm_start`` parameter to True.

        Candidate parameter settings will be reordered to maximise use of this
        efficiency feature.

        .. versionadded:: TBC

    random_state : int, RandomState instance or None, default=None
        Pseudo random number generator state used for subsampling the dataset
        when `resources != 'n_samples'`. Ignored otherwise.
        Pass an int for reproducible output across multiple function calls.
        See :term:`Glossary <random_state>`.

    n_jobs : int or None, default=None
        Number of jobs to run in parallel.
        ``None`` means 1 unless in a :obj:`joblib.parallel_backend` context.
        ``-1`` means using all processors. See :term:`Glossary <n_jobs>`
        for more details.

    verbose : int
        Controls the verbosity: the higher, the more messages.

    Attributes
    ----------
    n_resources_ : list of int
        The amount of resources used at each iteration.

    n_candidates_ : list of int
        The number of candidate parameters that were evaluated at each
        iteration.

    n_remaining_candidates_ : int
        The number of candidate parameters that are left after the last
        iteration. It corresponds to `ceil(n_candidates[-1] / factor)`

    max_resources_ : int
        The maximum number of resources that any candidate is allowed to use
        for a given iteration. Note that since the number of resources used
        at each iteration must be a multiple of ``min_resources_``, the
        actual number of resources used at the last iteration may be smaller
        than ``max_resources_``.

    min_resources_ : int
        The amount of resources that are allocated for each candidate at the
        first iteration.

    n_iterations_ : int
        The actual number of iterations that were run. This is equal to
        ``n_required_iterations_`` if ``aggressive_elimination`` is ``True``.
        Else, this is equal to ``min(n_possible_iterations_,
        n_required_iterations_)``.

    n_possible_iterations_ : int
        The number of iterations that are possible starting with
        ``min_resources_`` resources and without exceeding
        ``max_resources_``.

    n_required_iterations_ : int
        The number of iterations that are required to end up with less than
        ``factor`` candidates at the last iteration, starting with
        ``min_resources_`` resources. This will be smaller than
        ``n_possible_iterations_`` when there isn't enough resources.

    cv_results_ : dict of numpy (masked) ndarrays
        A dict with keys as column headers and values as columns, that can be
        imported into a pandas ``DataFrame``. It contains lots of information
        for analysing the results of a search.
        Please refer to the :ref:`User guide<successive_halving_cv_results>`
        for details.

    best_estimator_ : estimator or dict
        Estimator that was chosen by the search, i.e. estimator
        which gave highest score (or smallest loss if specified)
        on the left out data. Not available if ``refit=False``.

    best_score_ : float
        Mean cross-validated score of the best_estimator.

    best_params_ : dict
        Parameter setting that gave the best results on the hold out data.

    best_index_ : int
        The index (of the ``cv_results_`` arrays) which corresponds to the best
        candidate parameter setting.

        The dict at ``search.cv_results_['params'][search.best_index_]`` gives
        the parameter setting for the best model, that gives the highest
        mean score (``search.best_score_``).

    scorer_ : function or a dict
        Scorer function used on the held out data to choose the best
        parameters for the model.

    n_splits_ : int
        The number of cross-validation splits (folds/iterations).

    refit_time_ : float
        Seconds used for refitting the best model on the whole dataset.

        This is present only if ``refit`` is not False.

    multimetric_ : bool
        Whether or not the scorers compute several metrics.

    classes_ : ndarray of shape (n_classes,)
        The classes labels. This is present only if ``refit`` is specified and
        the underlying estimator is a classifier.

    n_features_in_ : int
        Number of features seen during :term:`fit`. Only defined if
        `best_estimator_` is defined (see the documentation for the `refit`
        parameter for more details) and that `best_estimator_` exposes
        `n_features_in_` when fit.

        .. versionadded:: 0.24

    feature_names_in_ : ndarray of shape (`n_features_in_`,)
        Names of features seen during :term:`fit`. Only defined if
        `best_estimator_` is defined (see the documentation for the `refit`
        parameter for more details) and that `best_estimator_` exposes
        `feature_names_in_` when fit.

        .. versionadded:: 1.0

    See Also
    --------
    :class:`HalvingRandomSearchCV`:
        Random search over a set of parameters using successive halving.

    Notes
    -----
    The parameters selected are those that maximize the score of the held-out
    data, according to the scoring parameter.

    Examples
    --------

    >>> from sklearn.datasets import load_iris
    >>> from sklearn.ensemble import RandomForestClassifier
    >>> from sklearn.experimental import enable_halving_search_cv  # noqa
    >>> from sklearn.model_selection import HalvingGridSearchCV
    ...
    >>> X, y = load_iris(return_X_y=True)
    >>> clf = RandomForestClassifier(random_state=0)
    ...
    >>> param_grid = {"max_depth": [3, None],
    ...               "min_samples_split": [5, 10]}
    >>> search = HalvingGridSearchCV(clf, param_grid, resource='n_estimators',
    ...                              max_resources=10,
    ...                              random_state=0).fit(X, y)
    >>> search.best_params_  # doctest: +SKIP
    {'max_depth': None, 'min_samples_split': 10, 'n_estimators': 9}
    """

    _required_parameters = ["estimator", "param_grid"]

    def __init__(
        self,
        estimator,
        param_grid,
        *,
        factor=3,
        resource="n_samples",
        max_resources="auto",
        min_resources="exhaust",
        aggressive_elimination=False,
        cv=5,
        scoring=None,
        refit=True,
        error_score=np.nan,
        return_train_score=True,
        use_warm_start=None,
        random_state=None,
        n_jobs=None,
        verbose=0,
    ):
        super().__init__(
            estimator,
            scoring=scoring,
            n_jobs=n_jobs,
            refit=refit,
            verbose=verbose,
            cv=cv,
            random_state=random_state,
            error_score=error_score,
            return_train_score=return_train_score,
            max_resources=max_resources,
            resource=resource,
            factor=factor,
            min_resources=min_resources,
            aggressive_elimination=aggressive_elimination,
        )
        self.param_grid = param_grid
<<<<<<< HEAD
        self.use_warm_start = use_warm_start
        _check_param_grid(self.param_grid)
=======
>>>>>>> cd5385e7

    def _generate_candidate_params(self):
        return ParameterGrid(self.param_grid, least_significant=self.use_warm_start)


class HalvingRandomSearchCV(BaseSuccessiveHalving):
    """Randomized search on hyper parameters.

    The search strategy starts evaluating all the candidates with a small
    amount of resources and iteratively selects the best candidates, using more
    and more resources.

    The candidates are sampled at random from the parameter space and the
    number of sampled candidates is determined by ``n_candidates``.

    Read more in the :ref:`User guide<successive_halving_user_guide>`.

    .. note::

      This estimator is still **experimental** for now: the predictions
      and the API might change without any deprecation cycle. To use it,
      you need to explicitly import ``enable_halving_search_cv``::

        >>> # explicitly require this experimental feature
        >>> from sklearn.experimental import enable_halving_search_cv # noqa
        >>> # now you can import normally from model_selection
        >>> from sklearn.model_selection import HalvingRandomSearchCV

    Parameters
    ----------
    estimator : estimator object
        This is assumed to implement the scikit-learn estimator interface.
        Either estimator needs to provide a ``score`` function,
        or ``scoring`` must be passed.

    param_distributions : dict
        Dictionary with parameters names (string) as keys and distributions
        or lists of parameters to try. Distributions must provide a ``rvs``
        method for sampling (such as those from scipy.stats.distributions).
        If a list is given, it is sampled uniformly.

    n_candidates : int, default='exhaust'
        The number of candidate parameters to sample, at the first
        iteration. Using 'exhaust' will sample enough candidates so that the
        last iteration uses as many resources as possible, based on
        `min_resources`, `max_resources` and `factor`. In this case,
        `min_resources` cannot be 'exhaust'.

    factor : int or float, default=3
        The 'halving' parameter, which determines the proportion of candidates
        that are selected for each subsequent iteration. For example,
        ``factor=3`` means that only one third of the candidates are selected.

    resource : ``'n_samples'`` or str, default='n_samples'
        Defines the resource that increases with each iteration. By default,
        the resource is the number of samples. It can also be set to any
        parameter of the base estimator that accepts positive integer
        values, e.g. 'n_iterations' or 'n_estimators' for a gradient
        boosting estimator. In this case ``max_resources`` cannot be 'auto'
        and must be set explicitly.

    max_resources : int, default='auto'
        The maximum number of resources that any candidate is allowed to use
        for a given iteration. By default, this is set ``n_samples`` when
        ``resource='n_samples'`` (default), else an error is raised.

    min_resources : {'exhaust', 'smallest'} or int, default='smallest'
        The minimum amount of resource that any candidate is allowed to use
        for a given iteration. Equivalently, this defines the amount of
        resources `r0` that are allocated for each candidate at the first
        iteration.

        - 'smallest' is a heuristic that sets `r0` to a small value:

            - ``n_splits * 2`` when ``resource='n_samples'`` for a regression
              problem
            - ``n_classes * n_splits * 2`` when ``resource='n_samples'`` for a
              classification problem
            - ``1`` when ``resource != 'n_samples'``

        - 'exhaust' will set `r0` such that the **last** iteration uses as
          much resources as possible. Namely, the last iteration will use the
          highest value smaller than ``max_resources`` that is a multiple of
          both ``min_resources`` and ``factor``. In general, using 'exhaust'
          leads to a more accurate estimator, but is slightly more time
          consuming. 'exhaust' isn't available when `n_candidates='exhaust'`.

        Note that the amount of resources used at each iteration is always a
        multiple of ``min_resources``.

    aggressive_elimination : bool, default=False
        This is only relevant in cases where there isn't enough resources to
        reduce the remaining candidates to at most `factor` after the last
        iteration. If ``True``, then the search process will 'replay' the
        first iteration for as long as needed until the number of candidates
        is small enough. This is ``False`` by default, which means that the
        last iteration may evaluate more than ``factor`` candidates. See
        :ref:`aggressive_elimination` for more details.

    cv : int, cross-validation generator or an iterable, default=5
        Determines the cross-validation splitting strategy.
        Possible inputs for cv are:

        - integer, to specify the number of folds in a `(Stratified)KFold`,
        - :term:`CV splitter`,
        - An iterable yielding (train, test) splits as arrays of indices.

        For integer/None inputs, if the estimator is a classifier and ``y`` is
        either binary or multiclass, :class:`StratifiedKFold` is used. In all
        other cases, :class:`KFold` is used. These splitters are instantiated
        with `shuffle=False` so the splits will be the same across calls.

        Refer :ref:`User Guide <cross_validation>` for the various
        cross-validation strategies that can be used here.

        .. note::
            Due to implementation details, the folds produced by `cv` must be
            the same across multiple calls to `cv.split()`. For
            built-in `scikit-learn` iterators, this can be achieved by
            deactivating shuffling (`shuffle=False`), or by setting the
            `cv`'s `random_state` parameter to an integer.

    scoring : str, callable, or None, default=None
        A single string (see :ref:`scoring_parameter`) or a callable
        (see :ref:`scoring`) to evaluate the predictions on the test set.
        If None, the estimator's score method is used.

    refit : bool, default=True
        If True, refit an estimator using the best found parameters on the
        whole dataset.

        The refitted estimator is made available at the ``best_estimator_``
        attribute and permits using ``predict`` directly on this
        ``HalvingRandomSearchCV`` instance.

    error_score : 'raise' or numeric
        Value to assign to the score if an error occurs in estimator fitting.
        If set to 'raise', the error is raised. If a numeric value is given,
        FitFailedWarning is raised. This parameter does not affect the refit
        step, which will always raise the error. Default is ``np.nan``.

    return_train_score : bool, default=False
        If ``False``, the ``cv_results_`` attribute will not include training
        scores.
        Computing training scores is used to get insights on how different
        parameter settings impact the overfitting/underfitting trade-off.
        However computing the scores on the training set can be computationally
        expensive and is not strictly required to select the parameters that
        yield the best generalization performance.

    random_state : int, RandomState instance or None, default=None
        Pseudo random number generator state used for subsampling the dataset
        when `resources != 'n_samples'`. Also used for random uniform
        sampling from lists of possible values instead of scipy.stats
        distributions.
        Pass an int for reproducible output across multiple function calls.
        See :term:`Glossary <random_state>`.

    n_jobs : int or None, default=None
        Number of jobs to run in parallel.
        ``None`` means 1 unless in a :obj:`joblib.parallel_backend` context.
        ``-1`` means using all processors. See :term:`Glossary <n_jobs>`
        for more details.

    verbose : int
        Controls the verbosity: the higher, the more messages.

    Attributes
    ----------
    n_resources_ : list of int
        The amount of resources used at each iteration.

    n_candidates_ : list of int
        The number of candidate parameters that were evaluated at each
        iteration.

    n_remaining_candidates_ : int
        The number of candidate parameters that are left after the last
        iteration. It corresponds to `ceil(n_candidates[-1] / factor)`

    max_resources_ : int
        The maximum number of resources that any candidate is allowed to use
        for a given iteration. Note that since the number of resources used at
        each iteration must be a multiple of ``min_resources_``, the actual
        number of resources used at the last iteration may be smaller than
        ``max_resources_``.

    min_resources_ : int
        The amount of resources that are allocated for each candidate at the
        first iteration.

    n_iterations_ : int
        The actual number of iterations that were run. This is equal to
        ``n_required_iterations_`` if ``aggressive_elimination`` is ``True``.
        Else, this is equal to ``min(n_possible_iterations_,
        n_required_iterations_)``.

    n_possible_iterations_ : int
        The number of iterations that are possible starting with
        ``min_resources_`` resources and without exceeding
        ``max_resources_``.

    n_required_iterations_ : int
        The number of iterations that are required to end up with less than
        ``factor`` candidates at the last iteration, starting with
        ``min_resources_`` resources. This will be smaller than
        ``n_possible_iterations_`` when there isn't enough resources.

    cv_results_ : dict of numpy (masked) ndarrays
        A dict with keys as column headers and values as columns, that can be
        imported into a pandas ``DataFrame``. It contains lots of information
        for analysing the results of a search.
        Please refer to the :ref:`User guide<successive_halving_cv_results>`
        for details.

    best_estimator_ : estimator or dict
        Estimator that was chosen by the search, i.e. estimator
        which gave highest score (or smallest loss if specified)
        on the left out data. Not available if ``refit=False``.

    best_score_ : float
        Mean cross-validated score of the best_estimator.

    best_params_ : dict
        Parameter setting that gave the best results on the hold out data.

    best_index_ : int
        The index (of the ``cv_results_`` arrays) which corresponds to the best
        candidate parameter setting.

        The dict at ``search.cv_results_['params'][search.best_index_]`` gives
        the parameter setting for the best model, that gives the highest
        mean score (``search.best_score_``).

    scorer_ : function or a dict
        Scorer function used on the held out data to choose the best
        parameters for the model.

    n_splits_ : int
        The number of cross-validation splits (folds/iterations).

    refit_time_ : float
        Seconds used for refitting the best model on the whole dataset.

        This is present only if ``refit`` is not False.

    multimetric_ : bool
        Whether or not the scorers compute several metrics.

    classes_ : ndarray of shape (n_classes,)
        The classes labels. This is present only if ``refit`` is specified and
        the underlying estimator is a classifier.

    n_features_in_ : int
        Number of features seen during :term:`fit`. Only defined if
        `best_estimator_` is defined (see the documentation for the `refit`
        parameter for more details) and that `best_estimator_` exposes
        `n_features_in_` when fit.

        .. versionadded:: 0.24

    feature_names_in_ : ndarray of shape (`n_features_in_`,)
        Names of features seen during :term:`fit`. Only defined if
        `best_estimator_` is defined (see the documentation for the `refit`
        parameter for more details) and that `best_estimator_` exposes
        `feature_names_in_` when fit.

        .. versionadded:: 1.0

    See Also
    --------
    :class:`HalvingGridSearchCV`:
        Search over a grid of parameters using successive halving.

    Notes
    -----
    The parameters selected are those that maximize the score of the held-out
    data, according to the scoring parameter.

    Examples
    --------

    >>> from sklearn.datasets import load_iris
    >>> from sklearn.ensemble import RandomForestClassifier
    >>> from sklearn.experimental import enable_halving_search_cv  # noqa
    >>> from sklearn.model_selection import HalvingRandomSearchCV
    >>> from scipy.stats import randint
    >>> import numpy as np
    ...
    >>> X, y = load_iris(return_X_y=True)
    >>> clf = RandomForestClassifier(random_state=0)
    >>> np.random.seed(0)
    ...
    >>> param_distributions = {"max_depth": [3, None],
    ...                        "min_samples_split": randint(2, 11)}
    >>> search = HalvingRandomSearchCV(clf, param_distributions,
    ...                                resource='n_estimators',
    ...                                max_resources=10,
    ...                                random_state=0).fit(X, y)
    >>> search.best_params_  # doctest: +SKIP
    {'max_depth': None, 'min_samples_split': 10, 'n_estimators': 9}
    """

    _required_parameters = ["estimator", "param_distributions"]

    def __init__(
        self,
        estimator,
        param_distributions,
        *,
        n_candidates="exhaust",
        factor=3,
        resource="n_samples",
        max_resources="auto",
        min_resources="smallest",
        aggressive_elimination=False,
        cv=5,
        scoring=None,
        refit=True,
        error_score=np.nan,
        return_train_score=True,
        random_state=None,
        n_jobs=None,
        verbose=0,
    ):
        super().__init__(
            estimator,
            scoring=scoring,
            n_jobs=n_jobs,
            refit=refit,
            verbose=verbose,
            cv=cv,
            random_state=random_state,
            error_score=error_score,
            return_train_score=return_train_score,
            max_resources=max_resources,
            resource=resource,
            factor=factor,
            min_resources=min_resources,
            aggressive_elimination=aggressive_elimination,
        )
        self.param_distributions = param_distributions
        self.n_candidates = n_candidates

    def _generate_candidate_params(self):
        n_candidates_first_iter = self.n_candidates
        if n_candidates_first_iter == "exhaust":
            # This will generate enough candidate so that the last iteration
            # uses as much resources as possible
            n_candidates_first_iter = self.max_resources_ // self.min_resources_
        return ParameterSampler(
            self.param_distributions,
            n_candidates_first_iter,
            random_state=self.random_state,
        )<|MERGE_RESOLUTION|>--- conflicted
+++ resolved
@@ -725,11 +725,7 @@
             aggressive_elimination=aggressive_elimination,
         )
         self.param_grid = param_grid
-<<<<<<< HEAD
         self.use_warm_start = use_warm_start
-        _check_param_grid(self.param_grid)
-=======
->>>>>>> cd5385e7
 
     def _generate_candidate_params(self):
         return ParameterGrid(self.param_grid, least_significant=self.use_warm_start)
