--- conflicted
+++ resolved
@@ -2,11 +2,7 @@
 import pytest
 
 from sklearn import config_context
-<<<<<<< HEAD
-from sklearn.base import BaseEstimator, ClassifierMixin, clone
-=======
 from sklearn.base import clone
->>>>>>> e70ae56e
 from sklearn.datasets import (
     load_breast_cancer,
     load_iris,
