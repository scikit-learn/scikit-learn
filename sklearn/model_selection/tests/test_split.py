"""Test the split module"""
import re
import warnings
from itertools import combinations, combinations_with_replacement, permutations

import numpy as np
import pytest
from scipy import stats
from scipy.sparse import (
    coo_matrix,
    csc_matrix,
    csr_matrix,
    issparse,
)
from scipy.special import comb

from sklearn import config_context
from sklearn.datasets import load_digits, make_classification
from sklearn.dummy import DummyClassifier
from sklearn.model_selection import (
    GridSearchCV,
    GroupKFold,
    GroupShuffleSplit,
    KFold,
    LeaveOneGroupOut,
    LeaveOneOut,
    LeavePGroupsOut,
    LeavePOut,
    PredefinedSplit,
    RepeatedKFold,
    RepeatedStratifiedKFold,
    ShuffleSplit,
    StratifiedGroupKFold,
    StratifiedKFold,
    StratifiedShuffleSplit,
    TimeSeriesSplit,
    check_cv,
    cross_val_score,
    train_test_split,
)
from sklearn.model_selection._split import (
    _build_repr,
    _validate_shuffle_split,
    _yields_constant_splits,
)
from sklearn.svm import SVC
<<<<<<< HEAD
from sklearn.tests.test_metadata_routing import assert_request_is_empty
from sklearn.utils._array_api import (
    _convert_to_numpy,
    get_namespace,
    yield_namespace_device_dtype_combinations,
)
from sklearn.utils._array_api import (
    device as array_api_device,
)
=======
from sklearn.tests.metadata_routing_common import assert_request_is_empty
>>>>>>> fcaf0ff0
from sklearn.utils._mocking import MockDataFrame
from sklearn.utils._testing import (
    assert_allclose,
    assert_array_almost_equal,
    assert_array_equal,
    ignore_warnings,
)
from sklearn.utils.estimator_checks import (
    _array_api_for_tests,
)
from sklearn.utils.validation import _num_samples

NO_GROUP_SPLITTERS = [
    KFold(),
    StratifiedKFold(),
    TimeSeriesSplit(),
    LeaveOneOut(),
    LeavePOut(p=2),
    ShuffleSplit(),
    StratifiedShuffleSplit(test_size=0.5),
    PredefinedSplit([1, 1, 2, 2]),
    RepeatedKFold(),
    RepeatedStratifiedKFold(),
]

GROUP_SPLITTERS = [
    GroupKFold(),
    LeavePGroupsOut(n_groups=1),
    StratifiedGroupKFold(),
    LeaveOneGroupOut(),
    GroupShuffleSplit(),
]

ALL_SPLITTERS = NO_GROUP_SPLITTERS + GROUP_SPLITTERS  # type: ignore

X = np.ones(10)
y = np.arange(10) // 2
P_sparse = coo_matrix(np.eye(5))
test_groups = (
    np.array([1, 1, 1, 1, 2, 2, 2, 3, 3, 3, 3, 3]),
    np.array([0, 0, 0, 1, 1, 1, 2, 2, 2, 3, 3, 3]),
    np.array([0, 1, 2, 3, 0, 1, 2, 3, 0, 1, 2, 3, 0, 1, 2]),
    np.array([1, 1, 2, 2, 2, 3, 3, 3, 4, 4, 4, 4, 4, 4, 4, 4]),
    [1, 1, 1, 1, 2, 2, 2, 3, 3, 3, 3, 3],
    ["1", "1", "1", "1", "2", "2", "2", "3", "3", "3", "3", "3"],
)
digits = load_digits()


@ignore_warnings
def test_cross_validator_with_default_params():
    n_samples = 4
    n_unique_groups = 4
    n_splits = 2
    p = 2
    n_shuffle_splits = 10  # (the default value)

    X = np.array([[1, 2], [3, 4], [5, 6], [7, 8]])
    X_1d = np.array([1, 2, 3, 4])
    y = np.array([1, 1, 2, 2])
    groups = np.array([1, 2, 3, 4])
    loo = LeaveOneOut()
    lpo = LeavePOut(p)
    kf = KFold(n_splits)
    skf = StratifiedKFold(n_splits)
    lolo = LeaveOneGroupOut()
    lopo = LeavePGroupsOut(p)
    ss = ShuffleSplit(random_state=0)
    ps = PredefinedSplit([1, 1, 2, 2])  # n_splits = np of unique folds = 2
    sgkf = StratifiedGroupKFold(n_splits)

    loo_repr = "LeaveOneOut()"
    lpo_repr = "LeavePOut(p=2)"
    kf_repr = "KFold(n_splits=2, random_state=None, shuffle=False)"
    skf_repr = "StratifiedKFold(n_splits=2, random_state=None, shuffle=False)"
    lolo_repr = "LeaveOneGroupOut()"
    lopo_repr = "LeavePGroupsOut(n_groups=2)"
    ss_repr = (
        "ShuffleSplit(n_splits=10, random_state=0, test_size=None, train_size=None)"
    )
    ps_repr = "PredefinedSplit(test_fold=array([1, 1, 2, 2]))"
    sgkf_repr = "StratifiedGroupKFold(n_splits=2, random_state=None, shuffle=False)"

    n_splits_expected = [
        n_samples,
        comb(n_samples, p),
        n_splits,
        n_splits,
        n_unique_groups,
        comb(n_unique_groups, p),
        n_shuffle_splits,
        2,
        n_splits,
    ]

    for i, (cv, cv_repr) in enumerate(
        zip(
            [loo, lpo, kf, skf, lolo, lopo, ss, ps, sgkf],
            [
                loo_repr,
                lpo_repr,
                kf_repr,
                skf_repr,
                lolo_repr,
                lopo_repr,
                ss_repr,
                ps_repr,
                sgkf_repr,
            ],
        )
    ):
        # Test if get_n_splits works correctly
        assert n_splits_expected[i] == cv.get_n_splits(X, y, groups)

        # Test if the cross-validator works as expected even if
        # the data is 1d
        np.testing.assert_equal(
            list(cv.split(X, y, groups)), list(cv.split(X_1d, y, groups))
        )
        # Test that train, test indices returned are integers
        for train, test in cv.split(X, y, groups):
            assert np.asarray(train).dtype.kind == "i"
            assert np.asarray(test).dtype.kind == "i"

        # Test if the repr works without any errors
        assert cv_repr == repr(cv)

    # ValueError for get_n_splits methods
    msg = "The 'X' parameter should not be None."
    with pytest.raises(ValueError, match=msg):
        loo.get_n_splits(None, y, groups)
    with pytest.raises(ValueError, match=msg):
        lpo.get_n_splits(None, y, groups)


def test_2d_y():
    # smoke test for 2d y and multi-label
    n_samples = 30
    rng = np.random.RandomState(1)
    X = rng.randint(0, 3, size=(n_samples, 2))
    y = rng.randint(0, 3, size=(n_samples,))
    y_2d = y.reshape(-1, 1)
    y_multilabel = rng.randint(0, 2, size=(n_samples, 3))
    groups = rng.randint(0, 3, size=(n_samples,))
    splitters = [
        LeaveOneOut(),
        LeavePOut(p=2),
        KFold(),
        StratifiedKFold(),
        RepeatedKFold(),
        RepeatedStratifiedKFold(),
        StratifiedGroupKFold(),
        ShuffleSplit(),
        StratifiedShuffleSplit(test_size=0.5),
        GroupShuffleSplit(),
        LeaveOneGroupOut(),
        LeavePGroupsOut(n_groups=2),
        GroupKFold(n_splits=3),
        TimeSeriesSplit(),
        PredefinedSplit(test_fold=groups),
    ]
    for splitter in splitters:
        list(splitter.split(X, y, groups))
        list(splitter.split(X, y_2d, groups))
        try:
            list(splitter.split(X, y_multilabel, groups))
        except ValueError as e:
            allowed_target_types = ("binary", "multiclass")
            msg = "Supported target types are: {}. Got 'multilabel".format(
                allowed_target_types
            )
            assert msg in str(e)


def check_valid_split(train, test, n_samples=None):
    # Use python sets to get more informative assertion failure messages
    train, test = set(train), set(test)

    # Train and test split should not overlap
    assert train.intersection(test) == set()

    if n_samples is not None:
        # Check that the union of train an test split cover all the indices
        assert train.union(test) == set(range(n_samples))


def check_cv_coverage(cv, X, y, groups, expected_n_splits):
    n_samples = _num_samples(X)
    # Check that a all the samples appear at least once in a test fold
    assert cv.get_n_splits(X, y, groups) == expected_n_splits

    collected_test_samples = set()
    iterations = 0
    for train, test in cv.split(X, y, groups):
        check_valid_split(train, test, n_samples=n_samples)
        iterations += 1
        collected_test_samples.update(test)

    # Check that the accumulated test samples cover the whole dataset
    assert iterations == expected_n_splits
    if n_samples is not None:
        assert collected_test_samples == set(range(n_samples))


def test_kfold_valueerrors():
    X1 = np.array([[1, 2], [3, 4], [5, 6]])
    X2 = np.array([[1, 2], [3, 4], [5, 6], [7, 8], [9, 10]])
    # Check that errors are raised if there is not enough samples
    (ValueError, next, KFold(4).split(X1))

    # Check that a warning is raised if the least populated class has too few
    # members.
    y = np.array([3, 3, -1, -1, 3])

    skf_3 = StratifiedKFold(3)
    with pytest.warns(Warning, match="The least populated class"):
        next(skf_3.split(X2, y))

    sgkf_3 = StratifiedGroupKFold(3)
    naive_groups = np.arange(len(y))
    with pytest.warns(Warning, match="The least populated class"):
        next(sgkf_3.split(X2, y, naive_groups))

    # Check that despite the warning the folds are still computed even
    # though all the classes are not necessarily represented at on each
    # side of the split at each split
    with warnings.catch_warnings():
        warnings.simplefilter("ignore")
        check_cv_coverage(skf_3, X2, y, groups=None, expected_n_splits=3)

    with warnings.catch_warnings():
        warnings.simplefilter("ignore")
        check_cv_coverage(sgkf_3, X2, y, groups=naive_groups, expected_n_splits=3)

    # Check that errors are raised if all n_groups for individual
    # classes are less than n_splits.
    y = np.array([3, 3, -1, -1, 2])

    with pytest.raises(ValueError):
        next(skf_3.split(X2, y))
    with pytest.raises(ValueError):
        next(sgkf_3.split(X2, y))

    # Error when number of folds is <= 1
    with pytest.raises(ValueError):
        KFold(0)
    with pytest.raises(ValueError):
        KFold(1)
    error_string = "k-fold cross-validation requires at least one train/test split"
    with pytest.raises(ValueError, match=error_string):
        StratifiedKFold(0)
    with pytest.raises(ValueError, match=error_string):
        StratifiedKFold(1)
    with pytest.raises(ValueError, match=error_string):
        StratifiedGroupKFold(0)
    with pytest.raises(ValueError, match=error_string):
        StratifiedGroupKFold(1)

    # When n_splits is not integer:
    with pytest.raises(ValueError):
        KFold(1.5)
    with pytest.raises(ValueError):
        KFold(2.0)
    with pytest.raises(ValueError):
        StratifiedKFold(1.5)
    with pytest.raises(ValueError):
        StratifiedKFold(2.0)
    with pytest.raises(ValueError):
        StratifiedGroupKFold(1.5)
    with pytest.raises(ValueError):
        StratifiedGroupKFold(2.0)

    # When shuffle is not  a bool:
    with pytest.raises(TypeError):
        KFold(n_splits=4, shuffle=None)


def test_kfold_indices():
    # Check all indices are returned in the test folds
    X1 = np.ones(18)
    kf = KFold(3)
    check_cv_coverage(kf, X1, y=None, groups=None, expected_n_splits=3)

    # Check all indices are returned in the test folds even when equal-sized
    # folds are not possible
    X2 = np.ones(17)
    kf = KFold(3)
    check_cv_coverage(kf, X2, y=None, groups=None, expected_n_splits=3)

    # Check if get_n_splits returns the number of folds
    assert 5 == KFold(5).get_n_splits(X2)


def test_kfold_no_shuffle():
    # Manually check that KFold preserves the data ordering on toy datasets
    X2 = [[1, 2], [3, 4], [5, 6], [7, 8], [9, 10]]

    splits = KFold(2).split(X2[:-1])
    train, test = next(splits)
    assert_array_equal(test, [0, 1])
    assert_array_equal(train, [2, 3])

    train, test = next(splits)
    assert_array_equal(test, [2, 3])
    assert_array_equal(train, [0, 1])

    splits = KFold(2).split(X2)
    train, test = next(splits)
    assert_array_equal(test, [0, 1, 2])
    assert_array_equal(train, [3, 4])

    train, test = next(splits)
    assert_array_equal(test, [3, 4])
    assert_array_equal(train, [0, 1, 2])


def test_stratified_kfold_no_shuffle():
    # Manually check that StratifiedKFold preserves the data ordering as much
    # as possible on toy datasets in order to avoid hiding sample dependencies
    # when possible
    X, y = np.ones(4), [1, 1, 0, 0]
    splits = StratifiedKFold(2).split(X, y)
    train, test = next(splits)
    assert_array_equal(test, [0, 2])
    assert_array_equal(train, [1, 3])

    train, test = next(splits)
    assert_array_equal(test, [1, 3])
    assert_array_equal(train, [0, 2])

    X, y = np.ones(7), [1, 1, 1, 0, 0, 0, 0]
    splits = StratifiedKFold(2).split(X, y)
    train, test = next(splits)
    assert_array_equal(test, [0, 1, 3, 4])
    assert_array_equal(train, [2, 5, 6])

    train, test = next(splits)
    assert_array_equal(test, [2, 5, 6])
    assert_array_equal(train, [0, 1, 3, 4])

    # Check if get_n_splits returns the number of folds
    assert 5 == StratifiedKFold(5).get_n_splits(X, y)

    # Make sure string labels are also supported
    X = np.ones(7)
    y1 = ["1", "1", "1", "0", "0", "0", "0"]
    y2 = [1, 1, 1, 0, 0, 0, 0]
    np.testing.assert_equal(
        list(StratifiedKFold(2).split(X, y1)), list(StratifiedKFold(2).split(X, y2))
    )

    # Check equivalence to KFold
    y = [0, 1, 0, 1, 0, 1, 0, 1]
    X = np.ones_like(y)
    np.testing.assert_equal(
        list(StratifiedKFold(3).split(X, y)), list(KFold(3).split(X, y))
    )


@pytest.mark.parametrize("shuffle", [False, True])
@pytest.mark.parametrize("k", [4, 5, 6, 7, 8, 9, 10])
@pytest.mark.parametrize("kfold", [StratifiedKFold, StratifiedGroupKFold])
def test_stratified_kfold_ratios(k, shuffle, kfold):
    # Check that stratified kfold preserves class ratios in individual splits
    # Repeat with shuffling turned off and on
    n_samples = 1000
    X = np.ones(n_samples)
    y = np.array(
        [4] * int(0.10 * n_samples)
        + [0] * int(0.89 * n_samples)
        + [1] * int(0.01 * n_samples)
    )
    # ensure perfect stratification with StratifiedGroupKFold
    groups = np.arange(len(y))
    distr = np.bincount(y) / len(y)

    test_sizes = []
    random_state = None if not shuffle else 0
    skf = kfold(k, random_state=random_state, shuffle=shuffle)
    for train, test in skf.split(X, y, groups=groups):
        assert_allclose(np.bincount(y[train]) / len(train), distr, atol=0.02)
        assert_allclose(np.bincount(y[test]) / len(test), distr, atol=0.02)
        test_sizes.append(len(test))
    assert np.ptp(test_sizes) <= 1


@pytest.mark.parametrize("shuffle", [False, True])
@pytest.mark.parametrize("k", [4, 6, 7])
@pytest.mark.parametrize("kfold", [StratifiedKFold, StratifiedGroupKFold])
def test_stratified_kfold_label_invariance(k, shuffle, kfold):
    # Check that stratified kfold gives the same indices regardless of labels
    n_samples = 100
    y = np.array(
        [2] * int(0.10 * n_samples)
        + [0] * int(0.89 * n_samples)
        + [1] * int(0.01 * n_samples)
    )
    X = np.ones(len(y))
    # ensure perfect stratification with StratifiedGroupKFold
    groups = np.arange(len(y))

    def get_splits(y):
        random_state = None if not shuffle else 0
        return [
            (list(train), list(test))
            for train, test in kfold(
                k, random_state=random_state, shuffle=shuffle
            ).split(X, y, groups=groups)
        ]

    splits_base = get_splits(y)
    for perm in permutations([0, 1, 2]):
        y_perm = np.take(perm, y)
        splits_perm = get_splits(y_perm)
        assert splits_perm == splits_base


def test_kfold_balance():
    # Check that KFold returns folds with balanced sizes
    for i in range(11, 17):
        kf = KFold(5).split(X=np.ones(i))
        sizes = [len(test) for _, test in kf]

        assert (np.max(sizes) - np.min(sizes)) <= 1
        assert np.sum(sizes) == i


@pytest.mark.parametrize("kfold", [StratifiedKFold, StratifiedGroupKFold])
def test_stratifiedkfold_balance(kfold):
    # Check that KFold returns folds with balanced sizes (only when
    # stratification is possible)
    # Repeat with shuffling turned off and on
    X = np.ones(17)
    y = [0] * 3 + [1] * 14
    # ensure perfect stratification with StratifiedGroupKFold
    groups = np.arange(len(y))

    for shuffle in (True, False):
        cv = kfold(3, shuffle=shuffle)
        for i in range(11, 17):
            skf = cv.split(X[:i], y[:i], groups[:i])
            sizes = [len(test) for _, test in skf]

            assert (np.max(sizes) - np.min(sizes)) <= 1
            assert np.sum(sizes) == i


def test_shuffle_kfold():
    # Check the indices are shuffled properly
    kf = KFold(3)
    kf2 = KFold(3, shuffle=True, random_state=0)
    kf3 = KFold(3, shuffle=True, random_state=1)

    X = np.ones(300)

    all_folds = np.zeros(300)
    for (tr1, te1), (tr2, te2), (tr3, te3) in zip(
        kf.split(X), kf2.split(X), kf3.split(X)
    ):
        for tr_a, tr_b in combinations((tr1, tr2, tr3), 2):
            # Assert that there is no complete overlap
            assert len(np.intersect1d(tr_a, tr_b)) != len(tr1)

        # Set all test indices in successive iterations of kf2 to 1
        all_folds[te2] = 1

    # Check that all indices are returned in the different test folds
    assert sum(all_folds) == 300


@pytest.mark.parametrize("kfold", [KFold, StratifiedKFold, StratifiedGroupKFold])
def test_shuffle_kfold_stratifiedkfold_reproducibility(kfold):
    X = np.ones(15)  # Divisible by 3
    y = [0] * 7 + [1] * 8
    groups_1 = np.arange(len(y))
    X2 = np.ones(16)  # Not divisible by 3
    y2 = [0] * 8 + [1] * 8
    groups_2 = np.arange(len(y2))

    # Check that when the shuffle is True, multiple split calls produce the
    # same split when random_state is int
    kf = kfold(3, shuffle=True, random_state=0)

    np.testing.assert_equal(
        list(kf.split(X, y, groups_1)), list(kf.split(X, y, groups_1))
    )

    # Check that when the shuffle is True, multiple split calls often
    # (not always) produce different splits when random_state is
    # RandomState instance or None
    kf = kfold(3, shuffle=True, random_state=np.random.RandomState(0))
    for data in zip((X, X2), (y, y2), (groups_1, groups_2)):
        # Test if the two splits are different cv
        for (_, test_a), (_, test_b) in zip(kf.split(*data), kf.split(*data)):
            # cv.split(...) returns an array of tuples, each tuple
            # consisting of an array with train indices and test indices
            # Ensure that the splits for data are not same
            # when random state is not set
            with pytest.raises(AssertionError):
                np.testing.assert_array_equal(test_a, test_b)


def test_shuffle_stratifiedkfold():
    # Check that shuffling is happening when requested, and for proper
    # sample coverage
    X_40 = np.ones(40)
    y = [0] * 20 + [1] * 20
    kf0 = StratifiedKFold(5, shuffle=True, random_state=0)
    kf1 = StratifiedKFold(5, shuffle=True, random_state=1)
    for (_, test0), (_, test1) in zip(kf0.split(X_40, y), kf1.split(X_40, y)):
        assert set(test0) != set(test1)
    check_cv_coverage(kf0, X_40, y, groups=None, expected_n_splits=5)

    # Ensure that we shuffle each class's samples with different
    # random_state in StratifiedKFold
    # See https://github.com/scikit-learn/scikit-learn/pull/13124
    X = np.arange(10)
    y = [0] * 5 + [1] * 5
    kf1 = StratifiedKFold(5, shuffle=True, random_state=0)
    kf2 = StratifiedKFold(5, shuffle=True, random_state=1)
    test_set1 = sorted([tuple(s[1]) for s in kf1.split(X, y)])
    test_set2 = sorted([tuple(s[1]) for s in kf2.split(X, y)])
    assert test_set1 != test_set2


def test_kfold_can_detect_dependent_samples_on_digits():  # see #2372
    # The digits samples are dependent: they are apparently grouped by authors
    # although we don't have any information on the groups segment locations
    # for this data. We can highlight this fact by computing k-fold cross-
    # validation with and without shuffling: we observe that the shuffling case
    # wrongly makes the IID assumption and is therefore too optimistic: it
    # estimates a much higher accuracy (around 0.93) than that the non
    # shuffling variant (around 0.81).

    X, y = digits.data[:600], digits.target[:600]
    model = SVC(C=10, gamma=0.005)

    n_splits = 3

    cv = KFold(n_splits=n_splits, shuffle=False)
    mean_score = cross_val_score(model, X, y, cv=cv).mean()
    assert 0.92 > mean_score
    assert mean_score > 0.80

    # Shuffling the data artificially breaks the dependency and hides the
    # overfitting of the model with regards to the writing style of the authors
    # by yielding a seriously overestimated score:

    cv = KFold(n_splits, shuffle=True, random_state=0)
    mean_score = cross_val_score(model, X, y, cv=cv).mean()
    assert mean_score > 0.92

    cv = KFold(n_splits, shuffle=True, random_state=1)
    mean_score = cross_val_score(model, X, y, cv=cv).mean()
    assert mean_score > 0.92

    # Similarly, StratifiedKFold should try to shuffle the data as little
    # as possible (while respecting the balanced class constraints)
    # and thus be able to detect the dependency by not overestimating
    # the CV score either. As the digits dataset is approximately balanced
    # the estimated mean score is close to the score measured with
    # non-shuffled KFold

    cv = StratifiedKFold(n_splits)
    mean_score = cross_val_score(model, X, y, cv=cv).mean()
    assert 0.94 > mean_score
    assert mean_score > 0.80


def test_stratified_group_kfold_trivial():
    sgkf = StratifiedGroupKFold(n_splits=3)
    # Trivial example - groups with the same distribution
    y = np.array([1] * 6 + [0] * 12)
    X = np.ones_like(y).reshape(-1, 1)
    groups = np.asarray((1, 2, 3, 4, 5, 6, 1, 1, 2, 2, 3, 3, 4, 4, 5, 5, 6, 6))
    distr = np.bincount(y) / len(y)
    test_sizes = []
    for train, test in sgkf.split(X, y, groups):
        # check group constraint
        assert np.intersect1d(groups[train], groups[test]).size == 0
        # check y distribution
        assert_allclose(np.bincount(y[train]) / len(train), distr, atol=0.02)
        assert_allclose(np.bincount(y[test]) / len(test), distr, atol=0.02)
        test_sizes.append(len(test))
    assert np.ptp(test_sizes) <= 1


def test_stratified_group_kfold_approximate():
    # Not perfect stratification (even though it is possible) because of
    # iteration over groups
    sgkf = StratifiedGroupKFold(n_splits=3)
    y = np.array([1] * 6 + [0] * 12)
    X = np.ones_like(y).reshape(-1, 1)
    groups = np.array([1, 2, 3, 3, 4, 4, 1, 1, 2, 2, 3, 4, 5, 5, 5, 6, 6, 6])
    expected = np.asarray([[0.833, 0.166], [0.666, 0.333], [0.5, 0.5]])
    test_sizes = []
    for (train, test), expect_dist in zip(sgkf.split(X, y, groups), expected):
        # check group constraint
        assert np.intersect1d(groups[train], groups[test]).size == 0
        split_dist = np.bincount(y[test]) / len(test)
        assert_allclose(split_dist, expect_dist, atol=0.001)
        test_sizes.append(len(test))
    assert np.ptp(test_sizes) <= 1


@pytest.mark.parametrize(
    "y, groups, expected",
    [
        (
            np.array([0] * 6 + [1] * 6),
            np.array([1, 1, 2, 2, 3, 3, 4, 4, 5, 5, 6, 6]),
            np.asarray([[0.5, 0.5], [0.5, 0.5], [0.5, 0.5]]),
        ),
        (
            np.array([0] * 9 + [1] * 3),
            np.array([1, 1, 1, 2, 2, 2, 3, 3, 3, 4, 5, 6]),
            np.asarray([[0.75, 0.25], [0.75, 0.25], [0.75, 0.25]]),
        ),
    ],
)
def test_stratified_group_kfold_homogeneous_groups(y, groups, expected):
    sgkf = StratifiedGroupKFold(n_splits=3)
    X = np.ones_like(y).reshape(-1, 1)
    for (train, test), expect_dist in zip(sgkf.split(X, y, groups), expected):
        # check group constraint
        assert np.intersect1d(groups[train], groups[test]).size == 0
        split_dist = np.bincount(y[test]) / len(test)
        assert_allclose(split_dist, expect_dist, atol=0.001)


@pytest.mark.parametrize("cls_distr", [(0.4, 0.6), (0.3, 0.7), (0.2, 0.8), (0.8, 0.2)])
@pytest.mark.parametrize("n_groups", [5, 30, 70])
def test_stratified_group_kfold_against_group_kfold(cls_distr, n_groups):
    # Check that given sufficient amount of samples StratifiedGroupKFold
    # produces better stratified folds than regular GroupKFold
    n_splits = 5
    sgkf = StratifiedGroupKFold(n_splits=n_splits)
    gkf = GroupKFold(n_splits=n_splits)
    rng = np.random.RandomState(0)
    n_points = 1000
    y = rng.choice(2, size=n_points, p=cls_distr)
    X = np.ones_like(y).reshape(-1, 1)
    g = rng.choice(n_groups, n_points)
    sgkf_folds = sgkf.split(X, y, groups=g)
    gkf_folds = gkf.split(X, y, groups=g)
    sgkf_entr = 0
    gkf_entr = 0
    for (sgkf_train, sgkf_test), (_, gkf_test) in zip(sgkf_folds, gkf_folds):
        # check group constraint
        assert np.intersect1d(g[sgkf_train], g[sgkf_test]).size == 0
        sgkf_distr = np.bincount(y[sgkf_test]) / len(sgkf_test)
        gkf_distr = np.bincount(y[gkf_test]) / len(gkf_test)
        sgkf_entr += stats.entropy(sgkf_distr, qk=cls_distr)
        gkf_entr += stats.entropy(gkf_distr, qk=cls_distr)
    sgkf_entr /= n_splits
    gkf_entr /= n_splits
    assert sgkf_entr <= gkf_entr


def test_shuffle_split():
    ss1 = ShuffleSplit(test_size=0.2, random_state=0).split(X)
    ss2 = ShuffleSplit(test_size=2, random_state=0).split(X)
    ss3 = ShuffleSplit(test_size=np.int32(2), random_state=0).split(X)
    ss4 = ShuffleSplit(test_size=int(2), random_state=0).split(X)
    for t1, t2, t3, t4 in zip(ss1, ss2, ss3, ss4):
        assert_array_equal(t1[0], t2[0])
        assert_array_equal(t2[0], t3[0])
        assert_array_equal(t3[0], t4[0])
        assert_array_equal(t1[1], t2[1])
        assert_array_equal(t2[1], t3[1])
        assert_array_equal(t3[1], t4[1])


@pytest.mark.parametrize("split_class", [ShuffleSplit, StratifiedShuffleSplit])
@pytest.mark.parametrize(
    "train_size, exp_train, exp_test", [(None, 9, 1), (8, 8, 2), (0.8, 8, 2)]
)
def test_shuffle_split_default_test_size(split_class, train_size, exp_train, exp_test):
    # Check that the default value has the expected behavior, i.e. 0.1 if both
    # unspecified or complement train_size unless both are specified.
    X = np.ones(10)
    y = np.ones(10)

    X_train, X_test = next(split_class(train_size=train_size).split(X, y))

    assert len(X_train) == exp_train
    assert len(X_test) == exp_test


@pytest.mark.parametrize(
    "train_size, exp_train, exp_test", [(None, 8, 2), (7, 7, 3), (0.7, 7, 3)]
)
def test_group_shuffle_split_default_test_size(train_size, exp_train, exp_test):
    # Check that the default value has the expected behavior, i.e. 0.2 if both
    # unspecified or complement train_size unless both are specified.
    X = np.ones(10)
    y = np.ones(10)
    groups = range(10)

    X_train, X_test = next(GroupShuffleSplit(train_size=train_size).split(X, y, groups))

    assert len(X_train) == exp_train
    assert len(X_test) == exp_test


@ignore_warnings
def test_stratified_shuffle_split_init():
    X = np.arange(7)
    y = np.asarray([0, 1, 1, 1, 2, 2, 2])
    # Check that error is raised if there is a class with only one sample
    with pytest.raises(ValueError):
        next(StratifiedShuffleSplit(3, test_size=0.2).split(X, y))

    # Check that error is raised if the test set size is smaller than n_classes
    with pytest.raises(ValueError):
        next(StratifiedShuffleSplit(3, test_size=2).split(X, y))
    # Check that error is raised if the train set size is smaller than
    # n_classes
    with pytest.raises(ValueError):
        next(StratifiedShuffleSplit(3, test_size=3, train_size=2).split(X, y))

    X = np.arange(9)
    y = np.asarray([0, 0, 0, 1, 1, 1, 2, 2, 2])

    # Train size or test size too small
    with pytest.raises(ValueError):
        next(StratifiedShuffleSplit(train_size=2).split(X, y))
    with pytest.raises(ValueError):
        next(StratifiedShuffleSplit(test_size=2).split(X, y))


def test_stratified_shuffle_split_respects_test_size():
    y = np.array([0, 1, 2, 3, 0, 1, 2, 3, 0, 1, 2, 3, 0, 1, 2])
    test_size = 5
    train_size = 10
    sss = StratifiedShuffleSplit(
        6, test_size=test_size, train_size=train_size, random_state=0
    ).split(np.ones(len(y)), y)
    for train, test in sss:
        assert len(train) == train_size
        assert len(test) == test_size


def test_stratified_shuffle_split_iter():
    ys = [
        np.array([1, 1, 1, 1, 2, 2, 2, 3, 3, 3, 3, 3]),
        np.array([0, 0, 0, 1, 1, 1, 2, 2, 2, 3, 3, 3]),
        np.array([0, 1, 2, 3, 0, 1, 2, 3, 0, 1, 2, 3, 0, 1, 2] * 2),
        np.array([1, 1, 2, 2, 2, 3, 3, 3, 4, 4, 4, 4, 4, 4, 4, 4]),
        np.array([-1] * 800 + [1] * 50),
        np.concatenate([[i] * (100 + i) for i in range(11)]),
        [1, 1, 1, 1, 2, 2, 2, 3, 3, 3, 3, 3],
        ["1", "1", "1", "1", "2", "2", "2", "3", "3", "3", "3", "3"],
    ]

    for y in ys:
        sss = StratifiedShuffleSplit(6, test_size=0.33, random_state=0).split(
            np.ones(len(y)), y
        )
        y = np.asanyarray(y)  # To make it indexable for y[train]
        # this is how test-size is computed internally
        # in _validate_shuffle_split
        test_size = np.ceil(0.33 * len(y))
        train_size = len(y) - test_size
        for train, test in sss:
            assert_array_equal(np.unique(y[train]), np.unique(y[test]))
            # Checks if folds keep classes proportions
            p_train = np.bincount(np.unique(y[train], return_inverse=True)[1]) / float(
                len(y[train])
            )
            p_test = np.bincount(np.unique(y[test], return_inverse=True)[1]) / float(
                len(y[test])
            )
            assert_array_almost_equal(p_train, p_test, 1)
            assert len(train) + len(test) == y.size
            assert len(train) == train_size
            assert len(test) == test_size
            assert_array_equal(np.lib.arraysetops.intersect1d(train, test), [])


def test_stratified_shuffle_split_even():
    # Test the StratifiedShuffleSplit, indices are drawn with a
    # equal chance
    n_folds = 5
    n_splits = 1000

    def assert_counts_are_ok(idx_counts, p):
        # Here we test that the distribution of the counts
        # per index is close enough to a binomial
        threshold = 0.05 / n_splits
        bf = stats.binom(n_splits, p)
        for count in idx_counts:
            prob = bf.pmf(count)
            assert (
                prob > threshold
            ), "An index is not drawn with chance corresponding to even draws"

    for n_samples in (6, 22):
        groups = np.array((n_samples // 2) * [0, 1])
        splits = StratifiedShuffleSplit(
            n_splits=n_splits, test_size=1.0 / n_folds, random_state=0
        )

        train_counts = [0] * n_samples
        test_counts = [0] * n_samples
        n_splits_actual = 0
        for train, test in splits.split(X=np.ones(n_samples), y=groups):
            n_splits_actual += 1
            for counter, ids in [(train_counts, train), (test_counts, test)]:
                for id in ids:
                    counter[id] += 1
        assert n_splits_actual == n_splits

        n_train, n_test = _validate_shuffle_split(
            n_samples, test_size=1.0 / n_folds, train_size=1.0 - (1.0 / n_folds)
        )

        assert len(train) == n_train
        assert len(test) == n_test
        assert len(set(train).intersection(test)) == 0

        group_counts = np.unique(groups)
        assert splits.test_size == 1.0 / n_folds
        assert n_train + n_test == len(groups)
        assert len(group_counts) == 2
        ex_test_p = float(n_test) / n_samples
        ex_train_p = float(n_train) / n_samples

        assert_counts_are_ok(train_counts, ex_train_p)
        assert_counts_are_ok(test_counts, ex_test_p)


def test_stratified_shuffle_split_overlap_train_test_bug():
    # See https://github.com/scikit-learn/scikit-learn/issues/6121 for
    # the original bug report
    y = [0, 1, 2, 3] * 3 + [4, 5] * 5
    X = np.ones_like(y)

    sss = StratifiedShuffleSplit(n_splits=1, test_size=0.5, random_state=0)

    train, test = next(sss.split(X=X, y=y))

    # no overlap
    assert_array_equal(np.intersect1d(train, test), [])

    # complete partition
    assert_array_equal(np.union1d(train, test), np.arange(len(y)))


def test_stratified_shuffle_split_multilabel():
    # fix for issue 9037
    for y in [
        np.array([[0, 1], [1, 0], [1, 0], [0, 1]]),
        np.array([[0, 1], [1, 1], [1, 1], [0, 1]]),
    ]:
        X = np.ones_like(y)
        sss = StratifiedShuffleSplit(n_splits=1, test_size=0.5, random_state=0)
        train, test = next(sss.split(X=X, y=y))
        y_train = y[train]
        y_test = y[test]

        # no overlap
        assert_array_equal(np.intersect1d(train, test), [])

        # complete partition
        assert_array_equal(np.union1d(train, test), np.arange(len(y)))

        # correct stratification of entire rows
        # (by design, here y[:, 0] uniquely determines the entire row of y)
        expected_ratio = np.mean(y[:, 0])
        assert expected_ratio == np.mean(y_train[:, 0])
        assert expected_ratio == np.mean(y_test[:, 0])


def test_stratified_shuffle_split_multilabel_many_labels():
    # fix in PR #9922: for multilabel data with > 1000 labels, str(row)
    # truncates with an ellipsis for elements in positions 4 through
    # len(row) - 4, so labels were not being correctly split using the powerset
    # method for transforming a multilabel problem to a multiclass one; this
    # test checks that this problem is fixed.
    row_with_many_zeros = [1, 0, 1] + [0] * 1000 + [1, 0, 1]
    row_with_many_ones = [1, 0, 1] + [1] * 1000 + [1, 0, 1]
    y = np.array([row_with_many_zeros] * 10 + [row_with_many_ones] * 100)
    X = np.ones_like(y)

    sss = StratifiedShuffleSplit(n_splits=1, test_size=0.5, random_state=0)
    train, test = next(sss.split(X=X, y=y))
    y_train = y[train]
    y_test = y[test]

    # correct stratification of entire rows
    # (by design, here y[:, 4] uniquely determines the entire row of y)
    expected_ratio = np.mean(y[:, 4])
    assert expected_ratio == np.mean(y_train[:, 4])
    assert expected_ratio == np.mean(y_test[:, 4])


def test_predefinedsplit_with_kfold_split():
    # Check that PredefinedSplit can reproduce a split generated by Kfold.
    folds = np.full(10, -1.0)
    kf_train = []
    kf_test = []
    for i, (train_ind, test_ind) in enumerate(KFold(5, shuffle=True).split(X)):
        kf_train.append(train_ind)
        kf_test.append(test_ind)
        folds[test_ind] = i
    ps = PredefinedSplit(folds)
    # n_splits is simply the no of unique folds
    assert len(np.unique(folds)) == ps.get_n_splits()
    ps_train, ps_test = zip(*ps.split())
    assert_array_equal(ps_train, kf_train)
    assert_array_equal(ps_test, kf_test)


def test_group_shuffle_split():
    for groups_i in test_groups:
        X = y = np.ones(len(groups_i))
        n_splits = 6
        test_size = 1.0 / 3
        slo = GroupShuffleSplit(n_splits, test_size=test_size, random_state=0)

        # Make sure the repr works
        repr(slo)

        # Test that the length is correct
        assert slo.get_n_splits(X, y, groups=groups_i) == n_splits

        l_unique = np.unique(groups_i)
        l = np.asarray(groups_i)

        for train, test in slo.split(X, y, groups=groups_i):
            # First test: no train group is in the test set and vice versa
            l_train_unique = np.unique(l[train])
            l_test_unique = np.unique(l[test])
            assert not np.any(np.in1d(l[train], l_test_unique))
            assert not np.any(np.in1d(l[test], l_train_unique))

            # Second test: train and test add up to all the data
            assert l[train].size + l[test].size == l.size

            # Third test: train and test are disjoint
            assert_array_equal(np.intersect1d(train, test), [])

            # Fourth test:
            # unique train and test groups are correct, +- 1 for rounding error
            assert abs(len(l_test_unique) - round(test_size * len(l_unique))) <= 1
            assert (
                abs(len(l_train_unique) - round((1.0 - test_size) * len(l_unique))) <= 1
            )


def test_leave_one_p_group_out():
    logo = LeaveOneGroupOut()
    lpgo_1 = LeavePGroupsOut(n_groups=1)
    lpgo_2 = LeavePGroupsOut(n_groups=2)

    # Make sure the repr works
    assert repr(logo) == "LeaveOneGroupOut()"
    assert repr(lpgo_1) == "LeavePGroupsOut(n_groups=1)"
    assert repr(lpgo_2) == "LeavePGroupsOut(n_groups=2)"
    assert repr(LeavePGroupsOut(n_groups=3)) == "LeavePGroupsOut(n_groups=3)"

    for j, (cv, p_groups_out) in enumerate(((logo, 1), (lpgo_1, 1), (lpgo_2, 2))):
        for i, groups_i in enumerate(test_groups):
            n_groups = len(np.unique(groups_i))
            n_splits = n_groups if p_groups_out == 1 else n_groups * (n_groups - 1) / 2
            X = y = np.ones(len(groups_i))

            # Test that the length is correct
            assert cv.get_n_splits(X, y, groups=groups_i) == n_splits

            groups_arr = np.asarray(groups_i)

            # Split using the original list / array / list of string groups_i
            for train, test in cv.split(X, y, groups=groups_i):
                # First test: no train group is in the test set and vice versa
                assert_array_equal(
                    np.intersect1d(groups_arr[train], groups_arr[test]).tolist(), []
                )

                # Second test: train and test add up to all the data
                assert len(train) + len(test) == len(groups_i)

                # Third test:
                # The number of groups in test must be equal to p_groups_out
                assert np.unique(groups_arr[test]).shape[0], p_groups_out

    # check get_n_splits() with dummy parameters
    assert logo.get_n_splits(None, None, ["a", "b", "c", "b", "c"]) == 3
    assert logo.get_n_splits(groups=[1.0, 1.1, 1.0, 1.2]) == 3
    assert lpgo_2.get_n_splits(None, None, np.arange(4)) == 6
    assert lpgo_1.get_n_splits(groups=np.arange(4)) == 4

    # raise ValueError if a `groups` parameter is illegal
    with pytest.raises(ValueError):
        logo.get_n_splits(None, None, [0.0, np.nan, 0.0])
    with pytest.raises(ValueError):
        lpgo_2.get_n_splits(None, None, [0.0, np.inf, 0.0])

    msg = "The 'groups' parameter should not be None."
    with pytest.raises(ValueError, match=msg):
        logo.get_n_splits(None, None, None)
    with pytest.raises(ValueError, match=msg):
        lpgo_1.get_n_splits(None, None, None)


def test_leave_group_out_changing_groups():
    # Check that LeaveOneGroupOut and LeavePGroupsOut work normally if
    # the groups variable is changed before calling split
    groups = np.array([0, 1, 2, 1, 1, 2, 0, 0])
    X = np.ones(len(groups))
    groups_changing = np.array(groups, copy=True)
    lolo = LeaveOneGroupOut().split(X, groups=groups)
    lolo_changing = LeaveOneGroupOut().split(X, groups=groups)
    lplo = LeavePGroupsOut(n_groups=2).split(X, groups=groups)
    lplo_changing = LeavePGroupsOut(n_groups=2).split(X, groups=groups)
    groups_changing[:] = 0
    for llo, llo_changing in [(lolo, lolo_changing), (lplo, lplo_changing)]:
        for (train, test), (train_chan, test_chan) in zip(llo, llo_changing):
            assert_array_equal(train, train_chan)
            assert_array_equal(test, test_chan)

    # n_splits = no of 2 (p) group combinations of the unique groups = 3C2 = 3
    assert 3 == LeavePGroupsOut(n_groups=2).get_n_splits(X, y=X, groups=groups)
    # n_splits = no of unique groups (C(uniq_lbls, 1) = n_unique_groups)
    assert 3 == LeaveOneGroupOut().get_n_splits(X, y=X, groups=groups)


def test_leave_group_out_order_dependence():
    # Check that LeaveOneGroupOut orders the splits according to the index
    # of the group left out.
    groups = np.array([2, 2, 0, 0, 1, 1])
    X = np.ones(len(groups))

    splits = iter(LeaveOneGroupOut().split(X, groups=groups))

    expected_indices = [
        ([0, 1, 4, 5], [2, 3]),
        ([0, 1, 2, 3], [4, 5]),
        ([2, 3, 4, 5], [0, 1]),
    ]

    for expected_train, expected_test in expected_indices:
        train, test = next(splits)
        assert_array_equal(train, expected_train)
        assert_array_equal(test, expected_test)


def test_leave_one_p_group_out_error_on_fewer_number_of_groups():
    X = y = groups = np.ones(0)
    msg = re.escape("Found array with 0 sample(s)")
    with pytest.raises(ValueError, match=msg):
        next(LeaveOneGroupOut().split(X, y, groups))

    X = y = groups = np.ones(1)
    msg = re.escape(
        f"The groups parameter contains fewer than 2 unique groups ({groups})."
        " LeaveOneGroupOut expects at least 2."
    )
    with pytest.raises(ValueError, match=msg):
        next(LeaveOneGroupOut().split(X, y, groups))

    X = y = groups = np.ones(1)
    msg = re.escape(
        "The groups parameter contains fewer than (or equal to) n_groups "
        f"(3) numbers of unique groups ({groups}). LeavePGroupsOut expects "
        "that at least n_groups + 1 (4) unique groups "
        "be present"
    )
    with pytest.raises(ValueError, match=msg):
        next(LeavePGroupsOut(n_groups=3).split(X, y, groups))

    X = y = groups = np.arange(3)
    msg = re.escape(
        "The groups parameter contains fewer than (or equal to) n_groups "
        f"(3) numbers of unique groups ({groups}). LeavePGroupsOut expects "
        "that at least n_groups + 1 (4) unique groups "
        "be present"
    )
    with pytest.raises(ValueError, match=msg):
        next(LeavePGroupsOut(n_groups=3).split(X, y, groups))


@ignore_warnings
def test_repeated_cv_value_errors():
    # n_repeats is not integer or <= 0
    for cv in (RepeatedKFold, RepeatedStratifiedKFold):
        with pytest.raises(ValueError):
            cv(n_repeats=0)
        with pytest.raises(ValueError):
            cv(n_repeats=1.5)


@pytest.mark.parametrize("RepeatedCV", [RepeatedKFold, RepeatedStratifiedKFold])
def test_repeated_cv_repr(RepeatedCV):
    n_splits, n_repeats = 2, 6
    repeated_cv = RepeatedCV(n_splits=n_splits, n_repeats=n_repeats)
    repeated_cv_repr = "{}(n_repeats=6, n_splits=2, random_state=None)".format(
        repeated_cv.__class__.__name__
    )
    assert repeated_cv_repr == repr(repeated_cv)


def test_repeated_kfold_determinstic_split():
    X = [[1, 2], [3, 4], [5, 6], [7, 8], [9, 10]]
    random_state = 258173307
    rkf = RepeatedKFold(n_splits=2, n_repeats=2, random_state=random_state)

    # split should produce same and deterministic splits on
    # each call
    for _ in range(3):
        splits = rkf.split(X)
        train, test = next(splits)
        assert_array_equal(train, [2, 4])
        assert_array_equal(test, [0, 1, 3])

        train, test = next(splits)
        assert_array_equal(train, [0, 1, 3])
        assert_array_equal(test, [2, 4])

        train, test = next(splits)
        assert_array_equal(train, [0, 1])
        assert_array_equal(test, [2, 3, 4])

        train, test = next(splits)
        assert_array_equal(train, [2, 3, 4])
        assert_array_equal(test, [0, 1])

        with pytest.raises(StopIteration):
            next(splits)


def test_get_n_splits_for_repeated_kfold():
    n_splits = 3
    n_repeats = 4
    rkf = RepeatedKFold(n_splits=n_splits, n_repeats=n_repeats)
    expected_n_splits = n_splits * n_repeats
    assert expected_n_splits == rkf.get_n_splits()


def test_get_n_splits_for_repeated_stratified_kfold():
    n_splits = 3
    n_repeats = 4
    rskf = RepeatedStratifiedKFold(n_splits=n_splits, n_repeats=n_repeats)
    expected_n_splits = n_splits * n_repeats
    assert expected_n_splits == rskf.get_n_splits()


def test_repeated_stratified_kfold_determinstic_split():
    X = [[1, 2], [3, 4], [5, 6], [7, 8], [9, 10]]
    y = [1, 1, 1, 0, 0]
    random_state = 1944695409
    rskf = RepeatedStratifiedKFold(n_splits=2, n_repeats=2, random_state=random_state)

    # split should produce same and deterministic splits on
    # each call
    for _ in range(3):
        splits = rskf.split(X, y)
        train, test = next(splits)
        assert_array_equal(train, [1, 4])
        assert_array_equal(test, [0, 2, 3])

        train, test = next(splits)
        assert_array_equal(train, [0, 2, 3])
        assert_array_equal(test, [1, 4])

        train, test = next(splits)
        assert_array_equal(train, [2, 3])
        assert_array_equal(test, [0, 1, 4])

        train, test = next(splits)
        assert_array_equal(train, [0, 1, 4])
        assert_array_equal(test, [2, 3])

        with pytest.raises(StopIteration):
            next(splits)


def test_train_test_split_errors():
    pytest.raises(ValueError, train_test_split)

    pytest.raises(ValueError, train_test_split, range(3), train_size=1.1)

    pytest.raises(ValueError, train_test_split, range(3), test_size=0.6, train_size=0.6)
    pytest.raises(
        ValueError,
        train_test_split,
        range(3),
        test_size=np.float32(0.6),
        train_size=np.float32(0.6),
    )
    pytest.raises(ValueError, train_test_split, range(3), test_size="wrong_type")
    pytest.raises(ValueError, train_test_split, range(3), test_size=2, train_size=4)
    pytest.raises(TypeError, train_test_split, range(3), some_argument=1.1)
    pytest.raises(ValueError, train_test_split, range(3), range(42))
    pytest.raises(ValueError, train_test_split, range(10), shuffle=False, stratify=True)

    with pytest.raises(
        ValueError,
        match=r"train_size=11 should be either positive and "
        r"smaller than the number of samples 10 or a "
        r"float in the \(0, 1\) range",
    ):
        train_test_split(range(10), train_size=11, test_size=1)


@pytest.mark.parametrize(
    "train_size, exp_train, exp_test", [(None, 7, 3), (8, 8, 2), (0.8, 8, 2)]
)
def test_train_test_split_default_test_size(train_size, exp_train, exp_test):
    # Check that the default value has the expected behavior, i.e. complement
    # train_size unless both are specified.
    X_train, X_test = train_test_split(X, train_size=train_size)

    assert len(X_train) == exp_train
    assert len(X_test) == exp_test


@pytest.mark.parametrize(
    "array_namepsace, device, dtype", yield_namespace_device_dtype_combinations()
)
@pytest.mark.parametrize(
    "shuffle,stratify",
    (
        (True, None),
        (True, np.hstack((np.ones(6), np.zeros(4)))),
        # stratification only works with shuffling
        (False, None),
    ),
)
def test_array_api_train_test_split(shuffle, stratify, array_namepsace, device, dtype):
    xp, device, dtype = _array_api_for_tests(array_namepsace, device, dtype)

    X = np.arange(100).reshape((10, 10))
    y = np.arange(10)

    X_np = X.astype(dtype)
    X_xp = xp.asarray(X_np, device=device)

    y_np = y.astype(dtype)
    y_xp = xp.asarray(y_np, device=device)

    X_train_np, X_test_np, y_train_np, y_test_np = train_test_split(
        X_np, y, random_state=0, shuffle=shuffle, stratify=stratify
    )
    with config_context(array_api_dispatch=True):
        if stratify is not None:
            stratify_xp = xp.asarray(stratify)
        else:
            stratify_xp = stratify
        X_train_xp, X_test_xp, y_train_xp, y_test_xp = train_test_split(
            X_xp, y_xp, shuffle=shuffle, stratify=stratify_xp, random_state=0
        )

        # Check that namespace is preserved, has to happen with
        # array_api_dispatch enabled.
        assert get_namespace(X_train_xp)[0] == get_namespace(X_xp)[0]
        assert get_namespace(X_test_xp)[0] == get_namespace(X_xp)[0]
        assert get_namespace(y_train_xp)[0] == get_namespace(y_xp)[0]
        assert get_namespace(y_test_xp)[0] == get_namespace(y_xp)[0]

    # Check device and dtype is preserved on output
    assert array_api_device(X_train_xp) == array_api_device(X_xp)
    assert array_api_device(y_train_xp) == array_api_device(y_xp)
    assert array_api_device(X_test_xp) == array_api_device(X_xp)
    assert array_api_device(y_test_xp) == array_api_device(y_xp)

    assert X_train_xp.dtype == X_xp.dtype
    assert y_train_xp.dtype == y_xp.dtype
    assert X_test_xp.dtype == X_xp.dtype
    assert y_test_xp.dtype == y_xp.dtype

    assert_allclose(
        _convert_to_numpy(X_train_xp, xp=xp),
        X_train_np,
    )
    assert_allclose(
        _convert_to_numpy(X_test_xp, xp=xp),
        X_test_np,
    )


def test_train_test_split():
    X = np.arange(100).reshape((10, 10))
    X_s = coo_matrix(X)
    y = np.arange(10)

    # simple test
    split = train_test_split(X, y, test_size=None, train_size=0.5)
    X_train, X_test, y_train, y_test = split
    assert len(y_test) == len(y_train)
    # test correspondence of X and y
    assert_array_equal(X_train[:, 0], y_train * 10)
    assert_array_equal(X_test[:, 0], y_test * 10)

    # don't convert lists to anything else by default
    split = train_test_split(X, X_s, y.tolist())
    X_train, X_test, X_s_train, X_s_test, y_train, y_test = split
    assert isinstance(y_train, list)
    assert isinstance(y_test, list)

    # allow nd-arrays
    X_4d = np.arange(10 * 5 * 3 * 2).reshape(10, 5, 3, 2)
    y_3d = np.arange(10 * 7 * 11).reshape(10, 7, 11)
    split = train_test_split(X_4d, y_3d)
    assert split[0].shape == (7, 5, 3, 2)
    assert split[1].shape == (3, 5, 3, 2)
    assert split[2].shape == (7, 7, 11)
    assert split[3].shape == (3, 7, 11)

    # test stratification option
    y = np.array([1, 1, 1, 1, 2, 2, 2, 2])
    for test_size, exp_test_size in zip([2, 4, 0.25, 0.5, 0.75], [2, 4, 2, 4, 6]):
        train, test = train_test_split(
            y, test_size=test_size, stratify=y, random_state=0
        )
        assert len(test) == exp_test_size
        assert len(test) + len(train) == len(y)
        # check the 1:1 ratio of ones and twos in the data is preserved
        assert np.sum(train == 1) == np.sum(train == 2)

    # test unshuffled split
    y = np.arange(10)
    for test_size in [2, 0.2]:
        train, test = train_test_split(y, shuffle=False, test_size=test_size)
        assert_array_equal(test, [8, 9])
        assert_array_equal(train, [0, 1, 2, 3, 4, 5, 6, 7])


def test_train_test_split_32bit_overflow():
    """Check for integer overflow on 32-bit platforms.

    Non-regression test for:
    https://github.com/scikit-learn/scikit-learn/issues/20774
    """

    # A number 'n' big enough for expression 'n * n * train_size' to cause
    # an overflow for signed 32-bit integer
    big_number = 100000

    # Definition of 'y' is a part of reproduction - population for at least
    # one class should be in the same order of magnitude as size of X
    X = np.arange(big_number)
    y = X > (0.99 * big_number)

    split = train_test_split(X, y, stratify=y, train_size=0.25)
    X_train, X_test, y_train, y_test = split

    assert X_train.size + X_test.size == big_number
    assert y_train.size + y_test.size == big_number


@ignore_warnings
def test_train_test_split_pandas():
    # check train_test_split doesn't destroy pandas dataframe
    types = [MockDataFrame]
    try:
        from pandas import DataFrame

        types.append(DataFrame)
    except ImportError:
        pass
    for InputFeatureType in types:
        # X dataframe
        X_df = InputFeatureType(X)
        X_train, X_test = train_test_split(X_df)
        assert isinstance(X_train, InputFeatureType)
        assert isinstance(X_test, InputFeatureType)


def test_train_test_split_sparse():
    # check that train_test_split converts scipy sparse matrices
    # to csr, as stated in the documentation
    X = np.arange(100).reshape((10, 10))
    sparse_types = [csr_matrix, csc_matrix, coo_matrix]
    for InputFeatureType in sparse_types:
        X_s = InputFeatureType(X)
        X_train, X_test = train_test_split(X_s)
        assert issparse(X_train) and X_train.format == "csr"
        assert issparse(X_test) and X_test.format == "csr"


def test_train_test_split_mock_pandas():
    # X mock dataframe
    X_df = MockDataFrame(X)
    X_train, X_test = train_test_split(X_df)
    assert isinstance(X_train, MockDataFrame)
    assert isinstance(X_test, MockDataFrame)
    X_train_arr, X_test_arr = train_test_split(X_df)


def test_train_test_split_list_input():
    # Check that when y is a list / list of string labels, it works.
    X = np.ones(7)
    y1 = ["1"] * 4 + ["0"] * 3
    y2 = np.hstack((np.ones(4), np.zeros(3)))
    y3 = y2.tolist()

    for stratify in (True, False):
        X_train1, X_test1, y_train1, y_test1 = train_test_split(
            X, y1, stratify=y1 if stratify else None, random_state=0
        )
        X_train2, X_test2, y_train2, y_test2 = train_test_split(
            X, y2, stratify=y2 if stratify else None, random_state=0
        )
        X_train3, X_test3, y_train3, y_test3 = train_test_split(
            X, y3, stratify=y3 if stratify else None, random_state=0
        )

        np.testing.assert_equal(X_train1, X_train2)
        np.testing.assert_equal(y_train2, y_train3)
        np.testing.assert_equal(X_test1, X_test3)
        np.testing.assert_equal(y_test3, y_test2)


@pytest.mark.parametrize(
    "test_size, train_size",
    [(2.0, None), (1.0, None), (0.1, 0.95), (None, 1j), (11, None), (10, None), (8, 3)],
)
def test_shufflesplit_errors(test_size, train_size):
    with pytest.raises(ValueError):
        next(ShuffleSplit(test_size=test_size, train_size=train_size).split(X))


def test_shufflesplit_reproducible():
    # Check that iterating twice on the ShuffleSplit gives the same
    # sequence of train-test when the random_state is given
    ss = ShuffleSplit(random_state=21)
    assert_array_equal([a for a, b in ss.split(X)], [a for a, b in ss.split(X)])


def test_stratifiedshufflesplit_list_input():
    # Check that when y is a list / list of string labels, it works.
    sss = StratifiedShuffleSplit(test_size=2, random_state=42)
    X = np.ones(7)
    y1 = ["1"] * 4 + ["0"] * 3
    y2 = np.hstack((np.ones(4), np.zeros(3)))
    y3 = y2.tolist()

    np.testing.assert_equal(list(sss.split(X, y1)), list(sss.split(X, y2)))
    np.testing.assert_equal(list(sss.split(X, y3)), list(sss.split(X, y2)))


def test_train_test_split_allow_nans():
    # Check that train_test_split allows input data with NaNs
    X = np.arange(200, dtype=np.float64).reshape(10, -1)
    X[2, :] = np.nan
    y = np.repeat([0, 1], X.shape[0] / 2)
    train_test_split(X, y, test_size=0.2, random_state=42)


def test_check_cv():
    X = np.ones(9)
    cv = check_cv(3, classifier=False)
    # Use numpy.testing.assert_equal which recursively compares
    # lists of lists
    np.testing.assert_equal(list(KFold(3).split(X)), list(cv.split(X)))

    y_binary = np.array([0, 1, 0, 1, 0, 0, 1, 1, 1])
    cv = check_cv(3, y_binary, classifier=True)
    np.testing.assert_equal(
        list(StratifiedKFold(3).split(X, y_binary)), list(cv.split(X, y_binary))
    )

    y_multiclass = np.array([0, 1, 0, 1, 2, 1, 2, 0, 2])
    cv = check_cv(3, y_multiclass, classifier=True)
    np.testing.assert_equal(
        list(StratifiedKFold(3).split(X, y_multiclass)), list(cv.split(X, y_multiclass))
    )
    # also works with 2d multiclass
    y_multiclass_2d = y_multiclass.reshape(-1, 1)
    cv = check_cv(3, y_multiclass_2d, classifier=True)
    np.testing.assert_equal(
        list(StratifiedKFold(3).split(X, y_multiclass_2d)),
        list(cv.split(X, y_multiclass_2d)),
    )

    assert not np.all(
        next(StratifiedKFold(3).split(X, y_multiclass_2d))[0]
        == next(KFold(3).split(X, y_multiclass_2d))[0]
    )

    X = np.ones(5)
    y_multilabel = np.array(
        [[0, 0, 0, 0], [0, 1, 1, 0], [0, 0, 0, 1], [1, 1, 0, 1], [0, 0, 1, 0]]
    )
    cv = check_cv(3, y_multilabel, classifier=True)
    np.testing.assert_equal(list(KFold(3).split(X)), list(cv.split(X)))

    y_multioutput = np.array([[1, 2], [0, 3], [0, 0], [3, 1], [2, 0]])
    cv = check_cv(3, y_multioutput, classifier=True)
    np.testing.assert_equal(list(KFold(3).split(X)), list(cv.split(X)))

    with pytest.raises(ValueError):
        check_cv(cv="lolo")


def test_cv_iterable_wrapper():
    kf_iter = KFold().split(X, y)
    kf_iter_wrapped = check_cv(kf_iter)
    # Since the wrapped iterable is enlisted and stored,
    # split can be called any number of times to produce
    # consistent results.
    np.testing.assert_equal(
        list(kf_iter_wrapped.split(X, y)), list(kf_iter_wrapped.split(X, y))
    )
    # If the splits are randomized, successive calls to split yields different
    # results
    kf_randomized_iter = KFold(shuffle=True, random_state=0).split(X, y)
    kf_randomized_iter_wrapped = check_cv(kf_randomized_iter)
    # numpy's assert_array_equal properly compares nested lists
    np.testing.assert_equal(
        list(kf_randomized_iter_wrapped.split(X, y)),
        list(kf_randomized_iter_wrapped.split(X, y)),
    )

    try:
        splits_are_equal = True
        np.testing.assert_equal(
            list(kf_iter_wrapped.split(X, y)),
            list(kf_randomized_iter_wrapped.split(X, y)),
        )
    except AssertionError:
        splits_are_equal = False
    assert not splits_are_equal, (
        "If the splits are randomized, "
        "successive calls to split should yield different results"
    )


@pytest.mark.parametrize("kfold", [GroupKFold, StratifiedGroupKFold])
def test_group_kfold(kfold):
    rng = np.random.RandomState(0)

    # Parameters of the test
    n_groups = 15
    n_samples = 1000
    n_splits = 5

    X = y = np.ones(n_samples)

    # Construct the test data
    tolerance = 0.05 * n_samples  # 5 percent error allowed
    groups = rng.randint(0, n_groups, n_samples)

    ideal_n_groups_per_fold = n_samples // n_splits

    len(np.unique(groups))
    # Get the test fold indices from the test set indices of each fold
    folds = np.zeros(n_samples)
    lkf = kfold(n_splits=n_splits)
    for i, (_, test) in enumerate(lkf.split(X, y, groups)):
        folds[test] = i

    # Check that folds have approximately the same size
    assert len(folds) == len(groups)
    for i in np.unique(folds):
        assert tolerance >= abs(sum(folds == i) - ideal_n_groups_per_fold)

    # Check that each group appears only in 1 fold
    for group in np.unique(groups):
        assert len(np.unique(folds[groups == group])) == 1

    # Check that no group is on both sides of the split
    groups = np.asarray(groups, dtype=object)
    for train, test in lkf.split(X, y, groups):
        assert len(np.intersect1d(groups[train], groups[test])) == 0

    # Construct the test data
    groups = np.array(
        [
            "Albert",
            "Jean",
            "Bertrand",
            "Michel",
            "Jean",
            "Francis",
            "Robert",
            "Michel",
            "Rachel",
            "Lois",
            "Michelle",
            "Bernard",
            "Marion",
            "Laura",
            "Jean",
            "Rachel",
            "Franck",
            "John",
            "Gael",
            "Anna",
            "Alix",
            "Robert",
            "Marion",
            "David",
            "Tony",
            "Abel",
            "Becky",
            "Madmood",
            "Cary",
            "Mary",
            "Alexandre",
            "David",
            "Francis",
            "Barack",
            "Abdoul",
            "Rasha",
            "Xi",
            "Silvia",
        ]
    )

    n_groups = len(np.unique(groups))
    n_samples = len(groups)
    n_splits = 5
    tolerance = 0.05 * n_samples  # 5 percent error allowed
    ideal_n_groups_per_fold = n_samples // n_splits

    X = y = np.ones(n_samples)

    # Get the test fold indices from the test set indices of each fold
    folds = np.zeros(n_samples)
    for i, (_, test) in enumerate(lkf.split(X, y, groups)):
        folds[test] = i

    # Check that folds have approximately the same size
    assert len(folds) == len(groups)
    for i in np.unique(folds):
        assert tolerance >= abs(sum(folds == i) - ideal_n_groups_per_fold)

    # Check that each group appears only in 1 fold
    with warnings.catch_warnings():
        warnings.simplefilter("ignore", FutureWarning)
        for group in np.unique(groups):
            assert len(np.unique(folds[groups == group])) == 1

    # Check that no group is on both sides of the split
    groups = np.asarray(groups, dtype=object)
    for train, test in lkf.split(X, y, groups):
        assert len(np.intersect1d(groups[train], groups[test])) == 0

    # groups can also be a list
    cv_iter = list(lkf.split(X, y, groups.tolist()))
    for (train1, test1), (train2, test2) in zip(lkf.split(X, y, groups), cv_iter):
        assert_array_equal(train1, train2)
        assert_array_equal(test1, test2)

    # Should fail if there are more folds than groups
    groups = np.array([1, 1, 1, 2, 2])
    X = y = np.ones(len(groups))
    with pytest.raises(ValueError, match="Cannot have number of splits.*greater"):
        next(GroupKFold(n_splits=3).split(X, y, groups))


def test_time_series_cv():
    X = [[1, 2], [3, 4], [5, 6], [7, 8], [9, 10], [11, 12], [13, 14]]

    # Should fail if there are more folds than samples
    with pytest.raises(ValueError, match="Cannot have number of folds.*greater"):
        next(TimeSeriesSplit(n_splits=7).split(X))

    tscv = TimeSeriesSplit(2)

    # Manually check that Time Series CV preserves the data
    # ordering on toy datasets
    splits = tscv.split(X[:-1])
    train, test = next(splits)
    assert_array_equal(train, [0, 1])
    assert_array_equal(test, [2, 3])

    train, test = next(splits)
    assert_array_equal(train, [0, 1, 2, 3])
    assert_array_equal(test, [4, 5])

    splits = TimeSeriesSplit(2).split(X)

    train, test = next(splits)
    assert_array_equal(train, [0, 1, 2])
    assert_array_equal(test, [3, 4])

    train, test = next(splits)
    assert_array_equal(train, [0, 1, 2, 3, 4])
    assert_array_equal(test, [5, 6])

    # Check get_n_splits returns the correct number of splits
    splits = TimeSeriesSplit(2).split(X)
    n_splits_actual = len(list(splits))
    assert n_splits_actual == tscv.get_n_splits()
    assert n_splits_actual == 2


def _check_time_series_max_train_size(splits, check_splits, max_train_size):
    for (train, test), (check_train, check_test) in zip(splits, check_splits):
        assert_array_equal(test, check_test)
        assert len(check_train) <= max_train_size
        suffix_start = max(len(train) - max_train_size, 0)
        assert_array_equal(check_train, train[suffix_start:])


def test_time_series_max_train_size():
    X = np.zeros((6, 1))
    splits = TimeSeriesSplit(n_splits=3).split(X)
    check_splits = TimeSeriesSplit(n_splits=3, max_train_size=3).split(X)
    _check_time_series_max_train_size(splits, check_splits, max_train_size=3)

    # Test for the case where the size of a fold is greater than max_train_size
    check_splits = TimeSeriesSplit(n_splits=3, max_train_size=2).split(X)
    _check_time_series_max_train_size(splits, check_splits, max_train_size=2)

    # Test for the case where the size of each fold is less than max_train_size
    check_splits = TimeSeriesSplit(n_splits=3, max_train_size=5).split(X)
    _check_time_series_max_train_size(splits, check_splits, max_train_size=2)


def test_time_series_test_size():
    X = np.zeros((10, 1))

    # Test alone
    splits = TimeSeriesSplit(n_splits=3, test_size=3).split(X)

    train, test = next(splits)
    assert_array_equal(train, [0])
    assert_array_equal(test, [1, 2, 3])

    train, test = next(splits)
    assert_array_equal(train, [0, 1, 2, 3])
    assert_array_equal(test, [4, 5, 6])

    train, test = next(splits)
    assert_array_equal(train, [0, 1, 2, 3, 4, 5, 6])
    assert_array_equal(test, [7, 8, 9])

    # Test with max_train_size
    splits = TimeSeriesSplit(n_splits=2, test_size=2, max_train_size=4).split(X)

    train, test = next(splits)
    assert_array_equal(train, [2, 3, 4, 5])
    assert_array_equal(test, [6, 7])

    train, test = next(splits)
    assert_array_equal(train, [4, 5, 6, 7])
    assert_array_equal(test, [8, 9])

    # Should fail with not enough data points for configuration
    with pytest.raises(ValueError, match="Too many splits.*with test_size"):
        splits = TimeSeriesSplit(n_splits=5, test_size=2).split(X)
        next(splits)


def test_time_series_gap():
    X = np.zeros((10, 1))

    # Test alone
    splits = TimeSeriesSplit(n_splits=2, gap=2).split(X)

    train, test = next(splits)
    assert_array_equal(train, [0, 1])
    assert_array_equal(test, [4, 5, 6])

    train, test = next(splits)
    assert_array_equal(train, [0, 1, 2, 3, 4])
    assert_array_equal(test, [7, 8, 9])

    # Test with max_train_size
    splits = TimeSeriesSplit(n_splits=3, gap=2, max_train_size=2).split(X)

    train, test = next(splits)
    assert_array_equal(train, [0, 1])
    assert_array_equal(test, [4, 5])

    train, test = next(splits)
    assert_array_equal(train, [2, 3])
    assert_array_equal(test, [6, 7])

    train, test = next(splits)
    assert_array_equal(train, [4, 5])
    assert_array_equal(test, [8, 9])

    # Test with test_size
    splits = TimeSeriesSplit(n_splits=2, gap=2, max_train_size=4, test_size=2).split(X)

    train, test = next(splits)
    assert_array_equal(train, [0, 1, 2, 3])
    assert_array_equal(test, [6, 7])

    train, test = next(splits)
    assert_array_equal(train, [2, 3, 4, 5])
    assert_array_equal(test, [8, 9])

    # Test with additional test_size
    splits = TimeSeriesSplit(n_splits=2, gap=2, test_size=3).split(X)

    train, test = next(splits)
    assert_array_equal(train, [0, 1])
    assert_array_equal(test, [4, 5, 6])

    train, test = next(splits)
    assert_array_equal(train, [0, 1, 2, 3, 4])
    assert_array_equal(test, [7, 8, 9])

    # Verify proper error is thrown
    with pytest.raises(ValueError, match="Too many splits.*and gap"):
        splits = TimeSeriesSplit(n_splits=4, gap=2).split(X)
        next(splits)


def test_nested_cv():
    # Test if nested cross validation works with different combinations of cv
    rng = np.random.RandomState(0)

    X, y = make_classification(n_samples=15, n_classes=2, random_state=0)
    groups = rng.randint(0, 5, 15)

    cvs = [
        LeaveOneGroupOut(),
        StratifiedKFold(n_splits=2),
        LeaveOneOut(),
        GroupKFold(n_splits=3),
        StratifiedKFold(),
        StratifiedGroupKFold(),
        StratifiedShuffleSplit(n_splits=3, random_state=0),
    ]

    for inner_cv, outer_cv in combinations_with_replacement(cvs, 2):
        gs = GridSearchCV(
            DummyClassifier(),
            param_grid={"strategy": ["stratified", "most_frequent"]},
            cv=inner_cv,
            error_score="raise",
        )
        cross_val_score(
            gs, X=X, y=y, groups=groups, cv=outer_cv, params={"groups": groups}
        )


def test_build_repr():
    class MockSplitter:
        def __init__(self, a, b=0, c=None):
            self.a = a
            self.b = b
            self.c = c

        def __repr__(self):
            return _build_repr(self)

    assert repr(MockSplitter(5, 6)) == "MockSplitter(a=5, b=6, c=None)"


@pytest.mark.parametrize(
    "CVSplitter", (ShuffleSplit, GroupShuffleSplit, StratifiedShuffleSplit)
)
def test_shuffle_split_empty_trainset(CVSplitter):
    cv = CVSplitter(test_size=0.99)
    X, y = [[1]], [0]  # 1 sample
    with pytest.raises(
        ValueError,
        match=(
            "With n_samples=1, test_size=0.99 and train_size=None, "
            "the resulting train set will be empty"
        ),
    ):
        next(cv.split(X, y, groups=[1]))


def test_train_test_split_empty_trainset():
    (X,) = [[1]]  # 1 sample
    with pytest.raises(
        ValueError,
        match=(
            "With n_samples=1, test_size=0.99 and train_size=None, "
            "the resulting train set will be empty"
        ),
    ):
        train_test_split(X, test_size=0.99)

    X = [[1], [1], [1]]  # 3 samples, ask for more than 2 thirds
    with pytest.raises(
        ValueError,
        match=(
            "With n_samples=3, test_size=0.67 and train_size=None, "
            "the resulting train set will be empty"
        ),
    ):
        train_test_split(X, test_size=0.67)


def test_leave_one_out_empty_trainset():
    # LeaveOneGroup out expect at least 2 groups so no need to check
    cv = LeaveOneOut()
    X, y = [[1]], [0]  # 1 sample
    with pytest.raises(ValueError, match="Cannot perform LeaveOneOut with n_samples=1"):
        next(cv.split(X, y))


def test_leave_p_out_empty_trainset():
    # No need to check LeavePGroupsOut
    cv = LeavePOut(p=2)
    X, y = [[1], [2]], [0, 3]  # 2 samples
    with pytest.raises(
        ValueError, match="p=2 must be strictly less than the number of samples=2"
    ):
        next(cv.split(X, y, groups=[1, 2]))


@pytest.mark.parametrize("Klass", (KFold, StratifiedKFold, StratifiedGroupKFold))
def test_random_state_shuffle_false(Klass):
    # passing a non-default random_state when shuffle=False makes no sense
    with pytest.raises(ValueError, match="has no effect since shuffle is False"):
        Klass(3, shuffle=False, random_state=0)


@pytest.mark.parametrize(
    "cv, expected",
    [
        (KFold(), True),
        (KFold(shuffle=True, random_state=123), True),
        (StratifiedKFold(), True),
        (StratifiedKFold(shuffle=True, random_state=123), True),
        (StratifiedGroupKFold(shuffle=True, random_state=123), True),
        (StratifiedGroupKFold(), True),
        (RepeatedKFold(random_state=123), True),
        (RepeatedStratifiedKFold(random_state=123), True),
        (ShuffleSplit(random_state=123), True),
        (GroupShuffleSplit(random_state=123), True),
        (StratifiedShuffleSplit(random_state=123), True),
        (GroupKFold(), True),
        (TimeSeriesSplit(), True),
        (LeaveOneOut(), True),
        (LeaveOneGroupOut(), True),
        (LeavePGroupsOut(n_groups=2), True),
        (LeavePOut(p=2), True),
        (KFold(shuffle=True, random_state=None), False),
        (KFold(shuffle=True, random_state=None), False),
        (StratifiedKFold(shuffle=True, random_state=np.random.RandomState(0)), False),
        (StratifiedKFold(shuffle=True, random_state=np.random.RandomState(0)), False),
        (RepeatedKFold(random_state=None), False),
        (RepeatedKFold(random_state=np.random.RandomState(0)), False),
        (RepeatedStratifiedKFold(random_state=None), False),
        (RepeatedStratifiedKFold(random_state=np.random.RandomState(0)), False),
        (ShuffleSplit(random_state=None), False),
        (ShuffleSplit(random_state=np.random.RandomState(0)), False),
        (GroupShuffleSplit(random_state=None), False),
        (GroupShuffleSplit(random_state=np.random.RandomState(0)), False),
        (StratifiedShuffleSplit(random_state=None), False),
        (StratifiedShuffleSplit(random_state=np.random.RandomState(0)), False),
    ],
)
def test_yields_constant_splits(cv, expected):
    assert _yields_constant_splits(cv) == expected


@pytest.mark.parametrize("cv", ALL_SPLITTERS, ids=[str(cv) for cv in ALL_SPLITTERS])
def test_splitter_get_metadata_routing(cv):
    """Check get_metadata_routing returns the correct MetadataRouter."""
    assert hasattr(cv, "get_metadata_routing")
    metadata = cv.get_metadata_routing()
    if cv in GROUP_SPLITTERS:
        assert metadata.split.requests["groups"] is True
    elif cv in NO_GROUP_SPLITTERS:
        assert not metadata.split.requests

    assert_request_is_empty(metadata, exclude=["split"])


@pytest.mark.parametrize("cv", ALL_SPLITTERS, ids=[str(cv) for cv in ALL_SPLITTERS])
def test_splitter_set_split_request(cv):
    """Check set_split_request is defined for group splitters and not for others."""
    if cv in GROUP_SPLITTERS:
        assert hasattr(cv, "set_split_request")
    elif cv in NO_GROUP_SPLITTERS:
        assert not hasattr(cv, "set_split_request")<|MERGE_RESOLUTION|>--- conflicted
+++ resolved
@@ -44,8 +44,7 @@
     _yields_constant_splits,
 )
 from sklearn.svm import SVC
-<<<<<<< HEAD
-from sklearn.tests.test_metadata_routing import assert_request_is_empty
+from sklearn.tests.metadata_routing_common import assert_request_is_empty
 from sklearn.utils._array_api import (
     _convert_to_numpy,
     get_namespace,
@@ -54,9 +53,6 @@
 from sklearn.utils._array_api import (
     device as array_api_device,
 )
-=======
-from sklearn.tests.metadata_routing_common import assert_request_is_empty
->>>>>>> fcaf0ff0
 from sklearn.utils._mocking import MockDataFrame
 from sklearn.utils._testing import (
     assert_allclose,
