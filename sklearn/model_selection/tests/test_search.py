--- conflicted
+++ resolved
@@ -814,15 +814,12 @@
     n_grid_points = 6
     params = [dict(kernel=['rbf', ], C=[1, 10], gamma=[0.1, 1]),
               dict(kernel=['poly', ], degree=[1, 2])]
-<<<<<<< HEAD
     grid_search = GridSearchCV(SVC(gamma="scale"), cv=n_splits, iid=False,
                                param_grid=params)
     grid_search.fit(X, y)
     grid_search_iid = GridSearchCV(SVC(gamma="scale"), cv=n_splits, iid=True,
                                    param_grid=params)
     grid_search_iid.fit(X, y)
-=======
->>>>>>> 61e722aa
 
     param_keys = ('param_C', 'param_degree', 'param_gamma', 'param_kernel')
     score_keys = ('mean_test_score', 'mean_train_score',
@@ -872,7 +869,6 @@
 
     n_splits = 3
     n_search_iter = 30
-<<<<<<< HEAD
     params = dict(C=expon(scale=10), gamma=expon(scale=0.1))
     random_search = RandomizedSearchCV(SVC(gamma="scale"), n_iter=n_search_iter,
                                        cv=n_splits, iid=False,
@@ -882,8 +878,6 @@
                                            cv=n_splits, iid=True,
                                            param_distributions=params)
     random_search_iid.fit(X, y)
-=======
->>>>>>> 61e722aa
 
     params = dict(C=expon(scale=10), gamma=expon(scale=0.1))
     param_keys = ('param_C', 'param_gamma')
