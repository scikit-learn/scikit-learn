--- conflicted
+++ resolved
@@ -1271,57 +1271,6 @@
                 assert_almost_equal(correct_score, cv_scores[i])
 
 
-<<<<<<< HEAD
-=======
-# FIXME remove test_fit_grid_point as the function will be removed on 1.0
-@ignore_warnings(category=FutureWarning)
-def test_fit_grid_point():
-    X, y = make_classification(random_state=0)
-    cv = StratifiedKFold()
-    svc = LinearSVC(random_state=0)
-    scorer = make_scorer(accuracy_score)
-
-    for params in ({'C': 0.1}, {'C': 0.01}, {'C': 0.001}):
-        for train, test in cv.split(X, y):
-            this_scores, this_params, n_test_samples = fit_grid_point(
-                X, y, clone(svc), params, train, test,
-                scorer, verbose=False)
-
-            est = clone(svc).set_params(**params)
-            est.fit(X[train], y[train])
-            expected_score = scorer(est, X[test], y[test])
-
-            # Test the return values of fit_grid_point
-            assert_almost_equal(this_scores, expected_score)
-            assert params == this_params
-            assert n_test_samples == test.size
-
-    # Should raise an error upon multimetric scorer
-    error_msg = ("For evaluating multiple scores, use "
-                 "sklearn.model_selection.cross_validate instead.")
-    with pytest.raises(ValueError, match=error_msg):
-        fit_grid_point(
-            X, y, svc, params, train, test, {'score': scorer},
-            verbose=True
-        )
-
-
-# FIXME remove test_fit_grid_point_deprecated as
-# fit_grid_point will be removed on 1.0
-def test_fit_grid_point_deprecated():
-    X, y = make_classification(random_state=0)
-    svc = LinearSVC(random_state=0)
-    scorer = make_scorer(accuracy_score)
-    msg = ("fit_grid_point is deprecated in version 0.23 "
-           "and will be removed in version 1.0")
-    params = {'C': 0.1}
-    train, test = next(StratifiedKFold().split(X, y))
-
-    with pytest.warns(FutureWarning, match=msg):
-        fit_grid_point(X, y, svc, params, train, test, scorer, verbose=False)
-
-
->>>>>>> 5e85941b
 def test_pickle():
     # Test that a fit search can be pickled
     clf = MockClassifier()
