--- conflicted
+++ resolved
@@ -572,7 +572,6 @@
     assert_equal(C, C2)
 
 
-<<<<<<< HEAD
 def test_grid_search_sparsetarget():
     # Multi-label with sparse target
     X_, y_ = make_multilabel_classification(n_samples=100,
@@ -594,9 +593,7 @@
         assert_equal(hasattr(gs, 'cv_results_'), True)
 
 
-=======
-@pytest.mark.filterwarnings('ignore: The default of the `iid`')  # 0.22
->>>>>>> fc3a6ccd
+@pytest.mark.filterwarnings('ignore: The default of the `iid`')  # 0.22
 def test_grid_search_sparse_scoring():
     X_, y_ = make_classification(n_samples=200, n_features=100, random_state=0)
 
