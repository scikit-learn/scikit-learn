"""Test the validation module"""
from __future__ import division

import sys
import warnings
import tempfile
import os
from time import sleep

import numpy as np
from scipy.sparse import coo_matrix, csr_matrix

from sklearn.utils.testing import assert_true
from sklearn.utils.testing import assert_false
from sklearn.utils.testing import assert_equal
from sklearn.utils.testing import assert_almost_equal
from sklearn.utils.testing import assert_raises
from sklearn.utils.testing import assert_raise_message
from sklearn.utils.testing import assert_greater
from sklearn.utils.testing import assert_less
from sklearn.utils.testing import assert_array_almost_equal
from sklearn.utils.testing import assert_array_equal
from sklearn.utils.testing import assert_warns
from sklearn.utils.mocking import CheckingClassifier, MockDataFrame

from sklearn.model_selection import cross_val_score
from sklearn.model_selection import cross_val_predict
from sklearn.model_selection import permutation_test_score
from sklearn.model_selection import KFold
from sklearn.model_selection import StratifiedKFold
from sklearn.model_selection import LeaveOneOut
from sklearn.model_selection import LeaveOneGroupOut
from sklearn.model_selection import LeavePGroupsOut
from sklearn.model_selection import GroupKFold
from sklearn.model_selection import GroupShuffleSplit
from sklearn.model_selection import learning_curve
from sklearn.model_selection import validation_curve
from sklearn.model_selection._validation import _check_is_permutation

from sklearn.datasets import make_regression
from sklearn.datasets import load_boston
from sklearn.datasets import load_iris
from sklearn.metrics import explained_variance_score
from sklearn.metrics import make_scorer
from sklearn.metrics import precision_score

from sklearn.linear_model import Ridge, LogisticRegression
from sklearn.linear_model import PassiveAggressiveClassifier
from sklearn.ensemble import RandomForestClassifier
from sklearn.neighbors import KNeighborsClassifier
from sklearn.svm import SVC
from sklearn.cluster import KMeans

from sklearn.preprocessing import Imputer
from sklearn.preprocessing import LabelEncoder
from sklearn.pipeline import Pipeline

from sklearn.externals.six.moves import cStringIO as StringIO
from sklearn.base import BaseEstimator
from sklearn.multiclass import OneVsRestClassifier
from sklearn.utils import shuffle
from sklearn.datasets import make_classification
from sklearn.datasets import make_multilabel_classification

from sklearn.model_selection.tests.common import OneTimeSplitter
from sklearn.model_selection import GridSearchCV


try:
    WindowsError
except NameError:
    WindowsError = None


class MockImprovingEstimator(BaseEstimator):
    """Dummy classifier to test the learning curve"""
    def __init__(self, n_max_train_sizes):
        self.n_max_train_sizes = n_max_train_sizes
        self.train_sizes = 0
        self.X_subset = None

    def fit(self, X_subset, y_subset=None):
        self.X_subset = X_subset
        self.train_sizes = X_subset.shape[0]
        return self

    def predict(self, X):
        raise NotImplementedError

    def score(self, X=None, Y=None):
        # training score becomes worse (2 -> 1), test error better (0 -> 1)
        if self._is_training_data(X):
            return 2. - float(self.train_sizes) / self.n_max_train_sizes
        else:
            return float(self.train_sizes) / self.n_max_train_sizes

    def _is_training_data(self, X):
        return X is self.X_subset


class MockIncrementalImprovingEstimator(MockImprovingEstimator):
    """Dummy classifier that provides partial_fit"""
    def __init__(self, n_max_train_sizes):
        super(MockIncrementalImprovingEstimator,
              self).__init__(n_max_train_sizes)
        self.x = None

    def _is_training_data(self, X):
        return self.x in X

    def partial_fit(self, X, y=None, **params):
        self.train_sizes += X.shape[0]
        self.x = X[0]


class MockEstimatorWithParameter(BaseEstimator):
    """Dummy classifier to test the validation curve"""
    def __init__(self, param=0.5):
        self.X_subset = None
        self.param = param

    def fit(self, X_subset, y_subset):
        self.X_subset = X_subset
        self.train_sizes = X_subset.shape[0]
        return self

    def predict(self, X):
        raise NotImplementedError

    def score(self, X=None, y=None):
        return self.param if self._is_training_data(X) else 1 - self.param

    def _is_training_data(self, X):
        return X is self.X_subset


class MockClassifier(object):
    """Dummy classifier to test the cross-validation"""

    def __init__(self, a=0, allow_nd=False):
        self.a = a
        self.allow_nd = allow_nd

    def fit(self, X, Y=None, sample_weight=None, class_prior=None,
            sparse_sample_weight=None, sparse_param=None, dummy_int=None,
            dummy_str=None, dummy_obj=None, callback=None):
        """The dummy arguments are to test that this fit function can
        accept non-array arguments through cross-validation, such as:
            - int
            - str (this is actually array-like)
            - object
            - function
        """
        self.dummy_int = dummy_int
        self.dummy_str = dummy_str
        self.dummy_obj = dummy_obj
        if callback is not None:
            callback(self)

        if self.allow_nd:
            X = X.reshape(len(X), -1)
        if X.ndim >= 3 and not self.allow_nd:
            raise ValueError('X cannot be d')
        if sample_weight is not None:
            assert_true(sample_weight.shape[0] == X.shape[0],
                        'MockClassifier extra fit_param sample_weight.shape[0]'
                        ' is {0}, should be {1}'.format(sample_weight.shape[0],
                                                        X.shape[0]))
        if class_prior is not None:
            assert_true(class_prior.shape[0] == len(np.unique(y)),
                        'MockClassifier extra fit_param class_prior.shape[0]'
                        ' is {0}, should be {1}'.format(class_prior.shape[0],
                                                        len(np.unique(y))))
        if sparse_sample_weight is not None:
            fmt = ('MockClassifier extra fit_param sparse_sample_weight'
                   '.shape[0] is {0}, should be {1}')
            assert_true(sparse_sample_weight.shape[0] == X.shape[0],
                        fmt.format(sparse_sample_weight.shape[0], X.shape[0]))
        if sparse_param is not None:
            fmt = ('MockClassifier extra fit_param sparse_param.shape '
                   'is ({0}, {1}), should be ({2}, {3})')
            assert_true(sparse_param.shape == P_sparse.shape,
                        fmt.format(sparse_param.shape[0],
                                   sparse_param.shape[1],
                                   P_sparse.shape[0], P_sparse.shape[1]))
        return self

    def predict(self, T):
        if self.allow_nd:
            T = T.reshape(len(T), -1)
        return T[:, 0]

    def score(self, X=None, Y=None):
        return 1. / (1 + np.abs(self.a))

    def get_params(self, deep=False):
        return {'a': self.a, 'allow_nd': self.allow_nd}


# XXX: use 2D array, since 1D X is being detected as a single sample in
# check_consistent_length
X = np.ones((10, 2))
X_sparse = coo_matrix(X)
y = np.array([0, 0, 1, 1, 2, 2, 3, 3, 4, 4])
# The number of samples per class needs to be > n_splits,
# for StratifiedKFold(n_splits=3)
y2 = np.array([1, 1, 1, 2, 2, 2, 3, 3, 3, 3])
P_sparse = coo_matrix(np.eye(5))


def test_cross_val_score():
    clf = MockClassifier()

    for a in range(-10, 10):
        clf.a = a
        # Smoke test
        scores = cross_val_score(clf, X, y2)
        assert_array_equal(scores, clf.score(X, y2))

        # test with multioutput y
        multioutput_y = np.column_stack([y2, y2[::-1]])
        scores = cross_val_score(clf, X_sparse, multioutput_y)
        assert_array_equal(scores, clf.score(X_sparse, multioutput_y))

        scores = cross_val_score(clf, X_sparse, y2)
        assert_array_equal(scores, clf.score(X_sparse, y2))

        # test with multioutput y
        scores = cross_val_score(clf, X_sparse, multioutput_y)
        assert_array_equal(scores, clf.score(X_sparse, multioutput_y))

    # test with X and y as list
    list_check = lambda x: isinstance(x, list)
    clf = CheckingClassifier(check_X=list_check)
    scores = cross_val_score(clf, X.tolist(), y2.tolist())

    clf = CheckingClassifier(check_y=list_check)
    scores = cross_val_score(clf, X, y2.tolist())

    assert_raises(ValueError, cross_val_score, clf, X, y2, scoring="sklearn")

    # test with 3d X and
    X_3d = X[:, :, np.newaxis]
    clf = MockClassifier(allow_nd=True)
    scores = cross_val_score(clf, X_3d, y2)

    clf = MockClassifier(allow_nd=False)
    assert_raises(ValueError, cross_val_score, clf, X_3d, y2)


def test_cross_val_score_predict_groups():
    # Check if ValueError (when groups is None) propagates to cross_val_score
    # and cross_val_predict
    # And also check if groups is correctly passed to the cv object
    X, y = make_classification(n_samples=20, n_classes=2, random_state=0)

    clf = SVC(kernel="linear")

    group_cvs = [LeaveOneGroupOut(), LeavePGroupsOut(2), GroupKFold(),
                 GroupShuffleSplit()]
    for cv in group_cvs:
        assert_raise_message(ValueError,
                             "The 'groups' parameter should not be None.",
                             cross_val_score, estimator=clf, X=X, y=y, cv=cv)
        assert_raise_message(ValueError,
                             "The 'groups' parameter should not be None.",
                             cross_val_predict, estimator=clf, X=X, y=y, cv=cv)


def test_cross_val_score_pandas():
    # check cross_val_score doesn't destroy pandas dataframe
    types = [(MockDataFrame, MockDataFrame)]
    try:
        from pandas import Series, DataFrame
        types.append((Series, DataFrame))
    except ImportError:
        pass
    for TargetType, InputFeatureType in types:
        # X dataframe, y series
        # 3 fold cross val is used so we need atleast 3 samples per class
        X_df, y_ser = InputFeatureType(X), TargetType(y2)
        check_df = lambda x: isinstance(x, InputFeatureType)
        check_series = lambda x: isinstance(x, TargetType)
        clf = CheckingClassifier(check_X=check_df, check_y=check_series)
        cross_val_score(clf, X_df, y_ser)


def test_cross_val_score_mask():
    # test that cross_val_score works with boolean masks
    svm = SVC(kernel="linear")
    iris = load_iris()
    X, y = iris.data, iris.target
    kfold = KFold(5)
    scores_indices = cross_val_score(svm, X, y, cv=kfold)
    kfold = KFold(5)
    cv_masks = []
    for train, test in kfold.split(X, y):
        mask_train = np.zeros(len(y), dtype=np.bool)
        mask_test = np.zeros(len(y), dtype=np.bool)
        mask_train[train] = 1
        mask_test[test] = 1
        cv_masks.append((train, test))
    scores_masks = cross_val_score(svm, X, y, cv=cv_masks)
    assert_array_equal(scores_indices, scores_masks)


def test_cross_val_score_precomputed():
    # test for svm with precomputed kernel
    svm = SVC(kernel="precomputed")
    iris = load_iris()
    X, y = iris.data, iris.target
    linear_kernel = np.dot(X, X.T)
    score_precomputed = cross_val_score(svm, linear_kernel, y)
    svm = SVC(kernel="linear")
    score_linear = cross_val_score(svm, X, y)
    assert_array_almost_equal(score_precomputed, score_linear)

    # test with callable
    svm = SVC(kernel=lambda x, y: np.dot(x, y.T))
    score_callable = cross_val_score(svm, X, y)
    assert_array_almost_equal(score_precomputed, score_callable)

    # Error raised for non-square X
    svm = SVC(kernel="precomputed")
    assert_raises(ValueError, cross_val_score, svm, X, y)

    # test error is raised when the precomputed kernel is not array-like
    # or sparse
    assert_raises(ValueError, cross_val_score, svm,
                  linear_kernel.tolist(), y)


def test_cross_val_score_fit_params():
    clf = MockClassifier()
    n_samples = X.shape[0]
    n_classes = len(np.unique(y))

    W_sparse = coo_matrix((np.array([1]), (np.array([1]), np.array([0]))),
                          shape=(10, 1))
    P_sparse = coo_matrix(np.eye(5))

    DUMMY_INT = 42
    DUMMY_STR = '42'
    DUMMY_OBJ = object()

    def assert_fit_params(clf):
        # Function to test that the values are passed correctly to the
        # classifier arguments for non-array type

        assert_equal(clf.dummy_int, DUMMY_INT)
        assert_equal(clf.dummy_str, DUMMY_STR)
        assert_equal(clf.dummy_obj, DUMMY_OBJ)

    fit_params = {'sample_weight': np.ones(n_samples),
                  'class_prior': np.ones(n_classes) / n_classes,
                  'sparse_sample_weight': W_sparse,
                  'sparse_param': P_sparse,
                  'dummy_int': DUMMY_INT,
                  'dummy_str': DUMMY_STR,
                  'dummy_obj': DUMMY_OBJ,
                  'callback': assert_fit_params}
    cross_val_score(clf, X, y, fit_params=fit_params)


def test_cross_val_score_score_func():
    clf = MockClassifier()
    _score_func_args = []

    def score_func(y_test, y_predict):
        _score_func_args.append((y_test, y_predict))
        return 1.0

    with warnings.catch_warnings(record=True):
        scoring = make_scorer(score_func)
        score = cross_val_score(clf, X, y, scoring=scoring)
    assert_array_equal(score, [1.0, 1.0, 1.0])
    assert len(_score_func_args) == 3


def test_cross_val_score_errors():
    class BrokenEstimator:
        pass

    assert_raises(TypeError, cross_val_score, BrokenEstimator(), X)


def test_cross_val_score_with_score_func_classification():
    iris = load_iris()
    clf = SVC(kernel='linear')

    # Default score (should be the accuracy score)
    scores = cross_val_score(clf, iris.data, iris.target, cv=5)
    assert_array_almost_equal(scores, [0.97, 1., 0.97, 0.97, 1.], 2)

    # Correct classification score (aka. zero / one score) - should be the
    # same as the default estimator score
    zo_scores = cross_val_score(clf, iris.data, iris.target,
                                scoring="accuracy", cv=5)
    assert_array_almost_equal(zo_scores, [0.97, 1., 0.97, 0.97, 1.], 2)

    # F1 score (class are balanced so f1_score should be equal to zero/one
    # score
    f1_scores = cross_val_score(clf, iris.data, iris.target,
                                scoring="f1_weighted", cv=5)
    assert_array_almost_equal(f1_scores, [0.97, 1., 0.97, 0.97, 1.], 2)


def test_cross_val_score_with_score_func_regression():
    X, y = make_regression(n_samples=30, n_features=20, n_informative=5,
                           random_state=0)
    reg = Ridge()

    # Default score of the Ridge regression estimator
    scores = cross_val_score(reg, X, y, cv=5)
    assert_array_almost_equal(scores, [0.94, 0.97, 0.97, 0.99, 0.92], 2)

    # R2 score (aka. determination coefficient) - should be the
    # same as the default estimator score
    r2_scores = cross_val_score(reg, X, y, scoring="r2", cv=5)
    assert_array_almost_equal(r2_scores, [0.94, 0.97, 0.97, 0.99, 0.92], 2)

    # Mean squared error; this is a loss function, so "scores" are negative
    neg_mse_scores = cross_val_score(reg, X, y, cv=5,
                                     scoring="neg_mean_squared_error")
    expected_neg_mse = np.array([-763.07, -553.16, -274.38, -273.26, -1681.99])
    assert_array_almost_equal(neg_mse_scores, expected_neg_mse, 2)

    # Explained variance
    scoring = make_scorer(explained_variance_score)
    ev_scores = cross_val_score(reg, X, y, cv=5, scoring=scoring)
    assert_array_almost_equal(ev_scores, [0.94, 0.97, 0.97, 0.99, 0.92], 2)


def test_permutation_score():
    iris = load_iris()
    X = iris.data
    X_sparse = coo_matrix(X)
    y = iris.target
    svm = SVC(kernel='linear')
    cv = StratifiedKFold(2)

    score, scores, pvalue = permutation_test_score(
        svm, X, y, n_permutations=30, cv=cv, scoring="accuracy")
    assert_greater(score, 0.9)
    assert_almost_equal(pvalue, 0.0, 1)

    score_group, _, pvalue_group = permutation_test_score(
        svm, X, y, n_permutations=30, cv=cv, scoring="accuracy",
        groups=np.ones(y.size), random_state=0)
    assert_true(score_group == score)
    assert_true(pvalue_group == pvalue)

    # check that we obtain the same results with a sparse representation
    svm_sparse = SVC(kernel='linear')
    cv_sparse = StratifiedKFold(2)
    score_group, _, pvalue_group = permutation_test_score(
        svm_sparse, X_sparse, y, n_permutations=30, cv=cv_sparse,
        scoring="accuracy", groups=np.ones(y.size), random_state=0)

    assert_true(score_group == score)
    assert_true(pvalue_group == pvalue)

    # test with custom scoring object
    def custom_score(y_true, y_pred):
        return (((y_true == y_pred).sum() - (y_true != y_pred).sum()) /
                y_true.shape[0])

    scorer = make_scorer(custom_score)
    score, _, pvalue = permutation_test_score(
        svm, X, y, n_permutations=100, scoring=scorer, cv=cv, random_state=0)
    assert_almost_equal(score, .93, 2)
    assert_almost_equal(pvalue, 0.01, 3)

    # set random y
    y = np.mod(np.arange(len(y)), 3)

    score, scores, pvalue = permutation_test_score(
        svm, X, y, n_permutations=30, cv=cv, scoring="accuracy")

    assert_less(score, 0.5)
    assert_greater(pvalue, 0.2)


def test_permutation_test_score_allow_nans():
    # Check that permutation_test_score allows input data with NaNs
    X = np.arange(200, dtype=np.float64).reshape(10, -1)
    X[2, :] = np.nan
    y = np.repeat([0, 1], X.shape[0] / 2)
    p = Pipeline([
        ('imputer', Imputer(strategy='mean', missing_values='NaN')),
        ('classifier', MockClassifier()),
    ])
    permutation_test_score(p, X, y, cv=5)


def test_cross_val_score_allow_nans():
    # Check that cross_val_score allows input data with NaNs
    X = np.arange(200, dtype=np.float64).reshape(10, -1)
    X[2, :] = np.nan
    y = np.repeat([0, 1], X.shape[0] / 2)
    p = Pipeline([
        ('imputer', Imputer(strategy='mean', missing_values='NaN')),
        ('classifier', MockClassifier()),
    ])
    cross_val_score(p, X, y, cv=5)


def test_cross_val_score_multilabel():
    X = np.array([[-3, 4], [2, 4], [3, 3], [0, 2], [-3, 1],
                  [-2, 1], [0, 0], [-2, -1], [-1, -2], [1, -2]])
    y = np.array([[1, 1], [0, 1], [0, 1], [0, 1], [1, 1],
                  [0, 1], [1, 0], [1, 1], [1, 0], [0, 0]])
    clf = KNeighborsClassifier(n_neighbors=1)
    scoring_micro = make_scorer(precision_score, average='micro')
    scoring_macro = make_scorer(precision_score, average='macro')
    scoring_samples = make_scorer(precision_score, average='samples')
    score_micro = cross_val_score(clf, X, y, scoring=scoring_micro, cv=5)
    score_macro = cross_val_score(clf, X, y, scoring=scoring_macro, cv=5)
    score_samples = cross_val_score(clf, X, y, scoring=scoring_samples, cv=5)
    assert_almost_equal(score_micro, [1, 1 / 2, 3 / 4, 1 / 2, 1 / 3])
    assert_almost_equal(score_macro, [1, 1 / 2, 3 / 4, 1 / 2, 1 / 4])
    assert_almost_equal(score_samples, [1, 1 / 2, 3 / 4, 1 / 2, 1 / 4])


def test_cross_val_predict():
    boston = load_boston()
    X, y = boston.data, boston.target
    cv = KFold()

    est = Ridge()

    # Naive loop (should be same as cross_val_predict):
    preds2 = np.zeros_like(y)
    for train, test in cv.split(X, y):
        est.fit(X[train], y[train])
        preds2[test] = est.predict(X[test])

    preds = cross_val_predict(est, X, y, cv=cv)
    assert_array_almost_equal(preds, preds2)

    preds = cross_val_predict(est, X, y)
    assert_equal(len(preds), len(y))

    cv = LeaveOneOut()
    preds = cross_val_predict(est, X, y, cv=cv)
    assert_equal(len(preds), len(y))

    Xsp = X.copy()
    Xsp *= (Xsp > np.median(Xsp))
    Xsp = coo_matrix(Xsp)
    preds = cross_val_predict(est, Xsp, y)
    assert_array_almost_equal(len(preds), len(y))

    preds = cross_val_predict(KMeans(), X)
    assert_equal(len(preds), len(y))

    class BadCV():
        def split(self, X, y=None, groups=None):
            for i in range(4):
                yield np.array([0, 1, 2, 3]), np.array([4, 5, 6, 7, 8])

    assert_raises(ValueError, cross_val_predict, est, X, y, cv=BadCV())


def test_cross_val_predict_input_types():
    iris = load_iris()
    X, y = iris.data, iris.target
    X_sparse = coo_matrix(X)
    multioutput_y = np.column_stack([y, y[::-1]])

    clf = Ridge(fit_intercept=False, random_state=0)
    # 3 fold cv is used --> atleast 3 samples per class
    # Smoke test
    predictions = cross_val_predict(clf, X, y)
    assert_equal(predictions.shape, (150,))

    # test with multioutput y
    predictions = cross_val_predict(clf, X_sparse, multioutput_y)
    assert_equal(predictions.shape, (150, 2))

    predictions = cross_val_predict(clf, X_sparse, y)
    assert_array_equal(predictions.shape, (150,))

    # test with multioutput y
    predictions = cross_val_predict(clf, X_sparse, multioutput_y)
    assert_array_equal(predictions.shape, (150, 2))

    # test with X and y as list
    list_check = lambda x: isinstance(x, list)
    clf = CheckingClassifier(check_X=list_check)
    predictions = cross_val_predict(clf, X.tolist(), y.tolist())

    clf = CheckingClassifier(check_y=list_check)
    predictions = cross_val_predict(clf, X, y.tolist())

    # test with 3d X and
    X_3d = X[:, :, np.newaxis]
    check_3d = lambda x: x.ndim == 3
    clf = CheckingClassifier(check_X=check_3d)
    predictions = cross_val_predict(clf, X_3d, y)
    assert_array_equal(predictions.shape, (150,))


def test_cross_val_predict_pandas():
    # check cross_val_score doesn't destroy pandas dataframe
    types = [(MockDataFrame, MockDataFrame)]
    try:
        from pandas import Series, DataFrame
        types.append((Series, DataFrame))
    except ImportError:
        pass
    for TargetType, InputFeatureType in types:
        # X dataframe, y series
        X_df, y_ser = InputFeatureType(X), TargetType(y2)
        check_df = lambda x: isinstance(x, InputFeatureType)
        check_series = lambda x: isinstance(x, TargetType)
        clf = CheckingClassifier(check_X=check_df, check_y=check_series)
        cross_val_predict(clf, X_df, y_ser)


def test_cross_val_score_sparse_fit_params():
    iris = load_iris()
    X, y = iris.data, iris.target
    clf = MockClassifier()
    fit_params = {'sparse_sample_weight': coo_matrix(np.eye(X.shape[0]))}
    a = cross_val_score(clf, X, y, fit_params=fit_params)
    assert_array_equal(a, np.ones(3))


def test_learning_curve():
    n_samples = 30
    n_splits = 3
    X, y = make_classification(n_samples=n_samples, n_features=1,
                               n_informative=1, n_redundant=0, n_classes=2,
                               n_clusters_per_class=1, random_state=0)
    estimator = MockImprovingEstimator(n_samples * ((n_splits - 1) / n_splits))
    for shuffle_train in [False, True]:
        with warnings.catch_warnings(record=True) as w:
            train_sizes, train_scores, test_scores = learning_curve(
                estimator, X, y, cv=KFold(n_splits=n_splits),
                train_sizes=np.linspace(0.1, 1.0, 10),
                shuffle=shuffle_train)
        if len(w) > 0:
            raise RuntimeError("Unexpected warning: %r" % w[0].message)
        assert_equal(train_scores.shape, (10, 3))
        assert_equal(test_scores.shape, (10, 3))
        assert_array_equal(train_sizes, np.linspace(2, 20, 10))
        assert_array_almost_equal(train_scores.mean(axis=1),
                                  np.linspace(1.9, 1.0, 10))
        assert_array_almost_equal(test_scores.mean(axis=1),
                                  np.linspace(0.1, 1.0, 10))

        # Test a custom cv splitter that can iterate only once
        with warnings.catch_warnings(record=True) as w:
            train_sizes2, train_scores2, test_scores2 = learning_curve(
                estimator, X, y,
                cv=OneTimeSplitter(n_splits=n_splits, n_samples=n_samples),
                train_sizes=np.linspace(0.1, 1.0, 10),
                shuffle=shuffle_train)
        if len(w) > 0:
            raise RuntimeError("Unexpected warning: %r" % w[0].message)
        assert_array_almost_equal(train_scores2, train_scores)
        assert_array_almost_equal(test_scores2, test_scores)


def test_learning_curve_unsupervised():
    X, _ = make_classification(n_samples=30, n_features=1, n_informative=1,
                               n_redundant=0, n_classes=2,
                               n_clusters_per_class=1, random_state=0)
    estimator = MockImprovingEstimator(20)
    train_sizes, train_scores, test_scores = learning_curve(
        estimator, X, y=None, cv=3, train_sizes=np.linspace(0.1, 1.0, 10))
    assert_array_equal(train_sizes, np.linspace(2, 20, 10))
    assert_array_almost_equal(train_scores.mean(axis=1),
                              np.linspace(1.9, 1.0, 10))
    assert_array_almost_equal(test_scores.mean(axis=1),
                              np.linspace(0.1, 1.0, 10))


def test_learning_curve_verbose():
    X, y = make_classification(n_samples=30, n_features=1, n_informative=1,
                               n_redundant=0, n_classes=2,
                               n_clusters_per_class=1, random_state=0)
    estimator = MockImprovingEstimator(20)

    old_stdout = sys.stdout
    sys.stdout = StringIO()
    try:
        train_sizes, train_scores, test_scores = \
            learning_curve(estimator, X, y, cv=3, verbose=1)
    finally:
        out = sys.stdout.getvalue()
        sys.stdout.close()
        sys.stdout = old_stdout

    assert("[learning_curve]" in out)


def test_learning_curve_incremental_learning_not_possible():
    X, y = make_classification(n_samples=2, n_features=1, n_informative=1,
                               n_redundant=0, n_classes=2,
                               n_clusters_per_class=1, random_state=0)
    # The mockup does not have partial_fit()
    estimator = MockImprovingEstimator(1)
    assert_raises(ValueError, learning_curve, estimator, X, y,
                  exploit_incremental_learning=True)


def test_learning_curve_incremental_learning():
    X, y = make_classification(n_samples=30, n_features=1, n_informative=1,
                               n_redundant=0, n_classes=2,
                               n_clusters_per_class=1, random_state=0)
    estimator = MockIncrementalImprovingEstimator(20)
    for shuffle_train in [False, True]:
        train_sizes, train_scores, test_scores = learning_curve(
            estimator, X, y, cv=3, exploit_incremental_learning=True,
            train_sizes=np.linspace(0.1, 1.0, 10), shuffle=shuffle_train)
        assert_array_equal(train_sizes, np.linspace(2, 20, 10))
        assert_array_almost_equal(train_scores.mean(axis=1),
                                  np.linspace(1.9, 1.0, 10))
        assert_array_almost_equal(test_scores.mean(axis=1),
                                  np.linspace(0.1, 1.0, 10))


def test_learning_curve_incremental_learning_unsupervised():
    X, _ = make_classification(n_samples=30, n_features=1, n_informative=1,
                               n_redundant=0, n_classes=2,
                               n_clusters_per_class=1, random_state=0)
    estimator = MockIncrementalImprovingEstimator(20)
    train_sizes, train_scores, test_scores = learning_curve(
        estimator, X, y=None, cv=3, exploit_incremental_learning=True,
        train_sizes=np.linspace(0.1, 1.0, 10))
    assert_array_equal(train_sizes, np.linspace(2, 20, 10))
    assert_array_almost_equal(train_scores.mean(axis=1),
                              np.linspace(1.9, 1.0, 10))
    assert_array_almost_equal(test_scores.mean(axis=1),
                              np.linspace(0.1, 1.0, 10))


def test_learning_curve_batch_and_incremental_learning_are_equal():
    X, y = make_classification(n_samples=30, n_features=1, n_informative=1,
                               n_redundant=0, n_classes=2,
                               n_clusters_per_class=1, random_state=0)
    train_sizes = np.linspace(0.2, 1.0, 5)
    estimator = PassiveAggressiveClassifier(n_iter=1, shuffle=False)

    train_sizes_inc, train_scores_inc, test_scores_inc = \
        learning_curve(
            estimator, X, y, train_sizes=train_sizes,
            cv=3, exploit_incremental_learning=True)
    train_sizes_batch, train_scores_batch, test_scores_batch = \
        learning_curve(
            estimator, X, y, cv=3, train_sizes=train_sizes,
            exploit_incremental_learning=False)

    assert_array_equal(train_sizes_inc, train_sizes_batch)
    assert_array_almost_equal(train_scores_inc.mean(axis=1),
                              train_scores_batch.mean(axis=1))
    assert_array_almost_equal(test_scores_inc.mean(axis=1),
                              test_scores_batch.mean(axis=1))


def test_learning_curve_n_sample_range_out_of_bounds():
    X, y = make_classification(n_samples=30, n_features=1, n_informative=1,
                               n_redundant=0, n_classes=2,
                               n_clusters_per_class=1, random_state=0)
    estimator = MockImprovingEstimator(20)
    assert_raises(ValueError, learning_curve, estimator, X, y, cv=3,
                  train_sizes=[0, 1])
    assert_raises(ValueError, learning_curve, estimator, X, y, cv=3,
                  train_sizes=[0.0, 1.0])
    assert_raises(ValueError, learning_curve, estimator, X, y, cv=3,
                  train_sizes=[0.1, 1.1])
    assert_raises(ValueError, learning_curve, estimator, X, y, cv=3,
                  train_sizes=[0, 20])
    assert_raises(ValueError, learning_curve, estimator, X, y, cv=3,
                  train_sizes=[1, 21])


def test_learning_curve_remove_duplicate_sample_sizes():
    X, y = make_classification(n_samples=3, n_features=1, n_informative=1,
                               n_redundant=0, n_classes=2,
                               n_clusters_per_class=1, random_state=0)
    estimator = MockImprovingEstimator(2)
    train_sizes, _, _ = assert_warns(
        RuntimeWarning, learning_curve, estimator, X, y, cv=3,
        train_sizes=np.linspace(0.33, 1.0, 3))
    assert_array_equal(train_sizes, [1, 2])


def test_learning_curve_with_boolean_indices():
    X, y = make_classification(n_samples=30, n_features=1, n_informative=1,
                               n_redundant=0, n_classes=2,
                               n_clusters_per_class=1, random_state=0)
    estimator = MockImprovingEstimator(20)
    cv = KFold(n_splits=3)
    train_sizes, train_scores, test_scores = learning_curve(
        estimator, X, y, cv=cv, train_sizes=np.linspace(0.1, 1.0, 10))
    assert_array_equal(train_sizes, np.linspace(2, 20, 10))
    assert_array_almost_equal(train_scores.mean(axis=1),
                              np.linspace(1.9, 1.0, 10))
    assert_array_almost_equal(test_scores.mean(axis=1),
                              np.linspace(0.1, 1.0, 10))


def test_learning_curve_with_shuffle():
    # Following test case was designed this way to verify the code
    # changes made in pull request: #7506.
    X = np.array([[1, 2], [3, 4], [5, 6], [7, 8], [11, 12], [13, 14], [15, 16],
                 [17, 18], [19, 20], [7, 8], [9, 10], [11, 12], [13, 14],
                 [15, 16], [17, 18]])
    y = np.array([1, 1, 1, 2, 3, 4, 1, 1, 2, 3, 4, 1, 2, 3, 4])
    groups = np.array([1, 1, 1, 1, 1, 1, 3, 3, 3, 3, 3, 4, 4, 4, 4])
    # Splits on these groups fail without shuffle as the first iteration
    # of the learning curve doesn't contain label 4 in the training set.
    estimator = PassiveAggressiveClassifier(shuffle=False)

    cv = GroupKFold(n_splits=2)
    train_sizes_batch, train_scores_batch, test_scores_batch = learning_curve(
        estimator, X, y, cv=cv, n_jobs=1, train_sizes=np.linspace(0.3, 1.0, 3),
        groups=groups, shuffle=True, random_state=2)
    assert_array_almost_equal(train_scores_batch.mean(axis=1),
                              np.array([0.75, 0.3, 0.36111111]))
    assert_array_almost_equal(test_scores_batch.mean(axis=1),
                              np.array([0.36111111, 0.25, 0.25]))
    assert_raises(ValueError, learning_curve, estimator, X, y, cv=cv, n_jobs=1,
                  train_sizes=np.linspace(0.3, 1.0, 3), groups=groups)

    train_sizes_inc, train_scores_inc, test_scores_inc = learning_curve(
        estimator, X, y, cv=cv, n_jobs=1, train_sizes=np.linspace(0.3, 1.0, 3),
        groups=groups, shuffle=True, random_state=2,
        exploit_incremental_learning=True)
    assert_array_almost_equal(train_scores_inc.mean(axis=1),
                              train_scores_batch.mean(axis=1))
    assert_array_almost_equal(test_scores_inc.mean(axis=1),
                              test_scores_batch.mean(axis=1))


def test_validation_curve():
    X, y = make_classification(n_samples=2, n_features=1, n_informative=1,
                               n_redundant=0, n_classes=2,
                               n_clusters_per_class=1, random_state=0)
    param_range = np.linspace(0, 1, 10)
    with warnings.catch_warnings(record=True) as w:
        train_scores, test_scores = validation_curve(
            MockEstimatorWithParameter(), X, y, param_name="param",
            param_range=param_range, cv=2
        )
    if len(w) > 0:
        raise RuntimeError("Unexpected warning: %r" % w[0].message)

    assert_array_almost_equal(train_scores.mean(axis=1), param_range)
    assert_array_almost_equal(test_scores.mean(axis=1), 1 - param_range)


def test_validation_curve_cv_splits_consistency():
    n_samples = 100
    n_splits = 5
    X, y = make_classification(n_samples=100, random_state=0)

    scores1 = validation_curve(SVC(kernel='linear', random_state=0), X, y,
                               'C', [0.1, 0.1, 0.2, 0.2],
                               cv=OneTimeSplitter(n_splits=n_splits,
                                                  n_samples=n_samples))
    # The OneTimeSplitter is a non-re-entrant cv splitter. Unless, the
    # `split` is called for each parameter, the following should produce
    # identical results for param setting 1 and param setting 2 as both have
    # the same C value.
    assert_array_almost_equal(*np.vsplit(np.hstack(scores1)[(0, 2, 1, 3), :],
                                         2))

    scores2 = validation_curve(SVC(kernel='linear', random_state=0), X, y,
                               'C', [0.1, 0.1, 0.2, 0.2],
                               cv=KFold(n_splits=n_splits, shuffle=True))

    # For scores2, compare the 1st and 2nd parameter's scores
    # (Since the C value for 1st two param setting is 0.1, they must be
    # consistent unless the train test folds differ between the param settings)
    assert_array_almost_equal(*np.vsplit(np.hstack(scores2)[(0, 2, 1, 3), :],
                                         2))

    scores3 = validation_curve(SVC(kernel='linear', random_state=0), X, y,
                               'C', [0.1, 0.1, 0.2, 0.2],
                               cv=KFold(n_splits=n_splits))

    # OneTimeSplitter is basically unshuffled KFold(n_splits=5). Sanity check.
    assert_array_almost_equal(np.array(scores3), np.array(scores1))


def test_check_is_permutation():
    rng = np.random.RandomState(0)
    p = np.arange(100)
    rng.shuffle(p)
    assert_true(_check_is_permutation(p, 100))
    assert_false(_check_is_permutation(np.delete(p, 23), 100))

    p[0] = 23
    assert_false(_check_is_permutation(p, 100))

    # Check if the additional duplicate indices are caught
    assert_false(_check_is_permutation(np.hstack((p, 0)), 100))


def test_cross_val_predict_sparse_prediction():
    # check that cross_val_predict gives same result for sparse and dense input
    X, y = make_multilabel_classification(n_classes=2, n_labels=1,
                                          allow_unlabeled=False,
                                          return_indicator=True,
                                          random_state=1)
    X_sparse = csr_matrix(X)
    y_sparse = csr_matrix(y)
    classif = OneVsRestClassifier(SVC(kernel='linear'))
    preds = cross_val_predict(classif, X, y, cv=10)
    preds_sparse = cross_val_predict(classif, X_sparse, y_sparse, cv=10)
    preds_sparse = preds_sparse.toarray()
    assert_array_almost_equal(preds_sparse, preds)


def check_cross_val_predict_with_method(est, X, y, methods):
    kfold = KFold(X.shape[0])

<<<<<<< HEAD
=======
    kfold = KFold()

    methods = ['decision_function', 'predict_proba', 'predict_log_proba']
>>>>>>> cb63a6d0
    for method in methods:
        predictions = cross_val_predict(est, X, y, method=method)

        if isinstance(predictions, list):
            assert_equal(len(predictions), y.shape[1])
            for i in range(y.shape[1]):
                assert_equal(len(predictions[i]), len(y))
            expected_predictions = [np.zeros([len(y), len(set(y[:, i]))])
                                    for i in range(y.shape[1])]
        else:
            assert_equal(len(predictions), len(y))
            expected_predictions = np.zeros_like(predictions)
        func = getattr(est, method)

        # Naive loop (should be same as cross_val_predict):
        for train, test in kfold.split(X, y):
            est.fit(X[train], y[train])
            preds = func(X[test])
            if isinstance(predictions, list):
                for i_label in range(y.shape[1]):
                    expected_predictions[i_label][test] = preds[i_label]
            else:
                expected_predictions[test] = func(X[test])

        predictions = cross_val_predict(est, X, y, method=method,
                                        cv=kfold)
        assert_array_equal_maybe_list(expected_predictions, predictions)

        # Test alternative representations of y
        predictions_y1 = cross_val_predict(est, X, y + 1, method=method,
                                           cv=kfold)
        assert_array_equal_maybe_list(predictions, predictions_y1)

        predictions_y2 = cross_val_predict(est, X, y - 2, method=method,
                                           cv=kfold)
        assert_array_equal_maybe_list(predictions, predictions_y2)

        predictions_ystr = cross_val_predict(est, X, y.astype('str'),
                                             method=method, cv=kfold)
        assert_array_equal_maybe_list(predictions, predictions_ystr)


def assert_array_equal_maybe_list(x, y):
    # If x and y are lists of arrays, compare arrays individually.
    if isinstance(x, list):
        for i in range(len(x)):
            assert_array_equal(x[i], y[i])
    else:
        assert_array_equal(x, y)


def test_cross_val_predict_with_method():
    iris = load_iris()
    X, y = iris.data, iris.target
    X, y = shuffle(X, y, random_state=0)
    methods = ['decision_function', 'predict_proba', 'predict_log_proba']
    check_cross_val_predict_with_method(LogisticRegression(), X, y, methods)


def test_gridsearchcv_cross_val_predict_with_method():
    iris = load_iris()
    X, y = iris.data, iris.target
    X, y = shuffle(X, y, random_state=0)
    est = GridSearchCV(LogisticRegression(random_state=42),
                       {'C': [0.1, 1]},
                       cv=2)
    methods = ['decision_function', 'predict_proba', 'predict_log_proba']
    check_cross_val_predict_with_method(est, X, y, methods)


def test_cross_val_predict_with_method_multilabel_ovr():
    # OVR does multilabel predictions, but only arrays of
    # binary indicator columns. The output of predict_proba
    # is a 2D array with shape (n_samples, n_labels).
    X, y = make_multilabel_classification(n_samples=100, n_labels=3,
                                          n_classes=4, n_features=5,
                                          random_state=42)
    est = OneVsRestClassifier(LogisticRegression(random_state=0))
    check_cross_val_predict_with_method(
        est, X, y, methods=['predict_proba', 'decision_function'])


def test_cross_val_predict_with_method_multilabel_rf():
    # The RandomForest allows anything for the contents of the labels.
    # Output of predict_proba is a list of outputs of predict_proba
    # for each individual label.
    X, y = make_multilabel_classification(n_samples=100, n_labels=3,
                                          n_classes=4, n_features=5,
                                          random_state=42)
    y[:, 0] += y[:, 1]  # Put three classes in the first column
    est = RandomForestClassifier(n_estimators=5, random_state=0)
    check_cross_val_predict_with_method(est, X, y, methods=['predict_proba'])


def get_expected_predictions(X, y, cv, classes, est, method):

    expected_predictions = np.zeros([len(y), classes])
    func = getattr(est, method)

    for train, test in cv.split(X, y):
        est.fit(X[train], y[train])
        expected_predictions_ = func(X[test])
        # To avoid 2 dimensional indexing
        exp_pred_test = np.zeros((len(test), classes))
        if method is 'decision_function' and len(est.classes_) == 2:
            exp_pred_test[:, est.classes_[-1]] = expected_predictions_
        else:
            exp_pred_test[:, est.classes_] = expected_predictions_
        expected_predictions[test] = exp_pred_test

    return expected_predictions


def test_cross_val_predict_class_subset():

    X = np.arange(8).reshape(4, 2)
    y = np.array([0, 0, 1, 2])
    classes = 3

    kfold3 = KFold(n_splits=3)
    kfold4 = KFold(n_splits=4)

    le = LabelEncoder()

    methods = ['decision_function', 'predict_proba', 'predict_log_proba']
    for method in methods:
        est = LogisticRegression()

        # Test with n_splits=3
        predictions = cross_val_predict(est, X, y, method=method,
                                        cv=kfold3)

        # Runs a naive loop (should be same as cross_val_predict):
        expected_predictions = get_expected_predictions(X, y, kfold3, classes,
                                                        est, method)
        assert_array_almost_equal(expected_predictions, predictions)

        # Test with n_splits=4
        predictions = cross_val_predict(est, X, y, method=method,
                                        cv=kfold4)
        expected_predictions = get_expected_predictions(X, y, kfold4, classes,
                                                        est, method)
        assert_array_almost_equal(expected_predictions, predictions)

        # Testing unordered labels
        y = [1, 1, -4, 6]
        predictions = cross_val_predict(est, X, y, method=method,
                                        cv=kfold3)
        y = le.fit_transform(y)
        expected_predictions = get_expected_predictions(X, y, kfold3, classes,
                                                        est, method)
        assert_array_almost_equal(expected_predictions, predictions)


def test_score_memmap():
    # Ensure a scalar score of memmap type is accepted
    iris = load_iris()
    X, y = iris.data, iris.target
    clf = MockClassifier()
    tf = tempfile.NamedTemporaryFile(mode='wb', delete=False)
    tf.write(b'Hello world!!!!!')
    tf.close()
    scores = np.memmap(tf.name, dtype=np.float64)
    score = np.memmap(tf.name, shape=(), mode='r', dtype=np.float64)
    try:
        cross_val_score(clf, X, y, scoring=lambda est, X, y: score)
        # non-scalar should still fail
        assert_raises(ValueError, cross_val_score, clf, X, y,
                      scoring=lambda est, X, y: scores)
    finally:
        # Best effort to release the mmap file handles before deleting the
        # backing file under Windows
        scores, score = None, None
        for _ in range(3):
            try:
                os.unlink(tf.name)
                break
            except WindowsError:
                sleep(1.)


def test_permutation_test_score_pandas():
    # check permutation_test_score doesn't destroy pandas dataframe
    types = [(MockDataFrame, MockDataFrame)]
    try:
        from pandas import Series, DataFrame
        types.append((Series, DataFrame))
    except ImportError:
        pass
    for TargetType, InputFeatureType in types:
        # X dataframe, y series
        iris = load_iris()
        X, y = iris.data, iris.target
        X_df, y_ser = InputFeatureType(X), TargetType(y)
        check_df = lambda x: isinstance(x, InputFeatureType)
        check_series = lambda x: isinstance(x, TargetType)
        clf = CheckingClassifier(check_X=check_df, check_y=check_series)
        permutation_test_score(clf, X_df, y_ser)<|MERGE_RESOLUTION|>--- conflicted
+++ resolved
@@ -917,14 +917,8 @@
 
 
 def check_cross_val_predict_with_method(est, X, y, methods):
-    kfold = KFold(X.shape[0])
-
-<<<<<<< HEAD
-=======
     kfold = KFold()
 
-    methods = ['decision_function', 'predict_proba', 'predict_log_proba']
->>>>>>> cb63a6d0
     for method in methods:
         predictions = cross_val_predict(est, X, y, method=method)
 
