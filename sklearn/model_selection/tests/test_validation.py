--- conflicted
+++ resolved
@@ -14,11 +14,7 @@
 from scipy.sparse import issparse
 
 from sklearn import config_context
-<<<<<<< HEAD
-from sklearn.base import BaseEstimator, clone
-=======
 from sklearn.base import BaseEstimator, ClassifierMixin, clone
->>>>>>> e70ae56e
 from sklearn.cluster import KMeans
 from sklearn.datasets import (
     load_diabetes,
@@ -2539,8 +2535,6 @@
     ],
 )
 @config_context(enable_metadata_routing=True)
-<<<<<<< HEAD
-=======
 def test_cross_validate_params_none(func, extra_args):
     """Test that no errors are raised when passing `params=None`, which is the
     default value.
@@ -2562,7 +2556,6 @@
     ],
 )
 @config_context(enable_metadata_routing=True)
->>>>>>> e70ae56e
 def test_passed_unrequested_metadata(func, extra_args):
     """Check that we raise an error when passing metadata that is not
     requested."""
