--- conflicted
+++ resolved
@@ -1766,9 +1766,6 @@
     assert_raise_message(ValueError, error_message,
                          _score, *fit_and_score_args)
 
-
-<<<<<<< HEAD
-# <<<<<<< HEAD
 def test_callable_multimetric_confusion_matrix_cross_validate():
     def custom_scorer(clf, X, y):
         y_pred = clf.predict(X)
@@ -1785,8 +1782,6 @@
     for name in score_names:
         assert "test_{}".format(name) in cv_results
 
-=======
->>>>>>> 001700c9
 def test_cross_validate_return_predict():
     clf = MockClassifier()
     X = np.random.rand(1000, 10)
