--- conflicted
+++ resolved
@@ -1,39 +1,5 @@
 import typing
 
-<<<<<<< HEAD
-from ._split import BaseCrossValidator
-from ._split import BaseShuffleSplit
-from ._split import KFold
-from ._split import GroupKFold
-from ._split import StratifiedKFold
-from ._split import TimeSeriesSplit
-from ._split import LeaveOneGroupOut
-from ._split import LeaveOneOut
-from ._split import LeavePGroupsOut
-from ._split import LeavePOut
-from ._split import RepeatedKFold
-from ._split import RepeatedStratifiedKFold
-from ._split import RepeatedStratifiedGroupKFold
-from ._split import ShuffleSplit
-from ._split import GroupShuffleSplit
-from ._split import StratifiedShuffleSplit
-from ._split import StratifiedGroupKFold
-from ._split import PredefinedSplit
-from ._split import train_test_split
-from ._split import check_cv
-
-from ._validation import cross_val_score
-from ._validation import cross_val_predict
-from ._validation import cross_validate
-from ._validation import learning_curve
-from ._validation import permutation_test_score
-from ._validation import validation_curve
-
-from ._search import GridSearchCV
-from ._search import RandomizedSearchCV
-from ._search import ParameterGrid
-from ._search import ParameterSampler
-=======
 from ._plot import LearningCurveDisplay, ValidationCurveDisplay
 from ._search import GridSearchCV, ParameterGrid, ParameterSampler, RandomizedSearchCV
 from ._split import (
@@ -48,6 +14,7 @@
     LeavePOut,
     PredefinedSplit,
     RepeatedKFold,
+    RepeatedStratifiedGroupKFold,
     RepeatedStratifiedKFold,
     ShuffleSplit,
     StratifiedGroupKFold,
@@ -65,7 +32,6 @@
     permutation_test_score,
     validation_curve,
 )
->>>>>>> 612d93da
 
 if typing.TYPE_CHECKING:
     # Avoid errors in type checkers (e.g. mypy) for experimental estimators.
