"""
The :mod:`sklearn.model_selection._validation` module includes classes and
functions to validate the model.
"""

# Author: Alexandre Gramfort <alexandre.gramfort@inria.fr>
#         Gael Varoquaux <gael.varoquaux@normalesup.org>
#         Olivier Grisel <olivier.grisel@ensta.org>
#         Raghav RV <rvraghav93@gmail.com>
# License: BSD 3 clause


import warnings
import numbers
import time
from traceback import format_exception_only

import numpy as np
import scipy.sparse as sp

from ..base import is_classifier, clone
from ..utils import (indexable, check_random_state, safe_indexing,
                     _message_with_time)
from ..utils.validation import _is_arraylike, _num_samples
from ..utils.metaestimators import _safe_split
<<<<<<< HEAD
from joblib import Parallel, delayed, logger
=======
from ..utils._joblib import Parallel, delayed
>>>>>>> 4a6264db
from ..metrics.scorer import check_scoring, _check_multimetric_scoring
from ..exceptions import FitFailedWarning
from ._split import check_cv
from ..preprocessing import LabelEncoder


__all__ = ['cross_validate', 'cross_val_score', 'cross_val_predict',
           'permutation_test_score', 'learning_curve', 'validation_curve']


def cross_validate(estimator, X, y=None, groups=None, scoring=None, cv=None,
                   n_jobs=None, verbose=0, fit_params=None,
                   pre_dispatch='2*n_jobs', return_train_score=False,
                   return_estimator=False, error_score=np.nan):
    """Evaluate metric(s) by cross-validation and also record fit/score times.

    Read more in the :ref:`User Guide <multimetric_cross_validation>`.

    Parameters
    ----------
    estimator : estimator object implementing 'fit'
        The object to use to fit the data.

    X : array-like
        The data to fit. Can be for example a list, or an array.

    y : array-like, optional, default: None
        The target variable to try to predict in the case of
        supervised learning.

    groups : array-like, with shape (n_samples,), optional
        Group labels for the samples used while splitting the dataset into
        train/test set.

    scoring : string, callable, list/tuple, dict or None, default: None
        A single string (see :ref:`scoring_parameter`) or a callable
        (see :ref:`scoring`) to evaluate the predictions on the test set.

        For evaluating multiple metrics, either give a list of (unique) strings
        or a dict with names as keys and callables as values.

        NOTE that when using custom scorers, each scorer should return a single
        value. Metric functions returning a list/array of values can be wrapped
        into multiple scorers that return one value each.

        See :ref:`multimetric_grid_search` for an example.

        If None, the estimator's score method is used.

    cv : int, cross-validation generator or an iterable, optional
        Determines the cross-validation splitting strategy.
        Possible inputs for cv are:

        - None, to use the default 5-fold cross validation,
        - integer, to specify the number of folds in a `(Stratified)KFold`,
        - :term:`CV splitter`,
        - An iterable yielding (train, test) splits as arrays of indices.

        For integer/None inputs, if the estimator is a classifier and ``y`` is
        either binary or multiclass, :class:`StratifiedKFold` is used. In all
        other cases, :class:`KFold` is used.

        Refer :ref:`User Guide <cross_validation>` for the various
        cross-validation strategies that can be used here.

        .. versionchanged:: 0.22
            ``cv`` default value if None changed from 3-fold to 5-fold.

    n_jobs : int or None, optional (default=None)
        The number of CPUs to use to do the computation.
        ``None`` means 1 unless in a :obj:`joblib.parallel_backend` context.
        ``-1`` means using all processors. See :term:`Glossary <n_jobs>`
        for more details.

    verbose : integer, optional
        The verbosity level.

    fit_params : dict, optional
        Parameters to pass to the fit method of the estimator.

    pre_dispatch : int, or string, optional
        Controls the number of jobs that get dispatched during parallel
        execution. Reducing this number can be useful to avoid an
        explosion of memory consumption when more jobs get dispatched
        than CPUs can process. This parameter can be:

            - None, in which case all the jobs are immediately
              created and spawned. Use this for lightweight and
              fast-running jobs, to avoid delays due to on-demand
              spawning of the jobs

            - An int, giving the exact number of total jobs that are
              spawned

            - A string, giving an expression as a function of n_jobs,
              as in '2*n_jobs'

    return_train_score : boolean, default=False
        Whether to include train scores.
        Computing training scores is used to get insights on how different
        parameter settings impact the overfitting/underfitting trade-off.
        However computing the scores on the training set can be computationally
        expensive and is not strictly required to select the parameters that
        yield the best generalization performance.

    return_estimator : boolean, default False
        Whether to return the estimators fitted on each split.

    error_score : 'raise' or numeric
        Value to assign to the score if an error occurs in estimator fitting.
        If set to 'raise', the error is raised.
        If a numeric value is given, FitFailedWarning is raised. This parameter
        does not affect the refit step, which will always raise the error.

    Returns
    -------
    scores : dict of float arrays of shape=(n_splits,)
        Array of scores of the estimator for each run of the cross validation.

        A dict of arrays containing the score/time arrays for each scorer is
        returned. The possible keys for this ``dict`` are:

            ``test_score``
                The score array for test scores on each cv split.
            ``train_score``
                The score array for train scores on each cv split.
                This is available only if ``return_train_score`` parameter
                is ``True``.
            ``fit_time``
                The time for fitting the estimator on the train
                set for each cv split.
            ``score_time``
                The time for scoring the estimator on the test set for each
                cv split. (Note time for scoring on the train set is not
                included even if ``return_train_score`` is set to ``True``
            ``estimator``
                The estimator objects for each cv split.
                This is available only if ``return_estimator`` parameter
                is set to ``True``.

    Examples
    --------
    >>> from sklearn import datasets, linear_model
    >>> from sklearn.model_selection import cross_validate
    >>> from sklearn.metrics.scorer import make_scorer
    >>> from sklearn.metrics import confusion_matrix
    >>> from sklearn.svm import LinearSVC
    >>> diabetes = datasets.load_diabetes()
    >>> X = diabetes.data[:150]
    >>> y = diabetes.target[:150]
    >>> lasso = linear_model.Lasso()

    Single metric evaluation using ``cross_validate``

    >>> cv_results = cross_validate(lasso, X, y, cv=3)
    >>> sorted(cv_results.keys())
    ['fit_time', 'score_time', 'test_score']
    >>> cv_results['test_score']
    array([0.33150734, 0.08022311, 0.03531764])

    Multiple metric evaluation using ``cross_validate``
    (please refer the ``scoring`` parameter doc for more information)

    >>> scores = cross_validate(lasso, X, y, cv=3,
    ...                         scoring=('r2', 'neg_mean_squared_error'),
    ...                         return_train_score=True)
    >>> print(scores['test_neg_mean_squared_error'])
    [-3635.5... -3573.3... -6114.7...]
    >>> print(scores['train_r2'])
    [0.28010158 0.39088426 0.22784852]

    See Also
    ---------
    :func:`sklearn.model_selection.cross_val_score`:
        Run cross-validation for single metric evaluation.

    :func:`sklearn.model_selection.cross_val_predict`:
        Get predictions from each split of cross-validation for diagnostic
        purposes.

    :func:`sklearn.metrics.make_scorer`:
        Make a scorer from a performance metric or loss function.

    """
    X, y, groups = indexable(X, y, groups)

    cv = check_cv(cv, y, classifier=is_classifier(estimator))
    scorers, _ = _check_multimetric_scoring(estimator, scoring=scoring)

    # We clone the estimator to make sure that all the folds are
    # independent, and that it is pickle-able.
    parallel = Parallel(n_jobs=n_jobs, verbose=verbose,
                        pre_dispatch=pre_dispatch)
    scores = parallel(
        delayed(_fit_and_score)(
            clone(estimator), X, y, scorers, train, test, verbose, None,
            fit_params, return_train_score=return_train_score,
            return_times=True, return_estimator=return_estimator,
            error_score=error_score)
        for train, test in cv.split(X, y, groups))

    zipped_scores = list(zip(*scores))
    if return_train_score:
        train_scores = zipped_scores.pop(0)
        train_scores = _aggregate_score_dicts(train_scores)
    if return_estimator:
        fitted_estimators = zipped_scores.pop()
    test_scores, fit_times, score_times = zipped_scores
    test_scores = _aggregate_score_dicts(test_scores)

    ret = {}
    ret['fit_time'] = np.array(fit_times)
    ret['score_time'] = np.array(score_times)

    if return_estimator:
        ret['estimator'] = fitted_estimators

    for name in scorers:
        ret['test_%s' % name] = np.array(test_scores[name])
        if return_train_score:
            key = 'train_%s' % name
            ret[key] = np.array(train_scores[name])

    return ret


def cross_val_score(estimator, X, y=None, groups=None, scoring=None, cv=None,
                    n_jobs=None, verbose=0, fit_params=None,
                    pre_dispatch='2*n_jobs', error_score=np.nan):
    """Evaluate a score by cross-validation

    Read more in the :ref:`User Guide <cross_validation>`.

    Parameters
    ----------
    estimator : estimator object implementing 'fit'
        The object to use to fit the data.

    X : array-like
        The data to fit. Can be for example a list, or an array.

    y : array-like, optional, default: None
        The target variable to try to predict in the case of
        supervised learning.

    groups : array-like, with shape (n_samples,), optional
        Group labels for the samples used while splitting the dataset into
        train/test set.

    scoring : string, callable or None, optional, default: None
        A string (see model evaluation documentation) or
        a scorer callable object / function with signature
        ``scorer(estimator, X, y)`` which should return only
        a single value.

        Similar to :func:`cross_validate`
        but only a single metric is permitted.

        If None, the estimator's default scorer (if available) is used.

    cv : int, cross-validation generator or an iterable, optional
        Determines the cross-validation splitting strategy.
        Possible inputs for cv are:

        - None, to use the default 5-fold cross validation,
        - integer, to specify the number of folds in a `(Stratified)KFold`,
        - :term:`CV splitter`,
        - An iterable yielding (train, test) splits as arrays of indices.

        For integer/None inputs, if the estimator is a classifier and ``y`` is
        either binary or multiclass, :class:`StratifiedKFold` is used. In all
        other cases, :class:`KFold` is used.

        Refer :ref:`User Guide <cross_validation>` for the various
        cross-validation strategies that can be used here.

        .. versionchanged:: 0.22
            ``cv`` default value if None changed from 3-fold to 5-fold.

    n_jobs : int or None, optional (default=None)
        The number of CPUs to use to do the computation.
        ``None`` means 1 unless in a :obj:`joblib.parallel_backend` context.
        ``-1`` means using all processors. See :term:`Glossary <n_jobs>`
        for more details.

    verbose : integer, optional
        The verbosity level.

    fit_params : dict, optional
        Parameters to pass to the fit method of the estimator.

    pre_dispatch : int, or string, optional
        Controls the number of jobs that get dispatched during parallel
        execution. Reducing this number can be useful to avoid an
        explosion of memory consumption when more jobs get dispatched
        than CPUs can process. This parameter can be:

            - None, in which case all the jobs are immediately
              created and spawned. Use this for lightweight and
              fast-running jobs, to avoid delays due to on-demand
              spawning of the jobs

            - An int, giving the exact number of total jobs that are
              spawned

            - A string, giving an expression as a function of n_jobs,
              as in '2*n_jobs'

    error_score : 'raise' or numeric
        Value to assign to the score if an error occurs in estimator fitting.
        If set to 'raise', the error is raised.
        If a numeric value is given, FitFailedWarning is raised. This parameter
        does not affect the refit step, which will always raise the error.

    Returns
    -------
    scores : array of float, shape=(len(list(cv)),)
        Array of scores of the estimator for each run of the cross validation.

    Examples
    --------
    >>> from sklearn import datasets, linear_model
    >>> from sklearn.model_selection import cross_val_score
    >>> diabetes = datasets.load_diabetes()
    >>> X = diabetes.data[:150]
    >>> y = diabetes.target[:150]
    >>> lasso = linear_model.Lasso()
    >>> print(cross_val_score(lasso, X, y, cv=3))
    [0.33150734 0.08022311 0.03531764]

    See Also
    ---------
    :func:`sklearn.model_selection.cross_validate`:
        To run cross-validation on multiple metrics and also to return
        train scores, fit times and score times.

    :func:`sklearn.model_selection.cross_val_predict`:
        Get predictions from each split of cross-validation for diagnostic
        purposes.

    :func:`sklearn.metrics.make_scorer`:
        Make a scorer from a performance metric or loss function.

    """
    # To ensure multimetric format is not supported
    scorer = check_scoring(estimator, scoring=scoring)

    cv_results = cross_validate(estimator=estimator, X=X, y=y, groups=groups,
                                scoring={'score': scorer}, cv=cv,
                                n_jobs=n_jobs, verbose=verbose,
                                fit_params=fit_params,
                                pre_dispatch=pre_dispatch,
                                error_score=error_score)
    return cv_results['test_score']


def _fit_and_score(estimator, X, y, scorer, train, test, verbose,
                   parameters, fit_params, return_train_score=False,
                   return_parameters=False, return_n_test_samples=False,
                   return_times=False, return_estimator=False,
                   error_score=np.nan):
    """Fit estimator and compute scores for a given dataset split.

    Parameters
    ----------
    estimator : estimator object implementing 'fit'
        The object to use to fit the data.

    X : array-like of shape at least 2D
        The data to fit.

    y : array-like, optional, default: None
        The target variable to try to predict in the case of
        supervised learning.

    scorer : A single callable or dict mapping scorer name to the callable
        If it is a single callable, the return value for ``train_scores`` and
        ``test_scores`` is a single float.

        For a dict, it should be one mapping the scorer name to the scorer
        callable object / function.

        The callable object / fn should have signature
        ``scorer(estimator, X, y)``.

    train : array-like, shape (n_train_samples,)
        Indices of training samples.

    test : array-like, shape (n_test_samples,)
        Indices of test samples.

    verbose : integer
        The verbosity level.

    error_score : 'raise' or numeric
        Value to assign to the score if an error occurs in estimator fitting.
        If set to 'raise', the error is raised.
        If a numeric value is given, FitFailedWarning is raised. This parameter
        does not affect the refit step, which will always raise the error.

    parameters : dict or None
        Parameters to be set on the estimator.

    fit_params : dict or None
        Parameters that will be passed to ``estimator.fit``.

    return_train_score : boolean, optional, default: False
        Compute and return score on training set.

    return_parameters : boolean, optional, default: False
        Return parameters that has been used for the estimator.

    return_n_test_samples : boolean, optional, default: False
        Whether to return the ``n_test_samples``

    return_times : boolean, optional, default: False
        Whether to return the fit/score times.

    return_estimator : boolean, optional, default: False
        Whether to return the fitted estimator.

    Returns
    -------
    train_scores : dict of scorer name -> float, optional
        Score on training set (for all the scorers),
        returned only if `return_train_score` is `True`.

    test_scores : dict of scorer name -> float, optional
        Score on testing set (for all the scorers).

    n_test_samples : int
        Number of test samples.

    fit_time : float
        Time spent for fitting in seconds.

    score_time : float
        Time spent for scoring in seconds.

    parameters : dict or None, optional
        The parameters that have been evaluated.

    estimator : estimator object
        The fitted estimator
    """
    if verbose > 1:
        if parameters is None:
            msg = ''
        else:
            msg = '%s' % (', '.join('%s=%s' % (k, v)
                          for k, v in parameters.items()))
        print("[CV] %s %s" % (msg, (64 - len(msg)) * '.'))

    # Adjust length of sample weights
    fit_params = fit_params if fit_params is not None else {}
    fit_params = {k: _index_param_value(X, v, train)
                  for k, v in fit_params.items()}

    train_scores = {}
    if parameters is not None:
        estimator.set_params(**parameters)

    start_time = time.time()

    X_train, y_train = _safe_split(estimator, X, y, train)
    X_test, y_test = _safe_split(estimator, X, y, test, train)

    is_multimetric = not callable(scorer)
    n_scorers = len(scorer.keys()) if is_multimetric else 1
    try:
        if y_train is None:
            estimator.fit(X_train, **fit_params)
        else:
            estimator.fit(X_train, y_train, **fit_params)

    except Exception as e:
        # Note fit time as time until error
        fit_time = time.time() - start_time
        score_time = 0.0
        if error_score == 'raise':
            raise
        elif isinstance(error_score, numbers.Number):
            if is_multimetric:
                test_scores = dict(zip(scorer.keys(),
                                   [error_score, ] * n_scorers))
                if return_train_score:
                    train_scores = dict(zip(scorer.keys(),
                                        [error_score, ] * n_scorers))
            else:
                test_scores = error_score
                if return_train_score:
                    train_scores = error_score
            warnings.warn("Estimator fit failed. The score on this train-test"
                          " partition for these parameters will be set to %f. "
                          "Details: \n%s" %
                          (error_score, format_exception_only(type(e), e)[0]),
                          FitFailedWarning)
        else:
            raise ValueError("error_score must be the string 'raise' or a"
                             " numeric value. (Hint: if using 'raise', please"
                             " make sure that it has been spelled correctly.)")

    else:
        fit_time = time.time() - start_time
        # _score will return dict if is_multimetric is True
        test_scores = _score(estimator, X_test, y_test, scorer, is_multimetric)
        score_time = time.time() - start_time - fit_time
        if return_train_score:
            train_scores = _score(estimator, X_train, y_train, scorer,
                                  is_multimetric)
    if verbose > 2:
        if is_multimetric:
            for scorer_name in sorted(test_scores):
                msg += ", %s=" % scorer_name
                if return_train_score:
                    msg += "(train=%.3f," % train_scores[scorer_name]
                    msg += " test=%.3f)" % test_scores[scorer_name]
                else:
                    msg += "%.3f" % test_scores[scorer_name]
        else:
            msg += ", score="
            msg += ("%.3f" % test_scores if not return_train_score else
                    "(train=%.3f, test=%.3f)" % (train_scores, test_scores))

    if verbose > 1:
        total_time = score_time + fit_time
        print(_message_with_time('CV', msg, total_time))

    ret = [train_scores, test_scores] if return_train_score else [test_scores]

    if return_n_test_samples:
        ret.append(_num_samples(X_test))
    if return_times:
        ret.extend([fit_time, score_time])
    if return_parameters:
        ret.append(parameters)
    if return_estimator:
        ret.append(estimator)
    return ret


def _score(estimator, X_test, y_test, scorer, is_multimetric=False):
    """Compute the score(s) of an estimator on a given test set.

    Will return a single float if is_multimetric is False and a dict of floats,
    if is_multimetric is True
    """
    if is_multimetric:
        return _multimetric_score(estimator, X_test, y_test, scorer)
    else:
        if y_test is None:
            score = scorer(estimator, X_test)
        else:
            score = scorer(estimator, X_test, y_test)

        if hasattr(score, 'item'):
            try:
                # e.g. unwrap memmapped scalars
                score = score.item()
            except ValueError:
                # non-scalar?
                pass

        if not isinstance(score, numbers.Number):
            raise ValueError("scoring must return a number, got %s (%s) "
                             "instead. (scorer=%r)"
                             % (str(score), type(score), scorer))
    return score


def _multimetric_score(estimator, X_test, y_test, scorers):
    """Return a dict of score for multimetric scoring"""
    scores = {}

    for name, scorer in scorers.items():
        if y_test is None:
            score = scorer(estimator, X_test)
        else:
            score = scorer(estimator, X_test, y_test)

        if hasattr(score, 'item'):
            try:
                # e.g. unwrap memmapped scalars
                score = score.item()
            except ValueError:
                # non-scalar?
                pass
        scores[name] = score

        if not isinstance(score, numbers.Number):
            raise ValueError("scoring must return a number, got %s (%s) "
                             "instead. (scorer=%s)"
                             % (str(score), type(score), name))
    return scores


def cross_val_predict(estimator, X, y=None, groups=None, cv=None,
                      n_jobs=None, verbose=0, fit_params=None,
                      pre_dispatch='2*n_jobs', method='predict'):
    """Generate cross-validated estimates for each input data point

    It is not appropriate to pass these predictions into an evaluation
    metric. Use :func:`cross_validate` to measure generalization error.

    Read more in the :ref:`User Guide <cross_validation>`.

    Parameters
    ----------
    estimator : estimator object implementing 'fit' and 'predict'
        The object to use to fit the data.

    X : array-like
        The data to fit. Can be, for example a list, or an array at least 2d.

    y : array-like, optional, default: None
        The target variable to try to predict in the case of
        supervised learning.

    groups : array-like, with shape (n_samples,), optional
        Group labels for the samples used while splitting the dataset into
        train/test set.

    cv : int, cross-validation generator or an iterable, optional
        Determines the cross-validation splitting strategy.
        Possible inputs for cv are:

        - None, to use the default 5-fold cross validation,
        - integer, to specify the number of folds in a `(Stratified)KFold`,
        - :term:`CV splitter`,
        - An iterable yielding (train, test) splits as arrays of indices.

        For integer/None inputs, if the estimator is a classifier and ``y`` is
        either binary or multiclass, :class:`StratifiedKFold` is used. In all
        other cases, :class:`KFold` is used.

        Refer :ref:`User Guide <cross_validation>` for the various
        cross-validation strategies that can be used here.

        .. versionchanged:: 0.22
            ``cv`` default value if None changed from 3-fold to 5-fold.

    n_jobs : int or None, optional (default=None)
        The number of CPUs to use to do the computation.
        ``None`` means 1 unless in a :obj:`joblib.parallel_backend` context.
        ``-1`` means using all processors. See :term:`Glossary <n_jobs>`
        for more details.

    verbose : integer, optional
        The verbosity level.

    fit_params : dict, optional
        Parameters to pass to the fit method of the estimator.

    pre_dispatch : int, or string, optional
        Controls the number of jobs that get dispatched during parallel
        execution. Reducing this number can be useful to avoid an
        explosion of memory consumption when more jobs get dispatched
        than CPUs can process. This parameter can be:

            - None, in which case all the jobs are immediately
              created and spawned. Use this for lightweight and
              fast-running jobs, to avoid delays due to on-demand
              spawning of the jobs

            - An int, giving the exact number of total jobs that are
              spawned

            - A string, giving an expression as a function of n_jobs,
              as in '2*n_jobs'

    method : string, optional, default: 'predict'
        Invokes the passed method name of the passed estimator. For
        method='predict_proba', the columns correspond to the classes
        in sorted order.

    Returns
    -------
    predictions : ndarray
        This is the result of calling ``method``

    See also
    --------
    cross_val_score : calculate score for each CV split

    cross_validate : calculate one or more scores and timings for each CV split

    Notes
    -----
    In the case that one or more classes are absent in a training portion, a
    default score needs to be assigned to all instances for that class if
    ``method`` produces columns per class, as in {'decision_function',
    'predict_proba', 'predict_log_proba'}.  For ``predict_proba`` this value is
    0.  In order to ensure finite output, we approximate negative infinity by
    the minimum finite float value for the dtype in other cases.

    Examples
    --------
    >>> from sklearn import datasets, linear_model
    >>> from sklearn.model_selection import cross_val_predict
    >>> diabetes = datasets.load_diabetes()
    >>> X = diabetes.data[:150]
    >>> y = diabetes.target[:150]
    >>> lasso = linear_model.Lasso()
    >>> y_pred = cross_val_predict(lasso, X, y, cv=3)
    """
    X, y, groups = indexable(X, y, groups)

    cv = check_cv(cv, y, classifier=is_classifier(estimator))

    # If classification methods produce multiple columns of output,
    # we need to manually encode classes to ensure consistent column ordering.
    encode = method in ['decision_function', 'predict_proba',
                        'predict_log_proba']
    if encode:
        y = np.asarray(y)
        if y.ndim == 1:
            le = LabelEncoder()
            y = le.fit_transform(y)
        elif y.ndim == 2:
            y_enc = np.zeros_like(y, dtype=np.int)
            for i_label in range(y.shape[1]):
                y_enc[:, i_label] = LabelEncoder().fit_transform(y[:, i_label])
            y = y_enc

    # We clone the estimator to make sure that all the folds are
    # independent, and that it is pickle-able.
    parallel = Parallel(n_jobs=n_jobs, verbose=verbose,
                        pre_dispatch=pre_dispatch)
    prediction_blocks = parallel(delayed(_fit_and_predict)(
        clone(estimator), X, y, train, test, verbose, fit_params, method)
        for train, test in cv.split(X, y, groups))

    # Concatenate the predictions
    predictions = [pred_block_i for pred_block_i, _ in prediction_blocks]
    test_indices = np.concatenate([indices_i
                                   for _, indices_i in prediction_blocks])

    if not _check_is_permutation(test_indices, _num_samples(X)):
        raise ValueError('cross_val_predict only works for partitions')

    inv_test_indices = np.empty(len(test_indices), dtype=int)
    inv_test_indices[test_indices] = np.arange(len(test_indices))

    if sp.issparse(predictions[0]):
        predictions = sp.vstack(predictions, format=predictions[0].format)
    elif encode and isinstance(predictions[0], list):
        # `predictions` is a list of method outputs from each fold.
        # If each of those is also a list, then treat this as a
        # multioutput-multiclass task. We need to separately concatenate
        # the method outputs for each label into an `n_labels` long list.
        n_labels = y.shape[1]
        concat_pred = []
        for i_label in range(n_labels):
            label_preds = np.concatenate([p[i_label] for p in predictions])
            concat_pred.append(label_preds)
        predictions = concat_pred
    else:
        predictions = np.concatenate(predictions)

    if isinstance(predictions, list):
        return [p[inv_test_indices] for p in predictions]
    else:
        return predictions[inv_test_indices]


def _fit_and_predict(estimator, X, y, train, test, verbose, fit_params,
                     method):
    """Fit estimator and predict values for a given dataset split.

    Read more in the :ref:`User Guide <cross_validation>`.

    Parameters
    ----------
    estimator : estimator object implementing 'fit' and 'predict'
        The object to use to fit the data.

    X : array-like of shape at least 2D
        The data to fit.

    y : array-like, optional, default: None
        The target variable to try to predict in the case of
        supervised learning.

    train : array-like, shape (n_train_samples,)
        Indices of training samples.

    test : array-like, shape (n_test_samples,)
        Indices of test samples.

    verbose : integer
        The verbosity level.

    fit_params : dict or None
        Parameters that will be passed to ``estimator.fit``.

    method : string
        Invokes the passed method name of the passed estimator.

    Returns
    -------
    predictions : sequence
        Result of calling 'estimator.method'

    test : array-like
        This is the value of the test parameter
    """
    # Adjust length of sample weights
    fit_params = fit_params if fit_params is not None else {}
    fit_params = {k: _index_param_value(X, v, train)
                  for k, v in fit_params.items()}

    X_train, y_train = _safe_split(estimator, X, y, train)
    X_test, _ = _safe_split(estimator, X, y, test, train)

    if y_train is None:
        estimator.fit(X_train, **fit_params)
    else:
        estimator.fit(X_train, y_train, **fit_params)
    func = getattr(estimator, method)
    predictions = func(X_test)
    if method in ['decision_function', 'predict_proba', 'predict_log_proba']:
        if isinstance(predictions, list):
            predictions = [_enforce_prediction_order(
                estimator.classes_[i_label], predictions[i_label],
                n_classes=len(set(y[:, i_label])), method=method)
                for i_label in range(len(predictions))]
        else:
            # A 2D y array should be a binary label indicator matrix
            n_classes = len(set(y)) if y.ndim == 1 else y.shape[1]
            predictions = _enforce_prediction_order(
                estimator.classes_, predictions, n_classes, method)
    return predictions, test


def _enforce_prediction_order(classes, predictions, n_classes, method):
    """Ensure that prediction arrays have correct column order

    When doing cross-validation, if one or more classes are
    not present in the subset of data used for training,
    then the output prediction array might not have the same
    columns as other folds. Use the list of class names
    (assumed to be integers) to enforce the correct column order.

    Note that `classes` is the list of classes in this fold
    (a subset of the classes in the full training set)
    and `n_classes` is the number of classes in the full training set.
    """
    if n_classes != len(classes):
        recommendation = (
            'To fix this, use a cross-validation '
            'technique resulting in properly '
            'stratified folds')
        warnings.warn('Number of classes in training fold ({}) does '
                      'not match total number of classes ({}). '
                      'Results may not be appropriate for your use case. '
                      '{}'.format(len(classes), n_classes, recommendation),
                      RuntimeWarning)
        if method == 'decision_function':
            if (predictions.ndim == 2 and
                    predictions.shape[1] != len(classes)):
                # This handles the case when the shape of predictions
                # does not match the number of classes used to train
                # it with. This case is found when sklearn.svm.SVC is
                # set to `decision_function_shape='ovo'`.
                raise ValueError('Output shape {} of {} does not match '
                                 'number of classes ({}) in fold. '
                                 'Irregular decision_function outputs '
                                 'are not currently supported by '
                                 'cross_val_predict'.format(
                                    predictions.shape, method, len(classes)))
            if len(classes) <= 2:
                # In this special case, `predictions` contains a 1D array.
                raise ValueError('Only {} class/es in training fold, but {} '
                                 'in overall dataset. This '
                                 'is not supported for decision_function '
                                 'with imbalanced folds. {}'.format(
                                    len(classes), n_classes, recommendation))

        float_min = np.finfo(predictions.dtype).min
        default_values = {'decision_function': float_min,
                          'predict_log_proba': float_min,
                          'predict_proba': 0}
        predictions_for_all_classes = np.full((_num_samples(predictions),
                                               n_classes),
                                              default_values[method],
                                              dtype=predictions.dtype)
        predictions_for_all_classes[:, classes] = predictions
        predictions = predictions_for_all_classes
    return predictions


def _check_is_permutation(indices, n_samples):
    """Check whether indices is a reordering of the array np.arange(n_samples)

    Parameters
    ----------
    indices : ndarray
        integer array to test
    n_samples : int
        number of expected elements

    Returns
    -------
    is_partition : bool
        True iff sorted(indices) is np.arange(n)
    """
    if len(indices) != n_samples:
        return False
    hit = np.zeros(n_samples, dtype=bool)
    hit[indices] = True
    if not np.all(hit):
        return False
    return True


def _index_param_value(X, v, indices):
    """Private helper function for parameter value indexing."""
    if not _is_arraylike(v) or _num_samples(v) != _num_samples(X):
        # pass through: skip indexing
        return v
    if sp.issparse(v):
        v = v.tocsr()
    return safe_indexing(v, indices)


def permutation_test_score(estimator, X, y, groups=None, cv=None,
                           n_permutations=100, n_jobs=None, random_state=0,
                           verbose=0, scoring=None):
    """Evaluate the significance of a cross-validated score with permutations

    Read more in the :ref:`User Guide <cross_validation>`.

    Parameters
    ----------
    estimator : estimator object implementing 'fit'
        The object to use to fit the data.

    X : array-like of shape at least 2D
        The data to fit.

    y : array-like
        The target variable to try to predict in the case of
        supervised learning.

    groups : array-like, with shape (n_samples,), optional
        Labels to constrain permutation within groups, i.e. ``y`` values
        are permuted among samples with the same group identifier.
        When not specified, ``y`` values are permuted among all samples.

        When a grouped cross-validator is used, the group labels are
        also passed on to the ``split`` method of the cross-validator. The
        cross-validator uses them for grouping the samples  while splitting
        the dataset into train/test set.

    scoring : string, callable or None, optional, default: None
        A single string (see :ref:`scoring_parameter`) or a callable
        (see :ref:`scoring`) to evaluate the predictions on the test set.

        If None the estimator's score method is used.

    cv : int, cross-validation generator or an iterable, optional
        Determines the cross-validation splitting strategy.
        Possible inputs for cv are:

        - None, to use the default 5-fold cross validation,
        - integer, to specify the number of folds in a `(Stratified)KFold`,
        - :term:`CV splitter`,
        - An iterable yielding (train, test) splits as arrays of indices.

        For integer/None inputs, if the estimator is a classifier and ``y`` is
        either binary or multiclass, :class:`StratifiedKFold` is used. In all
        other cases, :class:`KFold` is used.

        Refer :ref:`User Guide <cross_validation>` for the various
        cross-validation strategies that can be used here.

        .. versionchanged:: 0.22
            ``cv`` default value if None changed from 3-fold to 5-fold.

    n_permutations : integer, optional
        Number of times to permute ``y``.

    n_jobs : int or None, optional (default=None)
        The number of CPUs to use to do the computation.
        ``None`` means 1 unless in a :obj:`joblib.parallel_backend` context.
        ``-1`` means using all processors. See :term:`Glossary <n_jobs>`
        for more details.

    random_state : int, RandomState instance or None, optional (default=0)
        If int, random_state is the seed used by the random number generator;
        If RandomState instance, random_state is the random number generator;
        If None, the random number generator is the RandomState instance used
        by `np.random`.

    verbose : integer, optional
        The verbosity level.

    Returns
    -------
    score : float
        The true score without permuting targets.

    permutation_scores : array, shape (n_permutations,)
        The scores obtained for each permutations.

    pvalue : float
        The p-value, which approximates the probability that the score would
        be obtained by chance. This is calculated as:

        `(C + 1) / (n_permutations + 1)`

        Where C is the number of permutations whose score >= the true score.

        The best possible p-value is 1/(n_permutations + 1), the worst is 1.0.

    Notes
    -----
    This function implements Test 1 in:

        Ojala and Garriga. Permutation Tests for Studying Classifier
        Performance.  The Journal of Machine Learning Research (2010)
        vol. 11

    """
    X, y, groups = indexable(X, y, groups)

    cv = check_cv(cv, y, classifier=is_classifier(estimator))
    scorer = check_scoring(estimator, scoring=scoring)
    random_state = check_random_state(random_state)

    # We clone the estimator to make sure that all the folds are
    # independent, and that it is pickle-able.
    score = _permutation_test_score(clone(estimator), X, y, groups, cv, scorer)
    permutation_scores = Parallel(n_jobs=n_jobs, verbose=verbose)(
        delayed(_permutation_test_score)(
            clone(estimator), X, _shuffle(y, groups, random_state),
            groups, cv, scorer)
        for _ in range(n_permutations))
    permutation_scores = np.array(permutation_scores)
    pvalue = (np.sum(permutation_scores >= score) + 1.0) / (n_permutations + 1)
    return score, permutation_scores, pvalue


def _permutation_test_score(estimator, X, y, groups, cv, scorer):
    """Auxiliary function for permutation_test_score"""
    avg_score = []
    for train, test in cv.split(X, y, groups):
        X_train, y_train = _safe_split(estimator, X, y, train)
        X_test, y_test = _safe_split(estimator, X, y, test, train)
        estimator.fit(X_train, y_train)
        avg_score.append(scorer(estimator, X_test, y_test))
    return np.mean(avg_score)


def _shuffle(y, groups, random_state):
    """Return a shuffled copy of y eventually shuffle among same groups."""
    if groups is None:
        indices = random_state.permutation(len(y))
    else:
        indices = np.arange(len(groups))
        for group in np.unique(groups):
            this_mask = (groups == group)
            indices[this_mask] = random_state.permutation(indices[this_mask])
    return safe_indexing(y, indices)


def learning_curve(estimator, X, y, groups=None,
                   train_sizes=np.linspace(0.1, 1.0, 5), cv=None,
                   scoring=None, exploit_incremental_learning=False,
                   n_jobs=None, pre_dispatch="all", verbose=0, shuffle=False,
                   random_state=None, error_score=np.nan):
    """Learning curve.

    Determines cross-validated training and test scores for different training
    set sizes.

    A cross-validation generator splits the whole dataset k times in training
    and test data. Subsets of the training set with varying sizes will be used
    to train the estimator and a score for each training subset size and the
    test set will be computed. Afterwards, the scores will be averaged over
    all k runs for each training subset size.

    Read more in the :ref:`User Guide <learning_curve>`.

    Parameters
    ----------
    estimator : object type that implements the "fit" and "predict" methods
        An object of that type which is cloned for each validation.

    X : array-like, shape (n_samples, n_features)
        Training vector, where n_samples is the number of samples and
        n_features is the number of features.

    y : array-like, shape (n_samples) or (n_samples, n_features), optional
        Target relative to X for classification or regression;
        None for unsupervised learning.

    groups : array-like, with shape (n_samples,), optional
        Group labels for the samples used while splitting the dataset into
        train/test set.

    train_sizes : array-like, shape (n_ticks,), dtype float or int
        Relative or absolute numbers of training examples that will be used to
        generate the learning curve. If the dtype is float, it is regarded as a
        fraction of the maximum size of the training set (that is determined
        by the selected validation method), i.e. it has to be within (0, 1].
        Otherwise it is interpreted as absolute sizes of the training sets.
        Note that for classification the number of samples usually have to
        be big enough to contain at least one sample from each class.
        (default: np.linspace(0.1, 1.0, 5))

    cv : int, cross-validation generator or an iterable, optional
        Determines the cross-validation splitting strategy.
        Possible inputs for cv are:

        - None, to use the default 5-fold cross validation,
        - integer, to specify the number of folds in a `(Stratified)KFold`,
        - :term:`CV splitter`,
        - An iterable yielding (train, test) splits as arrays of indices.

        For integer/None inputs, if the estimator is a classifier and ``y`` is
        either binary or multiclass, :class:`StratifiedKFold` is used. In all
        other cases, :class:`KFold` is used.

        Refer :ref:`User Guide <cross_validation>` for the various
        cross-validation strategies that can be used here.

        .. versionchanged:: 0.22
            ``cv`` default value if None changed from 3-fold to 5-fold.

    scoring : string, callable or None, optional, default: None
        A string (see model evaluation documentation) or
        a scorer callable object / function with signature
        ``scorer(estimator, X, y)``.

    exploit_incremental_learning : boolean, optional, default: False
        If the estimator supports incremental learning, this will be
        used to speed up fitting for different training set sizes.

    n_jobs : int or None, optional (default=None)
        Number of jobs to run in parallel.
        ``None`` means 1 unless in a :obj:`joblib.parallel_backend` context.
        ``-1`` means using all processors. See :term:`Glossary <n_jobs>`
        for more details.

    pre_dispatch : integer or string, optional
        Number of predispatched jobs for parallel execution (default is
        all). The option can reduce the allocated memory. The string can
        be an expression like '2*n_jobs'.

    verbose : integer, optional
        Controls the verbosity: the higher, the more messages.

    shuffle : boolean, optional
        Whether to shuffle training data before taking prefixes of it
        based on``train_sizes``.

    random_state : int, RandomState instance or None, optional (default=None)
        If int, random_state is the seed used by the random number generator;
        If RandomState instance, random_state is the random number generator;
        If None, the random number generator is the RandomState instance used
        by `np.random`. Used when ``shuffle`` is True.

    error_score : 'raise' or numeric
        Value to assign to the score if an error occurs in estimator fitting.
        If set to 'raise', the error is raised.
        If a numeric value is given, FitFailedWarning is raised. This parameter
        does not affect the refit step, which will always raise the error.

    Returns
    -------
    train_sizes_abs : array, shape (n_unique_ticks,), dtype int
        Numbers of training examples that has been used to generate the
        learning curve. Note that the number of ticks might be less
        than n_ticks because duplicate entries will be removed.

    train_scores : array, shape (n_ticks, n_cv_folds)
        Scores on training sets.

    test_scores : array, shape (n_ticks, n_cv_folds)
        Scores on test set.

    Notes
    -----
    See :ref:`examples/model_selection/plot_learning_curve.py
    <sphx_glr_auto_examples_model_selection_plot_learning_curve.py>`
    """
    if exploit_incremental_learning and not hasattr(estimator, "partial_fit"):
        raise ValueError("An estimator must support the partial_fit interface "
                         "to exploit incremental learning")
    X, y, groups = indexable(X, y, groups)

    cv = check_cv(cv, y, classifier=is_classifier(estimator))
    # Store it as list as we will be iterating over the list multiple times
    cv_iter = list(cv.split(X, y, groups))

    scorer = check_scoring(estimator, scoring=scoring)

    n_max_training_samples = len(cv_iter[0][0])
    # Because the lengths of folds can be significantly different, it is
    # not guaranteed that we use all of the available training data when we
    # use the first 'n_max_training_samples' samples.
    train_sizes_abs = _translate_train_sizes(train_sizes,
                                             n_max_training_samples)
    n_unique_ticks = train_sizes_abs.shape[0]
    if verbose > 0:
        print("[learning_curve] Training set sizes: " + str(train_sizes_abs))

    parallel = Parallel(n_jobs=n_jobs, pre_dispatch=pre_dispatch,
                        verbose=verbose)

    if shuffle:
        rng = check_random_state(random_state)
        cv_iter = ((rng.permutation(train), test) for train, test in cv_iter)

    if exploit_incremental_learning:
        classes = np.unique(y) if is_classifier(estimator) else None
        out = parallel(delayed(_incremental_fit_estimator)(
            clone(estimator), X, y, classes, train, test, train_sizes_abs,
            scorer, verbose) for train, test in cv_iter)
    else:
        train_test_proportions = []
        for train, test in cv_iter:
            for n_train_samples in train_sizes_abs:
                train_test_proportions.append((train[:n_train_samples], test))

        out = parallel(delayed(_fit_and_score)(
            clone(estimator), X, y, scorer, train, test, verbose,
            parameters=None, fit_params=None, return_train_score=True,
            error_score=error_score)
            for train, test in train_test_proportions)
        out = np.array(out)
        n_cv_folds = out.shape[0] // n_unique_ticks
        out = out.reshape(n_cv_folds, n_unique_ticks, 2)

    out = np.asarray(out).transpose((2, 1, 0))

    return train_sizes_abs, out[0], out[1]


def _translate_train_sizes(train_sizes, n_max_training_samples):
    """Determine absolute sizes of training subsets and validate 'train_sizes'.

    Examples:
        _translate_train_sizes([0.5, 1.0], 10) -> [5, 10]
        _translate_train_sizes([5, 10], 10) -> [5, 10]

    Parameters
    ----------
    train_sizes : array-like, shape (n_ticks,), dtype float or int
        Numbers of training examples that will be used to generate the
        learning curve. If the dtype is float, it is regarded as a
        fraction of 'n_max_training_samples', i.e. it has to be within (0, 1].

    n_max_training_samples : int
        Maximum number of training samples (upper bound of 'train_sizes').

    Returns
    -------
    train_sizes_abs : array, shape (n_unique_ticks,), dtype int
        Numbers of training examples that will be used to generate the
        learning curve. Note that the number of ticks might be less
        than n_ticks because duplicate entries will be removed.
    """
    train_sizes_abs = np.asarray(train_sizes)
    n_ticks = train_sizes_abs.shape[0]
    n_min_required_samples = np.min(train_sizes_abs)
    n_max_required_samples = np.max(train_sizes_abs)
    if np.issubdtype(train_sizes_abs.dtype, np.floating):
        if n_min_required_samples <= 0.0 or n_max_required_samples > 1.0:
            raise ValueError("train_sizes has been interpreted as fractions "
                             "of the maximum number of training samples and "
                             "must be within (0, 1], but is within [%f, %f]."
                             % (n_min_required_samples,
                                n_max_required_samples))
        train_sizes_abs = (train_sizes_abs * n_max_training_samples).astype(
                             dtype=np.int, copy=False)
        train_sizes_abs = np.clip(train_sizes_abs, 1,
                                  n_max_training_samples)
    else:
        if (n_min_required_samples <= 0 or
                n_max_required_samples > n_max_training_samples):
            raise ValueError("train_sizes has been interpreted as absolute "
                             "numbers of training samples and must be within "
                             "(0, %d], but is within [%d, %d]."
                             % (n_max_training_samples,
                                n_min_required_samples,
                                n_max_required_samples))

    train_sizes_abs = np.unique(train_sizes_abs)
    if n_ticks > train_sizes_abs.shape[0]:
        warnings.warn("Removed duplicate entries from 'train_sizes'. Number "
                      "of ticks will be less than the size of "
                      "'train_sizes' %d instead of %d)."
                      % (train_sizes_abs.shape[0], n_ticks), RuntimeWarning)

    return train_sizes_abs


def _incremental_fit_estimator(estimator, X, y, classes, train, test,
                               train_sizes, scorer, verbose):
    """Train estimator on training subsets incrementally and compute scores."""
    train_scores, test_scores = [], []
    partitions = zip(train_sizes, np.split(train, train_sizes)[:-1])
    for n_train_samples, partial_train in partitions:
        train_subset = train[:n_train_samples]
        X_train, y_train = _safe_split(estimator, X, y, train_subset)
        X_partial_train, y_partial_train = _safe_split(estimator, X, y,
                                                       partial_train)
        X_test, y_test = _safe_split(estimator, X, y, test, train_subset)
        if y_partial_train is None:
            estimator.partial_fit(X_partial_train, classes=classes)
        else:
            estimator.partial_fit(X_partial_train, y_partial_train,
                                  classes=classes)
        train_scores.append(_score(estimator, X_train, y_train, scorer))
        test_scores.append(_score(estimator, X_test, y_test, scorer))
    return np.array((train_scores, test_scores)).T


def validation_curve(estimator, X, y, param_name, param_range, groups=None,
                     cv=None, scoring=None, n_jobs=None, pre_dispatch="all",
                     verbose=0, error_score=np.nan):
    """Validation curve.

    Determine training and test scores for varying parameter values.

    Compute scores for an estimator with different values of a specified
    parameter. This is similar to grid search with one parameter. However, this
    will also compute training scores and is merely a utility for plotting the
    results.

    Read more in the :ref:`User Guide <learning_curve>`.

    Parameters
    ----------
    estimator : object type that implements the "fit" and "predict" methods
        An object of that type which is cloned for each validation.

    X : array-like, shape (n_samples, n_features)
        Training vector, where n_samples is the number of samples and
        n_features is the number of features.

    y : array-like, shape (n_samples) or (n_samples, n_features), optional
        Target relative to X for classification or regression;
        None for unsupervised learning.

    param_name : string
        Name of the parameter that will be varied.

    param_range : array-like, shape (n_values,)
        The values of the parameter that will be evaluated.

    groups : array-like, with shape (n_samples,), optional
        Group labels for the samples used while splitting the dataset into
        train/test set.

    cv : int, cross-validation generator or an iterable, optional
        Determines the cross-validation splitting strategy.
        Possible inputs for cv are:

        - None, to use the default 5-fold cross validation,
        - integer, to specify the number of folds in a `(Stratified)KFold`,
        - :term:`CV splitter`,
        - An iterable yielding (train, test) splits as arrays of indices.

        For integer/None inputs, if the estimator is a classifier and ``y`` is
        either binary or multiclass, :class:`StratifiedKFold` is used. In all
        other cases, :class:`KFold` is used.

        Refer :ref:`User Guide <cross_validation>` for the various
        cross-validation strategies that can be used here.

        .. versionchanged:: 0.22
            ``cv`` default value if None changed from 3-fold to 5-fold.

    scoring : string, callable or None, optional, default: None
        A string (see model evaluation documentation) or
        a scorer callable object / function with signature
        ``scorer(estimator, X, y)``.

    n_jobs : int or None, optional (default=None)
        Number of jobs to run in parallel.
        ``None`` means 1 unless in a :obj:`joblib.parallel_backend` context.
        ``-1`` means using all processors. See :term:`Glossary <n_jobs>`
        for more details.

    pre_dispatch : integer or string, optional
        Number of predispatched jobs for parallel execution (default is
        all). The option can reduce the allocated memory. The string can
        be an expression like '2*n_jobs'.

    verbose : integer, optional
        Controls the verbosity: the higher, the more messages.

    error_score : 'raise' or numeric
        Value to assign to the score if an error occurs in estimator fitting.
        If set to 'raise', the error is raised.
        If a numeric value is given, FitFailedWarning is raised. This parameter
        does not affect the refit step, which will always raise the error.

    Returns
    -------
    train_scores : array, shape (n_ticks, n_cv_folds)
        Scores on training sets.

    test_scores : array, shape (n_ticks, n_cv_folds)
        Scores on test set.

    Notes
    -----
    See :ref:`sphx_glr_auto_examples_model_selection_plot_validation_curve.py`

    """
    X, y, groups = indexable(X, y, groups)

    cv = check_cv(cv, y, classifier=is_classifier(estimator))
    scorer = check_scoring(estimator, scoring=scoring)

    parallel = Parallel(n_jobs=n_jobs, pre_dispatch=pre_dispatch,
                        verbose=verbose)
    out = parallel(delayed(_fit_and_score)(
        clone(estimator), X, y, scorer, train, test, verbose,
        parameters={param_name: v}, fit_params=None, return_train_score=True,
        error_score=error_score)
        # NOTE do not change order of iteration to allow one time cv splitters
        for train, test in cv.split(X, y, groups) for v in param_range)
    out = np.asarray(out)
    n_params = len(param_range)
    n_cv_folds = out.shape[0] // n_params
    out = out.reshape(n_cv_folds, n_params, 2).transpose((2, 1, 0))

    return out[0], out[1]


def _aggregate_score_dicts(scores):
    """Aggregate the list of dict to dict of np ndarray

    The aggregated output of _fit_and_score will be a list of dict
    of form [{'prec': 0.1, 'acc':1.0}, {'prec': 0.1, 'acc':1.0}, ...]
    Convert it to a dict of array {'prec': np.array([0.1 ...]), ...}

    Parameters
    ----------

    scores : list of dict
        List of dicts of the scores for all scorers. This is a flat list,
        assumed originally to be of row major order.

    Example
    -------

    >>> scores = [{'a': 1, 'b':10}, {'a': 2, 'b':2}, {'a': 3, 'b':3},
    ...           {'a': 10, 'b': 10}]                         # doctest: +SKIP
    >>> _aggregate_score_dicts(scores)                        # doctest: +SKIP
    {'a': array([1, 2, 3, 10]),
     'b': array([10, 2, 3, 10])}
    """
    return {key: np.asarray([score[key] for score in scores])
            for key in scores[0]}<|MERGE_RESOLUTION|>--- conflicted
+++ resolved
@@ -17,17 +17,13 @@
 
 import numpy as np
 import scipy.sparse as sp
+from joblib import Parallel, delayed, logger
 
 from ..base import is_classifier, clone
 from ..utils import (indexable, check_random_state, safe_indexing,
                      _message_with_time)
 from ..utils.validation import _is_arraylike, _num_samples
 from ..utils.metaestimators import _safe_split
-<<<<<<< HEAD
-from joblib import Parallel, delayed, logger
-=======
-from ..utils._joblib import Parallel, delayed
->>>>>>> 4a6264db
 from ..metrics.scorer import check_scoring, _check_multimetric_scoring
 from ..exceptions import FitFailedWarning
 from ._split import check_cv
