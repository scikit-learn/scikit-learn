"""
The :mod:`sklearn.model_selection._validation` module includes classes and
functions to validate the model.
"""

# Author: Alexandre Gramfort <alexandre.gramfort@inria.fr>
#         Gael Varoquaux <gael.varoquaux@normalesup.org>
#         Olivier Grisel <olivier.grisel@ensta.org>
#         Raghav RV <rvraghav93@gmail.com>
# License: BSD 3 clause

from __future__ import print_function
from __future__ import division

import warnings
import numbers
import time
from traceback import format_exception_only

import numpy as np
import scipy.sparse as sp

from ..base import is_classifier, clone
<<<<<<< HEAD
from ..utils import (indexable, check_random_state, safe_indexing,
                     message_with_time)
from ..utils.deprecation import DeprecationDict
=======
from ..utils import indexable, check_random_state, safe_indexing
>>>>>>> 63e5ae63
from ..utils.validation import _is_arraylike, _num_samples
from ..utils.metaestimators import _safe_split
from ..utils import Parallel, delayed
from ..utils._joblib import logger
from ..externals.six.moves import zip
from ..metrics.scorer import check_scoring, _check_multimetric_scoring
from ..exceptions import FitFailedWarning
from ._split import check_cv
from ..preprocessing import LabelEncoder


__all__ = ['cross_validate', 'cross_val_score', 'cross_val_predict',
           'permutation_test_score', 'learning_curve', 'validation_curve']


def cross_validate(estimator, X, y=None, groups=None, scoring=None, cv='warn',
                   n_jobs=None, verbose=0, fit_params=None,
                   pre_dispatch='2*n_jobs', return_train_score=False,
                   return_estimator=False, error_score='raise-deprecating'):
    """Evaluate metric(s) by cross-validation and also record fit/score times.

    Read more in the :ref:`User Guide <multimetric_cross_validation>`.

    Parameters
    ----------
    estimator : estimator object implementing 'fit'
        The object to use to fit the data.

    X : array-like
        The data to fit. Can be for example a list, or an array.

    y : array-like, optional, default: None
        The target variable to try to predict in the case of
        supervised learning.

    groups : array-like, with shape (n_samples,), optional
        Group labels for the samples used while splitting the dataset into
        train/test set.

    scoring : string, callable, list/tuple, dict or None, default: None
        A single string (see :ref:`scoring_parameter`) or a callable
        (see :ref:`scoring`) to evaluate the predictions on the test set.

        For evaluating multiple metrics, either give a list of (unique) strings
        or a dict with names as keys and callables as values.

        NOTE that when using custom scorers, each scorer should return a single
        value. Metric functions returning a list/array of values can be wrapped
        into multiple scorers that return one value each.

        See :ref:`multimetric_grid_search` for an example.

        If None, the estimator's default scorer (if available) is used.

    cv : int, cross-validation generator or an iterable, optional
        Determines the cross-validation splitting strategy.
        Possible inputs for cv are:

        - None, to use the default 3-fold cross validation,
        - integer, to specify the number of folds in a `(Stratified)KFold`,
        - An object to be used as a cross-validation generator.
        - An iterable yielding train, test splits.

        For integer/None inputs, if the estimator is a classifier and ``y`` is
        either binary or multiclass, :class:`StratifiedKFold` is used. In all
        other cases, :class:`KFold` is used.

        Refer :ref:`User Guide <cross_validation>` for the various
        cross-validation strategies that can be used here.

        .. versionchanged:: 0.20
            ``cv`` default value if None will change from 3-fold to 5-fold
            in v0.22.

    n_jobs : int or None, optional (default=None)
        The number of CPUs to use to do the computation.
        ``None`` means 1 unless in a :obj:`joblib.parallel_backend` context.
        ``-1`` means using all processors. See :term:`Glossary <n_jobs>`
        for more details.

    verbose : integer, optional
        The verbosity level.

    fit_params : dict, optional
        Parameters to pass to the fit method of the estimator.

    pre_dispatch : int, or string, optional
        Controls the number of jobs that get dispatched during parallel
        execution. Reducing this number can be useful to avoid an
        explosion of memory consumption when more jobs get dispatched
        than CPUs can process. This parameter can be:

            - None, in which case all the jobs are immediately
              created and spawned. Use this for lightweight and
              fast-running jobs, to avoid delays due to on-demand
              spawning of the jobs

            - An int, giving the exact number of total jobs that are
              spawned

            - A string, giving an expression as a function of n_jobs,
              as in '2*n_jobs'

    return_train_score : boolean, default=False
        Whether to include train scores.
        Computing training scores is used to get insights on how different
        parameter settings impact the overfitting/underfitting trade-off.
        However computing the scores on the training set can be computationally
        expensive and is not strictly required to select the parameters that
        yield the best generalization performance.

    return_estimator : boolean, default False
        Whether to return the estimators fitted on each split.

    error_score : 'raise' | 'raise-deprecating' or numeric
        Value to assign to the score if an error occurs in estimator fitting.
        If set to 'raise', the error is raised.
        If set to 'raise-deprecating', a FutureWarning is printed before the
        error is raised.
        If a numeric value is given, FitFailedWarning is raised. This parameter
        does not affect the refit step, which will always raise the error.
        Default is 'raise-deprecating' but from version 0.22 it will change
        to np.nan.

    Returns
    -------
    scores : dict of float arrays of shape=(n_splits,)
        Array of scores of the estimator for each run of the cross validation.

        A dict of arrays containing the score/time arrays for each scorer is
        returned. The possible keys for this ``dict`` are:

            ``test_score``
                The score array for test scores on each cv split.
            ``train_score``
                The score array for train scores on each cv split.
                This is available only if ``return_train_score`` parameter
                is ``True``.
            ``fit_time``
                The time for fitting the estimator on the train
                set for each cv split.
            ``score_time``
                The time for scoring the estimator on the test set for each
                cv split. (Note time for scoring on the train set is not
                included even if ``return_train_score`` is set to ``True``
            ``estimator``
                The estimator objects for each cv split.
                This is available only if ``return_estimator`` parameter
                is set to ``True``.

    Examples
    --------
    >>> from sklearn import datasets, linear_model
    >>> from sklearn.model_selection import cross_validate
    >>> from sklearn.metrics.scorer import make_scorer
    >>> from sklearn.metrics import confusion_matrix
    >>> from sklearn.svm import LinearSVC
    >>> diabetes = datasets.load_diabetes()
    >>> X = diabetes.data[:150]
    >>> y = diabetes.target[:150]
    >>> lasso = linear_model.Lasso()

    Single metric evaluation using ``cross_validate``

    >>> cv_results = cross_validate(lasso, X, y, cv=3)
    >>> sorted(cv_results.keys())                         # doctest: +ELLIPSIS
    ['fit_time', 'score_time', 'test_score']
    >>> cv_results['test_score']    # doctest: +ELLIPSIS +NORMALIZE_WHITESPACE
    array([0.33150734, 0.08022311, 0.03531764])

    Multiple metric evaluation using ``cross_validate``
    (please refer the ``scoring`` parameter doc for more information)

    >>> scores = cross_validate(lasso, X, y, cv=3,
    ...                         scoring=('r2', 'neg_mean_squared_error'),
    ...                         return_train_score=True)
    >>> print(scores['test_neg_mean_squared_error'])      # doctest: +ELLIPSIS
    [-3635.5... -3573.3... -6114.7...]
    >>> print(scores['train_r2'])                         # doctest: +ELLIPSIS
    [0.28010158 0.39088426 0.22784852]

    See Also
    ---------
    :func:`sklearn.model_selection.cross_val_score`:
        Run cross-validation for single metric evaluation.

    :func:`sklearn.model_selection.cross_val_predict`:
        Get predictions from each split of cross-validation for diagnostic
        purposes.

    :func:`sklearn.metrics.make_scorer`:
        Make a scorer from a performance metric or loss function.

    """
    X, y, groups = indexable(X, y, groups)

    cv = check_cv(cv, y, classifier=is_classifier(estimator))
    scorers, _ = _check_multimetric_scoring(estimator, scoring=scoring)

    # We clone the estimator to make sure that all the folds are
    # independent, and that it is pickle-able.
    parallel = Parallel(n_jobs=n_jobs, verbose=verbose,
                        pre_dispatch=pre_dispatch)
    scores = parallel(
        delayed(_fit_and_score)(
            clone(estimator), X, y, scorers, train, test, verbose, None,
            fit_params, return_train_score=return_train_score,
            return_times=True, return_estimator=return_estimator,
            error_score=error_score)
        for train, test in cv.split(X, y, groups))

    zipped_scores = list(zip(*scores))
    if return_train_score:
        train_scores = zipped_scores.pop(0)
        train_scores = _aggregate_score_dicts(train_scores)
    if return_estimator:
        fitted_estimators = zipped_scores.pop()
    test_scores, fit_times, score_times = zipped_scores
    test_scores = _aggregate_score_dicts(test_scores)

    ret = {}
    ret['fit_time'] = np.array(fit_times)
    ret['score_time'] = np.array(score_times)

    if return_estimator:
        ret['estimator'] = fitted_estimators

    for name in scorers:
        ret['test_%s' % name] = np.array(test_scores[name])
        if return_train_score:
            key = 'train_%s' % name
            ret[key] = np.array(train_scores[name])

    return ret


def cross_val_score(estimator, X, y=None, groups=None, scoring=None, cv='warn',
                    n_jobs=None, verbose=0, fit_params=None,
                    pre_dispatch='2*n_jobs', error_score='raise-deprecating'):
    """Evaluate a score by cross-validation

    Read more in the :ref:`User Guide <cross_validation>`.

    Parameters
    ----------
    estimator : estimator object implementing 'fit'
        The object to use to fit the data.

    X : array-like
        The data to fit. Can be for example a list, or an array.

    y : array-like, optional, default: None
        The target variable to try to predict in the case of
        supervised learning.

    groups : array-like, with shape (n_samples,), optional
        Group labels for the samples used while splitting the dataset into
        train/test set.

    scoring : string, callable or None, optional, default: None
        A string (see model evaluation documentation) or
        a scorer callable object / function with signature
        ``scorer(estimator, X, y)``.

    cv : int, cross-validation generator or an iterable, optional
        Determines the cross-validation splitting strategy.
        Possible inputs for cv are:

        - None, to use the default 3-fold cross validation,
        - integer, to specify the number of folds in a `(Stratified)KFold`,
        - An object to be used as a cross-validation generator.
        - An iterable yielding train, test splits.

        For integer/None inputs, if the estimator is a classifier and ``y`` is
        either binary or multiclass, :class:`StratifiedKFold` is used. In all
        other cases, :class:`KFold` is used.

        Refer :ref:`User Guide <cross_validation>` for the various
        cross-validation strategies that can be used here.

        .. versionchanged:: 0.20
            ``cv`` default value if None will change from 3-fold to 5-fold
            in v0.22.

    n_jobs : int or None, optional (default=None)
        The number of CPUs to use to do the computation.
        ``None`` means 1 unless in a :obj:`joblib.parallel_backend` context.
        ``-1`` means using all processors. See :term:`Glossary <n_jobs>`
        for more details.

    verbose : integer, optional
        The verbosity level.

    fit_params : dict, optional
        Parameters to pass to the fit method of the estimator.

    pre_dispatch : int, or string, optional
        Controls the number of jobs that get dispatched during parallel
        execution. Reducing this number can be useful to avoid an
        explosion of memory consumption when more jobs get dispatched
        than CPUs can process. This parameter can be:

            - None, in which case all the jobs are immediately
              created and spawned. Use this for lightweight and
              fast-running jobs, to avoid delays due to on-demand
              spawning of the jobs

            - An int, giving the exact number of total jobs that are
              spawned

            - A string, giving an expression as a function of n_jobs,
              as in '2*n_jobs'

    error_score : 'raise' | 'raise-deprecating' or numeric
        Value to assign to the score if an error occurs in estimator fitting.
        If set to 'raise', the error is raised.
        If set to 'raise-deprecating', a FutureWarning is printed before the
        error is raised.
        If a numeric value is given, FitFailedWarning is raised. This parameter
        does not affect the refit step, which will always raise the error.
        Default is 'raise-deprecating' but from version 0.22 it will change
        to np.nan.

    Returns
    -------
    scores : array of float, shape=(len(list(cv)),)
        Array of scores of the estimator for each run of the cross validation.

    Examples
    --------
    >>> from sklearn import datasets, linear_model
    >>> from sklearn.model_selection import cross_val_score
    >>> diabetes = datasets.load_diabetes()
    >>> X = diabetes.data[:150]
    >>> y = diabetes.target[:150]
    >>> lasso = linear_model.Lasso()
    >>> print(cross_val_score(lasso, X, y, cv=3))  # doctest: +ELLIPSIS
    [0.33150734 0.08022311 0.03531764]

    See Also
    ---------
    :func:`sklearn.model_selection.cross_validate`:
        To run cross-validation on multiple metrics and also to return
        train scores, fit times and score times.

    :func:`sklearn.model_selection.cross_val_predict`:
        Get predictions from each split of cross-validation for diagnostic
        purposes.

    :func:`sklearn.metrics.make_scorer`:
        Make a scorer from a performance metric or loss function.

    """
    # To ensure multimetric format is not supported
    scorer = check_scoring(estimator, scoring=scoring)

    cv_results = cross_validate(estimator=estimator, X=X, y=y, groups=groups,
                                scoring={'score': scorer}, cv=cv,
                                n_jobs=n_jobs, verbose=verbose,
                                fit_params=fit_params,
                                pre_dispatch=pre_dispatch,
                                error_score=error_score)
    return cv_results['test_score']


def _fit_and_score(estimator, X, y, scorer, train, test, verbose,
                   parameters, fit_params, return_train_score=False,
                   return_parameters=False, return_n_test_samples=False,
                   return_times=False, return_estimator=False,
                   error_score='raise-deprecating'):
    """Fit estimator and compute scores for a given dataset split.

    Parameters
    ----------
    estimator : estimator object implementing 'fit'
        The object to use to fit the data.

    X : array-like of shape at least 2D
        The data to fit.

    y : array-like, optional, default: None
        The target variable to try to predict in the case of
        supervised learning.

    scorer : A single callable or dict mapping scorer name to the callable
        If it is a single callable, the return value for ``train_scores`` and
        ``test_scores`` is a single float.

        For a dict, it should be one mapping the scorer name to the scorer
        callable object / function.

        The callable object / fn should have signature
        ``scorer(estimator, X, y)``.

    train : array-like, shape (n_train_samples,)
        Indices of training samples.

    test : array-like, shape (n_test_samples,)
        Indices of test samples.

    verbose : integer
        The verbosity level.

    error_score : 'raise' | 'raise-deprecating' or numeric
        Value to assign to the score if an error occurs in estimator fitting.
        If set to 'raise', the error is raised.
        If set to 'raise-deprecating', a FutureWarning is printed before the
        error is raised.
        If a numeric value is given, FitFailedWarning is raised. This parameter
        does not affect the refit step, which will always raise the error.
        Default is 'raise-deprecating' but from version 0.22 it will change
        to np.nan.

    parameters : dict or None
        Parameters to be set on the estimator.

    fit_params : dict or None
        Parameters that will be passed to ``estimator.fit``.

    return_train_score : boolean, optional, default: False
        Compute and return score on training set.

    return_parameters : boolean, optional, default: False
        Return parameters that has been used for the estimator.

    return_n_test_samples : boolean, optional, default: False
        Whether to return the ``n_test_samples``

    return_times : boolean, optional, default: False
        Whether to return the fit/score times.

    return_estimator : boolean, optional, default: False
        Whether to return the fitted estimator.

    Returns
    -------
    train_scores : dict of scorer name -> float, optional
        Score on training set (for all the scorers),
        returned only if `return_train_score` is `True`.

    test_scores : dict of scorer name -> float, optional
        Score on testing set (for all the scorers).

    n_test_samples : int
        Number of test samples.

    fit_time : float
        Time spent for fitting in seconds.

    score_time : float
        Time spent for scoring in seconds.

    parameters : dict or None, optional
        The parameters that have been evaluated.

    estimator : estimator object
        The fitted estimator
    """
    if verbose > 1:
        if parameters is None:
            msg = ''
        else:
            msg = '%s' % (', '.join('%s=%s' % (k, v)
                          for k, v in parameters.items()))
        print("[CV] %s %s" % (msg, (64 - len(msg)) * '.'))

    # Adjust length of sample weights
    fit_params = fit_params if fit_params is not None else {}
    fit_params = dict([(k, _index_param_value(X, v, train))
                      for k, v in fit_params.items()])

    train_scores = {}
    if parameters is not None:
        estimator.set_params(**parameters)

    start_time = time.time()

    X_train, y_train = _safe_split(estimator, X, y, train)
    X_test, y_test = _safe_split(estimator, X, y, test, train)

    is_multimetric = not callable(scorer)
    n_scorers = len(scorer.keys()) if is_multimetric else 1

    try:
        if y_train is None:
            estimator.fit(X_train, **fit_params)
        else:
            estimator.fit(X_train, y_train, **fit_params)

    except Exception as e:
        # Note fit time as time until error
        fit_time = time.time() - start_time
        score_time = 0.0
        if error_score == 'raise':
            raise
        elif error_score == 'raise-deprecating':
            warnings.warn("From version 0.22, errors during fit will result "
                          "in a cross validation score of NaN by default. Use "
                          "error_score='raise' if you want an exception "
                          "raised or error_score=np.nan to adopt the "
                          "behavior from version 0.22.",
                          FutureWarning)
            raise
        elif isinstance(error_score, numbers.Number):
            if is_multimetric:
                test_scores = dict(zip(scorer.keys(),
                                   [error_score, ] * n_scorers))
                if return_train_score:
                    train_scores = dict(zip(scorer.keys(),
                                        [error_score, ] * n_scorers))
            else:
                test_scores = error_score
                if return_train_score:
                    train_scores = error_score
            warnings.warn("Estimator fit failed. The score on this train-test"
                          " partition for these parameters will be set to %f. "
                          "Details: \n%s" %
                          (error_score, format_exception_only(type(e), e)[0]),
                          FitFailedWarning)
        else:
            raise ValueError("error_score must be the string 'raise' or a"
                             " numeric value. (Hint: if using 'raise', please"
                             " make sure that it has been spelled correctly.)")

    else:
        fit_time = time.time() - start_time
        # _score will return dict if is_multimetric is True
        test_scores = _score(estimator, X_test, y_test, scorer, is_multimetric)
        score_time = time.time() - start_time - fit_time
        if return_train_score:
            train_scores = _score(estimator, X_train, y_train, scorer,
                                  is_multimetric)

    if verbose > 2:
        if is_multimetric:
            for scorer_name, score in test_scores.items():
                msg += ", %s=%s" % (scorer_name, score)
        else:
            msg += ", score=%s" % test_scores
    if verbose > 1:
        total_time = score_time + fit_time
        print(message_with_time('CV', msg, total_time))

    ret = [train_scores, test_scores] if return_train_score else [test_scores]

    if return_n_test_samples:
        ret.append(_num_samples(X_test))
    if return_times:
        ret.extend([fit_time, score_time])
    if return_parameters:
        ret.append(parameters)
    if return_estimator:
        ret.append(estimator)
    return ret


def _score(estimator, X_test, y_test, scorer, is_multimetric=False):
    """Compute the score(s) of an estimator on a given test set.

    Will return a single float if is_multimetric is False and a dict of floats,
    if is_multimetric is True
    """
    if is_multimetric:
        return _multimetric_score(estimator, X_test, y_test, scorer)
    else:
        if y_test is None:
            score = scorer(estimator, X_test)
        else:
            score = scorer(estimator, X_test, y_test)

        if hasattr(score, 'item'):
            try:
                # e.g. unwrap memmapped scalars
                score = score.item()
            except ValueError:
                # non-scalar?
                pass

        if not isinstance(score, numbers.Number):
            raise ValueError("scoring must return a number, got %s (%s) "
                             "instead. (scorer=%r)"
                             % (str(score), type(score), scorer))
    return score


def _multimetric_score(estimator, X_test, y_test, scorers):
    """Return a dict of score for multimetric scoring"""
    scores = {}

    for name, scorer in scorers.items():
        if y_test is None:
            score = scorer(estimator, X_test)
        else:
            score = scorer(estimator, X_test, y_test)

        if hasattr(score, 'item'):
            try:
                # e.g. unwrap memmapped scalars
                score = score.item()
            except ValueError:
                # non-scalar?
                pass
        scores[name] = score

        if not isinstance(score, numbers.Number):
            raise ValueError("scoring must return a number, got %s (%s) "
                             "instead. (scorer=%s)"
                             % (str(score), type(score), name))
    return scores


def cross_val_predict(estimator, X, y=None, groups=None, cv='warn',
                      n_jobs=None, verbose=0, fit_params=None,
                      pre_dispatch='2*n_jobs', method='predict'):
    """Generate cross-validated estimates for each input data point

    It is not appropriate to pass these predictions into an evaluation
    metric. Use :func:`cross_validate` to measure generalization error.

    Read more in the :ref:`User Guide <cross_validation>`.

    Parameters
    ----------
    estimator : estimator object implementing 'fit' and 'predict'
        The object to use to fit the data.

    X : array-like
        The data to fit. Can be, for example a list, or an array at least 2d.

    y : array-like, optional, default: None
        The target variable to try to predict in the case of
        supervised learning.

    groups : array-like, with shape (n_samples,), optional
        Group labels for the samples used while splitting the dataset into
        train/test set.

    cv : int, cross-validation generator or an iterable, optional
        Determines the cross-validation splitting strategy.
        Possible inputs for cv are:

        - None, to use the default 3-fold cross validation,
        - integer, to specify the number of folds in a `(Stratified)KFold`,
        - An object to be used as a cross-validation generator.
        - An iterable yielding train, test splits.

        For integer/None inputs, if the estimator is a classifier and ``y`` is
        either binary or multiclass, :class:`StratifiedKFold` is used. In all
        other cases, :class:`KFold` is used.

        Refer :ref:`User Guide <cross_validation>` for the various
        cross-validation strategies that can be used here.

        .. versionchanged:: 0.20
            ``cv`` default value if None will change from 3-fold to 5-fold
            in v0.22.

    n_jobs : int or None, optional (default=None)
        The number of CPUs to use to do the computation.
        ``None`` means 1 unless in a :obj:`joblib.parallel_backend` context.
        ``-1`` means using all processors. See :term:`Glossary <n_jobs>`
        for more details.

    verbose : integer, optional
        The verbosity level.

    fit_params : dict, optional
        Parameters to pass to the fit method of the estimator.

    pre_dispatch : int, or string, optional
        Controls the number of jobs that get dispatched during parallel
        execution. Reducing this number can be useful to avoid an
        explosion of memory consumption when more jobs get dispatched
        than CPUs can process. This parameter can be:

            - None, in which case all the jobs are immediately
              created and spawned. Use this for lightweight and
              fast-running jobs, to avoid delays due to on-demand
              spawning of the jobs

            - An int, giving the exact number of total jobs that are
              spawned

            - A string, giving an expression as a function of n_jobs,
              as in '2*n_jobs'

    method : string, optional, default: 'predict'
        Invokes the passed method name of the passed estimator. For
        method='predict_proba', the columns correspond to the classes
        in sorted order.

    Returns
    -------
    predictions : ndarray
        This is the result of calling ``method``

    See also
    --------
    cross_val_score : calculate score for each CV split

    cross_validate : calculate one or more scores and timings for each CV split

    Notes
    -----
    In the case that one or more classes are absent in a training portion, a
    default score needs to be assigned to all instances for that class if
    ``method`` produces columns per class, as in {'decision_function',
    'predict_proba', 'predict_log_proba'}.  For ``predict_proba`` this value is
    0.  In order to ensure finite output, we approximate negative infinity by
    the minimum finite float value for the dtype in other cases.

    Examples
    --------
    >>> from sklearn import datasets, linear_model
    >>> from sklearn.model_selection import cross_val_predict
    >>> diabetes = datasets.load_diabetes()
    >>> X = diabetes.data[:150]
    >>> y = diabetes.target[:150]
    >>> lasso = linear_model.Lasso()
    >>> y_pred = cross_val_predict(lasso, X, y, cv=3)
    """
    X, y, groups = indexable(X, y, groups)

    cv = check_cv(cv, y, classifier=is_classifier(estimator))

    if method in ['decision_function', 'predict_proba', 'predict_log_proba']:
        le = LabelEncoder()
        y = le.fit_transform(y)

    # We clone the estimator to make sure that all the folds are
    # independent, and that it is pickle-able.
    parallel = Parallel(n_jobs=n_jobs, verbose=verbose,
                        pre_dispatch=pre_dispatch)
    prediction_blocks = parallel(delayed(_fit_and_predict)(
        clone(estimator), X, y, train, test, verbose, fit_params, method)
        for train, test in cv.split(X, y, groups))

    # Concatenate the predictions
    predictions = [pred_block_i for pred_block_i, _ in prediction_blocks]
    test_indices = np.concatenate([indices_i
                                   for _, indices_i in prediction_blocks])

    if not _check_is_permutation(test_indices, _num_samples(X)):
        raise ValueError('cross_val_predict only works for partitions')

    inv_test_indices = np.empty(len(test_indices), dtype=int)
    inv_test_indices[test_indices] = np.arange(len(test_indices))

    # Check for sparse predictions
    if sp.issparse(predictions[0]):
        predictions = sp.vstack(predictions, format=predictions[0].format)
    else:
        predictions = np.concatenate(predictions)
    return predictions[inv_test_indices]


def _fit_and_predict(estimator, X, y, train, test, verbose, fit_params,
                     method):
    """Fit estimator and predict values for a given dataset split.

    Read more in the :ref:`User Guide <cross_validation>`.

    Parameters
    ----------
    estimator : estimator object implementing 'fit' and 'predict'
        The object to use to fit the data.

    X : array-like of shape at least 2D
        The data to fit.

    y : array-like, optional, default: None
        The target variable to try to predict in the case of
        supervised learning.

    train : array-like, shape (n_train_samples,)
        Indices of training samples.

    test : array-like, shape (n_test_samples,)
        Indices of test samples.

    verbose : integer
        The verbosity level.

    fit_params : dict or None
        Parameters that will be passed to ``estimator.fit``.

    method : string
        Invokes the passed method name of the passed estimator.

    Returns
    -------
    predictions : sequence
        Result of calling 'estimator.method'

    test : array-like
        This is the value of the test parameter
    """
    # Adjust length of sample weights
    fit_params = fit_params if fit_params is not None else {}
    fit_params = dict([(k, _index_param_value(X, v, train))
                      for k, v in fit_params.items()])

    X_train, y_train = _safe_split(estimator, X, y, train)
    X_test, _ = _safe_split(estimator, X, y, test, train)

    if y_train is None:
        estimator.fit(X_train, **fit_params)
    else:
        estimator.fit(X_train, y_train, **fit_params)
    func = getattr(estimator, method)
    predictions = func(X_test)
    if method in ['decision_function', 'predict_proba', 'predict_log_proba']:
        n_classes = len(set(y))
        if n_classes != len(estimator.classes_):
            recommendation = (
                'To fix this, use a cross-validation '
                'technique resulting in properly '
                'stratified folds')
            warnings.warn('Number of classes in training fold ({}) does '
                          'not match total number of classes ({}). '
                          'Results may not be appropriate for your use case. '
                          '{}'.format(len(estimator.classes_),
                                      n_classes, recommendation),
                          RuntimeWarning)
            if method == 'decision_function':
                if (predictions.ndim == 2 and
                        predictions.shape[1] != len(estimator.classes_)):
                    # This handles the case when the shape of predictions
                    # does not match the number of classes used to train
                    # it with. This case is found when sklearn.svm.SVC is
                    # set to `decision_function_shape='ovo'`.
                    raise ValueError('Output shape {} of {} does not match '
                                     'number of classes ({}) in fold. '
                                     'Irregular decision_function outputs '
                                     'are not currently supported by '
                                     'cross_val_predict'.format(
                                        predictions.shape, method,
                                        len(estimator.classes_),
                                        recommendation))
                if len(estimator.classes_) <= 2:
                    # In this special case, `predictions` contains a 1D array.
                    raise ValueError('Only {} class/es in training fold, this '
                                     'is not supported for decision_function '
                                     'with imbalanced folds. {}'.format(
                                        len(estimator.classes_),
                                        recommendation))

            float_min = np.finfo(predictions.dtype).min
            default_values = {'decision_function': float_min,
                              'predict_log_proba': float_min,
                              'predict_proba': 0}
            predictions_for_all_classes = np.full((_num_samples(predictions),
                                                   n_classes),
                                                  default_values[method])
            predictions_for_all_classes[:, estimator.classes_] = predictions
            predictions = predictions_for_all_classes
    return predictions, test


def _check_is_permutation(indices, n_samples):
    """Check whether indices is a reordering of the array np.arange(n_samples)

    Parameters
    ----------
    indices : ndarray
        integer array to test
    n_samples : int
        number of expected elements

    Returns
    -------
    is_partition : bool
        True iff sorted(indices) is np.arange(n)
    """
    if len(indices) != n_samples:
        return False
    hit = np.zeros(n_samples, dtype=bool)
    hit[indices] = True
    if not np.all(hit):
        return False
    return True


def _index_param_value(X, v, indices):
    """Private helper function for parameter value indexing."""
    if not _is_arraylike(v) or _num_samples(v) != _num_samples(X):
        # pass through: skip indexing
        return v
    if sp.issparse(v):
        v = v.tocsr()
    return safe_indexing(v, indices)


def permutation_test_score(estimator, X, y, groups=None, cv='warn',
                           n_permutations=100, n_jobs=None, random_state=0,
                           verbose=0, scoring=None):
    """Evaluate the significance of a cross-validated score with permutations

    Read more in the :ref:`User Guide <cross_validation>`.

    Parameters
    ----------
    estimator : estimator object implementing 'fit'
        The object to use to fit the data.

    X : array-like of shape at least 2D
        The data to fit.

    y : array-like
        The target variable to try to predict in the case of
        supervised learning.

    groups : array-like, with shape (n_samples,), optional
        Labels to constrain permutation within groups, i.e. ``y`` values
        are permuted among samples with the same group identifier.
        When not specified, ``y`` values are permuted among all samples.

        When a grouped cross-validator is used, the group labels are
        also passed on to the ``split`` method of the cross-validator. The
        cross-validator uses them for grouping the samples  while splitting
        the dataset into train/test set.

    scoring : string, callable or None, optional, default: None
        A single string (see :ref:`scoring_parameter`) or a callable
        (see :ref:`scoring`) to evaluate the predictions on the test set.

        If None the estimator's default scorer, if available, is used.

    cv : int, cross-validation generator or an iterable, optional
        Determines the cross-validation splitting strategy.
        Possible inputs for cv are:

        - None, to use the default 3-fold cross validation,
        - integer, to specify the number of folds in a `(Stratified)KFold`,
        - An object to be used as a cross-validation generator.
        - An iterable yielding train, test splits.

        For integer/None inputs, if the estimator is a classifier and ``y`` is
        either binary or multiclass, :class:`StratifiedKFold` is used. In all
        other cases, :class:`KFold` is used.

        Refer :ref:`User Guide <cross_validation>` for the various
        cross-validation strategies that can be used here.

        .. versionchanged:: 0.20
            ``cv`` default value if None will change from 3-fold to 5-fold
            in v0.22.

    n_permutations : integer, optional
        Number of times to permute ``y``.

    n_jobs : int or None, optional (default=None)
        The number of CPUs to use to do the computation.
        ``None`` means 1 unless in a :obj:`joblib.parallel_backend` context.
        ``-1`` means using all processors. See :term:`Glossary <n_jobs>`
        for more details.

    random_state : int, RandomState instance or None, optional (default=0)
        If int, random_state is the seed used by the random number generator;
        If RandomState instance, random_state is the random number generator;
        If None, the random number generator is the RandomState instance used
        by `np.random`.

    verbose : integer, optional
        The verbosity level.

    Returns
    -------
    score : float
        The true score without permuting targets.

    permutation_scores : array, shape (n_permutations,)
        The scores obtained for each permutations.

    pvalue : float
        The p-value, which approximates the probability that the score would
        be obtained by chance. This is calculated as:

        `(C + 1) / (n_permutations + 1)`

        Where C is the number of permutations whose score >= the true score.

        The best possible p-value is 1/(n_permutations + 1), the worst is 1.0.

    Notes
    -----
    This function implements Test 1 in:

        Ojala and Garriga. Permutation Tests for Studying Classifier
        Performance.  The Journal of Machine Learning Research (2010)
        vol. 11

    """
    X, y, groups = indexable(X, y, groups)

    cv = check_cv(cv, y, classifier=is_classifier(estimator))
    scorer = check_scoring(estimator, scoring=scoring)
    random_state = check_random_state(random_state)

    # We clone the estimator to make sure that all the folds are
    # independent, and that it is pickle-able.
    score = _permutation_test_score(clone(estimator), X, y, groups, cv, scorer)
    permutation_scores = Parallel(n_jobs=n_jobs, verbose=verbose)(
        delayed(_permutation_test_score)(
            clone(estimator), X, _shuffle(y, groups, random_state),
            groups, cv, scorer)
        for _ in range(n_permutations))
    permutation_scores = np.array(permutation_scores)
    pvalue = (np.sum(permutation_scores >= score) + 1.0) / (n_permutations + 1)
    return score, permutation_scores, pvalue


def _permutation_test_score(estimator, X, y, groups, cv, scorer):
    """Auxiliary function for permutation_test_score"""
    avg_score = []
    for train, test in cv.split(X, y, groups):
        X_train, y_train = _safe_split(estimator, X, y, train)
        X_test, y_test = _safe_split(estimator, X, y, test, train)
        estimator.fit(X_train, y_train)
        avg_score.append(scorer(estimator, X_test, y_test))
    return np.mean(avg_score)


def _shuffle(y, groups, random_state):
    """Return a shuffled copy of y eventually shuffle among same groups."""
    if groups is None:
        indices = random_state.permutation(len(y))
    else:
        indices = np.arange(len(groups))
        for group in np.unique(groups):
            this_mask = (groups == group)
            indices[this_mask] = random_state.permutation(indices[this_mask])
    return safe_indexing(y, indices)


def learning_curve(estimator, X, y, groups=None,
                   train_sizes=np.linspace(0.1, 1.0, 5), cv='warn',
                   scoring=None, exploit_incremental_learning=False,
                   n_jobs=None, pre_dispatch="all", verbose=0, shuffle=False,
                   random_state=None,  error_score='raise-deprecating'):
    """Learning curve.

    Determines cross-validated training and test scores for different training
    set sizes.

    A cross-validation generator splits the whole dataset k times in training
    and test data. Subsets of the training set with varying sizes will be used
    to train the estimator and a score for each training subset size and the
    test set will be computed. Afterwards, the scores will be averaged over
    all k runs for each training subset size.

    Read more in the :ref:`User Guide <learning_curve>`.

    Parameters
    ----------
    estimator : object type that implements the "fit" and "predict" methods
        An object of that type which is cloned for each validation.

    X : array-like, shape (n_samples, n_features)
        Training vector, where n_samples is the number of samples and
        n_features is the number of features.

    y : array-like, shape (n_samples) or (n_samples, n_features), optional
        Target relative to X for classification or regression;
        None for unsupervised learning.

    groups : array-like, with shape (n_samples,), optional
        Group labels for the samples used while splitting the dataset into
        train/test set.

    train_sizes : array-like, shape (n_ticks,), dtype float or int
        Relative or absolute numbers of training examples that will be used to
        generate the learning curve. If the dtype is float, it is regarded as a
        fraction of the maximum size of the training set (that is determined
        by the selected validation method), i.e. it has to be within (0, 1].
        Otherwise it is interpreted as absolute sizes of the training sets.
        Note that for classification the number of samples usually have to
        be big enough to contain at least one sample from each class.
        (default: np.linspace(0.1, 1.0, 5))

    cv : int, cross-validation generator or an iterable, optional
        Determines the cross-validation splitting strategy.
        Possible inputs for cv are:

        - None, to use the default 3-fold cross validation,
        - integer, to specify the number of folds in a `(Stratified)KFold`,
        - An object to be used as a cross-validation generator.
        - An iterable yielding train, test splits.

        For integer/None inputs, if the estimator is a classifier and ``y`` is
        either binary or multiclass, :class:`StratifiedKFold` is used. In all
        other cases, :class:`KFold` is used.

        Refer :ref:`User Guide <cross_validation>` for the various
        cross-validation strategies that can be used here.

        .. versionchanged:: 0.20
            ``cv`` default value if None will change from 3-fold to 5-fold
            in v0.22.

    scoring : string, callable or None, optional, default: None
        A string (see model evaluation documentation) or
        a scorer callable object / function with signature
        ``scorer(estimator, X, y)``.

    exploit_incremental_learning : boolean, optional, default: False
        If the estimator supports incremental learning, this will be
        used to speed up fitting for different training set sizes.

    n_jobs : int or None, optional (default=None)
        Number of jobs to run in parallel.
        ``None`` means 1 unless in a :obj:`joblib.parallel_backend` context.
        ``-1`` means using all processors. See :term:`Glossary <n_jobs>`
        for more details.

    pre_dispatch : integer or string, optional
        Number of predispatched jobs for parallel execution (default is
        all). The option can reduce the allocated memory. The string can
        be an expression like '2*n_jobs'.

    verbose : integer, optional
        Controls the verbosity: the higher, the more messages.

    shuffle : boolean, optional
        Whether to shuffle training data before taking prefixes of it
        based on``train_sizes``.

    random_state : int, RandomState instance or None, optional (default=None)
        If int, random_state is the seed used by the random number generator;
        If RandomState instance, random_state is the random number generator;
        If None, the random number generator is the RandomState instance used
        by `np.random`. Used when ``shuffle`` is True.

    error_score : 'raise' | 'raise-deprecating' or numeric
        Value to assign to the score if an error occurs in estimator fitting.
        If set to 'raise', the error is raised.
        If set to 'raise-deprecating', a FutureWarning is printed before the
        error is raised.
        If a numeric value is given, FitFailedWarning is raised. This parameter
        does not affect the refit step, which will always raise the error.
        Default is 'raise-deprecating' but from version 0.22 it will change
        to np.nan.

    Returns
    -------
    train_sizes_abs : array, shape (n_unique_ticks,), dtype int
        Numbers of training examples that has been used to generate the
        learning curve. Note that the number of ticks might be less
        than n_ticks because duplicate entries will be removed.

    train_scores : array, shape (n_ticks, n_cv_folds)
        Scores on training sets.

    test_scores : array, shape (n_ticks, n_cv_folds)
        Scores on test set.

    Notes
    -----
    See :ref:`examples/model_selection/plot_learning_curve.py
    <sphx_glr_auto_examples_model_selection_plot_learning_curve.py>`
    """
    if exploit_incremental_learning and not hasattr(estimator, "partial_fit"):
        raise ValueError("An estimator must support the partial_fit interface "
                         "to exploit incremental learning")
    X, y, groups = indexable(X, y, groups)

    cv = check_cv(cv, y, classifier=is_classifier(estimator))
    # Store it as list as we will be iterating over the list multiple times
    cv_iter = list(cv.split(X, y, groups))

    scorer = check_scoring(estimator, scoring=scoring)

    n_max_training_samples = len(cv_iter[0][0])
    # Because the lengths of folds can be significantly different, it is
    # not guaranteed that we use all of the available training data when we
    # use the first 'n_max_training_samples' samples.
    train_sizes_abs = _translate_train_sizes(train_sizes,
                                             n_max_training_samples)
    n_unique_ticks = train_sizes_abs.shape[0]
    if verbose > 0:
        print("[learning_curve] Training set sizes: " + str(train_sizes_abs))

    parallel = Parallel(n_jobs=n_jobs, pre_dispatch=pre_dispatch,
                        verbose=verbose)

    if shuffle:
        rng = check_random_state(random_state)
        cv_iter = ((rng.permutation(train), test) for train, test in cv_iter)

    if exploit_incremental_learning:
        classes = np.unique(y) if is_classifier(estimator) else None
        out = parallel(delayed(_incremental_fit_estimator)(
            clone(estimator), X, y, classes, train, test, train_sizes_abs,
            scorer, verbose) for train, test in cv_iter)
    else:
        train_test_proportions = []
        for train, test in cv_iter:
            for n_train_samples in train_sizes_abs:
                train_test_proportions.append((train[:n_train_samples], test))

        out = parallel(delayed(_fit_and_score)(
            clone(estimator), X, y, scorer, train, test, verbose,
            parameters=None, fit_params=None, return_train_score=True,
            error_score=error_score)
            for train, test in train_test_proportions)
        out = np.array(out)
        n_cv_folds = out.shape[0] // n_unique_ticks
        out = out.reshape(n_cv_folds, n_unique_ticks, 2)

    out = np.asarray(out).transpose((2, 1, 0))

    return train_sizes_abs, out[0], out[1]


def _translate_train_sizes(train_sizes, n_max_training_samples):
    """Determine absolute sizes of training subsets and validate 'train_sizes'.

    Examples:
        _translate_train_sizes([0.5, 1.0], 10) -> [5, 10]
        _translate_train_sizes([5, 10], 10) -> [5, 10]

    Parameters
    ----------
    train_sizes : array-like, shape (n_ticks,), dtype float or int
        Numbers of training examples that will be used to generate the
        learning curve. If the dtype is float, it is regarded as a
        fraction of 'n_max_training_samples', i.e. it has to be within (0, 1].

    n_max_training_samples : int
        Maximum number of training samples (upper bound of 'train_sizes').

    Returns
    -------
    train_sizes_abs : array, shape (n_unique_ticks,), dtype int
        Numbers of training examples that will be used to generate the
        learning curve. Note that the number of ticks might be less
        than n_ticks because duplicate entries will be removed.
    """
    train_sizes_abs = np.asarray(train_sizes)
    n_ticks = train_sizes_abs.shape[0]
    n_min_required_samples = np.min(train_sizes_abs)
    n_max_required_samples = np.max(train_sizes_abs)
    if np.issubdtype(train_sizes_abs.dtype, np.floating):
        if n_min_required_samples <= 0.0 or n_max_required_samples > 1.0:
            raise ValueError("train_sizes has been interpreted as fractions "
                             "of the maximum number of training samples and "
                             "must be within (0, 1], but is within [%f, %f]."
                             % (n_min_required_samples,
                                n_max_required_samples))
        train_sizes_abs = (train_sizes_abs * n_max_training_samples).astype(
                             dtype=np.int, copy=False)
        train_sizes_abs = np.clip(train_sizes_abs, 1,
                                  n_max_training_samples)
    else:
        if (n_min_required_samples <= 0 or
                n_max_required_samples > n_max_training_samples):
            raise ValueError("train_sizes has been interpreted as absolute "
                             "numbers of training samples and must be within "
                             "(0, %d], but is within [%d, %d]."
                             % (n_max_training_samples,
                                n_min_required_samples,
                                n_max_required_samples))

    train_sizes_abs = np.unique(train_sizes_abs)
    if n_ticks > train_sizes_abs.shape[0]:
        warnings.warn("Removed duplicate entries from 'train_sizes'. Number "
                      "of ticks will be less than the size of "
                      "'train_sizes' %d instead of %d)."
                      % (train_sizes_abs.shape[0], n_ticks), RuntimeWarning)

    return train_sizes_abs


def _incremental_fit_estimator(estimator, X, y, classes, train, test,
                               train_sizes, scorer, verbose):
    """Train estimator on training subsets incrementally and compute scores."""
    train_scores, test_scores = [], []
    partitions = zip(train_sizes, np.split(train, train_sizes)[:-1])
    for n_train_samples, partial_train in partitions:
        train_subset = train[:n_train_samples]
        X_train, y_train = _safe_split(estimator, X, y, train_subset)
        X_partial_train, y_partial_train = _safe_split(estimator, X, y,
                                                       partial_train)
        X_test, y_test = _safe_split(estimator, X, y, test, train_subset)
        if y_partial_train is None:
            estimator.partial_fit(X_partial_train, classes=classes)
        else:
            estimator.partial_fit(X_partial_train, y_partial_train,
                                  classes=classes)
        train_scores.append(_score(estimator, X_train, y_train, scorer))
        test_scores.append(_score(estimator, X_test, y_test, scorer))
    return np.array((train_scores, test_scores)).T


def validation_curve(estimator, X, y, param_name, param_range, groups=None,
                     cv='warn', scoring=None, n_jobs=None, pre_dispatch="all",
                     verbose=0, error_score='raise-deprecating'):
    """Validation curve.

    Determine training and test scores for varying parameter values.

    Compute scores for an estimator with different values of a specified
    parameter. This is similar to grid search with one parameter. However, this
    will also compute training scores and is merely a utility for plotting the
    results.

    Read more in the :ref:`User Guide <learning_curve>`.

    Parameters
    ----------
    estimator : object type that implements the "fit" and "predict" methods
        An object of that type which is cloned for each validation.

    X : array-like, shape (n_samples, n_features)
        Training vector, where n_samples is the number of samples and
        n_features is the number of features.

    y : array-like, shape (n_samples) or (n_samples, n_features), optional
        Target relative to X for classification or regression;
        None for unsupervised learning.

    param_name : string
        Name of the parameter that will be varied.

    param_range : array-like, shape (n_values,)
        The values of the parameter that will be evaluated.

    groups : array-like, with shape (n_samples,), optional
        Group labels for the samples used while splitting the dataset into
        train/test set.

    cv : int, cross-validation generator or an iterable, optional
        Determines the cross-validation splitting strategy.
        Possible inputs for cv are:

        - None, to use the default 3-fold cross validation,
        - integer, to specify the number of folds in a `(Stratified)KFold`,
        - An object to be used as a cross-validation generator.
        - An iterable yielding train, test splits.

        For integer/None inputs, if the estimator is a classifier and ``y`` is
        either binary or multiclass, :class:`StratifiedKFold` is used. In all
        other cases, :class:`KFold` is used.

        Refer :ref:`User Guide <cross_validation>` for the various
        cross-validation strategies that can be used here.

        .. versionchanged:: 0.20
            ``cv`` default value if None will change from 3-fold to 5-fold
            in v0.22.

    scoring : string, callable or None, optional, default: None
        A string (see model evaluation documentation) or
        a scorer callable object / function with signature
        ``scorer(estimator, X, y)``.

    n_jobs : int or None, optional (default=None)
        Number of jobs to run in parallel.
        ``None`` means 1 unless in a :obj:`joblib.parallel_backend` context.
        ``-1`` means using all processors. See :term:`Glossary <n_jobs>`
        for more details.

    pre_dispatch : integer or string, optional
        Number of predispatched jobs for parallel execution (default is
        all). The option can reduce the allocated memory. The string can
        be an expression like '2*n_jobs'.

    verbose : integer, optional
        Controls the verbosity: the higher, the more messages.

    error_score : 'raise' | 'raise-deprecating' or numeric
        Value to assign to the score if an error occurs in estimator fitting.
        If set to 'raise', the error is raised.
        If set to 'raise-deprecating', a FutureWarning is printed before the
        error is raised.
        If a numeric value is given, FitFailedWarning is raised. This parameter
        does not affect the refit step, which will always raise the error.
        Default is 'raise-deprecating' but from version 0.22 it will change
        to np.nan.

    Returns
    -------
    train_scores : array, shape (n_ticks, n_cv_folds)
        Scores on training sets.

    test_scores : array, shape (n_ticks, n_cv_folds)
        Scores on test set.

    Notes
    -----
    See :ref:`sphx_glr_auto_examples_model_selection_plot_validation_curve.py`

    """
    X, y, groups = indexable(X, y, groups)

    cv = check_cv(cv, y, classifier=is_classifier(estimator))
    scorer = check_scoring(estimator, scoring=scoring)

    parallel = Parallel(n_jobs=n_jobs, pre_dispatch=pre_dispatch,
                        verbose=verbose)
    out = parallel(delayed(_fit_and_score)(
        clone(estimator), X, y, scorer, train, test, verbose,
        parameters={param_name: v}, fit_params=None, return_train_score=True,
        error_score=error_score)
        # NOTE do not change order of iteration to allow one time cv splitters
        for train, test in cv.split(X, y, groups) for v in param_range)
    out = np.asarray(out)
    n_params = len(param_range)
    n_cv_folds = out.shape[0] // n_params
    out = out.reshape(n_cv_folds, n_params, 2).transpose((2, 1, 0))

    return out[0], out[1]


def _aggregate_score_dicts(scores):
    """Aggregate the list of dict to dict of np ndarray

    The aggregated output of _fit_and_score will be a list of dict
    of form [{'prec': 0.1, 'acc':1.0}, {'prec': 0.1, 'acc':1.0}, ...]
    Convert it to a dict of array {'prec': np.array([0.1 ...]), ...}

    Parameters
    ----------

    scores : list of dict
        List of dicts of the scores for all scorers. This is a flat list,
        assumed originally to be of row major order.

    Example
    -------

    >>> scores = [{'a': 1, 'b':10}, {'a': 2, 'b':2}, {'a': 3, 'b':3},
    ...           {'a': 10, 'b': 10}]                         # doctest: +SKIP
    >>> _aggregate_score_dicts(scores)                        # doctest: +SKIP
    {'a': array([1, 2, 3, 10]),
     'b': array([10, 2, 3, 10])}
    """
    out = {}
    for key in scores[0]:
        out[key] = np.asarray([score[key] for score in scores])
    return out<|MERGE_RESOLUTION|>--- conflicted
+++ resolved
@@ -21,13 +21,8 @@
 import scipy.sparse as sp
 
 from ..base import is_classifier, clone
-<<<<<<< HEAD
 from ..utils import (indexable, check_random_state, safe_indexing,
                      message_with_time)
-from ..utils.deprecation import DeprecationDict
-=======
-from ..utils import indexable, check_random_state, safe_indexing
->>>>>>> 63e5ae63
 from ..utils.validation import _is_arraylike, _num_samples
 from ..utils.metaestimators import _safe_split
 from ..utils import Parallel, delayed
