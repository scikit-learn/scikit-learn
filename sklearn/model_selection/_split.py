--- conflicted
+++ resolved
@@ -26,13 +26,7 @@
 from ..utils.validation import _num_samples, column_or_1d
 from ..utils.validation import check_array
 from ..utils.multiclass import type_of_target
-<<<<<<< HEAD
-from ..utils.fixes import signature, comb
-=======
-from ..externals.six import with_metaclass
-from ..externals.six.moves import zip
 from ..utils.fixes import comb
->>>>>>> 52e9cc5a
 from ..utils.fixes import _Iterable as Iterable
 from ..base import _pprint
 
