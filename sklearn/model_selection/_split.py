--- conflicted
+++ resolved
@@ -627,22 +627,16 @@
             unique_groups = rng.permutation(unique_groups)
             split_groups = np.array_split(unique_groups, self.n_splits)
 
-<<<<<<< HEAD
-        # Distribute the most frequent groups first
-        indices = np.argsort(n_samples_per_group, kind="stable")[::-1]
-        n_samples_per_group = n_samples_per_group[indices]
-=======
             for test_group_ids in split_groups:
                 test_mask = np.isin(groups, test_group_ids)
                 yield np.where(test_mask)[0]
->>>>>>> 293e5b86
 
         else:
             # Weight groups by their number of occurrences
             n_samples_per_group = np.bincount(group_idx)
 
             # Distribute the most frequent groups first
-            indices = np.argsort(n_samples_per_group)[::-1]
+            indices = np.argsort(n_samples_per_group, kind="stable")[::-1]
             n_samples_per_group = n_samples_per_group[indices]
 
             # Total weight of each fold
@@ -1062,7 +1056,7 @@
         # Stable sort to keep shuffled order for groups with the same
         # class distribution variance
         sorted_groups_idx = np.argsort(
-            -np.std(y_counts_per_group, axis=1), kind="mergesort"
+            -np.std(y_counts_per_group, axis=1), kind="stable"
         )
 
         for group_idx in sorted_groups_idx:
@@ -2366,7 +2360,7 @@
         # Find the sorted list of instances for each class:
         # (np.unique above performs a sort, so code is O(n logn) already)
         class_indices = np.split(
-            np.argsort(y_indices, kind="mergesort"), np.cumsum(class_counts)[:-1]
+            np.argsort(y_indices, kind="stable"), np.cumsum(class_counts)[:-1]
         )
 
         rng = check_random_state(self.random_state)
