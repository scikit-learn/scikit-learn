"""
The :mod:`sklearn.model_selection._split` module includes classes and
functions to split the data based on a preset strategy.
"""

# Author: Alexandre Gramfort <alexandre.gramfort@inria.fr>
#         Gael Varoquaux <gael.varoquaux@normalesup.org>
#         Olivier Grisel <olivier.grisel@ensta.org>
#         Raghav RV <rvraghav93@gmail.com>
#         Leandro Hermida <hermidal@cs.umd.edu>
#         Rodion Martynov <marrodion@gmail.com>
# License: BSD 3 clause

import numbers
import warnings
from abc import ABCMeta, abstractmethod
from collections import defaultdict
from collections.abc import Iterable
from inspect import signature
from itertools import chain, combinations
from math import ceil, floor

import numpy as np
from scipy.special import comb

from ..utils import (
    _approximate_mode,
    _safe_indexing,
    check_random_state,
    indexable,
    metadata_routing,
)
from ..utils._param_validation import Interval, RealNotInt, validate_params
from ..utils.metadata_routing import _MetadataRequester
from ..utils.multiclass import type_of_target
from ..utils.validation import _num_samples, check_array, column_or_1d

__all__ = [
    "BaseCrossValidator",
    "KFold",
    "GroupKFold",
    "LeaveOneGroupOut",
    "LeaveOneOut",
    "LeavePGroupsOut",
    "LeavePOut",
    "RepeatedStratifiedKFold",
    "RepeatedKFold",
    "ShuffleSplit",
    "GroupShuffleSplit",
    "StratifiedKFold",
    "StratifiedGroupKFold",
    "StratifiedShuffleSplit",
    "PredefinedSplit",
    "MultilabelStratifiedKFold",
    "RepeatedMultilabelStratifiedKFold",
    "train_test_split",
    "check_cv",
]


class GroupsConsumerMixin(_MetadataRequester):
    """A Mixin to ``groups`` by default.

    This Mixin makes the object to request ``groups`` by default as ``True``.

    .. versionadded:: 1.3
    """

    __metadata_request__split = {"groups": True}


class BaseCrossValidator(_MetadataRequester, metaclass=ABCMeta):
    """Base class for all cross-validators.

    Implementations must define `_iter_test_masks` or `_iter_test_indices`.
    """

    # This indicates that by default CV splitters don't have a "groups" kwarg,
    # unless indicated by inheriting from ``GroupsConsumerMixin``.
    # This also prevents ``set_split_request`` to be generated for splitters
    # which don't support ``groups``.
    __metadata_request__split = {"groups": metadata_routing.UNUSED}

    def split(self, X, y=None, groups=None):
        """Generate indices to split data into training and test set.

        Parameters
        ----------
        X : array-like of shape (n_samples, n_features)
            Training data, where `n_samples` is the number of samples
            and `n_features` is the number of features.

        y : array-like of shape (n_samples,)
            The target variable for supervised learning problems.

        groups : array-like of shape (n_samples,), default=None
            Group labels for the samples used while splitting the dataset into
            train/test set.

        Yields
        ------
        train : ndarray
            The training set indices for that split.

        test : ndarray
            The testing set indices for that split.
        """
        X, y, groups = indexable(X, y, groups)
        indices = np.arange(_num_samples(X))
        for test_index in self._iter_test_masks(X, y, groups):
            train_index = indices[np.logical_not(test_index)]
            test_index = indices[test_index]
            yield train_index, test_index

    # Since subclasses must implement either _iter_test_masks or
    # _iter_test_indices, neither can be abstract.
    def _iter_test_masks(self, X=None, y=None, groups=None):
        """Generates boolean masks corresponding to test sets.

        By default, delegates to _iter_test_indices(X, y, groups)
        """
        for test_index in self._iter_test_indices(X, y, groups):
            test_mask = np.zeros(_num_samples(X), dtype=bool)
            test_mask[test_index] = True
            yield test_mask

    def _iter_test_indices(self, X=None, y=None, groups=None):
        """Generates integer indices corresponding to test sets."""
        raise NotImplementedError

    @abstractmethod
    def get_n_splits(self, X=None, y=None, groups=None):
        """Returns the number of splitting iterations in the cross-validator."""

    def __repr__(self):
        return _build_repr(self)


class LeaveOneOut(BaseCrossValidator):
    """Leave-One-Out cross-validator.

    Provides train/test indices to split data in train/test sets. Each
    sample is used once as a test set (singleton) while the remaining
    samples form the training set.

    Note: ``LeaveOneOut()`` is equivalent to ``KFold(n_splits=n)`` and
    ``LeavePOut(p=1)`` where ``n`` is the number of samples.

    Due to the high number of test sets (which is the same as the
    number of samples) this cross-validation method can be very costly.
    For large datasets one should favor :class:`KFold`, :class:`ShuffleSplit`
    or :class:`StratifiedKFold`.

    Read more in the :ref:`User Guide <leave_one_out>`.

    Examples
    --------
    >>> import numpy as np
    >>> from sklearn.model_selection import LeaveOneOut
    >>> X = np.array([[1, 2], [3, 4]])
    >>> y = np.array([1, 2])
    >>> loo = LeaveOneOut()
    >>> loo.get_n_splits(X)
    2
    >>> print(loo)
    LeaveOneOut()
    >>> for i, (train_index, test_index) in enumerate(loo.split(X)):
    ...     print(f"Fold {i}:")
    ...     print(f"  Train: index={train_index}")
    ...     print(f"  Test:  index={test_index}")
    Fold 0:
      Train: index=[1]
      Test:  index=[0]
    Fold 1:
      Train: index=[0]
      Test:  index=[1]

    See Also
    --------
    LeaveOneGroupOut : For splitting the data according to explicit,
        domain-specific stratification of the dataset.

    GroupKFold : K-fold iterator variant with non-overlapping groups.
    """

    def _iter_test_indices(self, X, y=None, groups=None):
        n_samples = _num_samples(X)
        if n_samples <= 1:
            raise ValueError(
                "Cannot perform LeaveOneOut with n_samples={}.".format(n_samples)
            )
        return range(n_samples)

    def get_n_splits(self, X, y=None, groups=None):
        """Returns the number of splitting iterations in the cross-validator.

        Parameters
        ----------
        X : array-like of shape (n_samples, n_features)
            Training data, where `n_samples` is the number of samples
            and `n_features` is the number of features.

        y : object
            Always ignored, exists for compatibility.

        groups : object
            Always ignored, exists for compatibility.

        Returns
        -------
        n_splits : int
            The number of splitting iterations in the cross-validator.
        """
        if X is None:
            raise ValueError("The 'X' parameter should not be None.")
        return _num_samples(X)


class LeavePOut(BaseCrossValidator):
    """Leave-P-Out cross-validator.

    Provides train/test indices to split data in train/test sets. This results
    in testing on all distinct samples of size p, while the remaining n - p
    samples form the training set in each iteration.

    Note: ``LeavePOut(p)`` is NOT equivalent to
    ``KFold(n_splits=n_samples // p)`` which creates non-overlapping test sets.

    Due to the high number of iterations which grows combinatorically with the
    number of samples this cross-validation method can be very costly. For
    large datasets one should favor :class:`KFold`, :class:`StratifiedKFold`
    or :class:`ShuffleSplit`.

    Read more in the :ref:`User Guide <leave_p_out>`.

    Parameters
    ----------
    p : int
        Size of the test sets. Must be strictly less than the number of
        samples.

    Examples
    --------
    >>> import numpy as np
    >>> from sklearn.model_selection import LeavePOut
    >>> X = np.array([[1, 2], [3, 4], [5, 6], [7, 8]])
    >>> y = np.array([1, 2, 3, 4])
    >>> lpo = LeavePOut(2)
    >>> lpo.get_n_splits(X)
    6
    >>> print(lpo)
    LeavePOut(p=2)
    >>> for i, (train_index, test_index) in enumerate(lpo.split(X)):
    ...     print(f"Fold {i}:")
    ...     print(f"  Train: index={train_index}")
    ...     print(f"  Test:  index={test_index}")
    Fold 0:
      Train: index=[2 3]
      Test:  index=[0 1]
    Fold 1:
      Train: index=[1 3]
      Test:  index=[0 2]
    Fold 2:
      Train: index=[1 2]
      Test:  index=[0 3]
    Fold 3:
      Train: index=[0 3]
      Test:  index=[1 2]
    Fold 4:
      Train: index=[0 2]
      Test:  index=[1 3]
    Fold 5:
      Train: index=[0 1]
      Test:  index=[2 3]
    """

    def __init__(self, p):
        self.p = p

    def _iter_test_indices(self, X, y=None, groups=None):
        n_samples = _num_samples(X)
        if n_samples <= self.p:
            raise ValueError(
                "p={} must be strictly less than the number of samples={}".format(
                    self.p, n_samples
                )
            )
        for combination in combinations(range(n_samples), self.p):
            yield np.array(combination)

    def get_n_splits(self, X, y=None, groups=None):
        """Returns the number of splitting iterations in the cross-validator.

        Parameters
        ----------
        X : array-like of shape (n_samples, n_features)
            Training data, where `n_samples` is the number of samples
            and `n_features` is the number of features.

        y : object
            Always ignored, exists for compatibility.

        groups : object
            Always ignored, exists for compatibility.

        Returns
        -------
        n_splits : int
            The number of splitting iterations in the cross-validator.
        """
        if X is None:
            raise ValueError("The 'X' parameter should not be None.")
        return int(comb(_num_samples(X), self.p, exact=True))


class _BaseKFold(BaseCrossValidator, metaclass=ABCMeta):
<<<<<<< HEAD
    """Base class for KFold, *KFold, and TimeSeriesSplit.

    * = {Group, Stratified, StratifiedGroup, MultilabelStratified}.
    """
=======
    """Base class for K-Fold cross-validators and TimeSeriesSplit."""
>>>>>>> 4d353c61

    @abstractmethod
    def __init__(self, n_splits, *, shuffle, random_state):
        if not isinstance(n_splits, numbers.Integral):
            raise ValueError(
                "The number of folds must be of Integral type. "
                "%s of type %s was passed." % (n_splits, type(n_splits))
            )
        n_splits = int(n_splits)

        if n_splits <= 1:
            raise ValueError(
                "k-fold cross-validation requires at least one"
                " train/test split by setting n_splits=2 or more,"
                " got n_splits={0}.".format(n_splits)
            )

        if not isinstance(shuffle, bool):
            raise TypeError("shuffle must be True or False; got {0}".format(shuffle))

        if not shuffle and random_state is not None:  # None is the default
            raise ValueError(
                (
                    "Setting a random_state has no effect since shuffle is "
                    "False. You should leave "
                    "random_state to its default (None), or set shuffle=True."
                ),
            )

        self.n_splits = n_splits
        self.shuffle = shuffle
        self.random_state = random_state

    def split(self, X, y=None, groups=None):
        """Generate indices to split data into training and test set.

        Parameters
        ----------
        X : array-like of shape (n_samples, n_features)
            Training data, where `n_samples` is the number of samples
            and `n_features` is the number of features.

        y : array-like of shape (n_samples,), default=None
            The target variable for supervised learning problems.

        groups : array-like of shape (n_samples,), default=None
            Group labels for the samples used while splitting the dataset into
            train/test set.

        Yields
        ------
        train : ndarray
            The training set indices for that split.

        test : ndarray
            The testing set indices for that split.
        """
        X, y, groups = indexable(X, y, groups)
        n_samples = _num_samples(X)
        if self.n_splits > n_samples:
            raise ValueError(
                (
                    "Cannot have number of splits n_splits={0} greater"
                    " than the number of samples: n_samples={1}."
                ).format(self.n_splits, n_samples)
            )

        for train, test in super().split(X, y, groups):
            yield train, test

    def get_n_splits(self, X=None, y=None, groups=None):
        """Returns the number of splitting iterations in the cross-validator.

        Parameters
        ----------
        X : object
            Always ignored, exists for compatibility.

        y : object
            Always ignored, exists for compatibility.

        groups : object
            Always ignored, exists for compatibility.

        Returns
        -------
        n_splits : int
            The number of splitting iterations in the cross-validator.
        """
        return self.n_splits


class KFold(_BaseKFold):
    """K-Fold cross-validator.

    Provides train/test indices to split data in train/test sets. Split
    dataset into k consecutive folds (without shuffling by default).

    Each fold is then used once as a validation while the k - 1 remaining
    folds form the training set.

    Read more in the :ref:`User Guide <k_fold>`.

    For visualisation of cross-validation behaviour and
    comparison between common scikit-learn split methods
    refer to :ref:`sphx_glr_auto_examples_model_selection_plot_cv_indices.py`

    Parameters
    ----------
    n_splits : int, default=5
        Number of folds. Must be at least 2.

        .. versionchanged:: 0.22
            ``n_splits`` default value changed from 3 to 5.

    shuffle : bool, default=False
        Whether to shuffle the data before splitting into batches.
        Note that the samples within each split will not be shuffled.

    random_state : int, RandomState instance or None, default=None
        When `shuffle` is True, `random_state` affects the ordering of the
        indices, which controls the randomness of each fold. Otherwise, this
        parameter has no effect.
        Pass an int for reproducible output across multiple function calls.
        See :term:`Glossary <random_state>`.

    Examples
    --------
    >>> import numpy as np
    >>> from sklearn.model_selection import KFold
    >>> X = np.array([[1, 2], [3, 4], [1, 2], [3, 4]])
    >>> y = np.array([1, 2, 3, 4])
    >>> kf = KFold(n_splits=2)
    >>> kf.get_n_splits(X)
    2
    >>> print(kf)
    KFold(n_splits=2, random_state=None, shuffle=False)
    >>> for i, (train_index, test_index) in enumerate(kf.split(X)):
    ...     print(f"Fold {i}:")
    ...     print(f"  Train: index={train_index}")
    ...     print(f"  Test:  index={test_index}")
    Fold 0:
      Train: index=[2 3]
      Test:  index=[0 1]
    Fold 1:
      Train: index=[0 1]
      Test:  index=[2 3]

    Notes
    -----
    The first ``n_samples % n_splits`` folds have size
    ``n_samples // n_splits + 1``, other folds have size
    ``n_samples // n_splits``, where ``n_samples`` is the number of samples.

    Randomized CV splitters may return different results for each call of
    split. You can make the results identical by setting `random_state`
    to an integer.

    See Also
    --------
    StratifiedKFold : Takes class information into account to avoid building
        folds with imbalanced class distributions (for binary or multiclass
        classification tasks).

    GroupKFold : K-fold iterator variant with non-overlapping groups.

    RepeatedKFold : Repeats K-Fold n times.
    """

    def __init__(self, n_splits=5, *, shuffle=False, random_state=None):
        super().__init__(n_splits=n_splits, shuffle=shuffle, random_state=random_state)

    def _iter_test_indices(self, X, y=None, groups=None):
        n_samples = _num_samples(X)
        indices = np.arange(n_samples)
        if self.shuffle:
            check_random_state(self.random_state).shuffle(indices)

        n_splits = self.n_splits
        fold_sizes = np.full(n_splits, n_samples // n_splits, dtype=int)
        fold_sizes[: n_samples % n_splits] += 1
        current = 0
        for fold_size in fold_sizes:
            start, stop = current, current + fold_size
            yield indices[start:stop]
            current = stop


class GroupKFold(GroupsConsumerMixin, _BaseKFold):
    """K-fold iterator variant with non-overlapping groups.

    Each group will appear exactly once in the test set across all folds (the
    number of distinct groups has to be at least equal to the number of folds).

    The folds are approximately balanced in the sense that the number of
    distinct groups is approximately the same in each fold.

    Read more in the :ref:`User Guide <group_k_fold>`.

    For visualisation of cross-validation behaviour and
    comparison between common scikit-learn split methods
    refer to :ref:`sphx_glr_auto_examples_model_selection_plot_cv_indices.py`

    Parameters
    ----------
    n_splits : int, default=5
        Number of folds. Must be at least 2.

        .. versionchanged:: 0.22
            ``n_splits`` default value changed from 3 to 5.

    Notes
    -----
    Groups appear in an arbitrary order throughout the folds.

    Examples
    --------
    >>> import numpy as np
    >>> from sklearn.model_selection import GroupKFold
    >>> X = np.array([[1, 2], [3, 4], [5, 6], [7, 8], [9, 10], [11, 12]])
    >>> y = np.array([1, 2, 3, 4, 5, 6])
    >>> groups = np.array([0, 0, 2, 2, 3, 3])
    >>> group_kfold = GroupKFold(n_splits=2)
    >>> group_kfold.get_n_splits(X, y, groups)
    2
    >>> print(group_kfold)
    GroupKFold(n_splits=2)
    >>> for i, (train_index, test_index) in enumerate(group_kfold.split(X, y, groups)):
    ...     print(f"Fold {i}:")
    ...     print(f"  Train: index={train_index}, group={groups[train_index]}")
    ...     print(f"  Test:  index={test_index}, group={groups[test_index]}")
    Fold 0:
      Train: index=[2 3], group=[2 2]
      Test:  index=[0 1 4 5], group=[0 0 3 3]
    Fold 1:
      Train: index=[0 1 4 5], group=[0 0 3 3]
      Test:  index=[2 3], group=[2 2]

    See Also
    --------
    LeaveOneGroupOut : For splitting the data according to explicit
        domain-specific stratification of the dataset.

    StratifiedKFold : Takes class information into account to avoid building
        folds with imbalanced class proportions (for binary or multiclass
        classification tasks).
    """

    def __init__(self, n_splits=5):
        super().__init__(n_splits, shuffle=False, random_state=None)

    def _iter_test_indices(self, X, y, groups):
        if groups is None:
            raise ValueError("The 'groups' parameter should not be None.")
        groups = check_array(groups, input_name="groups", ensure_2d=False, dtype=None)

        unique_groups, groups = np.unique(groups, return_inverse=True)
        n_groups = len(unique_groups)

        if self.n_splits > n_groups:
            raise ValueError(
                "Cannot have number of splits n_splits=%d greater"
                " than the number of groups: %d." % (self.n_splits, n_groups)
            )

        # Weight groups by their number of occurrences
        n_samples_per_group = np.bincount(groups)

        # Distribute the most frequent groups first
        indices = np.argsort(n_samples_per_group)[::-1]
        n_samples_per_group = n_samples_per_group[indices]

        # Total weight of each fold
        n_samples_per_fold = np.zeros(self.n_splits)

        # Mapping from group index to fold index
        group_to_fold = np.zeros(len(unique_groups))

        # Distribute samples by adding the largest weight to the lightest fold
        for group_index, weight in enumerate(n_samples_per_group):
            lightest_fold = np.argmin(n_samples_per_fold)
            n_samples_per_fold[lightest_fold] += weight
            group_to_fold[indices[group_index]] = lightest_fold

        indices = group_to_fold[groups]

        for f in range(self.n_splits):
            yield np.where(indices == f)[0]

    def split(self, X, y=None, groups=None):
        """Generate indices to split data into training and test set.

        Parameters
        ----------
        X : array-like of shape (n_samples, n_features)
            Training data, where `n_samples` is the number of samples
            and `n_features` is the number of features.

        y : array-like of shape (n_samples,), default=None
            The target variable for supervised learning problems.

        groups : array-like of shape (n_samples,)
            Group labels for the samples used while splitting the dataset into
            train/test set.

        Yields
        ------
        train : ndarray
            The training set indices for that split.

        test : ndarray
            The testing set indices for that split.
        """
        return super().split(X, y, groups)


class StratifiedKFold(_BaseKFold):
    """Stratified K-Fold cross-validator.

    Provides train/test indices to split data in train/test sets.

    This cross-validation object is a variation of KFold that returns
    stratified folds. The folds are made by preserving the percentage of
    samples for each class.

    Read more in the :ref:`User Guide <stratified_k_fold>`.

    For visualisation of cross-validation behaviour and
    comparison between common scikit-learn split methods
    refer to :ref:`sphx_glr_auto_examples_model_selection_plot_cv_indices.py`

    Parameters
    ----------
    n_splits : int, default=5
        Number of folds. Must be at least 2.

        .. versionchanged:: 0.22
            ``n_splits`` default value changed from 3 to 5.

    shuffle : bool, default=False
        Whether to shuffle each class's samples before splitting into batches.
        Note that the samples within each split will not be shuffled.

    random_state : int, RandomState instance or None, default=None
        When `shuffle` is True, `random_state` affects the ordering of the
        indices, which controls the randomness of each fold for each class.
        Otherwise, leave `random_state` as `None`.
        Pass an int for reproducible output across multiple function calls.
        See :term:`Glossary <random_state>`.

    Examples
    --------
    >>> import numpy as np
    >>> from sklearn.model_selection import StratifiedKFold
    >>> X = np.array([[1, 2], [3, 4], [1, 2], [3, 4]])
    >>> y = np.array([0, 0, 1, 1])
    >>> skf = StratifiedKFold(n_splits=2)
    >>> skf.get_n_splits(X, y)
    2
    >>> print(skf)
    StratifiedKFold(n_splits=2, random_state=None, shuffle=False)
    >>> for i, (train_index, test_index) in enumerate(skf.split(X, y)):
    ...     print(f"Fold {i}:")
    ...     print(f"  Train: index={train_index}")
    ...     print(f"  Test:  index={test_index}")
    Fold 0:
      Train: index=[1 3]
      Test:  index=[0 2]
    Fold 1:
      Train: index=[0 2]
      Test:  index=[1 3]

    Notes
    -----
    The implementation is designed to:

    * Generate test sets such that all contain the same distribution of
      classes, or as close as possible.
    * Be invariant to class label: relabelling ``y = ["Happy", "Sad"]`` to
      ``y = [1, 0]`` should not change the indices generated.
    * Preserve order dependencies in the dataset ordering, when
      ``shuffle=False``: all samples from class k in some test set were
      contiguous in y, or separated in y by samples from classes other than k.
    * Generate test sets where the smallest and largest differ by at most one
      sample.

    .. versionchanged:: 0.22
        The previous implementation did not follow the last constraint.

    See Also
    --------
    RepeatedStratifiedKFold : Repeats Stratified K-Fold n times.
    """

    def __init__(self, n_splits=5, *, shuffle=False, random_state=None):
        super().__init__(n_splits=n_splits, shuffle=shuffle, random_state=random_state)

    def _make_test_folds(self, X, y=None):
        rng = check_random_state(self.random_state)
        y = np.asarray(y)
        type_of_target_y = type_of_target(y)
        allowed_target_types = ("binary", "multiclass")
        if type_of_target_y not in allowed_target_types:
            raise ValueError(
                "Supported target types are: {}. Got {!r} instead.".format(
                    allowed_target_types, type_of_target_y
                )
            )

        y = column_or_1d(y)

        _, y_idx, y_inv = np.unique(y, return_index=True, return_inverse=True)
        # y_inv encodes y according to lexicographic order. We invert y_idx to
        # map the classes so that they are encoded by order of appearance:
        # 0 represents the first label appearing in y, 1 the second, etc.
        _, class_perm = np.unique(y_idx, return_inverse=True)
        y_encoded = class_perm[y_inv]

        n_classes = len(y_idx)
        y_counts = np.bincount(y_encoded)
        min_groups = np.min(y_counts)
        if np.all(self.n_splits > y_counts):
            raise ValueError(
                "n_splits=%d cannot be greater than the"
                " number of members in each class." % (self.n_splits)
            )
        if self.n_splits > min_groups:
            warnings.warn(
                "The least populated class in y has only %d"
                " members, which is less than n_splits=%d."
                % (min_groups, self.n_splits),
                UserWarning,
            )

        # Determine the optimal number of samples from each class in each fold,
        # using round robin over the sorted y. (This can be done direct from
        # counts, but that code is unreadable.)
        y_order = np.sort(y_encoded)
        allocation = np.asarray(
            [
                np.bincount(y_order[i :: self.n_splits], minlength=n_classes)
                for i in range(self.n_splits)
            ]
        )

        # To maintain the data order dependencies as best as possible within
        # the stratification constraint, we assign samples from each class in
        # blocks (and then mess that up when shuffle=True).
        test_folds = np.empty(len(y), dtype="i")
        for k in range(n_classes):
            # since the kth column of allocation stores the number of samples
            # of class k in each test set, this generates blocks of fold
            # indices corresponding to the allocation for class k.
            folds_for_class = np.arange(self.n_splits).repeat(allocation[:, k])
            if self.shuffle:
                rng.shuffle(folds_for_class)
            test_folds[y_encoded == k] = folds_for_class
        return test_folds

    def _iter_test_masks(self, X, y=None, groups=None):
        test_folds = self._make_test_folds(X, y)
        for i in range(self.n_splits):
            yield test_folds == i

    def split(self, X, y, groups=None):
        """Generate indices to split data into training and test set.

        Parameters
        ----------
        X : array-like of shape (n_samples, n_features)
            Training data, where `n_samples` is the number of samples
            and `n_features` is the number of features.

            Note that providing ``y`` is sufficient to generate the splits and
            hence ``np.zeros(n_samples)`` may be used as a placeholder for
            ``X`` instead of actual training data.

        y : array-like of shape (n_samples,)
            The target variable for supervised learning problems.
            Stratification is done based on the y labels.

        groups : object
            Always ignored, exists for compatibility.

        Yields
        ------
        train : ndarray
            The training set indices for that split.

        test : ndarray
            The testing set indices for that split.

        Notes
        -----
        Randomized CV splitters may return different results for each call of
        split. You can make the results identical by setting `random_state`
        to an integer.
        """
        y = check_array(y, input_name="y", ensure_2d=False, dtype=None)
        return super().split(X, y, groups)


class StratifiedGroupKFold(GroupsConsumerMixin, _BaseKFold):
    """Stratified K-Fold iterator variant with non-overlapping groups.

    This cross-validation object is a variation of StratifiedKFold attempting to
    return stratified folds with non-overlapping groups. The folds are made by
    preserving the percentage of samples for each class.

    Each group will appear exactly once in the test set across all folds (the
    number of distinct groups has to be at least equal to the number of folds).

    The difference between :class:`~sklearn.model_selection.GroupKFold`
    and :class:`~sklearn.model_selection.StratifiedGroupKFold` is that
    the former attempts to create balanced folds such that the number of
    distinct groups is approximately the same in each fold, whereas
    StratifiedGroupKFold attempts to create folds which preserve the
    percentage of samples for each class as much as possible given the
    constraint of non-overlapping groups between splits.

    Read more in the :ref:`User Guide <cross_validation>`.

    For visualisation of cross-validation behaviour and
    comparison between common scikit-learn split methods
    refer to :ref:`sphx_glr_auto_examples_model_selection_plot_cv_indices.py`

    Parameters
    ----------
    n_splits : int, default=5
        Number of folds. Must be at least 2.

    shuffle : bool, default=False
        Whether to shuffle each class's samples before splitting into batches.
        Note that the samples within each split will not be shuffled.
        This implementation can only shuffle groups that have approximately the
        same y distribution, no global shuffle will be performed.

    random_state : int or RandomState instance, default=None
        When `shuffle` is True, `random_state` affects the ordering of the
        indices, which controls the randomness of each fold for each class.
        Otherwise, leave `random_state` as `None`.
        Pass an int for reproducible output across multiple function calls.
        See :term:`Glossary <random_state>`.

    Examples
    --------
    >>> import numpy as np
    >>> from sklearn.model_selection import StratifiedGroupKFold
    >>> X = np.ones((17, 2))
    >>> y = np.array([0, 0, 1, 1, 1, 1, 1, 1, 0, 0, 0, 0, 0, 0, 0, 0, 0])
    >>> groups = np.array([1, 1, 2, 2, 3, 3, 3, 4, 5, 5, 5, 5, 6, 6, 7, 8, 8])
    >>> sgkf = StratifiedGroupKFold(n_splits=3)
    >>> sgkf.get_n_splits(X, y)
    3
    >>> print(sgkf)
    StratifiedGroupKFold(n_splits=3, random_state=None, shuffle=False)
    >>> for i, (train_index, test_index) in enumerate(sgkf.split(X, y, groups)):
    ...     print(f"Fold {i}:")
    ...     print(f"  Train: index={train_index}")
    ...     print(f"         group={groups[train_index]}")
    ...     print(f"  Test:  index={test_index}")
    ...     print(f"         group={groups[test_index]}")
    Fold 0:
      Train: index=[ 0  1  2  3  7  8  9 10 11 15 16]
             group=[1 1 2 2 4 5 5 5 5 8 8]
      Test:  index=[ 4  5  6 12 13 14]
             group=[3 3 3 6 6 7]
    Fold 1:
      Train: index=[ 4  5  6  7  8  9 10 11 12 13 14]
             group=[3 3 3 4 5 5 5 5 6 6 7]
      Test:  index=[ 0  1  2  3 15 16]
             group=[1 1 2 2 8 8]
    Fold 2:
      Train: index=[ 0  1  2  3  4  5  6 12 13 14 15 16]
             group=[1 1 2 2 3 3 3 6 6 7 8 8]
      Test:  index=[ 7  8  9 10 11]
             group=[4 5 5 5 5]

    Notes
    -----
    The implementation is designed to:

    * Mimic the behavior of StratifiedKFold as much as possible for trivial
      groups (e.g. when each group contains only one sample).
    * Be invariant to class label: relabelling ``y = ["Happy", "Sad"]`` to
      ``y = [1, 0]`` should not change the indices generated.
    * Stratify based on samples as much as possible while keeping
      non-overlapping groups constraint. That means that in some cases when
      there is a small number of groups containing a large number of samples
      the stratification will not be possible and the behavior will be close
      to GroupKFold.

    See Also
    --------
    StratifiedKFold: Takes class information into account to build folds which
        retain class distributions (for binary or multiclass classification
        tasks).

    GroupKFold: K-fold iterator variant with non-overlapping groups.
    """

    def __init__(self, n_splits=5, shuffle=False, random_state=None):
        super().__init__(n_splits=n_splits, shuffle=shuffle, random_state=random_state)

    def _iter_test_indices(self, X, y, groups):
        # Implementation is based on this kaggle kernel:
        # https://www.kaggle.com/jakubwasikowski/stratified-group-k-fold-cross-validation
        # and is a subject to Apache 2.0 License. You may obtain a copy of the
        # License at http://www.apache.org/licenses/LICENSE-2.0
        # Changelist:
        # - Refactored function to a class following scikit-learn KFold
        #   interface.
        # - Added heuristic for assigning group to the least populated fold in
        #   cases when all other criteria are equal
        # - Swtch from using python ``Counter`` to ``np.unique`` to get class
        #   distribution
        # - Added scikit-learn checks for input: checking that target is binary
        #   or multiclass, checking passed random state, checking that number
        #   of splits is less than number of members in each class, checking
        #   that least populated class has more members than there are splits.
        rng = check_random_state(self.random_state)
        y = np.asarray(y)
        type_of_target_y = type_of_target(y)
        allowed_target_types = ("binary", "multiclass")
        if type_of_target_y not in allowed_target_types:
            raise ValueError(
                "Supported target types are: {}. Got {!r} instead.".format(
                    allowed_target_types, type_of_target_y
                )
            )

        y = column_or_1d(y)
        _, y_inv, y_cnt = np.unique(y, return_inverse=True, return_counts=True)
        if np.all(self.n_splits > y_cnt):
            raise ValueError(
                "n_splits=%d cannot be greater than the"
                " number of members in each class." % (self.n_splits)
            )
        n_smallest_class = np.min(y_cnt)
        if self.n_splits > n_smallest_class:
            warnings.warn(
                "The least populated class in y has only %d"
                " members, which is less than n_splits=%d."
                % (n_smallest_class, self.n_splits),
                UserWarning,
            )
        n_classes = len(y_cnt)

        _, groups_inv, groups_cnt = np.unique(
            groups, return_inverse=True, return_counts=True
        )
        y_counts_per_group = np.zeros((len(groups_cnt), n_classes))
        for class_idx, group_idx in zip(y_inv, groups_inv):
            y_counts_per_group[group_idx, class_idx] += 1

        y_counts_per_fold = np.zeros((self.n_splits, n_classes))
        groups_per_fold = defaultdict(set)

        if self.shuffle:
            rng.shuffle(y_counts_per_group)

        # Stable sort to keep shuffled order for groups with the same
        # class distribution variance
        sorted_groups_idx = np.argsort(
            -np.std(y_counts_per_group, axis=1), kind="mergesort"
        )

        for group_idx in sorted_groups_idx:
            group_y_counts = y_counts_per_group[group_idx]
            best_fold = self._find_best_fold(
                y_counts_per_fold=y_counts_per_fold,
                y_cnt=y_cnt,
                group_y_counts=group_y_counts,
            )
            y_counts_per_fold[best_fold] += group_y_counts
            groups_per_fold[best_fold].add(group_idx)

        for i in range(self.n_splits):
            test_indices = [
                idx
                for idx, group_idx in enumerate(groups_inv)
                if group_idx in groups_per_fold[i]
            ]
            yield test_indices

    def _find_best_fold(self, y_counts_per_fold, y_cnt, group_y_counts):
        best_fold = None
        min_eval = np.inf
        min_samples_in_fold = np.inf
        for i in range(self.n_splits):
            y_counts_per_fold[i] += group_y_counts
            # Summarise the distribution over classes in each proposed fold
            std_per_class = np.std(y_counts_per_fold / y_cnt.reshape(1, -1), axis=0)
            y_counts_per_fold[i] -= group_y_counts
            fold_eval = np.mean(std_per_class)
            samples_in_fold = np.sum(y_counts_per_fold[i])
            is_current_fold_better = (
                fold_eval < min_eval
                or np.isclose(fold_eval, min_eval)
                and samples_in_fold < min_samples_in_fold
            )
            if is_current_fold_better:
                min_eval = fold_eval
                min_samples_in_fold = samples_in_fold
                best_fold = i
        return best_fold


class MultilabelStratifiedKFold(_BaseKFold):
    """Multilabel stratified K-Folds cross-validator.

    This cross-validation object is a variation of StratifiedKFold attempting to
    return stratified folds for multilabel data. The folds are made by preserving
    the percentage of samples of each target class per label.

    Read more in the :ref:`User Guide <multilabel_stratified_k_fold>`.

    .. versionadded:: 1.3

    Parameters
    ----------
    n_splits : int, default=5
        Number of folds. Must be at least 2.

    shuffle : bool, default=False
        Whether to shuffle stratification of the data before splitting into
        batches. Note that the samples within each split will not be shuffled.

    random_state : int or RandomState instance, default=None
        When `shuffle` is True, `random_state` affects the ordering of the
        indices, which controls the randomness of each fold for each class.
        Otherwise, leave `random_state` as `None`.
        Pass an int for reproducible output across multiple function calls.
        See :term:`Glossary <random_state>`.

    Examples
    --------
    >>> import numpy as np
    >>> from sklearn.model_selection import MultilabelStratifiedKFold
    >>> X = np.ones((8, 2))
    >>> y = np.hstack(([[0]] * 4 + [[1]] * 4, [[1]] * 4 + [[0]] * 4))
    >>> mskf = MultilabelStratifiedKFold(n_splits=2)
    >>> mskf.get_n_splits(X, y)
    2
    >>> print(mskf)
    MultilabelStratifiedKFold(n_splits=2, random_state=None, shuffle=False)
    >>> for i, (train_index, test_index) in enumerate(mskf.split(X, y)):
    ...     print(f"Fold {i}:")
    ...     print(f"  Train: index={train_index}")
    ...     print(f"  Test:  index={test_index}")
    Fold 0:
      Train: index=[1 3 5 7]
      Test:  index=[0 2 4 6]
    Fold 1:
      Train: index=[0 2 4 6]
      Test:  index=[1 3 5 7]

    Notes
    -----
    The implementation is designed to produce the smallest number of folds and
    fold-label pairs with zero positive examples, and maintain the ratio of
    positive to negative examples on each label in each subset. [1]_ Note that
    the train and test sizes may be slightly different in each fold.

    See Also
    --------
    StratifiedKFold: Takes class information into account to build folds which
        retain class distributions (for binary or multiclass classification
        tasks).
    RepeatedMultilabelStratifiedKFold: Repeats Multilabel Stratified K-Fold n
        times.

    References
    ----------
    .. [1] Sechidis, Konstantinos; Tsoumakas, Grigorios; Vlahavas, Ioannis.
        "On the stratification of multi-label data." Machine Learning and
        Knowledge Discovery in Databases (2011), 145--158.
        http://lpis.csd.auth.gr/publications/sechidis-ecmlpkdd-2011.pdf
    """

    def __init__(self, n_splits=5, shuffle=False, random_state=None):
        super().__init__(n_splits=n_splits, shuffle=shuffle, random_state=random_state)

    def _make_test_folds(self, X, y):
        # Implementation is based on this project:
        # https://github.com/trent-b/iterative-stratification
        # and is subject to BSD 3 clause License.
        rng = check_random_state(self.random_state)
        type_of_target_y = type_of_target(y)
        if type_of_target_y != "multilabel-indicator":
            raise ValueError(
                "Supported target type is: 'multilabel-indicator'. "
                "Got {!r} instead.".format(type_of_target_y)
            )

        # Multilabel-indicator has at most two classes, so we convert to 0 and 1,
        # i.e., False and True. The more prevalent class should be 0, since we
        # take shortcut when only all-zero labels are left; when there is a
        # relatively large number of zero labels, this reduces execution time.
        # There are at most two unique elements so this step won't take too long.
        unique, indices, counts = np.unique(y, return_index=True, return_counts=True)
        prevalent = unique[np.argsort(indices)][np.argmax(counts)]
        y = np.where(y == prevalent, False, True)

        do_raise, min_groups = True, np.inf
        for col in y.T:
            _, y_counts_per_label = np.unique(col, return_counts=True)
            min_group_per_label = np.min(y_counts_per_label)
            do_raise = do_raise and np.all(y_counts_per_label < self.n_splits)
            min_groups = min(min_groups, min_group_per_label)

        if do_raise:
            raise ValueError(
                "n_splits=%d cannot be greater than the number of members in "
                "each class for each label." % (self.n_splits)
            )
        if self.n_splits > min_groups:
            warnings.warn(
                "The least populated class in y among all labels has only %d "
                "members, which is less than n_splits=%d."
                % (min_groups, self.n_splits),
                UserWarning,
            )

        n_samples = _num_samples(X)
        indices = np.arange(n_samples)

        if self.shuffle:
            rng.shuffle(indices)
            y = y[indices]

        test_folds = np.zeros(n_samples)

        # Sechidis, Konstantinos; Tsoumakas, Grigorios; Vlahavas, Ioannis.
        # "On the stratification of multi-label data." Machine Learning and
        # Knowledge Discovery in Databases (2011), 145--158.
        # http://lpis.csd.auth.gr/publications/sechidis-ecmlpkdd-2011.pdf
        props = np.asarray([1 / self.n_splits] * self.n_splits)
        c_folds = n_samples * props
        c_folds_per_label = np.outer(props, y.sum(axis=0))

        n_unprocessed = n_samples
        unprocessed_mask = np.ones(n_unprocessed, dtype=bool)

        while n_unprocessed > 0:
            # Find the label with the fewest (at least one) remaining examples
            n_remaining = y[unprocessed_mask].sum(axis=0)

            # Shortcut when only all-zero labels are left, try to distribute
            # evenly; may introduce some overhead
            if n_remaining.sum() == 0:
                for i in np.where(unprocessed_mask)[0]:
                    max_fold = np.argmax(c_folds)
                    test_folds[i] = max_fold
                    c_folds[max_fold] -= 1
                break

            min_label = np.argmin(np.where(n_remaining != 0, n_remaining, np.inf))
            for i in np.where(y[:, min_label] & unprocessed_mask)[0]:
                # Find the subset with the largest number of desired examples for
                # this label, breaking ties by considering the largest number of
                # desired examples
                label_folds = c_folds_per_label[:, min_label]
                max_fold = np.where(label_folds == label_folds.max())[0]

                if len(max_fold) > 1:
                    max_fold = max_fold[np.argmax(c_folds[max_fold])]

                test_folds[i] = max_fold
                unprocessed_mask[i] = False
                n_unprocessed -= 1

                # Update desired number of examples
                c_folds_per_label[max_fold, y[i]] -= 1
                c_folds[max_fold] -= 1

        if self.shuffle:
            return test_folds[np.argsort(indices)]
        else:
            return test_folds

    def _iter_test_masks(self, X=None, y=None, groups=None):
        test_folds = self._make_test_folds(X, y)
        for i in range(self.n_splits):
            yield test_folds == i

    def split(self, X, y, groups=None):
        """Generate indices to split data into training and test set.

        Parameters
        ----------
        X : array-like of shape (n_samples, n_features)
            Training data, where `n_samples` is the number of samples
            and `n_features` is the number of features.

            Note that providing ``y`` is sufficient to generate the splits and
            hence ``np.zeros(n_samples)`` may be used as a placeholder for
            ``X`` instead of actual training data.

        y : array-like of shape (n_samples, n_labels)
            The target variable for supervised learning problems.
            Stratification is done based on the y labels.

        groups : object
            Always ignored, exists for compatibility.

        Yields
        ------
        train : ndarray
            The training set indices for that split.

        test : ndarray
            The testing set indices for that split.

        Notes
        -----
        Randomized CV splitters may return different results for each call of
        split. You can make the results identical by setting `random_state`
        to an integer.
        """
        y = check_array(y, input_name="y", ensure_2d=False, dtype=None)
        return super().split(X, y, groups)


class TimeSeriesSplit(_BaseKFold):
    """Time Series cross-validator.

    Provides train/test indices to split time series data samples
    that are observed at fixed time intervals, in train/test sets.
    In each split, test indices must be higher than before, and thus shuffling
    in cross validator is inappropriate.

    This cross-validation object is a variation of :class:`KFold`.
    In the kth split, it returns first k folds as train set and the
    (k+1)th fold as test set.

    Note that unlike standard cross-validation methods, successive
    training sets are supersets of those that come before them.

    Read more in the :ref:`User Guide <time_series_split>`.

    For visualisation of cross-validation behaviour and
    comparison between common scikit-learn split methods
    refer to :ref:`sphx_glr_auto_examples_model_selection_plot_cv_indices.py`

    .. versionadded:: 0.18

    Parameters
    ----------
    n_splits : int, default=5
        Number of splits. Must be at least 2.

        .. versionchanged:: 0.22
            ``n_splits`` default value changed from 3 to 5.

    max_train_size : int, default=None
        Maximum size for a single training set.

    test_size : int, default=None
        Used to limit the size of the test set. Defaults to
        ``n_samples // (n_splits + 1)``, which is the maximum allowed value
        with ``gap=0``.

        .. versionadded:: 0.24

    gap : int, default=0
        Number of samples to exclude from the end of each train set before
        the test set.

        .. versionadded:: 0.24

    Examples
    --------
    >>> import numpy as np
    >>> from sklearn.model_selection import TimeSeriesSplit
    >>> X = np.array([[1, 2], [3, 4], [1, 2], [3, 4], [1, 2], [3, 4]])
    >>> y = np.array([1, 2, 3, 4, 5, 6])
    >>> tscv = TimeSeriesSplit()
    >>> print(tscv)
    TimeSeriesSplit(gap=0, max_train_size=None, n_splits=5, test_size=None)
    >>> for i, (train_index, test_index) in enumerate(tscv.split(X)):
    ...     print(f"Fold {i}:")
    ...     print(f"  Train: index={train_index}")
    ...     print(f"  Test:  index={test_index}")
    Fold 0:
      Train: index=[0]
      Test:  index=[1]
    Fold 1:
      Train: index=[0 1]
      Test:  index=[2]
    Fold 2:
      Train: index=[0 1 2]
      Test:  index=[3]
    Fold 3:
      Train: index=[0 1 2 3]
      Test:  index=[4]
    Fold 4:
      Train: index=[0 1 2 3 4]
      Test:  index=[5]
    >>> # Fix test_size to 2 with 12 samples
    >>> X = np.random.randn(12, 2)
    >>> y = np.random.randint(0, 2, 12)
    >>> tscv = TimeSeriesSplit(n_splits=3, test_size=2)
    >>> for i, (train_index, test_index) in enumerate(tscv.split(X)):
    ...     print(f"Fold {i}:")
    ...     print(f"  Train: index={train_index}")
    ...     print(f"  Test:  index={test_index}")
    Fold 0:
      Train: index=[0 1 2 3 4 5]
      Test:  index=[6 7]
    Fold 1:
      Train: index=[0 1 2 3 4 5 6 7]
      Test:  index=[8 9]
    Fold 2:
      Train: index=[0 1 2 3 4 5 6 7 8 9]
      Test:  index=[10 11]
    >>> # Add in a 2 period gap
    >>> tscv = TimeSeriesSplit(n_splits=3, test_size=2, gap=2)
    >>> for i, (train_index, test_index) in enumerate(tscv.split(X)):
    ...     print(f"Fold {i}:")
    ...     print(f"  Train: index={train_index}")
    ...     print(f"  Test:  index={test_index}")
    Fold 0:
      Train: index=[0 1 2 3]
      Test:  index=[6 7]
    Fold 1:
      Train: index=[0 1 2 3 4 5]
      Test:  index=[8 9]
    Fold 2:
      Train: index=[0 1 2 3 4 5 6 7]
      Test:  index=[10 11]

    For a more extended example see
    :ref:`sphx_glr_auto_examples_applications_plot_cyclical_feature_engineering.py`.

    Notes
    -----
    The training set has size ``i * n_samples // (n_splits + 1)
    + n_samples % (n_splits + 1)`` in the ``i`` th split,
    with a test set of size ``n_samples//(n_splits + 1)`` by default,
    where ``n_samples`` is the number of samples.
    """

    def __init__(self, n_splits=5, *, max_train_size=None, test_size=None, gap=0):
        super().__init__(n_splits, shuffle=False, random_state=None)
        self.max_train_size = max_train_size
        self.test_size = test_size
        self.gap = gap

    def split(self, X, y=None, groups=None):
        """Generate indices to split data into training and test set.

        Parameters
        ----------
        X : array-like of shape (n_samples, n_features)
            Training data, where `n_samples` is the number of samples
            and `n_features` is the number of features.

        y : array-like of shape (n_samples,)
            Always ignored, exists for compatibility.

        groups : array-like of shape (n_samples,)
            Always ignored, exists for compatibility.

        Yields
        ------
        train : ndarray
            The training set indices for that split.

        test : ndarray
            The testing set indices for that split.
        """
        X, y, groups = indexable(X, y, groups)
        n_samples = _num_samples(X)
        n_splits = self.n_splits
        n_folds = n_splits + 1
        gap = self.gap
        test_size = (
            self.test_size if self.test_size is not None else n_samples // n_folds
        )

        # Make sure we have enough samples for the given split parameters
        if n_folds > n_samples:
            raise ValueError(
                f"Cannot have number of folds={n_folds} greater"
                f" than the number of samples={n_samples}."
            )
        if n_samples - gap - (test_size * n_splits) <= 0:
            raise ValueError(
                f"Too many splits={n_splits} for number of samples"
                f"={n_samples} with test_size={test_size} and gap={gap}."
            )

        indices = np.arange(n_samples)
        test_starts = range(n_samples - n_splits * test_size, n_samples, test_size)

        for test_start in test_starts:
            train_end = test_start - gap
            if self.max_train_size and self.max_train_size < train_end:
                yield (
                    indices[train_end - self.max_train_size : train_end],
                    indices[test_start : test_start + test_size],
                )
            else:
                yield (
                    indices[:train_end],
                    indices[test_start : test_start + test_size],
                )


class LeaveOneGroupOut(GroupsConsumerMixin, BaseCrossValidator):
    """Leave One Group Out cross-validator.

    Provides train/test indices to split data such that each training set is
    comprised of all samples except ones belonging to one specific group.
    Arbitrary domain specific group information is provided an array integers
    that encodes the group of each sample.

    For instance the groups could be the year of collection of the samples
    and thus allow for cross-validation against time-based splits.

    Read more in the :ref:`User Guide <leave_one_group_out>`.

    Notes
    -----
    Splits are ordered according to the index of the group left out. The first
    split has testing set consisting of the group whose index in `groups` is
    lowest, and so on.

    Examples
    --------
    >>> import numpy as np
    >>> from sklearn.model_selection import LeaveOneGroupOut
    >>> X = np.array([[1, 2], [3, 4], [5, 6], [7, 8]])
    >>> y = np.array([1, 2, 1, 2])
    >>> groups = np.array([1, 1, 2, 2])
    >>> logo = LeaveOneGroupOut()
    >>> logo.get_n_splits(X, y, groups)
    2
    >>> logo.get_n_splits(groups=groups)  # 'groups' is always required
    2
    >>> print(logo)
    LeaveOneGroupOut()
    >>> for i, (train_index, test_index) in enumerate(logo.split(X, y, groups)):
    ...     print(f"Fold {i}:")
    ...     print(f"  Train: index={train_index}, group={groups[train_index]}")
    ...     print(f"  Test:  index={test_index}, group={groups[test_index]}")
    Fold 0:
      Train: index=[2 3], group=[2 2]
      Test:  index=[0 1], group=[1 1]
    Fold 1:
      Train: index=[0 1], group=[1 1]
      Test:  index=[2 3], group=[2 2]

    See Also
    --------
    GroupKFold: K-fold iterator variant with non-overlapping groups.
    """

    def _iter_test_masks(self, X, y, groups):
        if groups is None:
            raise ValueError("The 'groups' parameter should not be None.")
        # We make a copy of groups to avoid side-effects during iteration
        groups = check_array(
            groups, input_name="groups", copy=True, ensure_2d=False, dtype=None
        )
        unique_groups = np.unique(groups)
        if len(unique_groups) <= 1:
            raise ValueError(
                "The groups parameter contains fewer than 2 unique groups "
                "(%s). LeaveOneGroupOut expects at least 2." % unique_groups
            )
        for i in unique_groups:
            yield groups == i

    def get_n_splits(self, X=None, y=None, groups=None):
        """Returns the number of splitting iterations in the cross-validator.

        Parameters
        ----------
        X : object
            Always ignored, exists for compatibility.

        y : object
            Always ignored, exists for compatibility.

        groups : array-like of shape (n_samples,)
            Group labels for the samples used while splitting the dataset into
            train/test set. This 'groups' parameter must always be specified to
            calculate the number of splits, though the other parameters can be
            omitted.

        Returns
        -------
        n_splits : int
            The number of splitting iterations in the cross-validator.
        """
        if groups is None:
            raise ValueError("The 'groups' parameter should not be None.")
        groups = check_array(groups, input_name="groups", ensure_2d=False, dtype=None)
        return len(np.unique(groups))

    def split(self, X, y=None, groups=None):
        """Generate indices to split data into training and test set.

        Parameters
        ----------
        X : array-like of shape (n_samples, n_features)
            Training data, where `n_samples` is the number of samples
            and `n_features` is the number of features.

        y : array-like of shape (n_samples,), default=None
            The target variable for supervised learning problems.

        groups : array-like of shape (n_samples,)
            Group labels for the samples used while splitting the dataset into
            train/test set.

        Yields
        ------
        train : ndarray
            The training set indices for that split.

        test : ndarray
            The testing set indices for that split.
        """
        return super().split(X, y, groups)


class LeavePGroupsOut(GroupsConsumerMixin, BaseCrossValidator):
    """Leave P Group(s) Out cross-validator.

    Provides train/test indices to split data according to a third-party
    provided group. This group information can be used to encode arbitrary
    domain specific stratifications of the samples as integers.

    For instance the groups could be the year of collection of the samples
    and thus allow for cross-validation against time-based splits.

    The difference between LeavePGroupsOut and LeaveOneGroupOut is that
    the former builds the test sets with all the samples assigned to
    ``p`` different values of the groups while the latter uses samples
    all assigned the same groups.

    Read more in the :ref:`User Guide <leave_p_groups_out>`.

    Parameters
    ----------
    n_groups : int
        Number of groups (``p``) to leave out in the test split.

    Examples
    --------
    >>> import numpy as np
    >>> from sklearn.model_selection import LeavePGroupsOut
    >>> X = np.array([[1, 2], [3, 4], [5, 6]])
    >>> y = np.array([1, 2, 1])
    >>> groups = np.array([1, 2, 3])
    >>> lpgo = LeavePGroupsOut(n_groups=2)
    >>> lpgo.get_n_splits(X, y, groups)
    3
    >>> lpgo.get_n_splits(groups=groups)  # 'groups' is always required
    3
    >>> print(lpgo)
    LeavePGroupsOut(n_groups=2)
    >>> for i, (train_index, test_index) in enumerate(lpgo.split(X, y, groups)):
    ...     print(f"Fold {i}:")
    ...     print(f"  Train: index={train_index}, group={groups[train_index]}")
    ...     print(f"  Test:  index={test_index}, group={groups[test_index]}")
    Fold 0:
      Train: index=[2], group=[3]
      Test:  index=[0 1], group=[1 2]
    Fold 1:
      Train: index=[1], group=[2]
      Test:  index=[0 2], group=[1 3]
    Fold 2:
      Train: index=[0], group=[1]
      Test:  index=[1 2], group=[2 3]

    See Also
    --------
    GroupKFold : K-fold iterator variant with non-overlapping groups.
    """

    def __init__(self, n_groups):
        self.n_groups = n_groups

    def _iter_test_masks(self, X, y, groups):
        if groups is None:
            raise ValueError("The 'groups' parameter should not be None.")
        groups = check_array(
            groups, input_name="groups", copy=True, ensure_2d=False, dtype=None
        )
        unique_groups = np.unique(groups)
        if self.n_groups >= len(unique_groups):
            raise ValueError(
                "The groups parameter contains fewer than (or equal to) "
                "n_groups (%d) numbers of unique groups (%s). LeavePGroupsOut "
                "expects that at least n_groups + 1 (%d) unique groups be "
                "present" % (self.n_groups, unique_groups, self.n_groups + 1)
            )
        combi = combinations(range(len(unique_groups)), self.n_groups)
        for indices in combi:
            test_index = np.zeros(_num_samples(X), dtype=bool)
            for l in unique_groups[np.array(indices)]:
                test_index[groups == l] = True
            yield test_index

    def get_n_splits(self, X=None, y=None, groups=None):
        """Returns the number of splitting iterations in the cross-validator.

        Parameters
        ----------
        X : object
            Always ignored, exists for compatibility.

        y : object
            Always ignored, exists for compatibility.

        groups : array-like of shape (n_samples,)
            Group labels for the samples used while splitting the dataset into
            train/test set. This 'groups' parameter must always be specified to
            calculate the number of splits, though the other parameters can be
            omitted.

        Returns
        -------
        n_splits : int
            The number of splitting iterations in the cross-validator.
        """
        if groups is None:
            raise ValueError("The 'groups' parameter should not be None.")
        groups = check_array(groups, input_name="groups", ensure_2d=False, dtype=None)
        return int(comb(len(np.unique(groups)), self.n_groups, exact=True))

    def split(self, X, y=None, groups=None):
        """Generate indices to split data into training and test set.

        Parameters
        ----------
        X : array-like of shape (n_samples, n_features)
            Training data, where `n_samples` is the number of samples
            and `n_features` is the number of features.

        y : array-like of shape (n_samples,), default=None
            The target variable for supervised learning problems.

        groups : array-like of shape (n_samples,)
            Group labels for the samples used while splitting the dataset into
            train/test set.

        Yields
        ------
        train : ndarray
            The training set indices for that split.

        test : ndarray
            The testing set indices for that split.
        """
        return super().split(X, y, groups)


class _RepeatedSplits(_MetadataRequester, metaclass=ABCMeta):
    """Repeated splits for an arbitrary randomized CV splitter.

    Repeats splits for cross-validators n times with different randomization
    in each repetition.

    Parameters
    ----------
    cv : callable
        Cross-validator class.

    n_repeats : int, default=10
        Number of times cross-validator needs to be repeated.

    random_state : int, RandomState instance or None, default=None
        Passes `random_state` to the arbitrary repeating cross validator.
        Pass an int for reproducible output across multiple function calls.
        See :term:`Glossary <random_state>`.

    **cvargs : additional params
        Constructor parameters for cv. Must not contain random_state
        and shuffle.
    """

    # This indicates that by default CV splitters don't have a "groups" kwarg,
    # unless indicated by inheriting from ``GroupsConsumerMixin``.
    # This also prevents ``set_split_request`` to be generated for splitters
    # which don't support ``groups``.
    __metadata_request__split = {"groups": metadata_routing.UNUSED}

    def __init__(self, cv, *, n_repeats=10, random_state=None, **cvargs):
        if not isinstance(n_repeats, numbers.Integral):
            raise ValueError("Number of repetitions must be of Integral type.")

        if n_repeats <= 0:
            raise ValueError("Number of repetitions must be greater than 0.")

        if any(key in cvargs for key in ("random_state", "shuffle")):
            raise ValueError("cvargs must not contain random_state or shuffle.")

        self.cv = cv
        self.n_repeats = n_repeats
        self.random_state = random_state
        self.cvargs = cvargs

    def split(self, X, y=None, groups=None):
        """Generates indices to split data into training and test set.

        Parameters
        ----------
        X : array-like of shape (n_samples, n_features)
            Training data, where `n_samples` is the number of samples
            and `n_features` is the number of features.

        y : array-like of shape (n_samples,)
            The target variable for supervised learning problems.

        groups : array-like of shape (n_samples,), default=None
            Group labels for the samples used while splitting the dataset into
            train/test set.

        Yields
        ------
        train : ndarray
            The training set indices for that split.

        test : ndarray
            The testing set indices for that split.
        """
        n_repeats = self.n_repeats
        rng = check_random_state(self.random_state)

        for idx in range(n_repeats):
            cv = self.cv(random_state=rng, shuffle=True, **self.cvargs)
            for train_index, test_index in cv.split(X, y, groups):
                yield train_index, test_index

    def get_n_splits(self, X=None, y=None, groups=None):
        """Returns the number of splitting iterations in the cross-validator.

        Parameters
        ----------
        X : object
            Always ignored, exists for compatibility.
            ``np.zeros(n_samples)`` may be used as a placeholder.

        y : object
            Always ignored, exists for compatibility.
            ``np.zeros(n_samples)`` may be used as a placeholder.

        groups : array-like of shape (n_samples,), default=None
            Group labels for the samples used while splitting the dataset into
            train/test set.

        Returns
        -------
        n_splits : int
            The number of splitting iterations in the cross-validator.
        """
        rng = check_random_state(self.random_state)
        cv = self.cv(random_state=rng, shuffle=True, **self.cvargs)
        return cv.get_n_splits(X, y, groups) * self.n_repeats

    def __repr__(self):
        return _build_repr(self)


class RepeatedKFold(_RepeatedSplits):
    """Repeated K-Fold cross validator.

    Repeats K-Fold n times with different randomization in each repetition.

    Read more in the :ref:`User Guide <repeated_k_fold>`.

    Parameters
    ----------
    n_splits : int, default=5
        Number of folds. Must be at least 2.

    n_repeats : int, default=10
        Number of times cross-validator needs to be repeated.

    random_state : int, RandomState instance or None, default=None
        Controls the randomness of each repeated cross-validation instance.
        Pass an int for reproducible output across multiple function calls.
        See :term:`Glossary <random_state>`.

    Examples
    --------
    >>> import numpy as np
    >>> from sklearn.model_selection import RepeatedKFold
    >>> X = np.array([[1, 2], [3, 4], [1, 2], [3, 4]])
    >>> y = np.array([0, 0, 1, 1])
    >>> rkf = RepeatedKFold(n_splits=2, n_repeats=2, random_state=2652124)
    >>> rkf.get_n_splits(X, y)
    4
    >>> print(rkf)
    RepeatedKFold(n_repeats=2, n_splits=2, random_state=2652124)
    >>> for i, (train_index, test_index) in enumerate(rkf.split(X)):
    ...     print(f"Fold {i}:")
    ...     print(f"  Train: index={train_index}")
    ...     print(f"  Test:  index={test_index}")
    Fold 0:
      Train: index=[0 1]
      Test:  index=[2 3]
    Fold 1:
      Train: index=[2 3]
      Test:  index=[0 1]
    Fold 2:
      Train: index=[1 2]
      Test:  index=[0 3]
    Fold 3:
      Train: index=[0 3]
      Test:  index=[1 2]

    Notes
    -----
    Randomized CV splitters may return different results for each call of
    split. You can make the results identical by setting `random_state`
    to an integer.

    See Also
    --------
    RepeatedStratifiedKFold : Repeats Stratified K-Fold n times.
    """

    def __init__(self, *, n_splits=5, n_repeats=10, random_state=None):
        super().__init__(
            KFold, n_repeats=n_repeats, random_state=random_state, n_splits=n_splits
        )


class RepeatedStratifiedKFold(_RepeatedSplits):
    """Repeated Stratified K-Fold cross validator.

    Repeats Stratified K-Fold n times with different randomization in each
    repetition.

    Read more in the :ref:`User Guide <repeated_k_fold>`.

    Parameters
    ----------
    n_splits : int, default=5
        Number of folds. Must be at least 2.

    n_repeats : int, default=10
        Number of times cross-validator needs to be repeated.

    random_state : int, RandomState instance or None, default=None
        Controls the generation of the random states for each repetition.
        Pass an int for reproducible output across multiple function calls.
        See :term:`Glossary <random_state>`.

    Examples
    --------
    >>> import numpy as np
    >>> from sklearn.model_selection import RepeatedStratifiedKFold
    >>> X = np.array([[1, 2], [3, 4], [1, 2], [3, 4]])
    >>> y = np.array([0, 0, 1, 1])
    >>> rskf = RepeatedStratifiedKFold(n_splits=2, n_repeats=2,
    ...     random_state=36851234)
    >>> rskf.get_n_splits(X, y)
    4
    >>> print(rskf)
    RepeatedStratifiedKFold(n_repeats=2, n_splits=2, random_state=36851234)
    >>> for i, (train_index, test_index) in enumerate(rskf.split(X, y)):
    ...     print(f"Fold {i}:")
    ...     print(f"  Train: index={train_index}")
    ...     print(f"  Test:  index={test_index}")
    Fold 0:
      Train: index=[1 2]
      Test:  index=[0 3]
    Fold 1:
      Train: index=[0 3]
      Test:  index=[1 2]
    Fold 2:
      Train: index=[1 3]
      Test:  index=[0 2]
    Fold 3:
      Train: index=[0 2]
      Test:  index=[1 3]

    Notes
    -----
    Randomized CV splitters may return different results for each call of
    split. You can make the results identical by setting `random_state`
    to an integer.

    See Also
    --------
    RepeatedKFold : Repeats K-Fold n times.
    """

    def __init__(self, *, n_splits=5, n_repeats=10, random_state=None):
        super().__init__(
            StratifiedKFold,
            n_repeats=n_repeats,
            random_state=random_state,
            n_splits=n_splits,
        )


class RepeatedMultilabelStratifiedKFold(_RepeatedSplits):
    """Repeated Multilabel Stratified K-Fold cross validator.

    Repeats Multilabel Stratified K-Fold n times with different randomization
    in each repetition.

    Read more in the :ref:`User Guide <repeated_k_fold>`.

    Parameters
    ----------
    n_splits : int, default=5
        Number of folds. Must be at least 2.

    n_repeats : int, default=10
        Number of times cross-validator needs to be repeated.

    random_state : int, RandomState instance or None, default=None
        Controls the generation of the random states for each repetition.
        Pass an int for reproducible output across multiple function calls.
        See :term:`Glossary <random_state>`.

    Examples
    --------
    >>> import numpy as np
    >>> from sklearn.model_selection import RepeatedMultilabelStratifiedKFold
    >>> X = np.ones((8, 2))
    >>> y = np.hstack(([[0]] * 4 + [[1]] * 4, [[1]] * 4 + [[0]] * 4))
    >>> rmskf = RepeatedMultilabelStratifiedKFold(n_splits=2, n_repeats=2,
    ...     random_state=0)
    >>> rmskf.get_n_splits(X, y)
    4
    >>> print(rmskf)
    RepeatedMultilabelStratifiedKFold(n_repeats=2, n_splits=2, random_state=0)
    >>> for i, (train_index, test_index) in enumerate(rmskf.split(X, y)):
    ...     print(f"Fold {i}:")
    ...     print(f"  Train: index={train_index}")
    ...     print(f"  Test:  index={test_index}")
    Fold 0:
      Train: index=[0 1 4 7]
      Test:  index=[2 3 5 6]
    Fold 1:
      Train: index=[2 3 5 6]
      Test:  index=[0 1 4 7]
    Fold 2:
      Train: index=[2 3 5 7]
      Test:  index=[0 1 4 6]
    Fold 3:
      Train: index=[0 1 4 6]
      Test:  index=[2 3 5 7]

    Notes
    -----
    Randomized CV splitters may return different results for each call of
    split. You can make the results identical by setting `random_state`
    to an integer.

    See Also
    --------
    RepeatedKFold : Repeats K-Fold n times.
    """

    def __init__(self, *, n_splits=5, n_repeats=10, random_state=None):
        super().__init__(
            MultilabelStratifiedKFold,
            n_repeats=n_repeats,
            random_state=random_state,
            n_splits=n_splits,
        )


class BaseShuffleSplit(_MetadataRequester, metaclass=ABCMeta):
    """Base class for ShuffleSplit and StratifiedShuffleSplit."""

    # This indicates that by default CV splitters don't have a "groups" kwarg,
    # unless indicated by inheriting from ``GroupsConsumerMixin``.
    # This also prevents ``set_split_request`` to be generated for splitters
    # which don't support ``groups``.
    __metadata_request__split = {"groups": metadata_routing.UNUSED}

    def __init__(
        self, n_splits=10, *, test_size=None, train_size=None, random_state=None
    ):
        self.n_splits = n_splits
        self.test_size = test_size
        self.train_size = train_size
        self.random_state = random_state
        self._default_test_size = 0.1

    def split(self, X, y=None, groups=None):
        """Generate indices to split data into training and test set.

        Parameters
        ----------
        X : array-like of shape (n_samples, n_features)
            Training data, where `n_samples` is the number of samples
            and `n_features` is the number of features.

        y : array-like of shape (n_samples,)
            The target variable for supervised learning problems.

        groups : array-like of shape (n_samples,), default=None
            Group labels for the samples used while splitting the dataset into
            train/test set.

        Yields
        ------
        train : ndarray
            The training set indices for that split.

        test : ndarray
            The testing set indices for that split.

        Notes
        -----
        Randomized CV splitters may return different results for each call of
        split. You can make the results identical by setting `random_state`
        to an integer.
        """
        X, y, groups = indexable(X, y, groups)
        for train, test in self._iter_indices(X, y, groups):
            yield train, test

    @abstractmethod
    def _iter_indices(self, X, y=None, groups=None):
        """Generate (train, test) indices"""

    def get_n_splits(self, X=None, y=None, groups=None):
        """Returns the number of splitting iterations in the cross-validator.

        Parameters
        ----------
        X : object
            Always ignored, exists for compatibility.

        y : object
            Always ignored, exists for compatibility.

        groups : object
            Always ignored, exists for compatibility.

        Returns
        -------
        n_splits : int
            The number of splitting iterations in the cross-validator.
        """
        return self.n_splits

    def __repr__(self):
        return _build_repr(self)


class ShuffleSplit(BaseShuffleSplit):
    """Random permutation cross-validator.

    Yields indices to split data into training and test sets.

    Note: contrary to other cross-validation strategies, random splits
    do not guarantee that all folds will be different, although this is
    still very likely for sizeable datasets.

    Read more in the :ref:`User Guide <ShuffleSplit>`.

    For visualisation of cross-validation behaviour and
    comparison between common scikit-learn split methods
    refer to :ref:`sphx_glr_auto_examples_model_selection_plot_cv_indices.py`

    Parameters
    ----------
    n_splits : int, default=10
        Number of re-shuffling & splitting iterations.

    test_size : float or int, default=None
        If float, should be between 0.0 and 1.0 and represent the proportion
        of the dataset to include in the test split. If int, represents the
        absolute number of test samples. If None, the value is set to the
        complement of the train size. If ``train_size`` is also None, it will
        be set to 0.1.

    train_size : float or int, default=None
        If float, should be between 0.0 and 1.0 and represent the
        proportion of the dataset to include in the train split. If
        int, represents the absolute number of train samples. If None,
        the value is automatically set to the complement of the test size.

    random_state : int, RandomState instance or None, default=None
        Controls the randomness of the training and testing indices produced.
        Pass an int for reproducible output across multiple function calls.
        See :term:`Glossary <random_state>`.

    Examples
    --------
    >>> import numpy as np
    >>> from sklearn.model_selection import ShuffleSplit
    >>> X = np.array([[1, 2], [3, 4], [5, 6], [7, 8], [3, 4], [5, 6]])
    >>> y = np.array([1, 2, 1, 2, 1, 2])
    >>> rs = ShuffleSplit(n_splits=5, test_size=.25, random_state=0)
    >>> rs.get_n_splits(X)
    5
    >>> print(rs)
    ShuffleSplit(n_splits=5, random_state=0, test_size=0.25, train_size=None)
    >>> for i, (train_index, test_index) in enumerate(rs.split(X)):
    ...     print(f"Fold {i}:")
    ...     print(f"  Train: index={train_index}")
    ...     print(f"  Test:  index={test_index}")
    Fold 0:
      Train: index=[1 3 0 4]
      Test:  index=[5 2]
    Fold 1:
      Train: index=[4 0 2 5]
      Test:  index=[1 3]
    Fold 2:
      Train: index=[1 2 4 0]
      Test:  index=[3 5]
    Fold 3:
      Train: index=[3 4 1 0]
      Test:  index=[5 2]
    Fold 4:
      Train: index=[3 5 1 0]
      Test:  index=[2 4]
    >>> # Specify train and test size
    >>> rs = ShuffleSplit(n_splits=5, train_size=0.5, test_size=.25,
    ...                   random_state=0)
    >>> for i, (train_index, test_index) in enumerate(rs.split(X)):
    ...     print(f"Fold {i}:")
    ...     print(f"  Train: index={train_index}")
    ...     print(f"  Test:  index={test_index}")
    Fold 0:
      Train: index=[1 3 0]
      Test:  index=[5 2]
    Fold 1:
      Train: index=[4 0 2]
      Test:  index=[1 3]
    Fold 2:
      Train: index=[1 2 4]
      Test:  index=[3 5]
    Fold 3:
      Train: index=[3 4 1]
      Test:  index=[5 2]
    Fold 4:
      Train: index=[3 5 1]
      Test:  index=[2 4]
    """

    def __init__(
        self, n_splits=10, *, test_size=None, train_size=None, random_state=None
    ):
        super().__init__(
            n_splits=n_splits,
            test_size=test_size,
            train_size=train_size,
            random_state=random_state,
        )
        self._default_test_size = 0.1

    def _iter_indices(self, X, y=None, groups=None):
        n_samples = _num_samples(X)
        n_train, n_test = _validate_shuffle_split(
            n_samples,
            self.test_size,
            self.train_size,
            default_test_size=self._default_test_size,
        )

        rng = check_random_state(self.random_state)
        for i in range(self.n_splits):
            # random partition
            permutation = rng.permutation(n_samples)
            ind_test = permutation[:n_test]
            ind_train = permutation[n_test : (n_test + n_train)]
            yield ind_train, ind_test


class GroupShuffleSplit(GroupsConsumerMixin, ShuffleSplit):
    """Shuffle-Group(s)-Out cross-validation iterator.

    Provides randomized train/test indices to split data according to a
    third-party provided group. This group information can be used to encode
    arbitrary domain specific stratifications of the samples as integers.

    For instance the groups could be the year of collection of the samples
    and thus allow for cross-validation against time-based splits.

    The difference between LeavePGroupsOut and GroupShuffleSplit is that
    the former generates splits using all subsets of size ``p`` unique groups,
    whereas GroupShuffleSplit generates a user-determined number of random
    test splits, each with a user-determined fraction of unique groups.

    For example, a less computationally intensive alternative to
    ``LeavePGroupsOut(p=10)`` would be
    ``GroupShuffleSplit(test_size=10, n_splits=100)``.

    Note: The parameters ``test_size`` and ``train_size`` refer to groups, and
    not to samples, as in ShuffleSplit.

    Read more in the :ref:`User Guide <group_shuffle_split>`.

    For visualisation of cross-validation behaviour and
    comparison between common scikit-learn split methods
    refer to :ref:`sphx_glr_auto_examples_model_selection_plot_cv_indices.py`

    Parameters
    ----------
    n_splits : int, default=5
        Number of re-shuffling & splitting iterations.

    test_size : float, int, default=0.2
        If float, should be between 0.0 and 1.0 and represent the proportion
        of groups to include in the test split (rounded up). If int,
        represents the absolute number of test groups. If None, the value is
        set to the complement of the train size.
        The default will change in version 0.21. It will remain 0.2 only
        if ``train_size`` is unspecified, otherwise it will complement
        the specified ``train_size``.

    train_size : float or int, default=None
        If float, should be between 0.0 and 1.0 and represent the
        proportion of the groups to include in the train split. If
        int, represents the absolute number of train groups. If None,
        the value is automatically set to the complement of the test size.

    random_state : int, RandomState instance or None, default=None
        Controls the randomness of the training and testing indices produced.
        Pass an int for reproducible output across multiple function calls.
        See :term:`Glossary <random_state>`.

    Examples
    --------
    >>> import numpy as np
    >>> from sklearn.model_selection import GroupShuffleSplit
    >>> X = np.ones(shape=(8, 2))
    >>> y = np.ones(shape=(8, 1))
    >>> groups = np.array([1, 1, 2, 2, 2, 3, 3, 3])
    >>> print(groups.shape)
    (8,)
    >>> gss = GroupShuffleSplit(n_splits=2, train_size=.7, random_state=42)
    >>> gss.get_n_splits()
    2
    >>> print(gss)
    GroupShuffleSplit(n_splits=2, random_state=42, test_size=None, train_size=0.7)
    >>> for i, (train_index, test_index) in enumerate(gss.split(X, y, groups)):
    ...     print(f"Fold {i}:")
    ...     print(f"  Train: index={train_index}, group={groups[train_index]}")
    ...     print(f"  Test:  index={test_index}, group={groups[test_index]}")
    Fold 0:
      Train: index=[2 3 4 5 6 7], group=[2 2 2 3 3 3]
      Test:  index=[0 1], group=[1 1]
    Fold 1:
      Train: index=[0 1 5 6 7], group=[1 1 3 3 3]
      Test:  index=[2 3 4], group=[2 2 2]

    See Also
    --------
    ShuffleSplit : Shuffles samples to create independent test/train sets.

    LeavePGroupsOut : Train set leaves out all possible subsets of `p` groups.
    """

    def __init__(
        self, n_splits=5, *, test_size=None, train_size=None, random_state=None
    ):
        super().__init__(
            n_splits=n_splits,
            test_size=test_size,
            train_size=train_size,
            random_state=random_state,
        )
        self._default_test_size = 0.2

    def _iter_indices(self, X, y, groups):
        if groups is None:
            raise ValueError("The 'groups' parameter should not be None.")
        groups = check_array(groups, input_name="groups", ensure_2d=False, dtype=None)
        classes, group_indices = np.unique(groups, return_inverse=True)
        for group_train, group_test in super()._iter_indices(X=classes):
            # these are the indices of classes in the partition
            # invert them into data indices

            train = np.flatnonzero(np.isin(group_indices, group_train))
            test = np.flatnonzero(np.isin(group_indices, group_test))

            yield train, test

    def split(self, X, y=None, groups=None):
        """Generate indices to split data into training and test set.

        Parameters
        ----------
        X : array-like of shape (n_samples, n_features)
            Training data, where `n_samples` is the number of samples
            and `n_features` is the number of features.

        y : array-like of shape (n_samples,), default=None
            The target variable for supervised learning problems.

        groups : array-like of shape (n_samples,)
            Group labels for the samples used while splitting the dataset into
            train/test set.

        Yields
        ------
        train : ndarray
            The training set indices for that split.

        test : ndarray
            The testing set indices for that split.

        Notes
        -----
        Randomized CV splitters may return different results for each call of
        split. You can make the results identical by setting `random_state`
        to an integer.
        """
        return super().split(X, y, groups)


class StratifiedShuffleSplit(BaseShuffleSplit):
    """Stratified ShuffleSplit cross-validator.

    Provides train/test indices to split data in train/test sets.

    This cross-validation object is a merge of StratifiedKFold and
    ShuffleSplit, which returns stratified randomized folds. The folds
    are made by preserving the percentage of samples for each class.

    Note: like the ShuffleSplit strategy, stratified random splits
    do not guarantee that all folds will be different, although this is
    still very likely for sizeable datasets.

    Read more in the :ref:`User Guide <stratified_shuffle_split>`.

    For visualisation of cross-validation behaviour and
    comparison between common scikit-learn split methods
    refer to :ref:`sphx_glr_auto_examples_model_selection_plot_cv_indices.py`

    Parameters
    ----------
    n_splits : int, default=10
        Number of re-shuffling & splitting iterations.

    test_size : float or int, default=None
        If float, should be between 0.0 and 1.0 and represent the proportion
        of the dataset to include in the test split. If int, represents the
        absolute number of test samples. If None, the value is set to the
        complement of the train size. If ``train_size`` is also None, it will
        be set to 0.1.

    train_size : float or int, default=None
        If float, should be between 0.0 and 1.0 and represent the
        proportion of the dataset to include in the train split. If
        int, represents the absolute number of train samples. If None,
        the value is automatically set to the complement of the test size.

    random_state : int, RandomState instance or None, default=None
        Controls the randomness of the training and testing indices produced.
        Pass an int for reproducible output across multiple function calls.
        See :term:`Glossary <random_state>`.

    Examples
    --------
    >>> import numpy as np
    >>> from sklearn.model_selection import StratifiedShuffleSplit
    >>> X = np.array([[1, 2], [3, 4], [1, 2], [3, 4], [1, 2], [3, 4]])
    >>> y = np.array([0, 0, 0, 1, 1, 1])
    >>> sss = StratifiedShuffleSplit(n_splits=5, test_size=0.5, random_state=0)
    >>> sss.get_n_splits(X, y)
    5
    >>> print(sss)
    StratifiedShuffleSplit(n_splits=5, random_state=0, ...)
    >>> for i, (train_index, test_index) in enumerate(sss.split(X, y)):
    ...     print(f"Fold {i}:")
    ...     print(f"  Train: index={train_index}")
    ...     print(f"  Test:  index={test_index}")
    Fold 0:
      Train: index=[5 2 3]
      Test:  index=[4 1 0]
    Fold 1:
      Train: index=[5 1 4]
      Test:  index=[0 2 3]
    Fold 2:
      Train: index=[5 0 2]
      Test:  index=[4 3 1]
    Fold 3:
      Train: index=[4 1 0]
      Test:  index=[2 3 5]
    Fold 4:
      Train: index=[0 5 1]
      Test:  index=[3 4 2]
    """

    def __init__(
        self, n_splits=10, *, test_size=None, train_size=None, random_state=None
    ):
        super().__init__(
            n_splits=n_splits,
            test_size=test_size,
            train_size=train_size,
            random_state=random_state,
        )
        self._default_test_size = 0.1

    def _iter_indices(self, X, y, groups=None):
        n_samples = _num_samples(X)
        y = check_array(y, input_name="y", ensure_2d=False, dtype=None)
        n_train, n_test = _validate_shuffle_split(
            n_samples,
            self.test_size,
            self.train_size,
            default_test_size=self._default_test_size,
        )

        if y.ndim == 2:
            # for multi-label y, map each distinct row to a string repr
            # using join because str(row) uses an ellipsis if len(row) > 1000
            y = np.array([" ".join(row.astype("str")) for row in y])

        classes, y_indices = np.unique(y, return_inverse=True)
        n_classes = classes.shape[0]

        class_counts = np.bincount(y_indices)
        if np.min(class_counts) < 2:
            raise ValueError(
                "The least populated class in y has only 1"
                " member, which is too few. The minimum"
                " number of groups for any class cannot"
                " be less than 2."
            )

        if n_train < n_classes:
            raise ValueError(
                "The train_size = %d should be greater or "
                "equal to the number of classes = %d" % (n_train, n_classes)
            )
        if n_test < n_classes:
            raise ValueError(
                "The test_size = %d should be greater or "
                "equal to the number of classes = %d" % (n_test, n_classes)
            )

        # Find the sorted list of instances for each class:
        # (np.unique above performs a sort, so code is O(n logn) already)
        class_indices = np.split(
            np.argsort(y_indices, kind="mergesort"), np.cumsum(class_counts)[:-1]
        )

        rng = check_random_state(self.random_state)

        for _ in range(self.n_splits):
            # if there are ties in the class-counts, we want
            # to make sure to break them anew in each iteration
            n_i = _approximate_mode(class_counts, n_train, rng)
            class_counts_remaining = class_counts - n_i
            t_i = _approximate_mode(class_counts_remaining, n_test, rng)

            train = []
            test = []

            for i in range(n_classes):
                permutation = rng.permutation(class_counts[i])
                perm_indices_class_i = class_indices[i].take(permutation, mode="clip")

                train.extend(perm_indices_class_i[: n_i[i]])
                test.extend(perm_indices_class_i[n_i[i] : n_i[i] + t_i[i]])

            train = rng.permutation(train)
            test = rng.permutation(test)

            yield train, test

    def split(self, X, y, groups=None):
        """Generate indices to split data into training and test set.

        Parameters
        ----------
        X : array-like of shape (n_samples, n_features)
            Training data, where `n_samples` is the number of samples
            and `n_features` is the number of features.

            Note that providing ``y`` is sufficient to generate the splits and
            hence ``np.zeros(n_samples)`` may be used as a placeholder for
            ``X`` instead of actual training data.

        y : array-like of shape (n_samples,) or (n_samples, n_labels)
            The target variable for supervised learning problems.
            Stratification is done based on the y labels.

        groups : object
            Always ignored, exists for compatibility.

        Yields
        ------
        train : ndarray
            The training set indices for that split.

        test : ndarray
            The testing set indices for that split.

        Notes
        -----
        Randomized CV splitters may return different results for each call of
        split. You can make the results identical by setting `random_state`
        to an integer.
        """
        y = check_array(y, input_name="y", ensure_2d=False, dtype=None)
        return super().split(X, y, groups)


def _validate_shuffle_split(n_samples, test_size, train_size, default_test_size=None):
    """
    Validation helper to check if the test/test sizes are meaningful w.r.t. the
    size of the data (n_samples).
    """
    if test_size is None and train_size is None:
        test_size = default_test_size

    test_size_type = np.asarray(test_size).dtype.kind
    train_size_type = np.asarray(train_size).dtype.kind

    if (
        test_size_type == "i"
        and (test_size >= n_samples or test_size <= 0)
        or test_size_type == "f"
        and (test_size <= 0 or test_size >= 1)
    ):
        raise ValueError(
            "test_size={0} should be either positive and smaller"
            " than the number of samples {1} or a float in the "
            "(0, 1) range".format(test_size, n_samples)
        )

    if (
        train_size_type == "i"
        and (train_size >= n_samples or train_size <= 0)
        or train_size_type == "f"
        and (train_size <= 0 or train_size >= 1)
    ):
        raise ValueError(
            "train_size={0} should be either positive and smaller"
            " than the number of samples {1} or a float in the "
            "(0, 1) range".format(train_size, n_samples)
        )

    if train_size is not None and train_size_type not in ("i", "f"):
        raise ValueError("Invalid value for train_size: {}".format(train_size))
    if test_size is not None and test_size_type not in ("i", "f"):
        raise ValueError("Invalid value for test_size: {}".format(test_size))

    if train_size_type == "f" and test_size_type == "f" and train_size + test_size > 1:
        raise ValueError(
            "The sum of test_size and train_size = {}, should be in the (0, 1)"
            " range. Reduce test_size and/or train_size.".format(train_size + test_size)
        )

    if test_size_type == "f":
        n_test = ceil(test_size * n_samples)
    elif test_size_type == "i":
        n_test = float(test_size)

    if train_size_type == "f":
        n_train = floor(train_size * n_samples)
    elif train_size_type == "i":
        n_train = float(train_size)

    if train_size is None:
        n_train = n_samples - n_test
    elif test_size is None:
        n_test = n_samples - n_train

    if n_train + n_test > n_samples:
        raise ValueError(
            "The sum of train_size and test_size = %d, "
            "should be smaller than the number of "
            "samples %d. Reduce test_size and/or "
            "train_size." % (n_train + n_test, n_samples)
        )

    n_train, n_test = int(n_train), int(n_test)

    if n_train == 0:
        raise ValueError(
            "With n_samples={}, test_size={} and train_size={}, the "
            "resulting train set will be empty. Adjust any of the "
            "aforementioned parameters.".format(n_samples, test_size, train_size)
        )

    return n_train, n_test


class PredefinedSplit(BaseCrossValidator):
    """Predefined split cross-validator.

    Provides train/test indices to split data into train/test sets using a
    predefined scheme specified by the user with the ``test_fold`` parameter.

    Read more in the :ref:`User Guide <predefined_split>`.

    .. versionadded:: 0.16

    Parameters
    ----------
    test_fold : array-like of shape (n_samples,)
        The entry ``test_fold[i]`` represents the index of the test set that
        sample ``i`` belongs to. It is possible to exclude sample ``i`` from
        any test set (i.e. include sample ``i`` in every training set) by
        setting ``test_fold[i]`` equal to -1.

    Examples
    --------
    >>> import numpy as np
    >>> from sklearn.model_selection import PredefinedSplit
    >>> X = np.array([[1, 2], [3, 4], [1, 2], [3, 4]])
    >>> y = np.array([0, 0, 1, 1])
    >>> test_fold = [0, 1, -1, 1]
    >>> ps = PredefinedSplit(test_fold)
    >>> ps.get_n_splits()
    2
    >>> print(ps)
    PredefinedSplit(test_fold=array([ 0,  1, -1,  1]))
    >>> for i, (train_index, test_index) in enumerate(ps.split()):
    ...     print(f"Fold {i}:")
    ...     print(f"  Train: index={train_index}")
    ...     print(f"  Test:  index={test_index}")
    Fold 0:
      Train: index=[1 2 3]
      Test:  index=[0]
    Fold 1:
      Train: index=[0 2]
      Test:  index=[1 3]
    """

    def __init__(self, test_fold):
        self.test_fold = np.array(test_fold, dtype=int)
        self.test_fold = column_or_1d(self.test_fold)
        self.unique_folds = np.unique(self.test_fold)
        self.unique_folds = self.unique_folds[self.unique_folds != -1]

    def split(self, X=None, y=None, groups=None):
        """Generate indices to split data into training and test set.

        Parameters
        ----------
        X : object
            Always ignored, exists for compatibility.

        y : object
            Always ignored, exists for compatibility.

        groups : object
            Always ignored, exists for compatibility.

        Yields
        ------
        train : ndarray
            The training set indices for that split.

        test : ndarray
            The testing set indices for that split.
        """
        ind = np.arange(len(self.test_fold))
        for test_index in self._iter_test_masks():
            train_index = ind[np.logical_not(test_index)]
            test_index = ind[test_index]
            yield train_index, test_index

    def _iter_test_masks(self):
        """Generates boolean masks corresponding to test sets."""
        for f in self.unique_folds:
            test_index = np.where(self.test_fold == f)[0]
            test_mask = np.zeros(len(self.test_fold), dtype=bool)
            test_mask[test_index] = True
            yield test_mask

    def get_n_splits(self, X=None, y=None, groups=None):
        """Returns the number of splitting iterations in the cross-validator.

        Parameters
        ----------
        X : object
            Always ignored, exists for compatibility.

        y : object
            Always ignored, exists for compatibility.

        groups : object
            Always ignored, exists for compatibility.

        Returns
        -------
        n_splits : int
            The number of splitting iterations in the cross-validator.
        """
        return len(self.unique_folds)


class _CVIterableWrapper(BaseCrossValidator):
    """Wrapper class for old style cv objects and iterables."""

    def __init__(self, cv):
        self.cv = list(cv)

    def get_n_splits(self, X=None, y=None, groups=None):
        """Returns the number of splitting iterations in the cross-validator.

        Parameters
        ----------
        X : object
            Always ignored, exists for compatibility.

        y : object
            Always ignored, exists for compatibility.

        groups : object
            Always ignored, exists for compatibility.

        Returns
        -------
        n_splits : int
            The number of splitting iterations in the cross-validator.
        """
        return len(self.cv)

    def split(self, X=None, y=None, groups=None):
        """Generate indices to split data into training and test set.

        Parameters
        ----------
        X : object
            Always ignored, exists for compatibility.

        y : object
            Always ignored, exists for compatibility.

        groups : object
            Always ignored, exists for compatibility.

        Yields
        ------
        train : ndarray
            The training set indices for that split.

        test : ndarray
            The testing set indices for that split.
        """
        for train, test in self.cv:
            yield train, test


def check_cv(cv=5, y=None, *, classifier=False):
    """Input checker utility for building a cross-validator.

    Parameters
    ----------
    cv : int, cross-validation generator or an iterable, default=None
        Determines the cross-validation splitting strategy.
        Possible inputs for cv are:
        - None, to use the default 5-fold cross validation,
        - integer, to specify the number of folds.
        - :term:`CV splitter`,
        - An iterable that generates (train, test) splits as arrays of indices.

        For integer/None inputs, if classifier is True and ``y`` is either
        binary or multiclass, :class:`StratifiedKFold` is used. In all other
        cases, :class:`KFold` is used.

        Refer :ref:`User Guide <cross_validation>` for the various
        cross-validation strategies that can be used here.

        .. versionchanged:: 0.22
            ``cv`` default value changed from 3-fold to 5-fold.

    y : array-like, default=None
        The target variable for supervised learning problems.

    classifier : bool, default=False
        Whether the task is a classification task, in which case
        stratified KFold will be used.

    Returns
    -------
    checked_cv : a cross-validator instance.
        The return value is a cross-validator which generates the train/test
        splits via the ``split`` method.
    """
    cv = 5 if cv is None else cv
    if isinstance(cv, numbers.Integral):
        if (
            classifier
            and (y is not None)
            and (type_of_target(y, input_name="y") in ("binary", "multiclass"))
        ):
            return StratifiedKFold(cv)
        else:
            return KFold(cv)

    if not hasattr(cv, "split") or isinstance(cv, str):
        if not isinstance(cv, Iterable) or isinstance(cv, str):
            raise ValueError(
                "Expected cv as an integer, cross-validation "
                "object (from sklearn.model_selection) "
                "or an iterable. Got %s." % cv
            )
        return _CVIterableWrapper(cv)

    return cv  # New style cv objects are passed without any modification


@validate_params(
    {
        "test_size": [
            Interval(RealNotInt, 0, 1, closed="neither"),
            Interval(numbers.Integral, 1, None, closed="left"),
            None,
        ],
        "train_size": [
            Interval(RealNotInt, 0, 1, closed="neither"),
            Interval(numbers.Integral, 1, None, closed="left"),
            None,
        ],
        "random_state": ["random_state"],
        "shuffle": ["boolean"],
        "stratify": ["array-like", None],
    },
    prefer_skip_nested_validation=True,
)
def train_test_split(
    *arrays,
    test_size=None,
    train_size=None,
    random_state=None,
    shuffle=True,
    stratify=None,
):
    """Split arrays or matrices into random train and test subsets.

    Quick utility that wraps input validation,
    ``next(ShuffleSplit().split(X, y))``, and application to input data
    into a single call for splitting (and optionally subsampling) data into a
    one-liner.

    Read more in the :ref:`User Guide <cross_validation>`.

    Parameters
    ----------
    *arrays : sequence of indexables with same length / shape[0]
        Allowed inputs are lists, numpy arrays, scipy-sparse
        matrices or pandas dataframes.

    test_size : float or int, default=None
        If float, should be between 0.0 and 1.0 and represent the proportion
        of the dataset to include in the test split. If int, represents the
        absolute number of test samples. If None, the value is set to the
        complement of the train size. If ``train_size`` is also None, it will
        be set to 0.25.

    train_size : float or int, default=None
        If float, should be between 0.0 and 1.0 and represent the
        proportion of the dataset to include in the train split. If
        int, represents the absolute number of train samples. If None,
        the value is automatically set to the complement of the test size.

    random_state : int, RandomState instance or None, default=None
        Controls the shuffling applied to the data before applying the split.
        Pass an int for reproducible output across multiple function calls.
        See :term:`Glossary <random_state>`.

    shuffle : bool, default=True
        Whether or not to shuffle the data before splitting. If shuffle=False
        then stratify must be None.

    stratify : array-like, default=None
        If not None, data is split in a stratified fashion, using this as
        the class labels.
        Read more in the :ref:`User Guide <stratification>`.

    Returns
    -------
    splitting : list, length=2 * len(arrays)
        List containing train-test split of inputs.

        .. versionadded:: 0.16
            If the input is sparse, the output will be a
            ``scipy.sparse.csr_matrix``. Else, output type is the same as the
            input type.

    Examples
    --------
    >>> import numpy as np
    >>> from sklearn.model_selection import train_test_split
    >>> X, y = np.arange(10).reshape((5, 2)), range(5)
    >>> X
    array([[0, 1],
           [2, 3],
           [4, 5],
           [6, 7],
           [8, 9]])
    >>> list(y)
    [0, 1, 2, 3, 4]

    >>> X_train, X_test, y_train, y_test = train_test_split(
    ...     X, y, test_size=0.33, random_state=42)
    ...
    >>> X_train
    array([[4, 5],
           [0, 1],
           [6, 7]])
    >>> y_train
    [2, 0, 3]
    >>> X_test
    array([[2, 3],
           [8, 9]])
    >>> y_test
    [1, 4]

    >>> train_test_split(y, shuffle=False)
    [[0, 1, 2], [3, 4]]
    """
    n_arrays = len(arrays)
    if n_arrays == 0:
        raise ValueError("At least one array required as input")

    arrays = indexable(*arrays)

    n_samples = _num_samples(arrays[0])
    n_train, n_test = _validate_shuffle_split(
        n_samples, test_size, train_size, default_test_size=0.25
    )

    if shuffle is False:
        if stratify is not None:
            raise ValueError(
                "Stratified train/test split is not implemented for shuffle=False"
            )

        train = np.arange(n_train)
        test = np.arange(n_train, n_train + n_test)

    else:
        if stratify is not None:
            CVClass = StratifiedShuffleSplit
        else:
            CVClass = ShuffleSplit

        cv = CVClass(test_size=n_test, train_size=n_train, random_state=random_state)

        train, test = next(cv.split(X=arrays[0], y=stratify))

    return list(
        chain.from_iterable(
            (_safe_indexing(a, train), _safe_indexing(a, test)) for a in arrays
        )
    )


# Tell nose that train_test_split is not a test.
# (Needed for external libraries that may use nose.)
# Use setattr to avoid mypy errors when monkeypatching.
setattr(train_test_split, "__test__", False)


def _pprint(params, offset=0, printer=repr):
    """Pretty print the dictionary 'params'.

    Parameters
    ----------
    params : dict
        The dictionary to pretty print

    offset : int, default=0
        The offset in characters to add at the begin of each line.

    printer : callable, default=repr
        The function to convert entries to strings, typically
        the builtin str or repr

    """
    # Do a multi-line justified repr:
    options = np.get_printoptions()
    np.set_printoptions(precision=5, threshold=64, edgeitems=2)
    params_list = list()
    this_line_length = offset
    line_sep = ",\n" + (1 + offset // 2) * " "
    for i, (k, v) in enumerate(sorted(params.items())):
        if isinstance(v, float):
            # use str for representing floating point numbers
            # this way we get consistent representation across
            # architectures and versions.
            this_repr = "%s=%s" % (k, str(v))
        else:
            # use repr of the rest
            this_repr = "%s=%s" % (k, printer(v))
        if len(this_repr) > 500:
            this_repr = this_repr[:300] + "..." + this_repr[-100:]
        if i > 0:
            if this_line_length + len(this_repr) >= 75 or "\n" in this_repr:
                params_list.append(line_sep)
                this_line_length = len(line_sep)
            else:
                params_list.append(", ")
                this_line_length += 2
        params_list.append(this_repr)
        this_line_length += len(this_repr)

    np.set_printoptions(**options)
    lines = "".join(params_list)
    # Strip trailing space to avoid nightmare in doctests
    lines = "\n".join(l.rstrip(" ") for l in lines.split("\n"))
    return lines


def _build_repr(self):
    # XXX This is copied from BaseEstimator's get_params
    cls = self.__class__
    init = getattr(cls.__init__, "deprecated_original", cls.__init__)
    # Ignore varargs, kw and default values and pop self
    init_signature = signature(init)
    # Consider the constructor parameters excluding 'self'
    if init is object.__init__:
        args = []
    else:
        args = sorted(
            [
                p.name
                for p in init_signature.parameters.values()
                if p.name != "self" and p.kind != p.VAR_KEYWORD
            ]
        )
    class_name = self.__class__.__name__
    params = dict()
    for key in args:
        # We need deprecation warnings to always be on in order to
        # catch deprecated param values.
        # This is set in utils/__init__.py but it gets overwritten
        # when running under python3 somehow.
        warnings.simplefilter("always", FutureWarning)
        try:
            with warnings.catch_warnings(record=True) as w:
                value = getattr(self, key, None)
                if value is None and hasattr(self, "cvargs"):
                    value = self.cvargs.get(key, None)
            if len(w) and w[0].category == FutureWarning:
                # if the parameter is deprecated, don't show it
                continue
        finally:
            warnings.filters.pop(0)
        params[key] = value

    return "%s(%s)" % (class_name, _pprint(params, offset=len(class_name)))


def _yields_constant_splits(cv):
    # Return True if calling cv.split() always returns the same splits
    # We assume that if a cv doesn't have a shuffle parameter, it shuffles by
    # default (e.g. ShuffleSplit). If it actually doesn't shuffle (e.g.
    # LeaveOneOut), then it won't have a random_state parameter anyway, in
    # which case it will default to 0, leading to output=True
    shuffle = getattr(cv, "shuffle", True)
    random_state = getattr(cv, "random_state", 0)
    return isinstance(random_state, numbers.Integral) or not shuffle<|MERGE_RESOLUTION|>--- conflicted
+++ resolved
@@ -314,14 +314,7 @@
 
 
 class _BaseKFold(BaseCrossValidator, metaclass=ABCMeta):
-<<<<<<< HEAD
-    """Base class for KFold, *KFold, and TimeSeriesSplit.
-
-    * = {Group, Stratified, StratifiedGroup, MultilabelStratified}.
-    """
-=======
     """Base class for K-Fold cross-validators and TimeSeriesSplit."""
->>>>>>> 4d353c61
 
     @abstractmethod
     def __init__(self, n_splits, *, shuffle, random_state):
