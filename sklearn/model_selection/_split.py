--- conflicted
+++ resolved
@@ -774,16 +774,9 @@
     >>> from sklearn.model_selection import TimeSeriesSplit
     >>> X = np.array([[1, 2], [3, 4], [1, 2], [3, 4], [1, 2], [3, 4]])
     >>> y = np.array([1, 2, 3, 4, 5, 6])
-<<<<<<< HEAD
-    >>> tscv = TimeSeriesSplit(n_splits=5)
-    >>> print(tscv)  # doctest: +NORMALIZE_WHITESPACE
-    TimeSeriesSplit(gap_size=0, max_train_size=None, n_splits=5,
-                    test_size=None)
-=======
     >>> tscv = TimeSeriesSplit()
     >>> print(tscv)
     TimeSeriesSplit(max_train_size=None, n_splits=5)
->>>>>>> 9408203a
     >>> for train_index, test_index in tscv.split(X):
     ...     print("TRAIN:", train_index, "TEST:", test_index)
     ...     X_train, X_test = X[train_index], X[test_index]
@@ -821,15 +814,11 @@
     with a test set of size ``n_samples//(n_splits + 1)`` by default,
     where ``n_samples`` is the number of samples.
     """
-<<<<<<< HEAD
-    def __init__(self, n_splits='warn', max_train_size=None, test_size=None,
+    def __init__(self,
+                 n_splits=5,
+                 max_train_size=None,
+                 test_size=None,
                  gap_size=0):
-        if n_splits == 'warn':
-            warnings.warn(NSPLIT_WARNING, FutureWarning)
-            n_splits = 3
-=======
-    def __init__(self, n_splits=5, max_train_size=None):
->>>>>>> 9408203a
         super().__init__(n_splits, shuffle=False, random_state=None)
         self.max_train_size = max_train_size
         self.test_size = test_size
