"""
The :mod:`sklearn.model_selection._search` includes utilities to fine-tune the
parameters of an estimator.
"""

# Authors: The scikit-learn developers
# SPDX-License-Identifier: BSD-3-Clause

import numbers
import operator
import time
import warnings
from abc import ABCMeta, abstractmethod
from collections import defaultdict
from collections.abc import Iterable, Mapping, Sequence
from functools import partial, reduce
from itertools import product

import numpy as np
from numpy.ma import MaskedArray
from scipy.stats import rankdata

from ..base import BaseEstimator, MetaEstimatorMixin, _fit_context, clone, is_classifier
from ..exceptions import NotFittedError
from ..metrics import check_scoring
from ..metrics._scorer import (
    _check_multimetric_scoring,
    _MultimetricScorer,
    get_scorer_names,
)
from ..utils import Bunch, check_random_state
from ..utils._estimator_html_repr import _VisualBlock
from ..utils._param_validation import HasMethods, Interval, StrOptions
from ..utils._tags import _safe_tags
from ..utils.deprecation import _deprecate_Xt_in_inverse_transform
from ..utils.metadata_routing import (
    MetadataRouter,
    MethodMapping,
    _raise_for_params,
    _routing_enabled,
    process_routing,
)
from ..utils.metaestimators import available_if
from ..utils.parallel import Parallel, delayed
from ..utils.random import sample_without_replacement
from ..utils.validation import _check_method_params, check_is_fitted, indexable
from ._split import check_cv
from ._validation import (
    _aggregate_score_dicts,
    _fit_and_score,
    _insert_error_scores,
    _normalize_score_results,
    _warn_or_raise_about_fit_failures,
)

__all__ = ["GridSearchCV", "ParameterGrid", "ParameterSampler", "RandomizedSearchCV"]


class ParameterGrid:
    """Grid of parameters with a discrete number of values for each.

    Can be used to iterate over parameter value combinations with the
    Python built-in function iter.
    The order of the generated parameter combinations is deterministic.

    Read more in the :ref:`User Guide <grid_search>`.

    Parameters
    ----------
    param_grid : dict of str to sequence, or sequence of such
        The parameter grid to explore, as a dictionary mapping estimator
        parameters to sequences of allowed values.

        An empty dict signifies default parameters.

        A sequence of dicts signifies a sequence of grids to search, and is
        useful to avoid exploring parameter combinations that make no sense
        or have no effect. See the examples below.

    Examples
    --------
    >>> from sklearn.model_selection import ParameterGrid
    >>> param_grid = {'a': [1, 2], 'b': [True, False]}
    >>> list(ParameterGrid(param_grid)) == (
    ...    [{'a': 1, 'b': True}, {'a': 1, 'b': False},
    ...     {'a': 2, 'b': True}, {'a': 2, 'b': False}])
    True

    >>> grid = [{'kernel': ['linear']}, {'kernel': ['rbf'], 'gamma': [1, 10]}]
    >>> list(ParameterGrid(grid)) == [{'kernel': 'linear'},
    ...                               {'kernel': 'rbf', 'gamma': 1},
    ...                               {'kernel': 'rbf', 'gamma': 10}]
    True
    >>> ParameterGrid(grid)[1] == {'kernel': 'rbf', 'gamma': 1}
    True

    See Also
    --------
    GridSearchCV : Uses :class:`ParameterGrid` to perform a full parallelized
        parameter search.
    """

    def __init__(self, param_grid):
        if not isinstance(param_grid, (Mapping, Iterable)):
            raise TypeError(
                f"Parameter grid should be a dict or a list, got: {param_grid!r} of"
                f" type {type(param_grid).__name__}"
            )

        if isinstance(param_grid, Mapping):
            # wrap dictionary in a singleton list to support either dict
            # or list of dicts
            param_grid = [param_grid]

        # check if all entries are dictionaries of lists
        for grid in param_grid:
            if not isinstance(grid, dict):
                raise TypeError(f"Parameter grid is not a dict ({grid!r})")
            for key, value in grid.items():
                if isinstance(value, np.ndarray) and value.ndim > 1:
                    raise ValueError(
                        f"Parameter array for {key!r} should be one-dimensional, got:"
                        f" {value!r} with shape {value.shape}"
                    )
                if isinstance(value, str) or not isinstance(
                    value, (np.ndarray, Sequence)
                ):
                    raise TypeError(
                        f"Parameter grid for parameter {key!r} needs to be a list or a"
                        f" numpy array, but got {value!r} (of type "
                        f"{type(value).__name__}) instead. Single values "
                        "need to be wrapped in a list with one element."
                    )
                if len(value) == 0:
                    raise ValueError(
                        f"Parameter grid for parameter {key!r} need "
                        f"to be a non-empty sequence, got: {value!r}"
                    )

        self.param_grid = param_grid

    def __iter__(self):
        """Iterate over the points in the grid.

        Returns
        -------
        params : iterator over dict of str to any
            Yields dictionaries mapping each estimator parameter to one of its
            allowed values.
        """
        for p in self.param_grid:
            # Always sort the keys of a dictionary, for reproducibility
            items = sorted(p.items())
            if not items:
                yield {}
            else:
                keys, values = zip(*items)
                for v in product(*values):
                    params = dict(zip(keys, v))
                    yield params

    def __len__(self):
        """Number of points on the grid."""
        # Product function that can handle iterables (np.prod can't).
        product = partial(reduce, operator.mul)
        return sum(
            product(len(v) for v in p.values()) if p else 1 for p in self.param_grid
        )

    def __getitem__(self, ind):
        """Get the parameters that would be ``ind``th in iteration

        Parameters
        ----------
        ind : int
            The iteration index

        Returns
        -------
        params : dict of str to any
            Equal to list(self)[ind]
        """
        # This is used to make discrete sampling without replacement memory
        # efficient.
        for sub_grid in self.param_grid:
            # XXX: could memoize information used here
            if not sub_grid:
                if ind == 0:
                    return {}
                else:
                    ind -= 1
                    continue

            # Reverse so most frequent cycling parameter comes first
            keys, values_lists = zip(*sorted(sub_grid.items())[::-1])
            sizes = [len(v_list) for v_list in values_lists]
            total = np.prod(sizes)

            if ind >= total:
                # Try the next grid
                ind -= total
            else:
                out = {}
                for key, v_list, n in zip(keys, values_lists, sizes):
                    ind, offset = divmod(ind, n)
                    out[key] = v_list[offset]
                return out

        raise IndexError("ParameterGrid index out of range")


class ParameterSampler:
    """Generator on parameters sampled from given distributions.

    Non-deterministic iterable over random candidate combinations for hyper-
    parameter search. If all parameters are presented as a list,
    sampling without replacement is performed. If at least one parameter
    is given as a distribution, sampling with replacement is used.
    It is highly recommended to use continuous distributions for continuous
    parameters.

    Read more in the :ref:`User Guide <grid_search>`.

    Parameters
    ----------
    param_distributions : dict
        Dictionary with parameters names (`str`) as keys and distributions
        or lists of parameters to try. Distributions must provide a ``rvs``
        method for sampling (such as those from scipy.stats.distributions).
        If a list is given, it is sampled uniformly.
        If a list of dicts is given, first a dict is sampled uniformly, and
        then a parameter is sampled using that dict as above.

    n_iter : int
        Number of parameter settings that are produced.

    random_state : int, RandomState instance or None, default=None
        Pseudo random number generator state used for random uniform sampling
        from lists of possible values instead of scipy.stats distributions.
        Pass an int for reproducible output across multiple
        function calls.
        See :term:`Glossary <random_state>`.

    Returns
    -------
    params : dict of str to any
        **Yields** dictionaries mapping each estimator parameter to
        as sampled value.

    Examples
    --------
    >>> from sklearn.model_selection import ParameterSampler
    >>> from scipy.stats.distributions import expon
    >>> import numpy as np
    >>> rng = np.random.RandomState(0)
    >>> param_grid = {'a':[1, 2], 'b': expon()}
    >>> param_list = list(ParameterSampler(param_grid, n_iter=4,
    ...                                    random_state=rng))
    >>> rounded_list = [dict((k, round(v, 6)) for (k, v) in d.items())
    ...                 for d in param_list]
    >>> rounded_list == [{'b': 0.89856, 'a': 1},
    ...                  {'b': 0.923223, 'a': 1},
    ...                  {'b': 1.878964, 'a': 2},
    ...                  {'b': 1.038159, 'a': 2}]
    True
    """

    def __init__(self, param_distributions, n_iter, *, random_state=None):
        if not isinstance(param_distributions, (Mapping, Iterable)):
            raise TypeError(
                "Parameter distribution is not a dict or a list,"
                f" got: {param_distributions!r} of type "
                f"{type(param_distributions).__name__}"
            )

        if isinstance(param_distributions, Mapping):
            # wrap dictionary in a singleton list to support either dict
            # or list of dicts
            param_distributions = [param_distributions]

        for dist in param_distributions:
            if not isinstance(dist, dict):
                raise TypeError(
                    "Parameter distribution is not a dict ({!r})".format(dist)
                )
            for key in dist:
                if not isinstance(dist[key], Iterable) and not hasattr(
                    dist[key], "rvs"
                ):
                    raise TypeError(
                        f"Parameter grid for parameter {key!r} is not iterable "
                        f"or a distribution (value={dist[key]})"
                    )
        self.n_iter = n_iter
        self.random_state = random_state
        self.param_distributions = param_distributions

    def _is_all_lists(self):
        return all(
            all(not hasattr(v, "rvs") for v in dist.values())
            for dist in self.param_distributions
        )

    def __iter__(self):
        rng = check_random_state(self.random_state)

        # if all distributions are given as lists, we want to sample without
        # replacement
        if self._is_all_lists():
            # look up sampled parameter settings in parameter grid
            param_grid = ParameterGrid(self.param_distributions)
            grid_size = len(param_grid)
            n_iter = self.n_iter

            if grid_size < n_iter:
                warnings.warn(
                    "The total space of parameters %d is smaller "
                    "than n_iter=%d. Running %d iterations. For exhaustive "
                    "searches, use GridSearchCV." % (grid_size, self.n_iter, grid_size),
                    UserWarning,
                )
                n_iter = grid_size
            for i in sample_without_replacement(grid_size, n_iter, random_state=rng):
                yield param_grid[i]

        else:
            for _ in range(self.n_iter):
                dist = rng.choice(self.param_distributions)
                # Always sort the keys of a dictionary, for reproducibility
                items = sorted(dist.items())
                params = dict()
                for k, v in items:
                    if hasattr(v, "rvs"):
                        params[k] = v.rvs(random_state=rng)
                    else:
                        params[k] = v[rng.randint(len(v))]
                yield params

    def __len__(self):
        """Number of points that will be sampled."""
        if self._is_all_lists():
            grid_size = len(ParameterGrid(self.param_distributions))
            return min(self.n_iter, grid_size)
        else:
            return self.n_iter


def _check_refit(search_cv, attr):
    if not search_cv.refit:
        raise AttributeError(
            f"This {type(search_cv).__name__} instance was initialized with "
            f"`refit=False`. {attr} is available only after refitting on the best "
            "parameters. You can refit an estimator manually using the "
            "`best_params_` attribute"
        )


def _estimator_has(attr):
    """Check if we can delegate a method to the underlying estimator.

    Calling a prediction method will only be available if `refit=True`. In
    such case, we check first the fitted best estimator. If it is not
    fitted, we check the unfitted estimator.

    Checking the unfitted estimator allows to use `hasattr` on the `SearchCV`
    instance even before calling `fit`.
    """

    def check(self):
        _check_refit(self, attr)
        if hasattr(self, "best_estimator_"):
            # raise an AttributeError if `attr` does not exist
            getattr(self.best_estimator_, attr)
            return True
        # raise an AttributeError if `attr` does not exist
        getattr(self.estimator, attr)
        return True

    return check


def _yield_masked_array_for_each_param(candidate_params):
    """
    Yield a masked array for each candidate param.

    `candidate_params` is a sequence of params which were used in
    a `GridSearchCV`. We use masked arrays for the results, as not
    all params are necessarily present in each element of
    `candidate_params`. For example, if using `GridSearchCV` with
    a `SVC` model, then one might search over params like:

        - kernel=["rbf"], gamma=[0.1, 1]
        - kernel=["poly"], degree=[1, 2]

    and then param `'gamma'` would not be present in entries of
    `candidate_params` corresponding to `kernel='poly'`.
    """
    n_candidates = len(candidate_params)
    param_results = defaultdict(dict)

    for cand_idx, params in enumerate(candidate_params):
        for name, value in params.items():
            param_results["param_%s" % name][cand_idx] = value

    for key, param_result in param_results.items():
        param_list = list(param_result.values())
        try:
            arr = np.array(param_list)
        except ValueError:
            # This can happen when param_list contains lists of different
            # lengths, for example:
            # param_list=[[1], [2, 3]]
            arr_dtype = np.dtype(object)
        else:
            # There are two cases when we don't use the automatically inferred
            # dtype when creating the array and we use object instead:
            # - string dtype
            # - when array.ndim > 1, that means that param_list was something
            #   like a list of same-size sequences, which gets turned into a
            #   multi-dimensional array but we want a 1d array
            arr_dtype = arr.dtype if arr.dtype.kind != "U" and arr.ndim == 1 else object

        # Use one MaskedArray and mask all the places where the param is not
        # applicable for that candidate (which may not contain all the params).
        ma = MaskedArray(np.empty(n_candidates), mask=True, dtype=arr_dtype)
        for index, value in param_result.items():
            # Setting the value at an index unmasks that index
            ma[index] = value
        yield (key, ma)


class BaseSearchCV(MetaEstimatorMixin, BaseEstimator, metaclass=ABCMeta):
    """Abstract base class for hyper parameter search with cross-validation."""

    _parameter_constraints: dict = {
        "estimator": [HasMethods(["fit"])],
        "scoring": [
            StrOptions(set(get_scorer_names())),
            callable,
            list,
            tuple,
            dict,
            None,
        ],
        "n_jobs": [numbers.Integral, None],
        "refit": ["boolean", str, callable],
        "cv": ["cv_object"],
        "verbose": ["verbose"],
        "pre_dispatch": [numbers.Integral, str],
        "error_score": [StrOptions({"raise"}), numbers.Real],
        "return_train_score": ["boolean"],
    }

    @abstractmethod
    def __init__(
        self,
        estimator,
        *,
        scoring=None,
        n_jobs=None,
        refit=True,
        cv=None,
        verbose=0,
        pre_dispatch="2*n_jobs",
        error_score=np.nan,
        return_train_score=True,
    ):
        self.scoring = scoring
        self.estimator = estimator
        self.n_jobs = n_jobs
        self.refit = refit
        self.cv = cv
        self.verbose = verbose
        self.pre_dispatch = pre_dispatch
        self.error_score = error_score
        self.return_train_score = return_train_score

    @property
    def _estimator_type(self):
        return self.estimator._estimator_type

    def _more_tags(self):
        # allows cross-validation to see 'precomputed' metrics
        return {
            "pairwise": _safe_tags(self.estimator, "pairwise"),
            "_xfail_checks": {
                "check_supervised_y_2d": "DataConversionWarning not caught"
            },
            "array_api_support": _safe_tags(self.estimator, "array_api_support"),
        }

    def score(self, X, y=None, **params):
        """Return the score on the given data, if the estimator has been refit.

        This uses the score defined by ``scoring`` where provided, and the
        ``best_estimator_.score`` method otherwise.

        Parameters
        ----------
        X : array-like of shape (n_samples, n_features)
            Input data, where `n_samples` is the number of samples and
            `n_features` is the number of features.

        y : array-like of shape (n_samples, n_output) \
            or (n_samples,), default=None
            Target relative to X for classification or regression;
            None for unsupervised learning.

        **params : dict
            Parameters to be passed to the underlying scorer(s).

            ..versionadded:: 1.4
                Only available if `enable_metadata_routing=True`. See
                :ref:`Metadata Routing User Guide <metadata_routing>` for more
                details.

        Returns
        -------
        score : float
            The score defined by ``scoring`` if provided, and the
            ``best_estimator_.score`` method otherwise.
        """
        _check_refit(self, "score")
        check_is_fitted(self)

        _raise_for_params(params, self, "score")

        if _routing_enabled():
            score_params = process_routing(self, "score", **params).scorer["score"]
        else:
            score_params = dict()

        if self.scorer_ is None:
            raise ValueError(
                "No score function explicitly defined, "
                "and the estimator doesn't provide one %s" % self.best_estimator_
            )
        if isinstance(self.scorer_, dict):
            if self.multimetric_:
                scorer = self.scorer_[self.refit]
            else:
                scorer = self.scorer_
            return scorer(self.best_estimator_, X, y, **score_params)

        # callable
        score = self.scorer_(self.best_estimator_, X, y, **score_params)
        if self.multimetric_:
            score = score[self.refit]
        return score

    @available_if(_estimator_has("score_samples"))
    def score_samples(self, X):
        """Call score_samples on the estimator with the best found parameters.

        Only available if ``refit=True`` and the underlying estimator supports
        ``score_samples``.

        .. versionadded:: 0.24

        Parameters
        ----------
        X : iterable
            Data to predict on. Must fulfill input requirements
            of the underlying estimator.

        Returns
        -------
        y_score : ndarray of shape (n_samples,)
            The ``best_estimator_.score_samples`` method.
        """
        check_is_fitted(self)
        return self.best_estimator_.score_samples(X)

    @available_if(_estimator_has("predict"))
    def predict(self, X):
        """Call predict on the estimator with the best found parameters.

        Only available if ``refit=True`` and the underlying estimator supports
        ``predict``.

        Parameters
        ----------
        X : indexable, length n_samples
            Must fulfill the input assumptions of the
            underlying estimator.

        Returns
        -------
        y_pred : ndarray of shape (n_samples,)
            The predicted labels or values for `X` based on the estimator with
            the best found parameters.
        """
        check_is_fitted(self)
        return self.best_estimator_.predict(X)

    @available_if(_estimator_has("predict_proba"))
    def predict_proba(self, X):
        """Call predict_proba on the estimator with the best found parameters.

        Only available if ``refit=True`` and the underlying estimator supports
        ``predict_proba``.

        Parameters
        ----------
        X : indexable, length n_samples
            Must fulfill the input assumptions of the
            underlying estimator.

        Returns
        -------
        y_pred : ndarray of shape (n_samples,) or (n_samples, n_classes)
            Predicted class probabilities for `X` based on the estimator with
            the best found parameters. The order of the classes corresponds
            to that in the fitted attribute :term:`classes_`.
        """
        check_is_fitted(self)
        return self.best_estimator_.predict_proba(X)

    @available_if(_estimator_has("predict_log_proba"))
    def predict_log_proba(self, X):
        """Call predict_log_proba on the estimator with the best found parameters.

        Only available if ``refit=True`` and the underlying estimator supports
        ``predict_log_proba``.

        Parameters
        ----------
        X : indexable, length n_samples
            Must fulfill the input assumptions of the
            underlying estimator.

        Returns
        -------
        y_pred : ndarray of shape (n_samples,) or (n_samples, n_classes)
            Predicted class log-probabilities for `X` based on the estimator
            with the best found parameters. The order of the classes
            corresponds to that in the fitted attribute :term:`classes_`.
        """
        check_is_fitted(self)
        return self.best_estimator_.predict_log_proba(X)

    @available_if(_estimator_has("decision_function"))
    def decision_function(self, X):
        """Call decision_function on the estimator with the best found parameters.

        Only available if ``refit=True`` and the underlying estimator supports
        ``decision_function``.

        Parameters
        ----------
        X : indexable, length n_samples
            Must fulfill the input assumptions of the
            underlying estimator.

        Returns
        -------
        y_score : ndarray of shape (n_samples,) or (n_samples, n_classes) \
                or (n_samples, n_classes * (n_classes-1) / 2)
            Result of the decision function for `X` based on the estimator with
            the best found parameters.
        """
        check_is_fitted(self)
        return self.best_estimator_.decision_function(X)

    @available_if(_estimator_has("transform"))
    def transform(self, X):
        """Call transform on the estimator with the best found parameters.

        Only available if the underlying estimator supports ``transform`` and
        ``refit=True``.

        Parameters
        ----------
        X : indexable, length n_samples
            Must fulfill the input assumptions of the
            underlying estimator.

        Returns
        -------
        Xt : {ndarray, sparse matrix} of shape (n_samples, n_features)
            `X` transformed in the new space based on the estimator with
            the best found parameters.
        """
        check_is_fitted(self)
        return self.best_estimator_.transform(X)

    @available_if(_estimator_has("inverse_transform"))
    def inverse_transform(self, X=None, Xt=None):
        """Call inverse_transform on the estimator with the best found params.

        Only available if the underlying estimator implements
        ``inverse_transform`` and ``refit=True``.

        Parameters
        ----------
        X : indexable, length n_samples
            Must fulfill the input assumptions of the
            underlying estimator.

        Xt : indexable, length n_samples
            Must fulfill the input assumptions of the
            underlying estimator.

            .. deprecated:: 1.5
                `Xt` was deprecated in 1.5 and will be removed in 1.7. Use `X` instead.

        Returns
        -------
        X : {ndarray, sparse matrix} of shape (n_samples, n_features)
            Result of the `inverse_transform` function for `Xt` based on the
            estimator with the best found parameters.
        """
        X = _deprecate_Xt_in_inverse_transform(X, Xt)
        check_is_fitted(self)
        return self.best_estimator_.inverse_transform(X)

    @property
    def n_features_in_(self):
        """Number of features seen during :term:`fit`.

        Only available when `refit=True`.
        """
        # For consistency with other estimators we raise a AttributeError so
        # that hasattr() fails if the search estimator isn't fitted.
        try:
            check_is_fitted(self)
        except NotFittedError as nfe:
            raise AttributeError(
                "{} object has no n_features_in_ attribute.".format(
                    self.__class__.__name__
                )
            ) from nfe

        return self.best_estimator_.n_features_in_

    @property
    def classes_(self):
        """Class labels.

        Only available when `refit=True` and the estimator is a classifier.
        """
        _estimator_has("classes_")(self)
        return self.best_estimator_.classes_

    def _run_search(self, evaluate_candidates):
        """Repeatedly calls `evaluate_candidates` to conduct a search.

        This method, implemented in sub-classes, makes it possible to
        customize the scheduling of evaluations: GridSearchCV and
        RandomizedSearchCV schedule evaluations for their whole parameter
        search space at once but other more sequential approaches are also
        possible: for instance is possible to iteratively schedule evaluations
        for new regions of the parameter search space based on previously
        collected evaluation results. This makes it possible to implement
        Bayesian optimization or more generally sequential model-based
        optimization by deriving from the BaseSearchCV abstract base class.
        For example, Successive Halving is implemented by calling
        `evaluate_candidates` multiples times (once per iteration of the SH
        process), each time passing a different set of candidates with `X`
        and `y` of increasing sizes.

        Parameters
        ----------
        evaluate_candidates : callable
            This callback accepts:
                - a list of candidates, where each candidate is a dict of
                  parameter settings.
                - an optional `cv` parameter which can be used to e.g.
                  evaluate candidates on different dataset splits, or
                  evaluate candidates on subsampled data (as done in the
                  SucessiveHaling estimators). By default, the original `cv`
                  parameter is used, and it is available as a private
                  `_checked_cv_orig` attribute.
                - an optional `more_results` dict. Each key will be added to
                  the `cv_results_` attribute. Values should be lists of
                  length `n_candidates`

            It returns a dict of all results so far, formatted like
            ``cv_results_``.

            Important note (relevant whether the default cv is used or not):
            in randomized splitters, and unless the random_state parameter of
            cv was set to an int, calling cv.split() multiple times will
            yield different splits. Since cv.split() is called in
            evaluate_candidates, this means that candidates will be evaluated
            on different splits each time evaluate_candidates is called. This
            might be a methodological issue depending on the search strategy
            that you're implementing. To prevent randomized splitters from
            being used, you may use _split._yields_constant_splits()

        Examples
        --------

        ::

            def _run_search(self, evaluate_candidates):
                'Try C=0.1 only if C=1 is better than C=10'
                all_results = evaluate_candidates([{'C': 1}, {'C': 10}])
                score = all_results['mean_test_score']
                if score[0] < score[1]:
                    evaluate_candidates([{'C': 0.1}])
        """
        raise NotImplementedError("_run_search not implemented.")

    def _check_refit_for_multimetric(self, scores):
        """Check `refit` is compatible with `scores` is valid"""
        multimetric_refit_msg = (
            "For multi-metric scoring, the parameter refit must be set to a "
            "scorer key or a callable to refit an estimator with the best "
            "parameter setting on the whole data and make the best_* "
            "attributes available for that metric. If this is not needed, "
            f"refit should be set to False explicitly. {self.refit!r} was "
            "passed."
        )

        valid_refit_dict = isinstance(self.refit, str) and self.refit in scores

        if (
            self.refit is not False
            and not valid_refit_dict
            and not callable(self.refit)
        ):
            raise ValueError(multimetric_refit_msg)

    @staticmethod
    def _select_best_index(refit, refit_metric, results):
        """Select index of the best combination of hyperparemeters."""
        if callable(refit):
            # If callable, refit is expected to return the index of the best
            # parameter set.
            best_index = refit(results)
            if not isinstance(best_index, numbers.Integral):
                raise TypeError("best_index_ returned is not an integer")
            if best_index < 0 or best_index >= len(results["params"]):
                raise IndexError("best_index_ index out of range")
        else:
            best_index = results[f"rank_test_{refit_metric}"].argmin()
        return best_index

    def _get_scorers(self):
        """Get the scorer(s) to be used.

        This is used in ``fit`` and ``get_metadata_routing``.

        Returns
        -------
        scorers, refit_metric
        """
        refit_metric = "score"

        if callable(self.scoring):
            scorers = self.scoring
        elif self.scoring is None or isinstance(self.scoring, str):
            scorers = check_scoring(self.estimator, self.scoring)
        else:
            scorers = _check_multimetric_scoring(self.estimator, self.scoring)
            self._check_refit_for_multimetric(scorers)
            refit_metric = self.refit
            scorers = _MultimetricScorer(
                scorers=scorers, raise_exc=(self.error_score == "raise")
            )

        return scorers, refit_metric

    def _get_routed_params_for_fit(self, params):
        """Get the parameters to be used for routing.

        This is a method instead of a snippet in ``fit`` since it's used twice,
        here in ``fit``, and in ``HalvingRandomSearchCV.fit``.
        """
        if _routing_enabled():
            routed_params = process_routing(self, "fit", **params)
        else:
            params = params.copy()
            groups = params.pop("groups", None)
            routed_params = Bunch(
                estimator=Bunch(fit=params),
                splitter=Bunch(split={"groups": groups}),
                scorer=Bunch(score={}),
            )
        return routed_params

    @_fit_context(
        # *SearchCV.estimator is not validated yet
        prefer_skip_nested_validation=False
    )
    def fit(self, X, y=None, **params):
        """Run fit with all sets of parameters.

        Parameters
        ----------

        X : array-like of shape (n_samples, n_features)
            Training vector, where `n_samples` is the number of samples and
            `n_features` is the number of features.

        y : array-like of shape (n_samples, n_output) \
            or (n_samples,), default=None
            Target relative to X for classification or regression;
            None for unsupervised learning.

        **params : dict of str -> object
            Parameters passed to the ``fit`` method of the estimator, the scorer,
            and the CV splitter.

            If a fit parameter is an array-like whose length is equal to
            `num_samples` then it will be split across CV groups along with `X`
            and `y`. For example, the :term:`sample_weight` parameter is split
            because `len(sample_weights) = len(X)`.

        Returns
        -------
        self : object
            Instance of fitted estimator.
        """
        estimator = self.estimator
        scorers, refit_metric = self._get_scorers()

        X, y = indexable(X, y)
        params = _check_method_params(X, params=params)

        routed_params = self._get_routed_params_for_fit(params)

        cv_orig = check_cv(self.cv, y, classifier=is_classifier(estimator))
        n_splits = cv_orig.get_n_splits(X, y, **routed_params.splitter.split)

        base_estimator = clone(self.estimator)

        parallel = Parallel(n_jobs=self.n_jobs, pre_dispatch=self.pre_dispatch)

        fit_and_score_kwargs = dict(
            scorer=scorers,
            fit_params=routed_params.estimator.fit,
            score_params=routed_params.scorer.score,
            return_train_score=self.return_train_score,
            return_n_test_samples=True,
            return_times=True,
            return_parameters=False,
            error_score=self.error_score,
            verbose=self.verbose,
        )
        results = {}
        with parallel:
            all_candidate_params = []
            all_out = []
            all_more_results = defaultdict(list)

            def evaluate_candidates(candidate_params, cv=None, more_results=None):
                cv = cv or cv_orig
                candidate_params = list(candidate_params)
                n_candidates = len(candidate_params)

                if self.verbose > 0:
                    print(
                        "Fitting {0} folds for each of {1} candidates,"
                        " totalling {2} fits".format(
                            n_splits, n_candidates, n_candidates * n_splits
                        )
                    )

                out = parallel(
                    delayed(_fit_and_score)(
                        clone(base_estimator),
                        X,
                        y,
                        train=train,
                        test=test,
                        parameters=parameters,
                        split_progress=(split_idx, n_splits),
                        candidate_progress=(cand_idx, n_candidates),
                        **fit_and_score_kwargs,
                    )
                    for (cand_idx, parameters), (split_idx, (train, test)) in product(
                        enumerate(candidate_params),
                        enumerate(cv.split(X, y, **routed_params.splitter.split)),
                    )
                )

                if len(out) < 1:
                    raise ValueError(
                        "No fits were performed. "
                        "Was the CV iterator empty? "
                        "Were there no candidates?"
                    )
                elif len(out) != n_candidates * n_splits:
                    raise ValueError(
                        "cv.split and cv.get_n_splits returned "
                        "inconsistent results. Expected {} "
                        "splits, got {}".format(n_splits, len(out) // n_candidates)
                    )

                _warn_or_raise_about_fit_failures(out, self.error_score)

                # For callable self.scoring, the return type is only know after
                # calling. If the return type is a dictionary, the error scores
                # can now be inserted with the correct key. The type checking
                # of out will be done in `_insert_error_scores`.
                if callable(self.scoring):
                    _insert_error_scores(out, self.error_score)

                all_candidate_params.extend(candidate_params)
                all_out.extend(out)

                if more_results is not None:
                    for key, value in more_results.items():
                        all_more_results[key].extend(value)

                nonlocal results
                results = self._format_results(
                    all_candidate_params, n_splits, all_out, all_more_results
                )

                return results

            self._run_search(evaluate_candidates)

            # multimetric is determined here because in the case of a callable
            # self.scoring the return type is only known after calling
            first_test_score = all_out[0]["test_scores"]
            self.multimetric_ = isinstance(first_test_score, dict)

            # check refit_metric now for a callable scorer that is multimetric
            if callable(self.scoring) and self.multimetric_:
                self._check_refit_for_multimetric(first_test_score)
                refit_metric = self.refit

        # For multi-metric evaluation, store the best_index_, best_params_ and
        # best_score_ iff refit is one of the scorer names
        # In single metric evaluation, refit_metric is "score"
        if self.refit or not self.multimetric_:
            self.best_index_ = self._select_best_index(
                self.refit, refit_metric, results
            )
            if not callable(self.refit):
                # With a non-custom callable, we can select the best score
                # based on the best index
                self.best_score_ = results[f"mean_test_{refit_metric}"][
                    self.best_index_
                ]
            self.best_params_ = results["params"][self.best_index_]

        if self.refit:
            # here we clone the estimator as well as the parameters, since
            # sometimes the parameters themselves might be estimators, e.g.
            # when we search over different estimators in a pipeline.
            # ref: https://github.com/scikit-learn/scikit-learn/pull/26786
            self.best_estimator_ = clone(base_estimator).set_params(
                **clone(self.best_params_, safe=False)
            )

            refit_start_time = time.time()
            if y is not None:
                self.best_estimator_.fit(X, y, **routed_params.estimator.fit)
            else:
                self.best_estimator_.fit(X, **routed_params.estimator.fit)
            refit_end_time = time.time()
            self.refit_time_ = refit_end_time - refit_start_time

            if hasattr(self.best_estimator_, "feature_names_in_"):
                self.feature_names_in_ = self.best_estimator_.feature_names_in_

        # Store the only scorer not as a dict for single metric evaluation
        if isinstance(scorers, _MultimetricScorer):
            self.scorer_ = scorers._scorers
        else:
            self.scorer_ = scorers

        self.cv_results_ = results
        self.n_splits_ = n_splits

        return self

    def _format_results(self, candidate_params, n_splits, out, more_results=None):
        n_candidates = len(candidate_params)
        out = _aggregate_score_dicts(out)

        results = dict(more_results or {})
        for key, val in results.items():
            # each value is a list (as per evaluate_candidate's convention)
            # we convert it to an array for consistency with the other keys
            results[key] = np.asarray(val)

        def _store(key_name, array, weights=None, splits=False, rank=False):
            """A small helper to store the scores/times to the cv_results_"""
            # When iterated first by splits, then by parameters
            # We want `array` to have `n_candidates` rows and `n_splits` cols.
            array = np.array(array, dtype=np.float64).reshape(n_candidates, n_splits)
            if splits:
                for split_idx in range(n_splits):
                    # Uses closure to alter the results
                    results["split%d_%s" % (split_idx, key_name)] = array[:, split_idx]

            array_means = np.average(array, axis=1, weights=weights)
            results["mean_%s" % key_name] = array_means

            if key_name.startswith(("train_", "test_")) and np.any(
                ~np.isfinite(array_means)
            ):
                warnings.warn(
                    (
                        f"One or more of the {key_name.split('_')[0]} scores "
                        f"are non-finite: {array_means}"
                    ),
                    category=UserWarning,
                )

            # Weighted std is not directly available in numpy
            array_stds = np.sqrt(
                np.average(
                    (array - array_means[:, np.newaxis]) ** 2, axis=1, weights=weights
                )
            )
            results["std_%s" % key_name] = array_stds

            if rank:
                # When the fit/scoring fails `array_means` contains NaNs, we
                # will exclude them from the ranking process and consider them
                # as tied with the worst performers.
                if np.isnan(array_means).all():
                    # All fit/scoring routines failed.
                    rank_result = np.ones_like(array_means, dtype=np.int32)
                else:
                    min_array_means = np.nanmin(array_means) - 1
                    array_means = np.nan_to_num(array_means, nan=min_array_means)
                    rank_result = rankdata(-array_means, method="min").astype(
                        np.int32, copy=False
                    )
                results["rank_%s" % key_name] = rank_result

        _store("fit_time", out["fit_time"])
        _store("score_time", out["score_time"])
<<<<<<< HEAD
        param_results = defaultdict(dict)
        for cand_idx, params in enumerate(candidate_params):
            for name, value in params.items():
                param_results["param_%s" % name][cand_idx] = value
        for key, param_result in param_results.items():
            param_list = list(param_result.values())
            try:
                with warnings.catch_warnings():
                    warnings.filterwarnings(
                        "ignore",
                        message="in the future the `.dtype` attribute",
                        category=DeprecationWarning,
                    )
                    # Warning raised by NumPy 1.20+
                    arr_dtype = np.result_type(*param_list)
            except (TypeError, ValueError):
                arr_dtype = np.dtype(object)
            else:
                if any(np.min_scalar_type(x) is object for x in param_list):
                    # `np.result_type` might get thrown off by `.dtype` properties
                    # (which some estimators have).
                    # If finding the result dtype this way would give object,
                    # then we use object.
                    # https://github.com/scikit-learn/scikit-learn/issues/29157
                    arr_dtype = np.dtype(object)
            if len(param_list) == n_candidates and arr_dtype is not object:
                # Exclude `object` else the numpy constructor might infer a list of
                # tuples to be a 2d array.
                results[key] = MaskedArray(param_list, mask=False, dtype=arr_dtype)
            else:
                # Use one MaskedArray and mask all the places where the param is not
                # applicable for that candidate (which may not contain all the params).
                ma = MaskedArray(np.empty(n_candidates), mask=True, dtype=arr_dtype)
                for index, value in param_result.items():
                    # Setting the value at an index unmasks that index
                    ma[index] = value
                results[key] = ma

=======
>>>>>>> 2b2e2903
        # Store a list of param dicts at the key 'params'
        for param, ma in _yield_masked_array_for_each_param(candidate_params):
            results[param] = ma
        results["params"] = candidate_params

        test_scores_dict = _normalize_score_results(out["test_scores"])
        if self.return_train_score:
            train_scores_dict = _normalize_score_results(out["train_scores"])

        for scorer_name in test_scores_dict:
            # Computed the (weighted) mean and std for test scores alone
            _store(
                "test_%s" % scorer_name,
                test_scores_dict[scorer_name],
                splits=True,
                rank=True,
                weights=None,
            )
            if self.return_train_score:
                _store(
                    "train_%s" % scorer_name,
                    train_scores_dict[scorer_name],
                    splits=True,
                )

        return results

    def get_metadata_routing(self):
        """Get metadata routing of this object.

        Please check :ref:`User Guide <metadata_routing>` on how the routing
        mechanism works.

        .. versionadded:: 1.4

        Returns
        -------
        routing : MetadataRouter
            A :class:`~sklearn.utils.metadata_routing.MetadataRouter` encapsulating
            routing information.
        """
        router = MetadataRouter(owner=self.__class__.__name__)
        router.add(
            estimator=self.estimator,
            method_mapping=MethodMapping().add(caller="fit", callee="fit"),
        )

        scorer, _ = self._get_scorers()
        router.add(
            scorer=scorer,
            method_mapping=MethodMapping()
            .add(caller="score", callee="score")
            .add(caller="fit", callee="score"),
        )
        router.add(
            splitter=self.cv,
            method_mapping=MethodMapping().add(caller="fit", callee="split"),
        )
        return router

    def _sk_visual_block_(self):
        if hasattr(self, "best_estimator_"):
            key, estimator = "best_estimator_", self.best_estimator_
        else:
            key, estimator = "estimator", self.estimator

        return _VisualBlock(
            "parallel",
            [estimator],
            names=[f"{key}: {estimator.__class__.__name__}"],
            name_details=[str(estimator)],
        )


class GridSearchCV(BaseSearchCV):
    """Exhaustive search over specified parameter values for an estimator.

    Important members are fit, predict.

    GridSearchCV implements a "fit" and a "score" method.
    It also implements "score_samples", "predict", "predict_proba",
    "decision_function", "transform" and "inverse_transform" if they are
    implemented in the estimator used.

    The parameters of the estimator used to apply these methods are optimized
    by cross-validated grid-search over a parameter grid.

    Read more in the :ref:`User Guide <grid_search>`.

    Parameters
    ----------
    estimator : estimator object
        This is assumed to implement the scikit-learn estimator interface.
        Either estimator needs to provide a ``score`` function,
        or ``scoring`` must be passed.

    param_grid : dict or list of dictionaries
        Dictionary with parameters names (`str`) as keys and lists of
        parameter settings to try as values, or a list of such
        dictionaries, in which case the grids spanned by each dictionary
        in the list are explored. This enables searching over any sequence
        of parameter settings.

    scoring : str, callable, list, tuple or dict, default=None
        Strategy to evaluate the performance of the cross-validated model on
        the test set.

        If `scoring` represents a single score, one can use:

        - a single string (see :ref:`scoring_parameter`);
        - a callable (see :ref:`scoring`) that returns a single value.

        If `scoring` represents multiple scores, one can use:

        - a list or tuple of unique strings;
        - a callable returning a dictionary where the keys are the metric
          names and the values are the metric scores;
        - a dictionary with metric names as keys and callables a values.

        See :ref:`multimetric_grid_search` for an example.

    n_jobs : int, default=None
        Number of jobs to run in parallel.
        ``None`` means 1 unless in a :obj:`joblib.parallel_backend` context.
        ``-1`` means using all processors. See :term:`Glossary <n_jobs>`
        for more details.

        .. versionchanged:: v0.20
           `n_jobs` default changed from 1 to None

    refit : bool, str, or callable, default=True
        Refit an estimator using the best found parameters on the whole
        dataset.

        For multiple metric evaluation, this needs to be a `str` denoting the
        scorer that would be used to find the best parameters for refitting
        the estimator at the end.

        Where there are considerations other than maximum score in
        choosing a best estimator, ``refit`` can be set to a function which
        returns the selected ``best_index_`` given ``cv_results_``. In that
        case, the ``best_estimator_`` and ``best_params_`` will be set
        according to the returned ``best_index_`` while the ``best_score_``
        attribute will not be available.

        The refitted estimator is made available at the ``best_estimator_``
        attribute and permits using ``predict`` directly on this
        ``GridSearchCV`` instance.

        Also for multiple metric evaluation, the attributes ``best_index_``,
        ``best_score_`` and ``best_params_`` will only be available if
        ``refit`` is set and all of them will be determined w.r.t this specific
        scorer.

        See ``scoring`` parameter to know more about multiple metric
        evaluation.

        See :ref:`sphx_glr_auto_examples_model_selection_plot_grid_search_digits.py`
        to see how to design a custom selection strategy using a callable
        via `refit`.

        .. versionchanged:: 0.20
            Support for callable added.

    cv : int, cross-validation generator or an iterable, default=None
        Determines the cross-validation splitting strategy.
        Possible inputs for cv are:

        - None, to use the default 5-fold cross validation,
        - integer, to specify the number of folds in a `(Stratified)KFold`,
        - :term:`CV splitter`,
        - An iterable yielding (train, test) splits as arrays of indices.

        For integer/None inputs, if the estimator is a classifier and ``y`` is
        either binary or multiclass, :class:`StratifiedKFold` is used. In all
        other cases, :class:`KFold` is used. These splitters are instantiated
        with `shuffle=False` so the splits will be the same across calls.

        Refer :ref:`User Guide <cross_validation>` for the various
        cross-validation strategies that can be used here.

        .. versionchanged:: 0.22
            ``cv`` default value if None changed from 3-fold to 5-fold.

    verbose : int
        Controls the verbosity: the higher, the more messages.

        - >1 : the computation time for each fold and parameter candidate is
          displayed;
        - >2 : the score is also displayed;
        - >3 : the fold and candidate parameter indexes are also displayed
          together with the starting time of the computation.

    pre_dispatch : int, or str, default='2*n_jobs'
        Controls the number of jobs that get dispatched during parallel
        execution. Reducing this number can be useful to avoid an
        explosion of memory consumption when more jobs get dispatched
        than CPUs can process. This parameter can be:

            - None, in which case all the jobs are immediately
              created and spawned. Use this for lightweight and
              fast-running jobs, to avoid delays due to on-demand
              spawning of the jobs

            - An int, giving the exact number of total jobs that are
              spawned

            - A str, giving an expression as a function of n_jobs,
              as in '2*n_jobs'

    error_score : 'raise' or numeric, default=np.nan
        Value to assign to the score if an error occurs in estimator fitting.
        If set to 'raise', the error is raised. If a numeric value is given,
        FitFailedWarning is raised. This parameter does not affect the refit
        step, which will always raise the error.

    return_train_score : bool, default=False
        If ``False``, the ``cv_results_`` attribute will not include training
        scores.
        Computing training scores is used to get insights on how different
        parameter settings impact the overfitting/underfitting trade-off.
        However computing the scores on the training set can be computationally
        expensive and is not strictly required to select the parameters that
        yield the best generalization performance.

        .. versionadded:: 0.19

        .. versionchanged:: 0.21
            Default value was changed from ``True`` to ``False``

    Attributes
    ----------
    cv_results_ : dict of numpy (masked) ndarrays
        A dict with keys as column headers and values as columns, that can be
        imported into a pandas ``DataFrame``.

        For instance the below given table

        +------------+-----------+------------+-----------------+---+---------+
        |param_kernel|param_gamma|param_degree|split0_test_score|...|rank_t...|
        +============+===========+============+=================+===+=========+
        |  'poly'    |     --    |      2     |       0.80      |...|    2    |
        +------------+-----------+------------+-----------------+---+---------+
        |  'poly'    |     --    |      3     |       0.70      |...|    4    |
        +------------+-----------+------------+-----------------+---+---------+
        |  'rbf'     |     0.1   |     --     |       0.80      |...|    3    |
        +------------+-----------+------------+-----------------+---+---------+
        |  'rbf'     |     0.2   |     --     |       0.93      |...|    1    |
        +------------+-----------+------------+-----------------+---+---------+

        will be represented by a ``cv_results_`` dict of::

            {
            'param_kernel': masked_array(data = ['poly', 'poly', 'rbf', 'rbf'],
                                         mask = [False False False False]...)
            'param_gamma': masked_array(data = [-- -- 0.1 0.2],
                                        mask = [ True  True False False]...),
            'param_degree': masked_array(data = [2.0 3.0 -- --],
                                         mask = [False False  True  True]...),
            'split0_test_score'  : [0.80, 0.70, 0.80, 0.93],
            'split1_test_score'  : [0.82, 0.50, 0.70, 0.78],
            'mean_test_score'    : [0.81, 0.60, 0.75, 0.85],
            'std_test_score'     : [0.01, 0.10, 0.05, 0.08],
            'rank_test_score'    : [2, 4, 3, 1],
            'split0_train_score' : [0.80, 0.92, 0.70, 0.93],
            'split1_train_score' : [0.82, 0.55, 0.70, 0.87],
            'mean_train_score'   : [0.81, 0.74, 0.70, 0.90],
            'std_train_score'    : [0.01, 0.19, 0.00, 0.03],
            'mean_fit_time'      : [0.73, 0.63, 0.43, 0.49],
            'std_fit_time'       : [0.01, 0.02, 0.01, 0.01],
            'mean_score_time'    : [0.01, 0.06, 0.04, 0.04],
            'std_score_time'     : [0.00, 0.00, 0.00, 0.01],
            'params'             : [{'kernel': 'poly', 'degree': 2}, ...],
            }

        NOTE

        The key ``'params'`` is used to store a list of parameter
        settings dicts for all the parameter candidates.

        The ``mean_fit_time``, ``std_fit_time``, ``mean_score_time`` and
        ``std_score_time`` are all in seconds.

        For multi-metric evaluation, the scores for all the scorers are
        available in the ``cv_results_`` dict at the keys ending with that
        scorer's name (``'_<scorer_name>'``) instead of ``'_score'`` shown
        above. ('split0_test_precision', 'mean_train_precision' etc.)

    best_estimator_ : estimator
        Estimator that was chosen by the search, i.e. estimator
        which gave highest score (or smallest loss if specified)
        on the left out data. Not available if ``refit=False``.

        See ``refit`` parameter for more information on allowed values.

    best_score_ : float
        Mean cross-validated score of the best_estimator

        For multi-metric evaluation, this is present only if ``refit`` is
        specified.

        This attribute is not available if ``refit`` is a function.

    best_params_ : dict
        Parameter setting that gave the best results on the hold out data.

        For multi-metric evaluation, this is present only if ``refit`` is
        specified.

    best_index_ : int
        The index (of the ``cv_results_`` arrays) which corresponds to the best
        candidate parameter setting.

        The dict at ``search.cv_results_['params'][search.best_index_]`` gives
        the parameter setting for the best model, that gives the highest
        mean score (``search.best_score_``).

        For multi-metric evaluation, this is present only if ``refit`` is
        specified.

    scorer_ : function or a dict
        Scorer function used on the held out data to choose the best
        parameters for the model.

        For multi-metric evaluation, this attribute holds the validated
        ``scoring`` dict which maps the scorer key to the scorer callable.

    n_splits_ : int
        The number of cross-validation splits (folds/iterations).

    refit_time_ : float
        Seconds used for refitting the best model on the whole dataset.

        This is present only if ``refit`` is not False.

        .. versionadded:: 0.20

    multimetric_ : bool
        Whether or not the scorers compute several metrics.

    classes_ : ndarray of shape (n_classes,)
        The classes labels. This is present only if ``refit`` is specified and
        the underlying estimator is a classifier.

    n_features_in_ : int
        Number of features seen during :term:`fit`. Only defined if
        `best_estimator_` is defined (see the documentation for the `refit`
        parameter for more details) and that `best_estimator_` exposes
        `n_features_in_` when fit.

        .. versionadded:: 0.24

    feature_names_in_ : ndarray of shape (`n_features_in_`,)
        Names of features seen during :term:`fit`. Only defined if
        `best_estimator_` is defined (see the documentation for the `refit`
        parameter for more details) and that `best_estimator_` exposes
        `feature_names_in_` when fit.

        .. versionadded:: 1.0

    See Also
    --------
    ParameterGrid : Generates all the combinations of a hyperparameter grid.
    train_test_split : Utility function to split the data into a development
        set usable for fitting a GridSearchCV instance and an evaluation set
        for its final evaluation.
    sklearn.metrics.make_scorer : Make a scorer from a performance metric or
        loss function.

    Notes
    -----
    The parameters selected are those that maximize the score of the left out
    data, unless an explicit score is passed in which case it is used instead.

    If `n_jobs` was set to a value higher than one, the data is copied for each
    point in the grid (and not `n_jobs` times). This is done for efficiency
    reasons if individual jobs take very little time, but may raise errors if
    the dataset is large and not enough memory is available.  A workaround in
    this case is to set `pre_dispatch`. Then, the memory is copied only
    `pre_dispatch` many times. A reasonable value for `pre_dispatch` is `2 *
    n_jobs`.

    Examples
    --------
    >>> from sklearn import svm, datasets
    >>> from sklearn.model_selection import GridSearchCV
    >>> iris = datasets.load_iris()
    >>> parameters = {'kernel':('linear', 'rbf'), 'C':[1, 10]}
    >>> svc = svm.SVC()
    >>> clf = GridSearchCV(svc, parameters)
    >>> clf.fit(iris.data, iris.target)
    GridSearchCV(estimator=SVC(),
                 param_grid={'C': [1, 10], 'kernel': ('linear', 'rbf')})
    >>> sorted(clf.cv_results_.keys())
    ['mean_fit_time', 'mean_score_time', 'mean_test_score',...
     'param_C', 'param_kernel', 'params',...
     'rank_test_score', 'split0_test_score',...
     'split2_test_score', ...
     'std_fit_time', 'std_score_time', 'std_test_score']
    """

    _required_parameters = ["estimator", "param_grid"]

    _parameter_constraints: dict = {
        **BaseSearchCV._parameter_constraints,
        "param_grid": [dict, list],
    }

    def __init__(
        self,
        estimator,
        param_grid,
        *,
        scoring=None,
        n_jobs=None,
        refit=True,
        cv=None,
        verbose=0,
        pre_dispatch="2*n_jobs",
        error_score=np.nan,
        return_train_score=False,
    ):
        super().__init__(
            estimator=estimator,
            scoring=scoring,
            n_jobs=n_jobs,
            refit=refit,
            cv=cv,
            verbose=verbose,
            pre_dispatch=pre_dispatch,
            error_score=error_score,
            return_train_score=return_train_score,
        )
        self.param_grid = param_grid

    def _run_search(self, evaluate_candidates):
        """Search all candidates in param_grid"""
        evaluate_candidates(ParameterGrid(self.param_grid))


class RandomizedSearchCV(BaseSearchCV):
    """Randomized search on hyper parameters.

    RandomizedSearchCV implements a "fit" and a "score" method.
    It also implements "score_samples", "predict", "predict_proba",
    "decision_function", "transform" and "inverse_transform" if they are
    implemented in the estimator used.

    The parameters of the estimator used to apply these methods are optimized
    by cross-validated search over parameter settings.

    In contrast to GridSearchCV, not all parameter values are tried out, but
    rather a fixed number of parameter settings is sampled from the specified
    distributions. The number of parameter settings that are tried is
    given by n_iter.

    If all parameters are presented as a list,
    sampling without replacement is performed. If at least one parameter
    is given as a distribution, sampling with replacement is used.
    It is highly recommended to use continuous distributions for continuous
    parameters.

    Read more in the :ref:`User Guide <randomized_parameter_search>`.

    .. versionadded:: 0.14

    Parameters
    ----------
    estimator : estimator object
        An object of that type is instantiated for each grid point.
        This is assumed to implement the scikit-learn estimator interface.
        Either estimator needs to provide a ``score`` function,
        or ``scoring`` must be passed.

    param_distributions : dict or list of dicts
        Dictionary with parameters names (`str`) as keys and distributions
        or lists of parameters to try. Distributions must provide a ``rvs``
        method for sampling (such as those from scipy.stats.distributions).
        If a list is given, it is sampled uniformly.
        If a list of dicts is given, first a dict is sampled uniformly, and
        then a parameter is sampled using that dict as above.

    n_iter : int, default=10
        Number of parameter settings that are sampled. n_iter trades
        off runtime vs quality of the solution.

    scoring : str, callable, list, tuple or dict, default=None
        Strategy to evaluate the performance of the cross-validated model on
        the test set.

        If `scoring` represents a single score, one can use:

        - a single string (see :ref:`scoring_parameter`);
        - a callable (see :ref:`scoring`) that returns a single value.

        If `scoring` represents multiple scores, one can use:

        - a list or tuple of unique strings;
        - a callable returning a dictionary where the keys are the metric
          names and the values are the metric scores;
        - a dictionary with metric names as keys and callables a values.

        See :ref:`multimetric_grid_search` for an example.

        If None, the estimator's score method is used.

    n_jobs : int, default=None
        Number of jobs to run in parallel.
        ``None`` means 1 unless in a :obj:`joblib.parallel_backend` context.
        ``-1`` means using all processors. See :term:`Glossary <n_jobs>`
        for more details.

        .. versionchanged:: v0.20
           `n_jobs` default changed from 1 to None

    refit : bool, str, or callable, default=True
        Refit an estimator using the best found parameters on the whole
        dataset.

        For multiple metric evaluation, this needs to be a `str` denoting the
        scorer that would be used to find the best parameters for refitting
        the estimator at the end.

        Where there are considerations other than maximum score in
        choosing a best estimator, ``refit`` can be set to a function which
        returns the selected ``best_index_`` given the ``cv_results``. In that
        case, the ``best_estimator_`` and ``best_params_`` will be set
        according to the returned ``best_index_`` while the ``best_score_``
        attribute will not be available.

        The refitted estimator is made available at the ``best_estimator_``
        attribute and permits using ``predict`` directly on this
        ``RandomizedSearchCV`` instance.

        Also for multiple metric evaluation, the attributes ``best_index_``,
        ``best_score_`` and ``best_params_`` will only be available if
        ``refit`` is set and all of them will be determined w.r.t this specific
        scorer.

        See ``scoring`` parameter to know more about multiple metric
        evaluation.

        .. versionchanged:: 0.20
            Support for callable added.

    cv : int, cross-validation generator or an iterable, default=None
        Determines the cross-validation splitting strategy.
        Possible inputs for cv are:

        - None, to use the default 5-fold cross validation,
        - integer, to specify the number of folds in a `(Stratified)KFold`,
        - :term:`CV splitter`,
        - An iterable yielding (train, test) splits as arrays of indices.

        For integer/None inputs, if the estimator is a classifier and ``y`` is
        either binary or multiclass, :class:`StratifiedKFold` is used. In all
        other cases, :class:`KFold` is used. These splitters are instantiated
        with `shuffle=False` so the splits will be the same across calls.

        Refer :ref:`User Guide <cross_validation>` for the various
        cross-validation strategies that can be used here.

        .. versionchanged:: 0.22
            ``cv`` default value if None changed from 3-fold to 5-fold.

    verbose : int
        Controls the verbosity: the higher, the more messages.

        - >1 : the computation time for each fold and parameter candidate is
          displayed;
        - >2 : the score is also displayed;
        - >3 : the fold and candidate parameter indexes are also displayed
          together with the starting time of the computation.

    pre_dispatch : int, or str, default='2*n_jobs'
        Controls the number of jobs that get dispatched during parallel
        execution. Reducing this number can be useful to avoid an
        explosion of memory consumption when more jobs get dispatched
        than CPUs can process. This parameter can be:

            - None, in which case all the jobs are immediately
              created and spawned. Use this for lightweight and
              fast-running jobs, to avoid delays due to on-demand
              spawning of the jobs

            - An int, giving the exact number of total jobs that are
              spawned

            - A str, giving an expression as a function of n_jobs,
              as in '2*n_jobs'

    random_state : int, RandomState instance or None, default=None
        Pseudo random number generator state used for random uniform sampling
        from lists of possible values instead of scipy.stats distributions.
        Pass an int for reproducible output across multiple
        function calls.
        See :term:`Glossary <random_state>`.

    error_score : 'raise' or numeric, default=np.nan
        Value to assign to the score if an error occurs in estimator fitting.
        If set to 'raise', the error is raised. If a numeric value is given,
        FitFailedWarning is raised. This parameter does not affect the refit
        step, which will always raise the error.

    return_train_score : bool, default=False
        If ``False``, the ``cv_results_`` attribute will not include training
        scores.
        Computing training scores is used to get insights on how different
        parameter settings impact the overfitting/underfitting trade-off.
        However computing the scores on the training set can be computationally
        expensive and is not strictly required to select the parameters that
        yield the best generalization performance.

        .. versionadded:: 0.19

        .. versionchanged:: 0.21
            Default value was changed from ``True`` to ``False``

    Attributes
    ----------
    cv_results_ : dict of numpy (masked) ndarrays
        A dict with keys as column headers and values as columns, that can be
        imported into a pandas ``DataFrame``.

        For instance the below given table

        +--------------+-------------+-------------------+---+---------------+
        | param_kernel | param_gamma | split0_test_score |...|rank_test_score|
        +==============+=============+===================+===+===============+
        |    'rbf'     |     0.1     |       0.80        |...|       1       |
        +--------------+-------------+-------------------+---+---------------+
        |    'rbf'     |     0.2     |       0.84        |...|       3       |
        +--------------+-------------+-------------------+---+---------------+
        |    'rbf'     |     0.3     |       0.70        |...|       2       |
        +--------------+-------------+-------------------+---+---------------+

        will be represented by a ``cv_results_`` dict of::

            {
            'param_kernel' : masked_array(data = ['rbf', 'rbf', 'rbf'],
                                          mask = False),
            'param_gamma'  : masked_array(data = [0.1 0.2 0.3], mask = False),
            'split0_test_score'  : [0.80, 0.84, 0.70],
            'split1_test_score'  : [0.82, 0.50, 0.70],
            'mean_test_score'    : [0.81, 0.67, 0.70],
            'std_test_score'     : [0.01, 0.24, 0.00],
            'rank_test_score'    : [1, 3, 2],
            'split0_train_score' : [0.80, 0.92, 0.70],
            'split1_train_score' : [0.82, 0.55, 0.70],
            'mean_train_score'   : [0.81, 0.74, 0.70],
            'std_train_score'    : [0.01, 0.19, 0.00],
            'mean_fit_time'      : [0.73, 0.63, 0.43],
            'std_fit_time'       : [0.01, 0.02, 0.01],
            'mean_score_time'    : [0.01, 0.06, 0.04],
            'std_score_time'     : [0.00, 0.00, 0.00],
            'params'             : [{'kernel' : 'rbf', 'gamma' : 0.1}, ...],
            }

        NOTE

        The key ``'params'`` is used to store a list of parameter
        settings dicts for all the parameter candidates.

        The ``mean_fit_time``, ``std_fit_time``, ``mean_score_time`` and
        ``std_score_time`` are all in seconds.

        For multi-metric evaluation, the scores for all the scorers are
        available in the ``cv_results_`` dict at the keys ending with that
        scorer's name (``'_<scorer_name>'``) instead of ``'_score'`` shown
        above. ('split0_test_precision', 'mean_train_precision' etc.)

    best_estimator_ : estimator
        Estimator that was chosen by the search, i.e. estimator
        which gave highest score (or smallest loss if specified)
        on the left out data. Not available if ``refit=False``.

        For multi-metric evaluation, this attribute is present only if
        ``refit`` is specified.

        See ``refit`` parameter for more information on allowed values.

    best_score_ : float
        Mean cross-validated score of the best_estimator.

        For multi-metric evaluation, this is not available if ``refit`` is
        ``False``. See ``refit`` parameter for more information.

        This attribute is not available if ``refit`` is a function.

    best_params_ : dict
        Parameter setting that gave the best results on the hold out data.

        For multi-metric evaluation, this is not available if ``refit`` is
        ``False``. See ``refit`` parameter for more information.

    best_index_ : int
        The index (of the ``cv_results_`` arrays) which corresponds to the best
        candidate parameter setting.

        The dict at ``search.cv_results_['params'][search.best_index_]`` gives
        the parameter setting for the best model, that gives the highest
        mean score (``search.best_score_``).

        For multi-metric evaluation, this is not available if ``refit`` is
        ``False``. See ``refit`` parameter for more information.

    scorer_ : function or a dict
        Scorer function used on the held out data to choose the best
        parameters for the model.

        For multi-metric evaluation, this attribute holds the validated
        ``scoring`` dict which maps the scorer key to the scorer callable.

    n_splits_ : int
        The number of cross-validation splits (folds/iterations).

    refit_time_ : float
        Seconds used for refitting the best model on the whole dataset.

        This is present only if ``refit`` is not False.

        .. versionadded:: 0.20

    multimetric_ : bool
        Whether or not the scorers compute several metrics.

    classes_ : ndarray of shape (n_classes,)
        The classes labels. This is present only if ``refit`` is specified and
        the underlying estimator is a classifier.

    n_features_in_ : int
        Number of features seen during :term:`fit`. Only defined if
        `best_estimator_` is defined (see the documentation for the `refit`
        parameter for more details) and that `best_estimator_` exposes
        `n_features_in_` when fit.

        .. versionadded:: 0.24

    feature_names_in_ : ndarray of shape (`n_features_in_`,)
        Names of features seen during :term:`fit`. Only defined if
        `best_estimator_` is defined (see the documentation for the `refit`
        parameter for more details) and that `best_estimator_` exposes
        `feature_names_in_` when fit.

        .. versionadded:: 1.0

    See Also
    --------
    GridSearchCV : Does exhaustive search over a grid of parameters.
    ParameterSampler : A generator over parameter settings, constructed from
        param_distributions.

    Notes
    -----
    The parameters selected are those that maximize the score of the held-out
    data, according to the scoring parameter.

    If `n_jobs` was set to a value higher than one, the data is copied for each
    parameter setting(and not `n_jobs` times). This is done for efficiency
    reasons if individual jobs take very little time, but may raise errors if
    the dataset is large and not enough memory is available.  A workaround in
    this case is to set `pre_dispatch`. Then, the memory is copied only
    `pre_dispatch` many times. A reasonable value for `pre_dispatch` is `2 *
    n_jobs`.

    Examples
    --------
    >>> from sklearn.datasets import load_iris
    >>> from sklearn.linear_model import LogisticRegression
    >>> from sklearn.model_selection import RandomizedSearchCV
    >>> from scipy.stats import uniform
    >>> iris = load_iris()
    >>> logistic = LogisticRegression(solver='saga', tol=1e-2, max_iter=200,
    ...                               random_state=0)
    >>> distributions = dict(C=uniform(loc=0, scale=4),
    ...                      penalty=['l2', 'l1'])
    >>> clf = RandomizedSearchCV(logistic, distributions, random_state=0)
    >>> search = clf.fit(iris.data, iris.target)
    >>> search.best_params_
    {'C': 2..., 'penalty': 'l1'}
    """

    _required_parameters = ["estimator", "param_distributions"]

    _parameter_constraints: dict = {
        **BaseSearchCV._parameter_constraints,
        "param_distributions": [dict, list],
        "n_iter": [Interval(numbers.Integral, 1, None, closed="left")],
        "random_state": ["random_state"],
    }

    def __init__(
        self,
        estimator,
        param_distributions,
        *,
        n_iter=10,
        scoring=None,
        n_jobs=None,
        refit=True,
        cv=None,
        verbose=0,
        pre_dispatch="2*n_jobs",
        random_state=None,
        error_score=np.nan,
        return_train_score=False,
    ):
        self.param_distributions = param_distributions
        self.n_iter = n_iter
        self.random_state = random_state
        super().__init__(
            estimator=estimator,
            scoring=scoring,
            n_jobs=n_jobs,
            refit=refit,
            cv=cv,
            verbose=verbose,
            pre_dispatch=pre_dispatch,
            error_score=error_score,
            return_train_score=return_train_score,
        )

    def _run_search(self, evaluate_candidates):
        """Search n_iter candidates from param_distributions"""
        evaluate_candidates(
            ParameterSampler(
                self.param_distributions, self.n_iter, random_state=self.random_state
            )
        )<|MERGE_RESOLUTION|>--- conflicted
+++ resolved
@@ -1129,47 +1129,6 @@
 
         _store("fit_time", out["fit_time"])
         _store("score_time", out["score_time"])
-<<<<<<< HEAD
-        param_results = defaultdict(dict)
-        for cand_idx, params in enumerate(candidate_params):
-            for name, value in params.items():
-                param_results["param_%s" % name][cand_idx] = value
-        for key, param_result in param_results.items():
-            param_list = list(param_result.values())
-            try:
-                with warnings.catch_warnings():
-                    warnings.filterwarnings(
-                        "ignore",
-                        message="in the future the `.dtype` attribute",
-                        category=DeprecationWarning,
-                    )
-                    # Warning raised by NumPy 1.20+
-                    arr_dtype = np.result_type(*param_list)
-            except (TypeError, ValueError):
-                arr_dtype = np.dtype(object)
-            else:
-                if any(np.min_scalar_type(x) is object for x in param_list):
-                    # `np.result_type` might get thrown off by `.dtype` properties
-                    # (which some estimators have).
-                    # If finding the result dtype this way would give object,
-                    # then we use object.
-                    # https://github.com/scikit-learn/scikit-learn/issues/29157
-                    arr_dtype = np.dtype(object)
-            if len(param_list) == n_candidates and arr_dtype is not object:
-                # Exclude `object` else the numpy constructor might infer a list of
-                # tuples to be a 2d array.
-                results[key] = MaskedArray(param_list, mask=False, dtype=arr_dtype)
-            else:
-                # Use one MaskedArray and mask all the places where the param is not
-                # applicable for that candidate (which may not contain all the params).
-                ma = MaskedArray(np.empty(n_candidates), mask=True, dtype=arr_dtype)
-                for index, value in param_result.items():
-                    # Setting the value at an index unmasks that index
-                    ma[index] = value
-                results[key] = ma
-
-=======
->>>>>>> 2b2e2903
         # Store a list of param dicts at the key 'params'
         for param, ma in _yield_masked_array_for_each_param(candidate_params):
             results[param] = ma
