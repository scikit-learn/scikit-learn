--- conflicted
+++ resolved
@@ -33,13 +33,9 @@
 from joblib import Parallel, delayed
 from ..utils import check_random_state, _get_props_from_objs
 from ..utils.random import sample_without_replacement
-<<<<<<< HEAD
 from ..utils.validation import (indexable, check_is_fitted, _check_fit_params,
                                 _check_method_props)
-=======
-from ..utils.validation import indexable, check_is_fitted, _check_fit_params
 from ..utils.validation import _deprecate_positional_args
->>>>>>> 753da1de
 from ..utils.metaestimators import if_delegate_has_method
 from ..metrics._scorer import _check_multimetric_scoring
 from ..metrics import check_scoring
@@ -628,7 +624,6 @@
         """
         raise NotImplementedError("_run_search not implemented.")
 
-<<<<<<< HEAD
     def set_props_request(self, props):
         """Raises an error, props_request should be set at the step level.
         """
@@ -641,21 +636,19 @@
         objs = [self.estimator, self.cv]
         objs.extend(scorers.values())
         props = _get_props_from_objs(objs)
+        print("GS props from objs:", props)
         if 'fit' not in props:
-            props['fit'] = []
+            props['fit'] = {}
         if 'split' in props:
-            props['fit'].extend(props['split'])
+            props['fit'].update(props['split'])
         if 'score' in props:
-            props['fit'].extend(props['score'])
-
-        props['fit'] = list(set(props['fit']))
+            props['fit'].update(props['score'])
+
+        # props['fit'] = list(set(props['fit']))
         return props
 
-    def fit(self, X, y=None, groups=None, **fit_params):
-=======
     @_deprecate_positional_args
     def fit(self, X, y=None, *, groups=None, **fit_params):
->>>>>>> 753da1de
         """Run fit with all sets of parameters.
 
         Parameters
@@ -687,8 +680,11 @@
 
         scorers, self.multimetric_ = _check_multimetric_scoring(
             self.estimator, scoring=self.scoring)
-        _score_params = _check_method_props(scorers, fit_params, 'score',
-                                            validate=False)
+        print(f"getting score params in GS.fit, scorers: {scorers}")
+        _score_params = _check_method_props(
+            _get_props_from_objs(scorers).score, fit_params,
+            validate=False)
+        print("score params in GS fit:", _score_params)
 
         if self.multimetric_:
             if self.refit is not False and (
@@ -721,6 +717,7 @@
 
         fit_and_score_kwargs = dict(scorer=scorers,
                                     fit_params=_fit_params,
+                                    score_params=_score_params,
                                     return_train_score=self.return_train_score,
                                     return_n_test_samples=True,
                                     return_times=True,
