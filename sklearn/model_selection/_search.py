"""
The :mod:`sklearn.model_selection._search` includes utilities to fine-tune the
parameters of an estimator.
"""

# Author: Alexandre Gramfort <alexandre.gramfort@inria.fr>,
#         Gael Varoquaux <gael.varoquaux@normalesup.org>
#         Andreas Mueller <amueller@ais.uni-bonn.de>
#         Olivier Grisel <olivier.grisel@ensta.org>
#         Raghav RV <rvraghav93@gmail.com>
# License: BSD 3 clause

from abc import ABCMeta, abstractmethod
from collections import defaultdict
from collections.abc import Mapping, Sequence, Iterable
from functools import partial, reduce
from itertools import product
import numbers
import operator
import time
import warnings

import numpy as np
from numpy.ma import MaskedArray
from scipy.stats import rankdata

from ..base import BaseEstimator, is_classifier, clone
from ..base import MetaEstimatorMixin
from ._split import check_cv
from ._validation import _fit_and_score
from ._validation import _aggregate_score_dicts
from ._validation import _insert_error_scores
from ._validation import _normalize_score_results
from ..exceptions import NotFittedError
from joblib import Parallel
from ..utils import check_random_state
from ..utils.random import sample_without_replacement
from ..utils.validation import indexable, check_is_fitted, _check_fit_params
from ..utils.validation import _deprecate_positional_args
from ..utils.metaestimators import if_delegate_has_method
from ..utils.fixes import delayed
from ..metrics._scorer import _check_multimetric_scoring
from ..metrics import check_scoring
from ..utils import deprecated

__all__ = ['GridSearchCV', 'ParameterGrid', 'fit_grid_point',
           'ParameterSampler', 'RandomizedSearchCV']


class ParameterGrid:
    """Grid of parameters with a discrete number of values for each.

    Can be used to iterate over parameter value combinations with the
    Python built-in function iter.
    The order of the generated parameter combinations is deterministic.

    Read more in the :ref:`User Guide <grid_search>`.

    Parameters
    ----------
    param_grid : dict of str to sequence, or sequence of such
        The parameter grid to explore, as a dictionary mapping estimator
        parameters to sequences of allowed values.

        An empty dict signifies default parameters.

        A sequence of dicts signifies a sequence of grids to search, and is
        useful to avoid exploring parameter combinations that make no sense
        or have no effect. See the examples below.

    Examples
    --------
    >>> from sklearn.model_selection import ParameterGrid
    >>> param_grid = {'a': [1, 2], 'b': [True, False]}
    >>> list(ParameterGrid(param_grid)) == (
    ...    [{'a': 1, 'b': True}, {'a': 1, 'b': False},
    ...     {'a': 2, 'b': True}, {'a': 2, 'b': False}])
    True

    >>> grid = [{'kernel': ['linear']}, {'kernel': ['rbf'], 'gamma': [1, 10]}]
    >>> list(ParameterGrid(grid)) == [{'kernel': 'linear'},
    ...                               {'kernel': 'rbf', 'gamma': 1},
    ...                               {'kernel': 'rbf', 'gamma': 10}]
    True
    >>> ParameterGrid(grid)[1] == {'kernel': 'rbf', 'gamma': 1}
    True

    See Also
    --------
    GridSearchCV : Uses :class:`ParameterGrid` to perform a full parallelized
        parameter search.
    """

    def __init__(self, param_grid):
        if not isinstance(param_grid, (Mapping, Iterable)):
            raise TypeError('Parameter grid is not a dict or '
                            'a list ({!r})'.format(param_grid))

        if isinstance(param_grid, Mapping):
            # wrap dictionary in a singleton list to support either dict
            # or list of dicts
            param_grid = [param_grid]

        # check if all entries are dictionaries of lists
        for grid in param_grid:
            if not isinstance(grid, dict):
                raise TypeError('Parameter grid is not a '
                                'dict ({!r})'.format(grid))
            for key in grid:
                if not isinstance(grid[key], Iterable):
                    raise TypeError('Parameter grid value is not iterable '
                                    '(key={!r}, value={!r})'
                                    .format(key, grid[key]))

        self.param_grid = param_grid

    def __iter__(self):
        """Iterate over the points in the grid.

        Returns
        -------
        params : iterator over dict of str to any
            Yields dictionaries mapping each estimator parameter to one of its
            allowed values.
        """
        for p in self.param_grid:
            # Always sort the keys of a dictionary, for reproducibility
            items = sorted(p.items())
            if not items:
                yield {}
            else:
                keys, values = zip(*items)
                for v in product(*values):
                    params = dict(zip(keys, v))
                    yield params

    def __len__(self):
        """Number of points on the grid."""
        # Product function that can handle iterables (np.product can't).
        product = partial(reduce, operator.mul)
        return sum(product(len(v) for v in p.values()) if p else 1
                   for p in self.param_grid)

    def __getitem__(self, ind):
        """Get the parameters that would be ``ind``th in iteration

        Parameters
        ----------
        ind : int
            The iteration index

        Returns
        -------
        params : dict of str to any
            Equal to list(self)[ind]
        """
        # This is used to make discrete sampling without replacement memory
        # efficient.
        for sub_grid in self.param_grid:
            # XXX: could memoize information used here
            if not sub_grid:
                if ind == 0:
                    return {}
                else:
                    ind -= 1
                    continue

            # Reverse so most frequent cycling parameter comes first
            keys, values_lists = zip(*sorted(sub_grid.items())[::-1])
            sizes = [len(v_list) for v_list in values_lists]
            total = np.product(sizes)

            if ind >= total:
                # Try the next grid
                ind -= total
            else:
                out = {}
                for key, v_list, n in zip(keys, values_lists, sizes):
                    ind, offset = divmod(ind, n)
                    out[key] = v_list[offset]
                return out

        raise IndexError('ParameterGrid index out of range')


class ParameterSampler:
    """Generator on parameters sampled from given distributions.

    Non-deterministic iterable over random candidate combinations for hyper-
    parameter search. If all parameters are presented as a list,
    sampling without replacement is performed. If at least one parameter
    is given as a distribution, sampling with replacement is used.
    It is highly recommended to use continuous distributions for continuous
    parameters.

    Read more in the :ref:`User Guide <grid_search>`.

    Parameters
    ----------
    param_distributions : dict
        Dictionary with parameters names (`str`) as keys and distributions
        or lists of parameters to try. Distributions must provide a ``rvs``
        method for sampling (such as those from scipy.stats.distributions).
        If a list is given, it is sampled uniformly.
        If a list of dicts is given, first a dict is sampled uniformly, and
        then a parameter is sampled using that dict as above.

    n_iter : int
        Number of parameter settings that are produced.

    random_state : int, RandomState instance or None, default=None
        Pseudo random number generator state used for random uniform sampling
        from lists of possible values instead of scipy.stats distributions.
        Pass an int for reproducible output across multiple
        function calls.
        See :term:`Glossary <random_state>`.

    Returns
    -------
    params : dict of str to any
        **Yields** dictionaries mapping each estimator parameter to
        as sampled value.

    Examples
    --------
    >>> from sklearn.model_selection import ParameterSampler
    >>> from scipy.stats.distributions import expon
    >>> import numpy as np
    >>> rng = np.random.RandomState(0)
    >>> param_grid = {'a':[1, 2], 'b': expon()}
    >>> param_list = list(ParameterSampler(param_grid, n_iter=4,
    ...                                    random_state=rng))
    >>> rounded_list = [dict((k, round(v, 6)) for (k, v) in d.items())
    ...                 for d in param_list]
    >>> rounded_list == [{'b': 0.89856, 'a': 1},
    ...                  {'b': 0.923223, 'a': 1},
    ...                  {'b': 1.878964, 'a': 2},
    ...                  {'b': 1.038159, 'a': 2}]
    True
    """
    @_deprecate_positional_args
    def __init__(self, param_distributions, n_iter, *, random_state=None):
        if not isinstance(param_distributions, (Mapping, Iterable)):
            raise TypeError('Parameter distribution is not a dict or '
                            'a list ({!r})'.format(param_distributions))

        if isinstance(param_distributions, Mapping):
            # wrap dictionary in a singleton list to support either dict
            # or list of dicts
            param_distributions = [param_distributions]

        for dist in param_distributions:
            if not isinstance(dist, dict):
                raise TypeError('Parameter distribution is not a '
                                'dict ({!r})'.format(dist))
            for key in dist:
                if (not isinstance(dist[key], Iterable)
                        and not hasattr(dist[key], 'rvs')):
                    raise TypeError('Parameter value is not iterable '
                                    'or distribution (key={!r}, value={!r})'
                                    .format(key, dist[key]))
        self.n_iter = n_iter
        self.random_state = random_state
        self.param_distributions = param_distributions

    def _is_all_lists(self):
        return all(
            all(not hasattr(v, "rvs") for v in dist.values())
            for dist in self.param_distributions
        )

    def __iter__(self):
        rng = check_random_state(self.random_state)

        # if all distributions are given as lists, we want to sample without
        # replacement
        if self._is_all_lists():
            # look up sampled parameter settings in parameter grid
            param_grid = ParameterGrid(self.param_distributions)
            grid_size = len(param_grid)
            n_iter = self.n_iter

            if grid_size < n_iter:
                warnings.warn(
                    'The total space of parameters %d is smaller '
                    'than n_iter=%d. Running %d iterations. For exhaustive '
                    'searches, use GridSearchCV.'
                    % (grid_size, self.n_iter, grid_size), UserWarning)
                n_iter = grid_size
            for i in sample_without_replacement(grid_size, n_iter,
                                                random_state=rng):
                yield param_grid[i]

        else:
            for _ in range(self.n_iter):
                dist = rng.choice(self.param_distributions)
                # Always sort the keys of a dictionary, for reproducibility
                items = sorted(dist.items())
                params = dict()
                for k, v in items:
                    if hasattr(v, "rvs"):
                        params[k] = v.rvs(random_state=rng)
                    else:
                        params[k] = v[rng.randint(len(v))]
                yield params

    def __len__(self):
        """Number of points that will be sampled."""
        if self._is_all_lists():
            grid_size = len(ParameterGrid(self.param_distributions))
            return min(self.n_iter, grid_size)
        else:
            return self.n_iter


# FIXME Remove fit_grid_point in 0.25
@deprecated(
    "fit_grid_point is deprecated in version 0.23 "
    "and will be removed in version 0.25"
)
def fit_grid_point(X, y, estimator, parameters, train, test, scorer,
                   verbose, error_score=np.nan, **fit_params):
    """Run fit on one set of parameters.

    Parameters
    ----------
    X : array-like, sparse matrix or list
        Input data.

    y : array-like or None
        Targets for input data.

    estimator : estimator object
        A object of that type is instantiated for each grid point.
        This is assumed to implement the scikit-learn estimator interface.
        Either estimator needs to provide a ``score`` function,
        or ``scoring`` must be passed.

    parameters : dict
        Parameters to be set on estimator for this grid point.

    train : ndarray, dtype int or bool
        Boolean mask or indices for training set.

    test : ndarray, dtype int or bool
        Boolean mask or indices for test set.

    scorer : callable or None
        The scorer callable object / function must have its signature as
        ``scorer(estimator, X, y)``.

        If ``None`` the estimator's score method is used.

    verbose : int
        Verbosity level.

    **fit_params : kwargs
        Additional parameter passed to the fit function of the estimator.

    error_score : 'raise' or numeric, default=np.nan
        Value to assign to the score if an error occurs in estimator fitting.
        If set to 'raise', the error is raised. If a numeric value is given,
        FitFailedWarning is raised. This parameter does not affect the refit
        step, which will always raise the error.

    Returns
    -------
    score : float
         Score of this parameter setting on given test split.

    parameters : dict
        The parameters that have been evaluated.

    n_samples_test : int
        Number of test samples in this split.
    """
    # NOTE we are not using the return value as the scorer by itself should be
    # validated before. We use check_scoring only to reject multimetric scorer
    check_scoring(estimator, scorer)
    results = _fit_and_score(estimator, X, y, scorer, train,
                             test, verbose, parameters,
                             fit_params=fit_params,
                             return_n_test_samples=True,
                             error_score=error_score)
    return results["test_scores"], parameters, results["n_test_samples"]


def _check_param_grid(param_grid):
    if hasattr(param_grid, 'items'):
        param_grid = [param_grid]

    for p in param_grid:
        for name, v in p.items():
            if isinstance(v, np.ndarray) and v.ndim > 1:
                raise ValueError("Parameter array should be one-dimensional.")

            if (isinstance(v, str) or
                    not isinstance(v, (np.ndarray, Sequence))):
                raise ValueError("Parameter grid for parameter ({0}) needs to"
                                 " be a list or numpy array, but got ({1})."
                                 " Single values need to be wrapped in a list"
                                 " with one element.".format(name, type(v)))

            if len(v) == 0:
                raise ValueError("Parameter values for parameter ({0}) need "
                                 "to be a non-empty sequence.".format(name))


class BaseSearchCV(MetaEstimatorMixin, BaseEstimator, metaclass=ABCMeta):
    """Abstract base class for hyper parameter search with cross-validation.
    """

    @abstractmethod
    @_deprecate_positional_args
    def __init__(self, estimator, *, scoring=None, n_jobs=None,
                 refit=True, cv=None, verbose=0,
                 pre_dispatch='2*n_jobs', error_score=np.nan,
                 return_train_score=True):

        self.scoring = scoring
        self.estimator = estimator
        self.n_jobs = n_jobs
        self.refit = refit
        self.cv = cv
        self.verbose = verbose
        self.pre_dispatch = pre_dispatch
        self.error_score = error_score
        self.return_train_score = return_train_score

    @property
<<<<<<< HEAD
=======
    def _estimator_type(self):
        return self.estimator._estimator_type

    def _more_tags(self):
        # allows cross-validation to see 'precomputed' metrics
        estimator_tags = self.estimator._get_tags()
        return {'pairwise': estimator_tags.get('pairwise', False)}

    # TODO: Remove in 0.26
    # mypy error: Decorated property not supported
    @deprecated("Attribute _pairwise was deprecated in "  # type: ignore
                "version 0.24 and will be removed in 0.26.")
    @property
>>>>>>> 2199de64
    def _pairwise(self):
        # allows cross-validation to see 'precomputed' metrics
        return getattr(self.estimator, '_pairwise', False)

    def score(self, X, y=None):
        """Returns the score on the given data, if the estimator has been refit.

        This uses the score defined by ``scoring`` where provided, and the
        ``best_estimator_.score`` method otherwise.

        Parameters
        ----------
        X : array-like of shape (n_samples, n_features)
            Input data, where n_samples is the number of samples and
            n_features is the number of features.

        y : array-like of shape (n_samples, n_output) \
            or (n_samples,), default=None
            Target relative to X for classification or regression;
            None for unsupervised learning.

        Returns
        -------
        score : float
        """
        self._check_is_fitted('score')
        if self.scorer_ is None:
            raise ValueError("No score function explicitly defined, "
                             "and the estimator doesn't provide one %s"
                             % self.best_estimator_)
        if isinstance(self.scorer_, dict):
            if self.multimetric_:
                scorer = self.scorer_[self.refit]
            else:
                scorer = self.scorer_
            return scorer(self.best_estimator_, X, y)

        # callable
        score = self.scorer_(self.best_estimator_, X, y)
        if self.multimetric_:
            score = score[self.refit]
        return score

    @if_delegate_has_method(delegate=('best_estimator_', 'estimator'))
    def score_samples(self, X):
        """Call score_samples on the estimator with the best found parameters.

        Only available if ``refit=True`` and the underlying estimator supports
        ``score_samples``.

        .. versionadded:: 0.24

        Parameters
        ----------
        X : iterable
            Data to predict on. Must fulfill input requirements
            of the underlying estimator.

        Returns
        -------
        y_score : ndarray of shape (n_samples,)
        """
        self._check_is_fitted('score_samples')
        return self.best_estimator_.score_samples(X)

    def _check_is_fitted(self, method_name):
        if not self.refit:
            raise NotFittedError('This %s instance was initialized '
                                 'with refit=False. %s is '
                                 'available only after refitting on the best '
                                 'parameters. You can refit an estimator '
                                 'manually using the ``best_params_`` '
                                 'attribute'
                                 % (type(self).__name__, method_name))
        else:
            check_is_fitted(self)

    @if_delegate_has_method(delegate=('best_estimator_', 'estimator'))
    def predict(self, X):
        """Call predict on the estimator with the best found parameters.

        Only available if ``refit=True`` and the underlying estimator supports
        ``predict``.

        Parameters
        ----------
        X : indexable, length n_samples
            Must fulfill the input assumptions of the
            underlying estimator.

        """
        self._check_is_fitted('predict')
        return self.best_estimator_.predict(X)

    @if_delegate_has_method(delegate=('best_estimator_', 'estimator'))
    def predict_proba(self, X):
        """Call predict_proba on the estimator with the best found parameters.

        Only available if ``refit=True`` and the underlying estimator supports
        ``predict_proba``.

        Parameters
        ----------
        X : indexable, length n_samples
            Must fulfill the input assumptions of the
            underlying estimator.

        """
        self._check_is_fitted('predict_proba')
        return self.best_estimator_.predict_proba(X)

    @if_delegate_has_method(delegate=('best_estimator_', 'estimator'))
    def predict_log_proba(self, X):
        """Call predict_log_proba on the estimator with the best found parameters.

        Only available if ``refit=True`` and the underlying estimator supports
        ``predict_log_proba``.

        Parameters
        ----------
        X : indexable, length n_samples
            Must fulfill the input assumptions of the
            underlying estimator.

        """
        self._check_is_fitted('predict_log_proba')
        return self.best_estimator_.predict_log_proba(X)

    @if_delegate_has_method(delegate=('best_estimator_', 'estimator'))
    def decision_function(self, X):
        """Call decision_function on the estimator with the best found parameters.

        Only available if ``refit=True`` and the underlying estimator supports
        ``decision_function``.

        Parameters
        ----------
        X : indexable, length n_samples
            Must fulfill the input assumptions of the
            underlying estimator.

        """
        self._check_is_fitted('decision_function')
        return self.best_estimator_.decision_function(X)

    @if_delegate_has_method(delegate=('best_estimator_', 'estimator'))
    def transform(self, X):
        """Call transform on the estimator with the best found parameters.

        Only available if the underlying estimator supports ``transform`` and
        ``refit=True``.

        Parameters
        ----------
        X : indexable, length n_samples
            Must fulfill the input assumptions of the
            underlying estimator.

        """
        self._check_is_fitted('transform')
        return self.best_estimator_.transform(X)

    @if_delegate_has_method(delegate=('best_estimator_', 'estimator'))
    def inverse_transform(self, Xt):
        """Call inverse_transform on the estimator with the best found params.

        Only available if the underlying estimator implements
        ``inverse_transform`` and ``refit=True``.

        Parameters
        ----------
        Xt : indexable, length n_samples
            Must fulfill the input assumptions of the
            underlying estimator.

        """
        self._check_is_fitted('inverse_transform')
        return self.best_estimator_.inverse_transform(Xt)

    @property
    def n_features_in_(self):
        # For consistency with other estimators we raise a AttributeError so
        # that hasattr() fails if the search estimator isn't fitted.
        try:
            check_is_fitted(self)
        except NotFittedError as nfe:
            raise AttributeError(
                "{} object has no n_features_in_ attribute."
                .format(self.__class__.__name__)
            ) from nfe

        return self.best_estimator_.n_features_in_

    @property
    def classes_(self):
        self._check_is_fitted("classes_")
        return self.best_estimator_.classes_

    def _run_search(self, evaluate_candidates):
        """Repeatedly calls `evaluate_candidates` to conduct a search.

        This method, implemented in sub-classes, makes it possible to
        customize the the scheduling of evaluations: GridSearchCV and
        RandomizedSearchCV schedule evaluations for their whole parameter
        search space at once but other more sequential approaches are also
        possible: for instance is possible to iteratively schedule evaluations
        for new regions of the parameter search space based on previously
        collected evaluation results. This makes it possible to implement
        Bayesian optimization or more generally sequential model-based
        optimization by deriving from the BaseSearchCV abstract base class.
        For example, Successive Halving is implemented by calling
        `evaluate_candidates` multiples times (once per iteration of the SH
        process), each time passing a different set of candidates with `X`
        and `y` of increasing sizes.

        Parameters
        ----------
        evaluate_candidates : callable
            This callback accepts:
                - a list of candidates, where each candidate is a dict of
                  parameter settings.
                - an optional `cv` parameter which can be used to e.g.
                  evaluate candidates on different dataset splits, or
                  evaluate candidates on subsampled data (as done in the
                  SucessiveHaling estimators). By default, the original `cv`
                  parameter is used, and it is available as a private
                  `_checked_cv_orig` attribute.
                - an optional `more_results` dict. Each key will be added to
                  the `cv_results_` attribute. Values should be lists of
                  length `n_candidates`

            It returns a dict of all results so far, formatted like
            ``cv_results_``.

            Important note (relevant whether the default cv is used or not):
            in randomized splitters, and unless the random_state parameter of
            cv was set to an int, calling cv.split() multiple times will
            yield different splits. Since cv.split() is called in
            evaluate_candidates, this means that candidates will be evaluated
            on different splits each time evaluate_candidates is called. This
            might be a methodological issue depending on the search strategy
            that you're implementing. To prevent randomized splitters from
            being used, you may use _split._yields_constant_splits()

        Examples
        --------

        ::

            def _run_search(self, evaluate_candidates):
                'Try C=0.1 only if C=1 is better than C=10'
                all_results = evaluate_candidates([{'C': 1}, {'C': 10}])
                score = all_results['mean_test_score']
                if score[0] < score[1]:
                    evaluate_candidates([{'C': 0.1}])
        """
        raise NotImplementedError("_run_search not implemented.")

    def _check_refit_for_multimetric(self, scores):
        """Check `refit` is compatible with `scores` is valid"""
        multimetric_refit_msg = (
            "For multi-metric scoring, the parameter refit must be set to a "
            "scorer key or a callable to refit an estimator with the best "
            "parameter setting on the whole data and make the best_* "
            "attributes available for that metric. If this is not needed, "
            f"refit should be set to False explicitly. {self.refit!r} was "
            "passed.")

        valid_refit_dict = (isinstance(self.refit, str) and
                            self.refit in scores)

        if (self.refit is not False and not valid_refit_dict
                and not callable(self.refit)):
            raise ValueError(multimetric_refit_msg)

    @_deprecate_positional_args
    def fit(self, X, y=None, *, groups=None, **fit_params):
        """Run fit with all sets of parameters.

        Parameters
        ----------

        X : array-like of shape (n_samples, n_features)
            Training vector, where n_samples is the number of samples and
            n_features is the number of features.

        y : array-like of shape (n_samples, n_output) \
            or (n_samples,), default=None
            Target relative to X for classification or regression;
            None for unsupervised learning.

        groups : array-like of shape (n_samples,), default=None
            Group labels for the samples used while splitting the dataset into
            train/test set. Only used in conjunction with a "Group" :term:`cv`
            instance (e.g., :class:`~sklearn.model_selection.GroupKFold`).

        **fit_params : dict of str -> object
            Parameters passed to the ``fit`` method of the estimator
        """
        estimator = self.estimator
        refit_metric = "score"

        if callable(self.scoring):
            scorers = self.scoring
        elif self.scoring is None or isinstance(self.scoring, str):
            scorers = check_scoring(self.estimator, self.scoring)
        else:
            scorers = _check_multimetric_scoring(self.estimator, self.scoring)
            self._check_refit_for_multimetric(scorers)
            refit_metric = self.refit

        X, y, groups = indexable(X, y, groups)
        fit_params = _check_fit_params(X, fit_params)

        cv_orig = check_cv(self.cv, y, classifier=is_classifier(estimator))
        n_splits = cv_orig.get_n_splits(X, y, groups)

        base_estimator = clone(self.estimator)

        parallel = Parallel(n_jobs=self.n_jobs,
                            pre_dispatch=self.pre_dispatch)

        fit_and_score_kwargs = dict(scorer=scorers,
                                    fit_params=fit_params,
                                    return_train_score=self.return_train_score,
                                    return_n_test_samples=True,
                                    return_times=True,
                                    return_parameters=False,
                                    error_score=self.error_score,
                                    verbose=self.verbose)
        results = {}
        with parallel:
            all_candidate_params = []
            all_out = []
            all_more_results = defaultdict(list)

            def evaluate_candidates(candidate_params, cv=None,
                                    more_results=None):
                cv = cv or cv_orig
                candidate_params = list(candidate_params)
                n_candidates = len(candidate_params)

                if self.verbose > 0:
                    print("Fitting {0} folds for each of {1} candidates,"
                          " totalling {2} fits".format(
                              n_splits, n_candidates, n_candidates * n_splits))

                out = parallel(delayed(_fit_and_score)(clone(base_estimator),
                                                       X, y,
                                                       train=train, test=test,
                                                       parameters=parameters,
                                                       split_progress=(
                                                           split_idx,
                                                           n_splits),
                                                       candidate_progress=(
                                                           cand_idx,
                                                           n_candidates),
                                                       **fit_and_score_kwargs)
                               for (cand_idx, parameters),
                                   (split_idx, (train, test)) in product(
                                   enumerate(candidate_params),
                                   enumerate(cv.split(X, y, groups))))

                if len(out) < 1:
                    raise ValueError('No fits were performed. '
                                     'Was the CV iterator empty? '
                                     'Were there no candidates?')
                elif len(out) != n_candidates * n_splits:
                    raise ValueError('cv.split and cv.get_n_splits returned '
                                     'inconsistent results. Expected {} '
                                     'splits, got {}'
                                     .format(n_splits,
                                             len(out) // n_candidates))

                # For callable self.scoring, the return type is only know after
                # calling. If the return type is a dictionary, the error scores
                # can now be inserted with the correct key. The type checking
                # of out will be done in `_insert_error_scores`.
                if callable(self.scoring):
                    _insert_error_scores(out, self.error_score)
                all_candidate_params.extend(candidate_params)
                all_out.extend(out)
                if more_results is not None:
                    for key, value in more_results.items():
                        all_more_results[key].extend(value)

                nonlocal results
                results = self._format_results(
                    all_candidate_params, n_splits, all_out,
                    all_more_results)

                return results

            self._run_search(evaluate_candidates)

            # multimetric is determined here because in the case of a callable
            # self.scoring the return type is only known after calling
            first_test_score = all_out[0]['test_scores']
            self.multimetric_ = isinstance(first_test_score, dict)

            # check refit_metric now for a callabe scorer that is multimetric
            if callable(self.scoring) and self.multimetric_:
                self._check_refit_for_multimetric(first_test_score)
                refit_metric = self.refit

        # For multi-metric evaluation, store the best_index_, best_params_ and
        # best_score_ iff refit is one of the scorer names
        # In single metric evaluation, refit_metric is "score"
        if self.refit or not self.multimetric_:
            # If callable, refit is expected to return the index of the best
            # parameter set.
            if callable(self.refit):
                self.best_index_ = self.refit(results)
                if not isinstance(self.best_index_, numbers.Integral):
                    raise TypeError('best_index_ returned is not an integer')
                if (self.best_index_ < 0 or
                   self.best_index_ >= len(results["params"])):
                    raise IndexError('best_index_ index out of range')
            else:
                self.best_index_ = results["rank_test_%s"
                                           % refit_metric].argmin()
                self.best_score_ = results["mean_test_%s" % refit_metric][
                                           self.best_index_]
            self.best_params_ = results["params"][self.best_index_]

        if self.refit:
            # we clone again after setting params in case some
            # of the params are estimators as well.
            self.best_estimator_ = clone(clone(base_estimator).set_params(
                **self.best_params_))
            refit_start_time = time.time()
            if y is not None:
                self.best_estimator_.fit(X, y, **fit_params)
            else:
                self.best_estimator_.fit(X, **fit_params)
            refit_end_time = time.time()
            self.refit_time_ = refit_end_time - refit_start_time

        # Store the only scorer not as a dict for single metric evaluation
        self.scorer_ = scorers

        self.cv_results_ = results
        self.n_splits_ = n_splits

        return self

    def _format_results(self, candidate_params, n_splits, out,
                        more_results=None):
        n_candidates = len(candidate_params)
        out = _aggregate_score_dicts(out)

        results = dict(more_results or {})

        def _store(key_name, array, weights=None, splits=False, rank=False):
            """A small helper to store the scores/times to the cv_results_"""
            # When iterated first by splits, then by parameters
            # We want `array` to have `n_candidates` rows and `n_splits` cols.
            array = np.array(array, dtype=np.float64).reshape(n_candidates,
                                                              n_splits)
            if splits:
                for split_idx in range(n_splits):
                    # Uses closure to alter the results
                    results["split%d_%s"
                            % (split_idx, key_name)] = array[:, split_idx]

            array_means = np.average(array, axis=1, weights=weights)
            results['mean_%s' % key_name] = array_means

            if (key_name.startswith(("train_", "test_")) and
                    np.any(~np.isfinite(array_means))):
                warnings.warn(
                    f"One or more of the {key_name.split('_')[0]} scores "
                    f"are non-finite: {array_means}",
                    category=UserWarning
                )

            # Weighted std is not directly available in numpy
            array_stds = np.sqrt(np.average((array -
                                             array_means[:, np.newaxis]) ** 2,
                                            axis=1, weights=weights))
            results['std_%s' % key_name] = array_stds

            if rank:
                results["rank_%s" % key_name] = np.asarray(
                    rankdata(-array_means, method='min'), dtype=np.int32)

        _store('fit_time', out["fit_time"])
        _store('score_time', out["score_time"])
        # Use one MaskedArray and mask all the places where the param is not
        # applicable for that candidate. Use defaultdict as each candidate may
        # not contain all the params
        param_results = defaultdict(partial(MaskedArray,
                                            np.empty(n_candidates,),
                                            mask=True,
                                            dtype=object))
        for cand_idx, params in enumerate(candidate_params):
            for name, value in params.items():
                # An all masked empty array gets created for the key
                # `"param_%s" % name` at the first occurrence of `name`.
                # Setting the value at an index also unmasks that index
                param_results["param_%s" % name][cand_idx] = value

        results.update(param_results)
        # Store a list of param dicts at the key 'params'
        results['params'] = candidate_params

        test_scores_dict = _normalize_score_results(out["test_scores"])
        if self.return_train_score:
            train_scores_dict = _normalize_score_results(out["train_scores"])

        for scorer_name in test_scores_dict:
            # Computed the (weighted) mean and std for test scores alone
            _store('test_%s' % scorer_name, test_scores_dict[scorer_name],
                   splits=True, rank=True,
                   weights=None)
            if self.return_train_score:
                _store('train_%s' % scorer_name,
                       train_scores_dict[scorer_name],
                       splits=True)

        return results

    def _more_tags(self):
        return self.estimator._get_tags()


class GridSearchCV(BaseSearchCV):
    """Exhaustive search over specified parameter values for an estimator.

    Important members are fit, predict.

    GridSearchCV implements a "fit" and a "score" method.
    It also implements "score_samples", "predict", "predict_proba",
    "decision_function", "transform" and "inverse_transform" if they are
    implemented in the estimator used.

    The parameters of the estimator used to apply these methods are optimized
    by cross-validated grid-search over a parameter grid.

    Read more in the :ref:`User Guide <grid_search>`.

    Parameters
    ----------
    estimator : estimator object.
        This is assumed to implement the scikit-learn estimator interface.
        Either estimator needs to provide a ``score`` function,
        or ``scoring`` must be passed.

    param_grid : dict or list of dictionaries
        Dictionary with parameters names (`str`) as keys and lists of
        parameter settings to try as values, or a list of such
        dictionaries, in which case the grids spanned by each dictionary
        in the list are explored. This enables searching over any sequence
        of parameter settings.

    scoring : str, callable, list/tuple or dict, default=None
        A single str (see :ref:`scoring_parameter`) or a callable
        (see :ref:`scoring`) to evaluate the predictions on the test set.

        For evaluating multiple metrics, either give a list of (unique) strings
        or a dict with names as keys and callables as values.

        NOTE that when using custom scorers, each scorer should return a single
        value. Metric functions returning a list/array of values can be wrapped
        into multiple scorers that return one value each.

        See :ref:`multimetric_grid_search` for an example.

        If None, the estimator's score method is used.

    n_jobs : int, default=None
        Number of jobs to run in parallel.
        ``None`` means 1 unless in a :obj:`joblib.parallel_backend` context.
        ``-1`` means using all processors. See :term:`Glossary <n_jobs>`
        for more details.

        .. versionchanged:: v0.20
           `n_jobs` default changed from 1 to None

    pre_dispatch : int, or str, default=n_jobs
        Controls the number of jobs that get dispatched during parallel
        execution. Reducing this number can be useful to avoid an
        explosion of memory consumption when more jobs get dispatched
        than CPUs can process. This parameter can be:

            - None, in which case all the jobs are immediately
              created and spawned. Use this for lightweight and
              fast-running jobs, to avoid delays due to on-demand
              spawning of the jobs

            - An int, giving the exact number of total jobs that are
              spawned

            - A str, giving an expression as a function of n_jobs,
              as in '2*n_jobs'

    cv : int, cross-validation generator or an iterable, default=None
        Determines the cross-validation splitting strategy.
        Possible inputs for cv are:

        - None, to use the default 5-fold cross validation,
        - integer, to specify the number of folds in a `(Stratified)KFold`,
        - :term:`CV splitter`,
        - An iterable yielding (train, test) splits as arrays of indices.

        For integer/None inputs, if the estimator is a classifier and ``y`` is
        either binary or multiclass, :class:`StratifiedKFold` is used. In all
        other cases, :class:`KFold` is used.

        Refer :ref:`User Guide <cross_validation>` for the various
        cross-validation strategies that can be used here.

        .. versionchanged:: 0.22
            ``cv`` default value if None changed from 3-fold to 5-fold.

    refit : bool, str, or callable, default=True
        Refit an estimator using the best found parameters on the whole
        dataset.

        For multiple metric evaluation, this needs to be a `str` denoting the
        scorer that would be used to find the best parameters for refitting
        the estimator at the end.

        Where there are considerations other than maximum score in
        choosing a best estimator, ``refit`` can be set to a function which
        returns the selected ``best_index_`` given ``cv_results_``. In that
        case, the ``best_estimator_`` and ``best_params_`` will be set
        according to the returned ``best_index_`` while the ``best_score_``
        attribute will not be available.

        The refitted estimator is made available at the ``best_estimator_``
        attribute and permits using ``predict`` directly on this
        ``GridSearchCV`` instance.

        Also for multiple metric evaluation, the attributes ``best_index_``,
        ``best_score_`` and ``best_params_`` will only be available if
        ``refit`` is set and all of them will be determined w.r.t this specific
        scorer.

        See ``scoring`` parameter to know more about multiple metric
        evaluation.

        .. versionchanged:: 0.20
            Support for callable added.

    verbose : int
        Controls the verbosity: the higher, the more messages.

        - >1 : the computation time for each fold and parameter candidate is
          displayed;
        - >2 : the score is also displayed;
        - >3 : the fold and candidate parameter indexes are also displayed
          together with the starting time of the computation.

    error_score : 'raise' or numeric, default=np.nan
        Value to assign to the score if an error occurs in estimator fitting.
        If set to 'raise', the error is raised. If a numeric value is given,
        FitFailedWarning is raised. This parameter does not affect the refit
        step, which will always raise the error.

    return_train_score : bool, default=False
        If ``False``, the ``cv_results_`` attribute will not include training
        scores.
        Computing training scores is used to get insights on how different
        parameter settings impact the overfitting/underfitting trade-off.
        However computing the scores on the training set can be computationally
        expensive and is not strictly required to select the parameters that
        yield the best generalization performance.

        .. versionadded:: 0.19

        .. versionchanged:: 0.21
            Default value was changed from ``True`` to ``False``


    Examples
    --------
    >>> from sklearn import svm, datasets
    >>> from sklearn.model_selection import GridSearchCV
    >>> iris = datasets.load_iris()
    >>> parameters = {'kernel':('linear', 'rbf'), 'C':[1, 10]}
    >>> svc = svm.SVC()
    >>> clf = GridSearchCV(svc, parameters)
    >>> clf.fit(iris.data, iris.target)
    GridSearchCV(estimator=SVC(),
                 param_grid={'C': [1, 10], 'kernel': ('linear', 'rbf')})
    >>> sorted(clf.cv_results_.keys())
    ['mean_fit_time', 'mean_score_time', 'mean_test_score',...
     'param_C', 'param_kernel', 'params',...
     'rank_test_score', 'split0_test_score',...
     'split2_test_score', ...
     'std_fit_time', 'std_score_time', 'std_test_score']

    Attributes
    ----------
    cv_results_ : dict of numpy (masked) ndarrays
        A dict with keys as column headers and values as columns, that can be
        imported into a pandas ``DataFrame``.

        For instance the below given table

        +------------+-----------+------------+-----------------+---+---------+
        |param_kernel|param_gamma|param_degree|split0_test_score|...|rank_t...|
        +============+===========+============+=================+===+=========+
        |  'poly'    |     --    |      2     |       0.80      |...|    2    |
        +------------+-----------+------------+-----------------+---+---------+
        |  'poly'    |     --    |      3     |       0.70      |...|    4    |
        +------------+-----------+------------+-----------------+---+---------+
        |  'rbf'     |     0.1   |     --     |       0.80      |...|    3    |
        +------------+-----------+------------+-----------------+---+---------+
        |  'rbf'     |     0.2   |     --     |       0.93      |...|    1    |
        +------------+-----------+------------+-----------------+---+---------+

        will be represented by a ``cv_results_`` dict of::

            {
            'param_kernel': masked_array(data = ['poly', 'poly', 'rbf', 'rbf'],
                                         mask = [False False False False]...)
            'param_gamma': masked_array(data = [-- -- 0.1 0.2],
                                        mask = [ True  True False False]...),
            'param_degree': masked_array(data = [2.0 3.0 -- --],
                                         mask = [False False  True  True]...),
            'split0_test_score'  : [0.80, 0.70, 0.80, 0.93],
            'split1_test_score'  : [0.82, 0.50, 0.70, 0.78],
            'mean_test_score'    : [0.81, 0.60, 0.75, 0.85],
            'std_test_score'     : [0.01, 0.10, 0.05, 0.08],
            'rank_test_score'    : [2, 4, 3, 1],
            'split0_train_score' : [0.80, 0.92, 0.70, 0.93],
            'split1_train_score' : [0.82, 0.55, 0.70, 0.87],
            'mean_train_score'   : [0.81, 0.74, 0.70, 0.90],
            'std_train_score'    : [0.01, 0.19, 0.00, 0.03],
            'mean_fit_time'      : [0.73, 0.63, 0.43, 0.49],
            'std_fit_time'       : [0.01, 0.02, 0.01, 0.01],
            'mean_score_time'    : [0.01, 0.06, 0.04, 0.04],
            'std_score_time'     : [0.00, 0.00, 0.00, 0.01],
            'params'             : [{'kernel': 'poly', 'degree': 2}, ...],
            }

        NOTE

        The key ``'params'`` is used to store a list of parameter
        settings dicts for all the parameter candidates.

        The ``mean_fit_time``, ``std_fit_time``, ``mean_score_time`` and
        ``std_score_time`` are all in seconds.

        For multi-metric evaluation, the scores for all the scorers are
        available in the ``cv_results_`` dict at the keys ending with that
        scorer's name (``'_<scorer_name>'``) instead of ``'_score'`` shown
        above. ('split0_test_precision', 'mean_train_precision' etc.)

    best_estimator_ : estimator
        Estimator that was chosen by the search, i.e. estimator
        which gave highest score (or smallest loss if specified)
        on the left out data. Not available if ``refit=False``.

        See ``refit`` parameter for more information on allowed values.

    best_score_ : float
        Mean cross-validated score of the best_estimator

        For multi-metric evaluation, this is present only if ``refit`` is
        specified.

        This attribute is not available if ``refit`` is a function.

    best_params_ : dict
        Parameter setting that gave the best results on the hold out data.

        For multi-metric evaluation, this is present only if ``refit`` is
        specified.

    best_index_ : int
        The index (of the ``cv_results_`` arrays) which corresponds to the best
        candidate parameter setting.

        The dict at ``search.cv_results_['params'][search.best_index_]`` gives
        the parameter setting for the best model, that gives the highest
        mean score (``search.best_score_``).

        For multi-metric evaluation, this is present only if ``refit`` is
        specified.

    scorer_ : function or a dict
        Scorer function used on the held out data to choose the best
        parameters for the model.

        For multi-metric evaluation, this attribute holds the validated
        ``scoring`` dict which maps the scorer key to the scorer callable.

    n_splits_ : int
        The number of cross-validation splits (folds/iterations).

    refit_time_ : float
        Seconds used for refitting the best model on the whole dataset.

        This is present only if ``refit`` is not False.

        .. versionadded:: 0.20

    Notes
    -----
    The parameters selected are those that maximize the score of the left out
    data, unless an explicit score is passed in which case it is used instead.

    If `n_jobs` was set to a value higher than one, the data is copied for each
    point in the grid (and not `n_jobs` times). This is done for efficiency
    reasons if individual jobs take very little time, but may raise errors if
    the dataset is large and not enough memory is available.  A workaround in
    this case is to set `pre_dispatch`. Then, the memory is copied only
    `pre_dispatch` many times. A reasonable value for `pre_dispatch` is `2 *
    n_jobs`.

    See Also
    ---------
    ParameterGrid : Generates all the combinations of a hyperparameter grid.
    train_test_split : Utility function to split the data into a development
        set usable for fitting a GridSearchCV instance and an evaluation set
        for its final evaluation.
    sklearn.metrics.make_scorer : Make a scorer from a performance metric or
        loss function.

    """
    _required_parameters = ["estimator", "param_grid"]

    @_deprecate_positional_args
    def __init__(self, estimator, param_grid, *, scoring=None,
                 n_jobs=None, refit=True, cv=None,
                 verbose=0, pre_dispatch='2*n_jobs',
                 error_score=np.nan, return_train_score=False):
        super().__init__(
            estimator=estimator, scoring=scoring,
            n_jobs=n_jobs, refit=refit, cv=cv, verbose=verbose,
            pre_dispatch=pre_dispatch, error_score=error_score,
            return_train_score=return_train_score)
        self.param_grid = param_grid
        _check_param_grid(param_grid)

    def _run_search(self, evaluate_candidates):
        """Search all candidates in param_grid"""
        evaluate_candidates(ParameterGrid(self.param_grid))


class RandomizedSearchCV(BaseSearchCV):
    """Randomized search on hyper parameters.

    RandomizedSearchCV implements a "fit" and a "score" method.
    It also implements "score_samples", "predict", "predict_proba",
    "decision_function", "transform" and "inverse_transform" if they are
    implemented in the estimator used.

    The parameters of the estimator used to apply these methods are optimized
    by cross-validated search over parameter settings.

    In contrast to GridSearchCV, not all parameter values are tried out, but
    rather a fixed number of parameter settings is sampled from the specified
    distributions. The number of parameter settings that are tried is
    given by n_iter.

    If all parameters are presented as a list,
    sampling without replacement is performed. If at least one parameter
    is given as a distribution, sampling with replacement is used.
    It is highly recommended to use continuous distributions for continuous
    parameters.

    Read more in the :ref:`User Guide <randomized_parameter_search>`.

    .. versionadded:: 0.14

    Parameters
    ----------
    estimator : estimator object.
        A object of that type is instantiated for each grid point.
        This is assumed to implement the scikit-learn estimator interface.
        Either estimator needs to provide a ``score`` function,
        or ``scoring`` must be passed.

    param_distributions : dict or list of dicts
        Dictionary with parameters names (`str`) as keys and distributions
        or lists of parameters to try. Distributions must provide a ``rvs``
        method for sampling (such as those from scipy.stats.distributions).
        If a list is given, it is sampled uniformly.
        If a list of dicts is given, first a dict is sampled uniformly, and
        then a parameter is sampled using that dict as above.

    n_iter : int, default=10
        Number of parameter settings that are sampled. n_iter trades
        off runtime vs quality of the solution.

    scoring : str, callable, list/tuple or dict, default=None
        A single str (see :ref:`scoring_parameter`) or a callable
        (see :ref:`scoring`) to evaluate the predictions on the test set.

        For evaluating multiple metrics, either give a list of (unique) strings
        or a dict with names as keys and callables as values.

        NOTE that when using custom scorers, each scorer should return a single
        value. Metric functions returning a list/array of values can be wrapped
        into multiple scorers that return one value each.

        See :ref:`multimetric_grid_search` for an example.

        If None, the estimator's score method is used.

    n_jobs : int, default=None
        Number of jobs to run in parallel.
        ``None`` means 1 unless in a :obj:`joblib.parallel_backend` context.
        ``-1`` means using all processors. See :term:`Glossary <n_jobs>`
        for more details.

        .. versionchanged:: v0.20
           `n_jobs` default changed from 1 to None

    pre_dispatch : int, or str, default=None
        Controls the number of jobs that get dispatched during parallel
        execution. Reducing this number can be useful to avoid an
        explosion of memory consumption when more jobs get dispatched
        than CPUs can process. This parameter can be:

            - None, in which case all the jobs are immediately
              created and spawned. Use this for lightweight and
              fast-running jobs, to avoid delays due to on-demand
              spawning of the jobs

            - An int, giving the exact number of total jobs that are
              spawned

            - A str, giving an expression as a function of n_jobs,
              as in '2*n_jobs'

    cv : int, cross-validation generator or an iterable, default=None
        Determines the cross-validation splitting strategy.
        Possible inputs for cv are:

        - None, to use the default 5-fold cross validation,
        - integer, to specify the number of folds in a `(Stratified)KFold`,
        - :term:`CV splitter`,
        - An iterable yielding (train, test) splits as arrays of indices.

        For integer/None inputs, if the estimator is a classifier and ``y`` is
        either binary or multiclass, :class:`StratifiedKFold` is used. In all
        other cases, :class:`KFold` is used.

        Refer :ref:`User Guide <cross_validation>` for the various
        cross-validation strategies that can be used here.

        .. versionchanged:: 0.22
            ``cv`` default value if None changed from 3-fold to 5-fold.

    refit : bool, str, or callable, default=True
        Refit an estimator using the best found parameters on the whole
        dataset.

        For multiple metric evaluation, this needs to be a `str` denoting the
        scorer that would be used to find the best parameters for refitting
        the estimator at the end.

        Where there are considerations other than maximum score in
        choosing a best estimator, ``refit`` can be set to a function which
        returns the selected ``best_index_`` given the ``cv_results``. In that
        case, the ``best_estimator_`` and ``best_params_`` will be set
        according to the returned ``best_index_`` while the ``best_score_``
        attribute will not be available.

        The refitted estimator is made available at the ``best_estimator_``
        attribute and permits using ``predict`` directly on this
        ``RandomizedSearchCV`` instance.

        Also for multiple metric evaluation, the attributes ``best_index_``,
        ``best_score_`` and ``best_params_`` will only be available if
        ``refit`` is set and all of them will be determined w.r.t this specific
        scorer.

        See ``scoring`` parameter to know more about multiple metric
        evaluation.

        .. versionchanged:: 0.20
            Support for callable added.

    verbose : int
        Controls the verbosity: the higher, the more messages.

    random_state : int, RandomState instance or None, default=None
        Pseudo random number generator state used for random uniform sampling
        from lists of possible values instead of scipy.stats distributions.
        Pass an int for reproducible output across multiple
        function calls.
        See :term:`Glossary <random_state>`.

    error_score : 'raise' or numeric, default=np.nan
        Value to assign to the score if an error occurs in estimator fitting.
        If set to 'raise', the error is raised. If a numeric value is given,
        FitFailedWarning is raised. This parameter does not affect the refit
        step, which will always raise the error.

    return_train_score : bool, default=False
        If ``False``, the ``cv_results_`` attribute will not include training
        scores.
        Computing training scores is used to get insights on how different
        parameter settings impact the overfitting/underfitting trade-off.
        However computing the scores on the training set can be computationally
        expensive and is not strictly required to select the parameters that
        yield the best generalization performance.

        .. versionadded:: 0.19

        .. versionchanged:: 0.21
            Default value was changed from ``True`` to ``False``

    Attributes
    ----------
    cv_results_ : dict of numpy (masked) ndarrays
        A dict with keys as column headers and values as columns, that can be
        imported into a pandas ``DataFrame``.

        For instance the below given table

        +--------------+-------------+-------------------+---+---------------+
        | param_kernel | param_gamma | split0_test_score |...|rank_test_score|
        +==============+=============+===================+===+===============+
        |    'rbf'     |     0.1     |       0.80        |...|       1       |
        +--------------+-------------+-------------------+---+---------------+
        |    'rbf'     |     0.2     |       0.84        |...|       3       |
        +--------------+-------------+-------------------+---+---------------+
        |    'rbf'     |     0.3     |       0.70        |...|       2       |
        +--------------+-------------+-------------------+---+---------------+

        will be represented by a ``cv_results_`` dict of::

            {
            'param_kernel' : masked_array(data = ['rbf', 'rbf', 'rbf'],
                                          mask = False),
            'param_gamma'  : masked_array(data = [0.1 0.2 0.3], mask = False),
            'split0_test_score'  : [0.80, 0.84, 0.70],
            'split1_test_score'  : [0.82, 0.50, 0.70],
            'mean_test_score'    : [0.81, 0.67, 0.70],
            'std_test_score'     : [0.01, 0.24, 0.00],
            'rank_test_score'    : [1, 3, 2],
            'split0_train_score' : [0.80, 0.92, 0.70],
            'split1_train_score' : [0.82, 0.55, 0.70],
            'mean_train_score'   : [0.81, 0.74, 0.70],
            'std_train_score'    : [0.01, 0.19, 0.00],
            'mean_fit_time'      : [0.73, 0.63, 0.43],
            'std_fit_time'       : [0.01, 0.02, 0.01],
            'mean_score_time'    : [0.01, 0.06, 0.04],
            'std_score_time'     : [0.00, 0.00, 0.00],
            'params'             : [{'kernel' : 'rbf', 'gamma' : 0.1}, ...],
            }

        NOTE

        The key ``'params'`` is used to store a list of parameter
        settings dicts for all the parameter candidates.

        The ``mean_fit_time``, ``std_fit_time``, ``mean_score_time`` and
        ``std_score_time`` are all in seconds.

        For multi-metric evaluation, the scores for all the scorers are
        available in the ``cv_results_`` dict at the keys ending with that
        scorer's name (``'_<scorer_name>'``) instead of ``'_score'`` shown
        above. ('split0_test_precision', 'mean_train_precision' etc.)

    best_estimator_ : estimator
        Estimator that was chosen by the search, i.e. estimator
        which gave highest score (or smallest loss if specified)
        on the left out data. Not available if ``refit=False``.

        For multi-metric evaluation, this attribute is present only if
        ``refit`` is specified.

        See ``refit`` parameter for more information on allowed values.

    best_score_ : float
        Mean cross-validated score of the best_estimator.

        For multi-metric evaluation, this is not available if ``refit`` is
        ``False``. See ``refit`` parameter for more information.

        This attribute is not available if ``refit`` is a function.

    best_params_ : dict
        Parameter setting that gave the best results on the hold out data.

        For multi-metric evaluation, this is not available if ``refit`` is
        ``False``. See ``refit`` parameter for more information.

    best_index_ : int
        The index (of the ``cv_results_`` arrays) which corresponds to the best
        candidate parameter setting.

        The dict at ``search.cv_results_['params'][search.best_index_]`` gives
        the parameter setting for the best model, that gives the highest
        mean score (``search.best_score_``).

        For multi-metric evaluation, this is not available if ``refit`` is
        ``False``. See ``refit`` parameter for more information.

    scorer_ : function or a dict
        Scorer function used on the held out data to choose the best
        parameters for the model.

        For multi-metric evaluation, this attribute holds the validated
        ``scoring`` dict which maps the scorer key to the scorer callable.

    n_splits_ : int
        The number of cross-validation splits (folds/iterations).

    refit_time_ : float
        Seconds used for refitting the best model on the whole dataset.

        This is present only if ``refit`` is not False.

        .. versionadded:: 0.20

    Notes
    -----
    The parameters selected are those that maximize the score of the held-out
    data, according to the scoring parameter.

    If `n_jobs` was set to a value higher than one, the data is copied for each
    parameter setting(and not `n_jobs` times). This is done for efficiency
    reasons if individual jobs take very little time, but may raise errors if
    the dataset is large and not enough memory is available.  A workaround in
    this case is to set `pre_dispatch`. Then, the memory is copied only
    `pre_dispatch` many times. A reasonable value for `pre_dispatch` is `2 *
    n_jobs`.

    See Also
    --------
    GridSearchCV : Does exhaustive search over a grid of parameters.
    ParameterSampler : A generator over parameter settings, constructed from
        param_distributions.

    Examples
    --------
    >>> from sklearn.datasets import load_iris
    >>> from sklearn.linear_model import LogisticRegression
    >>> from sklearn.model_selection import RandomizedSearchCV
    >>> from scipy.stats import uniform
    >>> iris = load_iris()
    >>> logistic = LogisticRegression(solver='saga', tol=1e-2, max_iter=200,
    ...                               random_state=0)
    >>> distributions = dict(C=uniform(loc=0, scale=4),
    ...                      penalty=['l2', 'l1'])
    >>> clf = RandomizedSearchCV(logistic, distributions, random_state=0)
    >>> search = clf.fit(iris.data, iris.target)
    >>> search.best_params_
    {'C': 2..., 'penalty': 'l1'}
    """
    _required_parameters = ["estimator", "param_distributions"]

    @_deprecate_positional_args
    def __init__(self, estimator, param_distributions, *, n_iter=10,
                 scoring=None, n_jobs=None, refit=True,
                 cv=None, verbose=0, pre_dispatch='2*n_jobs',
                 random_state=None, error_score=np.nan,
                 return_train_score=False):
        self.param_distributions = param_distributions
        self.n_iter = n_iter
        self.random_state = random_state
        super().__init__(
            estimator=estimator, scoring=scoring,
            n_jobs=n_jobs, refit=refit, cv=cv, verbose=verbose,
            pre_dispatch=pre_dispatch, error_score=error_score,
            return_train_score=return_train_score)

    def _run_search(self, evaluate_candidates):
        """Search n_iter candidates from param_distributions"""
        evaluate_candidates(ParameterSampler(
            self.param_distributions, self.n_iter,
            random_state=self.random_state))<|MERGE_RESOLUTION|>--- conflicted
+++ resolved
@@ -427,23 +427,25 @@
         self.error_score = error_score
         self.return_train_score = return_train_score
 
+    # TODO: Remove in 0.26
+    # mypy error: Decorated property not supported
+    @deprecated("Attribute _estimator_type was deprecated in "  # type: ignore
+                "version 0.24 and will be removed in 0.26.")
     @property
-<<<<<<< HEAD
-=======
     def _estimator_type(self):
-        return self.estimator._estimator_type
+        return self.estimator._get_tags()["estimator_type"]
 
     def _more_tags(self):
         # allows cross-validation to see 'precomputed' metrics
         estimator_tags = self.estimator._get_tags()
-        return {'pairwise': estimator_tags.get('pairwise', False)}
+        return {'pairwise': estimator_tags.get('pairwise', False),
+                'estimator_type': estimator_tags.get('estimator_type', None)}
 
     # TODO: Remove in 0.26
     # mypy error: Decorated property not supported
     @deprecated("Attribute _pairwise was deprecated in "  # type: ignore
                 "version 0.24 and will be removed in 0.26.")
     @property
->>>>>>> 2199de64
     def _pairwise(self):
         # allows cross-validation to see 'precomputed' metrics
         return getattr(self.estimator, '_pairwise', False)
@@ -965,9 +967,6 @@
                        splits=True)
 
         return results
-
-    def _more_tags(self):
-        return self.estimator._get_tags()
 
 
 class GridSearchCV(BaseSearchCV):
