--- conflicted
+++ resolved
@@ -924,11 +924,7 @@
         For instance the below given table
 
         +------------+-----------+------------+-----------------+---+---------+
-<<<<<<< HEAD
         |param_kernel|param_gamma|param_degree|split0_test_score|...|rank_t...|
-=======
-        |param_kernel|param_gamma|param_degree|split0_test_score|...|..rank...|
->>>>>>> 90f0bbf3
         +============+===========+============+=================+===+=========+
         |  'poly'    |     --    |      2     |        0.8      |...|    2    |
         +------------+-----------+------------+-----------------+---+---------+
