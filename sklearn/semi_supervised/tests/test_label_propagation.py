--- conflicted
+++ resolved
@@ -14,127 +14,78 @@
 from numpy.testing import assert_array_almost_equal
 from numpy.testing import assert_array_equal
 
-<<<<<<< HEAD
-
-ESTIMATOR_CLS = [label_propagation.LabelPropagation,
-                 label_propagation.LabelSpreading]
-
-
-PARAMETERS = [{'kernel': 'rbf'}, {'kernel': 'knn', 'n_neighbors': 2}, {
-        'kernel': lambda x, y: rbf_kernel(x, y, gamma=20)
-    }]
-
-
-MATRIX_TYPES = (sp.csc_matrix, sp.csr_matrix, sp.coo_matrix, sp.dok_matrix,
-                sp.bsr_matrix, sp.lil_matrix, sp.dia_matrix, np.array)
+
+ESTIMATOR_CLS = [label_propagation.LabelPropagation, label_propagation.LabelSpreading]
+
+
+PARAMETERS = [
+    {"kernel": "rbf"},
+    {"kernel": "knn", "n_neighbors": 2},
+    {"kernel": lambda x, y: rbf_kernel(x, y, gamma=20)},
+]
+
+
+MATRIX_TYPES = (
+    sp.csc_matrix,
+    sp.csr_matrix,
+    sp.coo_matrix,
+    sp.dok_matrix,
+    sp.bsr_matrix,
+    sp.lil_matrix,
+    sp.dia_matrix,
+    np.array,
+)
 
 
 @pytest.mark.parametrize("matrix_type", MATRIX_TYPES)
 @pytest.mark.parametrize("estimator", ESTIMATOR_CLS)
 @pytest.mark.parametrize("parameters", PARAMETERS)
 def test_fit_transduction(matrix_type, estimator, parameters):
-    samples = matrix_type([[1., 0.], [0., 2.], [1., 3.]])
-=======
-ESTIMATORS = [
-    (label_propagation.LabelPropagation, {"kernel": "rbf"}),
-    (label_propagation.LabelPropagation, {"kernel": "knn", "n_neighbors": 2}),
-    (
-        label_propagation.LabelPropagation,
-        {"kernel": lambda x, y: rbf_kernel(x, y, gamma=20)},
-    ),
-    (label_propagation.LabelSpreading, {"kernel": "rbf"}),
-    (label_propagation.LabelSpreading, {"kernel": "knn", "n_neighbors": 2}),
-    (
-        label_propagation.LabelSpreading,
-        {"kernel": lambda x, y: rbf_kernel(x, y, gamma=20)},
-    ),
-]
-
-
-def test_fit_transduction():
-    samples = [[1.0, 0.0], [0.0, 2.0], [1.0, 3.0]]
->>>>>>> eb901df9
+    samples = matrix_type([[1.0, 0.0], [0.0, 2.0], [1.0, 3.0]])
     labels = [0, 1, -1]
     clf = estimator(**parameters).fit(samples, labels)
     assert clf.transduction_[2] == 1
 
 
-<<<<<<< HEAD
 @pytest.mark.parametrize("matrix_type", MATRIX_TYPES)
 @pytest.mark.parametrize("estimator", ESTIMATOR_CLS)
 @pytest.mark.parametrize("parameters", PARAMETERS)
 def test_distribution(matrix_type, estimator, parameters):
-    samples = matrix_type([[1., 0.], [0., 1.], [1., 1.]])
-    labels = [0, 1, -1]
-    clf = estimator(**parameters).fit(samples, labels)
-    if parameters['kernel'] != 'knn':
+    samples = matrix_type([[1.0, 0.0], [0.0, 1.0], [1.0, 1.0]])
+    labels = [0, 1, -1]
+    clf = estimator(**parameters).fit(samples, labels)
+    if parameters["kernel"] != "knn":
         # unstable test; changes in k-NN ordering break it
-        assert_array_almost_equal(np.asarray(clf.label_distributions_[2]),
-                                  np.array([.5, .5]), 2)
+        assert_array_almost_equal(
+            np.asarray(clf.label_distributions_[2]), np.array([0.5, 0.5]), 2
+        )
 
 
 @pytest.mark.parametrize("matrix_type", MATRIX_TYPES)
 @pytest.mark.parametrize("estimator", ESTIMATOR_CLS)
 @pytest.mark.parametrize("parameters", PARAMETERS)
 def test_predict(matrix_type, estimator, parameters):
-    samples = matrix_type([[1., 0.], [0., 2.], [1., 3.]])
-=======
-def test_distribution():
-    samples = [[1.0, 0.0], [0.0, 1.0], [1.0, 1.0]]
-    labels = [0, 1, -1]
-    for estimator, parameters in ESTIMATORS:
-        clf = estimator(**parameters).fit(samples, labels)
-        if parameters["kernel"] == "knn":
-            continue  # unstable test; changes in k-NN ordering break it
-            assert_array_almost_equal(
-                clf.predict_proba([[1.0, 0.0]]), np.array([[1.0, 0.0]]), 2
-            )
-        else:
-            assert_array_almost_equal(
-                np.asarray(clf.label_distributions_[2]), np.array([0.5, 0.5]), 2
-            )
-
-
-def test_predict():
-    samples = [[1.0, 0.0], [0.0, 2.0], [1.0, 3.0]]
->>>>>>> eb901df9
+    samples = matrix_type([[1.0, 0.0], [0.0, 2.0], [1.0, 3.0]])
     labels = [0, 1, -1]
     clf = estimator(**parameters).fit(samples, labels)
     assert_array_equal(clf.predict([[0.5, 2.5]]), np.array([1]))
 
 
-<<<<<<< HEAD
 @pytest.mark.parametrize("matrix_type", MATRIX_TYPES)
 @pytest.mark.parametrize("estimator", ESTIMATOR_CLS)
 @pytest.mark.parametrize("parameters", PARAMETERS)
 def test_predict_proba(matrix_type, estimator, parameters):
-    samples = matrix_type([[1., 0.], [0., 1.], [1., 2.5]])
-    labels = [0, 1, -1]
-    clf = estimator(**parameters).fit(samples, labels)
-    assert_array_almost_equal(clf.predict_proba([[1., 1.]]),
-                              np.array([[0.5, 0.5]]))
-=======
-def test_predict_proba():
-    samples = [[1.0, 0.0], [0.0, 1.0], [1.0, 2.5]]
-    labels = [0, 1, -1]
-    for estimator, parameters in ESTIMATORS:
-        clf = estimator(**parameters).fit(samples, labels)
-        assert_array_almost_equal(
-            clf.predict_proba([[1.0, 1.0]]), np.array([[0.5, 0.5]])
-        )
->>>>>>> eb901df9
+    samples = matrix_type([[1.0, 0.0], [0.0, 1.0], [1.0, 2.5]])
+    labels = [0, 1, -1]
+    clf = estimator(**parameters).fit(samples, labels)
+    assert_array_almost_equal(clf.predict_proba([[1.0, 1.0]]), np.array([[0.5, 0.5]]))
 
 
 @pytest.mark.parametrize("matrix_type", MATRIX_TYPES)
 def test_label_spreading_closed_form(matrix_type):
     n_classes = 2
-<<<<<<< HEAD
-    X, y = make_classification(n_classes=n_classes, n_samples=200,
-                               random_state=0)
-    X = matrix_type(X)
-=======
     X, y = make_classification(n_classes=n_classes, n_samples=200, random_state=0)
->>>>>>> eb901df9
+    X = matrix_type(X)
     y[::3] = -1
     clf = label_propagation.LabelSpreading().fit(X, y)
     # adopting notation from Zhou et al (2004):
@@ -153,13 +104,8 @@
 @pytest.mark.parametrize("matrix_type", MATRIX_TYPES)
 def test_label_propagation_closed_form(matrix_type):
     n_classes = 2
-<<<<<<< HEAD
-    X, y = make_classification(n_classes=n_classes, n_samples=200,
-                               random_state=0)
-    X = matrix_type(X)
-=======
     X, y = make_classification(n_classes=n_classes, n_samples=200, random_state=0)
->>>>>>> eb901df9
+    X = matrix_type(X)
     y[::3] = -1
     Y = np.zeros((len(y), n_classes + 1))
     Y[np.arange(len(y)), y] = 1
@@ -170,15 +116,8 @@
     clf.fit(X, y)
     # adopting notation from Zhu et al 2002
     T_bar = clf._build_graph()
-<<<<<<< HEAD
-    Tuu = T_bar[tuple(np.meshgrid(unlabelled_idx, unlabelled_idx,
-                                  indexing='ij'))]
-    Tul = T_bar[tuple(np.meshgrid(unlabelled_idx, labelled_idx,
-                                  indexing='ij'))]
-=======
     Tuu = T_bar[tuple(np.meshgrid(unlabelled_idx, unlabelled_idx, indexing="ij"))]
     Tul = T_bar[tuple(np.meshgrid(unlabelled_idx, labelled_idx, indexing="ij"))]
->>>>>>> eb901df9
     Y = Y[:, :-1]
     Y_l = Y[labelled_idx, :]
     Y_u = np.dot(np.dot(np.linalg.inv(np.eye(Tuu.shape[0]) - Tuu), Tul), Y_l)
@@ -193,13 +132,8 @@
 @pytest.mark.parametrize("matrix_type", MATRIX_TYPES)
 def test_valid_alpha(matrix_type):
     n_classes = 2
-<<<<<<< HEAD
-    X, y = make_classification(n_classes=n_classes, n_samples=200,
-                               random_state=0)
-    X = matrix_type(X)
-=======
     X, y = make_classification(n_classes=n_classes, n_samples=200, random_state=0)
->>>>>>> eb901df9
+    X = matrix_type(X)
     for alpha in [-0.1, 0, 1, 1.1, None]:
         with pytest.raises(ValueError):
             label_propagation.LabelSpreading(alpha=alpha).fit(X, y)
@@ -208,11 +142,7 @@
 @pytest.mark.parametrize("matrix_type", MATRIX_TYPES)
 def test_convergence_speed(matrix_type):
     # This is a non-regression test for #5774
-<<<<<<< HEAD
-    X = matrix_type([[1., 0.], [0., 1.], [1., 2.5]])
-=======
-    X = np.array([[1.0, 0.0], [0.0, 1.0], [1.0, 2.5]])
->>>>>>> eb901df9
+    X = matrix_type([[1.0, 0.0], [0.0, 1.0], [1.0, 2.5]])
     y = np.array([0, 1, -1])
     mdl = label_propagation.LabelSpreading(kernel="rbf", max_iter=5000)
     mdl.fit(X, y)
@@ -225,11 +155,7 @@
 @pytest.mark.parametrize("matrix_type", MATRIX_TYPES)
 def test_convergence_warning(matrix_type):
     # This is a non-regression test for #5774
-<<<<<<< HEAD
-    X = matrix_type([[1., 0.], [0., 1.], [1., 2.5]])
-=======
-    X = np.array([[1.0, 0.0], [0.0, 1.0], [1.0, 2.5]])
->>>>>>> eb901df9
+    X = matrix_type([[1.0, 0.0], [0.0, 1.0], [1.0, 2.5]])
     y = np.array([0, 1, -1])
     mdl = label_propagation.LabelSpreading(kernel="rbf", max_iter=1)
     warn_msg = "max_iter=1 was reached without convergence."
@@ -255,30 +181,17 @@
         assert len(record) == 0
 
 
-<<<<<<< HEAD
-@pytest.mark.parametrize("matrix_type", MATRIX_TYPES)
-@pytest.mark.parametrize("LabelPropagationCls",
-                         [label_propagation.LabelSpreading,
-                          label_propagation.LabelPropagation])
-def test_label_propagation_non_zero_normalizer(
-    LabelPropagationCls, matrix_type
-):
-=======
+@pytest.mark.parametrize("matrix_type", MATRIX_TYPES)
 @pytest.mark.parametrize(
     "LabelPropagationCls",
     [label_propagation.LabelSpreading, label_propagation.LabelPropagation],
 )
-def test_label_propagation_non_zero_normalizer(LabelPropagationCls):
->>>>>>> eb901df9
+def test_label_propagation_non_zero_normalizer(LabelPropagationCls, matrix_type):
     # check that we don't divide by zero in case of null normalizer
     # non-regression test for
     # https://github.com/scikit-learn/scikit-learn/pull/15946
     # https://github.com/scikit-learn/scikit-learn/issues/9292
-<<<<<<< HEAD
-    X = matrix_type([[100., 100.], [100., 100.], [0., 0.], [0., 0.]])
-=======
-    X = np.array([[100.0, 100.0], [100.0, 100.0], [0.0, 0.0], [0.0, 0.0]])
->>>>>>> eb901df9
+    X = matrix_type([[100.0, 100.0], [100.0, 100.0], [0.0, 0.0], [0.0, 0.0]])
     y = np.array([0, 1, -1, -1])
     mdl = LabelPropagationCls(kernel="knn", max_iter=100, n_neighbors=1)
     with pytest.warns(None) as record:
@@ -303,19 +216,6 @@
     n_classes = 4
     n_samples = 500
     n_test = 10
-<<<<<<< HEAD
-    X, y = make_classification(n_classes=n_classes,
-                               n_samples=n_samples,
-                               n_features=20,
-                               n_informative=20,
-                               n_redundant=0,
-                               n_repeated=0,
-                               random_state=0)
-    X = matrix_type(X)
-    X_train, X_test, y_train, y_test = train_test_split(X, y,
-                                                        test_size=n_test,
-                                                        random_state=0)
-=======
     X, y = make_classification(
         n_classes=n_classes,
         n_samples=n_samples,
@@ -325,11 +225,10 @@
         n_repeated=0,
         random_state=0,
     )
-
+    X = matrix_type(X)
     X_train, X_test, y_train, y_test = train_test_split(
         X, y, test_size=n_test, random_state=0
     )
->>>>>>> eb901df9
 
     model = label_propagation.LabelSpreading(kernel=topk_rbf)
     model.fit(X_train, y_train)
