""" test the label propagation module """

import numpy as np
import pytest

from scipy.sparse import issparse
from sklearn.utils._testing import assert_warns
from sklearn.utils._testing import assert_no_warnings
from sklearn.semi_supervised import _label_propagation as label_propagation
from sklearn.metrics.pairwise import rbf_kernel
from sklearn.model_selection import train_test_split
from sklearn.neighbors import NearestNeighbors
from sklearn.datasets import make_classification
from sklearn.exceptions import ConvergenceWarning
from numpy.testing import assert_array_almost_equal
from numpy.testing import assert_array_equal

ESTIMATORS = [
    (label_propagation.LabelPropagation, {'kernel': 'rbf'}),
    (label_propagation.LabelPropagation, {'kernel': 'knn', 'n_neighbors': 2}),
    (label_propagation.LabelPropagation, {
        'kernel': lambda x, y: rbf_kernel(x, y, gamma=20)
    }),
    (label_propagation.LabelSpreading, {'kernel': 'rbf'}),
    (label_propagation.LabelSpreading, {'kernel': 'knn', 'n_neighbors': 2}),
    (label_propagation.LabelSpreading, {
        'kernel': lambda x, y: rbf_kernel(x, y, gamma=20)
    }),
]


def test_fit_transduction():
    samples = [[1., 0.], [0., 2.], [1., 3.]]
    labels = [0, 1, -1]
    for estimator, parameters in ESTIMATORS:
        clf = estimator(**parameters).fit(samples, labels)
        assert clf.transduction_[2] == 1


def test_distribution():
    samples = [[1., 0.], [0., 1.], [1., 1.]]
    labels = [0, 1, -1]
    for estimator, parameters in ESTIMATORS:
        clf = estimator(**parameters).fit(samples, labels)
        if parameters['kernel'] == 'knn':
            continue    # unstable test; changes in k-NN ordering break it
            assert_array_almost_equal(clf.predict_proba([[1., 0.0]]),
                                      np.array([[1., 0.]]), 2)
        else:
            assert_array_almost_equal(np.asarray(clf.label_distributions_[2]),
                                      np.array([.5, .5]), 2)


def test_predict():
    samples = [[1., 0.], [0., 2.], [1., 3.]]
    labels = [0, 1, -1]
    for estimator, parameters in ESTIMATORS:
        clf = estimator(**parameters).fit(samples, labels)
        assert_array_equal(clf.predict([[0.5, 2.5]]), np.array([1]))


def test_predict_proba():
    samples = [[1., 0.], [0., 1.], [1., 2.5]]
    labels = [0, 1, -1]
    for estimator, parameters in ESTIMATORS:
        clf = estimator(**parameters).fit(samples, labels)
        assert_array_almost_equal(clf.predict_proba([[1., 1.]]),
                                  np.array([[0.5, 0.5]]))


def test_label_spreading_closed_form():
    n_classes = 2
    X, y = make_classification(n_classes=n_classes, n_samples=200,
                               random_state=0)
    y[::3] = -1
    clf = label_propagation.LabelSpreading().fit(X, y)
    # adopting notation from Zhou et al (2004):
    S = clf._build_graph()
    Y = np.zeros((len(y), n_classes + 1))
    Y[np.arange(len(y)), y] = 1
    Y = Y[:, :-1]
    for alpha in [0.1, 0.3, 0.5, 0.7, 0.9]:
        expected = np.dot(np.linalg.inv(np.eye(len(S)) - alpha * S), Y)
        expected /= expected.sum(axis=1)[:, np.newaxis]
        clf = label_propagation.LabelSpreading(max_iter=10000, alpha=alpha)
        clf.fit(X, y)
        assert_array_almost_equal(expected, clf.label_distributions_, 4)


def test_label_propagation_closed_form():
    n_classes = 2
    X, y = make_classification(n_classes=n_classes, n_samples=200,
                               random_state=0)
    y[::3] = -1
    Y = np.zeros((len(y), n_classes + 1))
    Y[np.arange(len(y)), y] = 1
    unlabelled_idx = Y[:, (-1,)].nonzero()[0]
    labelled_idx = (Y[:, (-1,)] == 0).nonzero()[0]

    clf = label_propagation.LabelPropagation(max_iter=10000,
                                             gamma=0.1)
    clf.fit(X, y)
    # adopting notation from Zhu et al 2002
    T_bar = clf._build_graph()
    Tuu = T_bar[tuple(np.meshgrid(unlabelled_idx, unlabelled_idx,
                      indexing='ij'))]
    Tul = T_bar[tuple(np.meshgrid(unlabelled_idx, labelled_idx,
                                  indexing='ij'))]
    Y = Y[:, :-1]
    Y_l = Y[labelled_idx, :]
    Y_u = np.dot(np.dot(np.linalg.inv(np.eye(Tuu.shape[0]) - Tuu), Tul), Y_l)

    expected = Y.copy()
    expected[unlabelled_idx, :] = Y_u
    expected /= expected.sum(axis=1)[:, np.newaxis]

    assert_array_almost_equal(expected, clf.label_distributions_, 4)


def test_valid_alpha():
    n_classes = 2
    X, y = make_classification(n_classes=n_classes, n_samples=200,
                               random_state=0)
    for alpha in [-0.1, 0, 1, 1.1, None]:
        with pytest.raises(ValueError):
            label_propagation.LabelSpreading(alpha=alpha).fit(X, y)


def test_convergence_speed():
    # This is a non-regression test for #5774
    X = np.array([[1., 0.], [0., 1.], [1., 2.5]])
    y = np.array([0, 1, -1])
    mdl = label_propagation.LabelSpreading(kernel='rbf', max_iter=5000)
    mdl.fit(X, y)

    # this should converge quickly:
    assert mdl.n_iter_ < 10
    assert_array_equal(mdl.predict(X), [0, 1, 1])


def test_convergence_warning():
    # This is a non-regression test for #5774
    X = np.array([[1., 0.], [0., 1.], [1., 2.5]])
    y = np.array([0, 1, -1])
    mdl = label_propagation.LabelSpreading(kernel='rbf', max_iter=1)
    assert_warns(ConvergenceWarning, mdl.fit, X, y)
    assert mdl.n_iter_ == mdl.max_iter

    mdl = label_propagation.LabelPropagation(kernel='rbf', max_iter=1)
    assert_warns(ConvergenceWarning, mdl.fit, X, y)
    assert mdl.n_iter_ == mdl.max_iter

    mdl = label_propagation.LabelSpreading(kernel='rbf', max_iter=500)
    assert_no_warnings(mdl.fit, X, y)

    mdl = label_propagation.LabelPropagation(kernel='rbf', max_iter=500)
    assert_no_warnings(mdl.fit, X, y)


@pytest.mark.parametrize("LabelPropagationCls",
                         [label_propagation.LabelSpreading,
                          label_propagation.LabelPropagation])
def test_label_propagation_non_zero_normalizer(LabelPropagationCls):
    # check that we don't divide by zero in case of null normalizer
    # non-regression test for
    # https://github.com/scikit-learn/scikit-learn/pull/15946
    # https://github.com/scikit-learn/scikit-learn/issues/9292
    X = np.array([[100., 100.], [100., 100.], [0., 0.], [0., 0.]])
    y = np.array([0, 1, -1, -1])
<<<<<<< HEAD
    mdl = label_propagation_class(kernel='knn', max_iter=100, n_neighbors=1)
=======
    mdl = LabelPropagationCls(kernel='knn',
                                  max_iter=100,
                                  n_neighbors=1)
>>>>>>> 16e771ac
    assert_no_warnings(mdl.fit, X, y)


def test_predict_sparse_callable_kernel():
    # This is a non-regression test for #15866

    # Custom sparse kernel (top-K RBF)
    def topk_rbf(X, Y=None, n_neighbors=10, gamma=1e-5):
        nn = NearestNeighbors(n_neighbors=10, metric='euclidean', n_jobs=-1)
        nn.fit(X)
        W = -1 * nn.kneighbors_graph(Y, mode='distance').power(2) * gamma
        np.exp(W.data, out=W.data)
        assert issparse(W)
        return W.T

    n_classes = 4
    n_samples = 500
    n_test = 10
    X, y = make_classification(n_classes=n_classes,
                               n_samples=n_samples,
                               n_features=20,
                               n_informative=20,
                               n_redundant=0,
                               n_repeated=0,
                               random_state=0)

    X_train, X_test, y_train, y_test = train_test_split(X, y,
                                                        test_size=n_test,
                                                        random_state=0)

    model = label_propagation.LabelSpreading(kernel=topk_rbf)
    model.fit(X_train, y_train)
    assert model.score(X_test, y_test) >= 0.9

    model = label_propagation.LabelPropagation(kernel=topk_rbf)
    model.fit(X_train, y_train)
    assert model.score(X_test, y_test) >= 0.9<|MERGE_RESOLUTION|>--- conflicted
+++ resolved
@@ -167,13 +167,9 @@
     # https://github.com/scikit-learn/scikit-learn/issues/9292
     X = np.array([[100., 100.], [100., 100.], [0., 0.], [0., 0.]])
     y = np.array([0, 1, -1, -1])
-<<<<<<< HEAD
-    mdl = label_propagation_class(kernel='knn', max_iter=100, n_neighbors=1)
-=======
     mdl = LabelPropagationCls(kernel='knn',
-                                  max_iter=100,
-                                  n_neighbors=1)
->>>>>>> 16e771ac
+                              max_iter=100,
+                              n_neighbors=1)
     assert_no_warnings(mdl.fit, X, y)
 
 
