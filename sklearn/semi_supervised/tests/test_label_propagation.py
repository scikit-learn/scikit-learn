--- conflicted
+++ resolved
@@ -157,7 +157,6 @@
     assert_no_warnings(mdl.fit, X, y)
 
 
-<<<<<<< HEAD
 def test_non_zero_normalizer():
     # This is a non-regression test for #15946
     X = np.array([[100., 100.], [100., 100.], [0., 0.], [0., 0.]])
@@ -166,7 +165,8 @@
                                            max_iter=100,
                                            n_neighbors=1)
     assert_no_warnings(mdl.fit, X, y)
-=======
+
+    
 def test_predict_sparse_callable_kernel():
     # This is a non-regression test for #15866
 
@@ -201,4 +201,3 @@
     model = label_propagation.LabelPropagation(kernel=topk_rbf)
     model.fit(X_train, y_train)
     assert model.score(X_test, y_test) >= 0.9
->>>>>>> 2287d2d2
