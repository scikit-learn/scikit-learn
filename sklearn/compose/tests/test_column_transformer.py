--- conflicted
+++ resolved
@@ -30,11 +30,8 @@
     check_recorded_metadata,
 )
 from sklearn.utils._testing import (
-<<<<<<< HEAD
     SkipTest,
-=======
     _convert_container,
->>>>>>> ae2c80a2
     assert_allclose_dense_sparse,
     assert_almost_equal,
     assert_array_equal,
@@ -2280,7 +2277,6 @@
     assert isinstance(out, np.ndarray)
 
 
-<<<<<<< HEAD
 def test_transform_pd_na():
     """Check behavior when a tranformer's output contains pandas.NA
 
@@ -2313,7 +2309,8 @@
     with warnings.catch_warnings():
         warnings.simplefilter("error")
         ct.fit_transform(df.fillna(-1.0))
-=======
+
+
 def test_dataframe_different_dataframe_libraries():
     """Check fitting and transforming on pandas and polars dataframes."""
     pd = pytest.importorskip("pandas")
@@ -2338,7 +2335,6 @@
 
     out_pd_in = ct.transform(X_test_pd)
     assert_array_equal(out_pd_in, X_test_np)
->>>>>>> ae2c80a2
 
 
 # Metadata Routing Tests
