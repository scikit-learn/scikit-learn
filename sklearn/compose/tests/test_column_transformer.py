--- conflicted
+++ resolved
@@ -638,36 +638,6 @@
                            remainder='passthrough')
     assert_array_equal(ct.fit_transform(X_df), X_res_both)
     assert_array_equal(ct.fit(X_df).transform(X_df), X_res_both)
-<<<<<<< HEAD
-
-
-def test_column_transformer_callable_specifier():
-    # assert that function gets the full array / dataframe
-    X_array = np.array([[0, 1, 2], [2, 4, 6]]).T
-    X_res_first = np.array([[0, 1, 2]]).T
-
-    def func(X):
-        assert_array_equal(X, X_array)
-        return [0]
-
-    ct = ColumnTransformer([('trans', Trans(), func)],
-                           remainder='drop')
-    assert_array_equal(ct.fit_transform(X_array), X_res_first)
-    assert_array_equal(ct.fit(X_array).transform(X_array), X_res_first)
-
-    pd = pytest.importorskip('pandas')
-    X_df = pd.DataFrame(X_array, columns=['first', 'second'])
-
-    def func(X):
-        assert_array_equal(X.columns, X_df.columns)
-        assert_array_equal(X.values, X_df.values)
-        return ['first']
-
-    ct = ColumnTransformer([('trans', Trans(), func)],
-                           remainder='drop')
-    assert_array_equal(ct.fit_transform(X_df), X_res_first)
-    assert_array_equal(ct.fit(X_df).transform(X_df), X_res_first)
-=======
     assert len(ct.transformers_) == 2
     assert ct.transformers_[-1][0] == 'remainder'
     assert ct.transformers_[-1][1] == 'passthrough'
@@ -819,4 +789,31 @@
     assert len(ct.transformers_) == 1
     assert ct.transformers_[-1][0] == 'remainder'
     assert ct.transformers_[-1][2] == [0, 1, 2]
->>>>>>> 2d7567f9
+
+
+def test_column_transformer_callable_specifier():
+    # assert that function gets the full array / dataframe
+    X_array = np.array([[0, 1, 2], [2, 4, 6]]).T
+    X_res_first = np.array([[0, 1, 2]]).T
+
+    def func(X):
+        assert_array_equal(X, X_array)
+        return [0]
+
+    ct = ColumnTransformer([('trans', Trans(), func)],
+                           remainder='drop')
+    assert_array_equal(ct.fit_transform(X_array), X_res_first)
+    assert_array_equal(ct.fit(X_array).transform(X_array), X_res_first)
+
+    pd = pytest.importorskip('pandas')
+    X_df = pd.DataFrame(X_array, columns=['first', 'second'])
+
+    def func(X):
+        assert_array_equal(X.columns, X_df.columns)
+        assert_array_equal(X.values, X_df.values)
+        return ['first']
+
+    ct = ColumnTransformer([('trans', Trans(), func)],
+                           remainder='drop')
+    assert_array_equal(ct.fit_transform(X_df), X_res_first)
+    assert_array_equal(ct.fit(X_df).transform(X_df), X_res_first)