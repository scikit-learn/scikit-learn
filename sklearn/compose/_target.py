# Authors: The scikit-learn developers
# SPDX-License-Identifier: BSD-3-Clause

import warnings

import numpy as np

from ..base import BaseEstimator, RegressorMixin, _fit_context, clone
from ..exceptions import NotFittedError
from ..linear_model import LinearRegression
from ..preprocessing import FunctionTransformer
from ..utils import Bunch, _safe_indexing, check_array
from ..utils._metadata_requests import (
    MetadataRouter,
    MethodMapping,
    _routing_enabled,
    process_routing,
)
from ..utils._param_validation import HasMethods
from ..utils._tags import _safe_tags
from ..utils.validation import check_is_fitted

__all__ = ["TransformedTargetRegressor"]


class TransformedTargetRegressor(RegressorMixin, BaseEstimator):
    """Meta-estimator to regress on a transformed target.

    Useful for applying a non-linear transformation to the target `y` in
    regression problems. This transformation can be given as a Transformer
    such as the :class:`~sklearn.preprocessing.QuantileTransformer` or as a
    function and its inverse such as `np.log` and `np.exp`.

    The computation during :meth:`fit` is::

        regressor.fit(X, func(y))

    or::

        regressor.fit(X, transformer.transform(y))

    The computation during :meth:`predict` is::

        inverse_func(regressor.predict(X))

    or::

        transformer.inverse_transform(regressor.predict(X))

    Read more in the :ref:`User Guide <transformed_target_regressor>`.

    .. versionadded:: 0.20

    Parameters
    ----------
    regressor : object, default=None
        Regressor object such as derived from
        :class:`~sklearn.base.RegressorMixin`. This regressor will
        automatically be cloned each time prior to fitting. If `regressor is
        None`, :class:`~sklearn.linear_model.LinearRegression` is created and used.

    transformer : object, default=None
        Estimator object such as derived from
        :class:`~sklearn.base.TransformerMixin`. Cannot be set at the same time
        as `func` and `inverse_func`. If `transformer is None` as well as
        `func` and `inverse_func`, the transformer will be an identity
        transformer. Note that the transformer will be cloned during fitting.
        Also, the transformer is restricting `y` to be a numpy array.

    func : function, default=None
        Function to apply to `y` before passing to :meth:`fit`. Cannot be set
        at the same time as `transformer`. If `func is None`, the function used will be
        the identity function. If `func` is set, `inverse_func` also needs to be
        provided. The function needs to return a 2-dimensional array.

    inverse_func : function, default=None
        Function to apply to the prediction of the regressor. Cannot be set at
        the same time as `transformer`. The inverse function is used to return
        predictions to the same space of the original training labels. If
        `inverse_func` is set, `func` also needs to be provided. The inverse
        function needs to return a 2-dimensional array.

    check_inverse : bool, default=True
        Whether to check that `transform` followed by `inverse_transform`
        or `func` followed by `inverse_func` leads to the original targets.

    Attributes
    ----------
    regressor_ : object
        Fitted regressor.

    transformer_ : object
        Transformer used in :meth:`fit` and :meth:`predict`.

    n_features_in_ : int
        Number of features seen during :term:`fit`. Only defined if the
        underlying regressor exposes such an attribute when fit.

        .. versionadded:: 0.24

    feature_names_in_ : ndarray of shape (`n_features_in_`,)
        Names of features seen during :term:`fit`. Defined only when `X`
        has feature names that are all strings.

        .. versionadded:: 1.0

    See Also
    --------
    sklearn.preprocessing.FunctionTransformer : Construct a transformer from an
        arbitrary callable.

    Notes
    -----
    Internally, the target `y` is always converted into a 2-dimensional array
    to be used by scikit-learn transformers. At the time of prediction, the
    output will be reshaped to a have the same number of dimensions as `y`.

    Examples
    --------
    >>> import numpy as np
    >>> from sklearn.linear_model import LinearRegression
    >>> from sklearn.compose import TransformedTargetRegressor
    >>> tt = TransformedTargetRegressor(regressor=LinearRegression(),
    ...                                 func=np.log, inverse_func=np.exp)
    >>> X = np.arange(4).reshape(-1, 1)
    >>> y = np.exp(2 * X).ravel()
    >>> tt.fit(X, y)
    TransformedTargetRegressor(...)
    >>> tt.score(X, y)
    1.0
    >>> tt.regressor_.coef_
    array([2.])

    For a more detailed example use case refer to
    :ref:`sphx_glr_auto_examples_compose_plot_transformed_target.py`.
    """

    _parameter_constraints: dict = {
        "regressor": [HasMethods(["fit", "predict"]), None],
        "transformer": [HasMethods("transform"), None],
        "func": [callable, None],
        "inverse_func": [callable, None],
        "check_inverse": ["boolean"],
    }

    def __init__(
        self,
        regressor=None,
        *,
        transformer=None,
        func=None,
        inverse_func=None,
        check_inverse=True,
    ):
        self.regressor = regressor
        self.transformer = transformer
        self.func = func
        self.inverse_func = inverse_func
        self.check_inverse = check_inverse

    def _fit_transformer(self, y):
        """Check transformer and fit transformer.

        Create the default transformer, fit it and make additional inverse
        check on a subset (optional).

        """
        if self.transformer is not None and (
            self.func is not None or self.inverse_func is not None
        ):
            raise ValueError(
                "'transformer' and functions 'func'/'inverse_func' cannot both be set."
            )
        elif self.transformer is not None:
            self.transformer_ = clone(self.transformer)
        else:
            if (self.func is not None and self.inverse_func is None) or (
                self.func is None and self.inverse_func is not None
            ):
                lacking_param, existing_param = (
                    ("func", "inverse_func")
                    if self.func is None
                    else ("inverse_func", "func")
                )
                raise ValueError(
                    f"When '{existing_param}' is provided, '{lacking_param}' must also"
                    f" be provided. If {lacking_param} is supposed to be the default,"
                    " you need to explicitly pass it the identity function."
                )
            self.transformer_ = FunctionTransformer(
                func=self.func,
                inverse_func=self.inverse_func,
                validate=True,
                check_inverse=self.check_inverse,
            )
            # We are transforming the target here and not the features, so we set the
            # output of FunctionTransformer() to be a numpy array (default) and to not
            # depend on the global configuration:
            self.transformer_.set_output(transform="default")
        # XXX: sample_weight is not currently passed to the
        # transformer. However, if transformer starts using sample_weight, the
        # code should be modified accordingly. At the time to consider the
        # sample_prop feature, it is also a good use case to be considered.
        self.transformer_.fit(y)
        if self.check_inverse:
            idx_selected = slice(None, None, max(1, y.shape[0] // 10))
            y_sel = _safe_indexing(y, idx_selected)
            y_sel_t = self.transformer_.transform(y_sel)
            if not np.allclose(y_sel, self.transformer_.inverse_transform(y_sel_t)):
                warnings.warn(
                    (
                        "The provided functions or transformer are"
                        " not strictly inverse of each other. If"
                        " you are sure you want to proceed regardless"
                        ", set 'check_inverse=False'"
                    ),
                    UserWarning,
                )

    @_fit_context(
        # TransformedTargetRegressor.regressor/transformer are not validated yet.
        prefer_skip_nested_validation=False
    )
    def fit(self, X, y, **fit_params):
        """Fit the model according to the given training data.

        Parameters
        ----------
        X : {array-like, sparse matrix} of shape (n_samples, n_features)
            Training vector, where `n_samples` is the number of samples and
            `n_features` is the number of features.

        y : array-like of shape (n_samples,)
            Target values.

        **fit_params : dict
            - If `enable_metadata_routing=False` (default):

                Parameters directly passed to the `fit` method of the
                underlying regressor.

            - If `enable_metadata_routing=True`:

                Parameters safely routed to the `fit` method of the
                underlying regressor.

                .. versionchanged:: 1.6
                    See :ref:`Metadata Routing User Guide <metadata_routing>` for
                    more details.

        Returns
        -------
        self : object
            Fitted estimator.
        """
        if y is None:
            raise ValueError(
                f"This {self.__class__.__name__} estimator "
                "requires y to be passed, but the target y is None."
            )
        y = check_array(
            y,
            input_name="y",
            accept_sparse=False,
            ensure_all_finite=True,
            ensure_2d=False,
            dtype="numeric",
            allow_nd=True,
        )

        # store the number of dimension of the target to predict an array of
        # similar shape at predict
        self._training_dim = y.ndim

        # transformers are designed to modify X which is 2d dimensional, we
        # need to modify y accordingly.
        if y.ndim == 1:
            y_2d = y.reshape(-1, 1)
        else:
            y_2d = y
        self._fit_transformer(y_2d)

        # transform y and convert back to 1d array if needed
        y_trans = self.transformer_.transform(y_2d)
        # FIXME: a FunctionTransformer can return a 1D array even when validate
        # is set to True. Therefore, we need to check the number of dimension
        # first.
        if y_trans.ndim == 2 and y_trans.shape[1] == 1:
            y_trans = y_trans.squeeze(axis=1)

        self.regressor_ = self._get_regressor(get_clone=True)
        if _routing_enabled():
            routed_params = process_routing(self, "fit", **fit_params)
        else:
            routed_params = Bunch(regressor=Bunch(fit=fit_params))

        self.regressor_.fit(X, y_trans, **routed_params.regressor.fit)

        if hasattr(self.regressor_, "feature_names_in_"):
            self.feature_names_in_ = self.regressor_.feature_names_in_

        return self

    def predict(self, X, **predict_params):
        """Predict using the base regressor, applying inverse.

        The regressor is used to predict and the `inverse_func` or
        `inverse_transform` is applied before returning the prediction.

        Parameters
        ----------
        X : {array-like, sparse matrix} of shape (n_samples, n_features)
            Samples.

        **predict_params : dict of str -> object
            - If `enable_metadata_routing=False` (default):

                Parameters directly passed to the `predict` method of the
                underlying regressor.

            - If `enable_metadata_routing=True`:

                Parameters safely routed to the `predict` method of the
                underlying regressor.

                .. versionchanged:: 1.6
                    See :ref:`Metadata Routing User Guide <metadata_routing>`
                    for more details.

        Returns
        -------
        y_hat : ndarray of shape (n_samples,)
            Predicted values.
        """
        check_is_fitted(self)
        if _routing_enabled():
            routed_params = process_routing(self, "predict", **predict_params)
        else:
            routed_params = Bunch(regressor=Bunch(predict=predict_params))

        pred = self.regressor_.predict(X, **routed_params.regressor.predict)
        if pred.ndim == 1:
            pred_trans = self.transformer_.inverse_transform(pred.reshape(-1, 1))
        else:
            pred_trans = self.transformer_.inverse_transform(pred)
        if (
            self._training_dim == 1
            and pred_trans.ndim == 2
            and pred_trans.shape[1] == 1
        ):
            pred_trans = pred_trans.squeeze(axis=1)

        return pred_trans

<<<<<<< HEAD
    def __sklearn_tags__(self):
        regressor = self.regressor
        if regressor is None:
            from ..linear_model import LinearRegression

            regressor = LinearRegression()
=======
    def _more_tags(self):
        regressor = self._get_regressor()
>>>>>>> fcf5cc7a

        more_tags = {
            "poor_score": True,
            "multioutput": _safe_tags(regressor, key="multioutput"),
        }
        return {**super().__sklearn_tags__(), **more_tags}

    @property
    def n_features_in_(self):
        """Number of features seen during :term:`fit`."""
        # For consistency with other estimators we raise a AttributeError so
        # that hasattr() returns False the estimator isn't fitted.
        try:
            check_is_fitted(self)
        except NotFittedError as nfe:
            raise AttributeError(
                "{} object has no n_features_in_ attribute.".format(
                    self.__class__.__name__
                )
            ) from nfe

        return self.regressor_.n_features_in_

    def get_metadata_routing(self):
        """Get metadata routing of this object.

        Please check :ref:`User Guide <metadata_routing>` on how the routing
        mechanism works.

        .. versionadded:: 1.6

        Returns
        -------
        routing : MetadataRouter
            A :class:`~sklearn.utils.metadata_routing.MetadataRouter` encapsulating
            routing information.
        """
        router = MetadataRouter(owner=self.__class__.__name__).add(
            regressor=self._get_regressor(),
            method_mapping=MethodMapping()
            .add(caller="fit", callee="fit")
            .add(caller="predict", callee="predict"),
        )
        return router

    def _get_regressor(self, get_clone=False):
        if self.regressor is None:
            return LinearRegression()

        return clone(self.regressor) if get_clone else self.regressor<|MERGE_RESOLUTION|>--- conflicted
+++ resolved
@@ -352,17 +352,8 @@
 
         return pred_trans
 
-<<<<<<< HEAD
     def __sklearn_tags__(self):
-        regressor = self.regressor
-        if regressor is None:
-            from ..linear_model import LinearRegression
-
-            regressor = LinearRegression()
-=======
-    def _more_tags(self):
         regressor = self._get_regressor()
->>>>>>> fcf5cc7a
 
         more_tags = {
             "poor_score": True,
