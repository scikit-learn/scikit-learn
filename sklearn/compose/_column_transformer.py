--- conflicted
+++ resolved
@@ -17,11 +17,7 @@
 from ..base import clone, TransformerMixin
 from ..utils import Parallel, delayed
 from ..externals import six
-<<<<<<< HEAD
-from ..pipeline import (_fit_transform_one, _transform_one, _name_estimators)
-=======
 from ..pipeline import _fit_transform_one, _transform_one, _name_estimators
->>>>>>> 63e5ae63
 from ..preprocessing import FunctionTransformer
 from ..utils import Bunch
 from ..utils.metaestimators import _BaseComposition
@@ -408,21 +404,14 @@
             self._iter(X=X, fitted=fitted, replace_strings=True))
         try:
             return Parallel(n_jobs=self.n_jobs)(
-<<<<<<< HEAD
                 delayed(func)(
                     transformer=clone(trans) if not fitted else trans,
-                    X=X_sel,
+                    X=_get_column(X, column),
                     y=y,
                     weight=weight,
                     message=self._log_message(name, idx, len(transformers)))
-                for idx, (name, trans, X_sel,
-                          weight) in enumerate(transformers, 1))
-=======
-                delayed(func)(clone(trans) if not fitted else trans,
-                              _get_column(X, column), y, weight)
-                for _, trans, column, weight in self._iter(
-                    fitted=fitted, replace_strings=True))
->>>>>>> 63e5ae63
+                for idx, (name, trans, column, weight) in enumerate(
+                        self._iter(fitted=fitted, replace_strings=True), 1))
         except ValueError as e:
             if "Expected 2D array, got 1D array instead" in str(e):
                 raise ValueError(_ERR_MSG_1DCOLUMN)
@@ -526,11 +515,8 @@
 
         """
         check_is_fitted(self, 'transformers_')
-<<<<<<< HEAD
-=======
 
         X = _check_X(X)
->>>>>>> 63e5ae63
         Xs = self._fit_transform(X, None, _transform_one, fitted=True)
         self._validate_output(Xs)
 
@@ -811,11 +797,6 @@
         raise TypeError('Unknown keyword arguments: "{}"'.format(
             list(kwargs.keys())[0]))
     transformer_list = _get_transformer_list(transformers)
-<<<<<<< HEAD
-    return ColumnTransformer(
-        transformer_list, n_jobs=n_jobs, remainder=remainder)
-=======
     return ColumnTransformer(transformer_list, n_jobs=n_jobs,
                              remainder=remainder,
-                             sparse_threshold=sparse_threshold)
->>>>>>> 63e5ae63
+                             sparse_threshold=sparse_threshold)