--- conflicted
+++ resolved
@@ -250,15 +250,8 @@
                 # replace 'passthrough' with identity transformer and
                 # skip in case of 'drop'
                 if trans == 'passthrough':
-<<<<<<< HEAD
                     trans = FunctionTransformer(func=_passthrough_func,
-                        validate=False, accept_sparse=True,
-                        check_inverse=False)
-=======
-                    trans = FunctionTransformer(
-                        accept_sparse=True, check_inverse=False
-                    )
->>>>>>> 7b8b986b
+                        accept_sparse=True, check_inverse=False)
                 elif trans == 'drop':
                     continue
                 elif _is_empty_column_selection(column):
