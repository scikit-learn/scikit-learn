--- conflicted
+++ resolved
@@ -642,17 +642,6 @@
             # don't stratify in multilabel classification
             should_stratify = is_classifier(self) and self.n_outputs_ == 1
             stratify = y if should_stratify else None
-<<<<<<< HEAD
-            X, X_val, y, y_val = train_test_split(
-                X,
-                y,
-                random_state=self._random_state,
-                test_size=self.validation_fraction,
-                stratify=stratify,
-            )
-            if X_val.shape[0] < 2:
-                raise ValueError("The validation set is too small. Increase the validation_fraction or the size of your dataset.")
-=======
             if sample_weight is None:
                 X_train, X_val, y_train, y_val = train_test_split(
                     X,
@@ -679,7 +668,12 @@
                     test_size=self.validation_fraction,
                     stratify=stratify,
                 )
->>>>>>> 28ec3cf3
+            if X_val.shape[0] < 2:
+                raise ValueError(
+                    "The validation set is too small. Increase 'validation_fraction' "
+                    "or the size of your dataset."
+                )
+
             if is_classifier(self):
                 y_val = self._label_binarizer.inverse_transform(y_val)
         else:
