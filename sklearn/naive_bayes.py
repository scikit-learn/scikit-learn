--- conflicted
+++ resolved
@@ -35,11 +35,8 @@
 from .utils.metaestimators import _BaseComposition
 from .utils.multiclass import _check_partial_fit_first_call
 from .utils.validation import check_is_fitted, check_non_negative, column_or_1d
-<<<<<<< HEAD
-=======
 from .utils.validation import _check_sample_weight
 from .utils.validation import _deprecate_positional_args
->>>>>>> 8b1b281d
 
 __all__ = ['BernoulliNB', 'GaussianNB', 'MultinomialNB', 'ComplementNB',
            'CategoricalNB', 'GeneralNB']
