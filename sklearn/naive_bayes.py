# -*- coding: utf-8 -*-

"""
The :mod:`sklearn.naive_bayes` module implements Naive Bayes algorithms. These
are supervised learning methods based on applying Bayes' theorem with strong
(naive) feature independence assumptions.
"""

# Author: Vincent Michel <vincent.michel@inria.fr>
#         Minor fixes by Fabian Pedregosa
#         Amit Aides <amitibo@tx.technion.ac.il>
#         Yehuda Finkelstein <yehudaf@tx.technion.ac.il>
#         Lars Buitinck
#         Jan Hendrik Metzen <jhm@informatik.uni-bremen.de>
#         (parts based on earlier work by Mathieu Blondel)
#
# License: BSD 3 clause
import warnings

from abc import ABCMeta, abstractmethod


import numpy as np
from scipy.special import logsumexp

from .base import BaseEstimator, ClassifierMixin
from .preprocessing import binarize
from .preprocessing import LabelBinarizer
from .preprocessing import label_binarize
from .utils import check_X_y, check_array
from .utils.extmath import safe_sparse_dot
from .utils.multiclass import _check_partial_fit_first_call
from .utils.validation import check_is_fitted, check_non_negative, column_or_1d
from .utils.validation import _check_sample_weight
from .utils.validation import _deprecate_positional_args

__all__ = ['BernoulliNB', 'GaussianNB', 'MultinomialNB', 'ComplementNB',
           'CategoricalNB']


class _BaseNB(ClassifierMixin, BaseEstimator, metaclass=ABCMeta):
    """Abstract base class for naive Bayes estimators"""

    @abstractmethod
    def _joint_log_likelihood(self, X):
        """Compute the unnormalized posterior log probability of X

        I.e. ``log P(c) + log P(x|c)`` for all rows x of X, as an array-like of
        shape (n_classes, n_samples).

        Input is passed to _joint_log_likelihood as-is by predict,
        predict_proba and predict_log_proba.
        """

    @abstractmethod
    def _check_X(self, X):
        """To be overridden in subclasses with the actual checks."""

    def predict(self, X):
        """
        Perform classification on an array of test vectors X.

        Parameters
        ----------
        X : array-like of shape (n_samples, n_features)

        Returns
        -------
        C : ndarray of shape (n_samples,)
            Predicted target values for X
        """
        check_is_fitted(self)
        X = self._check_X(X)
        jll = self._joint_log_likelihood(X)
        return self.classes_[np.argmax(jll, axis=1)]

    def predict_log_proba(self, X):
        """
        Return log-probability estimates for the test vector X.

        Parameters
        ----------
        X : array-like of shape (n_samples, n_features)

        Returns
        -------
        C : array-like of shape (n_samples, n_classes)
            Returns the log-probability of the samples for each class in
            the model. The columns correspond to the classes in sorted
            order, as they appear in the attribute :term:`classes_`.
        """
        check_is_fitted(self)
        X = self._check_X(X)
        jll = self._joint_log_likelihood(X)
        # normalize by P(x) = P(f_1, ..., f_n)
        log_prob_x = logsumexp(jll, axis=1)
        return jll - np.atleast_2d(log_prob_x).T

    def predict_proba(self, X):
        """
        Return probability estimates for the test vector X.

        Parameters
        ----------
        X : array-like of shape (n_samples, n_features)

        Returns
        -------
        C : array-like of shape (n_samples, n_classes)
            Returns the probability of the samples for each class in
            the model. The columns correspond to the classes in sorted
            order, as they appear in the attribute :term:`classes_`.
        """
        return np.exp(self.predict_log_proba(X))


class GaussianNB(_BaseNB):
    """
    Gaussian Naive Bayes (GaussianNB)

    Can perform online updates to model parameters via :meth:`partial_fit`.
    For details on algorithm used to update feature means and variance online,
    see Stanford CS tech report STAN-CS-79-773 by Chan, Golub, and LeVeque:

        http://i.stanford.edu/pub/cstr/reports/cs/tr/79/773/CS-TR-79-773.pdf

    Read more in the :ref:`User Guide <gaussian_naive_bayes>`.

    Parameters
    ----------
    priors : array-like of shape (n_classes,)
        Prior probabilities of the classes. If specified the priors are not
        adjusted according to the data.

    var_smoothing : float, default=1e-9
        Portion of the largest variance of all features that is added to
        variances for calculation stability.

        .. versionadded:: 0.20

    Attributes
    ----------
    class_count_ : ndarray of shape (n_classes,)
        number of training samples observed in each class.

    class_prior_ : ndarray of shape (n_classes,)
        probability of each class.

    classes_ : ndarray of shape (n_classes,)
        class labels known to the classifier

    epsilon_ : float
        absolute additive value to variances

    sigma_ : ndarray of shape (n_classes, n_features)
        variance of each feature per class

    theta_ : ndarray of shape (n_classes, n_features)
        mean of each feature per class

    Examples
    --------
    >>> import numpy as np
    >>> X = np.array([[-1, -1], [-2, -1], [-3, -2], [1, 1], [2, 1], [3, 2]])
    >>> Y = np.array([1, 1, 1, 2, 2, 2])
    >>> from sklearn.naive_bayes import GaussianNB
    >>> clf = GaussianNB()
    >>> clf.fit(X, Y)
    GaussianNB()
    >>> print(clf.predict([[-0.8, -1]]))
    [1]
    >>> clf_pf = GaussianNB()
    >>> clf_pf.partial_fit(X, Y, np.unique(Y))
    GaussianNB()
    >>> print(clf_pf.predict([[-0.8, -1]]))
    [1]
    """

    @_deprecate_positional_args
    def __init__(self, *, priors=None, var_smoothing=1e-9):
        self.priors = priors
        self.var_smoothing = var_smoothing

    def fit(self, X, y, sample_weight=None):
        """Fit Gaussian Naive Bayes according to X, y

        Parameters
        ----------
        X : array-like of shape (n_samples, n_features)
            Training vectors, where n_samples is the number of samples
            and n_features is the number of features.

        y : array-like of shape (n_samples,)
            Target values.

        sample_weight : array-like of shape (n_samples,), default=None
            Weights applied to individual samples (1. for unweighted).

            .. versionadded:: 0.17
               Gaussian Naive Bayes supports fitting with *sample_weight*.

        Returns
        -------
        self : object
        """
        X, y = self._validate_data(X, y)
        y = column_or_1d(y, warn=True)
        return self._partial_fit(X, y, np.unique(y), _refit=True,
                                 sample_weight=sample_weight)

    def _check_X(self, X):
        return check_array(X)

    @staticmethod
    def _update_mean_variance(n_past, mu, var, X, sample_weight=None):
        """Compute online update of Gaussian mean and variance.

        Given starting sample count, mean, and variance, a new set of
        points X, and optionally sample weights, return the updated mean and
        variance. (NB - each dimension (column) in X is treated as independent
        -- you get variance, not covariance).

        Can take scalar mean and variance, or vector mean and variance to
        simultaneously update a number of independent Gaussians.

        See Stanford CS tech report STAN-CS-79-773 by Chan, Golub, and LeVeque:

        http://i.stanford.edu/pub/cstr/reports/cs/tr/79/773/CS-TR-79-773.pdf

        Parameters
        ----------
        n_past : int
            Number of samples represented in old mean and variance. If sample
            weights were given, this should contain the sum of sample
            weights represented in old mean and variance.

        mu : array-like of shape (number of Gaussians,)
            Means for Gaussians in original set.

        var : array-like of shape (number of Gaussians,)
            Variances for Gaussians in original set.

        sample_weight : array-like of shape (n_samples,), default=None
            Weights applied to individual samples (1. for unweighted).

        Returns
        -------
        total_mu : array-like of shape (number of Gaussians,)
            Updated mean for each Gaussian over the combined set.

        total_var : array-like of shape (number of Gaussians,)
            Updated variance for each Gaussian over the combined set.
        """
        if X.shape[0] == 0:
            return mu, var

        # Compute (potentially weighted) mean and variance of new datapoints
        if sample_weight is not None:
            n_new = float(sample_weight.sum())
            new_mu = np.average(X, axis=0, weights=sample_weight)
            new_var = np.average((X - new_mu) ** 2, axis=0,
                                 weights=sample_weight)
        else:
            n_new = X.shape[0]
            new_var = np.var(X, axis=0)
            new_mu = np.mean(X, axis=0)

        if n_past == 0:
            return new_mu, new_var

        n_total = float(n_past + n_new)

        # Combine mean of old and new data, taking into consideration
        # (weighted) number of observations
        total_mu = (n_new * new_mu + n_past * mu) / n_total

        # Combine variance of old and new data, taking into consideration
        # (weighted) number of observations. This is achieved by combining
        # the sum-of-squared-differences (ssd)
        old_ssd = n_past * var
        new_ssd = n_new * new_var
        total_ssd = (old_ssd + new_ssd +
                     (n_new * n_past / n_total) * (mu - new_mu) ** 2)
        total_var = total_ssd / n_total

        return total_mu, total_var

    def partial_fit(self, X, y, classes=None, sample_weight=None):
        """Incremental fit on a batch of samples.

        This method is expected to be called several times consecutively
        on different chunks of a dataset so as to implement out-of-core
        or online learning.

        This is especially useful when the whole dataset is too big to fit in
        memory at once.

        This method has some performance and numerical stability overhead,
        hence it is better to call partial_fit on chunks of data that are
        as large as possible (as long as fitting in the memory budget) to
        hide the overhead.

        Parameters
        ----------
        X : array-like of shape (n_samples, n_features)
            Training vectors, where n_samples is the number of samples and
            n_features is the number of features.

        y : array-like of shape (n_samples,)
            Target values.

        classes : array-like of shape (n_classes,), default=None
            List of all the classes that can possibly appear in the y vector.

            Must be provided at the first call to partial_fit, can be omitted
            in subsequent calls.

        sample_weight : array-like of shape (n_samples,), default=None
            Weights applied to individual samples (1. for unweighted).

            .. versionadded:: 0.17

        Returns
        -------
        self : object
        """
        return self._partial_fit(X, y, classes, _refit=False,
                                 sample_weight=sample_weight)

    def _partial_fit(self, X, y, classes=None, _refit=False,
                     sample_weight=None):
        """Actual implementation of Gaussian NB fitting.

        Parameters
        ----------
        X : array-like of shape (n_samples, n_features)
            Training vectors, where n_samples is the number of samples and
            n_features is the number of features.

        y : array-like of shape (n_samples,)
            Target values.

        classes : array-like of shape (n_classes,), default=None
            List of all the classes that can possibly appear in the y vector.

            Must be provided at the first call to partial_fit, can be omitted
            in subsequent calls.

        _refit : bool, default=False
            If true, act as though this were the first time we called
            _partial_fit (ie, throw away any past fitting and start over).

        sample_weight : array-like of shape (n_samples,), default=None
            Weights applied to individual samples (1. for unweighted).

        Returns
        -------
        self : object
        """
        X, y = check_X_y(X, y)
        if sample_weight is not None:
            sample_weight = _check_sample_weight(sample_weight, X)

        # If the ratio of data variance between dimensions is too small, it
        # will cause numerical errors. To address this, we artificially
        # boost the variance by epsilon, a small fraction of the standard
        # deviation of the largest dimension.
        self.epsilon_ = self.var_smoothing * np.var(X, axis=0).max()

        if _refit:
            self.classes_ = None

        if _check_partial_fit_first_call(self, classes):
            # This is the first call to partial_fit:
            # initialize various cumulative counters
            n_features = X.shape[1]
            n_classes = len(self.classes_)
            self.theta_ = np.zeros((n_classes, n_features))
            self.sigma_ = np.zeros((n_classes, n_features))

            self.class_count_ = np.zeros(n_classes, dtype=np.float64)

            # Initialise the class prior
            # Take into account the priors
            if self.priors is not None:
                priors = np.asarray(self.priors)
                # Check that the provide prior match the number of classes
                if len(priors) != n_classes:
                    raise ValueError('Number of priors must match number of'
                                     ' classes.')
                # Check that the sum is 1
                if not np.isclose(priors.sum(), 1.0):
                    raise ValueError('The sum of the priors should be 1.')
                # Check that the prior are non-negative
                if (priors < 0).any():
                    raise ValueError('Priors must be non-negative.')
                self.class_prior_ = priors
            else:
                # Initialize the priors to zeros for each class
                self.class_prior_ = np.zeros(len(self.classes_),
                                             dtype=np.float64)
        else:
            if X.shape[1] != self.theta_.shape[1]:
                msg = "Number of features %d does not match previous data %d."
                raise ValueError(msg % (X.shape[1], self.theta_.shape[1]))
            # Put epsilon back in each time
            self.sigma_[:, :] -= self.epsilon_

        classes = self.classes_

        unique_y = np.unique(y)
        unique_y_in_classes = np.in1d(unique_y, classes)

        if not np.all(unique_y_in_classes):
            raise ValueError("The target label(s) %s in y do not exist in the "
                             "initial classes %s" %
                             (unique_y[~unique_y_in_classes], classes))

        for y_i in unique_y:
            i = classes.searchsorted(y_i)
            X_i = X[y == y_i, :]

            if sample_weight is not None:
                sw_i = sample_weight[y == y_i]
                N_i = sw_i.sum()
            else:
                sw_i = None
                N_i = X_i.shape[0]

            new_theta, new_sigma = self._update_mean_variance(
                self.class_count_[i], self.theta_[i, :], self.sigma_[i, :],
                X_i, sw_i)

            self.theta_[i, :] = new_theta
            self.sigma_[i, :] = new_sigma
            self.class_count_[i] += N_i

        self.sigma_[:, :] += self.epsilon_

        # Update if only no priors is provided
        if self.priors is None:
            # Empirical prior, with sample_weight taken into account
            self.class_prior_ = self.class_count_ / self.class_count_.sum()

        return self

    def _joint_log_likelihood(self, X):
        joint_log_likelihood = []
        for i in range(np.size(self.classes_)):
            jointi = np.log(self.class_prior_[i])
            n_ij = - 0.5 * np.sum(np.log(2. * np.pi * self.sigma_[i, :]))
            n_ij -= 0.5 * np.sum(((X - self.theta_[i, :]) ** 2) /
                                 (self.sigma_[i, :]), 1)
            joint_log_likelihood.append(jointi + n_ij)

        joint_log_likelihood = np.array(joint_log_likelihood).T
        return joint_log_likelihood


_ALPHA_MIN = 1e-10


class _BaseDiscreteNB(_BaseNB):
    """Abstract base class for naive Bayes on discrete/categorical data

    Any estimator based on this class should provide:

    __init__
    _joint_log_likelihood(X) as per _BaseNB
    """

    def _check_X(self, X):
        return check_array(X, accept_sparse='csr')

    def _check_X_y(self, X, y):
        return self._validate_data(X, y, accept_sparse='csr')

    def _update_class_log_prior(self, class_prior=None):
        n_classes = len(self.classes_)
        if class_prior is not None:
            if len(class_prior) != n_classes:
                raise ValueError("Number of priors must match number of"
                                 " classes.")
            self.class_log_prior_ = np.log(class_prior)
        elif self.fit_prior:
            with warnings.catch_warnings():
                # silence the warning when count is 0 because class was not yet
                # observed
                warnings.simplefilter("ignore", RuntimeWarning)
                log_class_count = np.log(self.class_count_)

            # empirical prior, with sample_weight taken into account
            self.class_log_prior_ = (log_class_count -
                                     np.log(self.class_count_.sum()))
        else:
            self.class_log_prior_ = np.full(n_classes, -np.log(n_classes))

    def _check_alpha(self):
        if np.min(self.alpha) < 0:
            raise ValueError('Smoothing parameter alpha = %.1e. '
                             'alpha should be > 0.' % np.min(self.alpha))
        if isinstance(self.alpha, np.ndarray):
            if not self.alpha.shape[0] == self.n_features_:
                raise ValueError("alpha should be a scalar or a numpy array "
                                 "with shape [n_features]")
        if np.min(self.alpha) < _ALPHA_MIN:
            warnings.warn('alpha too small will result in numeric errors, '
                          'setting alpha = %.1e' % _ALPHA_MIN)
            return np.maximum(self.alpha, _ALPHA_MIN)
        return self.alpha

    def partial_fit(self, X, y, classes=None, sample_weight=None):
        """Incremental fit on a batch of samples.

        This method is expected to be called several times consecutively
        on different chunks of a dataset so as to implement out-of-core
        or online learning.

        This is especially useful when the whole dataset is too big to fit in
        memory at once.

        This method has some performance overhead hence it is better to call
        partial_fit on chunks of data that are as large as possible
        (as long as fitting in the memory budget) to hide the overhead.

        Parameters
        ----------
        X : {array-like, sparse matrix} of shape (n_samples, n_features)
            Training vectors, where n_samples is the number of samples and
            n_features is the number of features.

        y : array-like of shape (n_samples,)
            Target values.

        classes : array-like of shape (n_classes), default=None
            List of all the classes that can possibly appear in the y vector.

            Must be provided at the first call to partial_fit, can be omitted
            in subsequent calls.

        sample_weight : array-like of shape (n_samples,), default=None
            Weights applied to individual samples (1. for unweighted).

        Returns
        -------
        self : object
        """
        X, y = self._check_X_y(X, y)
        _, n_features = X.shape

        if _check_partial_fit_first_call(self, classes):
            # This is the first call to partial_fit:
            # initialize various cumulative counters
            n_effective_classes = len(classes) if len(classes) > 1 else 2
            self._init_counters(n_effective_classes, n_features)
            self.n_features_ = n_features
        elif n_features != self.n_features_:
            msg = "Number of features %d does not match previous data %d."
            raise ValueError(msg % (n_features, self.n_features_))

        Y = label_binarize(y, classes=self.classes_)
        if Y.shape[1] == 1:
            Y = np.concatenate((1 - Y, Y), axis=1)

        if X.shape[0] != Y.shape[0]:
            msg = "X.shape[0]=%d and y.shape[0]=%d are incompatible."
            raise ValueError(msg % (X.shape[0], y.shape[0]))

        # label_binarize() returns arrays with dtype=np.int64.
        # We convert it to np.float64 to support sample_weight consistently
        Y = Y.astype(np.float64, copy=False)
        if sample_weight is not None:
            sample_weight = _check_sample_weight(sample_weight, X)
            sample_weight = np.atleast_2d(sample_weight)
            Y *= sample_weight.T

        class_prior = self.class_prior

        # Count raw events from data before updating the class log prior
        # and feature log probas
        self._count(X, Y)

        # XXX: OPTIM: we could introduce a public finalization method to
        # be called by the user explicitly just once after several consecutive
        # calls to partial_fit and prior any call to predict[_[log_]proba]
        # to avoid computing the smooth log probas at each call to partial fit
        alpha = self._check_alpha()
        self._update_feature_log_prob(alpha)
        self._update_class_log_prior(class_prior=class_prior)
        return self

    def fit(self, X, y, sample_weight=None):
        """Fit Naive Bayes classifier according to X, y

        Parameters
        ----------
        X : {array-like, sparse matrix} of shape (n_samples, n_features)
            Training vectors, where n_samples is the number of samples and
            n_features is the number of features.

        y : array-like of shape (n_samples,)
            Target values.

        sample_weight : array-like of shape (n_samples,), default=None
            Weights applied to individual samples (1. for unweighted).

        Returns
        -------
        self : object
        """
        X, y = self._check_X_y(X, y)
        _, n_features = X.shape
        self.n_features_ = n_features

        labelbin = LabelBinarizer()
        Y = labelbin.fit_transform(y)
        self.classes_ = labelbin.classes_
        if Y.shape[1] == 1:
            Y = np.concatenate((1 - Y, Y), axis=1)

        # LabelBinarizer().fit_transform() returns arrays with dtype=np.int64.
        # We convert it to np.float64 to support sample_weight consistently;
        # this means we also don't have to cast X to floating point
        if sample_weight is not None:
            Y = Y.astype(np.float64, copy=False)
            sample_weight = _check_sample_weight(sample_weight, X)
            sample_weight = np.atleast_2d(sample_weight)
            Y *= sample_weight.T

        class_prior = self.class_prior

        # Count raw events from data before updating the class log prior
        # and feature log probas
        n_effective_classes = Y.shape[1]

        self._init_counters(n_effective_classes, n_features)
        self._count(X, Y)
        alpha = self._check_alpha()
        self._update_feature_log_prob(alpha)
        self._update_class_log_prior(class_prior=class_prior)
        return self

    def _init_counters(self, n_effective_classes, n_features):
        self.class_count_ = np.zeros(n_effective_classes, dtype=np.float64)
        self.feature_count_ = np.zeros((n_effective_classes, n_features),
                                       dtype=np.float64)

    # XXX The following is a stopgap measure; we need to set the dimensions
    # of class_log_prior_ and feature_log_prob_ correctly.
    def _get_coef(self):
        return (self.feature_log_prob_[1:]
                if len(self.classes_) == 2 else self.feature_log_prob_)

    def _get_intercept(self):
        return (self.class_log_prior_[1:]
                if len(self.classes_) == 2 else self.class_log_prior_)

    coef_ = property(_get_coef)
    intercept_ = property(_get_intercept)

    def _more_tags(self):
        return {'poor_score': True}


class MultinomialNB(_BaseDiscreteNB):
    """
    Naive Bayes classifier for multinomial models

    The multinomial Naive Bayes classifier is suitable for classification with
    discrete features (e.g., word counts for text classification). The
    multinomial distribution normally requires integer feature counts. However,
    in practice, fractional counts such as tf-idf may also work.

    Read more in the :ref:`User Guide <multinomial_naive_bayes>`.

    Parameters
    ----------
    alpha : float, default=1.0
        Additive (Laplace/Lidstone) smoothing parameter
        (0 for no smoothing).

    fit_prior : bool, default=True
        Whether to learn class prior probabilities or not.
        If false, a uniform prior will be used.

    class_prior : array-like of shape (n_classes,), default=None
        Prior probabilities of the classes. If specified the priors are not
        adjusted according to the data.

    Attributes
    ----------
    class_count_ : ndarray of shape (n_classes,)
        Number of samples encountered for each class during fitting. This
        value is weighted by the sample weight when provided.

    class_log_prior_ : ndarray of shape (n_classes, )
        Smoothed empirical log probability for each class.

    classes_ : ndarray of shape (n_classes,)
        Class labels known to the classifier

    coef_ : ndarray of shape (n_classes, n_features)
        Mirrors ``feature_log_prob_`` for interpreting MultinomialNB
        as a linear model.

    feature_count_ : ndarray of shape (n_classes, n_features)
        Number of samples encountered for each (class, feature)
        during fitting. This value is weighted by the sample weight when
        provided.

    feature_log_prob_ : ndarray of shape (n_classes, n_features)
        Empirical log probability of features
        given a class, ``P(x_i|y)``.

    intercept_ : ndarray of shape (n_classes, )
        Mirrors ``class_log_prior_`` for interpreting MultinomialNB
        as a linear model.

    n_features_ : int
        Number of features of each sample.

    Examples
    --------
    >>> import numpy as np
    >>> rng = np.random.RandomState(1)
    >>> X = rng.randint(5, size=(6, 100))
    >>> y = np.array([1, 2, 3, 4, 5, 6])
    >>> from sklearn.naive_bayes import MultinomialNB
    >>> clf = MultinomialNB()
    >>> clf.fit(X, y)
    MultinomialNB()
    >>> print(clf.predict(X[2:3]))
    [3]

    Notes
    -----
    For the rationale behind the names `coef_` and `intercept_`, i.e.
    naive Bayes as a linear classifier, see J. Rennie et al. (2003),
    Tackling the poor assumptions of naive Bayes text classifiers, ICML.

    References
    ----------
    C.D. Manning, P. Raghavan and H. Schuetze (2008). Introduction to
    Information Retrieval. Cambridge University Press, pp. 234-265.
    https://nlp.stanford.edu/IR-book/html/htmledition/naive-bayes-text-classification-1.html
    """

    @_deprecate_positional_args
    def __init__(self, *, alpha=1.0, fit_prior=True, class_prior=None):
        self.alpha = alpha
        self.fit_prior = fit_prior
        self.class_prior = class_prior

    def _more_tags(self):
        return {'requires_positive_X': True}

    def _count(self, X, Y):
        """Count and smooth feature occurrences."""
        check_non_negative(X, "MultinomialNB (input X)")
        self.feature_count_ += safe_sparse_dot(Y.T, X)
        self.class_count_ += Y.sum(axis=0)

    def _update_feature_log_prob(self, alpha):
        """Apply smoothing to raw counts and recompute log probabilities"""
        smoothed_fc = self.feature_count_ + alpha
        smoothed_cc = smoothed_fc.sum(axis=1)

        self.feature_log_prob_ = (np.log(smoothed_fc) -
                                  np.log(smoothed_cc.reshape(-1, 1)))

    def _joint_log_likelihood(self, X):
        """Calculate the posterior log probability of the samples X"""
        return (safe_sparse_dot(X, self.feature_log_prob_.T) +
                self.class_log_prior_)


class ComplementNB(_BaseDiscreteNB):
    """The Complement Naive Bayes classifier described in Rennie et al. (2003).

    The Complement Naive Bayes classifier was designed to correct the "severe
    assumptions" made by the standard Multinomial Naive Bayes classifier. It is
    particularly suited for imbalanced data sets.

    Read more in the :ref:`User Guide <complement_naive_bayes>`.

    .. versionadded:: 0.20

    Parameters
    ----------
    alpha : float, default=1.0
        Additive (Laplace/Lidstone) smoothing parameter (0 for no smoothing).

    fit_prior : bool, default=True
        Only used in edge case with a single class in the training set.

    class_prior : array-like of shape (n_classes,), default=None
        Prior probabilities of the classes. Not used.

    norm : bool, default=False
        Whether or not a second normalization of the weights is performed. The
        default behavior mirrors the implementations found in Mahout and Weka,
        which do not follow the full algorithm described in Table 9 of the
        paper.

    Attributes
    ----------
    class_count_ : ndarray of shape (n_classes,)
        Number of samples encountered for each class during fitting. This
        value is weighted by the sample weight when provided.

    class_log_prior_ : ndarray of shape (n_classes,)
        Smoothed empirical log probability for each class. Only used in edge
        case with a single class in the training set.

    classes_ : ndarray of shape (n_classes,)
        Class labels known to the classifier

    feature_all_ : ndarray of shape (n_features,)
        Number of samples encountered for each feature during fitting. This
        value is weighted by the sample weight when provided.

    feature_count_ : ndarray of shape (n_classes, n_features)
        Number of samples encountered for each (class, feature) during fitting.
        This value is weighted by the sample weight when provided.

    feature_log_prob_ : ndarray of shape (n_classes, n_features)
        Empirical weights for class complements.

    n_features_ : int
        Number of features of each sample.

    Examples
    --------
    >>> import numpy as np
    >>> rng = np.random.RandomState(1)
    >>> X = rng.randint(5, size=(6, 100))
    >>> y = np.array([1, 2, 3, 4, 5, 6])
    >>> from sklearn.naive_bayes import ComplementNB
    >>> clf = ComplementNB()
    >>> clf.fit(X, y)
    ComplementNB()
    >>> print(clf.predict(X[2:3]))
    [3]

    References
    ----------
    Rennie, J. D., Shih, L., Teevan, J., & Karger, D. R. (2003).
    Tackling the poor assumptions of naive bayes text classifiers. In ICML
    (Vol. 3, pp. 616-623).
    https://people.csail.mit.edu/jrennie/papers/icml03-nb.pdf
    """

    @_deprecate_positional_args
    def __init__(self, *, alpha=1.0, fit_prior=True, class_prior=None,
                 norm=False):
        self.alpha = alpha
        self.fit_prior = fit_prior
        self.class_prior = class_prior
        self.norm = norm

    def _more_tags(self):
        return {'requires_positive_X': True}

    def _count(self, X, Y):
        """Count feature occurrences."""
        check_non_negative(X, "ComplementNB (input X)")
        self.feature_count_ += safe_sparse_dot(Y.T, X)
        self.class_count_ += Y.sum(axis=0)
        self.feature_all_ = self.feature_count_.sum(axis=0)

    def _update_feature_log_prob(self, alpha):
        """Apply smoothing to raw counts and compute the weights."""
        comp_count = self.feature_all_ + alpha - self.feature_count_
        logged = np.log(comp_count / comp_count.sum(axis=1, keepdims=True))
        # _BaseNB.predict uses argmax, but ComplementNB operates with argmin.
        if self.norm:
            summed = logged.sum(axis=1, keepdims=True)
            feature_log_prob = logged / summed
        else:
            feature_log_prob = -logged
        self.feature_log_prob_ = feature_log_prob

    def _joint_log_likelihood(self, X):
        """Calculate the class scores for the samples in X."""
        jll = safe_sparse_dot(X, self.feature_log_prob_.T)
        if len(self.classes_) == 1:
            jll += self.class_log_prior_
        return jll


class BernoulliNB(_BaseDiscreteNB):
    """Naive Bayes classifier for multivariate Bernoulli models.

    Like MultinomialNB, this classifier is suitable for discrete data. The
    difference is that while MultinomialNB works with occurrence counts,
    BernoulliNB is designed for binary/boolean features.

    Read more in the :ref:`User Guide <bernoulli_naive_bayes>`.

    Parameters
    ----------
    alpha : float, default=1.0
        Additive (Laplace/Lidstone) smoothing parameter
        (0 for no smoothing).

    binarize : float or None, default=0.0
        Threshold for binarizing (mapping to booleans) of sample features.
        If None, input is presumed to already consist of binary vectors.

    fit_prior : bool, default=True
        Whether to learn class prior probabilities or not.
        If false, a uniform prior will be used.

    class_prior : array-like of shape (n_classes,), default=None
        Prior probabilities of the classes. If specified the priors are not
        adjusted according to the data.

    Attributes
    ----------
    class_count_ : ndarray of shape (n_classes)
        Number of samples encountered for each class during fitting. This
        value is weighted by the sample weight when provided.

    class_log_prior_ : ndarray of shape (n_classes)
        Log probability of each class (smoothed).

    classes_ : ndarray of shape (n_classes,)
        Class labels known to the classifier

    feature_count_ : ndarray of shape (n_classes, n_features)
        Number of samples encountered for each (class, feature)
        during fitting. This value is weighted by the sample weight when
        provided.

    feature_log_prob_ : ndarray of shape (n_classes, n_features)
        Empirical log probability of features given a class, P(x_i|y).

    n_features_ : int
        Number of features of each sample.

    Examples
    --------
    >>> import numpy as np
    >>> rng = np.random.RandomState(1)
    >>> X = rng.randint(5, size=(6, 100))
    >>> Y = np.array([1, 2, 3, 4, 4, 5])
    >>> from sklearn.naive_bayes import BernoulliNB
    >>> clf = BernoulliNB()
    >>> clf.fit(X, Y)
    BernoulliNB()
    >>> print(clf.predict(X[2:3]))
    [3]

    References
    ----------
    C.D. Manning, P. Raghavan and H. Schuetze (2008). Introduction to
    Information Retrieval. Cambridge University Press, pp. 234-265.
    https://nlp.stanford.edu/IR-book/html/htmledition/the-bernoulli-model-1.html

    A. McCallum and K. Nigam (1998). A comparison of event models for naive
    Bayes text classification. Proc. AAAI/ICML-98 Workshop on Learning for
    Text Categorization, pp. 41-48.

    V. Metsis, I. Androutsopoulos and G. Paliouras (2006). Spam filtering with
    naive Bayes -- Which naive Bayes? 3rd Conf. on Email and Anti-Spam (CEAS).
    """

    @_deprecate_positional_args
    def __init__(self, *, alpha=1.0, binarize=.0, fit_prior=True,
                 class_prior=None):
        self.alpha = alpha
        self.binarize = binarize
        self.fit_prior = fit_prior
        self.class_prior = class_prior

    def _check_X(self, X):
        X = super()._check_X(X)
        if self.binarize is not None:
            X = binarize(X, threshold=self.binarize)
        return X

    def _check_X_y(self, X, y):
        X, y = super()._check_X_y(X, y)
        if self.binarize is not None:
            X = binarize(X, threshold=self.binarize)
        return X, y

    def _count(self, X, Y):
        """Count and smooth feature occurrences."""
        self.feature_count_ += safe_sparse_dot(Y.T, X)
        self.class_count_ += Y.sum(axis=0)

    def _update_feature_log_prob(self, alpha):
        """Apply smoothing to raw counts and recompute log probabilities"""
        smoothed_fc = self.feature_count_ + alpha
        smoothed_cc = self.class_count_ + alpha * 2

        self.feature_log_prob_ = (np.log(smoothed_fc) -
                                  np.log(smoothed_cc.reshape(-1, 1)))

    def _joint_log_likelihood(self, X):
        """Calculate the posterior log probability of the samples X"""
        n_classes, n_features = self.feature_log_prob_.shape
        n_samples, n_features_X = X.shape

        if n_features_X != n_features:
            raise ValueError("Expected input with %d features, got %d instead"
                             % (n_features, n_features_X))

        neg_prob = np.log(1 - np.exp(self.feature_log_prob_))
        # Compute  neg_prob · (1 - X).T  as  ∑neg_prob - X · neg_prob
        jll = safe_sparse_dot(X, (self.feature_log_prob_ - neg_prob).T)
        jll += self.class_log_prior_ + neg_prob.sum(axis=1)

        return jll


class CategoricalNB(_BaseDiscreteNB):
    """Naive Bayes classifier for categorical features

    The categorical Naive Bayes classifier is suitable for classification with
    discrete features that are categorically distributed. The categories of
    each feature are drawn from a categorical distribution.

    Read more in the :ref:`User Guide <categorical_naive_bayes>`.

    Parameters
    ----------
    alpha : float, default=1.0
        Additive (Laplace/Lidstone) smoothing parameter
        (0 for no smoothing).

    fit_prior : bool, default=True
        Whether to learn class prior probabilities or not.
        If false, a uniform prior will be used.

    class_prior : array-like of shape (n_classes,), default=None
        Prior probabilities of the classes. If specified the priors are not
        adjusted according to the data.

    min_categories : int or array-like of shape (n_features,), default=None
        Minimum number of categories per feature.

        - integer: Sets the minimum number of categories per feature to
          `n_categories` for each features.
        - array-like: shape (n_features,) where `n_categories[i]` holds the
          minimum number of categories for the ith column of the input.
        - None (default): Determines the number of categories automatically
          from the training data.

    Attributes
    ----------
    category_count_ : list of arrays of shape (n_features,)
        Holds arrays of shape (n_classes, n_categories of respective feature)
        for each feature. Each array provides the number of samples
        encountered for each class and category of the specific feature.

    class_count_ : ndarray of shape (n_classes,)
        Number of samples encountered for each class during fitting. This
        value is weighted by the sample weight when provided.

    class_log_prior_ : ndarray of shape (n_classes,)
        Smoothed empirical log probability for each class.

    classes_ : ndarray of shape (n_classes,)
        Class labels known to the classifier

    feature_log_prob_ : list of arrays of shape (n_features,)
        Holds arrays of shape (n_classes, n_categories of respective feature)
        for each feature. Each array provides the empirical log probability
        of categories given the respective feature and class, ``P(x_i|y)``.

    n_features_ : int
        Number of features of each sample.

    n_categories_ : ndarray of shape (n_features,), dtype=int
        Number of categories for each feature. This value is
        inferred from the data or set by the minimum number of categories.

    Examples
    --------
    >>> import numpy as np
    >>> rng = np.random.RandomState(1)
    >>> X = rng.randint(5, size=(6, 100))
    >>> y = np.array([1, 2, 3, 4, 5, 6])
    >>> from sklearn.naive_bayes import CategoricalNB
    >>> clf = CategoricalNB()
    >>> clf.fit(X, y)
    CategoricalNB()
    >>> print(clf.predict(X[2:3]))
    [3]
    """

<<<<<<< HEAD
    def __init__(self, alpha=1.0, fit_prior=True, class_prior=None,
                 min_categories=None):
=======
    @_deprecate_positional_args
    def __init__(self, *, alpha=1.0, fit_prior=True, class_prior=None):
>>>>>>> 0ce21d41
        self.alpha = alpha
        self.fit_prior = fit_prior
        self.class_prior = class_prior
        self.min_categories = min_categories

    def fit(self, X, y, sample_weight=None):
        """Fit Naive Bayes classifier according to X, y

        Parameters
        ----------
        X : {array-like, sparse matrix} of shape (n_samples, n_features)
            Training vectors, where n_samples is the number of samples and
            n_features is the number of features. Here, each feature of X is
            assumed to be from a different categorical distribution.
            It is further assumed that all categories of each feature are
            represented by the numbers 0, ..., n - 1, where n refers to the
            total number of categories for the given feature. This can, for
            instance, be achieved with the help of OrdinalEncoder.

        y : array-like of shape (n_samples,)
            Target values.

        sample_weight : array-like of shape (n_samples), default=None
            Weights applied to individual samples (1. for unweighted).

        Returns
        -------
        self : object
        """
        return super().fit(X, y, sample_weight=sample_weight)

    def partial_fit(self, X, y, classes=None, sample_weight=None):
        """Incremental fit on a batch of samples.

        This method is expected to be called several times consecutively
        on different chunks of a dataset so as to implement out-of-core
        or online learning.

        This is especially useful when the whole dataset is too big to fit in
        memory at once.

        This method has some performance overhead hence it is better to call
        partial_fit on chunks of data that are as large as possible
        (as long as fitting in the memory budget) to hide the overhead.

        Parameters
        ----------
        X : {array-like, sparse matrix} of shape (n_samples, n_features)
            Training vectors, where n_samples is the number of samples and
            n_features is the number of features. Here, each feature of X is
            assumed to be from a different categorical distribution.
            It is further assumed that all categories of each feature are
            represented by the numbers 0, ..., n - 1, where n refers to the
            total number of categories for the given feature. This can, for
            instance, be achieved with the help of OrdinalEncoder.

        y : array-like of shape (n_samples)
            Target values.

        classes : array-like of shape (n_classes), default=None
            List of all the classes that can possibly appear in the y vector.

            Must be provided at the first call to partial_fit, can be omitted
            in subsequent calls.

        sample_weight : array-like of shape (n_samples), default=None
            Weights applied to individual samples (1. for unweighted).

        Returns
        -------
        self : object
        """
        return super().partial_fit(X, y, classes,
                                   sample_weight=sample_weight)

    def _more_tags(self):
        return {'requires_positive_X': True}

    def _check_X(self, X):
        X = check_array(X, dtype='int', accept_sparse=False,
                        force_all_finite=True)
        check_non_negative(X, "CategoricalNB (input X)")
        return X

    def _check_X_y(self, X, y):
        X, y = self._validate_data(X, y, dtype='int', accept_sparse=False,
                                   force_all_finite=True)
        check_non_negative(X, "CategoricalNB (input X)")
        return X, y

    def _init_counters(self, n_effective_classes, n_features):
        self.class_count_ = np.zeros(n_effective_classes, dtype=np.float64)
        self.category_count_ = [np.zeros((n_effective_classes, 0))
                                for _ in range(n_features)]

    @staticmethod
    def _validate_n_categories(X, min_categories):
        # rely on max for n_categories categories are encoded between 0...n-1
        n_categories_X = X.max(axis=0) + 1
        min_categories_ = np.array(min_categories)
        if min_categories is not None:
            if not np.issubdtype(min_categories_.dtype, np.signedinteger):
                raise ValueError(
                    f"'min_categories' should have integral type. Got "
                    f"{min_categories_.dtype} instead."
                )
            n_categories_ = np.maximum(n_categories_X,
                                       min_categories_,
                                       dtype=np.int)
            if n_categories_.shape != n_categories_X.shape:
                raise ValueError(
                    f"'min_categories' should have shape ({X.shape[1]},"
                    f") when an array-like is provided. Got"
                    f" {min_categories_.shape} instead."
                )
            return n_categories_
        else:
            return n_categories_X

    def _count(self, X, Y):
        def _update_cat_count_dims(cat_count, highest_feature):
            diff = highest_feature + 1 - cat_count.shape[1]
            if diff > 0:
                # we append a column full of zeros for each new category
                return np.pad(cat_count, [(0, 0), (0, diff)], 'constant')
            return cat_count

        def _update_cat_count(X_feature, Y, cat_count, n_classes):
            for j in range(n_classes):
                mask = Y[:, j].astype(bool)
                if Y.dtype.type == np.int64:
                    weights = None
                else:
                    weights = Y[mask, j]
                counts = np.bincount(X_feature[mask], weights=weights)
                indices = np.nonzero(counts)[0]
                cat_count[j, indices] += counts[indices]

        self.class_count_ += Y.sum(axis=0)
        self.n_categories_ = self._validate_n_categories(
            X, self.min_categories)
        for i in range(self.n_features_):
            X_feature = X[:, i]
            self.category_count_[i] = _update_cat_count_dims(
                self.category_count_[i], self.n_categories_[i] - 1)
            _update_cat_count(X_feature, Y,
                              self.category_count_[i],
                              self.class_count_.shape[0])

    def _update_feature_log_prob(self, alpha):
        feature_log_prob = []
        for i in range(self.n_features_):
            smoothed_cat_count = self.category_count_[i] + alpha
            smoothed_class_count = smoothed_cat_count.sum(axis=1)
            feature_log_prob.append(
                np.log(smoothed_cat_count) -
                np.log(smoothed_class_count.reshape(-1, 1)))
        self.feature_log_prob_ = feature_log_prob

    def _joint_log_likelihood(self, X):
        if not X.shape[1] == self.n_features_:
            raise ValueError("Expected input with %d features, got %d instead"
                             % (self.n_features_, X.shape[1]))
        jll = np.zeros((X.shape[0], self.class_count_.shape[0]))
        for i in range(self.n_features_):
            indices = X[:, i]
            jll += self.feature_log_prob_[i][:, indices].T
        total_ll = jll + self.class_log_prior_
        return total_ll<|MERGE_RESOLUTION|>--- conflicted
+++ resolved
@@ -1091,13 +1091,9 @@
     [3]
     """
 
-<<<<<<< HEAD
-    def __init__(self, alpha=1.0, fit_prior=True, class_prior=None,
+    @_deprecate_positional_args
+    def __init__(self, *, alpha=1.0, fit_prior=True, class_prior=None,
                  min_categories=None):
-=======
-    @_deprecate_positional_args
-    def __init__(self, *, alpha=1.0, fit_prior=True, class_prior=None):
->>>>>>> 0ce21d41
         self.alpha = alpha
         self.fit_prior = fit_prior
         self.class_prior = class_prior
