# -*- coding: utf-8 -*-

"""
The :mod:`sklearn.naive_bayes` module implements Naive Bayes algorithms. These
are supervised learning methods based on applying Bayes' theorem with strong
(naive) feature independence assumptions.
"""

# Author: Vincent Michel <vincent.michel@inria.fr>
#         Minor fixes by Fabian Pedregosa
#         Amit Aides <amitibo@tx.technion.ac.il>
#         Yehuda Finkelstein <yehudaf@tx.technion.ac.il>
#         Lars Buitinck
#         Jan Hendrik Metzen <jhm@informatik.uni-bremen.de>
#         (parts based on earlier work by Mathieu Blondel)
#
# License: BSD 3 clause
import warnings

from abc import ABCMeta, abstractmethod


import numpy as np
from scipy.sparse import issparse

from .base import BaseEstimator, ClassifierMixin
from .preprocessing import binarize
from .preprocessing import LabelBinarizer
from .preprocessing import label_binarize
from .utils import check_X_y, check_array, check_consistent_length
from .utils.extmath import safe_sparse_dot
from .utils.fixes import logsumexp
from .utils.multiclass import _check_partial_fit_first_call
from .utils.validation import check_is_fitted, check_non_negative

__all__ = ['BernoulliNB', 'GaussianNB', 'MultinomialNB', 'ComplementNB',
           'CategoricalNB']


class BaseNB(BaseEstimator, ClassifierMixin, metaclass=ABCMeta):
    """Abstract base class for naive Bayes estimators"""

    @abstractmethod
    def _joint_log_likelihood(self, X):
        """Compute the unnormalized posterior log probability of X

        I.e. ``log P(c) + log P(x|c)`` for all rows x of X, as an array-like of
        shape [n_classes, n_samples].

        Input is passed to _joint_log_likelihood as-is by predict,
        predict_proba and predict_log_proba.
        """

    @abstractmethod
    def _check_X(self, X):
        """Validate input X
        """
        pass

    def predict(self, X):
        """
        Perform classification on an array of test vectors X.

        Parameters
        ----------
        X : array-like, shape = [n_samples, n_features]

        Returns
        -------
        C : array, shape = [n_samples]
            Predicted target values for X
        """
        check_is_fitted(self, "classes_")
        X = self._check_X(X)
        jll = self._joint_log_likelihood(X)
        return self.classes_[np.argmax(jll, axis=1)]

    def predict_log_proba(self, X):
        """
        Return log-probability estimates for the test vector X.

        Parameters
        ----------
        X : array-like, shape = [n_samples, n_features]

        Returns
        -------
        C : array-like, shape = [n_samples, n_classes]
            Returns the log-probability of the samples for each class in
            the model. The columns correspond to the classes in sorted
            order, as they appear in the attribute `classes_`.
        """
        check_is_fitted(self, "classes_")
        X = self._check_X(X)
        jll = self._joint_log_likelihood(X)
        # normalize by P(x) = P(f_1, ..., f_n)
        log_prob_x = logsumexp(jll, axis=1)
        return jll - np.atleast_2d(log_prob_x).T

    def predict_proba(self, X):
        """
        Return probability estimates for the test vector X.

        Parameters
        ----------
        X : array-like, shape = [n_samples, n_features]

        Returns
        -------
        C : array-like, shape = [n_samples, n_classes]
            Returns the probability of the samples for each class in
            the model. The columns correspond to the classes in sorted
            order, as they appear in the attribute `classes_`.
        """
        return np.exp(self.predict_log_proba(X))


class GaussianNB(BaseNB):
    """
    Gaussian Naive Bayes (GaussianNB)

    Can perform online updates to model parameters via `partial_fit` method.
    For details on algorithm used to update feature means and variance online,
    see Stanford CS tech report STAN-CS-79-773 by Chan, Golub, and LeVeque:

        http://i.stanford.edu/pub/cstr/reports/cs/tr/79/773/CS-TR-79-773.pdf

    Read more in the :ref:`User Guide <gaussian_naive_bayes>`.

    Parameters
    ----------
    priors : array-like, shape (n_classes,)
        Prior probabilities of the classes. If specified the priors are not
        adjusted according to the data.

    var_smoothing : float, optional (default=1e-9)
        Portion of the largest variance of all features that is added to
        variances for calculation stability.

    Attributes
    ----------
    class_prior_ : array, shape (n_classes,)
        probability of each class.

    class_count_ : array, shape (n_classes,)
        number of training samples observed in each class.

    classes_ : array, shape (n_classes,)
        class labels known to the classifier

    theta_ : array, shape (n_classes, n_features)
        mean of each feature per class

    sigma_ : array, shape (n_classes, n_features)
        variance of each feature per class

    epsilon_ : float
        absolute additive value to variances

    classes_ : array-like, shape (n_classes,)
        Unique class labels.

    Examples
    --------
    >>> import numpy as np
    >>> X = np.array([[-1, -1], [-2, -1], [-3, -2], [1, 1], [2, 1], [3, 2]])
    >>> Y = np.array([1, 1, 1, 2, 2, 2])
    >>> from sklearn.naive_bayes import GaussianNB
    >>> clf = GaussianNB()
    >>> clf.fit(X, Y)
    GaussianNB()
    >>> print(clf.predict([[-0.8, -1]]))
    [1]
    >>> clf_pf = GaussianNB()
    >>> clf_pf.partial_fit(X, Y, np.unique(Y))
    GaussianNB()
    >>> print(clf_pf.predict([[-0.8, -1]]))
    [1]
    """

    def __init__(self, priors=None, var_smoothing=1e-9):
        self.priors = priors
        self.var_smoothing = var_smoothing

    def fit(self, X, y, sample_weight=None):
        """Fit Gaussian Naive Bayes according to X, y

        Parameters
        ----------
        X : array-like, shape (n_samples, n_features)
            Training vectors, where n_samples is the number of samples
            and n_features is the number of features.

        y : array-like, shape (n_samples,)
            Target values.

        sample_weight : array-like, shape (n_samples,), optional (default=None)
            Weights applied to individual samples (1. for unweighted).

            .. versionadded:: 0.17
               Gaussian Naive Bayes supports fitting with *sample_weight*.

        Returns
        -------
        self : object
        """
        return self._partial_fit(X, y, np.unique(y), _refit=True,
                                 sample_weight=sample_weight)

    def _check_X(self, X):
        return check_array(X)

    @staticmethod
    def _update_mean_variance(n_past, mu, var, X, sample_weight=None):
        """Compute online update of Gaussian mean and variance.

        Given starting sample count, mean, and variance, a new set of
        points X, and optionally sample weights, return the updated mean and
        variance. (NB - each dimension (column) in X is treated as independent
        -- you get variance, not covariance).

        Can take scalar mean and variance, or vector mean and variance to
        simultaneously update a number of independent Gaussians.

        See Stanford CS tech report STAN-CS-79-773 by Chan, Golub, and LeVeque:

        http://i.stanford.edu/pub/cstr/reports/cs/tr/79/773/CS-TR-79-773.pdf

        Parameters
        ----------
        n_past : int
            Number of samples represented in old mean and variance. If sample
            weights were given, this should contain the sum of sample
            weights represented in old mean and variance.

        mu : array-like, shape (number of Gaussians,)
            Means for Gaussians in original set.

        var : array-like, shape (number of Gaussians,)
            Variances for Gaussians in original set.

        sample_weight : array-like, shape (n_samples,), optional (default=None)
            Weights applied to individual samples (1. for unweighted).

        Returns
        -------
        total_mu : array-like, shape (number of Gaussians,)
            Updated mean for each Gaussian over the combined set.

        total_var : array-like, shape (number of Gaussians,)
            Updated variance for each Gaussian over the combined set.
        """
        if X.shape[0] == 0:
            return mu, var

        # Compute (potentially weighted) mean and variance of new datapoints
        if sample_weight is not None:
            n_new = float(sample_weight.sum())
            new_mu = np.average(X, axis=0, weights=sample_weight)
            new_var = np.average((X - new_mu) ** 2, axis=0,
                                 weights=sample_weight)
        else:
            n_new = X.shape[0]
            new_var = np.var(X, axis=0)
            new_mu = np.mean(X, axis=0)

        if n_past == 0:
            return new_mu, new_var

        n_total = float(n_past + n_new)

        # Combine mean of old and new data, taking into consideration
        # (weighted) number of observations
        total_mu = (n_new * new_mu + n_past * mu) / n_total

        # Combine variance of old and new data, taking into consideration
        # (weighted) number of observations. This is achieved by combining
        # the sum-of-squared-differences (ssd)
        old_ssd = n_past * var
        new_ssd = n_new * new_var
        total_ssd = (old_ssd + new_ssd +
                     (n_new * n_past / n_total) * (mu - new_mu) ** 2)
        total_var = total_ssd / n_total

        return total_mu, total_var

    def partial_fit(self, X, y, classes=None, sample_weight=None):
        """Incremental fit on a batch of samples.

        This method is expected to be called several times consecutively
        on different chunks of a dataset so as to implement out-of-core
        or online learning.

        This is especially useful when the whole dataset is too big to fit in
        memory at once.

        This method has some performance and numerical stability overhead,
        hence it is better to call partial_fit on chunks of data that are
        as large as possible (as long as fitting in the memory budget) to
        hide the overhead.

        Parameters
        ----------
        X : array-like, shape (n_samples, n_features)
            Training vectors, where n_samples is the number of samples and
            n_features is the number of features.

        y : array-like, shape (n_samples,)
            Target values.

        classes : array-like, shape (n_classes,), optional (default=None)
            List of all the classes that can possibly appear in the y vector.

            Must be provided at the first call to partial_fit, can be omitted
            in subsequent calls.

        sample_weight : array-like, shape (n_samples,), optional (default=None)
            Weights applied to individual samples (1. for unweighted).

            .. versionadded:: 0.17

        Returns
        -------
        self : object
        """
        return self._partial_fit(X, y, classes, _refit=False,
                                 sample_weight=sample_weight)

    def _partial_fit(self, X, y, classes=None, _refit=False,
                     sample_weight=None):
        """Actual implementation of Gaussian NB fitting.

        Parameters
        ----------
        X : array-like, shape (n_samples, n_features)
            Training vectors, where n_samples is the number of samples and
            n_features is the number of features.

        y : array-like, shape (n_samples,)
            Target values.

        classes : array-like, shape (n_classes,), optional (default=None)
            List of all the classes that can possibly appear in the y vector.

            Must be provided at the first call to partial_fit, can be omitted
            in subsequent calls.

        _refit : bool, optional (default=False)
            If true, act as though this were the first time we called
            _partial_fit (ie, throw away any past fitting and start over).

        sample_weight : array-like, shape (n_samples,), optional (default=None)
            Weights applied to individual samples (1. for unweighted).

        Returns
        -------
        self : object
        """
        X, y = check_X_y(X, y)
        if sample_weight is not None:
            sample_weight = check_array(sample_weight, ensure_2d=False)
            check_consistent_length(y, sample_weight)

        # If the ratio of data variance between dimensions is too small, it
        # will cause numerical errors. To address this, we artificially
        # boost the variance by epsilon, a small fraction of the standard
        # deviation of the largest dimension.
        self.epsilon_ = self.var_smoothing * np.var(X, axis=0).max()

        if _refit:
            self.classes_ = None

        if _check_partial_fit_first_call(self, classes):
            # This is the first call to partial_fit:
            # initialize various cumulative counters
            n_features = X.shape[1]
            n_classes = len(self.classes_)
            self.theta_ = np.zeros((n_classes, n_features))
            self.sigma_ = np.zeros((n_classes, n_features))

            self.class_count_ = np.zeros(n_classes, dtype=np.float64)

            # Initialise the class prior
            # Take into account the priors
            if self.priors is not None:
                priors = np.asarray(self.priors)
                # Check that the provide prior match the number of classes
                if len(priors) != n_classes:
                    raise ValueError('Number of priors must match number of'
                                     ' classes.')
                # Check that the sum is 1
                if not np.isclose(priors.sum(), 1.0):
                    raise ValueError('The sum of the priors should be 1.')
                # Check that the prior are non-negative
                if (priors < 0).any():
                    raise ValueError('Priors must be non-negative.')
                self.class_prior_ = priors
            else:
                # Initialize the priors to zeros for each class
                self.class_prior_ = np.zeros(len(self.classes_),
                                             dtype=np.float64)
        else:
            if X.shape[1] != self.theta_.shape[1]:
                msg = "Number of features %d does not match previous data %d."
                raise ValueError(msg % (X.shape[1], self.theta_.shape[1]))
            # Put epsilon back in each time
            self.sigma_[:, :] -= self.epsilon_

        classes = self.classes_

        unique_y = np.unique(y)
        unique_y_in_classes = np.in1d(unique_y, classes)

        if not np.all(unique_y_in_classes):
            raise ValueError("The target label(s) %s in y do not exist in the "
                             "initial classes %s" %
                             (unique_y[~unique_y_in_classes], classes))

        for y_i in unique_y:
            i = classes.searchsorted(y_i)
            X_i = X[y == y_i, :]

            if sample_weight is not None:
                sw_i = sample_weight[y == y_i]
                N_i = sw_i.sum()
            else:
                sw_i = None
                N_i = X_i.shape[0]

            new_theta, new_sigma = self._update_mean_variance(
                self.class_count_[i], self.theta_[i, :], self.sigma_[i, :],
                X_i, sw_i)

            self.theta_[i, :] = new_theta
            self.sigma_[i, :] = new_sigma
            self.class_count_[i] += N_i

        self.sigma_[:, :] += self.epsilon_

        # Update if only no priors is provided
        if self.priors is None:
            # Empirical prior, with sample_weight taken into account
            self.class_prior_ = self.class_count_ / self.class_count_.sum()

        return self

    def _joint_log_likelihood(self, X):
<<<<<<< HEAD
=======
        check_is_fitted(self)

        X = check_array(X)
>>>>>>> 81fcbcf3
        joint_log_likelihood = []
        for i in range(np.size(self.classes_)):
            jointi = np.log(self.class_prior_[i])
            n_ij = - 0.5 * np.sum(np.log(2. * np.pi * self.sigma_[i, :]))
            n_ij -= 0.5 * np.sum(((X - self.theta_[i, :]) ** 2) /
                                 (self.sigma_[i, :]), 1)
            joint_log_likelihood.append(jointi + n_ij)

        joint_log_likelihood = np.array(joint_log_likelihood).T
        return joint_log_likelihood


_ALPHA_MIN = 1e-10


class BaseDiscreteNB(BaseNB):
    """Abstract base class for naive Bayes on discrete/categorical data

    Any estimator based on this class should provide:

    __init__
    _joint_log_likelihood(X) as per BaseNB
    """

    def _check_X(self, X):
        return check_array(X, accept_sparse='csr')

    def _check_X_y(self, X, y):
        return check_X_y(X, y, accept_sparse='csr')

    def _update_class_log_prior(self, class_prior=None):
        n_classes = len(self.classes_)
        if class_prior is not None:
            if len(class_prior) != n_classes:
                raise ValueError("Number of priors must match number of"
                                 " classes.")
            self.class_log_prior_ = np.log(class_prior)
        elif self.fit_prior:
            with warnings.catch_warnings():
                # silence the warning when count is 0 because class was not yet
                # observed
                warnings.simplefilter("ignore", RuntimeWarning)
                log_class_count = np.log(self.class_count_)

            # empirical prior, with sample_weight taken into account
            self.class_log_prior_ = (log_class_count -
                                     np.log(self.class_count_.sum()))
        else:
            self.class_log_prior_ = np.full(n_classes, -np.log(n_classes))

    def _check_alpha(self):
        if np.min(self.alpha) < 0:
            raise ValueError('Smoothing parameter alpha = %.1e. '
                             'alpha should be > 0.' % np.min(self.alpha))
        if isinstance(self.alpha, np.ndarray):
            if not self.alpha.shape[0] == self.n_features_:
                raise ValueError("alpha should be a scalar or a numpy array "
                                 "with shape [n_features]")
        if np.min(self.alpha) < _ALPHA_MIN:
            warnings.warn('alpha too small will result in numeric errors, '
                          'setting alpha = %.1e' % _ALPHA_MIN)
            return np.maximum(self.alpha, _ALPHA_MIN)
        return self.alpha

    def partial_fit(self, X, y, classes=None, sample_weight=None):
        """Incremental fit on a batch of samples.

        This method is expected to be called several times consecutively
        on different chunks of a dataset so as to implement out-of-core
        or online learning.

        This is especially useful when the whole dataset is too big to fit in
        memory at once.

        This method has some performance overhead hence it is better to call
        partial_fit on chunks of data that are as large as possible
        (as long as fitting in the memory budget) to hide the overhead.

        Parameters
        ----------
        X : {array-like, sparse matrix}, shape = [n_samples, n_features]
            Training vectors, where n_samples is the number of samples and
            n_features is the number of features.

        y : array-like, shape = [n_samples]
            Target values.

        classes : array-like, shape = [n_classes] (default=None)
            List of all the classes that can possibly appear in the y vector.

            Must be provided at the first call to partial_fit, can be omitted
            in subsequent calls.

        sample_weight : array-like, shape = [n_samples] (default=None)
            Weights applied to individual samples (1. for unweighted).

        Returns
        -------
        self : object
        """
        X, y = self._check_X_y(X, y)
        _, n_features = X.shape

        if _check_partial_fit_first_call(self, classes):
            # This is the first call to partial_fit:
            # initialize various cumulative counters
            n_effective_classes = len(classes) if len(classes) > 1 else 2
            self._init_counters(n_effective_classes, n_features)
            self.n_features_ = n_features
        elif n_features != self.n_features_:
            msg = "Number of features %d does not match previous data %d."
            raise ValueError(msg % (n_features, self.n_features_))

        Y = label_binarize(y, classes=self.classes_)
        if Y.shape[1] == 1:
            Y = np.concatenate((1 - Y, Y), axis=1)

        if X.shape[0] != Y.shape[0]:
            msg = "X.shape[0]=%d and y.shape[0]=%d are incompatible."
            raise ValueError(msg % (X.shape[0], y.shape[0]))

        # label_binarize() returns arrays with dtype=np.int64.
        # We convert it to np.float64 to support sample_weight consistently
        Y = Y.astype(np.float64, copy=False)
        if sample_weight is not None:
            sample_weight = np.atleast_2d(sample_weight)
            Y *= check_array(sample_weight).T

        class_prior = self.class_prior

        # Count raw events from data before updating the class log prior
        # and feature log probas
        self._count(X, Y)

        # XXX: OPTIM: we could introduce a public finalization method to
        # be called by the user explicitly just once after several consecutive
        # calls to partial_fit and prior any call to predict[_[log_]proba]
        # to avoid computing the smooth log probas at each call to partial fit
        alpha = self._check_alpha()
        self._update_feature_log_prob(alpha)
        self._update_class_log_prior(class_prior=class_prior)
        return self

    def fit(self, X, y, sample_weight=None):
        """Fit Naive Bayes classifier according to X, y

        Parameters
        ----------
        X : {array-like, sparse matrix}, shape = [n_samples, n_features]
            Training vectors, where n_samples is the number of samples and
            n_features is the number of features.

        y : array-like, shape = [n_samples]
            Target values.

        sample_weight : array-like, shape = [n_samples], (default=None)
            Weights applied to individual samples (1. for unweighted).

        Returns
        -------
        self : object
        """
        X, y = self._check_X_y(X, y)
        _, n_features = X.shape
        self.n_features_ = n_features

        labelbin = LabelBinarizer()
        Y = labelbin.fit_transform(y)
        self.classes_ = labelbin.classes_
        if Y.shape[1] == 1:
            Y = np.concatenate((1 - Y, Y), axis=1)

        # LabelBinarizer().fit_transform() returns arrays with dtype=np.int64.
        # We convert it to np.float64 to support sample_weight consistently;
        # this means we also don't have to cast X to floating point
        if sample_weight is not None:
            Y = Y.astype(np.float64, copy=False)
            sample_weight = np.atleast_2d(sample_weight)
            Y *= check_array(sample_weight).T

        class_prior = self.class_prior

        # Count raw events from data before updating the class log prior
        # and feature log probas
        n_effective_classes = Y.shape[1]

        self._init_counters(n_effective_classes, n_features)
        self._count(X, Y)
        alpha = self._check_alpha()
        self._update_feature_log_prob(alpha)
        self._update_class_log_prior(class_prior=class_prior)
        return self

    def _init_counters(self, n_effective_classes, n_features):
        self.class_count_ = np.zeros(n_effective_classes, dtype=np.float64)
        self.feature_count_ = np.zeros((n_effective_classes, n_features),
                                       dtype=np.float64)

    # XXX The following is a stopgap measure; we need to set the dimensions
    # of class_log_prior_ and feature_log_prob_ correctly.
    def _get_coef(self):
        return (self.feature_log_prob_[1:]
                if len(self.classes_) == 2 else self.feature_log_prob_)

    def _get_intercept(self):
        return (self.class_log_prior_[1:]
                if len(self.classes_) == 2 else self.class_log_prior_)

    coef_ = property(_get_coef)
    intercept_ = property(_get_intercept)

    def _more_tags(self):
        return {'poor_score': True}


class MultinomialNB(BaseDiscreteNB):
    """
    Naive Bayes classifier for multinomial models

    The multinomial Naive Bayes classifier is suitable for classification with
    discrete features (e.g., word counts for text classification). The
    multinomial distribution normally requires integer feature counts. However,
    in practice, fractional counts such as tf-idf may also work.

    Read more in the :ref:`User Guide <multinomial_naive_bayes>`.

    Parameters
    ----------
    alpha : float, optional (default=1.0)
        Additive (Laplace/Lidstone) smoothing parameter
        (0 for no smoothing).

    fit_prior : boolean, optional (default=True)
        Whether to learn class prior probabilities or not.
        If false, a uniform prior will be used.

    class_prior : array-like, size (n_classes,), optional (default=None)
        Prior probabilities of the classes. If specified the priors are not
        adjusted according to the data.

    Attributes
    ----------
    class_log_prior_ : array, shape (n_classes, )
        Smoothed empirical log probability for each class.

    intercept_ : array, shape (n_classes, )
        Mirrors ``class_log_prior_`` for interpreting MultinomialNB
        as a linear model.

    feature_log_prob_ : array, shape (n_classes, n_features)
        Empirical log probability of features
        given a class, ``P(x_i|y)``.

    coef_ : array, shape (n_classes, n_features)
        Mirrors ``feature_log_prob_`` for interpreting MultinomialNB
        as a linear model.

    class_count_ : array, shape (n_classes,)
        Number of samples encountered for each class during fitting. This
        value is weighted by the sample weight when provided.

    classes_ : array, shape (n_classes,)
        Class labels known to the classifier

    feature_count_ : array, shape (n_classes, n_features)
        Number of samples encountered for each (class, feature)
        during fitting. This value is weighted by the sample weight when
        provided.

    n_features_ : int
        Number of features of each sample.

    classes_ : array-like, shape (n_classes,)
        Unique class labels.

    Examples
    --------
    >>> import numpy as np
    >>> np.random.seed(1)
    >>> X = np.random.randint(5, size=(6, 100))
    >>> y = np.array([1, 2, 3, 4, 5, 6])
    >>> from sklearn.naive_bayes import MultinomialNB
    >>> clf = MultinomialNB()
    >>> clf.fit(X, y)
    MultinomialNB()
    >>> print(clf.predict(X[2:3]))
    [3]

    Notes
    -----
    For the rationale behind the names `coef_` and `intercept_`, i.e.
    naive Bayes as a linear classifier, see J. Rennie et al. (2003),
    Tackling the poor assumptions of naive Bayes text classifiers, ICML.

    References
    ----------
    C.D. Manning, P. Raghavan and H. Schuetze (2008). Introduction to
    Information Retrieval. Cambridge University Press, pp. 234-265.
    https://nlp.stanford.edu/IR-book/html/htmledition/naive-bayes-text-classification-1.html
    """

    def __init__(self, alpha=1.0, fit_prior=True, class_prior=None):
        self.alpha = alpha
        self.fit_prior = fit_prior
        self.class_prior = class_prior

    def _more_tags(self):
        return {'requires_positive_X': True}

    def _count(self, X, Y):
        """Count and smooth feature occurrences."""
        check_non_negative(X, "MultinomialNB (input X)")
        self.feature_count_ += safe_sparse_dot(Y.T, X)
        self.class_count_ += Y.sum(axis=0)

    def _update_feature_log_prob(self, alpha):
        """Apply smoothing to raw counts and recompute log probabilities"""
        smoothed_fc = self.feature_count_ + alpha
        smoothed_cc = smoothed_fc.sum(axis=1)

        self.feature_log_prob_ = (np.log(smoothed_fc) -
                                  np.log(smoothed_cc.reshape(-1, 1)))

    def _joint_log_likelihood(self, X):
        """Calculate the posterior log probability of the samples X"""
<<<<<<< HEAD
=======
        check_is_fitted(self)

        X = check_array(X, accept_sparse='csr')
>>>>>>> 81fcbcf3
        return (safe_sparse_dot(X, self.feature_log_prob_.T) +
                self.class_log_prior_)


class ComplementNB(BaseDiscreteNB):
    """The Complement Naive Bayes classifier described in Rennie et al. (2003).

    The Complement Naive Bayes classifier was designed to correct the "severe
    assumptions" made by the standard Multinomial Naive Bayes classifier. It is
    particularly suited for imbalanced data sets.

    Read more in the :ref:`User Guide <complement_naive_bayes>`.

    Parameters
    ----------
    alpha : float, optional (default=1.0)
        Additive (Laplace/Lidstone) smoothing parameter (0 for no smoothing).

    fit_prior : boolean, optional (default=True)
        Only used in edge case with a single class in the training set.

    class_prior : array-like, size (n_classes,), optional (default=None)
        Prior probabilities of the classes. Not used.

    norm : boolean, optional (default=False)
        Whether or not a second normalization of the weights is performed. The
        default behavior mirrors the implementations found in Mahout and Weka,
        which do not follow the full algorithm described in Table 9 of the
        paper.

    Attributes
    ----------
    class_log_prior_ : array, shape (n_classes, )
        Smoothed empirical log probability for each class. Only used in edge
        case with a single class in the training set.

    feature_log_prob_ : array, shape (n_classes, n_features)
        Empirical weights for class complements.

    class_count_ : array, shape (n_classes,)
        Number of samples encountered for each class during fitting. This
        value is weighted by the sample weight when provided.

    classes_ : array, shape (n_classes,)
        Class labels known to the classifier

    feature_count_ : array, shape (n_classes, n_features)
        Number of samples encountered for each (class, feature) during fitting.
        This value is weighted by the sample weight when provided.

    n_features_ : int
        Number of features of each sample.

    feature_all_ : array, shape (n_features,)
        Number of samples encountered for each feature during fitting. This
        value is weighted by the sample weight when provided.

    classes_ : array of shape = [n_classes]
        The classes labels.

    Examples
    --------
    >>> import numpy as np
    >>> np.random.seed(1)
    >>> X = np.random.randint(5, size=(6, 100))
    >>> y = np.array([1, 2, 3, 4, 5, 6])
    >>> from sklearn.naive_bayes import ComplementNB
    >>> clf = ComplementNB()
    >>> clf.fit(X, y)
    ComplementNB()
    >>> print(clf.predict(X[2:3]))
    [3]

    References
    ----------
    Rennie, J. D., Shih, L., Teevan, J., & Karger, D. R. (2003).
    Tackling the poor assumptions of naive bayes text classifiers. In ICML
    (Vol. 3, pp. 616-623).
    https://people.csail.mit.edu/jrennie/papers/icml03-nb.pdf
    """

    def __init__(self, alpha=1.0, fit_prior=True, class_prior=None,
                 norm=False):
        self.alpha = alpha
        self.fit_prior = fit_prior
        self.class_prior = class_prior
        self.norm = norm

    def _more_tags(self):
        return {'requires_positive_X': True}

    def _count(self, X, Y):
        """Count feature occurrences."""
        check_non_negative(X, "ComplementNB (input X)")
        self.feature_count_ += safe_sparse_dot(Y.T, X)
        self.class_count_ += Y.sum(axis=0)
        self.feature_all_ = self.feature_count_.sum(axis=0)

    def _update_feature_log_prob(self, alpha):
        """Apply smoothing to raw counts and compute the weights."""
        comp_count = self.feature_all_ + alpha - self.feature_count_
        logged = np.log(comp_count / comp_count.sum(axis=1, keepdims=True))
        # BaseNB.predict uses argmax, but ComplementNB operates with argmin.
        if self.norm:
            summed = logged.sum(axis=1, keepdims=True)
            feature_log_prob = logged / summed
        else:
            feature_log_prob = -logged
        self.feature_log_prob_ = feature_log_prob

    def _joint_log_likelihood(self, X):
        """Calculate the class scores for the samples in X."""
<<<<<<< HEAD
=======
        check_is_fitted(self)

        X = check_array(X, accept_sparse="csr")
>>>>>>> 81fcbcf3
        jll = safe_sparse_dot(X, self.feature_log_prob_.T)
        if len(self.classes_) == 1:
            jll += self.class_log_prior_
        return jll


class BernoulliNB(BaseDiscreteNB):
    """Naive Bayes classifier for multivariate Bernoulli models.

    Like MultinomialNB, this classifier is suitable for discrete data. The
    difference is that while MultinomialNB works with occurrence counts,
    BernoulliNB is designed for binary/boolean features.

    Read more in the :ref:`User Guide <bernoulli_naive_bayes>`.

    Parameters
    ----------
    alpha : float, optional (default=1.0)
        Additive (Laplace/Lidstone) smoothing parameter
        (0 for no smoothing).

    binarize : float or None, optional (default=0.0)
        Threshold for binarizing (mapping to booleans) of sample features.
        If None, input is presumed to already consist of binary vectors.

    fit_prior : boolean, optional (default=True)
        Whether to learn class prior probabilities or not.
        If false, a uniform prior will be used.

    class_prior : array-like, size=[n_classes,], optional (default=None)
        Prior probabilities of the classes. If specified the priors are not
        adjusted according to the data.

    Attributes
    ----------
    class_log_prior_ : array, shape = [n_classes]
        Log probability of each class (smoothed).

    feature_log_prob_ : array, shape = [n_classes, n_features]
        Empirical log probability of features given a class, P(x_i|y).

    class_count_ : array, shape = [n_classes]
        Number of samples encountered for each class during fitting. This
        value is weighted by the sample weight when provided.

    classes_ : array, shape (n_classes,)
        Class labels known to the classifier

    feature_count_ : array, shape = [n_classes, n_features]
        Number of samples encountered for each (class, feature)
        during fitting. This value is weighted by the sample weight when
        provided.

    n_features_ : int
        Number of features of each sample.

    classes_ : array of shape = [n_classes]
        The classes labels.

    Examples
    --------
    >>> import numpy as np
    >>> np.random.seed(1)
    >>> X = np.random.randint(2, size=(6, 100))
    >>> Y = np.array([1, 2, 3, 4, 4, 5])
    >>> from sklearn.naive_bayes import BernoulliNB
    >>> clf = BernoulliNB()
    >>> clf.fit(X, Y)
    BernoulliNB()
    >>> print(clf.predict(X[2:3]))
    [3]

    References
    ----------

    C.D. Manning, P. Raghavan and H. Schuetze (2008). Introduction to
    Information Retrieval. Cambridge University Press, pp. 234-265.
    https://nlp.stanford.edu/IR-book/html/htmledition/the-bernoulli-model-1.html

    A. McCallum and K. Nigam (1998). A comparison of event models for naive
    Bayes text classification. Proc. AAAI/ICML-98 Workshop on Learning for
    Text Categorization, pp. 41-48.

    V. Metsis, I. Androutsopoulos and G. Paliouras (2006). Spam filtering with
    naive Bayes -- Which naive Bayes? 3rd Conf. on Email and Anti-Spam (CEAS).
    """

    def __init__(self, alpha=1.0, binarize=.0, fit_prior=True,
                 class_prior=None):
        self.alpha = alpha
        self.binarize = binarize
        self.fit_prior = fit_prior
        self.class_prior = class_prior

    def _check_X(self, X):
        X = super()._check_X(X)
        if self.binarize is not None:
            X = binarize(X, threshold=self.binarize)
        return X

    def _check_X_y(self, X, y):
        X, y = super()._check_X_y(X, y)
        if self.binarize is not None:
            X = binarize(X, threshold=self.binarize)
        return X, y

    def _count(self, X, Y):
        """Count and smooth feature occurrences."""
        self.feature_count_ += safe_sparse_dot(Y.T, X)
        self.class_count_ += Y.sum(axis=0)

    def _update_feature_log_prob(self, alpha):
        """Apply smoothing to raw counts and recompute log probabilities"""
        smoothed_fc = self.feature_count_ + alpha
        smoothed_cc = self.class_count_ + alpha * 2

        self.feature_log_prob_ = (np.log(smoothed_fc) -
                                  np.log(smoothed_cc.reshape(-1, 1)))

    def _joint_log_likelihood(self, X):
        """Calculate the posterior log probability of the samples X"""
<<<<<<< HEAD
=======
        check_is_fitted(self)

        X = check_array(X, accept_sparse='csr')

        if self.binarize is not None:
            X = binarize(X, threshold=self.binarize)

>>>>>>> 81fcbcf3
        n_classes, n_features = self.feature_log_prob_.shape
        n_samples, n_features_X = X.shape

        if n_features_X != n_features:
            raise ValueError("Expected input with %d features, got %d instead"
                             % (n_features, n_features_X))

        neg_prob = np.log(1 - np.exp(self.feature_log_prob_))
        # Compute  neg_prob · (1 - X).T  as  ∑neg_prob - X · neg_prob
        jll = safe_sparse_dot(X, (self.feature_log_prob_ - neg_prob).T)
        jll += self.class_log_prior_ + neg_prob.sum(axis=1)

        return jll


class CategoricalNB(BaseDiscreteNB):
    """Naive Bayes classifier for categorical features

    The categorical Naive Bayes classifier is suitable for classification with
    discrete features, that are categorically distributed. The categories of
    each feature are drawn from a categorical distribution.

    Read more in the :ref:`User Guide <categorical_naive_bayes>`.

    Parameters
    ----------
    alpha : float, optional (default=1.0)
        Additive (Laplace/Lidstone) smoothing parameter
        (0 for no smoothing).

    fit_prior : boolean, optional (default=True)
        Whether to learn class prior probabilities or not.
        If false, a uniform prior will be used.

    class_prior : array-like, size (n_classes,), optional (default=None)
        Prior probabilities of the classes. If specified the priors are not
        adjusted according to the data.

    Attributes
    ----------
    class_log_prior_ : array, shape (n_classes, )
        Smoothed empirical log probability for each class.

    feature_log_prob_ : list of arrays, len n_features
        Holds arrays of shape (n_classes, n_categories of respective feature)
        for each feature. Each array provides the empirical log probability
        of categories given the respective feature and class, ``P(x_i|y)``.

    class_count_ : array, shape (n_classes,)
        Number of samples encountered for each class during fitting. This
        value is weighted by the sample weight when provided.

    category_count_ : list of arrays, len n_features
        Holds arrays of shape (n_classes, n_categories of respective feature)
        for each feature. Each array provides the number of samples
        encountered for each class and category of the specific feature.

    n_features_ : int
        Number of features of each sample.

    Examples
    --------
    >>> import numpy as np
    >>> np.random.seed(1)
    >>> X = np.random.randint(5, size=(6, 100))
    >>> y = np.array([1, 2, 3, 4, 5, 6])
    >>> from sklearn.naive_bayes import CategoricalNB
    >>> clf = CategoricalNB()
    >>> clf.fit(X, y)
    CategoricalNB()
    >>> print(clf.predict(X[2:3]))
    [3]
    """

    def __init__(self, alpha=1.0, fit_prior=True, class_prior=None):
        self.alpha = alpha
        self.fit_prior = fit_prior
        self.class_prior = class_prior

    def fit(self, X, y, sample_weight=None):
        """Fit Naive Bayes classifier according to X, y

        Parameters
        ----------
        X : {array-like, sparse matrix}, shape = [n_samples, n_features]
            Training vectors, where n_samples is the number of samples and
            n_features is the number of features. Here, each feature of X is
            assumed to be from a different categorical distribution.

        y : array-like, shape = [n_samples]
            Target values.

        sample_weight : array-like, shape = [n_samples], (default=None)
            Weights applied to individual samples (1. for unweighted).

        Returns
        -------
        self : object
        """
        return super().fit(X, y, sample_weight=sample_weight)

    def partial_fit(self, X, y, classes=None, sample_weight=None):
        """Incremental fit on a batch of samples.

        This method is expected to be called several times consecutively
        on different chunks of a dataset so as to implement out-of-core
        or online learning.

        This is especially useful when the whole dataset is too big to fit in
        memory at once.

        This method has some performance overhead hence it is better to call
        partial_fit on chunks of data that are as large as possible
        (as long as fitting in the memory budget) to hide the overhead.

        Parameters
        ----------
        X : {array-like, sparse matrix}, shape = [n_samples, n_features]
            Training vectors, where n_samples is the number of samples and
            n_features is the number of features. Here, each feature of X is
            assumed to be from a different categorical distribution.

        y : array-like, shape = [n_samples]
            Target values.

        classes : array-like, shape = [n_classes] (default=None)
            List of all the classes that can possibly appear in the y vector.

            Must be provided at the first call to partial_fit, can be omitted
            in subsequent calls.

        sample_weight : array-like, shape = [n_samples], (default=None)
            Weights applied to individual samples (1. for unweighted).

        Returns
        -------
        self : object
        """
        return super().partial_fit(X, y, classes,
                                   sample_weight=sample_weight)

    def _check_X(self, X):
        # force all finite does not work with dtype
        X = check_array(X, accept_sparse=False, force_all_finite=True)
        return check_array(X, dtype='int')

    def _check_X_y(self, X, y):
        # force all finite does not work with dtype
        X, y = check_X_y(X, y, accept_sparse=False, force_all_finite=True)
        return check_X_y(X, y, dtype='int')

    def _init_counters(self, n_effective_classes, n_features):
        self.class_count_ = np.zeros(n_effective_classes, dtype=np.float64)
        self.category_count_ = [np.zeros((n_effective_classes, 0))
                                for _ in range(n_features)]

    def _count(self, X, Y):
        def _update_cat_count_dims(cat_count, diff):
            if diff > 0:
                # we append a column full of zeros for each new category
                return np.pad(cat_count, [(0, 0), (0, diff)], 'constant')
            return cat_count

        def _update_cat_count(X_feature, Y, cat_count, n_classes):
            for j in range(n_classes):
                mask = Y[:, j].astype(bool)
                if Y.dtype.type == np.int64:
                    weights = None
                else:
                    weights = Y[mask, j]
                counts = np.bincount(X_feature[mask], weights=weights)
                indices = np.nonzero(counts)[0]
                cat_count[j, indices] += counts[indices]

        self.class_count_ += Y.sum(axis=0)
        for i in range(self.n_features_):
            X_feature = X[:, i]
            diff = X_feature.max() + 1 - self.category_count_[i].shape[1]
            self.category_count_[i] = _update_cat_count_dims(
                self.category_count_[i], diff)
            _update_cat_count(X_feature, Y,
                              self.category_count_[i],
                              self.class_count_.shape[0])

    def _update_feature_log_prob(self, alpha):
        feature_log_prob = []
        for i in range(self.n_features_):
            smoothed_cat_count = self.category_count_[i] + alpha
            smoothed_class_count = smoothed_cat_count.sum(axis=1)
            feature_log_prob.append(
                np.log(smoothed_cat_count) -
                np.log(smoothed_class_count.reshape(-1, 1)))
        self.feature_log_prob_ = feature_log_prob

    def _joint_log_likelihood(self, X):
        if not X.shape[1] == self.n_features_:
            raise ValueError("Expected input with %d features, got %d instead"
                             .format(self.n_features_, X.shape[1]))
        jll = np.zeros((X.shape[0], self.class_count_.shape[0]))
        for i in range(self.n_features_):
            indices = X[:, i]
            jll += self.feature_log_prob_[i][:, indices].T
        total_ll = jll + self.class_log_prior_
        return total_ll<|MERGE_RESOLUTION|>--- conflicted
+++ resolved
@@ -445,12 +445,6 @@
         return self
 
     def _joint_log_likelihood(self, X):
-<<<<<<< HEAD
-=======
-        check_is_fitted(self)
-
-        X = check_array(X)
->>>>>>> 81fcbcf3
         joint_log_likelihood = []
         for i in range(np.size(self.classes_)):
             jointi = np.log(self.class_prior_[i])
@@ -776,12 +770,6 @@
 
     def _joint_log_likelihood(self, X):
         """Calculate the posterior log probability of the samples X"""
-<<<<<<< HEAD
-=======
-        check_is_fitted(self)
-
-        X = check_array(X, accept_sparse='csr')
->>>>>>> 81fcbcf3
         return (safe_sparse_dot(X, self.feature_log_prob_.T) +
                 self.class_log_prior_)
 
@@ -894,12 +882,6 @@
 
     def _joint_log_likelihood(self, X):
         """Calculate the class scores for the samples in X."""
-<<<<<<< HEAD
-=======
-        check_is_fitted(self)
-
-        X = check_array(X, accept_sparse="csr")
->>>>>>> 81fcbcf3
         jll = safe_sparse_dot(X, self.feature_log_prob_.T)
         if len(self.classes_) == 1:
             jll += self.class_log_prior_
@@ -1021,16 +1003,6 @@
 
     def _joint_log_likelihood(self, X):
         """Calculate the posterior log probability of the samples X"""
-<<<<<<< HEAD
-=======
-        check_is_fitted(self)
-
-        X = check_array(X, accept_sparse='csr')
-
-        if self.binarize is not None:
-            X = binarize(X, threshold=self.binarize)
-
->>>>>>> 81fcbcf3
         n_classes, n_features = self.feature_log_prob_.shape
         n_samples, n_features_X = X.shape
 
