--- conflicted
+++ resolved
@@ -20,11 +20,8 @@
 from abc import ABCMeta, abstractmethod
 import copy
 import numpy as np
-<<<<<<< HEAD
 import pandas as pd
-=======
 from scipy.special import logsumexp
->>>>>>> 4346c82c
 
 from .base import BaseEstimator, ClassifierMixin
 from .exceptions import NotFittedError
@@ -32,13 +29,10 @@
 from .preprocessing import LabelBinarizer
 from .preprocessing import label_binarize
 from .utils.extmath import safe_sparse_dot
-<<<<<<< HEAD
 from .utils import check_X_y, check_array, deprecated, Bunch, _safe_indexing
 from .utils.fixes import logsumexp
 from .utils.validation import _check_sample_weight
 from .utils.metaestimators import _BaseComposition
-=======
->>>>>>> 4346c82c
 from .utils.multiclass import _check_partial_fit_first_call
 from .utils.validation import check_is_fitted, check_non_negative, column_or_1d
 
