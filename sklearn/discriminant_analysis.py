--- conflicted
+++ resolved
@@ -567,11 +567,6 @@
         Regularizes the covariance estimate as
         ``(1-reg_param)*Sigma + reg_param*np.eye(n_features)``
 
-<<<<<<< HEAD
-    store_covariance : boolean
-        If True the covariance matrices are computed and stored in the
-        ``covariance_`` attribute.
-=======
     store_covariances : boolean
         If True the covariance matrices are computed and stored in the
         `self.covariances_` attribute.
@@ -580,7 +575,6 @@
 
     tol : float, optional, default 1.0e-4
         Threshold used for rank estimation.
->>>>>>> 6f70202e
 
         .. versionadded:: 0.17
 
@@ -606,14 +600,6 @@
         of the Gaussian distributions along its principal axes, i.e. the
         variance in the rotated coordinate system.
 
-<<<<<<< HEAD
-    tol : float, optional, default 1.0e-4
-        Threshold used for rank estimation.
-
-        .. versionadded:: 0.17
-
-=======
->>>>>>> 6f70202e
     Examples
     --------
     >>> from sklearn.discriminant_analysis import QuadraticDiscriminantAnalysis
