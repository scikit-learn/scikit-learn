"""
Linear Discriminant Analysis and Quadratic Discriminant Analysis
"""

# Authors: Clemens Brunner
#          Martin Billinger
#          Matthieu Perrot
#          Mathieu Blondel

# License: BSD 3-Clause

import warnings
import numpy as np
import scipy.linalg
from scipy import linalg
<<<<<<< HEAD
=======
from scipy.special import expit
from numbers import Real, Integral
>>>>>>> 89eeebee

from .base import BaseEstimator, TransformerMixin, ClassifierMixin
from .base import _ClassNamePrefixFeaturesOutMixin
from .linear_model._base import LinearClassifierMixin
from .covariance import ledoit_wolf, empirical_covariance, shrunk_covariance
from .utils.multiclass import unique_labels
from .utils.validation import check_is_fitted
from .utils._array_api import get_namespace, _expit
from .utils.multiclass import check_classification_targets
from .utils.extmath import softmax
from .utils._param_validation import StrOptions, Interval, HasMethods
from .preprocessing import StandardScaler


__all__ = ["LinearDiscriminantAnalysis", "QuadraticDiscriminantAnalysis"]


def _cov(X, shrinkage=None, covariance_estimator=None):
    """Estimate covariance matrix (using optional covariance_estimator).
    Parameters
    ----------
    X : array-like of shape (n_samples, n_features)
        Input data.

    shrinkage : {'empirical', 'auto'} or float, default=None
        Shrinkage parameter, possible values:
          - None or 'empirical': no shrinkage (default).
          - 'auto': automatic shrinkage using the Ledoit-Wolf lemma.
          - float between 0 and 1: fixed shrinkage parameter.

        Shrinkage parameter is ignored if  `covariance_estimator`
        is not None.

    covariance_estimator : estimator, default=None
        If not None, `covariance_estimator` is used to estimate
        the covariance matrices instead of relying on the empirical
        covariance estimator (with potential shrinkage).
        The object should have a fit method and a ``covariance_`` attribute
        like the estimators in :mod:`sklearn.covariance``.
        if None the shrinkage parameter drives the estimate.

        .. versionadded:: 0.24

    Returns
    -------
    s : ndarray of shape (n_features, n_features)
        Estimated covariance matrix.
    """
    if covariance_estimator is None:
        shrinkage = "empirical" if shrinkage is None else shrinkage
        if isinstance(shrinkage, str):
            if shrinkage == "auto":
                sc = StandardScaler()  # standardize features
                X = sc.fit_transform(X)
                s = ledoit_wolf(X)[0]
                # rescale
                s = sc.scale_[:, np.newaxis] * s * sc.scale_[np.newaxis, :]
            elif shrinkage == "empirical":
                s = empirical_covariance(X)
        elif isinstance(shrinkage, Real):
            s = shrunk_covariance(empirical_covariance(X), shrinkage)
    else:
        if shrinkage is not None and shrinkage != 0:
            raise ValueError(
                "covariance_estimator and shrinkage parameters "
                "are not None. Only one of the two can be set."
            )
        covariance_estimator.fit(X)
        if not hasattr(covariance_estimator, "covariance_"):
            raise ValueError(
                "%s does not have a covariance_ attribute"
                % covariance_estimator.__class__.__name__
            )
        s = covariance_estimator.covariance_
    return s


def _class_means(X, y):
    """Compute class means.

    Parameters
    ----------
    X : array-like of shape (n_samples, n_features)
        Input data.

    y : array-like of shape (n_samples,) or (n_samples, n_targets)
        Target values.

    Returns
    -------
    means : array-like of shape (n_classes, n_features)
        Class means.
    """
    xp, is_array_api = get_namespace(X)
    classes, y = xp.unique_inverse(y)
    means = xp.zeros(shape=(classes.shape[0], X.shape[1]))

    if is_array_api:
        for i in range(classes.shape[0]):
            means[i, :] = xp.mean(X[y == i], axis=0)
    else:
        # TODO: Explore the choice of using bincount + add.at as it seems sub optimal
        # from a performance-wise
        cnt = np.bincount(y)
        np.add.at(means, y, X)
        means /= cnt[:, None]
    return means


def _class_cov(X, y, priors, shrinkage=None, covariance_estimator=None):
    """Compute weighted within-class covariance matrix.

    The per-class covariance are weighted by the class priors.

    Parameters
    ----------
    X : array-like of shape (n_samples, n_features)
        Input data.

    y : array-like of shape (n_samples,) or (n_samples, n_targets)
        Target values.

    priors : array-like of shape (n_classes,)
        Class priors.

    shrinkage : 'auto' or float, default=None
        Shrinkage parameter, possible values:
          - None: no shrinkage (default).
          - 'auto': automatic shrinkage using the Ledoit-Wolf lemma.
          - float between 0 and 1: fixed shrinkage parameter.

        Shrinkage parameter is ignored if `covariance_estimator` is not None.

    covariance_estimator : estimator, default=None
        If not None, `covariance_estimator` is used to estimate
        the covariance matrices instead of relying the empirical
        covariance estimator (with potential shrinkage).
        The object should have a fit method and a ``covariance_`` attribute
        like the estimators in sklearn.covariance.
        If None, the shrinkage parameter drives the estimate.

        .. versionadded:: 0.24

    Returns
    -------
    cov : array-like of shape (n_features, n_features)
        Weighted within-class covariance matrix
    """
    classes = np.unique(y)
    cov = np.zeros(shape=(X.shape[1], X.shape[1]))
    for idx, group in enumerate(classes):
        Xg = X[y == group, :]
        cov += priors[idx] * np.atleast_2d(_cov(Xg, shrinkage, covariance_estimator))
    return cov


class LinearDiscriminantAnalysis(
    _ClassNamePrefixFeaturesOutMixin,
    LinearClassifierMixin,
    TransformerMixin,
    BaseEstimator,
):
    """Linear Discriminant Analysis.

    A classifier with a linear decision boundary, generated by fitting class
    conditional densities to the data and using Bayes' rule.

    The model fits a Gaussian density to each class, assuming that all classes
    share the same covariance matrix.

    The fitted model can also be used to reduce the dimensionality of the input
    by projecting it to the most discriminative directions, using the
    `transform` method.

    .. versionadded:: 0.17
       *LinearDiscriminantAnalysis*.

    Read more in the :ref:`User Guide <lda_qda>`.

    Parameters
    ----------
    solver : {'svd', 'lsqr', 'eigen'}, default='svd'
        Solver to use, possible values:
          - 'svd': Singular value decomposition (default).
            Does not compute the covariance matrix, therefore this solver is
            recommended for data with a large number of features.
          - 'lsqr': Least squares solution.
            Can be combined with shrinkage or custom covariance estimator.
          - 'eigen': Eigenvalue decomposition.
            Can be combined with shrinkage or custom covariance estimator.

    shrinkage : 'auto' or float, default=None
        Shrinkage parameter, possible values:
          - None: no shrinkage (default).
          - 'auto': automatic shrinkage using the Ledoit-Wolf lemma.
          - float between 0 and 1: fixed shrinkage parameter.

        This should be left to None if `covariance_estimator` is used.
        Note that shrinkage works only with 'lsqr' and 'eigen' solvers.

    priors : array-like of shape (n_classes,), default=None
        The class prior probabilities. By default, the class proportions are
        inferred from the training data.

    n_components : int, default=None
        Number of components (<= min(n_classes - 1, n_features)) for
        dimensionality reduction. If None, will be set to
        min(n_classes - 1, n_features). This parameter only affects the
        `transform` method.

    store_covariance : bool, default=False
        If True, explicitly compute the weighted within-class covariance
        matrix when solver is 'svd'. The matrix is always computed
        and stored for the other solvers.

        .. versionadded:: 0.17

    tol : float, default=1.0e-4
        Absolute threshold for a singular value of X to be considered
        significant, used to estimate the rank of X. Dimensions whose
        singular values are non-significant are discarded. Only used if
        solver is 'svd'.

        .. versionadded:: 0.17

    covariance_estimator : covariance estimator, default=None
        If not None, `covariance_estimator` is used to estimate
        the covariance matrices instead of relying on the empirical
        covariance estimator (with potential shrinkage).
        The object should have a fit method and a ``covariance_`` attribute
        like the estimators in :mod:`sklearn.covariance`.
        if None the shrinkage parameter drives the estimate.

        This should be left to None if `shrinkage` is used.
        Note that `covariance_estimator` works only with 'lsqr' and 'eigen'
        solvers.

        .. versionadded:: 0.24

    Attributes
    ----------
    coef_ : ndarray of shape (n_features,) or (n_classes, n_features)
        Weight vector(s).

    intercept_ : ndarray of shape (n_classes,)
        Intercept term.

    covariance_ : array-like of shape (n_features, n_features)
        Weighted within-class covariance matrix. It corresponds to
        `sum_k prior_k * C_k` where `C_k` is the covariance matrix of the
        samples in class `k`. The `C_k` are estimated using the (potentially
        shrunk) biased estimator of covariance. If solver is 'svd', only
        exists when `store_covariance` is True.

    explained_variance_ratio_ : ndarray of shape (n_components,)
        Percentage of variance explained by each of the selected components.
        If ``n_components`` is not set then all components are stored and the
        sum of explained variances is equal to 1.0. Only available when eigen
        or svd solver is used.

    means_ : array-like of shape (n_classes, n_features)
        Class-wise means.

    priors_ : array-like of shape (n_classes,)
        Class priors (sum to 1).

    scalings_ : array-like of shape (rank, n_classes - 1)
        Scaling of the features in the space spanned by the class centroids.
        Only available for 'svd' and 'eigen' solvers.

    xbar_ : array-like of shape (n_features,)
        Overall mean. Only present if solver is 'svd'.

    classes_ : array-like of shape (n_classes,)
        Unique class labels.

    n_features_in_ : int
        Number of features seen during :term:`fit`.

        .. versionadded:: 0.24

    feature_names_in_ : ndarray of shape (`n_features_in_`,)
        Names of features seen during :term:`fit`. Defined only when `X`
        has feature names that are all strings.

        .. versionadded:: 1.0

    See Also
    --------
    QuadraticDiscriminantAnalysis : Quadratic Discriminant Analysis.

    Examples
    --------
    >>> import numpy as np
    >>> from sklearn.discriminant_analysis import LinearDiscriminantAnalysis
    >>> X = np.array([[-1, -1], [-2, -1], [-3, -2], [1, 1], [2, 1], [3, 2]])
    >>> y = np.array([1, 1, 1, 2, 2, 2])
    >>> clf = LinearDiscriminantAnalysis()
    >>> clf.fit(X, y)
    LinearDiscriminantAnalysis()
    >>> print(clf.predict([[-0.8, -1]]))
    [1]
    """

    _parameter_constraints = {
        "solver": [StrOptions({"svd", "lsqr", "eigen"})],
        "shrinkage": [StrOptions({"auto"}), Interval(Real, 0, 1, closed="both"), None],
        "n_components": [Interval(Integral, 1, None, closed="left"), None],
        "priors": ["array-like", None],
        "store_covariance": ["boolean"],
        "tol": [Interval(Real, 0, None, closed="left")],
        "covariance_estimator": [HasMethods("fit"), None],
    }

    def __init__(
        self,
        solver="svd",
        shrinkage=None,
        priors=None,
        n_components=None,
        store_covariance=False,
        tol=1e-4,
        covariance_estimator=None,
    ):
        self.solver = solver
        self.shrinkage = shrinkage
        self.priors = priors
        self.n_components = n_components
        self.store_covariance = store_covariance  # used only in svd solver
        self.tol = tol  # used only in svd solver
        self.covariance_estimator = covariance_estimator

    def _solve_lsqr(self, X, y, shrinkage, covariance_estimator):
        """Least squares solver.

        The least squares solver computes a straightforward solution of the
        optimal decision rule based directly on the discriminant functions. It
        can only be used for classification (with any covariance estimator),
        because
        estimation of eigenvectors is not performed. Therefore, dimensionality
        reduction with the transform is not supported.

        Parameters
        ----------
        X : array-like of shape (n_samples, n_features)
            Training data.

        y : array-like of shape (n_samples,) or (n_samples, n_classes)
            Target values.

        shrinkage : 'auto', float or None
            Shrinkage parameter, possible values:
              - None: no shrinkage.
              - 'auto': automatic shrinkage using the Ledoit-Wolf lemma.
              - float between 0 and 1: fixed shrinkage parameter.

            Shrinkage parameter is ignored if  `covariance_estimator` i
            not None

        covariance_estimator : estimator, default=None
            If not None, `covariance_estimator` is used to estimate
            the covariance matrices instead of relying the empirical
            covariance estimator (with potential shrinkage).
            The object should have a fit method and a ``covariance_`` attribute
            like the estimators in sklearn.covariance.
            if None the shrinkage parameter drives the estimate.

            .. versionadded:: 0.24

        Notes
        -----
        This solver is based on [1]_, section 2.6.2, pp. 39-41.

        References
        ----------
        .. [1] R. O. Duda, P. E. Hart, D. G. Stork. Pattern Classification
           (Second Edition). John Wiley & Sons, Inc., New York, 2001. ISBN
           0-471-05669-3.
        """
        self.means_ = _class_means(X, y)
        self.covariance_ = _class_cov(
            X, y, self.priors_, shrinkage, covariance_estimator
        )
        self.coef_ = linalg.lstsq(self.covariance_, self.means_.T)[0].T
        self.intercept_ = -0.5 * np.diag(np.dot(self.means_, self.coef_.T)) + np.log(
            self.priors_
        )

    def _solve_eigen(self, X, y, shrinkage, covariance_estimator):
        """Eigenvalue solver.

        The eigenvalue solver computes the optimal solution of the Rayleigh
        coefficient (basically the ratio of between class scatter to within
        class scatter). This solver supports both classification and
        dimensionality reduction (with any covariance estimator).

        Parameters
        ----------
        X : array-like of shape (n_samples, n_features)
            Training data.

        y : array-like of shape (n_samples,) or (n_samples, n_targets)
            Target values.

        shrinkage : 'auto', float or None
            Shrinkage parameter, possible values:
              - None: no shrinkage.
              - 'auto': automatic shrinkage using the Ledoit-Wolf lemma.
              - float between 0 and 1: fixed shrinkage constant.

            Shrinkage parameter is ignored if  `covariance_estimator` i
            not None

        covariance_estimator : estimator, default=None
            If not None, `covariance_estimator` is used to estimate
            the covariance matrices instead of relying the empirical
            covariance estimator (with potential shrinkage).
            The object should have a fit method and a ``covariance_`` attribute
            like the estimators in sklearn.covariance.
            if None the shrinkage parameter drives the estimate.

            .. versionadded:: 0.24

        Notes
        -----
        This solver is based on [1]_, section 3.8.3, pp. 121-124.

        References
        ----------
        .. [1] R. O. Duda, P. E. Hart, D. G. Stork. Pattern Classification
           (Second Edition). John Wiley & Sons, Inc., New York, 2001. ISBN
           0-471-05669-3.
        """
        self.means_ = _class_means(X, y)
        self.covariance_ = _class_cov(
            X, y, self.priors_, shrinkage, covariance_estimator
        )

        Sw = self.covariance_  # within scatter
        St = _cov(X, shrinkage, covariance_estimator)  # total scatter
        Sb = St - Sw  # between scatter

        evals, evecs = linalg.eigh(Sb, Sw)
        self.explained_variance_ratio_ = np.sort(evals / np.sum(evals))[::-1][
            : self._max_components
        ]
        evecs = evecs[:, np.argsort(evals)[::-1]]  # sort eigenvectors

        self.scalings_ = evecs
        self.coef_ = np.dot(self.means_, evecs).dot(evecs.T)
        self.intercept_ = -0.5 * np.diag(np.dot(self.means_, self.coef_.T)) + np.log(
            self.priors_
        )

    def _solve_svd(self, X, y):
        """SVD solver.

        Parameters
        ----------
        X : array-like of shape (n_samples, n_features)
            Training data.

        y : array-like of shape (n_samples,) or (n_samples, n_targets)
            Target values.
        """
        xp, is_array_api = get_namespace(X)

        if is_array_api:
            svd = xp.linalg.svd
        else:
            svd = scipy.linalg.svd

        n_samples, n_features = X.shape
        n_classes = self.classes_.shape[0]

        self.means_ = _class_means(X, y)
        if self.store_covariance:
            self.covariance_ = _class_cov(X, y, self.priors_)

        Xc = []
        for idx, group in enumerate(self.classes_):
            Xg = X[y == group]
            Xc.append(Xg - self.means_[idx, :])

        self.xbar_ = self.priors_ @ self.means_

        Xc = xp.concat(Xc, axis=0)

        # 1) within (univariate) scaling by with classes std-dev
        std = xp.std(Xc, axis=0)
        # avoid division by zero in normalization
        std[std == 0] = 1.0
        fac = xp.asarray(1.0 / (n_samples - n_classes))

        # 2) Within variance scaling
        X = xp.sqrt(fac) * (Xc / std)
        # SVD of centered (within)scaled data
        U, S, Vt = svd(X, full_matrices=False)

        rank = xp.sum(xp.astype(S > self.tol, xp.int32))
        # Scaling of within covariance is: V' 1/S
        scalings = (Vt[:rank, :] / std).T / S[:rank]
        fac = 1.0 if n_classes == 1 else 1.0 / (n_classes - 1)

        # 3) Between variance scaling
        # Scale weighted centers
        X = (
            (xp.sqrt((n_samples * self.priors_) * fac)) * (self.means_ - self.xbar_).T
        ).T @ scalings
        # Centers are living in a space with n_classes-1 dim (maximum)
        # Use SVD to find projection in the space spanned by the
        # (n_classes) centers
        _, S, Vt = svd(X, full_matrices=False)

        if self._max_components == 0:
            self.explained_variance_ratio_ = xp.empty((0,), dtype=S.dtype)
        else:
            self.explained_variance_ratio_ = (S**2 / xp.sum(S**2))[
                : self._max_components
            ]

        rank = xp.sum(xp.astype(S > self.tol * S[0], xp.int32))
        self.scalings_ = scalings @ Vt.T[:, :rank]
        coef = (self.means_ - self.xbar_) @ self.scalings_
        self.intercept_ = -0.5 * xp.sum(coef**2, axis=1) + xp.log(self.priors_)
        self.coef_ = coef @ self.scalings_.T
        self.intercept_ -= self.xbar_ @ self.coef_.T

    def fit(self, X, y):
        """Fit the Linear Discriminant Analysis model.

           .. versionchanged:: 0.19
              *store_covariance* has been moved to main constructor.

           .. versionchanged:: 0.19
              *tol* has been moved to main constructor.

        Parameters
        ----------
        X : array-like of shape (n_samples, n_features)
            Training data.

        y : array-like of shape (n_samples,)
            Target values.

        Returns
        -------
        self : object
            Fitted estimator.
        """
<<<<<<< HEAD
        xp, _ = get_namespace(X)
=======

        self._validate_params()

>>>>>>> 89eeebee
        X, y = self._validate_data(
            X, y, ensure_min_samples=2, dtype=[xp.float64, xp.float32]
        )
        self.classes_ = unique_labels(y)
        n_samples, _ = X.shape
        n_classes = self.classes_.shape[0]

        if n_samples == n_classes:
            raise ValueError(
                "The number of samples must be more than the number of classes."
            )

        if self.priors is None:  # estimate priors from sample
            _, cnts = xp.unique_counts(y)  # non-negative ints
            self.priors_ = xp.astype(cnts, xp.float64) / float(y.shape[0])
        else:
            self.priors_ = xp.asarray(self.priors)

        if xp.any(self.priors_ < 0):
            raise ValueError("priors must be non-negative")

        if xp.abs(xp.sum(self.priors_) - 1.0) > 1e-5:
            warnings.warn("The priors do not sum to 1. Renormalizing", UserWarning)
            self.priors_ = self.priors_ / self.priors_.sum()

        # Maximum number of components no matter what n_components is
        # specified:
        max_components = min(n_classes - 1, X.shape[1])

        if self.n_components is None:
            self._max_components = max_components
        else:
            if self.n_components > max_components:
                raise ValueError(
                    "n_components cannot be larger than min(n_features, n_classes - 1)."
                )
            self._max_components = self.n_components

        if self.solver == "svd":
            if self.shrinkage is not None:
                raise NotImplementedError("shrinkage not supported with 'svd' solver.")
            if self.covariance_estimator is not None:
                raise ValueError(
                    "covariance estimator "
                    "is not supported "
                    "with svd solver. Try another solver"
                )
            self._solve_svd(X, y)
        elif self.solver == "lsqr":
            self._solve_lsqr(
                X,
                y,
                shrinkage=self.shrinkage,
                covariance_estimator=self.covariance_estimator,
            )
        elif self.solver == "eigen":
            self._solve_eigen(
                X,
                y,
                shrinkage=self.shrinkage,
                covariance_estimator=self.covariance_estimator,
            )
        if self.classes_.size == 2:  # treat binary case as a special case
            coef_ = xp.asarray(self.coef_[1, :] - self.coef_[0, :], dtype=X.dtype)
            self.coef_ = xp.reshape(coef_, (1, -1))
            intercept_ = xp.asarray(
                self.intercept_[1] - self.intercept_[0], dtype=X.dtype
            )
            self.intercept_ = xp.reshape(intercept_, 1)
        self._n_features_out = self._max_components
        return self

    def transform(self, X):
        """Project data to maximize class separation.

        Parameters
        ----------
        X : array-like of shape (n_samples, n_features)
            Input data.

        Returns
        -------
        X_new : ndarray of shape (n_samples, n_components) or \
            (n_samples, min(rank, n_components))
            Transformed data. In the case of the 'svd' solver, the shape
            is (n_samples, min(rank, n_components)).
        """
        if self.solver == "lsqr":
            raise NotImplementedError(
                "transform not implemented for 'lsqr' solver (use 'svd' or 'eigen')."
            )
        check_is_fitted(self)
        xp, _ = get_namespace(X)
        X = self._validate_data(X, reset=False)

        if self.solver == "svd":
            X_new = (X - self.xbar_) @ self.scalings_
        elif self.solver == "eigen":
            X_new = X @ self.scalings_

        return X_new[:, : self._max_components]

    def predict_proba(self, X):
        """Estimate probability.

        Parameters
        ----------
        X : array-like of shape (n_samples, n_features)
            Input data.

        Returns
        -------
        C : ndarray of shape (n_samples, n_classes)
            Estimated probabilities.
        """
        check_is_fitted(self)
        xp, is_array_api = get_namespace(X)
        decision = self.decision_function(X)
        if self.classes_.size == 2:
            proba = _expit(decision)
            return xp.stack([1 - proba, proba], axis=1)
        else:
            return softmax(decision)

    def predict_log_proba(self, X):
        """Estimate log probability.

        Parameters
        ----------
        X : array-like of shape (n_samples, n_features)
            Input data.

        Returns
        -------
        C : ndarray of shape (n_samples, n_classes)
            Estimated log probabilities.
        """
        xp, _ = get_namespace(X)
        prediction = self.predict_proba(X)

        info = xp.finfo(prediction.dtype)
        if hasattr(info, "smallest_normal"):
            smallest_normal = info.smallest_normal
        else:
            # smallest_normal was introduced in NumPy 1.22
            smallest_normal = info.tiny

        prediction[prediction == 0.0] += smallest_normal
        return xp.log(prediction)

    def decision_function(self, X):
        """Apply decision function to an array of samples.

        The decision function is equal (up to a constant factor) to the
        log-posterior of the model, i.e. `log p(y = k | x)`. In a binary
        classification setting this instead corresponds to the difference
        `log p(y = 1 | x) - log p(y = 0 | x)`. See :ref:`lda_qda_math`.

        Parameters
        ----------
        X : array-like of shape (n_samples, n_features)
            Array of samples (test vectors).

        Returns
        -------
        C : ndarray of shape (n_samples,) or (n_samples, n_classes)
            Decision function values related to each class, per sample.
            In the two-class case, the shape is (n_samples,), giving the
            log likelihood ratio of the positive class.
        """
        # Only override for the doc
        return super().decision_function(X)


class QuadraticDiscriminantAnalysis(ClassifierMixin, BaseEstimator):
    """Quadratic Discriminant Analysis.

    A classifier with a quadratic decision boundary, generated
    by fitting class conditional densities to the data
    and using Bayes' rule.

    The model fits a Gaussian density to each class.

    .. versionadded:: 0.17
       *QuadraticDiscriminantAnalysis*

    Read more in the :ref:`User Guide <lda_qda>`.

    Parameters
    ----------
    priors : ndarray of shape (n_classes,), default=None
        Class priors. By default, the class proportions are inferred from the
        training data.

    reg_param : float, default=0.0
        Regularizes the per-class covariance estimates by transforming S2 as
        ``S2 = (1 - reg_param) * S2 + reg_param * np.eye(n_features)``,
        where S2 corresponds to the `scaling_` attribute of a given class.

    store_covariance : bool, default=False
        If True, the class covariance matrices are explicitly computed and
        stored in the `self.covariance_` attribute.

        .. versionadded:: 0.17

    tol : float, default=1.0e-4
        Absolute threshold for a singular value to be considered significant,
        used to estimate the rank of `Xk` where `Xk` is the centered matrix
        of samples in class k. This parameter does not affect the
        predictions. It only controls a warning that is raised when features
        are considered to be colinear.

        .. versionadded:: 0.17

    Attributes
    ----------
    covariance_ : list of len n_classes of ndarray \
            of shape (n_features, n_features)
        For each class, gives the covariance matrix estimated using the
        samples of that class. The estimations are unbiased. Only present if
        `store_covariance` is True.

    means_ : array-like of shape (n_classes, n_features)
        Class-wise means.

    priors_ : array-like of shape (n_classes,)
        Class priors (sum to 1).

    rotations_ : list of len n_classes of ndarray of shape (n_features, n_k)
        For each class k an array of shape (n_features, n_k), where
        ``n_k = min(n_features, number of elements in class k)``
        It is the rotation of the Gaussian distribution, i.e. its
        principal axis. It corresponds to `V`, the matrix of eigenvectors
        coming from the SVD of `Xk = U S Vt` where `Xk` is the centered
        matrix of samples from class k.

    scalings_ : list of len n_classes of ndarray of shape (n_k,)
        For each class, contains the scaling of
        the Gaussian distributions along its principal axes, i.e. the
        variance in the rotated coordinate system. It corresponds to `S^2 /
        (n_samples - 1)`, where `S` is the diagonal matrix of singular values
        from the SVD of `Xk`, where `Xk` is the centered matrix of samples
        from class k.

    classes_ : ndarray of shape (n_classes,)
        Unique class labels.

    n_features_in_ : int
        Number of features seen during :term:`fit`.

        .. versionadded:: 0.24

    feature_names_in_ : ndarray of shape (`n_features_in_`,)
        Names of features seen during :term:`fit`. Defined only when `X`
        has feature names that are all strings.

        .. versionadded:: 1.0

    See Also
    --------
    LinearDiscriminantAnalysis : Linear Discriminant Analysis.

    Examples
    --------
    >>> from sklearn.discriminant_analysis import QuadraticDiscriminantAnalysis
    >>> import numpy as np
    >>> X = np.array([[-1, -1], [-2, -1], [-3, -2], [1, 1], [2, 1], [3, 2]])
    >>> y = np.array([1, 1, 1, 2, 2, 2])
    >>> clf = QuadraticDiscriminantAnalysis()
    >>> clf.fit(X, y)
    QuadraticDiscriminantAnalysis()
    >>> print(clf.predict([[-0.8, -1]]))
    [1]
    """

    def __init__(
        self, *, priors=None, reg_param=0.0, store_covariance=False, tol=1.0e-4
    ):
        self.priors = np.asarray(priors) if priors is not None else None
        self.reg_param = reg_param
        self.store_covariance = store_covariance
        self.tol = tol

    def fit(self, X, y):
        """Fit the model according to the given training data and parameters.

            .. versionchanged:: 0.19
               ``store_covariances`` has been moved to main constructor as
               ``store_covariance``

            .. versionchanged:: 0.19
               ``tol`` has been moved to main constructor.

        Parameters
        ----------
        X : array-like of shape (n_samples, n_features)
            Training vector, where `n_samples` is the number of samples and
            `n_features` is the number of features.

        y : array-like of shape (n_samples,)
            Target values (integers).

        Returns
        -------
        self : object
            Fitted estimator.
        """
        X, y = self._validate_data(X, y)
        check_classification_targets(y)
        self.classes_, y = np.unique(y, return_inverse=True)
        n_samples, n_features = X.shape
        n_classes = len(self.classes_)
        if n_classes < 2:
            raise ValueError(
                "The number of classes has to be greater than one; got %d class"
                % (n_classes)
            )
        if self.priors is None:
            self.priors_ = np.bincount(y) / float(n_samples)
        else:
            self.priors_ = self.priors

        cov = None
        store_covariance = self.store_covariance
        if store_covariance:
            cov = []
        means = []
        scalings = []
        rotations = []
        for ind in range(n_classes):
            Xg = X[y == ind, :]
            meang = Xg.mean(0)
            means.append(meang)
            if len(Xg) == 1:
                raise ValueError(
                    "y has only 1 sample in class %s, covariance is ill defined."
                    % str(self.classes_[ind])
                )
            Xgc = Xg - meang
            # Xgc = U * S * V.T
            _, S, Vt = np.linalg.svd(Xgc, full_matrices=False)
            rank = np.sum(S > self.tol)
            if rank < n_features:
                warnings.warn("Variables are collinear")
            S2 = (S**2) / (len(Xg) - 1)
            S2 = ((1 - self.reg_param) * S2) + self.reg_param
            if self.store_covariance or store_covariance:
                # cov = V * (S^2 / (n-1)) * V.T
                cov.append(np.dot(S2 * Vt.T, Vt))
            scalings.append(S2)
            rotations.append(Vt.T)
        if self.store_covariance or store_covariance:
            self.covariance_ = cov
        self.means_ = np.asarray(means)
        self.scalings_ = scalings
        self.rotations_ = rotations
        return self

    def _decision_function(self, X):
        # return log posterior, see eq (4.12) p. 110 of the ESL.
        check_is_fitted(self)

        X = self._validate_data(X, reset=False)
        norm2 = []
        for i in range(len(self.classes_)):
            R = self.rotations_[i]
            S = self.scalings_[i]
            Xm = X - self.means_[i]
            X2 = np.dot(Xm, R * (S ** (-0.5)))
            norm2.append(np.sum(X2**2, axis=1))
        norm2 = np.array(norm2).T  # shape = [len(X), n_classes]
        u = np.asarray([np.sum(np.log(s)) for s in self.scalings_])
        return -0.5 * (norm2 + u) + np.log(self.priors_)

    def decision_function(self, X):
        """Apply decision function to an array of samples.

        The decision function is equal (up to a constant factor) to the
        log-posterior of the model, i.e. `log p(y = k | x)`. In a binary
        classification setting this instead corresponds to the difference
        `log p(y = 1 | x) - log p(y = 0 | x)`. See :ref:`lda_qda_math`.

        Parameters
        ----------
        X : array-like of shape (n_samples, n_features)
            Array of samples (test vectors).

        Returns
        -------
        C : ndarray of shape (n_samples,) or (n_samples, n_classes)
            Decision function values related to each class, per sample.
            In the two-class case, the shape is (n_samples,), giving the
            log likelihood ratio of the positive class.
        """
        dec_func = self._decision_function(X)
        # handle special case of two classes
        if len(self.classes_) == 2:
            return dec_func[:, 1] - dec_func[:, 0]
        return dec_func

    def predict(self, X):
        """Perform classification on an array of test vectors X.

        The predicted class C for each sample in X is returned.

        Parameters
        ----------
        X : array-like of shape (n_samples, n_features)
            Vector to be scored, where `n_samples` is the number of samples and
            `n_features` is the number of features.

        Returns
        -------
        C : ndarray of shape (n_samples,)
            Estimated probabilities.
        """
        d = self._decision_function(X)
        y_pred = self.classes_.take(d.argmax(1))
        return y_pred

    def predict_proba(self, X):
        """Return posterior probabilities of classification.

        Parameters
        ----------
        X : array-like of shape (n_samples, n_features)
            Array of samples/test vectors.

        Returns
        -------
        C : ndarray of shape (n_samples, n_classes)
            Posterior probabilities of classification per class.
        """
        values = self._decision_function(X)
        # compute the likelihood of the underlying gaussian models
        # up to a multiplicative constant.
        likelihood = np.exp(values - values.max(axis=1)[:, np.newaxis])
        # compute posterior probabilities
        return likelihood / likelihood.sum(axis=1)[:, np.newaxis]

    def predict_log_proba(self, X):
        """Return log of posterior probabilities of classification.

        Parameters
        ----------
        X : array-like of shape (n_samples, n_features)
            Array of samples/test vectors.

        Returns
        -------
        C : ndarray of shape (n_samples, n_classes)
            Posterior log-probabilities of classification per class.
        """
        # XXX : can do better to avoid precision overflows
        probas_ = self.predict_proba(X)
        return np.log(probas_)<|MERGE_RESOLUTION|>--- conflicted
+++ resolved
@@ -13,11 +13,7 @@
 import numpy as np
 import scipy.linalg
 from scipy import linalg
-<<<<<<< HEAD
-=======
-from scipy.special import expit
 from numbers import Real, Integral
->>>>>>> 89eeebee
 
 from .base import BaseEstimator, TransformerMixin, ClassifierMixin
 from .base import _ClassNamePrefixFeaturesOutMixin
@@ -568,13 +564,10 @@
         self : object
             Fitted estimator.
         """
-<<<<<<< HEAD
+        self._validate_params()
+
         xp, _ = get_namespace(X)
-=======
-
-        self._validate_params()
-
->>>>>>> 89eeebee
+
         X, y = self._validate_data(
             X, y, ensure_min_samples=2, dtype=[xp.float64, xp.float32]
         )
