"""
Linear Discriminant Analysis and Quadratic Discriminant Analysis
"""

# Authors: Clemens Brunner
#          Martin Billinger
#          Matthieu Perrot
#          Mathieu Blondel

# License: BSD 3-Clause

import warnings
import numpy as np
import scipy.linalg
from scipy import linalg
import math

from .base import BaseEstimator, TransformerMixin, ClassifierMixin
from .base import _ClassNamePrefixFeaturesOutMixin
from .linear_model._base import LinearClassifierMixin
from .covariance import ledoit_wolf, empirical_covariance, shrunk_covariance
from .utils.multiclass import unique_labels
from .utils.validation import check_is_fitted
from .utils._array_api import get_namespace, _expit
from .utils.multiclass import check_classification_targets
from .utils.extmath import softmax
from .preprocessing import StandardScaler


__all__ = ["LinearDiscriminantAnalysis", "QuadraticDiscriminantAnalysis"]


def _cov(X, shrinkage=None, covariance_estimator=None):
    """Estimate covariance matrix (using optional covariance_estimator).
    Parameters
    ----------
    X : array-like of shape (n_samples, n_features)
        Input data.

    shrinkage : {'empirical', 'auto'} or float, default=None
        Shrinkage parameter, possible values:
          - None or 'empirical': no shrinkage (default).
          - 'auto': automatic shrinkage using the Ledoit-Wolf lemma.
          - float between 0 and 1: fixed shrinkage parameter.

        Shrinkage parameter is ignored if  `covariance_estimator`
        is not None.

    covariance_estimator : estimator, default=None
        If not None, `covariance_estimator` is used to estimate
        the covariance matrices instead of relying on the empirical
        covariance estimator (with potential shrinkage).
        The object should have a fit method and a ``covariance_`` attribute
        like the estimators in :mod:`sklearn.covariance``.
        if None the shrinkage parameter drives the estimate.

        .. versionadded:: 0.24

    Returns
    -------
    s : ndarray of shape (n_features, n_features)
        Estimated covariance matrix.
    """
    if covariance_estimator is None:
        shrinkage = "empirical" if shrinkage is None else shrinkage
        if isinstance(shrinkage, str):
            if shrinkage == "auto":
                sc = StandardScaler()  # standardize features
                X = sc.fit_transform(X)
                s = ledoit_wolf(X)[0]
                # rescale
                s = sc.scale_[:, np.newaxis] * s * sc.scale_[np.newaxis, :]
            elif shrinkage == "empirical":
                s = empirical_covariance(X)
            else:
                raise ValueError("unknown shrinkage parameter")
        elif isinstance(shrinkage, float) or isinstance(shrinkage, int):
            if shrinkage < 0 or shrinkage > 1:
                raise ValueError("shrinkage parameter must be between 0 and 1")
            s = shrunk_covariance(empirical_covariance(X), shrinkage)
        else:
            raise TypeError("shrinkage must be a float or a string")
    else:
        if shrinkage is not None and shrinkage != 0:
            raise ValueError(
                "covariance_estimator and shrinkage parameters "
                "are not None. Only one of the two can be set."
            )
        covariance_estimator.fit(X)
        if not hasattr(covariance_estimator, "covariance_"):
            raise ValueError(
                "%s does not have a covariance_ attribute"
                % covariance_estimator.__class__.__name__
            )
        s = covariance_estimator.covariance_
    return s


def _class_means(X, y):
    """Compute class means.

    Parameters
    ----------
    X : array-like of shape (n_samples, n_features)
        Input data.

    y : array-like of shape (n_samples,) or (n_samples, n_targets)
        Target values.

    Returns
    -------
    means : array-like of shape (n_classes, n_features)
        Class means.
    """
    xp, is_array_api = get_namespace(X)
    classes, y = xp.unique_inverse(y)
    means = xp.zeros(shape=(classes.shape[0], X.shape[1]))

    if is_array_api:
        for i in range(classes.shape[0]):
            means[i, :] = xp.mean(X[y == i], axis=0)
    else:
        cnt = np.bincount(y)
        np.add.at(means, y, X)
        means /= cnt[:, None]
    return means


def _class_cov(X, y, priors, shrinkage=None, covariance_estimator=None):
    """Compute weighted within-class covariance matrix.

    The per-class covariance are weighted by the class priors.

    Parameters
    ----------
    X : array-like of shape (n_samples, n_features)
        Input data.

    y : array-like of shape (n_samples,) or (n_samples, n_targets)
        Target values.

    priors : array-like of shape (n_classes,)
        Class priors.

    shrinkage : 'auto' or float, default=None
        Shrinkage parameter, possible values:
          - None: no shrinkage (default).
          - 'auto': automatic shrinkage using the Ledoit-Wolf lemma.
          - float between 0 and 1: fixed shrinkage parameter.

        Shrinkage parameter is ignored if `covariance_estimator` is not None.

    covariance_estimator : estimator, default=None
        If not None, `covariance_estimator` is used to estimate
        the covariance matrices instead of relying the empirical
        covariance estimator (with potential shrinkage).
        The object should have a fit method and a ``covariance_`` attribute
        like the estimators in sklearn.covariance.
        If None, the shrinkage parameter drives the estimate.

        .. versionadded:: 0.24

    Returns
    -------
    cov : array-like of shape (n_features, n_features)
        Weighted within-class covariance matrix
    """
    classes = np.unique(y)
    cov = np.zeros(shape=(X.shape[1], X.shape[1]))
    for idx, group in enumerate(classes):
        Xg = X[y == group, :]
        cov += priors[idx] * np.atleast_2d(_cov(Xg, shrinkage, covariance_estimator))
    return cov


class LinearDiscriminantAnalysis(
    _ClassNamePrefixFeaturesOutMixin,
    LinearClassifierMixin,
    TransformerMixin,
    BaseEstimator,
):
    """Linear Discriminant Analysis.

    A classifier with a linear decision boundary, generated by fitting class
    conditional densities to the data and using Bayes' rule.

    The model fits a Gaussian density to each class, assuming that all classes
    share the same covariance matrix.

    The fitted model can also be used to reduce the dimensionality of the input
    by projecting it to the most discriminative directions, using the
    `transform` method.

    .. versionadded:: 0.17
       *LinearDiscriminantAnalysis*.

    Read more in the :ref:`User Guide <lda_qda>`.

    Parameters
    ----------
    solver : {'svd', 'lsqr', 'eigen'}, default='svd'
        Solver to use, possible values:
          - 'svd': Singular value decomposition (default).
            Does not compute the covariance matrix, therefore this solver is
            recommended for data with a large number of features.
          - 'lsqr': Least squares solution.
            Can be combined with shrinkage or custom covariance estimator.
          - 'eigen': Eigenvalue decomposition.
            Can be combined with shrinkage or custom covariance estimator.

    shrinkage : 'auto' or float, default=None
        Shrinkage parameter, possible values:
          - None: no shrinkage (default).
          - 'auto': automatic shrinkage using the Ledoit-Wolf lemma.
          - float between 0 and 1: fixed shrinkage parameter.

        This should be left to None if `covariance_estimator` is used.
        Note that shrinkage works only with 'lsqr' and 'eigen' solvers.

    priors : array-like of shape (n_classes,), default=None
        The class prior probabilities. By default, the class proportions are
        inferred from the training data.

    n_components : int, default=None
        Number of components (<= min(n_classes - 1, n_features)) for
        dimensionality reduction. If None, will be set to
        min(n_classes - 1, n_features). This parameter only affects the
        `transform` method.

    store_covariance : bool, default=False
        If True, explicitly compute the weighted within-class covariance
        matrix when solver is 'svd'. The matrix is always computed
        and stored for the other solvers.

        .. versionadded:: 0.17

    tol : float, default=1.0e-4
        Absolute threshold for a singular value of X to be considered
        significant, used to estimate the rank of X. Dimensions whose
        singular values are non-significant are discarded. Only used if
        solver is 'svd'.

        .. versionadded:: 0.17

    covariance_estimator : covariance estimator, default=None
        If not None, `covariance_estimator` is used to estimate
        the covariance matrices instead of relying on the empirical
        covariance estimator (with potential shrinkage).
        The object should have a fit method and a ``covariance_`` attribute
        like the estimators in :mod:`sklearn.covariance`.
        if None the shrinkage parameter drives the estimate.

        This should be left to None if `shrinkage` is used.
        Note that `covariance_estimator` works only with 'lsqr' and 'eigen'
        solvers.

        .. versionadded:: 0.24

    Attributes
    ----------
    coef_ : ndarray of shape (n_features,) or (n_classes, n_features)
        Weight vector(s).

    intercept_ : ndarray of shape (n_classes,)
        Intercept term.

    covariance_ : array-like of shape (n_features, n_features)
        Weighted within-class covariance matrix. It corresponds to
        `sum_k prior_k * C_k` where `C_k` is the covariance matrix of the
        samples in class `k`. The `C_k` are estimated using the (potentially
        shrunk) biased estimator of covariance. If solver is 'svd', only
        exists when `store_covariance` is True.

    explained_variance_ratio_ : ndarray of shape (n_components,)
        Percentage of variance explained by each of the selected components.
        If ``n_components`` is not set then all components are stored and the
        sum of explained variances is equal to 1.0. Only available when eigen
        or svd solver is used.

    means_ : array-like of shape (n_classes, n_features)
        Class-wise means.

    priors_ : array-like of shape (n_classes,)
        Class priors (sum to 1).

    scalings_ : array-like of shape (rank, n_classes - 1)
        Scaling of the features in the space spanned by the class centroids.
        Only available for 'svd' and 'eigen' solvers.

    xbar_ : array-like of shape (n_features,)
        Overall mean. Only present if solver is 'svd'.

    classes_ : array-like of shape (n_classes,)
        Unique class labels.

    n_features_in_ : int
        Number of features seen during :term:`fit`.

        .. versionadded:: 0.24

    feature_names_in_ : ndarray of shape (`n_features_in_`,)
        Names of features seen during :term:`fit`. Defined only when `X`
        has feature names that are all strings.

        .. versionadded:: 1.0

    See Also
    --------
    QuadraticDiscriminantAnalysis : Quadratic Discriminant Analysis.

    Examples
    --------
    >>> import numpy as np
    >>> from sklearn.discriminant_analysis import LinearDiscriminantAnalysis
    >>> X = np.array([[-1, -1], [-2, -1], [-3, -2], [1, 1], [2, 1], [3, 2]])
    >>> y = np.array([1, 1, 1, 2, 2, 2])
    >>> clf = LinearDiscriminantAnalysis()
    >>> clf.fit(X, y)
    LinearDiscriminantAnalysis()
    >>> print(clf.predict([[-0.8, -1]]))
    [1]
    """

    def __init__(
        self,
        solver="svd",
        shrinkage=None,
        priors=None,
        n_components=None,
        store_covariance=False,
        tol=1e-4,
        covariance_estimator=None,
    ):
        self.solver = solver
        self.shrinkage = shrinkage
        self.priors = priors
        self.n_components = n_components
        self.store_covariance = store_covariance  # used only in svd solver
        self.tol = tol  # used only in svd solver
        self.covariance_estimator = covariance_estimator

    def _solve_lsqr(self, X, y, shrinkage, covariance_estimator):
        """Least squares solver.

        The least squares solver computes a straightforward solution of the
        optimal decision rule based directly on the discriminant functions. It
        can only be used for classification (with any covariance estimator),
        because
        estimation of eigenvectors is not performed. Therefore, dimensionality
        reduction with the transform is not supported.

        Parameters
        ----------
        X : array-like of shape (n_samples, n_features)
            Training data.

        y : array-like of shape (n_samples,) or (n_samples, n_classes)
            Target values.

        shrinkage : 'auto', float or None
            Shrinkage parameter, possible values:
              - None: no shrinkage.
              - 'auto': automatic shrinkage using the Ledoit-Wolf lemma.
              - float between 0 and 1: fixed shrinkage parameter.

            Shrinkage parameter is ignored if  `covariance_estimator` i
            not None

        covariance_estimator : estimator, default=None
            If not None, `covariance_estimator` is used to estimate
            the covariance matrices instead of relying the empirical
            covariance estimator (with potential shrinkage).
            The object should have a fit method and a ``covariance_`` attribute
            like the estimators in sklearn.covariance.
            if None the shrinkage parameter drives the estimate.

            .. versionadded:: 0.24

        Notes
        -----
        This solver is based on [1]_, section 2.6.2, pp. 39-41.

        References
        ----------
        .. [1] R. O. Duda, P. E. Hart, D. G. Stork. Pattern Classification
           (Second Edition). John Wiley & Sons, Inc., New York, 2001. ISBN
           0-471-05669-3.
        """
        self.means_ = _class_means(X, y)
        self.covariance_ = _class_cov(
            X, y, self.priors_, shrinkage, covariance_estimator
        )
        self.coef_ = linalg.lstsq(self.covariance_, self.means_.T)[0].T
        self.intercept_ = -0.5 * np.diag(np.dot(self.means_, self.coef_.T)) + np.log(
            self.priors_
        )

    def _solve_eigen(self, X, y, shrinkage, covariance_estimator):
        """Eigenvalue solver.

        The eigenvalue solver computes the optimal solution of the Rayleigh
        coefficient (basically the ratio of between class scatter to within
        class scatter). This solver supports both classification and
        dimensionality reduction (with any covariance estimator).

        Parameters
        ----------
        X : array-like of shape (n_samples, n_features)
            Training data.

        y : array-like of shape (n_samples,) or (n_samples, n_targets)
            Target values.

        shrinkage : 'auto', float or None
            Shrinkage parameter, possible values:
              - None: no shrinkage.
              - 'auto': automatic shrinkage using the Ledoit-Wolf lemma.
              - float between 0 and 1: fixed shrinkage constant.

            Shrinkage parameter is ignored if  `covariance_estimator` i
            not None

        covariance_estimator : estimator, default=None
            If not None, `covariance_estimator` is used to estimate
            the covariance matrices instead of relying the empirical
            covariance estimator (with potential shrinkage).
            The object should have a fit method and a ``covariance_`` attribute
            like the estimators in sklearn.covariance.
            if None the shrinkage parameter drives the estimate.

            .. versionadded:: 0.24

        Notes
        -----
        This solver is based on [1]_, section 3.8.3, pp. 121-124.

        References
        ----------
        .. [1] R. O. Duda, P. E. Hart, D. G. Stork. Pattern Classification
           (Second Edition). John Wiley & Sons, Inc., New York, 2001. ISBN
           0-471-05669-3.
        """
        self.means_ = _class_means(X, y)
        self.covariance_ = _class_cov(
            X, y, self.priors_, shrinkage, covariance_estimator
        )

        Sw = self.covariance_  # within scatter
        St = _cov(X, shrinkage, covariance_estimator)  # total scatter
        Sb = St - Sw  # between scatter

        evals, evecs = linalg.eigh(Sb, Sw)
        self.explained_variance_ratio_ = np.sort(evals / np.sum(evals))[::-1][
            : self._max_components
        ]
        evecs = evecs[:, np.argsort(evals)[::-1]]  # sort eigenvectors

        self.scalings_ = evecs
        self.coef_ = np.dot(self.means_, evecs).dot(evecs.T)
        self.intercept_ = -0.5 * np.diag(np.dot(self.means_, self.coef_.T)) + np.log(
            self.priors_
        )

    def _solve_svd(self, X, y):
        """SVD solver.

        Parameters
        ----------
        X : array-like of shape (n_samples, n_features)
            Training data.

        y : array-like of shape (n_samples,) or (n_samples, n_targets)
            Target values.
        """
        xp, is_array_api = get_namespace(X)

        if is_array_api:
            svd = xp.linalg.svd
        else:
            svd = scipy.linalg.svd

        n_samples, n_features = X.shape
        n_classes = self.classes_.shape[0]

        self.means_ = _class_means(X, y)
        if self.store_covariance:
            self.covariance_ = _class_cov(X, y, self.priors_)

        Xc = []
        for idx, group in enumerate(self.classes_):
            Xg = X[y == group]
            Xc.append(Xg - self.means_[idx, :])

        self.xbar_ = self.priors_ @ self.means_

        Xc = xp.concat(Xc, axis=0)

        # 1) within (univariate) scaling by with classes std-dev
        std = xp.std(Xc, axis=0)
        # avoid division by zero in normalization
        std[std == 0] = 1.0
        fac = 1.0 / (n_samples - n_classes)

        # 2) Within variance scaling
        X = math.sqrt(fac) * (Xc / std)
        # SVD of centered (within)scaled data
        U, S, Vt = svd(X, full_matrices=False)

        rank = xp.sum(xp.astype(S > self.tol, xp.int32))
        # Scaling of within covariance is: V' 1/S
<<<<<<< HEAD
        scalings = (Vt[:rank, :] / std).T / S[:rank]
=======
        scalings = (Vt[:rank] / std).T / S[:rank]
        fac = 1.0 if n_classes == 1 else 1.0 / (n_classes - 1)
>>>>>>> cd5385e7

        # 3) Between variance scaling
        # Scale weighted centers
        X = (
            (xp.sqrt((n_samples * self.priors_) * fac)) * (self.means_ - self.xbar_).T
        ).T @ scalings
        # Centers are living in a space with n_classes-1 dim (maximum)
        # Use SVD to find projection in the space spanned by the
        # (n_classes) centers
        _, S, Vt = svd(X, full_matrices=False)

        if self._max_components == 0:
            self.explained_variance_ratio_ = xp.empty((0,), dtype=S.dtype)
        else:
            self.explained_variance_ratio_ = (S**2 / xp.sum(S**2))[
                : self._max_components
            ]

        rank = xp.sum(xp.astype(S > self.tol * S[0], xp.int32))
        self.scalings_ = scalings @ Vt.T[:, :rank]
        coef = (self.means_ - self.xbar_) @ self.scalings_
        self.intercept_ = -0.5 * xp.sum(coef**2, axis=1) + xp.log(self.priors_)
        self.coef_ = coef @ self.scalings_.T
        self.intercept_ -= self.xbar_ @ self.coef_.T

    def fit(self, X, y):
        """Fit the Linear Discriminant Analysis model.

           .. versionchanged:: 0.19
              *store_covariance* has been moved to main constructor.

           .. versionchanged:: 0.19
              *tol* has been moved to main constructor.

        Parameters
        ----------
        X : array-like of shape (n_samples, n_features)
            Training data.

        y : array-like of shape (n_samples,)
            Target values.

        Returns
        -------
        self : object
            Fitted estimator.
        """
        xp, _ = get_namespace(X)
        X, y = self._validate_data(
            X, y, ensure_min_samples=2, dtype=[xp.float64, xp.float32]
        )
        self.classes_ = unique_labels(y)
        n_samples, _ = X.shape
        n_classes = self.classes_.shape[0]

        if n_samples == n_classes:
            raise ValueError(
                "The number of samples must be more than the number of classes."
            )

        if self.priors is None:  # estimate priors from sample
            _, cnts = xp.unique_counts(y)  # non-negative ints
            self.priors_ = xp.astype(cnts, xp.float64) / float(y.shape[0])
        else:
            self.priors_ = xp.asarray(self.priors)

        if xp.any(self.priors_ < 0):
            raise ValueError("priors must be non-negative")

        if xp.abs(xp.sum(self.priors_) - 1.0) > 1e-5:
            warnings.warn("The priors do not sum to 1. Renormalizing", UserWarning)
            self.priors_ = self.priors_ / self.priors_.sum()

        # Maximum number of components no matter what n_components is
        # specified:
        max_components = min(n_classes - 1, X.shape[1])

        if self.n_components is None:
            self._max_components = max_components
        else:
            if self.n_components > max_components:
                raise ValueError(
                    "n_components cannot be larger than min(n_features, n_classes - 1)."
                )
            self._max_components = self.n_components

        if self.solver == "svd":
            if self.shrinkage is not None:
                raise NotImplementedError("shrinkage not supported")
            if self.covariance_estimator is not None:
                raise ValueError(
                    "covariance estimator "
                    "is not supported "
                    "with svd solver. Try another solver"
                )
            self._solve_svd(X, y)
        elif self.solver == "lsqr":
            self._solve_lsqr(
                X,
                y,
                shrinkage=self.shrinkage,
                covariance_estimator=self.covariance_estimator,
            )
        elif self.solver == "eigen":
            self._solve_eigen(
                X,
                y,
                shrinkage=self.shrinkage,
                covariance_estimator=self.covariance_estimator,
            )
        else:
            raise ValueError(
                "unknown solver {} (valid solvers are 'svd', "
                "'lsqr', and 'eigen').".format(self.solver)
            )
        if self.classes_.size == 2:  # treat binary case as a special case
            coef_ = xp.asarray(self.coef_[1, :] - self.coef_[0, :], dtype=X.dtype)
            self.coef_ = xp.reshape(coef_, (1, -1))
            intercept_ = xp.asarray(
                self.intercept_[1] - self.intercept_[0], dtype=X.dtype
            )
            self.intercept_ = xp.reshape(intercept_, 1)
        self._n_features_out = self._max_components
        return self

    def transform(self, X):
        """Project data to maximize class separation.

        Parameters
        ----------
        X : array-like of shape (n_samples, n_features)
            Input data.

        Returns
        -------
        X_new : ndarray of shape (n_samples, n_components) or \
            (n_samples, min(rank, n_components))
            Transformed data. In the case of the 'svd' solver, the shape
            is (n_samples, min(rank, n_components)).
        """
        if self.solver == "lsqr":
            raise NotImplementedError(
                "transform not implemented for 'lsqr' solver (use 'svd' or 'eigen')."
            )
        check_is_fitted(self)
        xp, _ = get_namespace(X)
        X = self._validate_data(X, reset=False)

        if self.solver == "svd":
            X_new = (X - self.xbar_) @ self.scalings_
        elif self.solver == "eigen":
            X_new = X @ self.scalings_

        return X_new[:, : self._max_components]

    def predict_proba(self, X):
        """Estimate probability.

        Parameters
        ----------
        X : array-like of shape (n_samples, n_features)
            Input data.

        Returns
        -------
        C : ndarray of shape (n_samples, n_classes)
            Estimated probabilities.
        """
        check_is_fitted(self)
        xp, is_array_api = get_namespace(X)
        decision = self.decision_function(X)
        if self.classes_.size == 2:
            proba = _expit(decision)
            return xp.stack([1 - proba, proba], axis=1)
        else:
            return softmax(decision)

    def predict_log_proba(self, X):
        """Estimate log probability.

        Parameters
        ----------
        X : array-like of shape (n_samples, n_features)
            Input data.

        Returns
        -------
        C : ndarray of shape (n_samples, n_classes)
            Estimated log probabilities.
        """
        xp, _ = get_namespace(X)
        prediction = self.predict_proba(X)

        info = xp.finfo(prediction.dtype)
        if hasattr(info, "smallest_normal"):
            smallest_normal = info.smallest_normal
        else:
            # smallest_normal was introduced in NumPy 1.22
            smallest_normal = info.tiny

        prediction[prediction == 0.0] += smallest_normal
        return xp.log(prediction)

    def decision_function(self, X):
        """Apply decision function to an array of samples.

        The decision function is equal (up to a constant factor) to the
        log-posterior of the model, i.e. `log p(y = k | x)`. In a binary
        classification setting this instead corresponds to the difference
        `log p(y = 1 | x) - log p(y = 0 | x)`. See :ref:`lda_qda_math`.

        Parameters
        ----------
        X : array-like of shape (n_samples, n_features)
            Array of samples (test vectors).

        Returns
        -------
        C : ndarray of shape (n_samples,) or (n_samples, n_classes)
            Decision function values related to each class, per sample.
            In the two-class case, the shape is (n_samples,), giving the
            log likelihood ratio of the positive class.
        """
        # Only override for the doc
        return super().decision_function(X)


class QuadraticDiscriminantAnalysis(ClassifierMixin, BaseEstimator):
    """Quadratic Discriminant Analysis.

    A classifier with a quadratic decision boundary, generated
    by fitting class conditional densities to the data
    and using Bayes' rule.

    The model fits a Gaussian density to each class.

    .. versionadded:: 0.17
       *QuadraticDiscriminantAnalysis*

    Read more in the :ref:`User Guide <lda_qda>`.

    Parameters
    ----------
    priors : ndarray of shape (n_classes,), default=None
        Class priors. By default, the class proportions are inferred from the
        training data.

    reg_param : float, default=0.0
        Regularizes the per-class covariance estimates by transforming S2 as
        ``S2 = (1 - reg_param) * S2 + reg_param * np.eye(n_features)``,
        where S2 corresponds to the `scaling_` attribute of a given class.

    store_covariance : bool, default=False
        If True, the class covariance matrices are explicitly computed and
        stored in the `self.covariance_` attribute.

        .. versionadded:: 0.17

    tol : float, default=1.0e-4
        Absolute threshold for a singular value to be considered significant,
        used to estimate the rank of `Xk` where `Xk` is the centered matrix
        of samples in class k. This parameter does not affect the
        predictions. It only controls a warning that is raised when features
        are considered to be colinear.

        .. versionadded:: 0.17

    Attributes
    ----------
    covariance_ : list of len n_classes of ndarray \
            of shape (n_features, n_features)
        For each class, gives the covariance matrix estimated using the
        samples of that class. The estimations are unbiased. Only present if
        `store_covariance` is True.

    means_ : array-like of shape (n_classes, n_features)
        Class-wise means.

    priors_ : array-like of shape (n_classes,)
        Class priors (sum to 1).

    rotations_ : list of len n_classes of ndarray of shape (n_features, n_k)
        For each class k an array of shape (n_features, n_k), where
        ``n_k = min(n_features, number of elements in class k)``
        It is the rotation of the Gaussian distribution, i.e. its
        principal axis. It corresponds to `V`, the matrix of eigenvectors
        coming from the SVD of `Xk = U S Vt` where `Xk` is the centered
        matrix of samples from class k.

    scalings_ : list of len n_classes of ndarray of shape (n_k,)
        For each class, contains the scaling of
        the Gaussian distributions along its principal axes, i.e. the
        variance in the rotated coordinate system. It corresponds to `S^2 /
        (n_samples - 1)`, where `S` is the diagonal matrix of singular values
        from the SVD of `Xk`, where `Xk` is the centered matrix of samples
        from class k.

    classes_ : ndarray of shape (n_classes,)
        Unique class labels.

    n_features_in_ : int
        Number of features seen during :term:`fit`.

        .. versionadded:: 0.24

    feature_names_in_ : ndarray of shape (`n_features_in_`,)
        Names of features seen during :term:`fit`. Defined only when `X`
        has feature names that are all strings.

        .. versionadded:: 1.0

    See Also
    --------
    LinearDiscriminantAnalysis : Linear Discriminant Analysis.

    Examples
    --------
    >>> from sklearn.discriminant_analysis import QuadraticDiscriminantAnalysis
    >>> import numpy as np
    >>> X = np.array([[-1, -1], [-2, -1], [-3, -2], [1, 1], [2, 1], [3, 2]])
    >>> y = np.array([1, 1, 1, 2, 2, 2])
    >>> clf = QuadraticDiscriminantAnalysis()
    >>> clf.fit(X, y)
    QuadraticDiscriminantAnalysis()
    >>> print(clf.predict([[-0.8, -1]]))
    [1]
    """

    def __init__(
        self, *, priors=None, reg_param=0.0, store_covariance=False, tol=1.0e-4
    ):
        self.priors = np.asarray(priors) if priors is not None else None
        self.reg_param = reg_param
        self.store_covariance = store_covariance
        self.tol = tol

    def fit(self, X, y):
        """Fit the model according to the given training data and parameters.

            .. versionchanged:: 0.19
               ``store_covariances`` has been moved to main constructor as
               ``store_covariance``

            .. versionchanged:: 0.19
               ``tol`` has been moved to main constructor.

        Parameters
        ----------
        X : array-like of shape (n_samples, n_features)
            Training vector, where `n_samples` is the number of samples and
            `n_features` is the number of features.

        y : array-like of shape (n_samples,)
            Target values (integers).

        Returns
        -------
        self : object
            Fitted estimator.
        """
        X, y = self._validate_data(X, y)
        check_classification_targets(y)
        self.classes_, y = np.unique(y, return_inverse=True)
        n_samples, n_features = X.shape
        n_classes = len(self.classes_)
        if n_classes < 2:
            raise ValueError(
                "The number of classes has to be greater than one; got %d class"
                % (n_classes)
            )
        if self.priors is None:
            self.priors_ = np.bincount(y) / float(n_samples)
        else:
            self.priors_ = self.priors

        cov = None
        store_covariance = self.store_covariance
        if store_covariance:
            cov = []
        means = []
        scalings = []
        rotations = []
        for ind in range(n_classes):
            Xg = X[y == ind, :]
            meang = Xg.mean(0)
            means.append(meang)
            if len(Xg) == 1:
                raise ValueError(
                    "y has only 1 sample in class %s, covariance is ill defined."
                    % str(self.classes_[ind])
                )
            Xgc = Xg - meang
            # Xgc = U * S * V.T
            _, S, Vt = np.linalg.svd(Xgc, full_matrices=False)
            rank = np.sum(S > self.tol)
            if rank < n_features:
                warnings.warn("Variables are collinear")
            S2 = (S**2) / (len(Xg) - 1)
            S2 = ((1 - self.reg_param) * S2) + self.reg_param
            if self.store_covariance or store_covariance:
                # cov = V * (S^2 / (n-1)) * V.T
                cov.append(np.dot(S2 * Vt.T, Vt))
            scalings.append(S2)
            rotations.append(Vt.T)
        if self.store_covariance or store_covariance:
            self.covariance_ = cov
        self.means_ = np.asarray(means)
        self.scalings_ = scalings
        self.rotations_ = rotations
        return self

    def _decision_function(self, X):
        # return log posterior, see eq (4.12) p. 110 of the ESL.
        check_is_fitted(self)

        X = self._validate_data(X, reset=False)
        norm2 = []
        for i in range(len(self.classes_)):
            R = self.rotations_[i]
            S = self.scalings_[i]
            Xm = X - self.means_[i]
            X2 = np.dot(Xm, R * (S ** (-0.5)))
            norm2.append(np.sum(X2**2, axis=1))
        norm2 = np.array(norm2).T  # shape = [len(X), n_classes]
        u = np.asarray([np.sum(np.log(s)) for s in self.scalings_])
        return -0.5 * (norm2 + u) + np.log(self.priors_)

    def decision_function(self, X):
        """Apply decision function to an array of samples.

        The decision function is equal (up to a constant factor) to the
        log-posterior of the model, i.e. `log p(y = k | x)`. In a binary
        classification setting this instead corresponds to the difference
        `log p(y = 1 | x) - log p(y = 0 | x)`. See :ref:`lda_qda_math`.

        Parameters
        ----------
        X : array-like of shape (n_samples, n_features)
            Array of samples (test vectors).

        Returns
        -------
        C : ndarray of shape (n_samples,) or (n_samples, n_classes)
            Decision function values related to each class, per sample.
            In the two-class case, the shape is (n_samples,), giving the
            log likelihood ratio of the positive class.
        """
        dec_func = self._decision_function(X)
        # handle special case of two classes
        if len(self.classes_) == 2:
            return dec_func[:, 1] - dec_func[:, 0]
        return dec_func

    def predict(self, X):
        """Perform classification on an array of test vectors X.

        The predicted class C for each sample in X is returned.

        Parameters
        ----------
        X : array-like of shape (n_samples, n_features)
            Vector to be scored, where `n_samples` is the number of samples and
            `n_features` is the number of features.

        Returns
        -------
        C : ndarray of shape (n_samples,)
            Estimated probabilities.
        """
        d = self._decision_function(X)
        y_pred = self.classes_.take(d.argmax(1))
        return y_pred

    def predict_proba(self, X):
        """Return posterior probabilities of classification.

        Parameters
        ----------
        X : array-like of shape (n_samples, n_features)
            Array of samples/test vectors.

        Returns
        -------
        C : ndarray of shape (n_samples, n_classes)
            Posterior probabilities of classification per class.
        """
        values = self._decision_function(X)
        # compute the likelihood of the underlying gaussian models
        # up to a multiplicative constant.
        likelihood = np.exp(values - values.max(axis=1)[:, np.newaxis])
        # compute posterior probabilities
        return likelihood / likelihood.sum(axis=1)[:, np.newaxis]

    def predict_log_proba(self, X):
        """Return log of posterior probabilities of classification.

        Parameters
        ----------
        X : array-like of shape (n_samples, n_features)
            Array of samples/test vectors.

        Returns
        -------
        C : ndarray of shape (n_samples, n_classes)
            Posterior log-probabilities of classification per class.
        """
        # XXX : can do better to avoid precision overflows
        probas_ = self.predict_proba(X)
        return np.log(probas_)<|MERGE_RESOLUTION|>--- conflicted
+++ resolved
@@ -508,12 +508,8 @@
 
         rank = xp.sum(xp.astype(S > self.tol, xp.int32))
         # Scaling of within covariance is: V' 1/S
-<<<<<<< HEAD
         scalings = (Vt[:rank, :] / std).T / S[:rank]
-=======
-        scalings = (Vt[:rank] / std).T / S[:rank]
         fac = 1.0 if n_classes == 1 else 1.0 / (n_classes - 1)
->>>>>>> cd5385e7
 
         # 3) Between variance scaling
         # Scale weighted centers
@@ -528,14 +524,14 @@
         if self._max_components == 0:
             self.explained_variance_ratio_ = xp.empty((0,), dtype=S.dtype)
         else:
-            self.explained_variance_ratio_ = (S**2 / xp.sum(S**2))[
+            self.explained_variance_ratio_ = (S ** 2 / xp.sum(S ** 2))[
                 : self._max_components
             ]
 
         rank = xp.sum(xp.astype(S > self.tol * S[0], xp.int32))
         self.scalings_ = scalings @ Vt.T[:, :rank]
         coef = (self.means_ - self.xbar_) @ self.scalings_
-        self.intercept_ = -0.5 * xp.sum(coef**2, axis=1) + xp.log(self.priors_)
+        self.intercept_ = -0.5 * xp.sum(coef ** 2, axis=1) + xp.log(self.priors_)
         self.coef_ = coef @ self.scalings_.T
         self.intercept_ -= self.xbar_ @ self.coef_.T
 
@@ -911,7 +907,7 @@
             rank = np.sum(S > self.tol)
             if rank < n_features:
                 warnings.warn("Variables are collinear")
-            S2 = (S**2) / (len(Xg) - 1)
+            S2 = (S ** 2) / (len(Xg) - 1)
             S2 = ((1 - self.reg_param) * S2) + self.reg_param
             if self.store_covariance or store_covariance:
                 # cov = V * (S^2 / (n-1)) * V.T
@@ -936,7 +932,7 @@
             S = self.scalings_[i]
             Xm = X - self.means_[i]
             X2 = np.dot(Xm, R * (S ** (-0.5)))
-            norm2.append(np.sum(X2**2, axis=1))
+            norm2.append(np.sum(X2 ** 2, axis=1))
         norm2 = np.array(norm2).T  # shape = [len(X), n_classes]
         u = np.asarray([np.sum(np.log(s)) for s in self.scalings_])
         return -0.5 * (norm2 + u) + np.log(self.priors_)
