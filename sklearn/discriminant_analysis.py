--- conflicted
+++ resolved
@@ -493,12 +493,8 @@
 
         rank = np.sum(S > self.tol)
         # Scaling of within covariance is: V' 1/S
-<<<<<<< HEAD
-        scalings = (V[:rank] / std).T / S[:rank]
-        fac = 1. / (n_classes - 1)
-=======
         scalings = (Vt[:rank] / std).T / S[:rank]
->>>>>>> 269bdb94
+        fac = 1.0 / (n_classes - 1)
 
         # 3) Between variance scaling
         # Scale weighted centers
@@ -558,18 +554,13 @@
         n_classes = len(self.classes_)
 
         if n_samples == n_classes:
-<<<<<<< HEAD
-            raise ValueError("The number of samples must be more "
-                             "than the number of classes.")
-        if n_classes < 2:
-            raise ValueError('The number of classes has to be greater than'
-                             ' one; got %d class' % (n_classes))
-
-=======
             raise ValueError(
                 "The number of samples must be more than the number of classes."
             )
->>>>>>> 269bdb94
+        if n_classes < 2:
+            raise ValueError(
+                f"The number of classes has to be greater than one; got {n_classes=}"
+            )
 
         if self.priors is None:  # estimate priors from sample
             _, y_t = np.unique(y, return_inverse=True)  # non-negative ints
