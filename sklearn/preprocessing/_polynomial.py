"""
This file contains preprocessing tools based on polynomials.
"""

# Authors: The scikit-learn developers
# SPDX-License-Identifier: BSD-3-Clause

import collections
from itertools import chain, combinations
from itertools import combinations_with_replacement as combinations_w_r
from numbers import Integral

import numpy as np
from scipy import sparse
from scipy.interpolate import BSpline
from scipy.special import comb

from ..base import BaseEstimator, TransformerMixin, _fit_context
from ..utils import check_array
from ..utils._mask import _get_mask
from ..utils._param_validation import Interval, StrOptions
from ..utils.fixes import parse_version, sp_version
from ..utils.stats import _weighted_percentile
from ..utils.validation import (
    FLOAT_DTYPES,
    _check_feature_names_in,
    _check_sample_weight,
    check_is_fitted,
    validate_data,
)
from ._csr_polynomial_expansion import (
    _calc_expanded_nnz,
    _calc_total_nnz,
    _csr_polynomial_expansion,
)

__all__ = [
    "PolynomialFeatures",
    "SplineTransformer",
]


def _create_expansion(X, interaction_only, deg, n_features, cumulative_size=0):
    """Helper function for creating and appending sparse expansion matrices"""

    total_nnz = _calc_total_nnz(X.indptr, interaction_only, deg)
    expanded_col = _calc_expanded_nnz(n_features, interaction_only, deg)

    if expanded_col == 0:
        return None
    # This only checks whether each block needs 64bit integers upon
    # expansion. We prefer to keep int32 indexing where we can,
    # since currently SciPy's CSR construction downcasts when possible,
    # so we prefer to avoid an unnecessary cast. The dtype may still
    # change in the concatenation process if needed.
    # See: https://github.com/scipy/scipy/issues/16569
    max_indices = expanded_col - 1
    max_indptr = total_nnz
    max_int32 = np.iinfo(np.int32).max
    needs_int64 = max(max_indices, max_indptr) > max_int32
    index_dtype = np.int64 if needs_int64 else np.int32

    # Result of the expansion, modified in place by the
    # `_csr_polynomial_expansion` routine.
    expanded_data = np.empty(shape=total_nnz, dtype=X.data.dtype)
    expanded_indices = np.empty(shape=total_nnz, dtype=index_dtype)
    expanded_indptr = np.empty(shape=X.indptr.shape[0], dtype=index_dtype)
    _csr_polynomial_expansion(
        X.data,
        X.indices,
        X.indptr,
        X.shape[1],
        expanded_data,
        expanded_indices,
        expanded_indptr,
        interaction_only,
        deg,
    )
    return sparse.csr_matrix(
        (expanded_data, expanded_indices, expanded_indptr),
        shape=(X.indptr.shape[0] - 1, expanded_col),
        dtype=X.dtype,
    )


class PolynomialFeatures(TransformerMixin, BaseEstimator):
    """Generate polynomial and interaction features.

    Generate a new feature matrix consisting of all polynomial combinations
    of the features with degree less than or equal to the specified degree.
    For example, if an input sample is two dimensional and of the form
    [a, b], the degree-2 polynomial features are [1, a, b, a^2, ab, b^2].

    Read more in the :ref:`User Guide <polynomial_features>`.

    Parameters
    ----------
    degree : int or tuple (min_degree, max_degree), default=2
        If a single int is given, it specifies the maximal degree of the
        polynomial features. If a tuple `(min_degree, max_degree)` is passed,
        then `min_degree` is the minimum and `max_degree` is the maximum
        polynomial degree of the generated features. Note that `min_degree=0`
        and `min_degree=1` are equivalent as outputting the degree zero term is
        determined by `include_bias`.

    interaction_only : bool, default=False
        If `True`, only interaction features are produced: features that are
        products of at most `degree` *distinct* input features, i.e. terms with
        power of 2 or higher of the same input feature are excluded:

        - included: `x[0]`, `x[1]`, `x[0] * x[1]`, etc.
        - excluded: `x[0] ** 2`, `x[0] ** 2 * x[1]`, etc.

    include_bias : bool, default=True
        If `True` (default), then include a bias column, the feature in which
        all polynomial powers are zero (i.e. a column of ones - acts as an
        intercept term in a linear model).

    order : {'C', 'F'}, default='C'
        Order of output array in the dense case. `'F'` order is faster to
        compute, but may slow down subsequent estimators.

        .. versionadded:: 0.21

    Attributes
    ----------
    powers_ : ndarray of shape (`n_output_features_`, `n_features_in_`)
        `powers_[i, j]` is the exponent of the jth input in the ith output.

    n_features_in_ : int
        Number of features seen during :term:`fit`.

        .. versionadded:: 0.24

    feature_names_in_ : ndarray of shape (`n_features_in_`,)
        Names of features seen during :term:`fit`. Defined only when `X`
        has feature names that are all strings.

        .. versionadded:: 1.0

    n_output_features_ : int
        The total number of polynomial output features. The number of output
        features is computed by iterating over all suitably sized combinations
        of input features.

    See Also
    --------
    SplineTransformer : Transformer that generates univariate B-spline bases
        for features.

    Notes
    -----
    Be aware that the number of features in the output array scales
    polynomially in the number of features of the input array, and
    exponentially in the degree. High degrees can cause overfitting.

    See :ref:`examples/linear_model/plot_polynomial_interpolation.py
    <sphx_glr_auto_examples_linear_model_plot_polynomial_interpolation.py>`

    Examples
    --------
    >>> import numpy as np
    >>> from sklearn.preprocessing import PolynomialFeatures
    >>> X = np.arange(6).reshape(3, 2)
    >>> X
    array([[0, 1],
           [2, 3],
           [4, 5]])
    >>> poly = PolynomialFeatures(2)
    >>> poly.fit_transform(X)
    array([[ 1.,  0.,  1.,  0.,  0.,  1.],
           [ 1.,  2.,  3.,  4.,  6.,  9.],
           [ 1.,  4.,  5., 16., 20., 25.]])
    >>> poly = PolynomialFeatures(interaction_only=True)
    >>> poly.fit_transform(X)
    array([[ 1.,  0.,  1.,  0.],
           [ 1.,  2.,  3.,  6.],
           [ 1.,  4.,  5., 20.]])
    """

    _parameter_constraints: dict = {
        "degree": [Interval(Integral, 0, None, closed="left"), "array-like"],
        "interaction_only": ["boolean"],
        "include_bias": ["boolean"],
        "order": [StrOptions({"C", "F"})],
    }

    def __init__(
        self, degree=2, *, interaction_only=False, include_bias=True, order="C"
    ):
        self.degree = degree
        self.interaction_only = interaction_only
        self.include_bias = include_bias
        self.order = order

    @staticmethod
    def _combinations(
        n_features, min_degree, max_degree, interaction_only, include_bias
    ):
        comb = combinations if interaction_only else combinations_w_r
        start = max(1, min_degree)
        iter = chain.from_iterable(
            comb(range(n_features), i) for i in range(start, max_degree + 1)
        )
        if include_bias:
            iter = chain(comb(range(n_features), 0), iter)
        return iter

    @staticmethod
    def _num_combinations(
        n_features, min_degree, max_degree, interaction_only, include_bias
    ):
        """Calculate number of terms in polynomial expansion

        This should be equivalent to counting the number of terms returned by
        _combinations(...) but much faster.
        """

        if interaction_only:
            combinations = sum(
                [
                    comb(n_features, i, exact=True)
                    for i in range(max(1, min_degree), min(max_degree, n_features) + 1)
                ]
            )
        else:
            combinations = comb(n_features + max_degree, max_degree, exact=True) - 1
            if min_degree > 0:
                d = min_degree - 1
                combinations -= comb(n_features + d, d, exact=True) - 1

        if include_bias:
            combinations += 1

        return combinations

    @property
    def powers_(self):
        """Exponent for each of the inputs in the output."""
        check_is_fitted(self)

        combinations = self._combinations(
            n_features=self.n_features_in_,
            min_degree=self._min_degree,
            max_degree=self._max_degree,
            interaction_only=self.interaction_only,
            include_bias=self.include_bias,
        )
        return np.vstack(
            [np.bincount(c, minlength=self.n_features_in_) for c in combinations]
        )

    def get_feature_names_out(self, input_features=None):
        """Get output feature names for transformation.

        Parameters
        ----------
        input_features : array-like of str or None, default=None
            Input features.

            - If `input_features is None`, then `feature_names_in_` is
              used as feature names in. If `feature_names_in_` is not defined,
              then the following input feature names are generated:
              `["x0", "x1", ..., "x(n_features_in_ - 1)"]`.
            - If `input_features` is an array-like, then `input_features` must
              match `feature_names_in_` if `feature_names_in_` is defined.

        Returns
        -------
        feature_names_out : ndarray of str objects
            Transformed feature names.
        """
        powers = self.powers_
        input_features = _check_feature_names_in(self, input_features)
        feature_names = []
        for row in powers:
            inds = np.where(row)[0]
            if len(inds):
                name = " ".join(
                    (
                        "%s^%d" % (input_features[ind], exp)
                        if exp != 1
                        else input_features[ind]
                    )
                    for ind, exp in zip(inds, row[inds])
                )
            else:
                name = "1"
            feature_names.append(name)
        return np.asarray(feature_names, dtype=object)

    @_fit_context(prefer_skip_nested_validation=True)
    def fit(self, X, y=None):
        """
        Compute number of output features.

        Parameters
        ----------
        X : {array-like, sparse matrix} of shape (n_samples, n_features)
            The data.

        y : Ignored
            Not used, present here for API consistency by convention.

        Returns
        -------
        self : object
            Fitted transformer.
        """
        _, n_features = validate_data(self, X, accept_sparse=True).shape

        if isinstance(self.degree, Integral):
            if self.degree == 0 and not self.include_bias:
                raise ValueError(
                    "Setting degree to zero and include_bias to False would result in"
                    " an empty output array."
                )

            self._min_degree = 0
            self._max_degree = self.degree
        elif (
            isinstance(self.degree, collections.abc.Iterable) and len(self.degree) == 2
        ):
            self._min_degree, self._max_degree = self.degree
            if not (
                isinstance(self._min_degree, Integral)
                and isinstance(self._max_degree, Integral)
                and self._min_degree >= 0
                and self._min_degree <= self._max_degree
            ):
                raise ValueError(
                    "degree=(min_degree, max_degree) must "
                    "be non-negative integers that fulfil "
                    "min_degree <= max_degree, got "
                    f"{self.degree}."
                )
            elif self._max_degree == 0 and not self.include_bias:
                raise ValueError(
                    "Setting both min_degree and max_degree to zero and include_bias to"
                    " False would result in an empty output array."
                )
        else:
            raise ValueError(
                "degree must be a non-negative int or tuple "
                "(min_degree, max_degree), got "
                f"{self.degree}."
            )

        self.n_output_features_ = self._num_combinations(
            n_features=n_features,
            min_degree=self._min_degree,
            max_degree=self._max_degree,
            interaction_only=self.interaction_only,
            include_bias=self.include_bias,
        )
        if self.n_output_features_ > np.iinfo(np.intp).max:
            msg = (
                "The output that would result from the current configuration would"
                f" have {self.n_output_features_} features which is too large to be"
                f" indexed by {np.intp().dtype.name}. Please change some or all of the"
                " following:\n- The number of features in the input, currently"
                f" {n_features=}\n- The range of degrees to calculate, currently"
                f" [{self._min_degree}, {self._max_degree}]\n- Whether to include only"
                f" interaction terms, currently {self.interaction_only}\n- Whether to"
                f" include a bias term, currently {self.include_bias}."
            )
            if (
                np.intp == np.int32
                and self.n_output_features_ <= np.iinfo(np.int64).max
            ):  # pragma: nocover
                msg += (
                    "\nNote that the current Python runtime has a limited 32 bit "
                    "address space and that this configuration would have been "
                    "admissible if run on a 64 bit Python runtime."
                )
            raise ValueError(msg)
        # We also record the number of output features for
        # _min_degree = 0
        self._n_out_full = self._num_combinations(
            n_features=n_features,
            min_degree=0,
            max_degree=self._max_degree,
            interaction_only=self.interaction_only,
            include_bias=self.include_bias,
        )

        return self

    def transform(self, X):
        """Transform data to polynomial features.

        Parameters
        ----------
        X : {array-like, sparse matrix} of shape (n_samples, n_features)
            The data to transform, row by row.

            Prefer CSR over CSC for sparse input (for speed), but CSC is
            required if the degree is 4 or higher. If the degree is less than
            4 and the input format is CSC, it will be converted to CSR, have
            its polynomial features generated, then converted back to CSC.

            If the degree is 2 or 3, the method described in "Leveraging
            Sparsity to Speed Up Polynomial Feature Expansions of CSR Matrices
            Using K-Simplex Numbers" by Andrew Nystrom and John Hughes is
            used, which is much faster than the method used on CSC input. For
            this reason, a CSC input will be converted to CSR, and the output
            will be converted back to CSC prior to being returned, hence the
            preference of CSR.

        Returns
        -------
        XP : {ndarray, sparse matrix} of shape (n_samples, NP)
            The matrix of features, where `NP` is the number of polynomial
            features generated from the combination of inputs. If a sparse
            matrix is provided, it will be converted into a sparse
            `csr_matrix`.
        """
        check_is_fitted(self)

        X = validate_data(
            self,
            X,
            order="F",
            dtype=FLOAT_DTYPES,
            reset=False,
            accept_sparse=("csr", "csc"),
        )

        n_samples, n_features = X.shape
        max_int32 = np.iinfo(np.int32).max
        if sparse.issparse(X) and X.format == "csr":
            if self._max_degree > 3:
                return self.transform(X.tocsc()).tocsr()
            to_stack = []
            if self.include_bias:
                to_stack.append(
                    sparse.csr_matrix(np.ones(shape=(n_samples, 1), dtype=X.dtype))
                )
            if self._min_degree <= 1 and self._max_degree > 0:
                to_stack.append(X)

            cumulative_size = sum(mat.shape[1] for mat in to_stack)
            for deg in range(max(2, self._min_degree), self._max_degree + 1):
                expanded = _create_expansion(
                    X=X,
                    interaction_only=self.interaction_only,
                    deg=deg,
                    n_features=n_features,
                    cumulative_size=cumulative_size,
                )
                if expanded is not None:
                    to_stack.append(expanded)
                    cumulative_size += expanded.shape[1]
            if len(to_stack) == 0:
                # edge case: deal with empty matrix
                XP = sparse.csr_matrix((n_samples, 0), dtype=X.dtype)
            else:
                # `scipy.sparse.hstack` breaks in scipy<1.9.2
                # when `n_output_features_ > max_int32`
                all_int32 = all(mat.indices.dtype == np.int32 for mat in to_stack)
                if (
                    sp_version < parse_version("1.9.2")
                    and self.n_output_features_ > max_int32
                    and all_int32
                ):
                    raise ValueError(  # pragma: no cover
                        "In scipy versions `<1.9.2`, the function `scipy.sparse.hstack`"
                        " produces negative columns when:\n1. The output shape contains"
                        " `n_cols` too large to be represented by a 32bit signed"
                        " integer.\n2. All sub-matrices to be stacked have indices of"
                        " dtype `np.int32`.\nTo avoid this error, either use a version"
                        " of scipy `>=1.9.2` or alter the `PolynomialFeatures`"
                        " transformer to produce fewer than 2^31 output features"
                    )
                XP = sparse.hstack(to_stack, dtype=X.dtype, format="csr")
        elif sparse.issparse(X) and X.format == "csc" and self._max_degree < 4:
            return self.transform(X.tocsr()).tocsc()
        elif sparse.issparse(X):
            combinations = self._combinations(
                n_features=n_features,
                min_degree=self._min_degree,
                max_degree=self._max_degree,
                interaction_only=self.interaction_only,
                include_bias=self.include_bias,
            )
            columns = []
            for combi in combinations:
                if combi:
                    out_col = 1
                    for col_idx in combi:
                        out_col = X[:, [col_idx]].multiply(out_col)
                    columns.append(out_col)
                else:
                    bias = sparse.csc_matrix(np.ones((X.shape[0], 1)))
                    columns.append(bias)
            XP = sparse.hstack(columns, dtype=X.dtype).tocsc()
        else:
            # Do as if _min_degree = 0 and cut down array after the
            # computation, i.e. use _n_out_full instead of n_output_features_.
            XP = np.empty(
                shape=(n_samples, self._n_out_full), dtype=X.dtype, order=self.order
            )

            # What follows is a faster implementation of:
            # for i, comb in enumerate(combinations):
            #     XP[:, i] = X[:, comb].prod(1)
            # This implementation uses two optimisations.
            # First one is broadcasting,
            # multiply ([X1, ..., Xn], X1) -> [X1 X1, ..., Xn X1]
            # multiply ([X2, ..., Xn], X2) -> [X2 X2, ..., Xn X2]
            # ...
            # multiply ([X[:, start:end], X[:, start]) -> ...
            # Second optimisation happens for degrees >= 3.
            # Xi^3 is computed reusing previous computation:
            # Xi^3 = Xi^2 * Xi.

            # degree 0 term
            if self.include_bias:
                XP[:, 0] = 1
                current_col = 1
            else:
                current_col = 0

            if self._max_degree == 0:
                return XP

            # degree 1 term
            XP[:, current_col : current_col + n_features] = X
            index = list(range(current_col, current_col + n_features))
            current_col += n_features
            index.append(current_col)

            # loop over degree >= 2 terms
            for _ in range(2, self._max_degree + 1):
                new_index = []
                end = index[-1]
                for feature_idx in range(n_features):
                    start = index[feature_idx]
                    new_index.append(current_col)
                    if self.interaction_only:
                        start += index[feature_idx + 1] - index[feature_idx]
                    next_col = current_col + end - start
                    if next_col <= current_col:
                        break
                    # XP[:, start:end] are terms of degree d - 1
                    # that exclude feature #feature_idx.
                    np.multiply(
                        XP[:, start:end],
                        X[:, feature_idx : feature_idx + 1],
                        out=XP[:, current_col:next_col],
                        casting="no",
                    )
                    current_col = next_col

                new_index.append(current_col)
                index = new_index

            if self._min_degree > 1:
                n_XP, n_Xout = self._n_out_full, self.n_output_features_
                if self.include_bias:
                    Xout = np.empty(
                        shape=(n_samples, n_Xout), dtype=XP.dtype, order=self.order
                    )
                    Xout[:, 0] = 1
                    Xout[:, 1:] = XP[:, n_XP - n_Xout + 1 :]
                else:
                    Xout = XP[:, n_XP - n_Xout :].copy()
                XP = Xout
        return XP

    def __sklearn_tags__(self):
        tags = super().__sklearn_tags__()
        tags.input_tags.sparse = True
        return tags


class SplineTransformer(TransformerMixin, BaseEstimator):
    """Generate univariate B-spline bases for features.

    Generate a new feature matrix consisting of
    `n_splines=n_knots + degree - 1` (`n_knots - 1` for
    `extrapolation="periodic"`) spline basis functions
    (B-splines) of polynomial order=`degree` for each feature.

    In order to learn more about the SplineTransformer class go to:
    :ref:`sphx_glr_auto_examples_applications_plot_cyclical_feature_engineering.py`

    Read more in the :ref:`User Guide <spline_transformer>`.

    .. versionadded:: 1.0

    Parameters
    ----------
    n_knots : int, default=5
        Number of knots of the splines if `knots` equals one of
        {'uniform', 'quantile'}. Must be larger or equal 2. Ignored if `knots`
        is array-like.

    degree : int, default=3
        The polynomial degree of the spline basis. Must be a non-negative
        integer.

    knots : {'uniform', 'quantile'} or array-like of shape \
        (n_knots, n_features), default='uniform'
        Set knot positions such that first knot <= features <= last knot.

        - If 'uniform', `n_knots` number of knots are distributed uniformly
          from min to max values of the features.
        - If 'quantile', they are distributed uniformly along the quantiles of
          the features.
        - If an array-like is given, it directly specifies the sorted knot
          positions including the boundary knots. Note that, internally,
          `degree` number of knots are added before the first knot, the same
          after the last knot.

    extrapolation : {'error', 'constant', 'linear', 'continue', 'periodic'}, \
        default='constant'
        If 'error', values outside the min and max values of the training
        features raises a `ValueError`. If 'constant', the value of the
        splines at minimum and maximum value of the features is used as
        constant extrapolation. If 'linear', a linear extrapolation is used.
        If 'continue', the splines are extrapolated as is, i.e. option
        `extrapolate=True` in :class:`scipy.interpolate.BSpline`. If
        'periodic', periodic splines with a periodicity equal to the distance
        between the first and last knot are used. Periodic splines enforce
        equal function values and derivatives at the first and last knot.
        For example, this makes it possible to avoid introducing an arbitrary
        jump between Dec 31st and Jan 1st in spline features derived from a
        naturally periodic "day-of-year" input feature. In this case it is
        recommended to manually set the knot values to control the period.

    include_bias : bool, default=True
        If False, then the last spline element inside the data range
        of a feature is dropped. As B-splines sum to one over the spline basis
        functions for each data point, they implicitly include a bias term,
        i.e. a column of ones. It acts as an intercept term in a linear models.

    order : {'C', 'F'}, default='C'
        Order of output array in the dense case. `'F'` order is faster to compute, but
        may slow down subsequent estimators.

    handle_missing : {'error', 'zeros'}, default='error'
        Specifies the way missing values are handled.

        - 'error' : Raise an error if np.nan values are present during :meth:`fit`
        - 'zeros' : Encode missing values as splines with value `0`.

        .. versionadded:: 1.5

    sparse_output : bool, default=False
        Will return sparse CSR matrix if set True else will return an array.

        .. versionadded:: 1.2

    Attributes
    ----------
    bsplines_ : list of shape (n_features,)
        List of BSplines objects, one for each feature.

    n_features_in_ : int
        The total number of input features.

    feature_names_in_ : ndarray of shape (`n_features_in_`,)
        Names of features seen during :term:`fit`. Defined only when `X`
        has feature names that are all strings.

        .. versionadded:: 1.0

    n_features_out_ : int
        The total number of output features, which is computed as
        `n_features * n_splines`, where `n_splines` is
        the number of bases elements of the B-splines,
        `n_knots + degree - 1` for non-periodic splines and
        `n_knots - 1` for periodic ones.
        If `include_bias=False`, then it is only
        `n_features * (n_splines - 1)`.

    See Also
    --------
    KBinsDiscretizer : Transformer that bins continuous data into intervals.

    PolynomialFeatures : Transformer that generates polynomial and interaction
        features.

    Notes
    -----
    High degrees and a high number of knots can cause overfitting.

    See :ref:`examples/linear_model/plot_polynomial_interpolation.py
    <sphx_glr_auto_examples_linear_model_plot_polynomial_interpolation.py>`.

    Examples
    --------
    >>> import numpy as np
    >>> from sklearn.preprocessing import SplineTransformer
    >>> X = np.arange(6).reshape(6, 1)
    >>> spline = SplineTransformer(degree=2, n_knots=3)
    >>> spline.fit_transform(X)
    array([[0.5 , 0.5 , 0.  , 0.  ],
           [0.18, 0.74, 0.08, 0.  ],
           [0.02, 0.66, 0.32, 0.  ],
           [0.  , 0.32, 0.66, 0.02],
           [0.  , 0.08, 0.74, 0.18],
           [0.  , 0.  , 0.5 , 0.5 ]])
    """

    _parameter_constraints: dict = {
        "n_knots": [Interval(Integral, 2, None, closed="left")],
        "degree": [Interval(Integral, 0, None, closed="left")],
        "knots": [StrOptions({"uniform", "quantile"}), "array-like"],
        "extrapolation": [
            StrOptions({"error", "constant", "linear", "continue", "periodic"})
        ],
        "include_bias": ["boolean"],
        "order": [StrOptions({"C", "F"})],
        "handle_missing": [StrOptions({"error", "zeros"})],
        "sparse_output": ["boolean"],
    }

    def __init__(
        self,
        n_knots=5,
        degree=3,
        *,
        knots="uniform",
        extrapolation="constant",
        include_bias=True,
        order="C",
        handle_missing="error",
        sparse_output=False,
    ):
        self.n_knots = n_knots
        self.degree = degree
        self.knots = knots
        self.extrapolation = extrapolation
        self.include_bias = include_bias
        self.order = order
        self.handle_missing = handle_missing
        self.sparse_output = sparse_output

    @staticmethod
    def _get_base_knot_positions(X, n_knots=10, knots="uniform", sample_weight=None):
        """Calculate base knot positions for `knots` either "uniform" or "quantile".

        Base knots such that first knot <= feature <= last knot. For the
        B-spline construction with scipy.interpolate.BSpline, 2*degree knots
        beyond the base interval are added.

        Returns
        -------
        knots : ndarray of shape (n_knots, n_features), dtype=np.float64
            Knot positions (points) of base interval.
        """
        if knots == "quantile":
            percentile_ranks = 100 * np.linspace(
                start=0, stop=1, num=n_knots, dtype=np.float64
            )

            if sample_weight is None:
<<<<<<< HEAD
                knots = np.nanpercentile(X, percentiles, axis=0)
=======
                knots = np.percentile(X, percentile_ranks, axis=0)
>>>>>>> 86d099ec
            else:
                # TODO: exclude possible nan values from _weighted_percentile:
                if np.any(_get_mask(X, np.nan)):
                    raise NotImplementedError(
                        "Passing `sample_weight` to SplineTransformer when there are "
                        "also np.nan values present in `X`, is currently not "
                        "implemented."
                    )
                knots = np.array(
                    [
                        _weighted_percentile(X, sample_weight, percentile_rank)
                        for percentile_rank in percentile_ranks
                    ]
                )

        else:
            # knots == 'uniform':
            # Note that the variable `knots` has already been validated and
            # `else` is therefore safe.
            # Disregard observations with zero weight.
            mask = slice(None, None, 1) if sample_weight is None else sample_weight > 0
            x_min = np.nanmin(X[mask], axis=0)
            x_max = np.nanmax(X[mask], axis=0)

            knots = np.linspace(
                start=x_min,
                stop=x_max,
                num=n_knots,
                endpoint=True,
                dtype=np.float64,
            )

        return knots

    def get_feature_names_out(self, input_features=None):
        """Get output feature names for transformation.

        Parameters
        ----------
        input_features : array-like of str or None, default=None
            Input features.

            - If `input_features` is `None`, then `feature_names_in_` is
              used as feature names in. If `feature_names_in_` is not defined,
              then the following input feature names are generated:
              `["x0", "x1", ..., "x(n_features_in_ - 1)"]`.
            - If `input_features` is an array-like, then `input_features` must
              match `feature_names_in_` if `feature_names_in_` is defined.

        Returns
        -------
        feature_names_out : ndarray of str objects
            Transformed feature names.
        """
        check_is_fitted(self, "n_features_in_")
        n_splines = self.bsplines_[0].c.shape[1]

        input_features = _check_feature_names_in(self, input_features)
        feature_names = []
        for i in range(self.n_features_in_):
            for j in range(n_splines - 1 + self.include_bias):
                feature_names.append(f"{input_features[i]}_sp_{j}")
        return np.asarray(feature_names, dtype=object)

    @_fit_context(prefer_skip_nested_validation=True)
    def fit(self, X, y=None, sample_weight=None):
        """Compute knot positions of splines.

        Parameters
        ----------
        X : array-like of shape (n_samples, n_features)
            The data.

        y : None
            Ignored.

        sample_weight : array-like of shape (n_samples,), default = None
            Individual weights for each sample. Used to calculate quantiles if
            `knots="quantile"`. For `knots="uniform"`, zero weighted
            observations are ignored for finding the min and max of `X`.

        Returns
        -------
        self : object
            Fitted transformer.
        """
        X = validate_data(
            self,
            X,
            reset=True,
            accept_sparse=False,
            ensure_min_samples=2,
            ensure_2d=True,
            ensure_all_finite=False,
        )
        if sample_weight is not None:
            sample_weight = _check_sample_weight(sample_weight, X, dtype=X.dtype)

        _, n_features = X.shape

        if self.handle_missing == "error":
            if np.isnan(X).any():
                raise ValueError(
                    "X contains missing values (np.nan) and SplineTransformer is "
                    "configured with `handle_missing='error'`. Set "
                    "`handle_missing='zeros'` to encode missing values as splines with "
                    "value `0` or ensure no missing values in `X`."
                )

        if isinstance(self.knots, str):
            base_knots = self._get_base_knot_positions(
                X,
                n_knots=self.n_knots,
                knots=self.knots,
                sample_weight=sample_weight,
            )
        else:
            base_knots = check_array(self.knots, dtype=np.float64)
            if base_knots.shape[0] < 2:
                raise ValueError("Number of knots, knots.shape[0], must be >= 2.")
            elif base_knots.shape[1] != n_features:
                raise ValueError("knots.shape[1] == n_features is violated.")
            elif not np.all(np.diff(base_knots, axis=0) > 0):
                raise ValueError("knots must be sorted without duplicates.")

        # number of knots for base interval
        n_knots = base_knots.shape[0]

        if self.extrapolation == "periodic" and n_knots <= self.degree:
            raise ValueError(
                "Periodic splines require degree < n_knots. Got n_knots="
                f"{n_knots} and degree={self.degree}."
            )

        # number of splines basis functions
        if self.extrapolation != "periodic":
            n_splines = n_knots + self.degree - 1
        else:
            # periodic splines have self.degree less degrees of freedom
            n_splines = n_knots - 1

        degree = self.degree
        n_out = n_features * n_splines
        # We have to add degree number of knots below, and degree number knots
        # above the base knots in order to make the spline basis complete.
        if self.extrapolation == "periodic":
            # For periodic splines the spacing of the first / last degree knots
            # needs to be a continuation of the spacing of the last / first
            # base knots.
            period = base_knots[-1] - base_knots[0]
            knots = np.r_[
                base_knots[-(degree + 1) : -1] - period,
                base_knots,
                base_knots[1 : (degree + 1)] + period,
            ]

        else:
            # Eilers & Marx in "Flexible smoothing with B-splines and
            # penalties" https://doi.org/10.1214/ss/1038425655 advice
            # against repeating first and last knot several times, which
            # would have inferior behaviour at boundaries if combined with
            # a penalty (hence P-Spline). We follow this advice even if our
            # splines are unpenalized. Meaning we do not:
            # knots = np.r_[
            #     np.tile(base_knots.min(axis=0), reps=[degree, 1]),
            #     base_knots,
            #     np.tile(base_knots.max(axis=0), reps=[degree, 1])
            # ]
            # Instead, we reuse the distance of the 2 fist/last knots.
            dist_min = base_knots[1] - base_knots[0]
            dist_max = base_knots[-1] - base_knots[-2]

            knots = np.r_[
                np.linspace(
                    base_knots[0] - degree * dist_min,
                    base_knots[0] - dist_min,
                    num=degree,
                ),
                base_knots,
                np.linspace(
                    base_knots[-1] + dist_max,
                    base_knots[-1] + degree * dist_max,
                    num=degree,
                ),
            ]

        # With a diagonal coefficient matrix, we get back the spline basis
        # elements, i.e. the design matrix of the spline.
        # Note, BSpline appreciates C-contiguous float64 arrays as c=coef.
        coef = np.eye(n_splines, dtype=np.float64)
        if self.extrapolation == "periodic":
            coef = np.concatenate((coef, coef[:degree, :]))

        extrapolate = self.extrapolation in ["periodic", "continue"]

        bsplines = [
            BSpline.construct_fast(
                knots[:, i], coef, self.degree, extrapolate=extrapolate
            )
            for i in range(n_features)
        ]
        self.bsplines_ = bsplines

        self.n_features_out_ = n_out - n_features * (1 - self.include_bias)
        return self

    def transform(self, X):
        """Transform each feature data to B-splines.

        Parameters
        ----------
        X : array-like of shape (n_samples, n_features)
            The data to transform.

        Returns
        -------
        XBS : {ndarray, sparse matrix} of shape (n_samples, n_features * n_splines)
            The matrix of features, where n_splines is the number of bases
            elements of the B-splines, n_knots + degree - 1.
        """
        check_is_fitted(self)

        X = validate_data(
            self,
            X,
            reset=False,
            accept_sparse=False,
            ensure_2d=True,
            ensure_all_finite=False,
        )

        n_samples, n_features = X.shape
        n_splines = self.bsplines_[0].c.shape[1]
        degree = self.degree

        # TODO: Remove this condition, once scipy 1.10 is the minimum version.
        #       Only scipy >= 1.10 supports design_matrix(.., extrapolate=..).
        #       The default (implicit in scipy < 1.10) is extrapolate=False.
        scipy_1_10 = sp_version >= parse_version("1.10.0")
        # Note: self.bsplines_[0].extrapolate is True for extrapolation in
        # ["periodic", "continue"]
        if scipy_1_10:
            use_sparse = self.sparse_output
            kwargs_extrapolate = {"extrapolate": self.bsplines_[0].extrapolate}
        else:
            use_sparse = self.sparse_output and not self.bsplines_[0].extrapolate
            kwargs_extrapolate = dict()

        # Note that scipy BSpline returns float64 arrays and converts input
        # x=X[:, i] to c-contiguous float64.
        n_out = self.n_features_out_ + n_features * (1 - self.include_bias)
        if X.dtype in FLOAT_DTYPES:
            dtype = X.dtype
        else:
            dtype = np.float64
        if use_sparse:
            output_list = []
        else:
            XBS = np.zeros((n_samples, n_out), dtype=dtype, order=self.order)

        for i in range(n_features):
            spl = self.bsplines_[i]
            # Get indicator for nan values in the current column.
            nan_indicator = _get_mask(X[:, i], np.nan)

            if self.extrapolation in ("continue", "error", "periodic"):

                if self.extrapolation == "periodic":
                    # With periodic extrapolation we map x to the segment
                    # [spl.t[k], spl.t[n]].
                    # This is equivalent to BSpline(.., extrapolate="periodic")
                    # for scipy>=1.0.0.
                    n = spl.t.size - spl.k - 1
                    # Assign to new array to avoid inplace operation
                    x = spl.t[spl.k] + (X[:, i] - spl.t[spl.k]) % (
                        spl.t[n] - spl.t[spl.k]
                    )
                else:  # self.extrapolation in ("continue", "error")
                    x = X[:, i]

                if use_sparse:
                    # Copy the current column to avoid mutation of the user provided
                    # input data when doing inplace operations.
                    x = x.copy()
                    # We replace the nan values in the input column by some
                    # arbitrary, in-range, numerical value since
                    # BSpline.design_matrix() would otherwise raise on any nan
                    # value in its input. The spline encoded values in
                    # the output of that function that correspond to missing
                    # values in the original input will be replaced by 0.0
                    # afterwards.
                    #
                    # Note that in the following we use np.nanmin(x) as the
                    # input replacement to make sure that this code works even
                    # when `extrapolation == "error"`. Any other choice of
                    # in-range value would have worked work since the
                    # corresponding values in the array are replaced by zeros.

                    nanmin_x = np.nanmin(x)
                    if np.isnan(nanmin_x):
                        # The column is all np.nan valued. Replace it by a constant
                        # column with an arbitrary non-nan value inside: the minimum
                        # value within the whole feature space:
                        x[:] = np.nanmin(X)
                    else:
                        x[nan_indicator] = nanmin_x
                    XBS_sparse = BSpline.design_matrix(
                        x, spl.t, spl.k, **kwargs_extrapolate
                    )

                    if self.extrapolation == "periodic":
                        # See the construction of coef in fit. We need to add the last
                        # degree spline basis function to the first degree ones and
                        # then drop the last ones.
                        # Note: See comment about SparseEfficiencyWarning below.
                        XBS_sparse = XBS_sparse.tolil()
                        XBS_sparse[:, :degree] += XBS_sparse[:, -degree:]
                        XBS_sparse = XBS_sparse[:, :-degree]

                    # Replace any indicated values with 0:
                    extended_nan_indicator = np.repeat(
                        nan_indicator,
                        n_splines,
                    ).reshape(x.shape[0], n_splines)
                    XBS_sparse[extended_nan_indicator] = 0

                else:
                    XBS[:, (i * n_splines) : ((i + 1) * n_splines)] = spl(x)
                    # Replace any output that corresponds to a missing input value
                    # by zero.
                    extended_nan_indicator = np.repeat(
                        nan_indicator, n_splines
                    ).reshape(x.shape[0], n_splines)
                    XBS[:, n_splines * i : n_splines * (i + 1)][
                        extended_nan_indicator
                    ] = 0

            else:  # extrapolation in ("constant", "linear")
                xmin, xmax = spl.t[degree], spl.t[-degree - 1]
                # spline values at boundaries
                f_min, f_max = spl(xmin), spl(xmax)
                # Values outside of the feature space during `fit` and nan values get
                # masked out:
                inside_range_mask = (xmin <= X[:, i]) & (X[:, i] <= xmax)

                if use_sparse:
                    outside_range_mask = ~inside_range_mask
                    x = X[:, i].copy()
                    # Set to some arbitrary value within the range of values
                    # observed on the training set before calling
                    # BSpline.design_matrix. Those transformed will be
                    # reassigned later when handling extrapolation.
                    x[outside_range_mask] = xmin
                    XBS_sparse = BSpline.design_matrix(x, spl.t, spl.k)
                    # Note: Without converting to lil_matrix we would get:
                    # scipy.sparse._base.SparseEfficiencyWarning: Changing the sparsity
                    # structure of a csr_matrix is expensive. lil_matrix is more
                    # efficient.
                    if np.any(outside_range_mask):
                        XBS_sparse = XBS_sparse.tolil()
                        XBS_sparse[outside_range_mask, :] = 0

                else:
                    XBS[inside_range_mask, (i * n_splines) : ((i + 1) * n_splines)] = (
                        spl(X[inside_range_mask, i])
                    )

            # Note for extrapolation:
            # 'continue' is already returned as is by scipy BSplines
            if self.extrapolation == "error":
                # BSpline with extrapolate=False does not raise an error, but
                # outputs np.nan.
                if (use_sparse and np.any(np.isnan(XBS_sparse.data))) or (
                    not use_sparse
                    and np.any(
                        np.isnan(XBS[:, (i * n_splines) : ((i + 1) * n_splines)])
                    )
                ):
                    raise ValueError(
                        "X contains values beyond the limits of the knots."
                    )
            elif self.extrapolation == "constant":
                # Set all values beyond xmin and xmax to the value of the
                # spline basis functions at those two positions.
                # Only the first degree and last degree number of splines
                # have non-zero values at the boundaries.

                below_xmin_mask = X[:, i] < xmin
                if np.any(below_xmin_mask):
                    if use_sparse:
                        # Note: See comment about SparseEfficiencyWarning above.
                        XBS_sparse = XBS_sparse.tolil()
                        XBS_sparse[below_xmin_mask, :degree] = f_min[:degree]

                    else:
                        XBS[
                            below_xmin_mask, (i * n_splines) : (i * n_splines + degree)
                        ] = f_min[:degree]

                above_xmax_mask = X[:, i] > xmax
                if np.any(above_xmax_mask):
                    if use_sparse:
                        # Note: See comment about SparseEfficiencyWarning above.
                        XBS_sparse = XBS_sparse.tolil()
                        XBS_sparse[above_xmax_mask, -degree:] = f_max[-degree:]
                    else:
                        XBS[
                            above_xmax_mask,
                            ((i + 1) * n_splines - degree) : ((i + 1) * n_splines),
                        ] = f_max[-degree:]

            elif self.extrapolation == "linear":
                # Continue the degree first and degree last spline bases
                # linearly beyond the boundaries, with slope = derivative at
                # the boundary.
                # Note that all others have derivative = value = 0 at the
                # boundaries.

                # spline derivatives = slopes at boundaries
                fp_min, fp_max = spl(xmin, nu=1), spl(xmax, nu=1)
                # Compute the linear continuation.
                if degree <= 1:
                    # For degree=1, the derivative of 2nd spline is not zero at
                    # boundary. For degree=0 it is the same as 'constant'.
                    degree += 1
                for j in range(degree):
                    mask = X[:, i] < xmin
                    if np.any(mask):
                        linear_extr = f_min[j] + (X[mask, i] - xmin) * fp_min[j]
                        if use_sparse:
                            # Note: See comment about SparseEfficiencyWarning above.
                            XBS_sparse = XBS_sparse.tolil()
                            XBS_sparse[mask, j] = linear_extr
                        else:
                            XBS[mask, i * n_splines + j] = linear_extr

                    mask = X[:, i] > xmax
                    if np.any(mask):
                        k = n_splines - 1 - j
                        linear_extr = f_max[k] + (X[mask, i] - xmax) * fp_max[k]
                        if use_sparse:
                            # Note: See comment about SparseEfficiencyWarning above.
                            XBS_sparse = XBS_sparse.tolil()
                            XBS_sparse[mask, k : k + 1] = linear_extr[:, None]
                        else:
                            XBS[mask, i * n_splines + k] = linear_extr

            if use_sparse:
                XBS_sparse = XBS_sparse.tocsr()
                output_list.append(XBS_sparse)

        if use_sparse:
            # TODO: Remove this conditional error when the minimum supported version of
            # SciPy is 1.9.2
            # `scipy.sparse.hstack` breaks in scipy<1.9.2
            # when `n_features_out_ > max_int32`
            max_int32 = np.iinfo(np.int32).max
            all_int32 = True
            for mat in output_list:
                all_int32 &= mat.indices.dtype == np.int32
            if (
                sp_version < parse_version("1.9.2")
                and self.n_features_out_ > max_int32
                and all_int32
            ):
                raise ValueError(
                    "In scipy versions `<1.9.2`, the function `scipy.sparse.hstack`"
                    " produces negative columns when:\n1. The output shape contains"
                    " `n_cols` too large to be represented by a 32bit signed"
                    " integer.\n. All sub-matrices to be stacked have indices of"
                    " dtype `np.int32`.\nTo avoid this error, either use a version"
                    " of scipy `>=1.9.2` or alter the `SplineTransformer`"
                    " transformer to produce fewer than 2^31 output features"
                )
            XBS = sparse.hstack(output_list, format="csr")
        elif self.sparse_output:
            # Adjust format of XBS to sparse, for scipy versions < 1.10.0:
            # TODO: Remove once scipy 1.10 is the minimum version:
            XBS = sparse.csr_matrix(XBS)

        if self.include_bias:
            return XBS
        else:
            # We throw away one spline basis per feature.
            # We chose the last one.
            indices = [j for j in range(XBS.shape[1]) if (j + 1) % n_splines != 0]
            return XBS[:, indices]<|MERGE_RESOLUTION|>--- conflicted
+++ resolved
@@ -757,11 +757,7 @@
             )
 
             if sample_weight is None:
-<<<<<<< HEAD
-                knots = np.nanpercentile(X, percentiles, axis=0)
-=======
-                knots = np.percentile(X, percentile_ranks, axis=0)
->>>>>>> 86d099ec
+                knots = np.nanpercentile(X, percentile_ranks, axis=0)
             else:
                 # TODO: exclude possible nan values from _weighted_percentile:
                 if np.any(_get_mask(X, np.nan)):
