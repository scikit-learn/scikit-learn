# Authors: The scikit-learn developers
# SPDX-License-Identifier: BSD-3-Clause

from numbers import Integral, Real

import numpy as np

from sklearn.base import OneToOneFeatureMixin, _fit_context
from sklearn.preprocessing._encoders import _BaseEncoder
from sklearn.preprocessing._target_encoder_fast import (
    _fit_encoding_fast,
    _fit_encoding_fast_auto_smooth,
)
from sklearn.utils._param_validation import Interval, StrOptions
from sklearn.utils.multiclass import type_of_target
from sklearn.utils.validation import (
    _check_feature_names,
    _check_feature_names_in,
    _check_n_features,
    _check_y,
    _num_samples,
    check_consistent_length,
    check_is_fitted,
)
from sklearn.utils.validation import _normalize_na_key as _norm_key


class TargetEncoder(OneToOneFeatureMixin, _BaseEncoder):
    """Target Encoder for regression and classification targets.

    Each category is encoded based on a shrunk estimate of the average target
    values for observations belonging to the category. The encoding scheme mixes
    the global target mean with the target mean conditioned on the value of the
    category (see [MIC]_).

    When the target type is "multiclass", encodings are based
    on the conditional probability estimate for each class. The target is first
    binarized using the "one-vs-all" scheme via
    :class:`~sklearn.preprocessing.LabelBinarizer`, then the average target
    value for each class and each category is used for encoding, resulting in
    `n_features` * `n_classes` encoded output features.

    :class:`TargetEncoder` considers missing values, such as `np.nan` or `None`,
    as another category and encodes them like any other category. Categories
    that are not seen during :meth:`fit` are encoded with the target mean, i.e.
    `target_mean_`.

    For a demo on the importance of the `TargetEncoder` internal cross-fitting,
    see
    :ref:`sphx_glr_auto_examples_preprocessing_plot_target_encoder_cross_val.py`.
    For a comparison of different encoders, refer to
    :ref:`sphx_glr_auto_examples_preprocessing_plot_target_encoder.py`. Read
    more in the :ref:`User Guide <target_encoder>`.

    .. note::
        `fit(X, y).transform(X)` does not equal `fit_transform(X, y)` because a
        :term:`cross fitting` scheme is used in `fit_transform` for encoding.
        See the :ref:`User Guide <target_encoder>` for details.

    .. versionadded:: 1.3

    Parameters
    ----------
    categories : "auto" or list of shape (n_features,) of array-like, default="auto"
        Categories (unique values) per feature:

        - `"auto"` : Determine categories automatically from the training data.
        - list : `categories[i]` holds the categories expected in the i-th column. The
          passed categories should not mix strings and numeric values within a single
          feature, and should be sorted in case of numeric values.

        The used categories are stored in the `categories_` fitted attribute.

    target_type : {"auto", "continuous", "binary", "multiclass"}, default="auto"
        Type of target.

        - `"auto"` : Type of target is inferred with
          :func:`~sklearn.utils.multiclass.type_of_target`.
        - `"continuous"` : Continuous target
        - `"binary"` : Binary target
        - `"multiclass"` : Multiclass target

        .. note::
            The type of target inferred with `"auto"` may not be the desired target
            type used for modeling. For example, if the target consisted of integers
            between 0 and 100, then :func:`~sklearn.utils.multiclass.type_of_target`
            will infer the target as `"multiclass"`. In this case, setting
            `target_type="continuous"` will specify the target as a regression
            problem. The `target_type_` attribute gives the target type used by the
            encoder.

        .. versionchanged:: 1.4
           Added the option 'multiclass'.

    smooth : "auto" or float, default="auto"
        The amount of mixing of the target mean conditioned on the value of the
        category with the global target mean. A larger `smooth` value will put
        more weight on the global target mean.
        If `"auto"`, then `smooth` is set to an empirical Bayes estimate.

    cv : int, default=5
        Determines the number of folds in the :term:`cross fitting` strategy used in
        :meth:`fit_transform`. For classification targets, `StratifiedKFold` is used
        and for continuous targets, `KFold` is used.

    shuffle : bool, default=True
        Whether to shuffle the data in :meth:`fit_transform` before splitting into
        folds. Note that the samples within each split will not be shuffled.

    random_state : int, RandomState instance or None, default=None
        When `shuffle` is True, `random_state` affects the ordering of the
        indices, which controls the randomness of each fold. Otherwise, this
        parameter has no effect.
        Pass an int for reproducible output across multiple function calls.
        See :term:`Glossary <random_state>`.

    Attributes
    ----------
    encodings_ : list of shape (n_features,) or (n_features * n_classes) of \
                    ndarray
        Encodings learnt on all of `X`.
        For feature `i`, `encodings_[i]` are the encodings matching the
        categories listed in `categories_[i]`. When `target_type_` is
        "multiclass", the encoding for feature `i` and class `j` is stored in
        `encodings_[j + (i * len(classes_))]`. E.g., for 2 features (f) and
        3 classes (c), encodings are ordered:
        f0_c0, f0_c1, f0_c2, f1_c0, f1_c1, f1_c2,

    categories_ : list of shape (n_features,) of ndarray
        The categories of each input feature determined during fitting or
        specified in `categories`
        (in order of the features in `X` and corresponding with the output
        of :meth:`transform`).

    target_type_ : str
        Type of target.

    target_mean_ : float
        The overall mean of the target. This value is only used in :meth:`transform`
        to encode categories.

    n_features_in_ : int
        Number of features seen during :term:`fit`.

    feature_names_in_ : ndarray of shape (`n_features_in_`,)
        Names of features seen during :term:`fit`. Defined only when `X`
        has feature names that are all strings.

    classes_ : ndarray or None
        If `target_type_` is 'binary' or 'multiclass', holds the label for each class,
        otherwise `None`.

    See Also
    --------
    OrdinalEncoder : Performs an ordinal (integer) encoding of the categorical features.
        Contrary to TargetEncoder, this encoding is not supervised. Treating the
        resulting encoding as a numerical features therefore lead arbitrarily
        ordered values and therefore typically lead to lower predictive performance
        when used as preprocessing for a classifier or regressor.
    OneHotEncoder : Performs a one-hot encoding of categorical features. This
        unsupervised encoding is better suited for low cardinality categorical
        variables as it generate one new feature per unique category.

    References
    ----------
    .. [MIC] :doi:`Micci-Barreca, Daniele. "A preprocessing scheme for high-cardinality
       categorical attributes in classification and prediction problems"
       SIGKDD Explor. Newsl. 3, 1 (July 2001), 27–32. <10.1145/507533.507538>`

    Examples
    --------
    With `smooth="auto"`, the smoothing parameter is set to an empirical Bayes estimate:

    >>> import numpy as np
    >>> from sklearn.preprocessing import TargetEncoder
    >>> X = np.array([["dog"] * 20 + ["cat"] * 30 + ["snake"] * 38], dtype=object).T
    >>> y = [90.3] * 5 + [80.1] * 15 + [20.4] * 5 + [20.1] * 25 + [21.2] * 8 + [49] * 30
    >>> enc_auto = TargetEncoder(smooth="auto")
    >>> X_trans = enc_auto.fit_transform(X, y)

    >>> # A high `smooth` parameter puts more weight on global mean on the categorical
    >>> # encodings:
    >>> enc_high_smooth = TargetEncoder(smooth=5000.0).fit(X, y)
    >>> enc_high_smooth.target_mean_
    np.float64(44.3)
    >>> enc_high_smooth.encodings_
    [array([44.1, 44.4, 44.3])]

    >>> # On the other hand, a low `smooth` parameter puts more weight on target
    >>> # conditioned on the value of the categorical:
    >>> enc_low_smooth = TargetEncoder(smooth=1.0).fit(X, y)
    >>> enc_low_smooth.encodings_
    [array([21, 80.8, 43.2])]
    """

    _parameter_constraints: dict = {
        "categories": [StrOptions({"auto"}), list],
        "target_type": [StrOptions({"auto", "continuous", "binary", "multiclass"})],
        "smooth": [StrOptions({"auto"}), Interval(Real, 0, None, closed="left")],
        "cv": [Interval(Integral, 2, None, closed="left")],
        "shuffle": ["boolean"],
        "random_state": ["random_state"],
    }
    _small_batch_threshold = 1024

    def __init__(
        self,
        categories="auto",
        target_type="auto",
        smooth="auto",
        cv=5,
        shuffle=True,
        random_state=None,
    ):
        # --- existing public params ---
        self.categories = categories
        self.smooth = smooth
        self.target_type = target_type
        self.cv = cv
        self.shuffle = shuffle
        self.random_state = random_state

    @_fit_context(prefer_skip_nested_validation=True)
    def fit(self, X, y):
        """Fit the :class:`TargetEncoder` to X and y.

        It is discouraged to use this method because it can introduce data leakage.
        Use `fit_transform` on training data instead.

        .. note::
            `fit(X, y).transform(X)` does not equal `fit_transform(X, y)` because a
            :term:`cross fitting` scheme is used in `fit_transform` for encoding.
            See the :ref:`User Guide <target_encoder>` for details.

        Parameters
        ----------
        X : array-like of shape (n_samples, n_features)
            The data to determine the categories of each feature.

        y : array-like of shape (n_samples,)
            The target data used to encode the categories.

        Returns
        -------
        self : object
            Fitted encoder.
        """
        self._fit_encodings_all(X, y)
        self._build_index_maps()
        return self

    @_fit_context(prefer_skip_nested_validation=True)
    def fit_transform(self, X, y):
        """Fit :class:`TargetEncoder` and transform `X` with the target encoding.

        This method uses a :term:`cross fitting` scheme to prevent target leakage
        and overfitting in downstream predictors. It is the recommended method for
        encoding training data.

        .. note::
            `fit(X, y).transform(X)` does not equal `fit_transform(X, y)` because a
            :term:`cross fitting` scheme is used in `fit_transform` for encoding.
            See the :ref:`User Guide <target_encoder>` for details.

        Parameters
        ----------
        X : array-like of shape (n_samples, n_features)
            The data to determine the categories of each feature.

        y : array-like of shape (n_samples,)
            The target data used to encode the categories.

        Returns
        -------
        X_trans : ndarray of shape (n_samples, n_features) or \
                    (n_samples, (n_features * n_classes))
            Transformed input.
        """
        from sklearn.model_selection import (  # avoid circular import
            KFold,
            StratifiedKFold,
        )

        X_ordinal, X_known_mask, y_encoded, n_categories = self._fit_encodings_all(X, y)
        self._build_index_maps()

        # The cv splitter is voluntarily restricted to *KFold to enforce non
        # overlapping validation folds, otherwise the fit_transform output will
        # not be well-specified.
        if self.target_type_ == "continuous":
            cv = KFold(self.cv, shuffle=self.shuffle, random_state=self.random_state)
        else:
            cv = StratifiedKFold(
                self.cv, shuffle=self.shuffle, random_state=self.random_state
            )

        # If 'multiclass' multiply axis=1 by num classes else keep shape the same
        if self.target_type_ == "multiclass":
            X_out = np.empty(
                (X_ordinal.shape[0], X_ordinal.shape[1] * len(self.classes_)),
                dtype=np.float64,
            )
        else:
            X_out = np.empty_like(X_ordinal, dtype=np.float64)

        for train_idx, test_idx in cv.split(X, y):
            X_train, y_train = X_ordinal[train_idx, :], y_encoded[train_idx]
            y_train_mean = np.mean(y_train, axis=0)

            if self.target_type_ == "multiclass":
                encodings = self._fit_encoding_multiclass(
                    X_train,
                    y_train,
                    n_categories,
                    y_train_mean,
                )
            else:
                encodings = self._fit_encoding_binary_or_continuous(
                    X_train,
                    y_train,
                    n_categories,
                    y_train_mean,
                )
            self._transform_X_ordinal(
                X_out,
                X_ordinal,
                ~X_known_mask,
                test_idx,
                encodings,
                y_train_mean,
            )
        return X_out

    def _build_index_maps(self):
        """Precompute per-feature {category -> ordinal index} dicts.
        Used only by the small-batch transform path to do O(1) lookups when
        converting raw categories to their ordinal indices. This avoids
        duplicating the learned encodings/means in memory.
        """
        n_features = len(self.categories_)
        self._index_maps_ = [None] * n_features
        for j in range(n_features):
            cats_j = self.categories_[j]
            idx_map = {}
            for i, cat in enumerate(cats_j):
                idx_map[_norm_key(cat)] = i
            self._index_maps_[j] = idx_map

    def _transform_small_batch(self, X):
        """Fast-path transform for tiny inputs.

        Notes
        -----
        - Called only when n_samples <= _small_batch_threshold.
        - Performs input validation because we bypass _transform(...) here.
        - Uses precomputed per-feature {category -> index} maps to do O(1) lookups.
        """
        # Validate here (large-batch path validates inside _transform)
        _, n_samples, n_features = self._check_X(X, ensure_all_finite="allow-nan")

<<<<<<< HEAD
        # 2) feature-name & n_features checks on the original X (keeps pandas names)
        _check_feature_names(self, X, reset=False)
        _check_n_features(self, X, reset=False)

        # 3) build an object array for the tiny fast path
        X_arr = np.asarray(X, dtype=object)
        n_samples, n_features = X_arr.shape
        is_multi = self.target_type_ == "multiclass"

        if is_multi:
            n_classes = len(self.classes_)
            X_out = np.empty((n_samples, n_features * n_classes), dtype=np.float64)
        else:
            X_out = np.empty((n_samples, n_features), dtype=np.float64)

        index_maps = self._index_maps_
        norm_key = _norm_key

        for j in range(n_features):
            get = index_maps[j].get
            col = X_arr[:, j]

            if not is_multi:
                enc_vec = np.asarray(self.encodings_[j], dtype=float)
                default = float(np.asarray(self.target_mean_))
                out_col = np.empty(n_samples, dtype=float)
                for i in range(n_samples):
                    idx = get(norm_key(col[i]), -1)
                    out_col[i] = enc_vec[idx] if idx >= 0 else default
                X_out[:, j] = out_col
            else:
                base = j * n_classes
                default_v = np.asarray(self.target_mean_, dtype=float)

                # Local block view from encodings_ (not stored on self)
                enc_block = np.empty((n_classes, len(self.categories_[j])), dtype=float)
                for c in range(n_classes):
                    enc_block[c, :] = np.asarray(self.encodings_[base + c], dtype=float)

                out_block = np.empty((n_samples, n_classes), dtype=float)
                for i in range(n_samples):
                    idx = get(norm_key(col[i]), -1)
                    out_block[i, :] = enc_block[:, idx] if idx >= 0 else default_v

                start = j * n_classes
                X_out[:, start : start + n_classes] = out_block

        return X_out

    def transform(self, X):
        """Encode X using the learned target encodings.
=======
        This method internally uses the `encodings_` attribute learnt during
        :meth:`TargetEncoder.fit_transform` to transform test data.

        .. note::
            `fit(X, y).transform(X)` does not equal `fit_transform(X, y)` because a
            :term:`cross fitting` scheme is used in `fit_transform` for encoding.
            See the :ref:`User Guide <target_encoder>` for details.
>>>>>>> a9876111

        Parameters
        ----------
        X : array-like of shape (n_samples, n_features)
            Input data to encode. Missing values (e.g., None or np.nan) are
            treated as categories. Categories unseen during fit are encoded
            with ``target_mean_``.

        Returns
        -------
        X_trans : ndarray of shape (n_samples, n_features) or
                  (n_samples, n_features * n_classes) Encoded representation of X.
                  For binary and continuous targets, one column per input feature is
                  returned. For multiclass targets, one column per (feature, class)
                  pair is returned, with classes ordered as in ``classes_``.

        Notes
        -----
        ``fit(X, y).transform(X)`` does not equal ``fit_transform(X, y)`` because
        :term:`cross fitting` is used in ``fit_transform`` for encoding. See the
        :ref:`User Guide <target_encoder>` for details.
        """
        check_is_fitted(self)
        # Decide path WITHOUT triggering a full validation first.
        n_samples = _num_samples(X)
        use_small_batch = n_samples <= self._small_batch_threshold and hasattr(
            self, "_index_maps_"
        )

        # ---- Small-batch path (tiny inputs only) ---------------------------------
        if use_small_batch:
            return self._transform_small_batch(X)

        # ---- Large/normal batches: baseline vectorized path ----------------------
        X_ordinal, X_known_mask = self._transform(
            X, handle_unknown="ignore", ensure_all_finite="allow-nan"
        )

        if self.target_type_ == "multiclass":
            X_out = np.empty(
                (X_ordinal.shape[0], X_ordinal.shape[1] * len(self.classes_)),
                dtype=np.float64,
            )
        else:
            X_out = np.empty_like(X_ordinal, dtype=np.float64)

        self._transform_X_ordinal(
            X_out,
            X_ordinal,
            ~X_known_mask,
            slice(None),
            self.encodings_,
            self.target_mean_,
        )
        return X_out

    def _fit_encodings_all(self, X, y):
        """Fit a target encoding with all the data."""
        # avoid circular import
        from sklearn.preprocessing import LabelBinarizer, LabelEncoder

        check_consistent_length(X, y)
        self._fit(X, handle_unknown="ignore", ensure_all_finite="allow-nan")

        if self.target_type == "auto":
            accepted_target_types = ("binary", "multiclass", "continuous")
            inferred_type_of_target = type_of_target(y, input_name="y")
            if inferred_type_of_target not in accepted_target_types:
                raise ValueError(
                    "Unknown label type: Target type was inferred to be "
                    f"{inferred_type_of_target!r}. Only {accepted_target_types} are "
                    "supported."
                )
            self.target_type_ = inferred_type_of_target
        else:
            self.target_type_ = self.target_type

        self.classes_ = None
        if self.target_type_ == "binary":
            label_encoder = LabelEncoder()
            y = label_encoder.fit_transform(y)
            self.classes_ = label_encoder.classes_
        elif self.target_type_ == "multiclass":
            label_binarizer = LabelBinarizer()
            y = label_binarizer.fit_transform(y)
            self.classes_ = label_binarizer.classes_
        else:  # continuous
            y = _check_y(y, y_numeric=True, estimator=self)

        self.target_mean_ = np.mean(y, axis=0)

        X_ordinal, X_known_mask = self._transform(
            X, handle_unknown="ignore", ensure_all_finite="allow-nan"
        )
        n_categories = np.fromiter(
            (len(category_for_feature) for category_for_feature in self.categories_),
            dtype=np.int64,
            count=len(self.categories_),
        )
        if self.target_type_ == "multiclass":
            encodings = self._fit_encoding_multiclass(
                X_ordinal,
                y,
                n_categories,
                self.target_mean_,
            )
        else:
            encodings = self._fit_encoding_binary_or_continuous(
                X_ordinal,
                y,
                n_categories,
                self.target_mean_,
            )
        self.encodings_ = encodings

        return X_ordinal, X_known_mask, y, n_categories

    def _fit_encoding_binary_or_continuous(
        self, X_ordinal, y, n_categories, target_mean
    ):
        """Learn target encodings."""
        if self.smooth == "auto":
            y_variance = np.var(y)
            encodings = _fit_encoding_fast_auto_smooth(
                X_ordinal,
                y,
                n_categories,
                target_mean,
                y_variance,
            )
        else:
            encodings = _fit_encoding_fast(
                X_ordinal,
                y,
                n_categories,
                self.smooth,
                target_mean,
            )
        return encodings

    def _fit_encoding_multiclass(self, X_ordinal, y, n_categories, target_mean):
        """Learn multiclass encodings.

        Learn encodings for each class (c) then reorder encodings such that
        the same features (f) are grouped together. `reorder_index` enables
        converting from:
        f0_c0, f1_c0, f0_c1, f1_c1, f0_c2, f1_c2
        to:
        f0_c0, f0_c1, f0_c2, f1_c0, f1_c1, f1_c2
        """
        n_features = self.n_features_in_
        n_classes = len(self.classes_)

        encodings = []
        for i in range(n_classes):
            y_class = y[:, i]
            encoding = self._fit_encoding_binary_or_continuous(
                X_ordinal,
                y_class,
                n_categories,
                target_mean[i],
            )
            encodings.extend(encoding)

        reorder_index = (
            idx
            for start in range(n_features)
            for idx in range(start, (n_classes * n_features), n_features)
        )
        return [encodings[idx] for idx in reorder_index]

    def _transform_X_ordinal(
        self,
        X_out,
        X_ordinal,
        X_unknown_mask,
        row_indices,
        encodings,
        target_mean,
    ):
        """Transform X_ordinal using encodings.

        In the multiclass case, `X_ordinal` and `X_unknown_mask` have column
        (axis=1) size `n_features`, while `encodings` has length of size
        `n_features * n_classes`. `feat_idx` deals with this by repeating
        feature indices by `n_classes` E.g., for 3 features, 2 classes:
        0,0,1,1,2,2

        Additionally, `target_mean` is of shape (`n_classes`,) so `mean_idx`
        cycles through 0 to `n_classes` - 1, `n_features` times.
        """
        if self.target_type_ == "multiclass":
            n_classes = len(self.classes_)
            for e_idx, encoding in enumerate(encodings):
                # Repeat feature indices by n_classes
                feat_idx = e_idx // n_classes
                # Cycle through each class
                mean_idx = e_idx % n_classes
                X_out[row_indices, e_idx] = encoding[X_ordinal[row_indices, feat_idx]]
                X_out[X_unknown_mask[:, feat_idx], e_idx] = target_mean[mean_idx]
        else:
            for e_idx, encoding in enumerate(encodings):
                X_out[row_indices, e_idx] = encoding[X_ordinal[row_indices, e_idx]]
                X_out[X_unknown_mask[:, e_idx], e_idx] = target_mean

    def get_feature_names_out(self, input_features=None):
        """Get output feature names for transformation.

        Parameters
        ----------
        input_features : array-like of str or None, default=None
            Not used, present here for API consistency by convention.

        Returns
        -------
        feature_names_out : ndarray of str objects
            Transformed feature names. `feature_names_in_` is used unless it is
            not defined, in which case the following input feature names are
            generated: `["x0", "x1", ..., "x(n_features_in_ - 1)"]`.
            When `target_type_` is "multiclass" the names are of the format
            '<feature_name>_<class_name>'.
        """
        check_is_fitted(self, "n_features_in_")
        feature_names = _check_feature_names_in(self, input_features)
        if self.target_type_ == "multiclass":
            feature_names = [
                f"{feature_name}_{class_name}"
                for feature_name in feature_names
                for class_name in self.classes_
            ]
            return np.asarray(feature_names, dtype=object)
        else:
            return feature_names

    def __sklearn_tags__(self):
        tags = super().__sklearn_tags__()
        tags.target_tags.required = True
        return tags<|MERGE_RESOLUTION|>--- conflicted
+++ resolved
@@ -358,7 +358,6 @@
         # Validate here (large-batch path validates inside _transform)
         _, n_samples, n_features = self._check_X(X, ensure_all_finite="allow-nan")
 
-<<<<<<< HEAD
         # 2) feature-name & n_features checks on the original X (keeps pandas names)
         _check_feature_names(self, X, reset=False)
         _check_n_features(self, X, reset=False)
@@ -410,7 +409,7 @@
 
     def transform(self, X):
         """Encode X using the learned target encodings.
-=======
+        
         This method internally uses the `encodings_` attribute learnt during
         :meth:`TargetEncoder.fit_transform` to transform test data.
 
@@ -418,7 +417,6 @@
             `fit(X, y).transform(X)` does not equal `fit_transform(X, y)` because a
             :term:`cross fitting` scheme is used in `fit_transform` for encoding.
             See the :ref:`User Guide <target_encoder>` for details.
->>>>>>> a9876111
 
         Parameters
         ----------
@@ -434,12 +432,6 @@
                   For binary and continuous targets, one column per input feature is
                   returned. For multiclass targets, one column per (feature, class)
                   pair is returned, with classes ordered as in ``classes_``.
-
-        Notes
-        -----
-        ``fit(X, y).transform(X)`` does not equal ``fit_transform(X, y)`` because
-        :term:`cross fitting` is used in ``fit_transform`` for encoding. See the
-        :ref:`User Guide <target_encoder>` for details.
         """
         check_is_fitted(self)
         # Decide path WITHOUT triggering a full validation first.
