# Authors: The scikit-learn developers
# SPDX-License-Identifier: BSD-3-Clause


import warnings
from numbers import Integral, Real

import numpy as np
from scipy import sparse, stats
from scipy.special import boxcox, inv_boxcox

from sklearn.utils import metadata_routing

from ..base import (
    BaseEstimator,
    ClassNamePrefixFeaturesOutMixin,
    OneToOneFeatureMixin,
    TransformerMixin,
    _fit_context,
)
from ..utils import _array_api, check_array, resample
from ..utils._array_api import (
<<<<<<< HEAD
=======
    _find_matching_floating_dtype,
>>>>>>> 9b7a86fb
    _modify_in_place_if_numpy,
    device,
    get_namespace,
    get_namespace_and_device,
<<<<<<< HEAD
    size,
=======
>>>>>>> 9b7a86fb
)
from ..utils._param_validation import Interval, Options, StrOptions, validate_params
from ..utils.extmath import _incremental_mean_and_var, row_norms
from ..utils.fixes import _yeojohnson_lambda
from ..utils.sparsefuncs import (
    incr_mean_variance_axis,
    inplace_column_scale,
    mean_variance_axis,
    min_max_axis,
)
from ..utils.sparsefuncs_fast import (
    inplace_csr_row_normalize_l1,
    inplace_csr_row_normalize_l2,
)
from ..utils.validation import (
    FLOAT_DTYPES,
    _check_sample_weight,
    check_is_fitted,
    check_random_state,
    validate_data,
)
from ._encoders import OneHotEncoder

BOUNDS_THRESHOLD = 1e-7

__all__ = [
    "Binarizer",
    "KernelCenterer",
    "MaxAbsScaler",
    "MinMaxScaler",
    "Normalizer",
    "OneHotEncoder",
    "PowerTransformer",
    "QuantileTransformer",
    "RobustScaler",
    "StandardScaler",
    "add_dummy_feature",
    "binarize",
    "maxabs_scale",
    "minmax_scale",
    "normalize",
    "power_transform",
    "quantile_transform",
    "robust_scale",
    "scale",
]


def _is_constant_feature(var, mean, n_samples):
    """Detect if a feature is indistinguishable from a constant feature.

    The detection is based on its computed variance and on the theoretical
    error bounds of the '2 pass algorithm' for variance computation.

    See "Algorithms for computing the sample variance: analysis and
    recommendations", by Chan, Golub, and LeVeque.
    """
    # In scikit-learn, variance is always computed using float64 accumulators.
    eps = np.finfo(np.float64).eps

    upper_bound = n_samples * eps * var + (n_samples * mean * eps) ** 2
    return var <= upper_bound


def _handle_zeros_in_scale(scale, copy=True, constant_mask=None):
    """Set scales of near constant features to 1.

    The goal is to avoid division by very small or zero values.

    Near constant features are detected automatically by identifying
    scales close to machine precision unless they are precomputed by
    the caller and passed with the `constant_mask` kwarg.

    Typically for standard scaling, the scales are the standard
    deviation while near constant features are better detected on the
    computed variances which are closer to machine precision by
    construction.
    """
    # if we are fitting on 1D arrays, scale might be a scalar
    if np.isscalar(scale):
        if scale == 0.0:
            scale = 1.0
        return scale
    # scale is an array
    else:
        xp, _ = get_namespace(scale)
        if constant_mask is None:
            # Detect near constant values to avoid dividing by a very small
            # value that could lead to surprising results and numerical
            # stability issues.
            constant_mask = scale < 10 * xp.finfo(scale.dtype).eps

        if copy:
            # New array to avoid side-effects
            scale = xp.asarray(scale, copy=True)
        scale[constant_mask] = 1.0
        return scale


@validate_params(
    {
        "X": ["array-like", "sparse matrix"],
        "axis": [Options(Integral, {0, 1})],
        "with_mean": ["boolean"],
        "with_std": ["boolean"],
        "copy": ["boolean"],
    },
    prefer_skip_nested_validation=True,
)
def scale(X, *, axis=0, with_mean=True, with_std=True, copy=True):
    """Standardize a dataset along any axis.

    Center to the mean and component wise scale to unit variance.

    Read more in the :ref:`User Guide <preprocessing_scaler>`.

    Parameters
    ----------
    X : {array-like, sparse matrix} of shape (n_samples, n_features)
        The data to center and scale.

    axis : {0, 1}, default=0
        Axis used to compute the means and standard deviations along. If 0,
        independently standardize each feature, otherwise (if 1) standardize
        each sample.

    with_mean : bool, default=True
        If True, center the data before scaling.

    with_std : bool, default=True
        If True, scale the data to unit variance (or equivalently,
        unit standard deviation).

    copy : bool, default=True
        If False, try to avoid a copy and scale in place.
        This is not guaranteed to always work in place; e.g. if the data is
        a numpy array with an int dtype, a copy will be returned even with
        copy=False.

    Returns
    -------
    X_tr : {ndarray, sparse matrix} of shape (n_samples, n_features)
        The transformed data.

    See Also
    --------
    StandardScaler : Performs scaling to unit variance using the Transformer
        API (e.g. as part of a preprocessing
        :class:`~sklearn.pipeline.Pipeline`).

    Notes
    -----
    This implementation will refuse to center scipy.sparse matrices
    since it would make them non-sparse and would potentially crash the
    program with memory exhaustion problems.

    Instead the caller is expected to either set explicitly
    `with_mean=False` (in that case, only variance scaling will be
    performed on the features of the CSC matrix) or to call `X.toarray()`
    if he/she expects the materialized dense array to fit in memory.

    To avoid memory copy the caller should pass a CSC matrix.

    NaNs are treated as missing values: disregarded to compute the statistics,
    and maintained during the data transformation.

    We use a biased estimator for the standard deviation, equivalent to
    `numpy.std(x, ddof=0)`. Note that the choice of `ddof` is unlikely to
    affect model performance.

    For a comparison of the different scalers, transformers, and normalizers,
    see: :ref:`sphx_glr_auto_examples_preprocessing_plot_all_scaling.py`.

    .. warning:: Risk of data leak

        Do not use :func:`~sklearn.preprocessing.scale` unless you know
        what you are doing. A common mistake is to apply it to the entire data
        *before* splitting into training and test sets. This will bias the
        model evaluation because information would have leaked from the test
        set to the training set.
        In general, we recommend using
        :class:`~sklearn.preprocessing.StandardScaler` within a
        :ref:`Pipeline <pipeline>` in order to prevent most risks of data
        leaking: `pipe = make_pipeline(StandardScaler(), LogisticRegression())`.

    Examples
    --------
    >>> from sklearn.preprocessing import scale
    >>> X = [[-2, 1, 2], [-1, 0, 1]]
    >>> scale(X, axis=0)  # scaling each column independently
    array([[-1.,  1.,  1.],
           [ 1., -1., -1.]])
    >>> scale(X, axis=1)  # scaling each row independently
    array([[-1.37,  0.39,  0.98],
           [-1.22,  0.     ,  1.22]])
    """
    X = check_array(
        X,
        accept_sparse="csc",
        copy=copy,
        ensure_2d=False,
        estimator="the scale function",
        dtype=FLOAT_DTYPES,
        ensure_all_finite="allow-nan",
    )
    if sparse.issparse(X):
        if with_mean:
            raise ValueError(
                "Cannot center sparse matrices: pass `with_mean=False` instead"
                " See docstring for motivation and alternatives."
            )
        if axis != 0:
            raise ValueError(
                "Can only scale sparse matrix on axis=0,  got axis=%d" % axis
            )
        if with_std:
            _, var = mean_variance_axis(X, axis=0)
            var = _handle_zeros_in_scale(var, copy=False)
            inplace_column_scale(X, 1 / np.sqrt(var))
    else:
        X = np.asarray(X)
        if with_mean:
            mean_ = np.nanmean(X, axis)
        if with_std:
            scale_ = np.nanstd(X, axis)
        # Xr is a view on the original array that enables easy use of
        # broadcasting on the axis in which we are interested in
        Xr = np.rollaxis(X, axis)
        if with_mean:
            Xr -= mean_
            mean_1 = np.nanmean(Xr, axis=0)
            # Verify that mean_1 is 'close to zero'. If X contains very
            # large values, mean_1 can also be very large, due to a lack of
            # precision of mean_. In this case, a pre-scaling of the
            # concerned feature is efficient, for instance by its mean or
            # maximum.
            if not np.allclose(mean_1, 0):
                warnings.warn(
                    "Numerical issues were encountered "
                    "when centering the data "
                    "and might not be solved. Dataset may "
                    "contain too large values. You may need "
                    "to prescale your features."
                )
                Xr -= mean_1
        if with_std:
            scale_ = _handle_zeros_in_scale(scale_, copy=False)
            Xr /= scale_
            if with_mean:
                mean_2 = np.nanmean(Xr, axis=0)
                # If mean_2 is not 'close to zero', it comes from the fact that
                # scale_ is very small so that mean_2 = mean_1/scale_ > 0, even
                # if mean_1 was close to zero. The problem is thus essentially
                # due to the lack of precision of mean_. A solution is then to
                # subtract the mean again:
                if not np.allclose(mean_2, 0):
                    warnings.warn(
                        "Numerical issues were encountered "
                        "when scaling the data "
                        "and might not be solved. The standard "
                        "deviation of the data is probably "
                        "very close to 0. "
                    )
                    Xr -= mean_2
    return X


class MinMaxScaler(OneToOneFeatureMixin, TransformerMixin, BaseEstimator):
    """Transform features by scaling each feature to a given range.

    This estimator scales and translates each feature individually such
    that it is in the given range on the training set, e.g. between
    zero and one.

    The transformation is given by::

        X_std = (X - X.min(axis=0)) / (X.max(axis=0) - X.min(axis=0))
        X_scaled = X_std * (max - min) + min

    where min, max = feature_range.

    This transformation is often used as an alternative to zero mean,
    unit variance scaling.

    `MinMaxScaler` doesn't reduce the effect of outliers, but it linearly
    scales them down into a fixed range, where the largest occurring data point
    corresponds to the maximum value and the smallest one corresponds to the
    minimum value. For an example visualization, refer to :ref:`Compare
    MinMaxScaler with other scalers <plot_all_scaling_minmax_scaler_section>`.

    Read more in the :ref:`User Guide <preprocessing_scaler>`.

    Parameters
    ----------
    feature_range : tuple (min, max), default=(0, 1)
        Desired range of transformed data.

    copy : bool, default=True
        Set to False to perform inplace row normalization and avoid a
        copy (if the input is already a numpy array).

    clip : bool, default=False
        Set to True to clip transformed values of held-out data to
        provided `feature range`.

        .. versionadded:: 0.24

    Attributes
    ----------
    min_ : ndarray of shape (n_features,)
        Per feature adjustment for minimum. Equivalent to
        ``min - X.min(axis=0) * self.scale_``

    scale_ : ndarray of shape (n_features,)
        Per feature relative scaling of the data. Equivalent to
        ``(max - min) / (X.max(axis=0) - X.min(axis=0))``

        .. versionadded:: 0.17
           *scale_* attribute.

    data_min_ : ndarray of shape (n_features,)
        Per feature minimum seen in the data

        .. versionadded:: 0.17
           *data_min_*

    data_max_ : ndarray of shape (n_features,)
        Per feature maximum seen in the data

        .. versionadded:: 0.17
           *data_max_*

    data_range_ : ndarray of shape (n_features,)
        Per feature range ``(data_max_ - data_min_)`` seen in the data

        .. versionadded:: 0.17
           *data_range_*

    n_features_in_ : int
        Number of features seen during :term:`fit`.

        .. versionadded:: 0.24

    n_samples_seen_ : int
        The number of samples processed by the estimator.
        It will be reset on new calls to fit, but increments across
        ``partial_fit`` calls.

    feature_names_in_ : ndarray of shape (`n_features_in_`,)
        Names of features seen during :term:`fit`. Defined only when `X`
        has feature names that are all strings.

        .. versionadded:: 1.0

    See Also
    --------
    minmax_scale : Equivalent function without the estimator API.

    Notes
    -----
    NaNs are treated as missing values: disregarded in fit, and maintained in
    transform.

    Examples
    --------
    >>> from sklearn.preprocessing import MinMaxScaler
    >>> data = [[-1, 2], [-0.5, 6], [0, 10], [1, 18]]
    >>> scaler = MinMaxScaler()
    >>> print(scaler.fit(data))
    MinMaxScaler()
    >>> print(scaler.data_max_)
    [ 1. 18.]
    >>> print(scaler.transform(data))
    [[0.   0.  ]
     [0.25 0.25]
     [0.5  0.5 ]
     [1.   1.  ]]
    >>> print(scaler.transform([[2, 2]]))
    [[1.5 0. ]]
    """

    _parameter_constraints: dict = {
        "feature_range": [tuple],
        "copy": ["boolean"],
        "clip": ["boolean"],
    }

    def __init__(self, feature_range=(0, 1), *, copy=True, clip=False):
        self.feature_range = feature_range
        self.copy = copy
        self.clip = clip

    def _reset(self):
        """Reset internal data-dependent state of the scaler, if necessary.

        __init__ parameters are not touched.
        """
        # Checking one attribute is enough, because they are all set together
        # in partial_fit
        if hasattr(self, "scale_"):
            del self.scale_
            del self.min_
            del self.n_samples_seen_
            del self.data_min_
            del self.data_max_
            del self.data_range_

    def fit(self, X, y=None):
        """Compute the minimum and maximum to be used for later scaling.

        Parameters
        ----------
        X : array-like of shape (n_samples, n_features)
            The data used to compute the per-feature minimum and maximum
            used for later scaling along the features axis.

        y : None
            Ignored.

        Returns
        -------
        self : object
            Fitted scaler.
        """
        # Reset internal state before fitting
        self._reset()
        return self.partial_fit(X, y)

    @_fit_context(prefer_skip_nested_validation=True)
    def partial_fit(self, X, y=None):
        """Online computation of min and max on X for later scaling.

        All of X is processed as a single batch. This is intended for cases
        when :meth:`fit` is not feasible due to very large number of
        `n_samples` or because X is read from a continuous stream.

        Parameters
        ----------
        X : array-like of shape (n_samples, n_features)
            The data used to compute the mean and standard deviation
            used for later scaling along the features axis.

        y : None
            Ignored.

        Returns
        -------
        self : object
            Fitted scaler.
        """
        feature_range = self.feature_range
        if feature_range[0] >= feature_range[1]:
            raise ValueError(
                "Minimum of desired feature range must be smaller than maximum. Got %s."
                % str(feature_range)
            )

        if sparse.issparse(X):
            raise TypeError(
                "MinMaxScaler does not support sparse input. "
                "Consider using MaxAbsScaler instead."
            )

        xp, _ = get_namespace(X)

        first_pass = not hasattr(self, "n_samples_seen_")
        X = validate_data(
            self,
            X,
            reset=first_pass,
            dtype=_array_api.supported_float_dtypes(xp),
            ensure_all_finite="allow-nan",
        )

        device_ = device(X)
        feature_range = (
            xp.asarray(feature_range[0], dtype=X.dtype, device=device_),
            xp.asarray(feature_range[1], dtype=X.dtype, device=device_),
        )

        data_min = _array_api._nanmin(X, axis=0, xp=xp)
        data_max = _array_api._nanmax(X, axis=0, xp=xp)

        if first_pass:
            self.n_samples_seen_ = X.shape[0]
        else:
            data_min = xp.minimum(self.data_min_, data_min)
            data_max = xp.maximum(self.data_max_, data_max)
            self.n_samples_seen_ += X.shape[0]

        data_range = data_max - data_min
        self.scale_ = (feature_range[1] - feature_range[0]) / _handle_zeros_in_scale(
            data_range, copy=True
        )
        self.min_ = feature_range[0] - data_min * self.scale_
        self.data_min_ = data_min
        self.data_max_ = data_max
        self.data_range_ = data_range
        return self

    def transform(self, X):
        """Scale features of X according to feature_range.

        Parameters
        ----------
        X : array-like of shape (n_samples, n_features)
            Input data that will be transformed.

        Returns
        -------
        Xt : ndarray of shape (n_samples, n_features)
            Transformed data.
        """
        check_is_fitted(self)

        xp, _ = get_namespace(X)

        X = validate_data(
            self,
            X,
            copy=self.copy,
            dtype=_array_api.supported_float_dtypes(xp),
            force_writeable=True,
            ensure_all_finite="allow-nan",
            reset=False,
        )

        X *= self.scale_
        X += self.min_
        if self.clip:
            device_ = device(X)
            X = _modify_in_place_if_numpy(
                xp,
                xp.clip,
                X,
                xp.asarray(self.feature_range[0], dtype=X.dtype, device=device_),
                xp.asarray(self.feature_range[1], dtype=X.dtype, device=device_),
                out=X,
            )
        return X

    def inverse_transform(self, X):
        """Undo the scaling of X according to feature_range.

        Parameters
        ----------
        X : array-like of shape (n_samples, n_features)
            Input data that will be transformed. It cannot be sparse.

        Returns
        -------
        X_original : ndarray of shape (n_samples, n_features)
            Transformed data.
        """
        check_is_fitted(self)

        xp, _ = get_namespace(X)

        X = check_array(
            X,
            copy=self.copy,
            dtype=_array_api.supported_float_dtypes(xp),
            force_writeable=True,
            ensure_all_finite="allow-nan",
        )

        X -= self.min_
        X /= self.scale_
        return X

    def __sklearn_tags__(self):
        tags = super().__sklearn_tags__()
        tags.input_tags.allow_nan = True
        tags.array_api_support = True
        return tags


@validate_params(
    {
        "X": ["array-like"],
        "axis": [Options(Integral, {0, 1})],
    },
    prefer_skip_nested_validation=False,
)
def minmax_scale(X, feature_range=(0, 1), *, axis=0, copy=True):
    """Transform features by scaling each feature to a given range.

    This estimator scales and translates each feature individually such
    that it is in the given range on the training set, i.e. between
    zero and one.

    The transformation is given by (when ``axis=0``)::

        X_std = (X - X.min(axis=0)) / (X.max(axis=0) - X.min(axis=0))
        X_scaled = X_std * (max - min) + min

    where min, max = feature_range.

    The transformation is calculated as (when ``axis=0``)::

       X_scaled = scale * X + min - X.min(axis=0) * scale
       where scale = (max - min) / (X.max(axis=0) - X.min(axis=0))

    This transformation is often used as an alternative to zero mean,
    unit variance scaling.

    Read more in the :ref:`User Guide <preprocessing_scaler>`.

    .. versionadded:: 0.17
       *minmax_scale* function interface
       to :class:`~sklearn.preprocessing.MinMaxScaler`.

    Parameters
    ----------
    X : array-like of shape (n_samples, n_features)
        The data.

    feature_range : tuple (min, max), default=(0, 1)
        Desired range of transformed data.

    axis : {0, 1}, default=0
        Axis used to scale along. If 0, independently scale each feature,
        otherwise (if 1) scale each sample.

    copy : bool, default=True
        If False, try to avoid a copy and scale in place.
        This is not guaranteed to always work in place; e.g. if the data is
        a numpy array with an int dtype, a copy will be returned even with
        copy=False.

    Returns
    -------
    X_tr : ndarray of shape (n_samples, n_features)
        The transformed data.

    .. warning:: Risk of data leak

        Do not use :func:`~sklearn.preprocessing.minmax_scale` unless you know
        what you are doing. A common mistake is to apply it to the entire data
        *before* splitting into training and test sets. This will bias the
        model evaluation because information would have leaked from the test
        set to the training set.
        In general, we recommend using
        :class:`~sklearn.preprocessing.MinMaxScaler` within a
        :ref:`Pipeline <pipeline>` in order to prevent most risks of data
        leaking: `pipe = make_pipeline(MinMaxScaler(), LogisticRegression())`.

    See Also
    --------
    MinMaxScaler : Performs scaling to a given range using the Transformer
        API (e.g. as part of a preprocessing
        :class:`~sklearn.pipeline.Pipeline`).

    Notes
    -----
    For a comparison of the different scalers, transformers, and normalizers,
    see: :ref:`sphx_glr_auto_examples_preprocessing_plot_all_scaling.py`.

    Examples
    --------
    >>> from sklearn.preprocessing import minmax_scale
    >>> X = [[-2, 1, 2], [-1, 0, 1]]
    >>> minmax_scale(X, axis=0)  # scale each column independently
    array([[0., 1., 1.],
           [1., 0., 0.]])
    >>> minmax_scale(X, axis=1)  # scale each row independently
    array([[0.  , 0.75, 1.  ],
           [0.  , 0.5 , 1.  ]])
    """
    # Unlike the scaler object, this function allows 1d input.
    # If copy is required, it will be done inside the scaler object.
    X = check_array(
        X,
        copy=False,
        ensure_2d=False,
        dtype=FLOAT_DTYPES,
        ensure_all_finite="allow-nan",
    )
    original_ndim = X.ndim

    if original_ndim == 1:
        X = X.reshape(X.shape[0], 1)

    s = MinMaxScaler(feature_range=feature_range, copy=copy)
    if axis == 0:
        X = s.fit_transform(X)
    else:
        X = s.fit_transform(X.T).T

    if original_ndim == 1:
        X = X.ravel()

    return X


class StandardScaler(OneToOneFeatureMixin, TransformerMixin, BaseEstimator):
    """Standardize features by removing the mean and scaling to unit variance.

    The standard score of a sample `x` is calculated as:

    .. code-block:: text

        z = (x - u) / s

    where `u` is the mean of the training samples or zero if `with_mean=False`,
    and `s` is the standard deviation of the training samples or one if
    `with_std=False`.

    Centering and scaling happen independently on each feature by computing
    the relevant statistics on the samples in the training set. Mean and
    standard deviation are then stored to be used on later data using
    :meth:`transform`.

    Standardization of a dataset is a common requirement for many
    machine learning estimators: they might behave badly if the
    individual features do not more or less look like standard normally
    distributed data (e.g. Gaussian with 0 mean and unit variance).

    For instance many elements used in the objective function of
    a learning algorithm (such as the RBF kernel of Support Vector
    Machines or the L1 and L2 regularizers of linear models) assume that
    all features are centered around 0 and have variance in the same
    order. If a feature has a variance that is orders of magnitude larger
    than others, it might dominate the objective function and make the
    estimator unable to learn from other features correctly as expected.

    `StandardScaler` is sensitive to outliers, and the features may scale
    differently from each other in the presence of outliers. For an example
    visualization, refer to :ref:`Compare StandardScaler with other scalers
    <plot_all_scaling_standard_scaler_section>`.

    This scaler can also be applied to sparse CSR or CSC matrices by passing
    `with_mean=False` to avoid breaking the sparsity structure of the data.

    Read more in the :ref:`User Guide <preprocessing_scaler>`.

    Parameters
    ----------
    copy : bool, default=True
        If False, try to avoid a copy and do inplace scaling instead.
        This is not guaranteed to always work inplace; e.g. if the data is
        not a NumPy array or scipy.sparse CSR matrix, a copy may still be
        returned.

    with_mean : bool, default=True
        If True, center the data before scaling.
        This does not work (and will raise an exception) when attempted on
        sparse matrices, because centering them entails building a dense
        matrix which in common use cases is likely to be too large to fit in
        memory.

    with_std : bool, default=True
        If True, scale the data to unit variance (or equivalently,
        unit standard deviation).

    Attributes
    ----------
    scale_ : ndarray of shape (n_features,) or None
        Per feature relative scaling of the data to achieve zero mean and unit
        variance. Generally this is calculated using `np.sqrt(var_)`. If a
        variance is zero, we can't achieve unit variance, and the data is left
        as-is, giving a scaling factor of 1. `scale_` is equal to `None`
        when `with_std=False`.

        .. versionadded:: 0.17
           *scale_*

    mean_ : ndarray of shape (n_features,) or None
        The mean value for each feature in the training set.
        Equal to ``None`` when ``with_mean=False`` and ``with_std=False``.

    var_ : ndarray of shape (n_features,) or None
        The variance for each feature in the training set. Used to compute
        `scale_`. Equal to ``None`` when ``with_mean=False`` and
        ``with_std=False``.

    n_features_in_ : int
        Number of features seen during :term:`fit`.

        .. versionadded:: 0.24

    feature_names_in_ : ndarray of shape (`n_features_in_`,)
        Names of features seen during :term:`fit`. Defined only when `X`
        has feature names that are all strings.

        .. versionadded:: 1.0

    n_samples_seen_ : int or ndarray of shape (n_features,)
        The number of samples processed by the estimator for each feature.
        If there are no missing samples, the ``n_samples_seen`` will be an
        integer, otherwise it will be an array of dtype int. If
        `sample_weights` are used it will be a float (if no missing data)
        or an array of dtype float that sums the weights seen so far.
        Will be reset on new calls to fit, but increments across
        ``partial_fit`` calls.

    See Also
    --------
    scale : Equivalent function without the estimator API.

    :class:`~sklearn.decomposition.PCA` : Further removes the linear
        correlation across features with 'whiten=True'.

    Notes
    -----
    NaNs are treated as missing values: disregarded in fit, and maintained in
    transform.

    We use a biased estimator for the standard deviation, equivalent to
    `numpy.std(x, ddof=0)`. Note that the choice of `ddof` is unlikely to
    affect model performance.

    Examples
    --------
    >>> from sklearn.preprocessing import StandardScaler
    >>> data = [[0, 0], [0, 0], [1, 1], [1, 1]]
    >>> scaler = StandardScaler()
    >>> print(scaler.fit(data))
    StandardScaler()
    >>> print(scaler.mean_)
    [0.5 0.5]
    >>> print(scaler.transform(data))
    [[-1. -1.]
     [-1. -1.]
     [ 1.  1.]
     [ 1.  1.]]
    >>> print(scaler.transform([[2, 2]]))
    [[3. 3.]]
    """

    _parameter_constraints: dict = {
        "copy": ["boolean"],
        "with_mean": ["boolean"],
        "with_std": ["boolean"],
    }

    def __init__(self, *, copy=True, with_mean=True, with_std=True):
        self.with_mean = with_mean
        self.with_std = with_std
        self.copy = copy

    def _reset(self):
        """Reset internal data-dependent state of the scaler, if necessary.

        __init__ parameters are not touched.
        """
        # Checking one attribute is enough, because they are all set together
        # in partial_fit
        if hasattr(self, "scale_"):
            del self.scale_
            del self.n_samples_seen_
            del self.mean_
            del self.var_

    def fit(self, X, y=None, sample_weight=None):
        """Compute the mean and std to be used for later scaling.

        Parameters
        ----------
        X : {array-like, sparse matrix} of shape (n_samples, n_features)
            The data used to compute the mean and standard deviation
            used for later scaling along the features axis.

        y : None
            Ignored.

        sample_weight : array-like of shape (n_samples,), default=None
            Individual weights for each sample.

            .. versionadded:: 0.24
               parameter *sample_weight* support to StandardScaler.

        Returns
        -------
        self : object
            Fitted scaler.
        """
        # Reset internal state before fitting
        self._reset()
        return self.partial_fit(X, y, sample_weight)

    @_fit_context(prefer_skip_nested_validation=True)
    def partial_fit(self, X, y=None, sample_weight=None):
        """Online computation of mean and std on X for later scaling.

        All of X is processed as a single batch. This is intended for cases
        when :meth:`fit` is not feasible due to very large number of
        `n_samples` or because X is read from a continuous stream.

        The algorithm for incremental mean and std is given in Equation 1.5a,b
        in Chan, Tony F., Gene H. Golub, and Randall J. LeVeque. "Algorithms
        for computing the sample variance: Analysis and recommendations."
        The American Statistician 37.3 (1983): 242-247:

        Parameters
        ----------
        X : {array-like, sparse matrix} of shape (n_samples, n_features)
            The data used to compute the mean and standard deviation
            used for later scaling along the features axis.

        y : None
            Ignored.

        sample_weight : array-like of shape (n_samples,), default=None
            Individual weights for each sample.

            .. versionadded:: 0.24
               parameter *sample_weight* support to StandardScaler.

        Returns
        -------
        self : object
            Fitted scaler.
        """
        xp, _, X_device = get_namespace_and_device(X)
        first_call = not hasattr(self, "n_samples_seen_")
        X = validate_data(
            self,
            X,
            accept_sparse=("csr", "csc"),
            dtype=_array_api.supported_float_dtypes(xp, X_device),
            ensure_all_finite="allow-nan",
            reset=first_call,
        )
        n_features = X.shape[1]

        if sample_weight is not None:
            sample_weight = _check_sample_weight(sample_weight, X, dtype=X.dtype)

        # Even in the case of `with_mean=False`, we update the mean anyway
        # This is needed for the incremental computation of the var
        # See incr_mean_variance_axis and _incremental_mean_variance_axis

        # if n_samples_seen_ is an integer (i.e. no missing values), we need to
        # transform it to an array of shape (n_features,) required by
        # incr_mean_variance_axis and _incremental_variance_axis
        dtype = xp.int64 if sample_weight is None else X.dtype
        if first_call:
            self.n_samples_seen_ = xp.zeros(n_features, dtype=dtype, device=X_device)
        elif size(self.n_samples_seen_) == 1:
            self.n_samples_seen_ = xp.repeat(self.n_samples_seen_, X.shape[1])
            self.n_samples_seen_ = xp.astype(self.n_samples_seen_, dtype, copy=False)

        if sparse.issparse(X):
            if self.with_mean:
                raise ValueError(
                    "Cannot center sparse matrices: pass `with_mean=False` "
                    "instead. See docstring for motivation and alternatives."
                )
            sparse_constructor = (
                sparse.csr_matrix if X.format == "csr" else sparse.csc_matrix
            )

            if self.with_std:
                # First pass
                if not hasattr(self, "scale_"):
                    self.mean_, self.var_, self.n_samples_seen_ = mean_variance_axis(
                        X, axis=0, weights=sample_weight, return_sum_weights=True
                    )
                # Next passes
                else:
                    (
                        self.mean_,
                        self.var_,
                        self.n_samples_seen_,
                    ) = incr_mean_variance_axis(
                        X,
                        axis=0,
                        last_mean=self.mean_,
                        last_var=self.var_,
                        last_n=self.n_samples_seen_,
                        weights=sample_weight,
                    )
                # We force the mean and variance to float64 for large arrays
                # See https://github.com/scikit-learn/scikit-learn/pull/12338
                self.mean_ = self.mean_.astype(np.float64, copy=False)
                self.var_ = self.var_.astype(np.float64, copy=False)
            else:
                self.mean_ = None  # as with_mean must be False for sparse
                self.var_ = None
                weights = _check_sample_weight(sample_weight, X)
                sum_weights_nan = weights @ sparse_constructor(
                    (np.isnan(X.data), X.indices, X.indptr), shape=X.shape
                )
                self.n_samples_seen_ += (np.sum(weights) - sum_weights_nan).astype(
                    dtype
                )
        else:
            # First pass
            if not hasattr(self, "scale_"):
                self.mean_ = 0.0
                if self.with_std:
                    self.var_ = 0.0
                else:
                    self.var_ = None

            if not self.with_mean and not self.with_std:
                self.mean_ = None
                self.var_ = None
                self.n_samples_seen_ += X.shape[0] - xp.isnan(X).sum(axis=0)

            else:
                self.mean_, self.var_, self.n_samples_seen_ = _incremental_mean_and_var(
                    X,
                    self.mean_,
                    self.var_,
                    self.n_samples_seen_,
                    sample_weight=sample_weight,
                )

        # for backward-compatibility, reduce n_samples_seen_ to an integer
        # if the number of samples is the same for each feature (i.e. no
        # missing values)
        if xp.max(self.n_samples_seen_) == xp.min(self.n_samples_seen_):
            self.n_samples_seen_ = self.n_samples_seen_[0]

        if self.with_std:
            # Extract the list of near constant features on the raw variances,
            # before taking the square root.
            constant_mask = _is_constant_feature(
                self.var_, self.mean_, self.n_samples_seen_
            )
            self.scale_ = _handle_zeros_in_scale(
                xp.sqrt(self.var_), copy=False, constant_mask=constant_mask
            )
        else:
            self.scale_ = None

        return self

    def transform(self, X, copy=None):
        """Perform standardization by centering and scaling.

        Parameters
        ----------
        X : {array-like, sparse matrix of shape (n_samples, n_features)
            The data used to scale along the features axis.
        copy : bool, default=None
            Copy the input X or not.

        Returns
        -------
        X_tr : {ndarray, sparse matrix} of shape (n_samples, n_features)
            Transformed array.
        """
        xp, _, X_device = get_namespace_and_device(X)
        check_is_fitted(self)

        copy = copy if copy is not None else self.copy
        X = validate_data(
            self,
            X,
            reset=False,
            accept_sparse="csr",
            copy=copy,
            dtype=_array_api.supported_float_dtypes(xp, X_device),
            force_writeable=True,
            ensure_all_finite="allow-nan",
        )

        if sparse.issparse(X):
            if self.with_mean:
                raise ValueError(
                    "Cannot center sparse matrices: pass `with_mean=False` "
                    "instead. See docstring for motivation and alternatives."
                )
            if self.scale_ is not None:
                inplace_column_scale(X, 1 / self.scale_)
        else:
            if self.with_mean:
                X -= self.mean_
            if self.with_std:
                X /= self.scale_
        return X

    def inverse_transform(self, X, copy=None):
        """Scale back the data to the original representation.

        Parameters
        ----------
        X : {array-like, sparse matrix} of shape (n_samples, n_features)
            The data used to scale along the features axis.

        copy : bool, default=None
            Copy the input `X` or not.

        Returns
        -------
        X_original : {ndarray, sparse matrix} of shape (n_samples, n_features)
            Transformed array.
        """
        xp, _, X_device = get_namespace_and_device(X)
        check_is_fitted(self)

        copy = copy if copy is not None else self.copy
        X = check_array(
            X,
            accept_sparse="csr",
            copy=copy,
            dtype=_array_api.supported_float_dtypes(xp, X_device),
            force_writeable=True,
            ensure_all_finite="allow-nan",
        )

        if sparse.issparse(X):
            if self.with_mean:
                raise ValueError(
                    "Cannot uncenter sparse matrices: pass `with_mean=False` "
                    "instead See docstring for motivation and alternatives."
                )
            if self.scale_ is not None:
                inplace_column_scale(X, self.scale_)
        else:
            if self.with_std:
                X *= self.scale_
            if self.with_mean:
                X += self.mean_
        return X

    def __sklearn_tags__(self):
        tags = super().__sklearn_tags__()
        tags.input_tags.allow_nan = True
        tags.input_tags.sparse = not self.with_mean
        tags.transformer_tags.preserves_dtype = ["float64", "float32"]
        tags.array_api_support = True
        return tags


class MaxAbsScaler(OneToOneFeatureMixin, TransformerMixin, BaseEstimator):
    """Scale each feature by its maximum absolute value.

    This estimator scales and translates each feature individually such
    that the maximal absolute value of each feature in the
    training set will be 1.0. It does not shift/center the data, and
    thus does not destroy any sparsity.

    This scaler can also be applied to sparse CSR or CSC matrices.

    `MaxAbsScaler` doesn't reduce the effect of outliers; it only linearly
    scales them down. For an example visualization, refer to :ref:`Compare
    MaxAbsScaler with other scalers <plot_all_scaling_max_abs_scaler_section>`.

    .. versionadded:: 0.17

    Parameters
    ----------
    copy : bool, default=True
        Set to False to perform inplace scaling and avoid a copy (if the input
        is already a numpy array).

    Attributes
    ----------
    scale_ : ndarray of shape (n_features,)
        Per feature relative scaling of the data.

        .. versionadded:: 0.17
           *scale_* attribute.

    max_abs_ : ndarray of shape (n_features,)
        Per feature maximum absolute value.

    n_features_in_ : int
        Number of features seen during :term:`fit`.

        .. versionadded:: 0.24

    feature_names_in_ : ndarray of shape (`n_features_in_`,)
        Names of features seen during :term:`fit`. Defined only when `X`
        has feature names that are all strings.

        .. versionadded:: 1.0

    n_samples_seen_ : int
        The number of samples processed by the estimator. Will be reset on
        new calls to fit, but increments across ``partial_fit`` calls.

    See Also
    --------
    maxabs_scale : Equivalent function without the estimator API.

    Notes
    -----
    NaNs are treated as missing values: disregarded in fit, and maintained in
    transform.

    Examples
    --------
    >>> from sklearn.preprocessing import MaxAbsScaler
    >>> X = [[ 1., -1.,  2.],
    ...      [ 2.,  0.,  0.],
    ...      [ 0.,  1., -1.]]
    >>> transformer = MaxAbsScaler().fit(X)
    >>> transformer
    MaxAbsScaler()
    >>> transformer.transform(X)
    array([[ 0.5, -1. ,  1. ],
           [ 1. ,  0. ,  0. ],
           [ 0. ,  1. , -0.5]])
    """

    _parameter_constraints: dict = {"copy": ["boolean"]}

    def __init__(self, *, copy=True):
        self.copy = copy

    def _reset(self):
        """Reset internal data-dependent state of the scaler, if necessary.

        __init__ parameters are not touched.
        """
        # Checking one attribute is enough, because they are all set together
        # in partial_fit
        if hasattr(self, "scale_"):
            del self.scale_
            del self.n_samples_seen_
            del self.max_abs_

    def fit(self, X, y=None):
        """Compute the maximum absolute value to be used for later scaling.

        Parameters
        ----------
        X : {array-like, sparse matrix} of shape (n_samples, n_features)
            The data used to compute the per-feature minimum and maximum
            used for later scaling along the features axis.

        y : None
            Ignored.

        Returns
        -------
        self : object
            Fitted scaler.
        """
        # Reset internal state before fitting
        self._reset()
        return self.partial_fit(X, y)

    @_fit_context(prefer_skip_nested_validation=True)
    def partial_fit(self, X, y=None):
        """Online computation of max absolute value of X for later scaling.

        All of X is processed as a single batch. This is intended for cases
        when :meth:`fit` is not feasible due to very large number of
        `n_samples` or because X is read from a continuous stream.

        Parameters
        ----------
        X : {array-like, sparse matrix} of shape (n_samples, n_features)
            The data used to compute the mean and standard deviation
            used for later scaling along the features axis.

        y : None
            Ignored.

        Returns
        -------
        self : object
            Fitted scaler.
        """
        xp, _ = get_namespace(X)

        first_pass = not hasattr(self, "n_samples_seen_")
        X = validate_data(
            self,
            X,
            reset=first_pass,
            accept_sparse=("csr", "csc"),
            dtype=_array_api.supported_float_dtypes(xp),
            ensure_all_finite="allow-nan",
        )

        if sparse.issparse(X):
            mins, maxs = min_max_axis(X, axis=0, ignore_nan=True)
            max_abs = np.maximum(np.abs(mins), np.abs(maxs))
        else:
            max_abs = _array_api._nanmax(xp.abs(X), axis=0, xp=xp)

        if first_pass:
            self.n_samples_seen_ = X.shape[0]
        else:
            max_abs = xp.maximum(self.max_abs_, max_abs)
            self.n_samples_seen_ += X.shape[0]

        self.max_abs_ = max_abs
        self.scale_ = _handle_zeros_in_scale(max_abs, copy=True)
        return self

    def transform(self, X):
        """Scale the data.

        Parameters
        ----------
        X : {array-like, sparse matrix} of shape (n_samples, n_features)
            The data that should be scaled.

        Returns
        -------
        X_tr : {ndarray, sparse matrix} of shape (n_samples, n_features)
            Transformed array.
        """
        check_is_fitted(self)

        xp, _ = get_namespace(X)

        X = validate_data(
            self,
            X,
            accept_sparse=("csr", "csc"),
            copy=self.copy,
            reset=False,
            dtype=_array_api.supported_float_dtypes(xp),
            force_writeable=True,
            ensure_all_finite="allow-nan",
        )

        if sparse.issparse(X):
            inplace_column_scale(X, 1.0 / self.scale_)
        else:
            X /= self.scale_
        return X

    def inverse_transform(self, X):
        """Scale back the data to the original representation.

        Parameters
        ----------
        X : {array-like, sparse matrix} of shape (n_samples, n_features)
            The data that should be transformed back.

        Returns
        -------
        X_original : {ndarray, sparse matrix} of shape (n_samples, n_features)
            Transformed array.
        """
        check_is_fitted(self)

        xp, _ = get_namespace(X)

        X = check_array(
            X,
            accept_sparse=("csr", "csc"),
            copy=self.copy,
            dtype=_array_api.supported_float_dtypes(xp),
            force_writeable=True,
            ensure_all_finite="allow-nan",
        )

        if sparse.issparse(X):
            inplace_column_scale(X, self.scale_)
        else:
            X *= self.scale_
        return X

    def __sklearn_tags__(self):
        tags = super().__sklearn_tags__()
        tags.input_tags.allow_nan = True
        tags.input_tags.sparse = True
        return tags


@validate_params(
    {
        "X": ["array-like", "sparse matrix"],
        "axis": [Options(Integral, {0, 1})],
    },
    prefer_skip_nested_validation=False,
)
def maxabs_scale(X, *, axis=0, copy=True):
    """Scale each feature to the [-1, 1] range without breaking the sparsity.

    This estimator scales each feature individually such
    that the maximal absolute value of each feature in the
    training set will be 1.0.

    This scaler can also be applied to sparse CSR or CSC matrices.

    Parameters
    ----------
    X : {array-like, sparse matrix} of shape (n_samples, n_features)
        The data.

    axis : {0, 1}, default=0
        Axis used to scale along. If 0, independently scale each feature,
        otherwise (if 1) scale each sample.

    copy : bool, default=True
        If False, try to avoid a copy and scale in place.
        This is not guaranteed to always work in place; e.g. if the data is
        a numpy array with an int dtype, a copy will be returned even with
        copy=False.

    Returns
    -------
    X_tr : {ndarray, sparse matrix} of shape (n_samples, n_features)
        The transformed data.

    .. warning:: Risk of data leak

        Do not use :func:`~sklearn.preprocessing.maxabs_scale` unless you know
        what you are doing. A common mistake is to apply it to the entire data
        *before* splitting into training and test sets. This will bias the
        model evaluation because information would have leaked from the test
        set to the training set.
        In general, we recommend using
        :class:`~sklearn.preprocessing.MaxAbsScaler` within a
        :ref:`Pipeline <pipeline>` in order to prevent most risks of data
        leaking: `pipe = make_pipeline(MaxAbsScaler(), LogisticRegression())`.

    See Also
    --------
    MaxAbsScaler : Performs scaling to the [-1, 1] range using
        the Transformer API (e.g. as part of a preprocessing
        :class:`~sklearn.pipeline.Pipeline`).

    Notes
    -----
    NaNs are treated as missing values: disregarded to compute the statistics,
    and maintained during the data transformation.

    For a comparison of the different scalers, transformers, and normalizers,
    see: :ref:`sphx_glr_auto_examples_preprocessing_plot_all_scaling.py`.

    Examples
    --------
    >>> from sklearn.preprocessing import maxabs_scale
    >>> X = [[-2, 1, 2], [-1, 0, 1]]
    >>> maxabs_scale(X, axis=0)  # scale each column independently
    array([[-1. ,  1. ,  1. ],
           [-0.5,  0. ,  0.5]])
    >>> maxabs_scale(X, axis=1)  # scale each row independently
    array([[-1. ,  0.5,  1. ],
           [-1. ,  0. ,  1. ]])
    """
    # Unlike the scaler object, this function allows 1d input.

    # If copy is required, it will be done inside the scaler object.
    X = check_array(
        X,
        accept_sparse=("csr", "csc"),
        copy=False,
        ensure_2d=False,
        dtype=FLOAT_DTYPES,
        ensure_all_finite="allow-nan",
    )
    original_ndim = X.ndim

    if original_ndim == 1:
        X = X.reshape(X.shape[0], 1)

    s = MaxAbsScaler(copy=copy)
    if axis == 0:
        X = s.fit_transform(X)
    else:
        X = s.fit_transform(X.T).T

    if original_ndim == 1:
        X = X.ravel()

    return X


class RobustScaler(OneToOneFeatureMixin, TransformerMixin, BaseEstimator):
    """Scale features using statistics that are robust to outliers.

    This Scaler removes the median and scales the data according to
    the quantile range (defaults to IQR: Interquartile Range).
    The IQR is the range between the 1st quartile (25th quantile)
    and the 3rd quartile (75th quantile).

    Centering and scaling happen independently on each feature by
    computing the relevant statistics on the samples in the training
    set. Median and interquartile range are then stored to be used on
    later data using the :meth:`transform` method.

    Standardization of a dataset is a common preprocessing for many machine
    learning estimators. Typically this is done by removing the mean and
    scaling to unit variance. However, outliers can often influence the sample
    mean / variance in a negative way. In such cases, using the median and the
    interquartile range often give better results. For an example visualization
    and comparison to other scalers, refer to :ref:`Compare RobustScaler with
    other scalers <plot_all_scaling_robust_scaler_section>`.

    .. versionadded:: 0.17

    Read more in the :ref:`User Guide <preprocessing_scaler>`.

    Parameters
    ----------
    with_centering : bool, default=True
        If `True`, center the data before scaling.
        This will cause :meth:`transform` to raise an exception when attempted
        on sparse matrices, because centering them entails building a dense
        matrix which in common use cases is likely to be too large to fit in
        memory.

    with_scaling : bool, default=True
        If `True`, scale the data to interquartile range.

    quantile_range : tuple (q_min, q_max), 0.0 < q_min < q_max < 100.0, \
        default=(25.0, 75.0)
        Quantile range used to calculate `scale_`. By default this is equal to
        the IQR, i.e., `q_min` is the first quantile and `q_max` is the third
        quantile.

        .. versionadded:: 0.18

    copy : bool, default=True
        If `False`, try to avoid a copy and do inplace scaling instead.
        This is not guaranteed to always work inplace; e.g. if the data is
        not a NumPy array or scipy.sparse CSR matrix, a copy may still be
        returned.

    unit_variance : bool, default=False
        If `True`, scale data so that normally distributed features have a
        variance of 1. In general, if the difference between the x-values of
        `q_max` and `q_min` for a standard normal distribution is greater
        than 1, the dataset will be scaled down. If less than 1, the dataset
        will be scaled up.

        .. versionadded:: 0.24

    Attributes
    ----------
    center_ : array of floats
        The median value for each feature in the training set.

    scale_ : array of floats
        The (scaled) interquartile range for each feature in the training set.

        .. versionadded:: 0.17
           *scale_* attribute.

    n_features_in_ : int
        Number of features seen during :term:`fit`.

        .. versionadded:: 0.24

    feature_names_in_ : ndarray of shape (`n_features_in_`,)
        Names of features seen during :term:`fit`. Defined only when `X`
        has feature names that are all strings.

        .. versionadded:: 1.0

    See Also
    --------
    robust_scale : Equivalent function without the estimator API.
    sklearn.decomposition.PCA : Further removes the linear correlation across
        features with 'whiten=True'.

    Notes
    -----

    https://en.wikipedia.org/wiki/Median
    https://en.wikipedia.org/wiki/Interquartile_range

    Examples
    --------
    >>> from sklearn.preprocessing import RobustScaler
    >>> X = [[ 1., -2.,  2.],
    ...      [ -2.,  1.,  3.],
    ...      [ 4.,  1., -2.]]
    >>> transformer = RobustScaler().fit(X)
    >>> transformer
    RobustScaler()
    >>> transformer.transform(X)
    array([[ 0. , -2. ,  0. ],
           [-1. ,  0. ,  0.4],
           [ 1. ,  0. , -1.6]])
    """

    _parameter_constraints: dict = {
        "with_centering": ["boolean"],
        "with_scaling": ["boolean"],
        "quantile_range": [tuple],
        "copy": ["boolean"],
        "unit_variance": ["boolean"],
    }

    def __init__(
        self,
        *,
        with_centering=True,
        with_scaling=True,
        quantile_range=(25.0, 75.0),
        copy=True,
        unit_variance=False,
    ):
        self.with_centering = with_centering
        self.with_scaling = with_scaling
        self.quantile_range = quantile_range
        self.unit_variance = unit_variance
        self.copy = copy

    @_fit_context(prefer_skip_nested_validation=True)
    def fit(self, X, y=None):
        """Compute the median and quantiles to be used for scaling.

        Parameters
        ----------
        X : {array-like, sparse matrix} of shape (n_samples, n_features)
            The data used to compute the median and quantiles
            used for later scaling along the features axis.

        y : Ignored
            Not used, present here for API consistency by convention.

        Returns
        -------
        self : object
            Fitted scaler.
        """
        # at fit, convert sparse matrices to csc for optimized computation of
        # the quantiles
        X = validate_data(
            self,
            X,
            accept_sparse="csc",
            dtype=FLOAT_DTYPES,
            ensure_all_finite="allow-nan",
        )

        q_min, q_max = self.quantile_range
        if not 0 <= q_min <= q_max <= 100:
            raise ValueError("Invalid quantile range: %s" % str(self.quantile_range))

        if self.with_centering:
            if sparse.issparse(X):
                raise ValueError(
                    "Cannot center sparse matrices: use `with_centering=False`"
                    " instead. See docstring for motivation and alternatives."
                )
            self.center_ = np.nanmedian(X, axis=0)
        else:
            self.center_ = None

        if self.with_scaling:
            quantiles = []
            for feature_idx in range(X.shape[1]):
                if sparse.issparse(X):
                    column_nnz_data = X.data[
                        X.indptr[feature_idx] : X.indptr[feature_idx + 1]
                    ]
                    column_data = np.zeros(shape=X.shape[0], dtype=X.dtype)
                    column_data[: len(column_nnz_data)] = column_nnz_data
                else:
                    column_data = X[:, feature_idx]

                quantiles.append(np.nanpercentile(column_data, self.quantile_range))

            quantiles = np.transpose(quantiles)

            self.scale_ = quantiles[1] - quantiles[0]
            self.scale_ = _handle_zeros_in_scale(self.scale_, copy=False)
            if self.unit_variance:
                adjust = stats.norm.ppf(q_max / 100.0) - stats.norm.ppf(q_min / 100.0)
                self.scale_ = self.scale_ / adjust
        else:
            self.scale_ = None

        return self

    def transform(self, X):
        """Center and scale the data.

        Parameters
        ----------
        X : {array-like, sparse matrix} of shape (n_samples, n_features)
            The data used to scale along the specified axis.

        Returns
        -------
        X_tr : {ndarray, sparse matrix} of shape (n_samples, n_features)
            Transformed array.
        """
        check_is_fitted(self)
        X = validate_data(
            self,
            X,
            accept_sparse=("csr", "csc"),
            copy=self.copy,
            dtype=FLOAT_DTYPES,
            force_writeable=True,
            reset=False,
            ensure_all_finite="allow-nan",
        )

        if sparse.issparse(X):
            if self.with_scaling:
                inplace_column_scale(X, 1.0 / self.scale_)
        else:
            if self.with_centering:
                X -= self.center_
            if self.with_scaling:
                X /= self.scale_
        return X

    def inverse_transform(self, X):
        """Scale back the data to the original representation.

        Parameters
        ----------
        X : {array-like, sparse matrix} of shape (n_samples, n_features)
            The rescaled data to be transformed back.

        Returns
        -------
        X_original : {ndarray, sparse matrix} of shape (n_samples, n_features)
            Transformed array.
        """
        check_is_fitted(self)
        X = check_array(
            X,
            accept_sparse=("csr", "csc"),
            copy=self.copy,
            dtype=FLOAT_DTYPES,
            force_writeable=True,
            ensure_all_finite="allow-nan",
        )

        if sparse.issparse(X):
            if self.with_scaling:
                inplace_column_scale(X, self.scale_)
        else:
            if self.with_scaling:
                X *= self.scale_
            if self.with_centering:
                X += self.center_
        return X

    def __sklearn_tags__(self):
        tags = super().__sklearn_tags__()
        tags.input_tags.sparse = not self.with_centering
        tags.input_tags.allow_nan = True
        return tags


@validate_params(
    {"X": ["array-like", "sparse matrix"], "axis": [Options(Integral, {0, 1})]},
    prefer_skip_nested_validation=False,
)
def robust_scale(
    X,
    *,
    axis=0,
    with_centering=True,
    with_scaling=True,
    quantile_range=(25.0, 75.0),
    copy=True,
    unit_variance=False,
):
    """Standardize a dataset along any axis.

    Center to the median and component wise scale
    according to the interquartile range.

    Read more in the :ref:`User Guide <preprocessing_scaler>`.

    Parameters
    ----------
    X : {array-like, sparse matrix} of shape (n_sample, n_features)
        The data to center and scale.

    axis : int, default=0
        Axis used to compute the medians and IQR along. If 0,
        independently scale each feature, otherwise (if 1) scale
        each sample.

    with_centering : bool, default=True
        If `True`, center the data before scaling.

    with_scaling : bool, default=True
        If `True`, scale the data to unit variance (or equivalently,
        unit standard deviation).

    quantile_range : tuple (q_min, q_max), 0.0 < q_min < q_max < 100.0,\
        default=(25.0, 75.0)
        Quantile range used to calculate `scale_`. By default this is equal to
        the IQR, i.e., `q_min` is the first quantile and `q_max` is the third
        quantile.

        .. versionadded:: 0.18

    copy : bool, default=True
        If False, try to avoid a copy and scale in place.
        This is not guaranteed to always work in place; e.g. if the data is
        a numpy array with an int dtype, a copy will be returned even with
        copy=False.

    unit_variance : bool, default=False
        If `True`, scale data so that normally distributed features have a
        variance of 1. In general, if the difference between the x-values of
        `q_max` and `q_min` for a standard normal distribution is greater
        than 1, the dataset will be scaled down. If less than 1, the dataset
        will be scaled up.

        .. versionadded:: 0.24

    Returns
    -------
    X_tr : {ndarray, sparse matrix} of shape (n_samples, n_features)
        The transformed data.

    See Also
    --------
    RobustScaler : Performs centering and scaling using the Transformer API
        (e.g. as part of a preprocessing :class:`~sklearn.pipeline.Pipeline`).

    Notes
    -----
    This implementation will refuse to center scipy.sparse matrices
    since it would make them non-sparse and would potentially crash the
    program with memory exhaustion problems.

    Instead the caller is expected to either set explicitly
    `with_centering=False` (in that case, only variance scaling will be
    performed on the features of the CSR matrix) or to call `X.toarray()`
    if he/she expects the materialized dense array to fit in memory.

    To avoid memory copy the caller should pass a CSR matrix.

    For a comparison of the different scalers, transformers, and normalizers,
    see: :ref:`sphx_glr_auto_examples_preprocessing_plot_all_scaling.py`.

    .. warning:: Risk of data leak

        Do not use :func:`~sklearn.preprocessing.robust_scale` unless you know
        what you are doing. A common mistake is to apply it to the entire data
        *before* splitting into training and test sets. This will bias the
        model evaluation because information would have leaked from the test
        set to the training set.
        In general, we recommend using
        :class:`~sklearn.preprocessing.RobustScaler` within a
        :ref:`Pipeline <pipeline>` in order to prevent most risks of data
        leaking: `pipe = make_pipeline(RobustScaler(), LogisticRegression())`.

    Examples
    --------
    >>> from sklearn.preprocessing import robust_scale
    >>> X = [[-2, 1, 2], [-1, 0, 1]]
    >>> robust_scale(X, axis=0)  # scale each column independently
    array([[-1.,  1.,  1.],
           [ 1., -1., -1.]])
    >>> robust_scale(X, axis=1)  # scale each row independently
    array([[-1.5,  0. ,  0.5],
           [-1. ,  0. ,  1. ]])
    """
    X = check_array(
        X,
        accept_sparse=("csr", "csc"),
        copy=False,
        ensure_2d=False,
        dtype=FLOAT_DTYPES,
        ensure_all_finite="allow-nan",
    )
    original_ndim = X.ndim

    if original_ndim == 1:
        X = X.reshape(X.shape[0], 1)

    s = RobustScaler(
        with_centering=with_centering,
        with_scaling=with_scaling,
        quantile_range=quantile_range,
        unit_variance=unit_variance,
        copy=copy,
    )
    if axis == 0:
        X = s.fit_transform(X)
    else:
        X = s.fit_transform(X.T).T

    if original_ndim == 1:
        X = X.ravel()

    return X


@validate_params(
    {
        "X": ["array-like", "sparse matrix"],
        "norm": [StrOptions({"l1", "l2", "max"})],
        "axis": [Options(Integral, {0, 1})],
        "copy": ["boolean"],
        "return_norm": ["boolean"],
    },
    prefer_skip_nested_validation=True,
)
def normalize(X, norm="l2", *, axis=1, copy=True, return_norm=False):
    """Scale input vectors individually to unit norm (vector length).

    Read more in the :ref:`User Guide <preprocessing_normalization>`.

    Parameters
    ----------
    X : {array-like, sparse matrix} of shape (n_samples, n_features)
        The data to normalize, element by element.
        scipy.sparse matrices should be in CSR format to avoid an
        un-necessary copy.

    norm : {'l1', 'l2', 'max'}, default='l2'
        The norm to use to normalize each non zero sample (or each non-zero
        feature if axis is 0).

    axis : {0, 1}, default=1
        Define axis used to normalize the data along. If 1, independently
        normalize each sample, otherwise (if 0) normalize each feature.

    copy : bool, default=True
        If False, try to avoid a copy and normalize in place.
        This is not guaranteed to always work in place; e.g. if the data is
        a numpy array with an int dtype, a copy will be returned even with
        copy=False.

    return_norm : bool, default=False
        Whether to return the computed norms.

    Returns
    -------
    X : {ndarray, sparse matrix} of shape (n_samples, n_features)
        Normalized input X.

    norms : ndarray of shape (n_samples, ) if axis=1 else (n_features, )
        An array of norms along given axis for X.
        When X is sparse, a NotImplementedError will be raised
        for norm 'l1' or 'l2'.

    See Also
    --------
    Normalizer : Performs normalization using the Transformer API
        (e.g. as part of a preprocessing :class:`~sklearn.pipeline.Pipeline`).

    Notes
    -----
    For a comparison of the different scalers, transformers, and normalizers,
    see: :ref:`sphx_glr_auto_examples_preprocessing_plot_all_scaling.py`.

    Examples
    --------
    >>> from sklearn.preprocessing import normalize
    >>> X = [[-2, 1, 2], [-1, 0, 1]]
    >>> normalize(X, norm="l1")  # L1 normalization each row independently
    array([[-0.4,  0.2,  0.4],
           [-0.5,  0. ,  0.5]])
    >>> normalize(X, norm="l2")  # L2 normalization each row independently
    array([[-0.67, 0.33, 0.67],
           [-0.71, 0.  , 0.71]])
    """
    if axis == 0:
        sparse_format = "csc"
    else:  # axis == 1:
        sparse_format = "csr"

    xp, _ = get_namespace(X)

    X = check_array(
        X,
        accept_sparse=sparse_format,
        copy=copy,
        estimator="the normalize function",
        dtype=_array_api.supported_float_dtypes(xp),
        force_writeable=True,
    )
    if axis == 0:
        X = X.T

    if sparse.issparse(X):
        if return_norm and norm in ("l1", "l2"):
            raise NotImplementedError(
                "return_norm=True is not implemented "
                "for sparse matrices with norm 'l1' "
                "or norm 'l2'"
            )
        if norm == "l1":
            inplace_csr_row_normalize_l1(X)
        elif norm == "l2":
            inplace_csr_row_normalize_l2(X)
        elif norm == "max":
            mins, maxes = min_max_axis(X, 1)
            norms = np.maximum(abs(mins), maxes)
            norms_elementwise = norms.repeat(np.diff(X.indptr))
            mask = norms_elementwise != 0
            X.data[mask] /= norms_elementwise[mask]
    else:
        if norm == "l1":
            norms = xp.sum(xp.abs(X), axis=1)
        elif norm == "l2":
            norms = row_norms(X)
        elif norm == "max":
            norms = xp.max(xp.abs(X), axis=1)
        norms = _handle_zeros_in_scale(norms, copy=False)
        X /= norms[:, None]

    if axis == 0:
        X = X.T

    if return_norm:
        return X, norms
    else:
        return X


class Normalizer(OneToOneFeatureMixin, TransformerMixin, BaseEstimator):
    """Normalize samples individually to unit norm.

    Each sample (i.e. each row of the data matrix) with at least one
    non zero component is rescaled independently of other samples so
    that its norm (l1, l2 or inf) equals one.

    This transformer is able to work both with dense numpy arrays and
    scipy.sparse matrix (use CSR format if you want to avoid the burden of
    a copy / conversion).

    Scaling inputs to unit norms is a common operation for text
    classification or clustering for instance. For instance the dot
    product of two l2-normalized TF-IDF vectors is the cosine similarity
    of the vectors and is the base similarity metric for the Vector
    Space Model commonly used by the Information Retrieval community.

    For an example visualization, refer to :ref:`Compare Normalizer with other
    scalers <plot_all_scaling_normalizer_section>`.

    Read more in the :ref:`User Guide <preprocessing_normalization>`.

    Parameters
    ----------
    norm : {'l1', 'l2', 'max'}, default='l2'
        The norm to use to normalize each non zero sample. If norm='max'
        is used, values will be rescaled by the maximum of the absolute
        values.

    copy : bool, default=True
        Set to False to perform inplace row normalization and avoid a
        copy (if the input is already a numpy array or a scipy.sparse
        CSR matrix).

    Attributes
    ----------
    n_features_in_ : int
        Number of features seen during :term:`fit`.

        .. versionadded:: 0.24

    feature_names_in_ : ndarray of shape (`n_features_in_`,)
        Names of features seen during :term:`fit`. Defined only when `X`
        has feature names that are all strings.

        .. versionadded:: 1.0

    See Also
    --------
    normalize : Equivalent function without the estimator API.

    Notes
    -----
    This estimator is :term:`stateless` and does not need to be fitted.
    However, we recommend to call :meth:`fit_transform` instead of
    :meth:`transform`, as parameter validation is only performed in
    :meth:`fit`.

    Examples
    --------
    >>> from sklearn.preprocessing import Normalizer
    >>> X = [[4, 1, 2, 2],
    ...      [1, 3, 9, 3],
    ...      [5, 7, 5, 1]]
    >>> transformer = Normalizer().fit(X)  # fit does nothing.
    >>> transformer
    Normalizer()
    >>> transformer.transform(X)
    array([[0.8, 0.2, 0.4, 0.4],
           [0.1, 0.3, 0.9, 0.3],
           [0.5, 0.7, 0.5, 0.1]])
    """

    _parameter_constraints: dict = {
        "norm": [StrOptions({"l1", "l2", "max"})],
        "copy": ["boolean"],
    }

    def __init__(self, norm="l2", *, copy=True):
        self.norm = norm
        self.copy = copy

    @_fit_context(prefer_skip_nested_validation=True)
    def fit(self, X, y=None):
        """Only validates estimator's parameters.

        This method allows to: (i) validate the estimator's parameters and
        (ii) be consistent with the scikit-learn transformer API.

        Parameters
        ----------
        X : {array-like, sparse matrix} of shape (n_samples, n_features)
            The data to estimate the normalization parameters.

        y : Ignored
            Not used, present here for API consistency by convention.

        Returns
        -------
        self : object
            Fitted transformer.
        """
        validate_data(self, X, accept_sparse="csr")
        return self

    def transform(self, X, copy=None):
        """Scale each non zero row of X to unit norm.

        Parameters
        ----------
        X : {array-like, sparse matrix} of shape (n_samples, n_features)
            The data to normalize, row by row. scipy.sparse matrices should be
            in CSR format to avoid an un-necessary copy.

        copy : bool, default=None
            Copy the input X or not.

        Returns
        -------
        X_tr : {ndarray, sparse matrix} of shape (n_samples, n_features)
            Transformed array.
        """
        copy = copy if copy is not None else self.copy
        X = validate_data(
            self, X, accept_sparse="csr", force_writeable=True, copy=copy, reset=False
        )
        return normalize(X, norm=self.norm, axis=1, copy=False)

    def __sklearn_tags__(self):
        tags = super().__sklearn_tags__()
        tags.input_tags.sparse = True
        tags.requires_fit = False
        tags.array_api_support = True
        return tags


@validate_params(
    {
        "X": ["array-like", "sparse matrix"],
        "threshold": [Interval(Real, None, None, closed="neither")],
        "copy": ["boolean"],
    },
    prefer_skip_nested_validation=True,
)
def binarize(X, *, threshold=0.0, copy=True):
    """Boolean thresholding of array-like or scipy.sparse matrix.

    Read more in the :ref:`User Guide <preprocessing_binarization>`.

    Parameters
    ----------
    X : {array-like, sparse matrix} of shape (n_samples, n_features)
        The data to binarize, element by element.
        scipy.sparse matrices should be in CSR or CSC format to avoid an
        un-necessary copy.

    threshold : float, default=0.0
        Feature values below or equal to this are replaced by 0, above it by 1.
        Threshold may not be less than 0 for operations on sparse matrices.

    copy : bool, default=True
        If False, try to avoid a copy and binarize in place.
        This is not guaranteed to always work in place; e.g. if the data is
        a numpy array with an object dtype, a copy will be returned even with
        copy=False.

    Returns
    -------
    X_tr : {ndarray, sparse matrix} of shape (n_samples, n_features)
        The transformed data.

    See Also
    --------
    Binarizer : Performs binarization using the Transformer API
        (e.g. as part of a preprocessing :class:`~sklearn.pipeline.Pipeline`).

    Examples
    --------
    >>> from sklearn.preprocessing import binarize
    >>> X = [[0.4, 0.6, 0.5], [0.6, 0.1, 0.2]]
    >>> binarize(X, threshold=0.5)
    array([[0., 1., 0.],
           [1., 0., 0.]])
    """
    X = check_array(X, accept_sparse=["csr", "csc"], force_writeable=True, copy=copy)
    if sparse.issparse(X):
        if threshold < 0:
            raise ValueError("Cannot binarize a sparse matrix with threshold < 0")
        cond = X.data > threshold
        not_cond = np.logical_not(cond)
        X.data[cond] = 1
        X.data[not_cond] = 0
        X.eliminate_zeros()
    else:
        xp, _, device = get_namespace_and_device(X)
        float_dtype = _find_matching_floating_dtype(X, threshold, xp=xp)
        cond = xp.astype(X, float_dtype, copy=False) > threshold
        not_cond = xp.logical_not(cond)
        X[cond] = 1
        X[not_cond] = 0
    return X


class Binarizer(OneToOneFeatureMixin, TransformerMixin, BaseEstimator):
    """Binarize data (set feature values to 0 or 1) according to a threshold.

    Values greater than the threshold map to 1, while values less than
    or equal to the threshold map to 0. With the default threshold of 0,
    only positive values map to 1.

    Binarization is a common operation on text count data where the
    analyst can decide to only consider the presence or absence of a
    feature rather than a quantified number of occurrences for instance.

    It can also be used as a pre-processing step for estimators that
    consider boolean random variables (e.g. modelled using the Bernoulli
    distribution in a Bayesian setting).

    Read more in the :ref:`User Guide <preprocessing_binarization>`.

    Parameters
    ----------
    threshold : float, default=0.0
        Feature values below or equal to this are replaced by 0, above it by 1.
        Threshold may not be less than 0 for operations on sparse matrices.

    copy : bool, default=True
        Set to False to perform inplace binarization and avoid a copy (if
        the input is already a numpy array or a scipy.sparse CSR matrix).

    Attributes
    ----------
    n_features_in_ : int
        Number of features seen during :term:`fit`.

        .. versionadded:: 0.24

    feature_names_in_ : ndarray of shape (`n_features_in_`,)
        Names of features seen during :term:`fit`. Defined only when `X`
        has feature names that are all strings.

        .. versionadded:: 1.0

    See Also
    --------
    binarize : Equivalent function without the estimator API.
    KBinsDiscretizer : Bin continuous data into intervals.
    OneHotEncoder : Encode categorical features as a one-hot numeric array.

    Notes
    -----
    If the input is a sparse matrix, only the non-zero values are subject
    to update by the :class:`Binarizer` class.

    This estimator is :term:`stateless` and does not need to be fitted.
    However, we recommend to call :meth:`fit_transform` instead of
    :meth:`transform`, as parameter validation is only performed in
    :meth:`fit`.

    Examples
    --------
    >>> from sklearn.preprocessing import Binarizer
    >>> X = [[ 1., -1.,  2.],
    ...      [ 2.,  0.,  0.],
    ...      [ 0.,  1., -1.]]
    >>> transformer = Binarizer().fit(X)  # fit does nothing.
    >>> transformer
    Binarizer()
    >>> transformer.transform(X)
    array([[1., 0., 1.],
           [1., 0., 0.],
           [0., 1., 0.]])
    """

    _parameter_constraints: dict = {
        "threshold": [Real],
        "copy": ["boolean"],
    }

    def __init__(self, *, threshold=0.0, copy=True):
        self.threshold = threshold
        self.copy = copy

    @_fit_context(prefer_skip_nested_validation=True)
    def fit(self, X, y=None):
        """Only validates estimator's parameters.

        This method allows to: (i) validate the estimator's parameters and
        (ii) be consistent with the scikit-learn transformer API.

        Parameters
        ----------
        X : {array-like, sparse matrix} of shape (n_samples, n_features)
            The data.

        y : None
            Ignored.

        Returns
        -------
        self : object
            Fitted transformer.
        """
        validate_data(self, X, accept_sparse="csr")
        return self

    def transform(self, X, copy=None):
        """Binarize each element of X.

        Parameters
        ----------
        X : {array-like, sparse matrix} of shape (n_samples, n_features)
            The data to binarize, element by element.
            scipy.sparse matrices should be in CSR format to avoid an
            un-necessary copy.

        copy : bool
            Copy the input X or not.

        Returns
        -------
        X_tr : {ndarray, sparse matrix} of shape (n_samples, n_features)
            Transformed array.
        """
        copy = copy if copy is not None else self.copy
        # TODO: This should be refactored because binarize also calls
        # check_array
        X = validate_data(
            self,
            X,
            accept_sparse=["csr", "csc"],
            force_writeable=True,
            copy=copy,
            reset=False,
        )
        return binarize(X, threshold=self.threshold, copy=False)

    def __sklearn_tags__(self):
        tags = super().__sklearn_tags__()
        tags.requires_fit = False
        tags.array_api_support = True
        tags.input_tags.sparse = True
        return tags


class KernelCenterer(ClassNamePrefixFeaturesOutMixin, TransformerMixin, BaseEstimator):
    r"""Center an arbitrary kernel matrix :math:`K`.

    Let define a kernel :math:`K` such that:

    .. math::
        K(X, Y) = \phi(X) . \phi(Y)^{T}

    :math:`\phi(X)` is a function mapping of rows of :math:`X` to a
    Hilbert space and :math:`K` is of shape `(n_samples, n_samples)`.

    This class allows to compute :math:`\tilde{K}(X, Y)` such that:

    .. math::
        \tilde{K(X, Y)} = \tilde{\phi}(X) . \tilde{\phi}(Y)^{T}

    :math:`\tilde{\phi}(X)` is the centered mapped data in the Hilbert
    space.

    `KernelCenterer` centers the features without explicitly computing the
    mapping :math:`\phi(\cdot)`. Working with centered kernels is sometime
    expected when dealing with algebra computation such as eigendecomposition
    for :class:`~sklearn.decomposition.KernelPCA` for instance.

    Read more in the :ref:`User Guide <kernel_centering>`.

    Attributes
    ----------
    K_fit_rows_ : ndarray of shape (n_samples,)
        Average of each column of kernel matrix.

    K_fit_all_ : float
        Average of kernel matrix.

    n_features_in_ : int
        Number of features seen during :term:`fit`.

        .. versionadded:: 0.24

    feature_names_in_ : ndarray of shape (`n_features_in_`,)
        Names of features seen during :term:`fit`. Defined only when `X`
        has feature names that are all strings.

        .. versionadded:: 1.0

    See Also
    --------
    sklearn.kernel_approximation.Nystroem : Approximate a kernel map
        using a subset of the training data.

    References
    ----------
    .. [1] `Schölkopf, Bernhard, Alexander Smola, and Klaus-Robert Müller.
       "Nonlinear component analysis as a kernel eigenvalue problem."
       Neural computation 10.5 (1998): 1299-1319.
       <https://www.mlpack.org/papers/kpca.pdf>`_

    Examples
    --------
    >>> from sklearn.preprocessing import KernelCenterer
    >>> from sklearn.metrics.pairwise import pairwise_kernels
    >>> X = [[ 1., -2.,  2.],
    ...      [ -2.,  1.,  3.],
    ...      [ 4.,  1., -2.]]
    >>> K = pairwise_kernels(X, metric='linear')
    >>> K
    array([[  9.,   2.,  -2.],
           [  2.,  14., -13.],
           [ -2., -13.,  21.]])
    >>> transformer = KernelCenterer().fit(K)
    >>> transformer
    KernelCenterer()
    >>> transformer.transform(K)
    array([[  5.,   0.,  -5.],
           [  0.,  14., -14.],
           [ -5., -14.,  19.]])
    """

    # X is called K in these methods.
    __metadata_request__transform = {"K": metadata_routing.UNUSED}
    __metadata_request__fit = {"K": metadata_routing.UNUSED}

    def fit(self, K, y=None):
        """Fit KernelCenterer.

        Parameters
        ----------
        K : ndarray of shape (n_samples, n_samples)
            Kernel matrix.

        y : None
            Ignored.

        Returns
        -------
        self : object
            Returns the instance itself.
        """
        xp, _ = get_namespace(K)

        K = validate_data(self, K, dtype=_array_api.supported_float_dtypes(xp))

        if K.shape[0] != K.shape[1]:
            raise ValueError(
                "Kernel matrix must be a square matrix."
                " Input is a {}x{} matrix.".format(K.shape[0], K.shape[1])
            )

        n_samples = K.shape[0]
        self.K_fit_rows_ = xp.sum(K, axis=0) / n_samples
        self.K_fit_all_ = xp.sum(self.K_fit_rows_) / n_samples
        return self

    def transform(self, K, copy=True):
        """Center kernel matrix.

        Parameters
        ----------
        K : ndarray of shape (n_samples1, n_samples2)
            Kernel matrix.

        copy : bool, default=True
            Set to False to perform inplace computation.

        Returns
        -------
        K_new : ndarray of shape (n_samples1, n_samples2)
            Returns the instance itself.
        """
        check_is_fitted(self)

        xp, _ = get_namespace(K)

        K = validate_data(
            self,
            K,
            copy=copy,
            force_writeable=True,
            dtype=_array_api.supported_float_dtypes(xp),
            reset=False,
        )

        K_pred_cols = (xp.sum(K, axis=1) / self.K_fit_rows_.shape[0])[:, None]

        K -= self.K_fit_rows_
        K -= K_pred_cols
        K += self.K_fit_all_

        return K

    @property
    def _n_features_out(self):
        """Number of transformed output features."""
        # Used by ClassNamePrefixFeaturesOutMixin. This model preserves the
        # number of input features but this is not a one-to-one mapping in the
        # usual sense. Hence the choice not to use OneToOneFeatureMixin to
        # implement get_feature_names_out for this class.
        return self.n_features_in_

    def __sklearn_tags__(self):
        tags = super().__sklearn_tags__()
        tags.input_tags.pairwise = True
        tags.array_api_support = True
        return tags


@validate_params(
    {
        "X": ["array-like", "sparse matrix"],
        "value": [Interval(Real, None, None, closed="neither")],
    },
    prefer_skip_nested_validation=True,
)
def add_dummy_feature(X, value=1.0):
    """Augment dataset with an additional dummy feature.

    This is useful for fitting an intercept term with implementations which
    cannot otherwise fit it directly.

    Parameters
    ----------
    X : {array-like, sparse matrix} of shape (n_samples, n_features)
        Data.

    value : float
        Value to use for the dummy feature.

    Returns
    -------
    X : {ndarray, sparse matrix} of shape (n_samples, n_features + 1)
        Same data with dummy feature added as first column.

    Examples
    --------
    >>> from sklearn.preprocessing import add_dummy_feature
    >>> add_dummy_feature([[0, 1], [1, 0]])
    array([[1., 0., 1.],
           [1., 1., 0.]])
    """
    X = check_array(X, accept_sparse=["csc", "csr", "coo"], dtype=FLOAT_DTYPES)
    n_samples, n_features = X.shape
    shape = (n_samples, n_features + 1)
    if sparse.issparse(X):
        if X.format == "coo":
            # Shift columns to the right.
            col = X.col + 1
            # Column indices of dummy feature are 0 everywhere.
            col = np.concatenate((np.zeros(n_samples), col))
            # Row indices of dummy feature are 0, ..., n_samples-1.
            row = np.concatenate((np.arange(n_samples), X.row))
            # Prepend the dummy feature n_samples times.
            data = np.concatenate((np.full(n_samples, value), X.data))
            return sparse.coo_matrix((data, (row, col)), shape)
        elif X.format == "csc":
            # Shift index pointers since we need to add n_samples elements.
            indptr = X.indptr + n_samples
            # indptr[0] must be 0.
            indptr = np.concatenate((np.array([0]), indptr))
            # Row indices of dummy feature are 0, ..., n_samples-1.
            indices = np.concatenate((np.arange(n_samples), X.indices))
            # Prepend the dummy feature n_samples times.
            data = np.concatenate((np.full(n_samples, value), X.data))
            return sparse.csc_matrix((data, indices, indptr), shape)
        else:
            klass = X.__class__
            return klass(add_dummy_feature(X.tocoo(), value))
    else:
        return np.hstack((np.full((n_samples, 1), value), X))


class QuantileTransformer(OneToOneFeatureMixin, TransformerMixin, BaseEstimator):
    """Transform features using quantiles information.

    This method transforms the features to follow a uniform or a normal
    distribution. Therefore, for a given feature, this transformation tends
    to spread out the most frequent values. It also reduces the impact of
    (marginal) outliers: this is therefore a robust preprocessing scheme.

    The transformation is applied on each feature independently. First an
    estimate of the cumulative distribution function of a feature is
    used to map the original values to a uniform distribution. The obtained
    values are then mapped to the desired output distribution using the
    associated quantile function. Features values of new/unseen data that fall
    below or above the fitted range will be mapped to the bounds of the output
    distribution. Note that this transform is non-linear. It may distort linear
    correlations between variables measured at the same scale but renders
    variables measured at different scales more directly comparable.

    For example visualizations, refer to :ref:`Compare QuantileTransformer with
    other scalers <plot_all_scaling_quantile_transformer_section>`.

    Read more in the :ref:`User Guide <preprocessing_transformer>`.

    .. versionadded:: 0.19

    Parameters
    ----------
    n_quantiles : int, default=1000 or n_samples
        Number of quantiles to be computed. It corresponds to the number
        of landmarks used to discretize the cumulative distribution function.
        If n_quantiles is larger than the number of samples, n_quantiles is set
        to the number of samples as a larger number of quantiles does not give
        a better approximation of the cumulative distribution function
        estimator.

    output_distribution : {'uniform', 'normal'}, default='uniform'
        Marginal distribution for the transformed data. The choices are
        'uniform' (default) or 'normal'.

    ignore_implicit_zeros : bool, default=False
        Only applies to sparse matrices. If True, the sparse entries of the
        matrix are discarded to compute the quantile statistics. If False,
        these entries are treated as zeros.

    subsample : int or None, default=10_000
        Maximum number of samples used to estimate the quantiles for
        computational efficiency. Note that the subsampling procedure may
        differ for value-identical sparse and dense matrices.
        Disable subsampling by setting `subsample=None`.

        .. versionadded:: 1.5
           The option `None` to disable subsampling was added.

    random_state : int, RandomState instance or None, default=None
        Determines random number generation for subsampling and smoothing
        noise.
        Please see ``subsample`` for more details.
        Pass an int for reproducible results across multiple function calls.
        See :term:`Glossary <random_state>`.

    copy : bool, default=True
        Set to False to perform inplace transformation and avoid a copy (if the
        input is already a numpy array).

    Attributes
    ----------
    n_quantiles_ : int
        The actual number of quantiles used to discretize the cumulative
        distribution function.

    quantiles_ : ndarray of shape (n_quantiles, n_features)
        The values corresponding the quantiles of reference.

    references_ : ndarray of shape (n_quantiles, )
        Quantiles of references.

    n_features_in_ : int
        Number of features seen during :term:`fit`.

        .. versionadded:: 0.24

    feature_names_in_ : ndarray of shape (`n_features_in_`,)
        Names of features seen during :term:`fit`. Defined only when `X`
        has feature names that are all strings.

        .. versionadded:: 1.0

    See Also
    --------
    quantile_transform : Equivalent function without the estimator API.
    PowerTransformer : Perform mapping to a normal distribution using a power
        transform.
    StandardScaler : Perform standardization that is faster, but less robust
        to outliers.
    RobustScaler : Perform robust standardization that removes the influence
        of outliers but does not put outliers and inliers on the same scale.

    Notes
    -----
    NaNs are treated as missing values: disregarded in fit, and maintained in
    transform.

    Examples
    --------
    >>> import numpy as np
    >>> from sklearn.preprocessing import QuantileTransformer
    >>> rng = np.random.RandomState(0)
    >>> X = np.sort(rng.normal(loc=0.5, scale=0.25, size=(25, 1)), axis=0)
    >>> qt = QuantileTransformer(n_quantiles=10, random_state=0)
    >>> qt.fit_transform(X)
    array([...])
    """

    _parameter_constraints: dict = {
        "n_quantiles": [Interval(Integral, 1, None, closed="left")],
        "output_distribution": [StrOptions({"uniform", "normal"})],
        "ignore_implicit_zeros": ["boolean"],
        "subsample": [Interval(Integral, 1, None, closed="left"), None],
        "random_state": ["random_state"],
        "copy": ["boolean"],
    }

    def __init__(
        self,
        *,
        n_quantiles=1000,
        output_distribution="uniform",
        ignore_implicit_zeros=False,
        subsample=10_000,
        random_state=None,
        copy=True,
    ):
        self.n_quantiles = n_quantiles
        self.output_distribution = output_distribution
        self.ignore_implicit_zeros = ignore_implicit_zeros
        self.subsample = subsample
        self.random_state = random_state
        self.copy = copy

    def _dense_fit(self, X, random_state):
        """Compute percentiles for dense matrices.

        Parameters
        ----------
        X : ndarray of shape (n_samples, n_features)
            The data used to scale along the features axis.
        """
        if self.ignore_implicit_zeros:
            warnings.warn(
                "'ignore_implicit_zeros' takes effect only with"
                " sparse matrix. This parameter has no effect."
            )

        n_samples, n_features = X.shape
        references = self.references_ * 100

        if self.subsample is not None and self.subsample < n_samples:
            # Take a subsample of `X`
            X = resample(
                X, replace=False, n_samples=self.subsample, random_state=random_state
            )

        self.quantiles_ = np.nanpercentile(X, references, axis=0)
        # Due to floating-point precision error in `np.nanpercentile`,
        # make sure that quantiles are monotonically increasing.
        # Upstream issue in numpy:
        # https://github.com/numpy/numpy/issues/14685
        self.quantiles_ = np.maximum.accumulate(self.quantiles_)

    def _sparse_fit(self, X, random_state):
        """Compute percentiles for sparse matrices.

        Parameters
        ----------
        X : sparse matrix of shape (n_samples, n_features)
            The data used to scale along the features axis. The sparse matrix
            needs to be nonnegative. If a sparse matrix is provided,
            it will be converted into a sparse ``csc_matrix``.
        """
        n_samples, n_features = X.shape
        references = self.references_ * 100

        self.quantiles_ = []
        for feature_idx in range(n_features):
            column_nnz_data = X.data[X.indptr[feature_idx] : X.indptr[feature_idx + 1]]
            if self.subsample is not None and len(column_nnz_data) > self.subsample:
                column_subsample = self.subsample * len(column_nnz_data) // n_samples
                if self.ignore_implicit_zeros:
                    column_data = np.zeros(shape=column_subsample, dtype=X.dtype)
                else:
                    column_data = np.zeros(shape=self.subsample, dtype=X.dtype)
                column_data[:column_subsample] = random_state.choice(
                    column_nnz_data, size=column_subsample, replace=False
                )
            else:
                if self.ignore_implicit_zeros:
                    column_data = np.zeros(shape=len(column_nnz_data), dtype=X.dtype)
                else:
                    column_data = np.zeros(shape=n_samples, dtype=X.dtype)
                column_data[: len(column_nnz_data)] = column_nnz_data

            if not column_data.size:
                # if no nnz, an error will be raised for computing the
                # quantiles. Force the quantiles to be zeros.
                self.quantiles_.append([0] * len(references))
            else:
                self.quantiles_.append(np.nanpercentile(column_data, references))
        self.quantiles_ = np.transpose(self.quantiles_)
        # due to floating-point precision error in `np.nanpercentile`,
        # make sure the quantiles are monotonically increasing
        # Upstream issue in numpy:
        # https://github.com/numpy/numpy/issues/14685
        self.quantiles_ = np.maximum.accumulate(self.quantiles_)

    @_fit_context(prefer_skip_nested_validation=True)
    def fit(self, X, y=None):
        """Compute the quantiles used for transforming.

        Parameters
        ----------
        X : {array-like, sparse matrix} of shape (n_samples, n_features)
            The data used to scale along the features axis. If a sparse
            matrix is provided, it will be converted into a sparse
            ``csc_matrix``. Additionally, the sparse matrix needs to be
            nonnegative if `ignore_implicit_zeros` is False.

        y : None
            Ignored.

        Returns
        -------
        self : object
           Fitted transformer.
        """
        if self.subsample is not None and self.n_quantiles > self.subsample:
            raise ValueError(
                "The number of quantiles cannot be greater than"
                " the number of samples used. Got {} quantiles"
                " and {} samples.".format(self.n_quantiles, self.subsample)
            )

        X = self._check_inputs(X, in_fit=True, copy=False)
        n_samples = X.shape[0]

        if self.n_quantiles > n_samples:
            warnings.warn(
                "n_quantiles (%s) is greater than the total number "
                "of samples (%s). n_quantiles is set to "
                "n_samples." % (self.n_quantiles, n_samples)
            )
        self.n_quantiles_ = max(1, min(self.n_quantiles, n_samples))

        rng = check_random_state(self.random_state)

        # Create the quantiles of reference
        self.references_ = np.linspace(0, 1, self.n_quantiles_, endpoint=True)
        if sparse.issparse(X):
            self._sparse_fit(X, rng)
        else:
            self._dense_fit(X, rng)

        return self

    def _transform_col(self, X_col, quantiles, inverse):
        """Private function to transform a single feature."""

        output_distribution = self.output_distribution

        if not inverse:
            lower_bound_x = quantiles[0]
            upper_bound_x = quantiles[-1]
            lower_bound_y = 0
            upper_bound_y = 1
        else:
            lower_bound_x = 0
            upper_bound_x = 1
            lower_bound_y = quantiles[0]
            upper_bound_y = quantiles[-1]
            # for inverse transform, match a uniform distribution
            with np.errstate(invalid="ignore"):  # hide NaN comparison warnings
                if output_distribution == "normal":
                    X_col = stats.norm.cdf(X_col)
                # else output distribution is already a uniform distribution

        # find index for lower and higher bounds
        with np.errstate(invalid="ignore"):  # hide NaN comparison warnings
            if output_distribution == "normal":
                lower_bounds_idx = X_col - BOUNDS_THRESHOLD < lower_bound_x
                upper_bounds_idx = X_col + BOUNDS_THRESHOLD > upper_bound_x
            if output_distribution == "uniform":
                lower_bounds_idx = X_col == lower_bound_x
                upper_bounds_idx = X_col == upper_bound_x

        isfinite_mask = ~np.isnan(X_col)
        X_col_finite = X_col[isfinite_mask]
        if not inverse:
            # Interpolate in one direction and in the other and take the
            # mean. This is in case of repeated values in the features
            # and hence repeated quantiles
            #
            # If we don't do this, only one extreme of the duplicated is
            # used (the upper when we do ascending, and the
            # lower for descending). We take the mean of these two
            X_col[isfinite_mask] = 0.5 * (
                np.interp(X_col_finite, quantiles, self.references_)
                - np.interp(-X_col_finite, -quantiles[::-1], -self.references_[::-1])
            )
        else:
            X_col[isfinite_mask] = np.interp(X_col_finite, self.references_, quantiles)

        X_col[upper_bounds_idx] = upper_bound_y
        X_col[lower_bounds_idx] = lower_bound_y
        # for forward transform, match the output distribution
        if not inverse:
            with np.errstate(invalid="ignore"):  # hide NaN comparison warnings
                if output_distribution == "normal":
                    X_col = stats.norm.ppf(X_col)
                    # find the value to clip the data to avoid mapping to
                    # infinity. Clip such that the inverse transform will be
                    # consistent
                    clip_min = stats.norm.ppf(BOUNDS_THRESHOLD - np.spacing(1))
                    clip_max = stats.norm.ppf(1 - (BOUNDS_THRESHOLD - np.spacing(1)))
                    X_col = np.clip(X_col, clip_min, clip_max)
                # else output distribution is uniform and the ppf is the
                # identity function so we let X_col unchanged

        return X_col

    def _check_inputs(self, X, in_fit, accept_sparse_negative=False, copy=False):
        """Check inputs before fit and transform."""
        X = validate_data(
            self,
            X,
            reset=in_fit,
            accept_sparse="csc",
            copy=copy,
            dtype=FLOAT_DTYPES,
            # only set force_writeable for the validation at transform time because
            # it's the only place where QuantileTransformer performs inplace operations.
            force_writeable=True if not in_fit else None,
            ensure_all_finite="allow-nan",
        )
        # we only accept positive sparse matrix when ignore_implicit_zeros is
        # false and that we call fit or transform.
        with np.errstate(invalid="ignore"):  # hide NaN comparison warnings
            if (
                not accept_sparse_negative
                and not self.ignore_implicit_zeros
                and (sparse.issparse(X) and np.any(X.data < 0))
            ):
                raise ValueError(
                    "QuantileTransformer only accepts non-negative sparse matrices."
                )

        return X

    def _transform(self, X, inverse=False):
        """Forward and inverse transform.

        Parameters
        ----------
        X : ndarray of shape (n_samples, n_features)
            The data used to scale along the features axis.

        inverse : bool, default=False
            If False, apply forward transform. If True, apply
            inverse transform.

        Returns
        -------
        X : ndarray of shape (n_samples, n_features)
            Projected data.
        """
        if sparse.issparse(X):
            for feature_idx in range(X.shape[1]):
                column_slice = slice(X.indptr[feature_idx], X.indptr[feature_idx + 1])
                X.data[column_slice] = self._transform_col(
                    X.data[column_slice], self.quantiles_[:, feature_idx], inverse
                )
        else:
            for feature_idx in range(X.shape[1]):
                X[:, feature_idx] = self._transform_col(
                    X[:, feature_idx], self.quantiles_[:, feature_idx], inverse
                )

        return X

    def transform(self, X):
        """Feature-wise transformation of the data.

        Parameters
        ----------
        X : {array-like, sparse matrix} of shape (n_samples, n_features)
            The data used to scale along the features axis. If a sparse
            matrix is provided, it will be converted into a sparse
            ``csc_matrix``. Additionally, the sparse matrix needs to be
            nonnegative if `ignore_implicit_zeros` is False.

        Returns
        -------
        Xt : {ndarray, sparse matrix} of shape (n_samples, n_features)
            The projected data.
        """
        check_is_fitted(self)
        X = self._check_inputs(X, in_fit=False, copy=self.copy)

        return self._transform(X, inverse=False)

    def inverse_transform(self, X):
        """Back-projection to the original space.

        Parameters
        ----------
        X : {array-like, sparse matrix} of shape (n_samples, n_features)
            The data used to scale along the features axis. If a sparse
            matrix is provided, it will be converted into a sparse
            ``csc_matrix``. Additionally, the sparse matrix needs to be
            nonnegative if `ignore_implicit_zeros` is False.

        Returns
        -------
        X_original : {ndarray, sparse matrix} of (n_samples, n_features)
            The projected data.
        """
        check_is_fitted(self)
        X = self._check_inputs(
            X, in_fit=False, accept_sparse_negative=True, copy=self.copy
        )

        return self._transform(X, inverse=True)

    def __sklearn_tags__(self):
        tags = super().__sklearn_tags__()
        tags.input_tags.sparse = True
        tags.input_tags.allow_nan = True
        return tags


@validate_params(
    {"X": ["array-like", "sparse matrix"], "axis": [Options(Integral, {0, 1})]},
    prefer_skip_nested_validation=False,
)
def quantile_transform(
    X,
    *,
    axis=0,
    n_quantiles=1000,
    output_distribution="uniform",
    ignore_implicit_zeros=False,
    subsample=int(1e5),
    random_state=None,
    copy=True,
):
    """Transform features using quantiles information.

    This method transforms the features to follow a uniform or a normal
    distribution. Therefore, for a given feature, this transformation tends
    to spread out the most frequent values. It also reduces the impact of
    (marginal) outliers: this is therefore a robust preprocessing scheme.

    The transformation is applied on each feature independently. First an
    estimate of the cumulative distribution function of a feature is
    used to map the original values to a uniform distribution. The obtained
    values are then mapped to the desired output distribution using the
    associated quantile function. Features values of new/unseen data that fall
    below or above the fitted range will be mapped to the bounds of the output
    distribution. Note that this transform is non-linear. It may distort linear
    correlations between variables measured at the same scale but renders
    variables measured at different scales more directly comparable.

    Read more in the :ref:`User Guide <preprocessing_transformer>`.

    Parameters
    ----------
    X : {array-like, sparse matrix} of shape (n_samples, n_features)
        The data to transform.

    axis : int, default=0
        Axis used to compute the means and standard deviations along. If 0,
        transform each feature, otherwise (if 1) transform each sample.

    n_quantiles : int, default=1000 or n_samples
        Number of quantiles to be computed. It corresponds to the number
        of landmarks used to discretize the cumulative distribution function.
        If n_quantiles is larger than the number of samples, n_quantiles is set
        to the number of samples as a larger number of quantiles does not give
        a better approximation of the cumulative distribution function
        estimator.

    output_distribution : {'uniform', 'normal'}, default='uniform'
        Marginal distribution for the transformed data. The choices are
        'uniform' (default) or 'normal'.

    ignore_implicit_zeros : bool, default=False
        Only applies to sparse matrices. If True, the sparse entries of the
        matrix are discarded to compute the quantile statistics. If False,
        these entries are treated as zeros.

    subsample : int or None, default=1e5
        Maximum number of samples used to estimate the quantiles for
        computational efficiency. Note that the subsampling procedure may
        differ for value-identical sparse and dense matrices.
        Disable subsampling by setting `subsample=None`.

        .. versionadded:: 1.5
           The option `None` to disable subsampling was added.

    random_state : int, RandomState instance or None, default=None
        Determines random number generation for subsampling and smoothing
        noise.
        Please see ``subsample`` for more details.
        Pass an int for reproducible results across multiple function calls.
        See :term:`Glossary <random_state>`.

    copy : bool, default=True
        If False, try to avoid a copy and transform in place.
        This is not guaranteed to always work in place; e.g. if the data is
        a numpy array with an int dtype, a copy will be returned even with
        copy=False.

        .. versionchanged:: 0.23
            The default value of `copy` changed from False to True in 0.23.

    Returns
    -------
    Xt : {ndarray, sparse matrix} of shape (n_samples, n_features)
        The transformed data.

    See Also
    --------
    QuantileTransformer : Performs quantile-based scaling using the
        Transformer API (e.g. as part of a preprocessing
        :class:`~sklearn.pipeline.Pipeline`).
    power_transform : Maps data to a normal distribution using a
        power transformation.
    scale : Performs standardization that is faster, but less robust
        to outliers.
    robust_scale : Performs robust standardization that removes the influence
        of outliers but does not put outliers and inliers on the same scale.

    Notes
    -----
    NaNs are treated as missing values: disregarded in fit, and maintained in
    transform.

    .. warning:: Risk of data leak

        Do not use :func:`~sklearn.preprocessing.quantile_transform` unless
        you know what you are doing. A common mistake is to apply it
        to the entire data *before* splitting into training and
        test sets. This will bias the model evaluation because
        information would have leaked from the test set to the
        training set.
        In general, we recommend using
        :class:`~sklearn.preprocessing.QuantileTransformer` within a
        :ref:`Pipeline <pipeline>` in order to prevent most risks of data
        leaking:`pipe = make_pipeline(QuantileTransformer(),
        LogisticRegression())`.

    For a comparison of the different scalers, transformers, and normalizers,
    see: :ref:`sphx_glr_auto_examples_preprocessing_plot_all_scaling.py`.

    Examples
    --------
    >>> import numpy as np
    >>> from sklearn.preprocessing import quantile_transform
    >>> rng = np.random.RandomState(0)
    >>> X = np.sort(rng.normal(loc=0.5, scale=0.25, size=(25, 1)), axis=0)
    >>> quantile_transform(X, n_quantiles=10, random_state=0, copy=True)
    array([...])
    """
    n = QuantileTransformer(
        n_quantiles=n_quantiles,
        output_distribution=output_distribution,
        subsample=subsample,
        ignore_implicit_zeros=ignore_implicit_zeros,
        random_state=random_state,
        copy=copy,
    )
    if axis == 0:
        X = n.fit_transform(X)
    else:  # axis == 1
        X = n.fit_transform(X.T).T
    return X


class PowerTransformer(OneToOneFeatureMixin, TransformerMixin, BaseEstimator):
    """Apply a power transform featurewise to make data more Gaussian-like.

    Power transforms are a family of parametric, monotonic transformations
    that are applied to make data more Gaussian-like. This is useful for
    modeling issues related to heteroscedasticity (non-constant variance),
    or other situations where normality is desired.

    Currently, PowerTransformer supports the Box-Cox transform and the
    Yeo-Johnson transform. The optimal parameter for stabilizing variance and
    minimizing skewness is estimated through maximum likelihood.

    Box-Cox requires input data to be strictly positive, while Yeo-Johnson
    supports both positive or negative data.

    By default, zero-mean, unit-variance normalization is applied to the
    transformed data.

    For an example visualization, refer to :ref:`Compare PowerTransformer with
    other scalers <plot_all_scaling_power_transformer_section>`. To see the
    effect of Box-Cox and Yeo-Johnson transformations on different
    distributions, see:
    :ref:`sphx_glr_auto_examples_preprocessing_plot_map_data_to_normal.py`.

    Read more in the :ref:`User Guide <preprocessing_transformer>`.

    .. versionadded:: 0.20

    Parameters
    ----------
    method : {'yeo-johnson', 'box-cox'}, default='yeo-johnson'
        The power transform method. Available methods are:

        - 'yeo-johnson' [1]_, works with positive and negative values
        - 'box-cox' [2]_, only works with strictly positive values

    standardize : bool, default=True
        Set to True to apply zero-mean, unit-variance normalization to the
        transformed output.

    copy : bool, default=True
        Set to False to perform inplace computation during transformation.

    Attributes
    ----------
    lambdas_ : ndarray of float of shape (n_features,)
        The parameters of the power transformation for the selected features.

    n_features_in_ : int
        Number of features seen during :term:`fit`.

        .. versionadded:: 0.24

    feature_names_in_ : ndarray of shape (`n_features_in_`,)
        Names of features seen during :term:`fit`. Defined only when `X`
        has feature names that are all strings.

        .. versionadded:: 1.0

    See Also
    --------
    power_transform : Equivalent function without the estimator API.

    QuantileTransformer : Maps data to a standard normal distribution with
        the parameter `output_distribution='normal'`.

    Notes
    -----
    NaNs are treated as missing values: disregarded in ``fit``, and maintained
    in ``transform``.

    References
    ----------

    .. [1] :doi:`I.K. Yeo and R.A. Johnson, "A new family of power
           transformations to improve normality or symmetry." Biometrika,
           87(4), pp.954-959, (2000). <10.1093/biomet/87.4.954>`

    .. [2] :doi:`G.E.P. Box and D.R. Cox, "An Analysis of Transformations",
           Journal of the Royal Statistical Society B, 26, 211-252 (1964).
           <10.1111/j.2517-6161.1964.tb00553.x>`

    Examples
    --------
    >>> import numpy as np
    >>> from sklearn.preprocessing import PowerTransformer
    >>> pt = PowerTransformer()
    >>> data = [[1, 2], [3, 2], [4, 5]]
    >>> print(pt.fit(data))
    PowerTransformer()
    >>> print(pt.lambdas_)
    [ 1.386 -3.100]
    >>> print(pt.transform(data))
    [[-1.316 -0.707]
     [ 0.209 -0.707]
     [ 1.106  1.414]]
    """

    _parameter_constraints: dict = {
        "method": [StrOptions({"yeo-johnson", "box-cox"})],
        "standardize": ["boolean"],
        "copy": ["boolean"],
    }

    def __init__(self, method="yeo-johnson", *, standardize=True, copy=True):
        self.method = method
        self.standardize = standardize
        self.copy = copy

    @_fit_context(prefer_skip_nested_validation=True)
    def fit(self, X, y=None):
        """Estimate the optimal parameter lambda for each feature.

        The optimal lambda parameter for minimizing skewness is estimated on
        each feature independently using maximum likelihood.

        Parameters
        ----------
        X : array-like of shape (n_samples, n_features)
            The data used to estimate the optimal transformation parameters.

        y : None
            Ignored.

        Returns
        -------
        self : object
            Fitted transformer.
        """
        self._fit(X, y=y, force_transform=False)
        return self

    @_fit_context(prefer_skip_nested_validation=True)
    def fit_transform(self, X, y=None):
        """Fit `PowerTransformer` to `X`, then transform `X`.

        Parameters
        ----------
        X : array-like of shape (n_samples, n_features)
            The data used to estimate the optimal transformation parameters
            and to be transformed using a power transformation.

        y : Ignored
            Not used, present for API consistency by convention.

        Returns
        -------
        X_new : ndarray of shape (n_samples, n_features)
            Transformed data.
        """
        return self._fit(X, y, force_transform=True)

    def _fit(self, X, y=None, force_transform=False):
        X = self._check_input(X, in_fit=True, check_positive=True)

        if not self.copy and not force_transform:  # if call from fit()
            X = X.copy()  # force copy so that fit does not change X inplace

        n_samples = X.shape[0]
        mean = np.mean(X, axis=0, dtype=np.float64)
        var = np.var(X, axis=0, dtype=np.float64)

        optim_function = {
            "box-cox": self._box_cox_optimize,
            "yeo-johnson": self._yeo_johnson_optimize,
        }[self.method]

        transform_function = {
            "box-cox": boxcox,
            "yeo-johnson": self._yeo_johnson_transform,
        }[self.method]

        with np.errstate(invalid="ignore"):  # hide NaN warnings
            self.lambdas_ = np.empty(X.shape[1], dtype=X.dtype)
            for i, col in enumerate(X.T):
                # For yeo-johnson, leave constant features unchanged
                # lambda=1 corresponds to the identity transformation
                is_constant_feature = _is_constant_feature(var[i], mean[i], n_samples)
                if self.method == "yeo-johnson" and is_constant_feature:
                    self.lambdas_[i] = 1.0
                    continue

                self.lambdas_[i] = optim_function(col)

                if self.standardize or force_transform:
                    X[:, i] = transform_function(X[:, i], self.lambdas_[i])

        if self.standardize:
            self._scaler = StandardScaler(copy=False).set_output(transform="default")
            if force_transform:
                X = self._scaler.fit_transform(X)
            else:
                self._scaler.fit(X)

        return X

    def transform(self, X):
        """Apply the power transform to each feature using the fitted lambdas.

        Parameters
        ----------
        X : array-like of shape (n_samples, n_features)
            The data to be transformed using a power transformation.

        Returns
        -------
        X_trans : ndarray of shape (n_samples, n_features)
            The transformed data.
        """
        check_is_fitted(self)
        X = self._check_input(X, in_fit=False, check_positive=True, check_shape=True)

        transform_function = {
            "box-cox": boxcox,
            "yeo-johnson": self._yeo_johnson_transform,
        }[self.method]
        for i, lmbda in enumerate(self.lambdas_):
            with np.errstate(invalid="ignore"):  # hide NaN warnings
                X[:, i] = transform_function(X[:, i], lmbda)

        if self.standardize:
            X = self._scaler.transform(X)

        return X

    def inverse_transform(self, X):
        """Apply the inverse power transformation using the fitted lambdas.

        The inverse of the Box-Cox transformation is given by::

            if lambda_ == 0:
                X_original = exp(X_trans)
            else:
                X_original = (X * lambda_ + 1) ** (1 / lambda_)

        The inverse of the Yeo-Johnson transformation is given by::

            if X >= 0 and lambda_ == 0:
                X_original = exp(X) - 1
            elif X >= 0 and lambda_ != 0:
                X_original = (X * lambda_ + 1) ** (1 / lambda_) - 1
            elif X < 0 and lambda_ != 2:
                X_original = 1 - (-(2 - lambda_) * X + 1) ** (1 / (2 - lambda_))
            elif X < 0 and lambda_ == 2:
                X_original = 1 - exp(-X)

        Parameters
        ----------
        X : array-like of shape (n_samples, n_features)
            The transformed data.

        Returns
        -------
        X_original : ndarray of shape (n_samples, n_features)
            The original data.
        """
        check_is_fitted(self)
        X = self._check_input(X, in_fit=False, check_shape=True)

        if self.standardize:
            X = self._scaler.inverse_transform(X)

        inv_fun = {
            "box-cox": inv_boxcox,
            "yeo-johnson": self._yeo_johnson_inverse_transform,
        }[self.method]
        for i, lmbda in enumerate(self.lambdas_):
            with np.errstate(invalid="ignore"):  # hide NaN warnings
                X[:, i] = inv_fun(X[:, i], lmbda)

        return X

    def _yeo_johnson_inverse_transform(self, x, lmbda):
        """Return inverse-transformed input x following Yeo-Johnson inverse
        transform with parameter lambda.
        """
        x_inv = np.zeros_like(x)
        pos = x >= 0

        # when x >= 0
        if abs(lmbda) < np.spacing(1.0):
            x_inv[pos] = np.exp(x[pos]) - 1
        else:  # lmbda != 0
            x_inv[pos] = np.power(x[pos] * lmbda + 1, 1 / lmbda) - 1

        # when x < 0
        if abs(lmbda - 2) > np.spacing(1.0):
            x_inv[~pos] = 1 - np.power(-(2 - lmbda) * x[~pos] + 1, 1 / (2 - lmbda))
        else:  # lmbda == 2
            x_inv[~pos] = 1 - np.exp(-x[~pos])

        return x_inv

    def _yeo_johnson_transform(self, x, lmbda):
        """Return transformed input x following Yeo-Johnson transform with
        parameter lambda.
        """

        out = np.zeros_like(x)
        pos = x >= 0  # binary mask

        # when x >= 0
        if abs(lmbda) < np.spacing(1.0):
            out[pos] = np.log1p(x[pos])
        else:  # lmbda != 0
            out[pos] = (np.power(x[pos] + 1, lmbda) - 1) / lmbda

        # when x < 0
        if abs(lmbda - 2) > np.spacing(1.0):
            out[~pos] = -(np.power(-x[~pos] + 1, 2 - lmbda) - 1) / (2 - lmbda)
        else:  # lmbda == 2
            out[~pos] = -np.log1p(-x[~pos])

        return out

    def _box_cox_optimize(self, x):
        """Find and return optimal lambda parameter of the Box-Cox transform by
        MLE, for observed data x.

        We here use scipy builtins which uses the brent optimizer.
        """
        mask = np.isnan(x)
        if np.all(mask):
            raise ValueError("Column must not be all nan.")

        # the computation of lambda is influenced by NaNs so we need to
        # get rid of them
        _, lmbda = stats.boxcox(x[~mask], lmbda=None)

        return lmbda

    def _yeo_johnson_optimize(self, x):
        """Find and return optimal lambda parameter of the Yeo-Johnson
        transform by MLE, for observed data x.

        Like for Box-Cox, MLE is done via the brent optimizer.
        """
        x_tiny = np.finfo(np.float64).tiny

        def _neg_log_likelihood(lmbda):
            """Return the negative log likelihood of the observed data x as a
            function of lambda."""
            x_trans = self._yeo_johnson_transform(x, lmbda)
            n_samples = x.shape[0]
            x_trans_var = x_trans.var()

            # Reject transformed data that would raise a RuntimeWarning in np.log
            if x_trans_var < x_tiny:
                return np.inf

            log_var = np.log(x_trans_var)
            loglike = -n_samples / 2 * log_var
            loglike += (lmbda - 1) * (np.sign(x) * np.log1p(np.abs(x))).sum()

            return -loglike

        # the computation of lambda is influenced by NaNs so we need to
        # get rid of them
        x = x[~np.isnan(x)]

        return _yeojohnson_lambda(_neg_log_likelihood, x)

    def _check_input(self, X, in_fit, check_positive=False, check_shape=False):
        """Validate the input before fit and transform.

        Parameters
        ----------
        X : array-like of shape (n_samples, n_features)

        in_fit : bool
            Whether or not `_check_input` is called from `fit` or other
            methods, e.g. `predict`, `transform`, etc.

        check_positive : bool, default=False
            If True, check that all data is positive and non-zero (only if
            ``self.method=='box-cox'``).

        check_shape : bool, default=False
            If True, check that n_features matches the length of self.lambdas_
        """
        X = validate_data(
            self,
            X,
            ensure_2d=True,
            dtype=FLOAT_DTYPES,
            force_writeable=True,
            copy=self.copy,
            ensure_all_finite="allow-nan",
            reset=in_fit,
        )

        with warnings.catch_warnings():
            warnings.filterwarnings("ignore", r"All-NaN (slice|axis) encountered")
            if check_positive and self.method == "box-cox" and np.nanmin(X) <= 0:
                raise ValueError(
                    "The Box-Cox transformation can only be "
                    "applied to strictly positive data"
                )

        if check_shape and not X.shape[1] == len(self.lambdas_):
            raise ValueError(
                "Input data has a different number of features "
                "than fitting data. Should have {n}, data has {m}".format(
                    n=len(self.lambdas_), m=X.shape[1]
                )
            )

        return X

    def __sklearn_tags__(self):
        tags = super().__sklearn_tags__()
        tags.input_tags.allow_nan = True
        return tags


@validate_params(
    {"X": ["array-like"]},
    prefer_skip_nested_validation=False,
)
def power_transform(X, method="yeo-johnson", *, standardize=True, copy=True):
    """Parametric, monotonic transformation to make data more Gaussian-like.

    Power transforms are a family of parametric, monotonic transformations
    that are applied to make data more Gaussian-like. This is useful for
    modeling issues related to heteroscedasticity (non-constant variance),
    or other situations where normality is desired.

    Currently, power_transform supports the Box-Cox transform and the
    Yeo-Johnson transform. The optimal parameter for stabilizing variance and
    minimizing skewness is estimated through maximum likelihood.

    Box-Cox requires input data to be strictly positive, while Yeo-Johnson
    supports both positive or negative data.

    By default, zero-mean, unit-variance normalization is applied to the
    transformed data.

    Read more in the :ref:`User Guide <preprocessing_transformer>`.

    Parameters
    ----------
    X : array-like of shape (n_samples, n_features)
        The data to be transformed using a power transformation.

    method : {'yeo-johnson', 'box-cox'}, default='yeo-johnson'
        The power transform method. Available methods are:

        - 'yeo-johnson' [1]_, works with positive and negative values
        - 'box-cox' [2]_, only works with strictly positive values

        .. versionchanged:: 0.23
            The default value of the `method` parameter changed from
            'box-cox' to 'yeo-johnson' in 0.23.

    standardize : bool, default=True
        Set to True to apply zero-mean, unit-variance normalization to the
        transformed output.

    copy : bool, default=True
        If False, try to avoid a copy and transform in place.
        This is not guaranteed to always work in place; e.g. if the data is
        a numpy array with an int dtype, a copy will be returned even with
        copy=False.

    Returns
    -------
    X_trans : ndarray of shape (n_samples, n_features)
        The transformed data.

    See Also
    --------
    PowerTransformer : Equivalent transformation with the
        Transformer API (e.g. as part of a preprocessing
        :class:`~sklearn.pipeline.Pipeline`).

    quantile_transform : Maps data to a standard normal distribution with
        the parameter `output_distribution='normal'`.

    Notes
    -----
    NaNs are treated as missing values: disregarded in ``fit``, and maintained
    in ``transform``.

    For a comparison of the different scalers, transformers, and normalizers,
    see: :ref:`sphx_glr_auto_examples_preprocessing_plot_all_scaling.py`.

    References
    ----------

    .. [1] I.K. Yeo and R.A. Johnson, "A new family of power transformations to
           improve normality or symmetry." Biometrika, 87(4), pp.954-959,
           (2000).

    .. [2] G.E.P. Box and D.R. Cox, "An Analysis of Transformations", Journal
           of the Royal Statistical Society B, 26, 211-252 (1964).

    Examples
    --------
    >>> import numpy as np
    >>> from sklearn.preprocessing import power_transform
    >>> data = [[1, 2], [3, 2], [4, 5]]
    >>> print(power_transform(data, method='box-cox'))
    [[-1.332 -0.707]
     [ 0.256 -0.707]
     [ 1.076  1.414]]

    .. warning:: Risk of data leak.
        Do not use :func:`~sklearn.preprocessing.power_transform` unless you
        know what you are doing. A common mistake is to apply it to the entire
        data *before* splitting into training and test sets. This will bias the
        model evaluation because information would have leaked from the test
        set to the training set.
        In general, we recommend using
        :class:`~sklearn.preprocessing.PowerTransformer` within a
        :ref:`Pipeline <pipeline>` in order to prevent most risks of data
        leaking, e.g.: `pipe = make_pipeline(PowerTransformer(),
        LogisticRegression())`.
    """
    pt = PowerTransformer(method=method, standardize=standardize, copy=copy)
    return pt.fit_transform(X)<|MERGE_RESOLUTION|>--- conflicted
+++ resolved
@@ -20,18 +20,12 @@
 )
 from ..utils import _array_api, check_array, resample
 from ..utils._array_api import (
-<<<<<<< HEAD
-=======
     _find_matching_floating_dtype,
->>>>>>> 9b7a86fb
     _modify_in_place_if_numpy,
     device,
     get_namespace,
     get_namespace_and_device,
-<<<<<<< HEAD
     size,
-=======
->>>>>>> 9b7a86fb
 )
 from ..utils._param_validation import Interval, Options, StrOptions, validate_params
 from ..utils.extmath import _incremental_mean_and_var, row_norms
