--- conflicted
+++ resolved
@@ -19,19 +19,7 @@
 from ..base import BaseEstimator, TransformerMixin
 from ..utils import check_array
 from ..utils.deprecation import deprecated
-<<<<<<< HEAD
 from ..utils.extmath import _incremental_mean_and_var, row_norms
-from ..utils.sparsefuncs_fast import (inplace_csr_row_normalize_l1,
-                                      inplace_csr_row_normalize_l2)
-from ..utils.sparsefuncs import (inplace_column_scale,
-                                 mean_variance_axis, incr_mean_variance_axis,
-                                 min_max_axis)
-from ..utils.validation import (check_is_fitted, check_random_state,
-                                _check_sample_weight,
-                                FLOAT_DTYPES)
-=======
-from ..utils.extmath import row_norms
-from ..utils.extmath import _incremental_mean_and_var
 from ..utils.sparsefuncs_fast import (
     inplace_csr_row_normalize_l1,
     inplace_csr_row_normalize_l2,
@@ -48,7 +36,6 @@
     _check_sample_weight,
     FLOAT_DTYPES,
 )
->>>>>>> 36cc933f
 
 from ._encoders import OneHotEncoder
 
@@ -1590,14 +1577,6 @@
         return X
 
     def _more_tags(self):
-<<<<<<< HEAD
-        return {'allow_nan': True}
-
-
-def robust_scale(X, *, axis=0, with_centering=True, with_scaling=True,
-                 quantile_range=(25.0, 75.0), copy=True, unit_variance=False):
-    """Standardize a dataset along any axis.
-=======
         return {"allow_nan": True}
 
 
@@ -1611,8 +1590,7 @@
     copy=True,
     unit_variance=False,
 ):
-    """Standardize a dataset along any axis
->>>>>>> 36cc933f
+    """Standardize a dataset along any axis.
 
     Center to the median and component wise scale
     according to the interquartile range.
