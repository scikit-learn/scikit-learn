--- conflicted
+++ resolved
@@ -2343,15 +2343,11 @@
         )
         return binarize(X, threshold=self.threshold, copy=False)
 
-<<<<<<< HEAD
-    def _more_tags(self):
-        return {"stateless": True, "array_api_support": True}
-=======
     def __sklearn_tags__(self):
         tags = super().__sklearn_tags__()
         tags.requires_fit = False
+        tags.array_api_support = True
         return tags
->>>>>>> 748e6f90
 
 
 class KernelCenterer(ClassNamePrefixFeaturesOutMixin, TransformerMixin, BaseEstimator):
