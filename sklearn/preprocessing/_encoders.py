--- conflicted
+++ resolved
@@ -831,17 +831,8 @@
                 f"got {self.unknown_value}."
             )
 
-<<<<<<< HEAD
-        if self.handle_unknown == 'error':
-            handle_unknown = 'error'
-        else:
-            handle_unknown = 'ignore'
-
-        self._fit(X, handle_unknown=handle_unknown,
-                  force_all_finite='allow-nan')
-=======
-        self._fit(X, force_all_finite="allow-nan")
->>>>>>> a5a9d177
+        handle_unknown = "error" if self.handle_unknwown == "error" else "ignore"
+        self._fit(X, handle_unknown=handle_unknown, force_all_finite="allow-nan")
 
         if self.handle_unknown == "use_encoded_value":
             for feature_cats in self.categories_:
