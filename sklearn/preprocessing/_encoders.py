# Authors: Andreas Mueller <amueller@ais.uni-bonn.de>
#          Joris Van den Bossche <jorisvandenbossche@gmail.com>
# License: BSD 3 clause

import numbers
import warnings
from collections import Counter

import numpy as np
from scipy import sparse
import numbers

from ..base import BaseEstimator, TransformerMixin
from ..utils import check_array, is_scalar_nan
from ..utils.validation import check_is_fitted
from ..utils.validation import _deprecate_positional_args

from ..utils._encode import _encode, _check_unknown, _unique


__all__ = [
    'OneHotEncoder',
    'OrdinalEncoder'
]


def _get_counts(values, uniques):
    """Get the count of each of the `uniques` in `values`. The counts will use
    the order passed in by `uniques`.

    For non-object dtypes, `uniques` is assumed to be sorted.
    """
    if values.dtype.kind in 'UO':
        counter = Counter(values)
        counts = np.array([counter[item] for item in uniques],
                          dtype=int)
        return counts

    unique_values, counts = np.unique(values, return_counts=True)
    uniques_in_values = np.isin(uniques, unique_values, assume_unique=True)
    unique_valid_indices = np.searchsorted(unique_values,
                                           uniques[uniques_in_values])

    output = np.zeros_like(uniques)
    output[uniques_in_values] = counts[unique_valid_indices]
    return output


class _BaseEncoder(TransformerMixin, BaseEstimator):
    """
    Base class for encoders that includes the code to categorize and
    transform the input features.

    """

    def _check_X(self, X, force_all_finite=True):
        """
        Perform custom check_array:
        - convert list of strings to object dtype
        - check for missing values for object dtype data (check_array does
          not do that)
        - return list of features (arrays): this list of features is
          constructed feature by feature to preserve the data types
          of pandas DataFrame columns, as otherwise information is lost
          and cannot be used, eg for the `categories_` attribute.

        """
        if not (hasattr(X, 'iloc') and getattr(X, 'ndim', 0) == 2):
            # if not a dataframe, do normal check_array validation
            X_temp = check_array(X, dtype=None,
                                 force_all_finite=force_all_finite)
            if (not hasattr(X, 'dtype')
                    and np.issubdtype(X_temp.dtype, np.str_)):
                X = check_array(X, dtype=object,
                                force_all_finite=force_all_finite)
            else:
                X = X_temp
            needs_validation = False
        else:
            # pandas dataframe, do validation later column by column, in order
            # to keep the dtype information to be used in the encoder.
            needs_validation = force_all_finite

        n_samples, n_features = X.shape
        X_columns = []

        for i in range(n_features):
            Xi = self._get_feature(X, feature_idx=i)
            Xi = check_array(Xi, ensure_2d=False, dtype=None,
                             force_all_finite=needs_validation)
            X_columns.append(Xi)

        return X_columns, n_samples, n_features

    def _get_feature(self, X, feature_idx):
        if hasattr(X, 'iloc'):
            # pandas dataframes
            return X.iloc[:, feature_idx]
        # numpy arrays, sparse arrays
        return X[:, feature_idx]

<<<<<<< HEAD
    def _fit(self, X, handle_unknown='error', return_counts=False):
        X_list, n_samples, n_features = self._check_X(X)
=======
    def _fit(self, X, handle_unknown='error', force_all_finite=True):
        X_list, n_samples, n_features = self._check_X(
            X, force_all_finite=force_all_finite)
>>>>>>> fb67c7bb

        if self.categories != 'auto':
            if len(self.categories) != n_features:
                raise ValueError("Shape mismatch: if categories is an array,"
                                 " it has to be of shape (n_features,).")

        self.categories_ = []
        category_counts = []

        for i in range(n_features):
            Xi = X_list[i]

            if self.categories == 'auto':
                result = _unique(Xi, return_counts=return_counts)
                if return_counts:
                    cats, counts = result
                    category_counts.append(counts)
                else:
                    cats = result
            else:
                cats = np.array(self.categories[i], dtype=Xi.dtype)
                if Xi.dtype.kind not in 'OU':
                    sorted_cats = np.sort(cats)
                    error_msg = ("Unsorted categories are not "
                                 "supported for numerical categories")
                    # if there are nans, nan should be the last element
                    stop_idx = -1 if np.isnan(sorted_cats[-1]) else None
                    if (np.any(sorted_cats[:stop_idx] != cats[:stop_idx]) or
                        (np.isnan(sorted_cats[-1]) and
                         not np.isnan(sorted_cats[-1]))):
                        raise ValueError(error_msg)

                if handle_unknown == 'error':
                    diff = _check_unknown(Xi, cats)
                    if diff:
                        msg = ("Found unknown categories {0} in column {1}"
                               " during fit".format(diff, i))
                        raise ValueError(msg)
                if return_counts:
                    category_counts.append(_get_counts(Xi, cats))

            self.categories_.append(cats)

<<<<<<< HEAD
        output = {'n_samples': n_samples}
        if return_counts:
            output['category_counts'] = category_counts
        return output

    def _transform(self, X, handle_unknown='error'):
        X_list, n_samples, n_features = self._check_X(X)
=======
    def _transform(self, X, handle_unknown='error', force_all_finite=True):
        X_list, n_samples, n_features = self._check_X(
            X, force_all_finite=force_all_finite)
>>>>>>> fb67c7bb

        X_int = np.zeros((n_samples, n_features), dtype=int)
        X_mask = np.ones((n_samples, n_features), dtype=bool)

        if n_features != len(self.categories_):
            raise ValueError(
                "The number of features in X is different to the number of "
                "features of the fitted data. The fitted data had {} features "
                "and the X has {} features."
                .format(len(self.categories_,), n_features)
            )

        for i in range(n_features):
            Xi = X_list[i]
            diff, valid_mask = _check_unknown(Xi, self.categories_[i],
                                              return_mask=True)

            if not np.all(valid_mask):
                if handle_unknown == 'error':
                    msg = ("Found unknown categories {0} in column {1}"
                           " during transform".format(diff, i))
                    raise ValueError(msg)
                else:
                    # Set the problematic rows to an acceptable value and
                    # continue `The rows are marked `X_mask` and will be
                    # removed later.
                    X_mask[:, i] = valid_mask
                    # cast Xi into the largest string type necessary
                    # to handle different lengths of numpy strings
                    if (self.categories_[i].dtype.kind in ('U', 'S')
                            and self.categories_[i].itemsize > Xi.itemsize):
                        Xi = Xi.astype(self.categories_[i].dtype)
                    else:
                        Xi = Xi.copy()

                    Xi[~valid_mask] = self.categories_[i][0]
            # We use check_unknown=False, since _check_unknown was
            # already called above.
            X_int[:, i] = _encode(Xi, uniques=self.categories_[i],
                                  check_unknown=False)

        return X_int, X_mask

    def _more_tags(self):
        return {'X_types': ['categorical']}


class OneHotEncoder(_BaseEncoder):
    """
    Encode categorical features as a one-hot numeric array.

    The input to this transformer should be an array-like of integers or
    strings, denoting the values taken on by categorical (discrete) features.
    The features are encoded using a one-hot (aka 'one-of-K' or 'dummy')
    encoding scheme. This creates a binary column for each category and
    returns a sparse matrix or dense array (depending on the ``sparse``
    parameter)

    By default, the encoder derives the categories based on the unique values
    in each feature. Alternatively, you can also specify the `categories`
    manually.

    This encoding is needed for feeding categorical data to many scikit-learn
    estimators, notably linear models and SVMs with the standard kernels.

    Note: a one-hot encoding of y labels should use a LabelBinarizer
    instead.

    Read more in the :ref:`User Guide <preprocessing_categorical_features>`.

    .. versionchanged:: 0.20

    Parameters
    ----------
    categories : 'auto' or a list of array-like, default='auto'
        Categories (unique values) per feature:

        - 'auto' : Determine categories automatically from the training data.
        - list : ``categories[i]`` holds the categories expected in the ith
          column. The passed categories should not mix strings and numeric
          values within a single feature, and should be sorted in case of
          numeric values.

        The used categories can be found in the ``categories_`` attribute.

        .. versionadded:: 0.20

    drop : {'first', 'if_binary'} or a array-like of shape (n_features,), \
            default=None
        Specifies a methodology to use to drop one of the categories per
        feature. This is useful in situations where perfectly collinear
        features cause problems, such as when feeding the resulting data
        into a neural network or an unregularized regression. Drop is not
        support when `min_frequency` or `max_categories` is set to combine
        infrequent categories.

        However, dropping one category breaks the symmetry of the original
        representation and can therefore induce a bias in downstream models,
        for instance for penalized linear classification or regression models.

        - None : retain all features (the default).
        - 'first' : drop the first category in each feature. If only one
          category is present, the feature will be dropped entirely.
        - 'if_binary' : drop the first category in each feature with two
          categories. Features with 1 or more than 2 categories are
          left intact.
        - array : ``drop[i]`` is the category in feature ``X[:, i]`` that
          should be dropped.

        .. versionchanged:: 0.23
           Added option 'if_binary'.

    sparse : bool, default=True
        Will return sparse matrix if set True else will return an array.

    dtype : number type, default=float
        Desired dtype of output.

    handle_unknown : {'error', 'ignore', 'auto'}, default='error'
        Whether to raise an error or ignore if an unknown categorical feature
        is present during transform (default is to raise). When this parameter
        is set to 'auto' and an unknown category is encountered during
        transform, the resulting one-hot encoded columns for this feature
        will be all zeros. In the inverse transform, an unknown category
        will be denoted as None. Read more in the
        :ref:`User Guide <one_hot_encoder_infrequent_categories>`

        .. versionadded:: 0.24
            `'auto'` was added to automatically handle unknown categories
            and infrequent categories.

        .. deprecated:: 0.24
            `'ignore'` is deprecated in favor of `'auto'`. This option will be
            removed in 0.26.

    min_frequency : int or float, default=1
        Specifies the minimum frequency for a category not to be considered
        infrequent.

            1. If int, categories with a smaller cardinality will be considered
            infrequent.

            2. If float, categories with a smaller cardinality than
            `min_frequency * n_samples`  will be considered infrequent.

        .. versionadded:: 0.24

    max_categories : int, default=None
        Specifies an upper limit to the number of output features for each
        input feature when considering infrequent categories. Note that
        `max_categories` includes the category representing the infrequent
        categories along with the frequent categories. If `None`, there is no
        limit to the number of output features.

        .. versionadded:: 0.24

    Attributes
    ----------
    categories_ : list of arrays
        The categories of each feature determined during fitting
        (in order of the features in X and corresponding with the output
        of ``transform``). This includes the category specified in ``drop``
        (if any).

    drop_idx_ : array of shape (n_features,)
        - ``drop_idx_[i]`` is the index in ``categories_[i]`` of the category
          to be dropped for each feature.
        - ``drop_idx_[i] = None`` if no category is to be dropped from the
          feature with index ``i``, e.g. when `drop='if_binary'` and the
          feature isn't binary.
        - ``drop_idx_ = None`` if all the transformed features will be
          retained.

<<<<<<< HEAD
    infrequent_indices_ : list of shape (n_features,)
        Defined only when `min_frequency` or `max_categories` is set to a
        non-default value. `infrequent_indices_[i]` is an array of indices
        mapping from `categories_[i]` to the infrequent categories.
        `infrequent_indices_[i]` is None if the ith input feature has no
        infrequent categories.
=======
        .. versionchanged:: 0.23
           Added the possibility to contain `None` values.
>>>>>>> fb67c7bb

    See Also
    --------
    OrdinalEncoder : Performs an ordinal (integer)
      encoding of the categorical features.
    sklearn.feature_extraction.DictVectorizer : Performs a one-hot encoding of
      dictionary items (also handles string-valued features).
    sklearn.feature_extraction.FeatureHasher : Performs an approximate one-hot
      encoding of dictionary items or strings.
    LabelBinarizer : Binarizes labels in a one-vs-all
      fashion.
    MultiLabelBinarizer : Transforms between iterable of
      iterables and a multilabel format, e.g. a (samples x classes) binary
      matrix indicating the presence of a class label.

    Examples
    --------
    Given a dataset with two features, we let the encoder find the unique
    values per feature and transform the data to a binary one-hot encoding.

    >>> from sklearn.preprocessing import OneHotEncoder

    One can discard categories not seen during `fit`:

    >>> enc = OneHotEncoder(handle_unknown='auto')
    >>> X = [['Male', 1], ['Female', 3], ['Female', 2]]
    >>> enc.fit(X)
    OneHotEncoder(handle_unknown='auto')
    >>> enc.categories_
    [array(['Female', 'Male'], dtype=object), array([1, 2, 3], dtype=object)]
    >>> enc.transform([['Female', 1], ['Male', 4]]).toarray()
    array([[1., 0., 1., 0., 0.],
           [0., 1., 0., 0., 0.]])
    >>> enc.inverse_transform([[0, 1, 1, 0, 0], [0, 0, 0, 1, 0]])
    array([['Male', 1],
           [None, 2]], dtype=object)
    >>> enc.get_feature_names(['gender', 'group'])
    array(['gender_Female', 'gender_Male', 'group_1', 'group_2', 'group_3'],
      dtype=object)

    One can always drop the first column for each feature:

    >>> drop_enc = OneHotEncoder(drop='first').fit(X)
    >>> drop_enc.categories_
    [array(['Female', 'Male'], dtype=object), array([1, 2, 3], dtype=object)]
    >>> drop_enc.transform([['Female', 1], ['Male', 2]]).toarray()
    array([[0., 0., 0.],
           [1., 1., 0.]])

    Or drop a column for feature only having 2 categories:

    >>> drop_binary_enc = OneHotEncoder(drop='if_binary').fit(X)
    >>> drop_binary_enc.transform([['Female', 1], ['Male', 2]]).toarray()
    array([[0., 1., 0., 0.],
           [1., 0., 1., 0.]])
    """

    @_deprecate_positional_args
    def __init__(self, *, categories='auto', drop=None, sparse=True,
                 dtype=np.float64, handle_unknown='error',
                 min_frequency=1, max_categories=None):
        self.categories = categories
        self.sparse = sparse
        self.dtype = dtype
        self.handle_unknown = handle_unknown
        self.drop = drop
        self.min_frequency = min_frequency
        self.max_categories = max_categories

    def _validate_keywords(self):

        if self.handle_unknown not in ('error', 'ignore', 'auto'):
            msg = (f"handle_unknown should be either 'error', 'ignore', 'auto'"
                   f"got {self.handle_unknown}.")
            raise ValueError(msg)
        # If we have both dropped columns and ignored unknown
        # values, there will be ambiguous cells. This creates difficulties
        # in interpreting the model.
        if self.drop is not None and self.handle_unknown != 'error':
            raise ValueError(
                "`handle_unknown` must be 'error' when the drop parameter is "
                "specified, as both would create categories that are all "
                "zero.")

        if self.max_categories is not None and self.max_categories <= 1:
            raise ValueError("max_categories must be greater than 1")

        if isinstance(self.min_frequency, numbers.Integral):
            if not self.min_frequency >= 1:
                raise ValueError("min_frequency must be an integer at least "
                                 "1 or a float in (0.0, 1.0); got the "
                                 f"integer {self.min_frequency}")
        else:  # float
            if not 0.0 < self.min_frequency < 1.0:
                raise ValueError("min_frequency must be an integer at least "
                                 "1 or a float in (0.0, 1.0); got the "
                                 f"float {self.min_frequency}")

        self._infrequent_enabled = (
            (self.max_categories is not None and self.max_categories > 1)
            or
            (isinstance(self.min_frequency, numbers.Integral) and
             self.min_frequency > 1)
            or
            (isinstance(self.min_frequency, numbers.Real) and
             self.min_frequency < 1.0)
        )

        # validates infrequent category features
        if self.drop is not None and self._infrequent_enabled:
            raise ValueError("infrequent categories are not supported when "
                             "drop is specified")

        # TODO: Remove when handle_unknown='ignore' is deprecated
        if self.handle_unknown == 'ignore':
            warnings.warn("handle_unknown='ignore' is deprecated in favor "
                          "of 'auto' in version 0.24 and will be removed in "
                          "version 0.26", FutureWarning)
            if self._infrequent_enabled:
                raise ValueError("infrequent categories are only supported "
                                 "when handle_unknown is 'error' or 'auto'")

    def _compute_drop_idx(self):
        if self.drop is None:
            return None
        elif isinstance(self.drop, str):
            if self.drop == 'first':
                return np.zeros(len(self.categories_), dtype=object)
            elif self.drop == 'if_binary':
                return np.array([0 if len(cats) == 2 else None
                                for cats in self.categories_], dtype=object)
            else:
                msg = (
                    "Wrong input for parameter `drop`. Expected "
                    "'first', 'if_binary', None or array of objects, got {}"
                    )
                raise ValueError(msg.format(type(self.drop)))

        else:
            try:
                self.drop = np.asarray(self.drop, dtype=object)
                droplen = len(self.drop)
            except (ValueError, TypeError):
                msg = (
                    "Wrong input for parameter `drop`. Expected "
                    "'first', 'if_binary', None or array of objects, got {}"
                    )
                raise ValueError(msg.format(type(self.drop)))
            if droplen != len(self.categories_):
                msg = ("`drop` should have length equal to the number "
                       "of features ({}), got {}")
                raise ValueError(msg.format(len(self.categories_),
                                            len(self.drop)))
            missing_drops = []
            drop_indices = []
            for col_idx, (val, cat_list) in enumerate(zip(self.drop,
                                                          self.categories_)):
                if not is_scalar_nan(val):
                    drop_idx = np.where(cat_list == val)[0]
                    if drop_idx.size:  # found drop idx
                        drop_indices.append(drop_idx[0])
                    else:
                        missing_drops.append((col_idx, val))
                    continue

                # val is nan, find nan in categories manually
                for cat_idx, cat in enumerate(cat_list):
                    if is_scalar_nan(cat):
                        drop_indices.append(cat_idx)
                        break
                else:  # loop did not break thus drop is missing
                    missing_drops.append((col_idx, val))

            if any(missing_drops):
                msg = ("The following categories were supposed to be "
                       "dropped, but were not found in the training "
                       "data.\n{}".format(
                           "\n".join(
                                ["Category: {}, Feature: {}".format(c, v)
                                    for c, v in missing_drops])))
                raise ValueError(msg)
            return np.array(drop_indices, dtype=object)

    def _identify_infrequent(self, category_count, n_samples, col_idx):
        """Compute the infrequent indices

        Parameters
        ----------
        category_count : ndarray of shape (n_cardinality,)
            Category counts.

        n_samples : int
            Number of samples.

        col_idx : int
            Index of the current category. Only used for the error message.

        Returns
        -------
        output : ndarray of shape (n_infrequent_categories,) or None
            If there are infrequent categories, indices of infrequent
            categories. Otherwise None.
        """
        if isinstance(self.min_frequency, numbers.Integral):
            infrequent_mask = category_count < self.min_frequency
        else:  # float
            min_frequency_abs = n_samples * self.min_frequency
            infrequent_mask = category_count < min_frequency_abs

        n_current_features = category_count.size - infrequent_mask.sum() + 1
        if (self.max_categories is not None
                and self.max_categories < n_current_features):
            # stable sort to preserve original count order
            smallest_levels = np.argsort(
                category_count, kind='mergesort'
                )[:-self.max_categories + 1]
            infrequent_mask[smallest_levels] = True

        output = np.flatnonzero(infrequent_mask)
        if output.size == category_count.size:
            raise ValueError(f"All categories in column {col_idx} are "
                             "infrequent, try decreasing min_frequency")
        return output if output.size > 0 else None

    def _fit_infrequent_category_mapping(self, fit_results):
        """Fit infrequent categories.

        Defines the private attribute: `_default_to_infrequent_mappings`. For
        feature `i`, `_default_to_infrequent_mappings[i]` defines the mapping
        from the integer encoding returned by `super().transform()` into
        infrequent categories. If `_default_to_infrequent_mappings[i]` is None,
        there were no infrequent categories in the training set.

        Parameters
        ----------
        fit_results : dict
            return values from `super()._fit()`
        """
        if not self._infrequent_enabled:
            return

        n_samples = fit_results["n_samples"]
        category_counts = fit_results["category_counts"]

        self.infrequent_indices_ = [
            self._identify_infrequent(category_count, n_samples, col_idx)
            for col_idx, category_count in enumerate(category_counts)
        ]

        # compute mapping from default mapping to infrequent mapping
        default_to_infrequent_mappings = []

        for cats, infreq_idx in zip(self.categories_,
                                    self.infrequent_indices_):
            # no infrequent categories
            if infreq_idx is None:
                default_to_infrequent_mappings.append(None)
                continue

            n_cats = len(cats)
            # infrequent indices exist
            mapping = np.empty(n_cats, dtype=int)
            n_infrequent_cats = infreq_idx.size

            # infrequent categories are mapped to the last element.
            n_frequent_cats = n_cats - n_infrequent_cats
            mapping[infreq_idx] = n_frequent_cats

            frequent_indices = np.setdiff1d(np.arange(n_cats), infreq_idx)
            mapping[frequent_indices] = np.arange(n_frequent_cats)

            default_to_infrequent_mappings.append(mapping)

        self._default_to_infrequent_mappings = default_to_infrequent_mappings

    def _map_to_infrequent_categories(self, X_int, X_mask):
        """Map categories to infrequent categories. This modifies X_int
        in-place.

        Parameters
        ----------
        X_int: ndarray of shape (n_samples, n_features)
            Integer encoded categories.
        """
        if not self._infrequent_enabled:
            return

        n_features = X_int.shape[1]
        for col_idx in range(n_features):
            infrequent_idx = self.infrequent_indices_[col_idx]
            if infrequent_idx is None:
                continue

            X_int[~X_mask[:, col_idx], col_idx] = infrequent_idx[0]
            if self.handle_unknown == 'auto':
                # unknown values will be mapped to infrequent in the next for
                # loop
                X_mask[:, col_idx] = True

        for i, mapping in enumerate(self._default_to_infrequent_mappings):
            if mapping is None:
                continue
            X_int[:, i] = np.take(mapping, X_int[:, i])

    def _compute_transformed_categories(self, i):
        """Compute the transformed categories used for column `i`.

        1. Dropped columns are removed.
        2. If there are infrequent categories, the category is named
        'infrequent'. If 'infrequent' is already a category, then then new
        category is called 'infrequent_sklearn'.
        """
        cats = self.categories_[i]

        if self.drop_idx_ is not None:
            if self.drop_idx_[i] is None:
                return cats
            return np.delete(cats, self.drop_idx_[i])

        # drop is None
        if not self._infrequent_enabled:
            return cats

        # infrequent is enabled
        infreq_idx = self.infrequent_indices_[i]
        if infreq_idx is None:
            return cats

        frequent_indices = np.setdiff1d(np.arange(len(cats)), infreq_idx)

        if cats.dtype.kind in 'US' and 'infrequent' in cats:
            infrequent_cat = 'infrequent_sklearn'
        else:
            infrequent_cat = 'infrequent'
        return np.r_[cats[frequent_indices],
                     np.array([infrequent_cat], dtype=object)]

    def _get_transformed_categories(self):
        """Transformed categories."""
        return [self._compute_transformed_categories(i)
                for i in range(len(self.categories_))]

    def _get_n_transformed_features(self):
        """Number of transformed features."""
        if self.drop_idx_ is not None:
            output = []
            for drop_idx, cats in zip(self.drop_idx_, self.categories_):
                if drop_idx is None:
                    output.append(len(cats))
                else:
                    output.append(len(cats) - 1)
            return output

        # drop is None
        output = [len(cats) for cats in self.categories_]

        if not self._infrequent_enabled:
            return output

        # infrequent is enabled
        for i, infreq_idx in enumerate(self.infrequent_indices_):
            if infreq_idx is None:
                continue
            output[i] = output[i] - infreq_idx.size + 1

        return output

    def fit(self, X, y=None):
        """
        Fit OneHotEncoder to X.

        Parameters
        ----------
        X : array-like, shape [n_samples, n_features]
            The data to determine the categories of each feature.

        y : None
            Ignored. This parameter exists only for compatibility with
            :class:`~sklearn.pipeline.Pipeline`.

        Returns
        -------
        self
        """
        self._validate_keywords()
<<<<<<< HEAD
        fit_results = self._fit(X, handle_unknown=self.handle_unknown,
                                return_counts=self._infrequent_enabled)
        self._fit_infrequent_category_mapping(fit_results)
=======
        self._fit(X, handle_unknown=self.handle_unknown,
                  force_all_finite='allow-nan')
>>>>>>> fb67c7bb
        self.drop_idx_ = self._compute_drop_idx()
        return self

    def fit_transform(self, X, y=None):
        """
        Fit OneHotEncoder to X, then transform X.

        Equivalent to fit(X).transform(X) but more convenient.

        Parameters
        ----------
        X : array-like, shape [n_samples, n_features]
            The data to encode.

        y : None
            Ignored. This parameter exists only for compatibility with
            :class:`~sklearn.pipeline.Pipeline`.

        Returns
        -------
        X_out : sparse matrix if sparse=True else a 2-d array
            Transformed input.
        """
        self._validate_keywords()
        return super().fit_transform(X, y)

    def transform(self, X):
        """
        Transform X using one-hot encoding.

        Parameters
        ----------
        X : array-like, shape [n_samples, n_features]
            The data to encode.

        Returns
        -------
        X_out : sparse matrix if sparse=True else a 2-d array
            Transformed input.
        """
        check_is_fitted(self)
        # validation of X happens in _check_X called by _transform
<<<<<<< HEAD
        X_int, X_mask = self._transform(X, handle_unknown=self.handle_unknown)
        self._map_to_infrequent_categories(X_int, X_mask)
=======
        X_int, X_mask = self._transform(X, handle_unknown=self.handle_unknown,
                                        force_all_finite='allow-nan')
>>>>>>> fb67c7bb

        n_samples, n_features = X_int.shape

        if self.drop_idx_ is not None:
            to_drop = self.drop_idx_.copy()
            # We remove all the dropped categories from mask, and decrement all
            # categories that occur after them to avoid an empty column.
            keep_cells = X_int != to_drop
            for i, cats in enumerate(self.categories_):
                # drop='if_binary' but feature isn't binary
                if to_drop[i] is None:
                    # set to cardinality to not drop from X_int
                    to_drop[i] = len(cats)

            to_drop = to_drop.reshape(1, -1)
            X_int[X_int > to_drop] -= 1
            X_mask &= keep_cells

        n_values = self._get_n_transformed_features()

        mask = X_mask.ravel()
        feature_indices = np.cumsum([0] + n_values)
        indices = (X_int + feature_indices[:-1]).ravel()[mask]

        indptr = np.empty(n_samples + 1, dtype=int)
        indptr[0] = 0
        np.sum(X_mask, axis=1, out=indptr[1:])
        np.cumsum(indptr[1:], out=indptr[1:])
        data = np.ones(indptr[-1])

        out = sparse.csr_matrix((data, indices, indptr),
                                shape=(n_samples, feature_indices[-1]),
                                dtype=self.dtype)
        if not self.sparse:
            return out.toarray()
        else:
            return out

    def inverse_transform(self, X):
        """
        Convert the data back to the original representation.

        In case unknown categories are encountered (all zeros in the
        one-hot encoding), ``None`` is used to represent this category.

        For a given input feature, if there is an infrequent category,
        'infrequent' will be used to represent the infrequent category. If
        'infrequent' is already a category, 'infrequent_sklearn' will be used
        instead.

        Parameters
        ----------
        X : array-like or sparse matrix, shape [n_samples, n_encoded_features]
            The transformed data.

        Returns
        -------
        X_tr : array-like, shape [n_samples, n_features]
            Inverse transformed array.
        """
        check_is_fitted(self)
        X = check_array(X, accept_sparse='csr')

        n_samples, _ = X.shape
        n_features = len(self.categories_)
        transformed_features = self._get_transformed_categories()
        n_features_out = sum(cats.shape[0] for cats in transformed_features)

        # validate shape of passed X
        msg = ("Shape of the passed X data is not correct. Expected {0} "
               "columns, got {1}.")
        if X.shape[1] != n_features_out:
            raise ValueError(msg.format(n_features_out, X.shape[1]))

        # create resulting array of appropriate dtype
        dt = np.find_common_type([cat.dtype
                                  for cat in transformed_features], [])
        X_tr = np.empty((n_samples, n_features), dtype=dt)

        j = 0
        found_unknown = {}

        if self._infrequent_enabled:
            infrequent_indices = self.infrequent_indices_
        else:
            infrequent_indices = [None] * n_features

        for i in range(n_features):
            cats = transformed_features[i]
            n_categories = cats.shape[0]

            # Only happens if there was a column with a unique
            # category. In this case we just fill the column with this
            # unique category value.
            if n_categories == 0:
                X_tr[:, i] = self.categories_[i][self.drop_idx_[i]]
                j += n_categories
                continue
            sub = X[:, j:j + n_categories]
            # for sparse X argmax returns 2D matrix, ensure 1D array
            labels = np.asarray(sub.argmax(axis=1)).flatten()
            X_tr[:, i] = cats[labels]

            if (self.handle_unknown == 'ignore' or
                (self.handle_unknown == 'auto' and
                 infrequent_indices[i] is None)):
                unknown = np.asarray(sub.sum(axis=1) == 0).flatten()
                # ignored unknown categories: we have a row of all zero
                if unknown.any():
                    found_unknown[i] = unknown
            else:
                dropped = np.asarray(sub.sum(axis=1) == 0).flatten()
                if dropped.any():
                    if self.drop_idx_ is None:
                        all_zero_samples = np.flatnonzero(dropped)
                        raise ValueError(
                            f"Samples {all_zero_samples} can not be inverted "
                            "when drop=None and handle_unknown='error' "
                            "because they contain all zeros")
                    # we can safely assume that all of the nulls in each column
                    # are the dropped value
                    X_tr[dropped, i] = self.categories_[i][
                        self.drop_idx_[i]
                    ]

            j += n_categories

        # if ignored are found: potentially need to upcast result to
        # insert None values
        if found_unknown:
            if X_tr.dtype != object:
                X_tr = X_tr.astype(object)

            for idx, mask in found_unknown.items():
                X_tr[mask, idx] = None

        return X_tr

    def get_feature_names(self, input_features=None):
        """
        Return feature names for output features.

        For a given input feature, if there is an infrequent category, the most
        'infrequent' will be used as a feature name. If 'infrequent' is already
        a category, 'infrequent_sklearn' will be used instead.

        Parameters
        ----------
        input_features : list of str of shape (n_features,)
            String names for input features if available. By default,
            "x0", "x1", ... "xn_features" is used.

        Returns
        -------
        output_feature_names : ndarray of shape (n_output_features,)
            Array of feature names.
        """
        check_is_fitted(self)
        cats = self._get_transformed_categories()
        if input_features is None:
            input_features = ['x%d' % i for i in range(len(cats))]
        elif len(input_features) != len(cats):
            raise ValueError(
                "input_features should have length equal to number of "
                "features ({}), got {}".format(len(cats), len(input_features)))

        feature_names = []
        for i in range(len(cats)):
            names = [
                input_features[i] + '_' + str(t) for t in cats[i]]
            feature_names.extend(names)

        return np.array(feature_names, dtype=object)


class OrdinalEncoder(_BaseEncoder):
    """
    Encode categorical features as an integer array.

    The input to this transformer should be an array-like of integers or
    strings, denoting the values taken on by categorical (discrete) features.
    The features are converted to ordinal integers. This results in
    a single column of integers (0 to n_categories - 1) per feature.

    Read more in the :ref:`User Guide <preprocessing_categorical_features>`.

    .. versionadded:: 0.20

    Parameters
    ----------
    categories : 'auto' or a list of array-like, default='auto'
        Categories (unique values) per feature:

        - 'auto' : Determine categories automatically from the training data.
        - list : ``categories[i]`` holds the categories expected in the ith
          column. The passed categories should not mix strings and numeric
          values, and should be sorted in case of numeric values.

        The used categories can be found in the ``categories_`` attribute.

    dtype : number type, default np.float64
        Desired dtype of output.

    handle_unknown : {'error', 'use_encoded_value'}, default='error'
        When set to 'error' an error will be raised in case an unknown
        categorical feature is present during transform. When set to
        'use_encoded_value', the encoded value of unknown categories will be
        set to the value given for the parameter `unknown_value`. In
        :meth:`inverse_transform`, an unknown category will be denoted as None.

        .. versionadded:: 0.24

    unknown_value : int or np.nan, default=None
        When the parameter handle_unknown is set to 'use_encoded_value', this
        parameter is required and will set the encoded value of unknown
        categories. It has to be distinct from the values used to encode any of
        the categories in `fit`. If set to np.nan, the `dtype` parameter must
        be a float dtype.

        .. versionadded:: 0.24

    Attributes
    ----------
    categories_ : list of arrays
        The categories of each feature determined during ``fit`` (in order of
        the features in X and corresponding with the output of ``transform``).
        This does not include categories that weren't seen during ``fit``.

    See Also
    --------
    OneHotEncoder : Performs a one-hot encoding of categorical features.
    LabelEncoder : Encodes target labels with values between 0 and
        ``n_classes-1``.

    Examples
    --------
    Given a dataset with two features, we let the encoder find the unique
    values per feature and transform the data to an ordinal encoding.

    >>> from sklearn.preprocessing import OrdinalEncoder
    >>> enc = OrdinalEncoder()
    >>> X = [['Male', 1], ['Female', 3], ['Female', 2]]
    >>> enc.fit(X)
    OrdinalEncoder()
    >>> enc.categories_
    [array(['Female', 'Male'], dtype=object), array([1, 2, 3], dtype=object)]
    >>> enc.transform([['Female', 3], ['Male', 1]])
    array([[0., 2.],
           [1., 0.]])

    >>> enc.inverse_transform([[1, 0], [0, 1]])
    array([['Male', 1],
           ['Female', 2]], dtype=object)
    """

    @_deprecate_positional_args
    def __init__(self, *, categories='auto', dtype=np.float64,
                 handle_unknown='error', unknown_value=None):
        self.categories = categories
        self.dtype = dtype
        self.handle_unknown = handle_unknown
        self.unknown_value = unknown_value

    def fit(self, X, y=None):
        """
        Fit the OrdinalEncoder to X.

        Parameters
        ----------
        X : array-like, shape [n_samples, n_features]
            The data to determine the categories of each feature.

        y : None
            Ignored. This parameter exists only for compatibility with
            :class:`~sklearn.pipeline.Pipeline`.

        Returns
        -------
        self
        """
        if self.handle_unknown == 'use_encoded_value':
            if is_scalar_nan(self.unknown_value):
                if np.dtype(self.dtype).kind != 'f':
                    raise ValueError(
                        f"When unknown_value is np.nan, the dtype "
                        "parameter should be "
                        f"a float dtype. Got {self.dtype}."
                    )
            elif not isinstance(self.unknown_value, numbers.Integral):
                raise TypeError(f"unknown_value should be an integer or "
                                f"np.nan when "
                                f"handle_unknown is 'use_encoded_value', "
                                f"got {self.unknown_value}.")
        elif self.unknown_value is not None:
            raise TypeError(f"unknown_value should only be set when "
                            f"handle_unknown is 'use_encoded_value', "
                            f"got {self.unknown_value}.")

        self._fit(X)

        if self.handle_unknown == 'use_encoded_value':
            for feature_cats in self.categories_:
                if 0 <= self.unknown_value < len(feature_cats):
                    raise ValueError(f"The used value for unknown_value "
                                     f"{self.unknown_value} is one of the "
                                     f"values already used for encoding the "
                                     f"seen categories.")

        return self

    def transform(self, X):
        """
        Transform X to ordinal codes.

        Parameters
        ----------
        X : array-like, shape [n_samples, n_features]
            The data to encode.

        Returns
        -------
        X_out : sparse matrix or a 2-d array
            Transformed input.
        """
        X_int, X_mask = self._transform(X, handle_unknown=self.handle_unknown)
        X_trans = X_int.astype(self.dtype, copy=False)

        # create separate category for unknown values
        if self.handle_unknown == 'use_encoded_value':
            X_trans[~X_mask] = self.unknown_value
        return X_trans

    def inverse_transform(self, X):
        """
        Convert the data back to the original representation.

        Parameters
        ----------
        X : array-like or sparse matrix, shape [n_samples, n_encoded_features]
            The transformed data.

        Returns
        -------
        X_tr : array-like, shape [n_samples, n_features]
            Inverse transformed array.
        """
        check_is_fitted(self)
        X = check_array(X, accept_sparse='csr')

        n_samples, _ = X.shape
        n_features = len(self.categories_)

        # validate shape of passed X
        msg = ("Shape of the passed X data is not correct. Expected {0} "
               "columns, got {1}.")
        if X.shape[1] != n_features:
            raise ValueError(msg.format(n_features, X.shape[1]))

        # create resulting array of appropriate dtype
        dt = np.find_common_type([cat.dtype for cat in self.categories_], [])
        X_tr = np.empty((n_samples, n_features), dtype=dt)

        found_unknown = {}

        for i in range(n_features):
            labels = X[:, i].astype('int64', copy=False)
            if self.handle_unknown == 'use_encoded_value':
                unknown_labels = labels == self.unknown_value
                X_tr[:, i] = self.categories_[i][np.where(
                    unknown_labels, 0, labels)]
                found_unknown[i] = unknown_labels
            else:
                X_tr[:, i] = self.categories_[i][labels]

        # insert None values for unknown values
        if found_unknown:
            X_tr = X_tr.astype(object, copy=False)

            for idx, mask in found_unknown.items():
                X_tr[mask, idx] = None

        return X_tr<|MERGE_RESOLUTION|>--- conflicted
+++ resolved
@@ -99,14 +99,10 @@
         # numpy arrays, sparse arrays
         return X[:, feature_idx]
 
-<<<<<<< HEAD
-    def _fit(self, X, handle_unknown='error', return_counts=False):
-        X_list, n_samples, n_features = self._check_X(X)
-=======
-    def _fit(self, X, handle_unknown='error', force_all_finite=True):
+    def _fit(self, X, handle_unknown='error', force_all_finite=True,
+             return_counts=False):
         X_list, n_samples, n_features = self._check_X(
             X, force_all_finite=force_all_finite)
->>>>>>> fb67c7bb
 
         if self.categories != 'auto':
             if len(self.categories) != n_features:
@@ -150,19 +146,14 @@
 
             self.categories_.append(cats)
 
-<<<<<<< HEAD
         output = {'n_samples': n_samples}
         if return_counts:
             output['category_counts'] = category_counts
         return output
 
-    def _transform(self, X, handle_unknown='error'):
-        X_list, n_samples, n_features = self._check_X(X)
-=======
     def _transform(self, X, handle_unknown='error', force_all_finite=True):
         X_list, n_samples, n_features = self._check_X(
             X, force_all_finite=force_all_finite)
->>>>>>> fb67c7bb
 
         X_int = np.zeros((n_samples, n_features), dtype=int)
         X_mask = np.ones((n_samples, n_features), dtype=bool)
@@ -336,17 +327,15 @@
         - ``drop_idx_ = None`` if all the transformed features will be
           retained.
 
-<<<<<<< HEAD
+        .. versionchanged:: 0.23
+           Added the possibility to contain `None` values.
+
     infrequent_indices_ : list of shape (n_features,)
         Defined only when `min_frequency` or `max_categories` is set to a
         non-default value. `infrequent_indices_[i]` is an array of indices
         mapping from `categories_[i]` to the infrequent categories.
         `infrequent_indices_[i]` is None if the ith input feature has no
         infrequent categories.
-=======
-        .. versionchanged:: 0.23
-           Added the possibility to contain `None` values.
->>>>>>> fb67c7bb
 
     See Also
     --------
@@ -732,14 +721,10 @@
         self
         """
         self._validate_keywords()
-<<<<<<< HEAD
         fit_results = self._fit(X, handle_unknown=self.handle_unknown,
+                                force_all_finite='allow-nan',
                                 return_counts=self._infrequent_enabled)
         self._fit_infrequent_category_mapping(fit_results)
-=======
-        self._fit(X, handle_unknown=self.handle_unknown,
-                  force_all_finite='allow-nan')
->>>>>>> fb67c7bb
         self.drop_idx_ = self._compute_drop_idx()
         return self
 
@@ -782,13 +767,9 @@
         """
         check_is_fitted(self)
         # validation of X happens in _check_X called by _transform
-<<<<<<< HEAD
-        X_int, X_mask = self._transform(X, handle_unknown=self.handle_unknown)
-        self._map_to_infrequent_categories(X_int, X_mask)
-=======
         X_int, X_mask = self._transform(X, handle_unknown=self.handle_unknown,
                                         force_all_finite='allow-nan')
->>>>>>> fb67c7bb
+        self._map_to_infrequent_categories(X_int, X_mask)
 
         n_samples, n_features = X_int.shape
 
