# Authors: Andreas Mueller <amueller@ais.uni-bonn.de>
#          Joris Van den Bossche <jorisvandenbossche@gmail.com>
# License: BSD 3 clause

import numbers
<<<<<<< HEAD
from numbers import Integral
=======
>>>>>>> 2ab1d81e
import warnings
from numbers import Integral

import numpy as np
from scipy import sparse

<<<<<<< HEAD
from ..base import BaseEstimator, TransformerMixin, OneToOneFeatureMixin
from ..utils import check_array, is_scalar_nan, _safe_indexing
from ..utils.validation import check_is_fitted
from ..utils.validation import _check_feature_names_in
from ..utils._param_validation import Interval, StrOptions, Hidden
from ..utils._param_validation import RealNotInt
=======
from ..base import BaseEstimator, OneToOneFeatureMixin, TransformerMixin, _fit_context
from ..utils import _safe_indexing, check_array, is_scalar_nan
from ..utils._encode import _check_unknown, _encode, _get_counts, _unique
>>>>>>> 2ab1d81e
from ..utils._mask import _get_mask
from ..utils._param_validation import Hidden, Interval, RealNotInt, StrOptions
from ..utils.validation import _check_feature_names_in, check_is_fitted

__all__ = ["OneHotEncoder", "OrdinalEncoder"]


class _BaseEncoder(TransformerMixin, BaseEstimator):
    """
    Base class for encoders that includes the code to categorize and
    transform the input features.

    """

    def _check_X(self, X, force_all_finite=True):
        """
        Perform custom check_array:
        - convert list of strings to object dtype
        - check for missing values for object dtype data (check_array does
          not do that)
        - return list of features (arrays): this list of features is
          constructed feature by feature to preserve the data types
          of pandas DataFrame columns, as otherwise information is lost
          and cannot be used, e.g. for the `categories_` attribute.

        """
        if not (hasattr(X, "iloc") and getattr(X, "ndim", 0) == 2):
            # if not a dataframe, do normal check_array validation
            X_temp = check_array(X, dtype=None, force_all_finite=force_all_finite)
            if not hasattr(X, "dtype") and np.issubdtype(X_temp.dtype, np.str_):
                X = check_array(X, dtype=object, force_all_finite=force_all_finite)
            else:
                X = X_temp
            needs_validation = False
        else:
            # pandas dataframe, do validation later column by column, in order
            # to keep the dtype information to be used in the encoder.
            needs_validation = force_all_finite

        n_samples, n_features = X.shape
        X_columns = []

        for i in range(n_features):
            Xi = _safe_indexing(X, indices=i, axis=1)
            Xi = check_array(
                Xi, ensure_2d=False, dtype=None, force_all_finite=needs_validation
            )
            X_columns.append(Xi)

        return X_columns, n_samples, n_features

    def _fit(
        self,
        X,
        handle_unknown="error",
        force_all_finite=True,
        return_counts=False,
        return_and_ignore_missing_for_infrequent=False,
    ):
        self._check_infrequent_enabled()
        self._check_n_features(X, reset=True)
        self._check_feature_names(X, reset=True)
        X_list, n_samples, n_features = self._check_X(
            X, force_all_finite=force_all_finite
        )
        self.n_features_in_ = n_features

        if self.categories != "auto":
            if len(self.categories) != n_features:
                raise ValueError(
                    "Shape mismatch: if categories is an array,"
                    " it has to be of shape (n_features,)."
                )

        self.categories_ = []
        category_counts = []
        compute_counts = return_counts or self._infrequent_enabled

        for i in range(n_features):
            Xi = X_list[i]

            if self.categories == "auto":
                result = _unique(Xi, return_counts=compute_counts)
                if compute_counts:
                    cats, counts = result
                    category_counts.append(counts)
                else:
                    cats = result
            else:
                if np.issubdtype(Xi.dtype, np.str_):
                    # Always convert string categories to objects to avoid
                    # unexpected string truncation for longer category labels
                    # passed in the constructor.
                    Xi_dtype = object
                else:
                    Xi_dtype = Xi.dtype

                cats = np.array(self.categories[i], dtype=Xi_dtype)
                if (
                    cats.dtype == object
                    and isinstance(cats[0], bytes)
                    and Xi.dtype.kind != "S"
                ):
                    msg = (
                        f"In column {i}, the predefined categories have type 'bytes'"
                        " which is incompatible with values of type"
                        f" '{type(Xi[0]).__name__}'."
                    )
                    raise ValueError(msg)

                if Xi.dtype.kind not in "OUS":
                    sorted_cats = np.sort(cats)
                    error_msg = (
                        "Unsorted categories are not supported for numerical categories"
                    )
                    # if there are nans, nan should be the last element
                    stop_idx = -1 if np.isnan(sorted_cats[-1]) else None
                    if np.any(sorted_cats[:stop_idx] != cats[:stop_idx]) or (
                        np.isnan(sorted_cats[-1]) and not np.isnan(sorted_cats[-1])
                    ):
                        raise ValueError(error_msg)

                if handle_unknown == "error":
                    diff = _check_unknown(Xi, cats)
                    if diff:
                        msg = (
                            "Found unknown categories {0} in column {1}"
                            " during fit".format(diff, i)
                        )
                        raise ValueError(msg)
                if compute_counts:
                    category_counts.append(_get_counts(Xi, cats))

            self.categories_.append(cats)

        output = {"n_samples": n_samples}
        if return_counts:
            output["category_counts"] = category_counts

        missing_indices = {}
        if return_and_ignore_missing_for_infrequent:
            for feature_idx, categories_for_idx in enumerate(self.categories_):
                for category_idx, category in enumerate(categories_for_idx):
                    if is_scalar_nan(category):
                        missing_indices[feature_idx] = category_idx
                        break
            output["missing_indices"] = missing_indices

        if self._infrequent_enabled:
            self._fit_infrequent_category_mapping(
                n_samples,
                category_counts,
                missing_indices,
            )
        return output

    def _transform(
        self,
        X,
        handle_unknown="error",
        force_all_finite=True,
        warn_on_unknown=False,
        ignore_category_indices=None,
    ):
        self._check_feature_names(X, reset=False)
        self._check_n_features(X, reset=False)
        X_list, n_samples, n_features = self._check_X(
            X, force_all_finite=force_all_finite
        )

        X_int = np.zeros((n_samples, n_features), dtype=int)
        X_mask = np.ones((n_samples, n_features), dtype=bool)

        columns_with_unknown = []
        for i in range(n_features):
            Xi = X_list[i]
            diff, valid_mask = _check_unknown(Xi, self.categories_[i], return_mask=True)

            if not np.all(valid_mask):
                if handle_unknown == "error":
                    msg = (
                        "Found unknown categories {0} in column {1}"
                        " during transform".format(diff, i)
                    )
                    raise ValueError(msg)
                else:
                    if warn_on_unknown:
                        columns_with_unknown.append(i)
                    # Set the problematic rows to an acceptable value and
                    # continue `The rows are marked `X_mask` and will be
                    # removed later.
                    X_mask[:, i] = valid_mask
                    # cast Xi into the largest string type necessary
                    # to handle different lengths of numpy strings
                    if (
                        self.categories_[i].dtype.kind in ("U", "S")
                        and self.categories_[i].itemsize > Xi.itemsize
                    ):
                        Xi = Xi.astype(self.categories_[i].dtype)
                    elif self.categories_[i].dtype.kind == "O" and Xi.dtype.kind == "U":
                        # categories are objects and Xi are numpy strings.
                        # Cast Xi to an object dtype to prevent truncation
                        # when setting invalid values.
                        Xi = Xi.astype("O")
                    else:
                        Xi = Xi.copy()

                    Xi[~valid_mask] = self.categories_[i][0]
            # We use check_unknown=False, since _check_unknown was
            # already called above.
            X_int[:, i] = _encode(Xi, uniques=self.categories_[i], check_unknown=False)
        if columns_with_unknown:
            warnings.warn(
                (
                    "Found unknown categories in columns "
                    f"{columns_with_unknown} during transform. These "
                    "unknown categories will be encoded as all zeros"
                ),
                UserWarning,
            )

        self._map_infrequent_categories(X_int, X_mask, ignore_category_indices)
        return X_int, X_mask

    @property
    def infrequent_categories_(self):
        """Infrequent categories for each feature."""
        # raises an AttributeError if `_infrequent_indices` is not defined
        infrequent_indices = self._infrequent_indices
        return [
            None if indices is None else category[indices]
            for category, indices in zip(self.categories_, infrequent_indices)
        ]

    def _check_infrequent_enabled(self):
        """
        This functions checks whether _infrequent_enabled is True or False.
        This has to be called after parameter validation in the fit function.
        """
        max_categories = getattr(self, "max_categories", None)
        min_frequency = getattr(self, "min_frequency", None)
        self._infrequent_enabled = (
            max_categories is not None and max_categories >= 1
        ) or min_frequency is not None

    def _identify_infrequent(self, category_count, n_samples, col_idx):
        """Compute the infrequent indices.

        Parameters
        ----------
        category_count : ndarray of shape (n_cardinality,)
            Category counts.

        n_samples : int
            Number of samples.

        col_idx : int
            Index of the current category. Only used for the error message.

        Returns
        -------
        output : ndarray of shape (n_infrequent_categories,) or None
            If there are infrequent categories, indices of infrequent
            categories. Otherwise None.
        """
        if isinstance(self.min_frequency, numbers.Integral):
            infrequent_mask = category_count < self.min_frequency
        elif isinstance(self.min_frequency, numbers.Real):
            min_frequency_abs = n_samples * self.min_frequency
            infrequent_mask = category_count < min_frequency_abs
        else:
            infrequent_mask = np.zeros(category_count.shape[0], dtype=bool)

        n_current_features = category_count.size - infrequent_mask.sum() + 1
        if self.max_categories is not None and self.max_categories < n_current_features:
            # max_categories includes the one infrequent category
            frequent_category_count = self.max_categories - 1
            if frequent_category_count == 0:
                # All categories are infrequent
                infrequent_mask[:] = True
            else:
                # stable sort to preserve original count order
                smallest_levels = np.argsort(category_count, kind="mergesort")[
                    :-frequent_category_count
                ]
                infrequent_mask[smallest_levels] = True

        output = np.flatnonzero(infrequent_mask)
        return output if output.size > 0 else None

    def _fit_infrequent_category_mapping(
        self, n_samples, category_counts, missing_indices
    ):
        """Fit infrequent categories.

        Defines the private attribute: `_default_to_infrequent_mappings`. For
        feature `i`, `_default_to_infrequent_mappings[i]` defines the mapping
        from the integer encoding returned by `super().transform()` into
        infrequent categories. If `_default_to_infrequent_mappings[i]` is None,
        there were no infrequent categories in the training set.

        For example if categories 0, 2 and 4 were frequent, while categories
        1, 3, 5 were infrequent for feature 7, then these categories are mapped
        to a single output:
        `_default_to_infrequent_mappings[7] = array([0, 3, 1, 3, 2, 3])`

        Defines private attribute: `_infrequent_indices`. `_infrequent_indices[i]`
        is an array of indices such that
        `categories_[i][_infrequent_indices[i]]` are all the infrequent category
        labels. If the feature `i` has no infrequent categories
        `_infrequent_indices[i]` is None.

        .. versionadded:: 1.1

        Parameters
        ----------
        n_samples : int
            Number of samples in training set.
        category_counts: list of ndarray
            `category_counts[i]` is the category counts corresponding to
            `self.categories_[i]`.
        missing_indices : dict
            Dict mapping from feature_idx to category index with a missing value.
        """
        # Remove missing value from counts, so it is not considered as infrequent
        if missing_indices:
            category_counts_ = []
            for feature_idx, count in enumerate(category_counts):
                if feature_idx in missing_indices:
                    category_counts_.append(
                        np.delete(count, missing_indices[feature_idx])
                    )
                else:
                    category_counts_.append(count)
        else:
            category_counts_ = category_counts

        self._infrequent_indices = [
            self._identify_infrequent(category_count, n_samples, col_idx)
            for col_idx, category_count in enumerate(category_counts_)
        ]

        # compute mapping from default mapping to infrequent mapping
        self._default_to_infrequent_mappings = []

        for feature_idx, infreq_idx in enumerate(self._infrequent_indices):
            cats = self.categories_[feature_idx]
            # no infrequent categories
            if infreq_idx is None:
                self._default_to_infrequent_mappings.append(None)
                continue

            n_cats = len(cats)
            if feature_idx in missing_indices:
<<<<<<< HEAD
                # Missing index was removed from ths category when computing
=======
                # Missing index was removed from this category when computing
>>>>>>> 2ab1d81e
                # infrequent indices, thus we need to decrease the number of
                # total categories when considering the infrequent mapping.
                n_cats -= 1

            # infrequent indices exist
            mapping = np.empty(n_cats, dtype=np.int64)
            n_infrequent_cats = infreq_idx.size

            # infrequent categories are mapped to the last element.
            n_frequent_cats = n_cats - n_infrequent_cats
            mapping[infreq_idx] = n_frequent_cats

            frequent_indices = np.setdiff1d(np.arange(n_cats), infreq_idx)
            mapping[frequent_indices] = np.arange(n_frequent_cats)

            self._default_to_infrequent_mappings.append(mapping)

    def _map_infrequent_categories(self, X_int, X_mask, ignore_category_indices):
        """Map infrequent categories to integer representing the infrequent category.

        This modifies X_int in-place. Values that were invalid based on `X_mask`
        are mapped to the infrequent category if there was an infrequent
        category for that feature.

        Parameters
        ----------
        X_int: ndarray of shape (n_samples, n_features)
            Integer encoded categories.

        X_mask: ndarray of shape (n_samples, n_features)
            Bool mask for valid values in `X_int`.

        ignore_category_indices : dict
            Dictionary mapping from feature_idx to category index to ignore.
            Ignored indexes will not be grouped and the original ordinal encoding
            will remain.
        """
        if not self._infrequent_enabled:
            return

        ignore_category_indices = ignore_category_indices or {}

        for col_idx in range(X_int.shape[1]):
            infrequent_idx = self._infrequent_indices[col_idx]
            if infrequent_idx is None:
                continue

            X_int[~X_mask[:, col_idx], col_idx] = infrequent_idx[0]
            if self.handle_unknown == "infrequent_if_exist":
                # All the unknown values are now mapped to the
                # infrequent_idx[0], which makes the unknown values valid
                # This is needed in `transform` when the encoding is formed
                # using `X_mask`.
                X_mask[:, col_idx] = True

        # Remaps encoding in `X_int` where the infrequent categories are
        # grouped together.
        for i, mapping in enumerate(self._default_to_infrequent_mappings):
            if mapping is None:
                continue

            if i in ignore_category_indices:
                # Update rows that are **not** ignored
                rows_to_update = X_int[:, i] != ignore_category_indices[i]
            else:
                rows_to_update = slice(None)

            X_int[rows_to_update, i] = np.take(mapping, X_int[rows_to_update, i])

    def _more_tags(self):
        return {"X_types": ["categorical"]}


class OneHotEncoder(_BaseEncoder):
    """
    Encode categorical features as a one-hot numeric array.

    The input to this transformer should be an array-like of integers or
    strings, denoting the values taken on by categorical (discrete) features.
    The features are encoded using a one-hot (aka 'one-of-K' or 'dummy')
    encoding scheme. This creates a binary column for each category and
    returns a sparse matrix or dense array (depending on the ``sparse_output``
    parameter)

    By default, the encoder derives the categories based on the unique values
    in each feature. Alternatively, you can also specify the `categories`
    manually.

    This encoding is needed for feeding categorical data to many scikit-learn
    estimators, notably linear models and SVMs with the standard kernels.

    Note: a one-hot encoding of y labels should use a LabelBinarizer
    instead.

    Read more in the :ref:`User Guide <preprocessing_categorical_features>`.

    Parameters
    ----------
    categories : 'auto' or a list of array-like, default='auto'
        Categories (unique values) per feature:

        - 'auto' : Determine categories automatically from the training data.
        - list : ``categories[i]`` holds the categories expected in the ith
          column. The passed categories should not mix strings and numeric
          values within a single feature, and should be sorted in case of
          numeric values.

        The used categories can be found in the ``categories_`` attribute.

        .. versionadded:: 0.20

    drop : {'first', 'if_binary'} or an array-like of shape (n_features,), \
            default=None
        Specifies a methodology to use to drop one of the categories per
        feature. This is useful in situations where perfectly collinear
        features cause problems, such as when feeding the resulting data
        into an unregularized linear regression model.

        However, dropping one category breaks the symmetry of the original
        representation and can therefore induce a bias in downstream models,
        for instance for penalized linear classification or regression models.

        - None : retain all features (the default).
        - 'first' : drop the first category in each feature. If only one
          category is present, the feature will be dropped entirely.
        - 'if_binary' : drop the first category in each feature with two
          categories. Features with 1 or more than 2 categories are
          left intact.
        - array : ``drop[i]`` is the category in feature ``X[:, i]`` that
          should be dropped.

        When `max_categories` or `min_frequency` is configured to group
        infrequent categories, the dropping behavior is handled after the
        grouping.

        .. versionadded:: 0.21
           The parameter `drop` was added in 0.21.

        .. versionchanged:: 0.23
           The option `drop='if_binary'` was added in 0.23.

        .. versionchanged:: 1.1
            Support for dropping infrequent categories.

    sparse : bool, default=True
        Will return sparse matrix if set True else will return an array.

        .. deprecated:: 1.2
           `sparse` is deprecated in 1.2 and will be removed in 1.4. Use
           `sparse_output` instead.

    sparse_output : bool, default=True
        Will return sparse matrix if set True else will return an array.

        .. versionadded:: 1.2
           `sparse` was renamed to `sparse_output`

    dtype : number type, default=float
        Desired dtype of output.

    handle_unknown : {'error', 'ignore', 'infrequent_if_exist'}, \
                     default='error'
        Specifies the way unknown categories are handled during :meth:`transform`.

        - 'error' : Raise an error if an unknown category is present during transform.
        - 'ignore' : When an unknown category is encountered during
          transform, the resulting one-hot encoded columns for this feature
          will be all zeros. In the inverse transform, an unknown category
          will be denoted as None.
        - 'infrequent_if_exist' : When an unknown category is encountered
          during transform, the resulting one-hot encoded columns for this
          feature will map to the infrequent category if it exists. The
          infrequent category will be mapped to the last position in the
          encoding. During inverse transform, an unknown category will be
          mapped to the category denoted `'infrequent'` if it exists. If the
          `'infrequent'` category does not exist, then :meth:`transform` and
          :meth:`inverse_transform` will handle an unknown category as with
          `handle_unknown='ignore'`. Infrequent categories exist based on
          `min_frequency` and `max_categories`. Read more in the
          :ref:`User Guide <encoder_infrequent_categories>`.

        .. versionchanged:: 1.1
            `'infrequent_if_exist'` was added to automatically handle unknown
            categories and infrequent categories.

    min_frequency : int or float, default=None
        Specifies the minimum frequency below which a category will be
        considered infrequent.

        - If `int`, categories with a smaller cardinality will be considered
          infrequent.

        - If `float`, categories with a smaller cardinality than
          `min_frequency * n_samples`  will be considered infrequent.

        .. versionadded:: 1.1
            Read more in the :ref:`User Guide <encoder_infrequent_categories>`.

    max_categories : int, default=None
        Specifies an upper limit to the number of output features for each input
        feature when considering infrequent categories. If there are infrequent
        categories, `max_categories` includes the category representing the
        infrequent categories along with the frequent categories. If `None`,
        there is no limit to the number of output features.

        .. versionadded:: 1.1
            Read more in the :ref:`User Guide <encoder_infrequent_categories>`.

    feature_name_combiner : "concat" or callable, default="concat"
        Callable with signature `def callable(input_feature, category)` that returns a
        string. This is used to create feature names to be returned by
        :meth:`get_feature_names_out`.

        `"concat"` concatenates encoded feature name and category with
        `feature + "_" + str(category)`.E.g. feature X with values 1, 6, 7 create
        feature names `X_1, X_6, X_7`.

        .. versionadded:: 1.3

    Attributes
    ----------
    categories_ : list of arrays
        The categories of each feature determined during fitting
        (in order of the features in X and corresponding with the output
        of ``transform``). This includes the category specified in ``drop``
        (if any).

    drop_idx_ : array of shape (n_features,)
        - ``drop_idx_[i]`` is the index in ``categories_[i]`` of the category
          to be dropped for each feature.
        - ``drop_idx_[i] = None`` if no category is to be dropped from the
          feature with index ``i``, e.g. when `drop='if_binary'` and the
          feature isn't binary.
        - ``drop_idx_ = None`` if all the transformed features will be
          retained.

        If infrequent categories are enabled by setting `min_frequency` or
        `max_categories` to a non-default value and `drop_idx[i]` corresponds
        to a infrequent category, then the entire infrequent category is
        dropped.

        .. versionchanged:: 0.23
           Added the possibility to contain `None` values.

    infrequent_categories_ : list of ndarray
        Defined only if infrequent categories are enabled by setting
        `min_frequency` or `max_categories` to a non-default value.
        `infrequent_categories_[i]` are the infrequent categories for feature
        `i`. If the feature `i` has no infrequent categories
        `infrequent_categories_[i]` is None.

        .. versionadded:: 1.1

    n_features_in_ : int
        Number of features seen during :term:`fit`.

        .. versionadded:: 1.0

    feature_names_in_ : ndarray of shape (`n_features_in_`,)
        Names of features seen during :term:`fit`. Defined only when `X`
        has feature names that are all strings.

        .. versionadded:: 1.0

    feature_name_combiner : callable or None
        Callable with signature `def callable(input_feature, category)` that returns a
        string. This is used to create feature names to be returned by
        :meth:`get_feature_names_out`.

        .. versionadded:: 1.3

    See Also
    --------
    OrdinalEncoder : Performs an ordinal (integer)
      encoding of the categorical features.
    TargetEncoder : Encodes categorical features using the target.
    sklearn.feature_extraction.DictVectorizer : Performs a one-hot encoding of
      dictionary items (also handles string-valued features).
    sklearn.feature_extraction.FeatureHasher : Performs an approximate one-hot
      encoding of dictionary items or strings.
    LabelBinarizer : Binarizes labels in a one-vs-all
      fashion.
    MultiLabelBinarizer : Transforms between iterable of
      iterables and a multilabel format, e.g. a (samples x classes) binary
      matrix indicating the presence of a class label.

    Examples
    --------
    Given a dataset with two features, we let the encoder find the unique
    values per feature and transform the data to a binary one-hot encoding.

    >>> from sklearn.preprocessing import OneHotEncoder

    One can discard categories not seen during `fit`:

    >>> enc = OneHotEncoder(handle_unknown='ignore')
    >>> X = [['Male', 1], ['Female', 3], ['Female', 2]]
    >>> enc.fit(X)
    OneHotEncoder(handle_unknown='ignore')
    >>> enc.categories_
    [array(['Female', 'Male'], dtype=object), array([1, 2, 3], dtype=object)]
    >>> enc.transform([['Female', 1], ['Male', 4]]).toarray()
    array([[1., 0., 1., 0., 0.],
           [0., 1., 0., 0., 0.]])
    >>> enc.inverse_transform([[0, 1, 1, 0, 0], [0, 0, 0, 1, 0]])
    array([['Male', 1],
           [None, 2]], dtype=object)
    >>> enc.get_feature_names_out(['gender', 'group'])
    array(['gender_Female', 'gender_Male', 'group_1', 'group_2', 'group_3'], ...)

    One can always drop the first column for each feature:

    >>> drop_enc = OneHotEncoder(drop='first').fit(X)
    >>> drop_enc.categories_
    [array(['Female', 'Male'], dtype=object), array([1, 2, 3], dtype=object)]
    >>> drop_enc.transform([['Female', 1], ['Male', 2]]).toarray()
    array([[0., 0., 0.],
           [1., 1., 0.]])

    Or drop a column for feature only having 2 categories:

    >>> drop_binary_enc = OneHotEncoder(drop='if_binary').fit(X)
    >>> drop_binary_enc.transform([['Female', 1], ['Male', 2]]).toarray()
    array([[0., 1., 0., 0.],
           [1., 0., 1., 0.]])

    One can change the way feature names are created.

    >>> def custom_combiner(feature, category):
    ...     return str(feature) + "_" + type(category).__name__ + "_" + str(category)
    >>> custom_fnames_enc = OneHotEncoder(feature_name_combiner=custom_combiner).fit(X)
    >>> custom_fnames_enc.get_feature_names_out()
    array(['x0_str_Female', 'x0_str_Male', 'x1_int_1', 'x1_int_2', 'x1_int_3'],
          dtype=object)

    Infrequent categories are enabled by setting `max_categories` or `min_frequency`.

    >>> import numpy as np
    >>> X = np.array([["a"] * 5 + ["b"] * 20 + ["c"] * 10 + ["d"] * 3], dtype=object).T
    >>> ohe = OneHotEncoder(max_categories=3, sparse_output=False).fit(X)
    >>> ohe.infrequent_categories_
    [array(['a', 'd'], dtype=object)]
    >>> ohe.transform([["a"], ["b"]])
    array([[0., 0., 1.],
           [1., 0., 0.]])
    """

    _parameter_constraints: dict = {
        "categories": [StrOptions({"auto"}), list],
        "drop": [StrOptions({"first", "if_binary"}), "array-like", None],
        "dtype": "no_validation",  # validation delegated to numpy
        "handle_unknown": [StrOptions({"error", "ignore", "infrequent_if_exist"})],
        "max_categories": [Interval(Integral, 1, None, closed="left"), None],
        "min_frequency": [
            Interval(Integral, 1, None, closed="left"),
            Interval(RealNotInt, 0, 1, closed="neither"),
            None,
        ],
        "sparse": [Hidden(StrOptions({"deprecated"})), "boolean"],  # deprecated
        "sparse_output": ["boolean"],
        "feature_name_combiner": [StrOptions({"concat"}), callable],
    }

    def __init__(
        self,
        *,
        categories="auto",
        drop=None,
        sparse="deprecated",
        sparse_output=True,
        dtype=np.float64,
        handle_unknown="error",
        min_frequency=None,
        max_categories=None,
        feature_name_combiner="concat",
    ):
        self.categories = categories
        # TODO(1.4): Remove self.sparse
        self.sparse = sparse
        self.sparse_output = sparse_output
        self.dtype = dtype
        self.handle_unknown = handle_unknown
        self.drop = drop
        self.min_frequency = min_frequency
        self.max_categories = max_categories
        self.feature_name_combiner = feature_name_combiner

    def _map_drop_idx_to_infrequent(self, feature_idx, drop_idx):
        """Convert `drop_idx` into the index for infrequent categories.

        If there are no infrequent categories, then `drop_idx` is
        returned. This method is called in `_set_drop_idx` when the `drop`
        parameter is an array-like.
        """
        if not self._infrequent_enabled:
            return drop_idx

        default_to_infrequent = self._default_to_infrequent_mappings[feature_idx]
        if default_to_infrequent is None:
            return drop_idx

        # Raise error when explicitly dropping a category that is infrequent
        infrequent_indices = self._infrequent_indices[feature_idx]
        if infrequent_indices is not None and drop_idx in infrequent_indices:
            categories = self.categories_[feature_idx]
            raise ValueError(
                f"Unable to drop category {categories[drop_idx]!r} from feature"
                f" {feature_idx} because it is infrequent"
            )
        return default_to_infrequent[drop_idx]

    def _set_drop_idx(self):
        """Compute the drop indices associated with `self.categories_`.

        If `self.drop` is:
        - `None`, No categories have been dropped.
        - `'first'`, All zeros to drop the first category.
        - `'if_binary'`, All zeros if the category is binary and `None`
          otherwise.
        - array-like, The indices of the categories that match the
          categories in `self.drop`. If the dropped category is an infrequent
          category, then the index for the infrequent category is used. This
          means that the entire infrequent category is dropped.

        This methods defines a public `drop_idx_` and a private
        `_drop_idx_after_grouping`.

        - `drop_idx_`: Public facing API that references the drop category in
          `self.categories_`.
        - `_drop_idx_after_grouping`: Used internally to drop categories *after* the
          infrequent categories are grouped together.

        If there are no infrequent categories or drop is `None`, then
        `drop_idx_=_drop_idx_after_grouping`.
        """
        if self.drop is None:
            drop_idx_after_grouping = None
        elif isinstance(self.drop, str):
            if self.drop == "first":
                drop_idx_after_grouping = np.zeros(len(self.categories_), dtype=object)
            elif self.drop == "if_binary":
                n_features_out_no_drop = [len(cat) for cat in self.categories_]
                if self._infrequent_enabled:
                    for i, infreq_idx in enumerate(self._infrequent_indices):
                        if infreq_idx is None:
                            continue
                        n_features_out_no_drop[i] -= infreq_idx.size - 1

                drop_idx_after_grouping = np.array(
                    [
                        0 if n_features_out == 2 else None
                        for n_features_out in n_features_out_no_drop
                    ],
                    dtype=object,
                )

        else:
            drop_array = np.asarray(self.drop, dtype=object)
            droplen = len(drop_array)

            if droplen != len(self.categories_):
                msg = (
                    "`drop` should have length equal to the number "
                    "of features ({}), got {}"
                )
                raise ValueError(msg.format(len(self.categories_), droplen))
            missing_drops = []
            drop_indices = []
            for feature_idx, (drop_val, cat_list) in enumerate(
                zip(drop_array, self.categories_)
            ):
                if not is_scalar_nan(drop_val):
                    drop_idx = np.where(cat_list == drop_val)[0]
                    if drop_idx.size:  # found drop idx
                        drop_indices.append(
                            self._map_drop_idx_to_infrequent(feature_idx, drop_idx[0])
                        )
                    else:
                        missing_drops.append((feature_idx, drop_val))
                    continue

                # drop_val is nan, find nan in categories manually
                for cat_idx, cat in enumerate(cat_list):
                    if is_scalar_nan(cat):
                        drop_indices.append(
                            self._map_drop_idx_to_infrequent(feature_idx, cat_idx)
                        )
                        break
                else:  # loop did not break thus drop is missing
                    missing_drops.append((feature_idx, drop_val))

            if any(missing_drops):
                msg = (
                    "The following categories were supposed to be "
                    "dropped, but were not found in the training "
                    "data.\n{}".format(
                        "\n".join(
                            [
                                "Category: {}, Feature: {}".format(c, v)
                                for c, v in missing_drops
                            ]
                        )
                    )
                )
                raise ValueError(msg)
            drop_idx_after_grouping = np.array(drop_indices, dtype=object)

        # `_drop_idx_after_grouping` are the categories to drop *after* the infrequent
        # categories are grouped together. If needed, we remap `drop_idx` back
        # to the categories seen in `self.categories_`.
        self._drop_idx_after_grouping = drop_idx_after_grouping

        if not self._infrequent_enabled or drop_idx_after_grouping is None:
            self.drop_idx_ = self._drop_idx_after_grouping
        else:
            drop_idx_ = []
            for feature_idx, drop_idx in enumerate(drop_idx_after_grouping):
                default_to_infrequent = self._default_to_infrequent_mappings[
                    feature_idx
                ]
                if drop_idx is None or default_to_infrequent is None:
                    orig_drop_idx = drop_idx
                else:
                    orig_drop_idx = np.flatnonzero(default_to_infrequent == drop_idx)[0]

                drop_idx_.append(orig_drop_idx)

            self.drop_idx_ = np.asarray(drop_idx_, dtype=object)

    def _compute_transformed_categories(self, i, remove_dropped=True):
        """Compute the transformed categories used for column `i`.

        1. If there are infrequent categories, the category is named
        'infrequent_sklearn'.
        2. Dropped columns are removed when remove_dropped=True.
        """
        cats = self.categories_[i]

        if self._infrequent_enabled:
            infreq_map = self._default_to_infrequent_mappings[i]
            if infreq_map is not None:
                frequent_mask = infreq_map < infreq_map.max()
                infrequent_cat = "infrequent_sklearn"
                # infrequent category is always at the end
                cats = np.concatenate(
                    (cats[frequent_mask], np.array([infrequent_cat], dtype=object))
                )

        if remove_dropped:
            cats = self._remove_dropped_categories(cats, i)
        return cats

    def _remove_dropped_categories(self, categories, i):
        """Remove dropped categories."""
        if (
            self._drop_idx_after_grouping is not None
            and self._drop_idx_after_grouping[i] is not None
        ):
            return np.delete(categories, self._drop_idx_after_grouping[i])
        return categories

    def _compute_n_features_outs(self):
        """Compute the n_features_out for each input feature."""
        output = [len(cats) for cats in self.categories_]

        if self._drop_idx_after_grouping is not None:
            for i, drop_idx in enumerate(self._drop_idx_after_grouping):
                if drop_idx is not None:
                    output[i] -= 1

        if not self._infrequent_enabled:
            return output

        # infrequent is enabled, the number of features out are reduced
        # because the infrequent categories are grouped together
        for i, infreq_idx in enumerate(self._infrequent_indices):
            if infreq_idx is None:
                continue
            output[i] -= infreq_idx.size - 1

        return output

    @_fit_context(prefer_skip_nested_validation=True)
    def fit(self, X, y=None):
        """
        Fit OneHotEncoder to X.

        Parameters
        ----------
        X : array-like of shape (n_samples, n_features)
            The data to determine the categories of each feature.

        y : None
            Ignored. This parameter exists only for compatibility with
            :class:`~sklearn.pipeline.Pipeline`.

        Returns
        -------
        self
            Fitted encoder.
        """
        if self.sparse != "deprecated":
            warnings.warn(
                (
                    "`sparse` was renamed to `sparse_output` in version 1.2 and "
                    "will be removed in 1.4. `sparse_output` is ignored unless you "
                    "leave `sparse` to its default value."
                ),
                FutureWarning,
            )
            self.sparse_output = self.sparse

        self._fit(
            X,
            handle_unknown=self.handle_unknown,
            force_all_finite="allow-nan",
        )
        self._set_drop_idx()
        self._n_features_outs = self._compute_n_features_outs()
        return self

    def transform(self, X):
        """
        Transform X using one-hot encoding.

        If there are infrequent categories for a feature, the infrequent
        categories will be grouped into a single category.

        Parameters
        ----------
        X : array-like of shape (n_samples, n_features)
            The data to encode.

        Returns
        -------
        X_out : {ndarray, sparse matrix} of shape \
                (n_samples, n_encoded_features)
            Transformed input. If `sparse_output=True`, a sparse matrix will be
            returned.
        """
        check_is_fitted(self)
        # validation of X happens in _check_X called by _transform
        warn_on_unknown = self.drop is not None and self.handle_unknown in {
            "ignore",
            "infrequent_if_exist",
        }
        X_int, X_mask = self._transform(
            X,
            handle_unknown=self.handle_unknown,
            force_all_finite="allow-nan",
            warn_on_unknown=warn_on_unknown,
        )

        n_samples, n_features = X_int.shape

        if self._drop_idx_after_grouping is not None:
            to_drop = self._drop_idx_after_grouping.copy()
            # We remove all the dropped categories from mask, and decrement all
            # categories that occur after them to avoid an empty column.
            keep_cells = X_int != to_drop
            for i, cats in enumerate(self.categories_):
                # drop='if_binary' but feature isn't binary
                if to_drop[i] is None:
                    # set to cardinality to not drop from X_int
                    to_drop[i] = len(cats)

            to_drop = to_drop.reshape(1, -1)
            X_int[X_int > to_drop] -= 1
            X_mask &= keep_cells

        mask = X_mask.ravel()
        feature_indices = np.cumsum([0] + self._n_features_outs)
        indices = (X_int + feature_indices[:-1]).ravel()[mask]

        indptr = np.empty(n_samples + 1, dtype=int)
        indptr[0] = 0
        np.sum(X_mask, axis=1, out=indptr[1:], dtype=indptr.dtype)
        np.cumsum(indptr[1:], out=indptr[1:])
        data = np.ones(indptr[-1])

        out = sparse.csr_matrix(
            (data, indices, indptr),
            shape=(n_samples, feature_indices[-1]),
            dtype=self.dtype,
        )
        if not self.sparse_output:
            return out.toarray()
        else:
            return out

    def inverse_transform(self, X):
        """
        Convert the data back to the original representation.

        When unknown categories are encountered (all zeros in the
        one-hot encoding), ``None`` is used to represent this category. If the
        feature with the unknown category has a dropped category, the dropped
        category will be its inverse.

        For a given input feature, if there is an infrequent category,
        'infrequent_sklearn' will be used to represent the infrequent category.

        Parameters
        ----------
        X : {array-like, sparse matrix} of shape \
                (n_samples, n_encoded_features)
            The transformed data.

        Returns
        -------
        X_tr : ndarray of shape (n_samples, n_features)
            Inverse transformed array.
        """
        check_is_fitted(self)
        X = check_array(X, accept_sparse="csr")

        n_samples, _ = X.shape
        n_features = len(self.categories_)

        n_features_out = np.sum(self._n_features_outs)

        # validate shape of passed X
        msg = (
            "Shape of the passed X data is not correct. Expected {0} columns, got {1}."
        )
        if X.shape[1] != n_features_out:
            raise ValueError(msg.format(n_features_out, X.shape[1]))

        transformed_features = [
            self._compute_transformed_categories(i, remove_dropped=False)
            for i, _ in enumerate(self.categories_)
        ]

        # create resulting array of appropriate dtype
        dt = np.result_type(*[cat.dtype for cat in transformed_features])
        X_tr = np.empty((n_samples, n_features), dtype=dt)

        j = 0
        found_unknown = {}

        if self._infrequent_enabled:
            infrequent_indices = self._infrequent_indices
        else:
            infrequent_indices = [None] * n_features

        for i in range(n_features):
            cats_wo_dropped = self._remove_dropped_categories(
                transformed_features[i], i
            )
            n_categories = cats_wo_dropped.shape[0]

            # Only happens if there was a column with a unique
            # category. In this case we just fill the column with this
            # unique category value.
            if n_categories == 0:
                X_tr[:, i] = self.categories_[i][self._drop_idx_after_grouping[i]]
                j += n_categories
                continue
            sub = X[:, j : j + n_categories]
            # for sparse X argmax returns 2D matrix, ensure 1D array
            labels = np.asarray(sub.argmax(axis=1)).flatten()
            X_tr[:, i] = cats_wo_dropped[labels]

            if self.handle_unknown == "ignore" or (
                self.handle_unknown == "infrequent_if_exist"
                and infrequent_indices[i] is None
            ):
                unknown = np.asarray(sub.sum(axis=1) == 0).flatten()
                # ignored unknown categories: we have a row of all zero
                if unknown.any():
                    # if categories were dropped then unknown categories will
                    # be mapped to the dropped category
                    if (
                        self._drop_idx_after_grouping is None
                        or self._drop_idx_after_grouping[i] is None
                    ):
                        found_unknown[i] = unknown
                    else:
                        X_tr[unknown, i] = self.categories_[i][
                            self._drop_idx_after_grouping[i]
                        ]
            else:
                dropped = np.asarray(sub.sum(axis=1) == 0).flatten()
                if dropped.any():
                    if self._drop_idx_after_grouping is None:
                        all_zero_samples = np.flatnonzero(dropped)
                        raise ValueError(
                            f"Samples {all_zero_samples} can not be inverted "
                            "when drop=None and handle_unknown='error' "
                            "because they contain all zeros"
                        )
                    # we can safely assume that all of the nulls in each column
                    # are the dropped value
                    drop_idx = self._drop_idx_after_grouping[i]
                    X_tr[dropped, i] = transformed_features[i][drop_idx]

            j += n_categories

        # if ignored are found: potentially need to upcast result to
        # insert None values
        if found_unknown:
            if X_tr.dtype != object:
                X_tr = X_tr.astype(object)

            for idx, mask in found_unknown.items():
                X_tr[mask, idx] = None

        return X_tr

    def get_feature_names_out(self, input_features=None):
        """Get output feature names for transformation.

        Parameters
        ----------
        input_features : array-like of str or None, default=None
            Input features.

            - If `input_features` is `None`, then `feature_names_in_` is
              used as feature names in. If `feature_names_in_` is not defined,
              then the following input feature names are generated:
              `["x0", "x1", ..., "x(n_features_in_ - 1)"]`.
            - If `input_features` is an array-like, then `input_features` must
              match `feature_names_in_` if `feature_names_in_` is defined.

        Returns
        -------
        feature_names_out : ndarray of str objects
            Transformed feature names.
        """
        check_is_fitted(self)
        input_features = _check_feature_names_in(self, input_features)
        cats = [
            self._compute_transformed_categories(i)
            for i, _ in enumerate(self.categories_)
        ]

        name_combiner = self._check_get_feature_name_combiner()
        feature_names = []
        for i in range(len(cats)):
            names = [name_combiner(input_features[i], t) for t in cats[i]]
            feature_names.extend(names)

        return np.array(feature_names, dtype=object)

    def _check_get_feature_name_combiner(self):
        if self.feature_name_combiner == "concat":
            return lambda feature, category: feature + "_" + str(category)
        else:  # callable
            dry_run_combiner = self.feature_name_combiner("feature", "category")
            if not isinstance(dry_run_combiner, str):
                raise TypeError(
                    "When `feature_name_combiner` is a callable, it should return a "
                    f"Python string. Got {type(dry_run_combiner)} instead."
                )
            return self.feature_name_combiner


class OrdinalEncoder(OneToOneFeatureMixin, _BaseEncoder):
    """
    Encode categorical features as an integer array.

    The input to this transformer should be an array-like of integers or
    strings, denoting the values taken on by categorical (discrete) features.
    The features are converted to ordinal integers. This results in
    a single column of integers (0 to n_categories - 1) per feature.

    Read more in the :ref:`User Guide <preprocessing_categorical_features>`.

    .. versionadded:: 0.20

    Parameters
    ----------
    categories : 'auto' or a list of array-like, default='auto'
        Categories (unique values) per feature:

        - 'auto' : Determine categories automatically from the training data.
        - list : ``categories[i]`` holds the categories expected in the ith
          column. The passed categories should not mix strings and numeric
          values, and should be sorted in case of numeric values.

        The used categories can be found in the ``categories_`` attribute.

    dtype : number type, default=np.float64
        Desired dtype of output.

    handle_unknown : {'error', 'use_encoded_value'}, default='error'
        When set to 'error' an error will be raised in case an unknown
        categorical feature is present during transform. When set to
        'use_encoded_value', the encoded value of unknown categories will be
        set to the value given for the parameter `unknown_value`. In
        :meth:`inverse_transform`, an unknown category will be denoted as None.

        .. versionadded:: 0.24

    unknown_value : int or np.nan, default=None
        When the parameter handle_unknown is set to 'use_encoded_value', this
        parameter is required and will set the encoded value of unknown
        categories. It has to be distinct from the values used to encode any of
        the categories in `fit`. If set to np.nan, the `dtype` parameter must
        be a float dtype.

        .. versionadded:: 0.24

    encoded_missing_value : int or np.nan, default=np.nan
        Encoded value of missing categories. If set to `np.nan`, then the `dtype`
        parameter must be a float dtype.

        .. versionadded:: 1.1

    min_frequency : int or float, default=None
        Specifies the minimum frequency below which a category will be
        considered infrequent.

        - If `int`, categories with a smaller cardinality will be considered
          infrequent.

        - If `float`, categories with a smaller cardinality than
          `min_frequency * n_samples`  will be considered infrequent.

        .. versionadded:: 1.3
            Read more in the :ref:`User Guide <encoder_infrequent_categories>`.

    max_categories : int, default=None
        Specifies an upper limit to the number of output categories for each input
        feature when considering infrequent categories. If there are infrequent
        categories, `max_categories` includes the category representing the
        infrequent categories along with the frequent categories. If `None`,
        there is no limit to the number of output features.

        `max_categories` do **not** take into account missing or unknown
        categories. Setting `unknown_value` or `encoded_missing_value` to an
        integer will increase the number of unique integer codes by one each.
        This can result in up to `max_categories + 2` integer codes.

        .. versionadded:: 1.3
            Read more in the :ref:`User Guide <encoder_infrequent_categories>`.

    Attributes
    ----------
    categories_ : list of arrays
        The categories of each feature determined during ``fit`` (in order of
        the features in X and corresponding with the output of ``transform``).
        This does not include categories that weren't seen during ``fit``.

    n_features_in_ : int
        Number of features seen during :term:`fit`.

        .. versionadded:: 1.0

    feature_names_in_ : ndarray of shape (`n_features_in_`,)
        Names of features seen during :term:`fit`. Defined only when `X`
        has feature names that are all strings.

        .. versionadded:: 1.0

    infrequent_categories_ : list of ndarray
        Defined only if infrequent categories are enabled by setting
        `min_frequency` or `max_categories` to a non-default value.
        `infrequent_categories_[i]` are the infrequent categories for feature
        `i`. If the feature `i` has no infrequent categories
        `infrequent_categories_[i]` is None.

        .. versionadded:: 1.3

    See Also
    --------
    OneHotEncoder : Performs a one-hot encoding of categorical features. This encoding
        is suitable for low to medium cardinality categorical variables, both in
        supervised and unsupervised settings.
    TargetEncoder : Encodes categorical features using supervised signal
        in a classification or regression pipeline. This encoding is typically
        suitable for high cardinality categorical variables.
    LabelEncoder : Encodes target labels with values between 0 and
        ``n_classes-1``.

    Notes
    -----
    With a high proportion of `nan` values, inferring categories becomes slow with
    Python versions before 3.10. The handling of `nan` values was improved
    from Python 3.10 onwards, (c.f.
    `bpo-43475 <https://github.com/python/cpython/issues/87641>`_).

    Examples
    --------
    Given a dataset with two features, we let the encoder find the unique
    values per feature and transform the data to an ordinal encoding.

    >>> from sklearn.preprocessing import OrdinalEncoder
    >>> enc = OrdinalEncoder()
    >>> X = [['Male', 1], ['Female', 3], ['Female', 2]]
    >>> enc.fit(X)
    OrdinalEncoder()
    >>> enc.categories_
    [array(['Female', 'Male'], dtype=object), array([1, 2, 3], dtype=object)]
    >>> enc.transform([['Female', 3], ['Male', 1]])
    array([[0., 2.],
           [1., 0.]])

    >>> enc.inverse_transform([[1, 0], [0, 1]])
    array([['Male', 1],
           ['Female', 2]], dtype=object)

    By default, :class:`OrdinalEncoder` is lenient towards missing values by
    propagating them.

    >>> import numpy as np
    >>> X = [['Male', 1], ['Female', 3], ['Female', np.nan]]
    >>> enc.fit_transform(X)
    array([[ 1.,  0.],
           [ 0.,  1.],
           [ 0., nan]])

    You can use the parameter `encoded_missing_value` to encode missing values.

    >>> enc.set_params(encoded_missing_value=-1).fit_transform(X)
    array([[ 1.,  0.],
           [ 0.,  1.],
           [ 0., -1.]])

    Infrequent categories are enabled by setting `max_categories` or `min_frequency`.
    In the following example, "a" and "d" are considered infrequent and grouped
    together into a single category, "b" and "c" are their own categories, unknown
    values are encoded as 3 and missing values are encoded as 4.

    >>> X_train = np.array(
    ...     [["a"] * 5 + ["b"] * 20 + ["c"] * 10 + ["d"] * 3 + [np.nan]],
    ...     dtype=object).T
    >>> enc = OrdinalEncoder(
    ...     handle_unknown="use_encoded_value", unknown_value=3,
    ...     max_categories=3, encoded_missing_value=4)
    >>> _ = enc.fit(X_train)
    >>> X_test = np.array([["a"], ["b"], ["c"], ["d"], ["e"], [np.nan]], dtype=object)
    >>> enc.transform(X_test)
    array([[2.],
           [0.],
           [1.],
           [2.],
           [3.],
           [4.]])
    """

    _parameter_constraints: dict = {
        "categories": [StrOptions({"auto"}), list],
        "dtype": "no_validation",  # validation delegated to numpy
        "encoded_missing_value": [Integral, type(np.nan)],
        "handle_unknown": [StrOptions({"error", "use_encoded_value"})],
        "unknown_value": [Integral, type(np.nan), None],
        "max_categories": [Interval(Integral, 1, None, closed="left"), None],
        "min_frequency": [
            Interval(Integral, 1, None, closed="left"),
            Interval(RealNotInt, 0, 1, closed="neither"),
            None,
        ],
    }

    def __init__(
        self,
        *,
        categories="auto",
        dtype=np.float64,
        handle_unknown="error",
        unknown_value=None,
        encoded_missing_value=np.nan,
        min_frequency=None,
        max_categories=None,
    ):
        self.categories = categories
        self.dtype = dtype
        self.handle_unknown = handle_unknown
        self.unknown_value = unknown_value
        self.encoded_missing_value = encoded_missing_value
        self.min_frequency = min_frequency
        self.max_categories = max_categories

    @_fit_context(prefer_skip_nested_validation=True)
    def fit(self, X, y=None):
        """
        Fit the OrdinalEncoder to X.

        Parameters
        ----------
        X : array-like of shape (n_samples, n_features)
            The data to determine the categories of each feature.

        y : None
            Ignored. This parameter exists only for compatibility with
            :class:`~sklearn.pipeline.Pipeline`.

        Returns
        -------
        self : object
            Fitted encoder.
        """
        if self.handle_unknown == "use_encoded_value":
            if is_scalar_nan(self.unknown_value):
                if np.dtype(self.dtype).kind != "f":
                    raise ValueError(
                        "When unknown_value is np.nan, the dtype "
                        "parameter should be "
                        f"a float dtype. Got {self.dtype}."
                    )
            elif not isinstance(self.unknown_value, numbers.Integral):
                raise TypeError(
                    "unknown_value should be an integer or "
                    "np.nan when "
                    "handle_unknown is 'use_encoded_value', "
                    f"got {self.unknown_value}."
                )
        elif self.unknown_value is not None:
            raise TypeError(
                "unknown_value should only be set when "
                "handle_unknown is 'use_encoded_value', "
                f"got {self.unknown_value}."
            )

        # `_fit` will only raise an error when `self.handle_unknown="error"`
        fit_results = self._fit(
            X,
            handle_unknown=self.handle_unknown,
            force_all_finite="allow-nan",
            return_and_ignore_missing_for_infrequent=True,
        )
        self._missing_indices = fit_results["missing_indices"]

        cardinalities = [len(categories) for categories in self.categories_]
        if self._infrequent_enabled:
            # Cardinality decreases because the infrequent categories are grouped
            # together
            for feature_idx, infrequent in enumerate(self.infrequent_categories_):
                if infrequent is not None:
                    cardinalities[feature_idx] -= len(infrequent)

        # stores the missing indices per category
        self._missing_indices = {}
        for cat_idx, categories_for_idx in enumerate(self.categories_):
            for i, cat in enumerate(categories_for_idx):
                if is_scalar_nan(cat):
                    self._missing_indices[cat_idx] = i

                    # missing values are not considered part of the cardinality
                    # when considering unknown categories or encoded_missing_value
                    cardinalities[cat_idx] -= 1
                    continue

        if self.handle_unknown == "use_encoded_value":
            for cardinality in cardinalities:
                if 0 <= self.unknown_value < cardinality:
                    raise ValueError(
                        "The used value for unknown_value "
                        f"{self.unknown_value} is one of the "
                        "values already used for encoding the "
                        "seen categories."
                    )

        if self._missing_indices:
            if np.dtype(self.dtype).kind != "f" and is_scalar_nan(
                self.encoded_missing_value
            ):
                raise ValueError(
                    "There are missing values in features "
                    f"{list(self._missing_indices)}. For OrdinalEncoder to "
                    f"encode missing values with dtype: {self.dtype}, set "
                    "encoded_missing_value to a non-nan value, or "
                    "set dtype to a float"
                )

            if not is_scalar_nan(self.encoded_missing_value):
                # Features are invalid when they contain a missing category
                # and encoded_missing_value was already used to encode a
                # known category
                invalid_features = [
                    cat_idx
                    for cat_idx, cardinality in enumerate(cardinalities)
                    if cat_idx in self._missing_indices
                    and 0 <= self.encoded_missing_value < cardinality
                ]

                if invalid_features:
                    # Use feature names if they are available
                    if hasattr(self, "feature_names_in_"):
                        invalid_features = self.feature_names_in_[invalid_features]
                    raise ValueError(
                        f"encoded_missing_value ({self.encoded_missing_value}) "
                        "is already used to encode a known category in features: "
                        f"{invalid_features}"
                    )

        return self

    def transform(self, X):
        """
        Transform X to ordinal codes.

        Parameters
        ----------
        X : array-like of shape (n_samples, n_features)
            The data to encode.

        Returns
        -------
        X_out : ndarray of shape (n_samples, n_features)
            Transformed input.
        """
        X_int, X_mask = self._transform(
            X,
            handle_unknown=self.handle_unknown,
            force_all_finite="allow-nan",
            ignore_category_indices=self._missing_indices,
        )
        X_trans = X_int.astype(self.dtype, copy=False)

        for cat_idx, missing_idx in self._missing_indices.items():
            X_missing_mask = X_int[:, cat_idx] == missing_idx
            X_trans[X_missing_mask, cat_idx] = self.encoded_missing_value

        # create separate category for unknown values
        if self.handle_unknown == "use_encoded_value":
            X_trans[~X_mask] = self.unknown_value
        return X_trans

    def inverse_transform(self, X):
        """
        Convert the data back to the original representation.

        Parameters
        ----------
        X : array-like of shape (n_samples, n_encoded_features)
            The transformed data.

        Returns
        -------
        X_tr : ndarray of shape (n_samples, n_features)
            Inverse transformed array.
        """
        check_is_fitted(self)
        X = check_array(X, force_all_finite="allow-nan")

        n_samples, _ = X.shape
        n_features = len(self.categories_)

        # validate shape of passed X
        msg = (
            "Shape of the passed X data is not correct. Expected {0} columns, got {1}."
        )
        if X.shape[1] != n_features:
            raise ValueError(msg.format(n_features, X.shape[1]))

        # create resulting array of appropriate dtype
        dt = np.result_type(*[cat.dtype for cat in self.categories_])
        X_tr = np.empty((n_samples, n_features), dtype=dt)

        found_unknown = {}
        infrequent_masks = {}

        infrequent_indices = getattr(self, "_infrequent_indices", None)

        for i in range(n_features):
            labels = X[:, i]

            # replace values of X[:, i] that were nan with actual indices
            if i in self._missing_indices:
                X_i_mask = _get_mask(labels, self.encoded_missing_value)
                labels[X_i_mask] = self._missing_indices[i]

            rows_to_update = slice(None)
            categories = self.categories_[i]

            if infrequent_indices is not None and infrequent_indices[i] is not None:
                # Compute mask for frequent categories
                infrequent_encoding_value = len(categories) - len(infrequent_indices[i])
                infrequent_masks[i] = labels == infrequent_encoding_value
                rows_to_update = ~infrequent_masks[i]

                # Remap categories to be only frequent categories. The infrequent
                # categories will be mapped to "infrequent_sklearn" later
                frequent_categories_mask = np.ones_like(categories, dtype=bool)
                frequent_categories_mask[infrequent_indices[i]] = False
                categories = categories[frequent_categories_mask]

            if self.handle_unknown == "use_encoded_value":
                unknown_labels = _get_mask(labels, self.unknown_value)
                found_unknown[i] = unknown_labels

                known_labels = ~unknown_labels
                if isinstance(rows_to_update, np.ndarray):
                    rows_to_update &= known_labels
                else:
                    rows_to_update = known_labels

            labels_int = labels[rows_to_update].astype("int64", copy=False)
            X_tr[rows_to_update, i] = categories[labels_int]

        if found_unknown or infrequent_masks:
            X_tr = X_tr.astype(object, copy=False)

        # insert None values for unknown values
        if found_unknown:
            for idx, mask in found_unknown.items():
                X_tr[mask, idx] = None

        if infrequent_masks:
            for idx, mask in infrequent_masks.items():
                X_tr[mask, idx] = "infrequent_sklearn"

        return X_tr<|MERGE_RESOLUTION|>--- conflicted
+++ resolved
@@ -3,28 +3,15 @@
 # License: BSD 3 clause
 
 import numbers
-<<<<<<< HEAD
-from numbers import Integral
-=======
->>>>>>> 2ab1d81e
 import warnings
 from numbers import Integral
 
 import numpy as np
 from scipy import sparse
 
-<<<<<<< HEAD
-from ..base import BaseEstimator, TransformerMixin, OneToOneFeatureMixin
-from ..utils import check_array, is_scalar_nan, _safe_indexing
-from ..utils.validation import check_is_fitted
-from ..utils.validation import _check_feature_names_in
-from ..utils._param_validation import Interval, StrOptions, Hidden
-from ..utils._param_validation import RealNotInt
-=======
 from ..base import BaseEstimator, OneToOneFeatureMixin, TransformerMixin, _fit_context
 from ..utils import _safe_indexing, check_array, is_scalar_nan
 from ..utils._encode import _check_unknown, _encode, _get_counts, _unique
->>>>>>> 2ab1d81e
 from ..utils._mask import _get_mask
 from ..utils._param_validation import Hidden, Interval, RealNotInt, StrOptions
 from ..utils.validation import _check_feature_names_in, check_is_fitted
@@ -379,11 +366,7 @@
 
             n_cats = len(cats)
             if feature_idx in missing_indices:
-<<<<<<< HEAD
-                # Missing index was removed from ths category when computing
-=======
                 # Missing index was removed from this category when computing
->>>>>>> 2ab1d81e
                 # infrequent indices, thus we need to decrease the number of
                 # total categories when considering the infrequent mapping.
                 n_cats -= 1
