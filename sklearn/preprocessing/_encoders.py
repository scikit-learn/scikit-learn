--- conflicted
+++ resolved
@@ -16,14 +16,10 @@
 from ..utils._param_validation import Interval, RealNotInt, StrOptions
 from ..utils._set_output import _get_output_config
 from ..utils.validation import (
-<<<<<<< HEAD
-    _check_feature_names_in,
-    _check_sample_weight,
-=======
     _check_feature_names,
     _check_feature_names_in,
     _check_n_features,
->>>>>>> efe3b635
+    _check_sample_weight,
     check_is_fitted,
 )
 
