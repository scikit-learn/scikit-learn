--- conflicted
+++ resolved
@@ -101,13 +101,8 @@
 
         for i in range(n_features):
             Xi = X_list[i]
-<<<<<<< HEAD
             if self.categories in ['auto', 'sort']:
                 cats = _encode(Xi)
-=======
-            if self.categories == 'auto':
-                cats = _unique(Xi)
->>>>>>> 9151b2d0
             else:
                 cats = np.array(self.categories[i], dtype=Xi.dtype)
                 if Xi.dtype != object:
