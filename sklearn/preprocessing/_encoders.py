--- conflicted
+++ resolved
@@ -253,13 +253,11 @@
         - array : ``drop[i]`` is the category in feature ``X[:, i]`` that
           should be dropped.
 
-<<<<<<< HEAD
         If there are infrequent categories and drop selects any of the
         infrequent categories, than the whole category is dropped.
-=======
+
         .. versionadded:: 0.21
            The parameter `drop` was added in 0.21.
->>>>>>> 5efcb10c
 
         .. versionchanged:: 0.23
            The option `drop='if_binary'` was added in 0.23.
