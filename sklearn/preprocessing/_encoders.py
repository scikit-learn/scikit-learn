--- conflicted
+++ resolved
@@ -7,12 +7,7 @@
 import numbers
 
 from ..base import BaseEstimator, TransformerMixin
-<<<<<<< HEAD
-from ..utils import check_array
-from ..utils import is_scalar_nan
-=======
 from ..utils import check_array, is_scalar_nan
->>>>>>> bc39e62e
 from ..utils.validation import check_is_fitted
 from ..utils.validation import _deprecate_positional_args
 
