# Authors: Andreas Mueller <amueller@ais.uni-bonn.de>
#          Joris Van den Bossche <jorisvandenbossche@gmail.com>
# License: BSD 3 clause

import numbers
import warnings
from collections import Counter

import numpy as np
from scipy import sparse

from ..base import BaseEstimator, TransformerMixin
from ..utils import check_array
from ..utils.validation import check_is_fitted
from ..utils.validation import _deprecate_positional_args

<<<<<<< HEAD
from ._label import _encode, _encode_check_unknown, _unique
=======
from ..utils._encode import _encode, _check_unknown, _unique
>>>>>>> cbe9f08e


__all__ = [
    'OneHotEncoder',
    'OrdinalEncoder'
]


def _get_counts(values, uniques):
    """Get the number of times each of the values comes up `values`

    For object dtypes, the counts returned will use the order passed in by
    `uniques`.
    For numerica dtypes, `uniques` is assumed to be ordered, such that it can
    be used with `np.searchsorted`.
    """
    if values.dtype == object:
        uniques_dict = Counter(values)
        counts = np.array([uniques_dict[item] for item in uniques],
                          dtype=np.int)
        return counts

    # numerical
    uniq_values, counts = np.unique(values, return_counts=True)
    indices_in_uniq = np.searchsorted(uniq_values, uniques)
    return counts[indices_in_uniq]


class _BaseEncoder(TransformerMixin, BaseEstimator):
    """
    Base class for encoders that includes the code to categorize and
    transform the input features.

    """

    def _check_X(self, X):
        """
        Perform custom check_array:
        - convert list of strings to object dtype
        - check for missing values for object dtype data (check_array does
          not do that)
        - return list of features (arrays): this list of features is
          constructed feature by feature to preserve the data types
          of pandas DataFrame columns, as otherwise information is lost
          and cannot be used, eg for the `categories_` attribute.

        """
        if not (hasattr(X, 'iloc') and getattr(X, 'ndim', 0) == 2):
            # if not a dataframe, do normal check_array validation
            X_temp = check_array(X, dtype=None)
            if (not hasattr(X, 'dtype')
                    and np.issubdtype(X_temp.dtype, np.str_)):
                X = check_array(X, dtype=np.object)
            else:
                X = X_temp
            needs_validation = False
        else:
            # pandas dataframe, do validation later column by column, in order
            # to keep the dtype information to be used in the encoder.
            needs_validation = True

        n_samples, n_features = X.shape
        X_columns = []

        for i in range(n_features):
            Xi = self._get_feature(X, feature_idx=i)
            Xi = check_array(Xi, ensure_2d=False, dtype=None,
                             force_all_finite=needs_validation)
            X_columns.append(Xi)

        return X_columns, n_samples, n_features

    def _get_feature(self, X, feature_idx):
        if hasattr(X, 'iloc'):
            # pandas dataframes
            return X.iloc[:, feature_idx]
        # numpy arrays, sparse arrays
        return X[:, feature_idx]

    def _fit(self, X, handle_unknown='error', process_counts=None):
        X_list, n_samples, n_features = self._check_X(X)

        if self.categories != 'auto':
            if len(self.categories) != n_features:
                raise ValueError("Shape mismatch: if categories is an array,"
                                 " it has to be of shape (n_features,).")

        self.categories_ = []

        return_counts = process_counts is not None
        category_counts = [] if return_counts else None

        for i in range(n_features):
            Xi = X_list[i]

            if self.categories == 'auto':
<<<<<<< HEAD
                result = _unique(Xi, return_counts=return_counts)
                if return_counts:
                    cats, counts = result
                    category_counts.append(counts)
                else:
                    cats = result
=======
                cats = _unique(Xi)
>>>>>>> cbe9f08e
            else:
                cats = np.array(self.categories[i], dtype=Xi.dtype)
                if Xi.dtype != object:
                    if not np.all(np.sort(cats) == cats):
                        raise ValueError("Unsorted categories are not "
                                         "supported for numerical categories")
                if handle_unknown == 'error':
                    diff = _check_unknown(Xi, cats)
                    if diff:
                        msg = ("Found unknown categories {0} in column {1}"
                               " during fit".format(diff, i))
                        raise ValueError(msg)
                if return_counts:
                    category_counts.append(_get_counts(Xi, cats))

            self.categories_.append(cats)

        if return_counts:
            process_counts(category_counts, n_samples)

    def _transform(self, X, handle_unknown='error',
                   process_valid_mask=None,
                   get_default_invalid_category=None):
        X_list, n_samples, n_features = self._check_X(X)

        X_int = np.zeros((n_samples, n_features), dtype=np.int)
        X_mask = np.ones((n_samples, n_features), dtype=np.bool)

        if n_features != len(self.categories_):
            raise ValueError(
                "The number of features in X is different to the number of "
                "features of the fitted data. The fitted data had {} features "
                "and the X has {} features."
                .format(len(self.categories_,), n_features)
            )

        for i in range(n_features):
            Xi = X_list[i]
            diff, valid_mask = _check_unknown(Xi, self.categories_[i],
                                                     return_mask=True)
            if not np.all(valid_mask):
                if handle_unknown == 'error':
                    msg = ("Found unknown categories {0} in column {1}"
                           " during transform".format(diff, i))
                    raise ValueError(msg)
                else:
                    # Set the problematic rows to an acceptable value and
                    # continue `The rows are marked `X_mask` and will be
                    # removed later.
                    # cast Xi into the largest string type necessary
                    # to handle different lengths of numpy strings
                    if (self.categories_[i].dtype.kind in ('U', 'S')
                            and self.categories_[i].itemsize > Xi.itemsize):
                        Xi = Xi.astype(self.categories_[i].dtype)
                    else:
                        Xi = Xi.copy()

<<<<<<< HEAD
                    if get_default_invalid_category is not None:
                        invalid_index = get_default_invalid_category(i)
                    else:
                        invalid_index = 0

                    Xi[~valid_mask] = self.categories_[i][invalid_index]

                    if process_valid_mask is not None:
                        valid_mask = process_valid_mask(valid_mask, i)

                    X_mask[:, i] = valid_mask

            # We use check_unknown=False, since _encode_check_unknown was
            # already called above.
            encoded = _encode(Xi, self.categories_[i], check_unknown=False)
            X_int[:, i] = encoded
=======
                    Xi[~valid_mask] = self.categories_[i][0]
            # We use check_unknown=False, since _check_unknown was
            # already called above.
            X_int[:, i] = _encode(Xi, uniques=self.categories_[i],
                                  check_unknown=False)
>>>>>>> cbe9f08e

        return X_int, X_mask

    def _more_tags(self):
        return {'X_types': ['categorical']}


class OneHotEncoder(_BaseEncoder):
    """
    Encode categorical features as a one-hot numeric array.

    The input to this transformer should be an array-like of integers or
    strings, denoting the values taken on by categorical (discrete) features.
    The features are encoded using a one-hot (aka 'one-of-K' or 'dummy')
    encoding scheme. This creates a binary column for each category and
    returns a sparse matrix or dense array (depending on the ``sparse``
    parameter)

    By default, the encoder derives the categories based on the unique values
    in each feature. Alternatively, you can also specify the `categories`
    manually.

    This encoding is needed for feeding categorical data to many scikit-learn
    estimators, notably linear models and SVMs with the standard kernels.

    Note: a one-hot encoding of y labels should use a LabelBinarizer
    instead.

    Read more in the :ref:`User Guide <preprocessing_categorical_features>`.

    .. versionchanged:: 0.20

    Parameters
    ----------
    categories : 'auto' or a list of array-like, default='auto'
        Categories (unique values) per feature:

        - 'auto' : Determine categories automatically from the training data.
        - list : ``categories[i]`` holds the categories expected in the ith
          column. The passed categories should not mix strings and numeric
          values within a single feature, and should be sorted in case of
          numeric values.

        The used categories can be found in the ``categories_`` attribute.

        .. versionadded:: 0.20

    drop : {'first', 'if_binary'} or a array-like of shape (n_features,), \
            default=None
        Specifies a methodology to use to drop one of the categories per
        feature. This is useful in situations where perfectly collinear
        features cause problems, such as when feeding the resulting data
        into a neural network or an unregularized regression. Drop is not
        support when `min_frequency` or `max_categories` is set to combine
        infrequent categories.

        However, dropping one category breaks the symmetry of the original
        representation and can therefore induce a bias in downstream models,
        for instance for penalized linear classification or regression models.

        However, dropping one category breaks the symmetry of the original
        representation and can therefore induce a bias in downstream models,
        for instance for penalized linear classification or regression models.

        - None : retain all features (the default).
        - 'first' : drop the first category in each feature. If only one
          category is present, the feature will be dropped entirely.
        - 'if_binary' : drop the first category in each feature with two
          categories. Features with 1 or more than 2 categories are
          left intact.
        - array : ``drop[i]`` is the category in feature ``X[:, i]`` that
          should be dropped.

    sparse : bool, default=True
        Will return sparse matrix if set True else will return an array.

    dtype : number type, default=np.float
        Desired dtype of output.

    handle_unknown : {'error', 'ignore', 'auto'}, default='error'
        Whether to raise an error or ignore if an unknown categorical feature
        is present during transform (default is to raise). When this parameter
        is set to 'ignore' and an unknown category is encountered during
        transform, the resulting one-hot encoded columns for this feature
        will be all zeros. In the inverse transform, an unknown category
        will be denoted as None.

        When this parameter is set to 'auto' and an unknown category is
        encountered in transform:

            1. If there was no infrequent category during training, the
            resulting one-hot encoded columns for this feature will be all
            zeros. In the inverse transform, an unknown category will be
            denoted as `None`.

            2. If there is an infrequent category during training, the unknown
            category will be considered infrequent. In the inverse transform,
            'infrequent' will be used to represent the infrequent category. If
            'infrequent' is already a category, 'infrequent_sklearn' will be
            used instead.

        .. versionadded:: 0.23
            `'auto'` was added to automatically handle unknown categories
            and infrequent categories.

        .. deprecated:: 0.23
            `'ignore'` is deprecated in favor of `'auto'`. This option will be
            removed in 0.25.

    min_frequency : int or float, default=1
        Specifies the categories to be considered infrequent.

            1. If int, categories with a smaller cardinality will be considered
            infrequent.

            2. If float, categories with a smaller cardinality than
            `min_frequency * n_samples`  will be considered infrequent.

        .. versionadded:: 0.23

    max_categories : int, default=None
        Specifies an upper limit to the number of output features for each
        input feature when considering infrequent categories. `max_categories`
        includes the feature that combines infrequent categories. If `None`
        there is no limit to the number of output features.

        .. versionadded:: 0.23

    Attributes
    ----------
    categories_ : list of arrays
        The categories of each feature determined during fitting
        (in order of the features in X and corresponding with the output
        of ``transform``). This includes the category specified in ``drop``
        (if any).

    drop_idx_ : array of shape (n_features,)
        - ``drop_idx_[i]`` is the index in ``categories_[i]`` of the category
          to be dropped for each feature.
        - ``drop_idx_[i] = None`` if no category is to be dropped from the
          feature with index ``i``, e.g. when `drop='if_binary'` and the
          feature isn't binary.
        - ``drop_idx_ = None`` if all the transformed features will be
          retained.

    infrequent_indices_ : list of shape (n_features,)
        Defined only when `min_frequency` or `max_categories` is set to a
        non-default value. `infrequent_indices_[i]` is an array of indices
        corresponding to `categories_[i]` of the infrequent categories.
        `infrequent_indices_[i]` is None if the ith input feature has no
        infrequent categories.

    See Also
    --------
    sklearn.preprocessing.OrdinalEncoder : Performs an ordinal (integer)
      encoding of the categorical features.
    sklearn.feature_extraction.DictVectorizer : Performs a one-hot encoding of
      dictionary items (also handles string-valued features).
    sklearn.feature_extraction.FeatureHasher : Performs an approximate one-hot
      encoding of dictionary items or strings.
    sklearn.preprocessing.LabelBinarizer : Binarizes labels in a one-vs-all
      fashion.
    sklearn.preprocessing.MultiLabelBinarizer : Transforms between iterable of
      iterables and a multilabel format, e.g. a (samples x classes) binary
      matrix indicating the presence of a class label.

    Examples
    --------
    Given a dataset with two features, we let the encoder find the unique
    values per feature and transform the data to a binary one-hot encoding.

    >>> from sklearn.preprocessing import OneHotEncoder

    One can discard categories not seen during `fit`:

    >>> enc = OneHotEncoder(handle_unknown='auto')
    >>> X = [['Male', 1], ['Female', 3], ['Female', 2]]
    >>> enc.fit(X)
    OneHotEncoder(handle_unknown='auto')
    >>> enc.categories_
    [array(['Female', 'Male'], dtype=object), array([1, 2, 3], dtype=object)]
    >>> enc.transform([['Female', 1], ['Male', 4]]).toarray()
    array([[1., 0., 1., 0., 0.],
           [0., 1., 0., 0., 0.]])
    >>> enc.inverse_transform([[0, 1, 1, 0, 0], [0, 0, 0, 1, 0]])
    array([['Male', 1],
           [None, 2]], dtype=object)
    >>> enc.get_feature_names(['gender', 'group'])
    array(['gender_Female', 'gender_Male', 'group_1', 'group_2', 'group_3'],
      dtype=object)

    One can always drop the first column for each feature:

    >>> drop_enc = OneHotEncoder(drop='first').fit(X)
    >>> drop_enc.categories_
    [array(['Female', 'Male'], dtype=object), array([1, 2, 3], dtype=object)]
    >>> drop_enc.transform([['Female', 1], ['Male', 2]]).toarray()
    array([[0., 0., 0.],
           [1., 1., 0.]])

    Or drop a column for feature only having 2 categories:

    >>> drop_binary_enc = OneHotEncoder(drop='if_binary').fit(X)
    >>> drop_binary_enc.transform([['Female', 1], ['Male', 2]]).toarray()
    array([[0., 1., 0., 0.],
           [1., 0., 1., 0.]])
    """

    @_deprecate_positional_args
    def __init__(self, *, categories='auto', drop=None, sparse=True,
                 dtype=np.float64, handle_unknown='error',
                 min_frequency=1, max_categories=None):
        self.categories = categories
        self.sparse = sparse
        self.dtype = dtype
        self.handle_unknown = handle_unknown
        self.drop = drop
        self.min_frequency = min_frequency
        self.max_categories = max_categories

    def _validate_keywords(self):

        if self.handle_unknown not in ('error', 'ignore', 'auto'):
            msg = (f"handle_unknown should be either 'error', 'ignore', 'auto'"
                   f"got {self.handle_unknown}.")
            raise ValueError(msg)
        # If we have both dropped columns and ignored unknown
        # values, there will be ambiguous cells. This creates difficulties
        # in interpreting the model.
        if self.drop is not None and self.handle_unknown != 'error':
            raise ValueError(
                "`handle_unknown` must be 'error' when the drop parameter is "
                "specified, as both would create categories that are all "
                "zero.")

        # validates infrequent category features
        if self.drop is not None and self._infrequent_enabled():
            raise ValueError("infrequent categories are not supported when "
                             "drop is specified")

        # TODO: Remove when handle_unknown='ignore' is deprecated
        if self.handle_unknown == 'ignore':
            warnings.warn("handle_unknown='ignore' is deprecated in favor "
                          "of 'auto' in version 0.23 and will be removed in "
                          "version 0.25", FutureWarning)
            if self._infrequent_enabled():
                raise ValueError("infrequent categories are only supported "
                                 "when handle_unknown is 'error' or 'auto'")

        if self.max_categories is not None and self.max_categories <= 1:
            raise ValueError("max_categories must be greater than 1")

        if isinstance(self.min_frequency, numbers.Integral):
            if not self.min_frequency >= 1:
                raise ValueError("min_frequency must be an integer at least "
                                 "1 or a float in (0.0, 1.0); got the "
                                 "integer {}".format(self.min_frequency))
        else:  # float
            if not 0.0 < self.min_frequency < 1.0:
                raise ValueError("min_frequency must be an integer at least "
                                 "1 or a float in (0.0, 1.0); got the "
                                 "float {}".format(self.min_frequency))

    def _compute_drop_idx(self):
        if self.drop is None:
            return None
        elif isinstance(self.drop, str):
            if self.drop == 'first':
                return np.zeros(len(self.categories_), dtype=np.object)
            elif self.drop == 'if_binary':
                return np.array([0 if len(cats) == 2 else None
                                for cats in self.categories_], dtype=np.object)
            else:
                msg = (
                    "Wrong input for parameter `drop`. Expected "
                    "'first', 'if_binary', None or array of objects, got {}"
                    )
                raise ValueError(msg.format(type(self.drop)))

        else:
            try:
                self.drop = np.asarray(self.drop, dtype=object)
                droplen = len(self.drop)
            except (ValueError, TypeError):
                msg = (
                    "Wrong input for parameter `drop`. Expected "
                    "'first', 'if_binary', None or array of objects, got {}"
                    )
                raise ValueError(msg.format(type(self.drop)))
            if droplen != len(self.categories_):
                msg = ("`drop` should have length equal to the number "
                       "of features ({}), got {}")
                raise ValueError(msg.format(len(self.categories_),
                                            len(self.drop)))
            missing_drops = [(i, val) for i, val in enumerate(self.drop)
                             if val not in self.categories_[i]]
            if any(missing_drops):
                msg = ("The following categories were supposed to be "
                       "dropped, but were not found in the training "
                       "data.\n{}".format(
                           "\n".join(
                                ["Category: {}, Feature: {}".format(c, v)
                                    for c, v in missing_drops])))
                raise ValueError(msg)
            return np.array([np.where(cat_list == val)[0][0]
                             for (val, cat_list) in
                             zip(self.drop, self.categories_)],
                            dtype=np.object)

    def _infrequent_enabled(self):
        """Infrequent category is enabled."""
        return (self.max_categories is not None and self.max_categories > 1 or
                (isinstance(self.min_frequency, numbers.Integral)
                    and self.min_frequency > 1) or
                (isinstance(self.min_frequency, numbers.Real)
                    and 0.0 < self.min_frequency < 1.0))

    def _identify_infrequent(self, category_count, n_samples, col_idx):
        """Compute the infrequent indicies based on max_categories and
        min_frequency.

        Parameters
        ----------
        category_count : ndarray of shape (n_cardinality,)
            category counts

        n_samples : int
            number of samples

        col_idx : int
            index of current category only used for the error message

        Returns
        -------
        output : ndarray of shape (n_infrequent_categories,) or None
            If there are infrequent categories, indicies of infrequent
            categories. Otherwise None.
        """
        # categories with no count are infrequent
        infrequent_mask = category_count == 0

        if isinstance(self.min_frequency, numbers.Integral):
            if self.min_frequency > 1:
                category_mask = category_count < self.min_frequency
                infrequent_mask |= category_mask
        else:  # float
            if 0.0 < self.min_frequency < 1.0:
                min_frequency_abs = n_samples * self.min_frequency
                category_mask = category_count < min_frequency_abs
                infrequent_mask |= category_mask

        if (self.max_categories is not None and self.max_categories > 1
                and self.max_categories < category_count.size):
            # stable sort to preserve original count order
            smallest_levels = np.argsort(category_count, kind='mergesort'
                                         )[:-self.max_categories + 1]
            infrequent_mask[smallest_levels] = True

        output = np.flatnonzero(infrequent_mask)

        if output.size == category_count.size:
            raise ValueError("All categories in column {} are infrequent"
                             .format(col_idx))
        return output if output.size > 0 else None

    def _fit_infrequent_category_mapping(self, category_counts, n_samples):
        """Fit infrequent categories.

        Defines:
            1. infrequent_indices_ to be the categories that are infrequent.
            2. _default_to_infrequent_mappings to be the mapping from the
               default mapping provided by _encode to the infrequent categories

        Parameters
        ----------
        category_counts : list of ndarrays
            list of category counts

        n_samples : int
            number of samples
        """
        self.infrequent_indices_ = [
            self._identify_infrequent(category_count, n_samples, col_idx)
            for col_idx, category_count in enumerate(category_counts)]

        # compute mapping from default mapping to infrequent mapping
        default_to_infrequent_mappings = []

        for category_count, infreq_idx in zip(category_counts,
                                              self.infrequent_indices_):
            # no infrequent categories
            if infreq_idx is None:
                default_to_infrequent_mappings.append(None)
                continue

            # infrequent indicies exist
            mapping = np.empty_like(category_count, dtype=np.int)
            n_cats = mapping.size
            n_infrequent_cats = infreq_idx.size

            n_frequent_cats = n_cats - n_infrequent_cats
            mapping[infreq_idx] = n_frequent_cats

            frequent_indices = np.setdiff1d(np.arange(n_cats), infreq_idx)
            mapping[frequent_indices] = np.arange(n_frequent_cats)

            default_to_infrequent_mappings.append(mapping)

        self._default_to_infrequent_mappings = default_to_infrequent_mappings
        # self._largest_infreq_indices = largest_infreq_idxs

    def _map_to_infrequent_categories(self, X_int):
        """Map categories to infrequent categories.
        This modifies X_int in-place.

        Parameters
        ----------
        X_int: ndarray of shape (n_samples, n_features)
            integer encoded categories
        """
        if not self._infrequent_enabled():
            return

        for i, mapping in enumerate(self._default_to_infrequent_mappings):
            if mapping is None:
                continue
            X_int[:, i] = np.take(mapping, X_int[:, i])

    def _get_default_invalid_category(self, col_idx):
        """Get default invalid category for column index during `_transform`.

        This function is pasesd to `_transform` to set the invalid categories.
        """
        infrequent_idx = self.infrequent_indices_[col_idx]
        return 0 if infrequent_idx is None else infrequent_idx[0]

    def _process_valid_mask(self, valid_mask, col_idx):
        """Process the valid mask during `_transform`

        This function is passed to `_transform` to adjust the mask depending
        on if the infrequent column exists or not.

        Parameters
        ----------
        valid_mask : array of shape (n_samples, )
            boolean mask representing if a sample was seen during training

        col_idx : int
            column index

        Returns
        -------
        valid_mask : array of shape (n_samples,) or None
            boolean mask to use for constructing X_mask in `_transform`.
        """
        if self.handle_unknown != 'auto':
            return valid_mask

        # handle_unknown == 'auto'
        infrequent_idx = self.infrequent_indices_[col_idx]

        # infrequent column does not exists
        # returning the original mask to allow the column to be ignored
        if infrequent_idx is None:
            return valid_mask

        # infrequent column exists
        # the unknown categories will be mapped to the infrequent category
        return np.ones_like(valid_mask, dtype=bool)

    def _compute_transformed_categories(self, i):
        """Compute the transformed categories used for column `i`.

        1. Dropped columns are removed.
        2. If there are infrequent categories, the category is named
        'infrequent'. If 'infrequent' is already a category, then then new
        category is called 'infrequent_sklearn'.
        """
        cats = self.categories_[i]

        if self.drop_idx_ is not None:
            if self.drop_idx_[i] is None:
                return cats
            return np.delete(cats, self.drop_idx_[i])

        # drop is None
        if not self._infrequent_enabled():
            return cats

        # infrequent is enabled
        infreq_idx = self.infrequent_indices_[i]
        if infreq_idx is None:
            return cats

        frequent_indices = np.setdiff1d(np.arange(len(cats)), infreq_idx)

        if cats.dtype.kind in 'US' and 'infrequent' in cats:
            infrequent_cat = 'infrequent_sklearn'
        else:
            infrequent_cat = 'infrequent'
        return np.r_[cats[frequent_indices],
                     np.array([infrequent_cat], dtype=object)]

    def _get_n_transformed_features(self):
        """Number of transformed features."""
        if self.drop_idx_ is not None:
            output = []
            for drop_idx, cats in zip(self.drop_idx_, self.categories_):
                if drop_idx is None:
                    output.append(len(cats))
                else:
                    output.append(len(cats) - 1)
            return output

        # drop is None
        output = [len(cats) for cats in self.categories_]

        if not self._infrequent_enabled():
            return output

        # infrequent is enabled
        for i, infreq_idx in enumerate(self.infrequent_indices_):
            if infreq_idx is None:
                continue
            output[i] = output[i] - infreq_idx.size + 1

        return output

    def _get_transformed_categories(self):
        """Transformed categories."""
        return [self._compute_transformed_categories(i)
                for i in range(len(self.categories_))]

    def fit(self, X, y=None):
        """
        Fit OneHotEncoder to X.

        Parameters
        ----------
        X : array-like, shape [n_samples, n_features]
            The data to determine the categories of each feature.

        y : None
            Ignored. This parameter exists only for compatibility with
            :class:`sklearn.pipeline.Pipeline`.

        Returns
        -------
        self
        """
        self._validate_keywords()

        process_counts = (self._fit_infrequent_category_mapping
                          if self._infrequent_enabled() else None)
        self._fit(X, handle_unknown=self.handle_unknown,
                  process_counts=process_counts)
        self.drop_idx_ = self._compute_drop_idx()
        return self

    def fit_transform(self, X, y=None):
        """
        Fit OneHotEncoder to X, then transform X.

        Equivalent to fit(X).transform(X) but more convenient.

        Parameters
        ----------
        X : array-like, shape [n_samples, n_features]
            The data to encode.

        y : None
            Ignored. This parameter exists only for compatibility with
            :class:`sklearn.pipeline.Pipeline`.

        Returns
        -------
        X_out : sparse matrix if sparse=True else a 2-d array
            Transformed input.
        """
        self._validate_keywords()
        return super().fit_transform(X, y)

    def transform(self, X):
        """
        Transform X using one-hot encoding.

        Parameters
        ----------
        X : array-like, shape [n_samples, n_features]
            The data to encode.

        Returns
        -------
        X_out : sparse matrix if sparse=True else a 2-d array
            Transformed input.
        """
        check_is_fitted(self)
        # validation of X happens in _check_X called by _transform
        transform_kws = {"handle_unknown": self.handle_unknown}
        if self._infrequent_enabled():
            transform_kws.update({
                "process_valid_mask": self._process_valid_mask,
                "get_default_invalid_category":
                self._get_default_invalid_category
            })

        X_int, X_mask = self._transform(X, **transform_kws)
        self._map_to_infrequent_categories(X_int)

        n_samples, n_features = X_int.shape

        if self.drop_idx_ is not None:
            to_drop = self.drop_idx_.copy()
            # We remove all the dropped categories from mask, and decrement all
            # categories that occur after them to avoid an empty column.
            keep_cells = X_int != to_drop
            for i, cats in enumerate(self.categories_):
                # drop='if_binary' but feature isn't binary
                if to_drop[i] is None:
                    # set to cardinality to not drop from X_int
                    to_drop[i] = len(cats)

            to_drop = to_drop.reshape(1, -1)
            X_int[X_int > to_drop] -= 1
            X_mask &= keep_cells

        n_values = self._get_n_transformed_features()

        mask = X_mask.ravel()
        feature_indices = np.cumsum([0] + n_values)
        indices = (X_int + feature_indices[:-1]).ravel()[mask]

        indptr = np.empty(n_samples + 1, dtype=np.int)
        indptr[0] = 0
        np.sum(X_mask, axis=1, out=indptr[1:])
        np.cumsum(indptr[1:], out=indptr[1:])
        data = np.ones(indptr[-1])

        out = sparse.csr_matrix((data, indices, indptr),
                                shape=(n_samples, feature_indices[-1]),
                                dtype=self.dtype)
        if not self.sparse:
            return out.toarray()
        else:
            return out

    def inverse_transform(self, X):
        """
        Convert the data back to the original representation.

        In case unknown categories are encountered (all zeros in the
        one-hot encoding), ``None`` is used to represent this category.

        For a given input feature, if there is an infrequent category,
        'infrequent' will be used to represent the infrequent category. If
        'infrequent' is already a category, 'infrequent_sklearn' will be used
        instead.

        Parameters
        ----------
        X : array-like or sparse matrix, shape [n_samples, n_encoded_features]
            The transformed data.

        Returns
        -------
        X_tr : array-like, shape [n_samples, n_features]
            Inverse transformed array.
        """
        check_is_fitted(self)
        X = check_array(X, accept_sparse='csr')

        n_samples, _ = X.shape
        n_features = len(self.categories_)
        transformed_features = self._get_transformed_categories()
        n_features_out = sum(cats.shape[0] for cats in transformed_features)

        # validate shape of passed X
        msg = ("Shape of the passed X data is not correct. Expected {0} "
               "columns, got {1}.")
        if X.shape[1] != n_features_out:
            raise ValueError(msg.format(n_features_out, X.shape[1]))

        # create resulting array of appropriate dtype
        dt = np.find_common_type([cat.dtype
                                  for cat in transformed_features], [])
        X_tr = np.empty((n_samples, n_features), dtype=dt)

        j = 0
        found_unknown = {}

        if self._infrequent_enabled():
            infrequent_indices = self.infrequent_indices_
        else:
            infrequent_indices = [None] * n_features

        for i in range(n_features):
            cats = transformed_features[i]
            n_categories = cats.shape[0]

            # Only happens if there was a column with a unique
            # category. In this case we just fill the column with this
            # unique category value.
            if n_categories == 0:
                X_tr[:, i] = self.categories_[i][self.drop_idx_[i]]
                j += n_categories
                continue
            sub = X[:, j:j + n_categories]
            # for sparse X argmax returns 2D matrix, ensure 1D array
            labels = np.asarray(sub.argmax(axis=1)).flatten()
            X_tr[:, i] = cats[labels]

            if (self.handle_unknown == 'ignore' or
                (self.handle_unknown == 'auto' and
                 infrequent_indices[i] is None)):
                unknown = np.asarray(sub.sum(axis=1) == 0).flatten()
                # ignored unknown categories: we have a row of all zero
                if unknown.any():
                    found_unknown[i] = unknown
            # drop will either be None or handle_unknown will be error. If
            # self.drop_idx_ is not None, then we can safely assume that all of
            # the nulls in each column are the dropped value
            elif self.drop_idx_ is not None:
                dropped = np.asarray(sub.sum(axis=1) == 0).flatten()
                if dropped.any():
                    X_tr[dropped, i] = self.categories_[i][self.drop_idx_[i]]

            j += n_categories

        # if ignored are found: potentially need to upcast result to
        # insert None values
        if found_unknown:
            if X_tr.dtype != object:
                X_tr = X_tr.astype(object)

            for idx, mask in found_unknown.items():
                X_tr[mask, idx] = None

        return X_tr

    def get_feature_names(self, input_features=None):
        """
        Return feature names for output features.

        For a given input feature, if there is an infrequent category, the most
        'infrequent' will be used as a feature name. If 'infrequent' is already
        a category, 'infrequent_sklearn' will be used instead.

        Parameters
        ----------
        input_features : list of str of shape (n_features,)
            String names for input features if available. By default,
            "x0", "x1", ... "xn_features" is used.

        Returns
        -------
        output_feature_names : ndarray of shape (n_output_features,)
            Array of feature names.
        """
        check_is_fitted(self)
        cats = self._get_transformed_categories()
        if input_features is None:
            input_features = ['x%d' % i for i in range(len(cats))]
        elif len(input_features) != len(cats):
            raise ValueError(
                "input_features should have length equal to number of "
                "features ({}), got {}".format(len(cats), len(input_features)))

        feature_names = []
        for i in range(len(cats)):
            names = [
                input_features[i] + '_' + str(t) for t in cats[i]]
            feature_names.extend(names)

        return np.array(feature_names, dtype=object)


class OrdinalEncoder(_BaseEncoder):
    """
    Encode categorical features as an integer array.

    The input to this transformer should be an array-like of integers or
    strings, denoting the values taken on by categorical (discrete) features.
    The features are converted to ordinal integers. This results in
    a single column of integers (0 to n_categories - 1) per feature.

    Read more in the :ref:`User Guide <preprocessing_categorical_features>`.

    .. versionadded:: 0.20

    Parameters
    ----------
    categories : 'auto' or a list of array-like, default='auto'
        Categories (unique values) per feature:

        - 'auto' : Determine categories automatically from the training data.
        - list : ``categories[i]`` holds the categories expected in the ith
          column. The passed categories should not mix strings and numeric
          values, and should be sorted in case of numeric values.

        The used categories can be found in the ``categories_`` attribute.

    dtype : number type, default np.float64
        Desired dtype of output.

    Attributes
    ----------
    categories_ : list of arrays
        The categories of each feature determined during fitting
        (in order of the features in X and corresponding with the output
        of ``transform``).

    See Also
    --------
    sklearn.preprocessing.OneHotEncoder : Performs a one-hot encoding of
      categorical features.
    sklearn.preprocessing.LabelEncoder : Encodes target labels with values
      between 0 and n_classes-1.

    Examples
    --------
    Given a dataset with two features, we let the encoder find the unique
    values per feature and transform the data to an ordinal encoding.

    >>> from sklearn.preprocessing import OrdinalEncoder
    >>> enc = OrdinalEncoder()
    >>> X = [['Male', 1], ['Female', 3], ['Female', 2]]
    >>> enc.fit(X)
    OrdinalEncoder()
    >>> enc.categories_
    [array(['Female', 'Male'], dtype=object), array([1, 2, 3], dtype=object)]
    >>> enc.transform([['Female', 3], ['Male', 1]])
    array([[0., 2.],
           [1., 0.]])

    >>> enc.inverse_transform([[1, 0], [0, 1]])
    array([['Male', 1],
           ['Female', 2]], dtype=object)
    """

    @_deprecate_positional_args
    def __init__(self, *, categories='auto', dtype=np.float64):
        self.categories = categories
        self.dtype = dtype

    def fit(self, X, y=None):
        """
        Fit the OrdinalEncoder to X.

        Parameters
        ----------
        X : array-like, shape [n_samples, n_features]
            The data to determine the categories of each feature.

        y : None
            Ignored. This parameter exists only for compatibility with
            :class:`sklearn.pipeline.Pipeline`.

        Returns
        -------
        self
        """
        self._fit(X)

        return self

    def transform(self, X):
        """
        Transform X to ordinal codes.

        Parameters
        ----------
        X : array-like, shape [n_samples, n_features]
            The data to encode.

        Returns
        -------
        X_out : sparse matrix or a 2-d array
            Transformed input.
        """
        X_int, _ = self._transform(X)
        return X_int.astype(self.dtype, copy=False)

    def inverse_transform(self, X):
        """
        Convert the data back to the original representation.

        Parameters
        ----------
        X : array-like or sparse matrix, shape [n_samples, n_encoded_features]
            The transformed data.

        Returns
        -------
        X_tr : array-like, shape [n_samples, n_features]
            Inverse transformed array.
        """
        check_is_fitted(self)
        X = check_array(X, accept_sparse='csr')

        n_samples, _ = X.shape
        n_features = len(self.categories_)

        # validate shape of passed X
        msg = ("Shape of the passed X data is not correct. Expected {0} "
               "columns, got {1}.")
        if X.shape[1] != n_features:
            raise ValueError(msg.format(n_features, X.shape[1]))

        # create resulting array of appropriate dtype
        dt = np.find_common_type([cat.dtype for cat in self.categories_], [])
        X_tr = np.empty((n_samples, n_features), dtype=dt)

        for i in range(n_features):
            labels = X[:, i].astype('int64', copy=False)
            X_tr[:, i] = self.categories_[i][labels]

        return X_tr<|MERGE_RESOLUTION|>--- conflicted
+++ resolved
@@ -14,11 +14,7 @@
 from ..utils.validation import check_is_fitted
 from ..utils.validation import _deprecate_positional_args
 
-<<<<<<< HEAD
-from ._label import _encode, _encode_check_unknown, _unique
-=======
 from ..utils._encode import _encode, _check_unknown, _unique
->>>>>>> cbe9f08e
 
 
 __all__ = [
@@ -115,16 +111,12 @@
             Xi = X_list[i]
 
             if self.categories == 'auto':
-<<<<<<< HEAD
                 result = _unique(Xi, return_counts=return_counts)
                 if return_counts:
                     cats, counts = result
                     category_counts.append(counts)
                 else:
                     cats = result
-=======
-                cats = _unique(Xi)
->>>>>>> cbe9f08e
             else:
                 cats = np.array(self.categories[i], dtype=Xi.dtype)
                 if Xi.dtype != object:
@@ -164,7 +156,7 @@
         for i in range(n_features):
             Xi = X_list[i]
             diff, valid_mask = _check_unknown(Xi, self.categories_[i],
-                                                     return_mask=True)
+                                              return_mask=True)
             if not np.all(valid_mask):
                 if handle_unknown == 'error':
                     msg = ("Found unknown categories {0} in column {1}"
@@ -182,7 +174,6 @@
                     else:
                         Xi = Xi.copy()
 
-<<<<<<< HEAD
                     if get_default_invalid_category is not None:
                         invalid_index = get_default_invalid_category(i)
                     else:
@@ -197,15 +188,9 @@
 
             # We use check_unknown=False, since _encode_check_unknown was
             # already called above.
-            encoded = _encode(Xi, self.categories_[i], check_unknown=False)
+            encoded = _encode(Xi, uniques=self.categories_[i],
+                              check_unknown=False)
             X_int[:, i] = encoded
-=======
-                    Xi[~valid_mask] = self.categories_[i][0]
-            # We use check_unknown=False, since _check_unknown was
-            # already called above.
-            X_int[:, i] = _encode(Xi, uniques=self.categories_[i],
-                                  check_unknown=False)
->>>>>>> cbe9f08e
 
         return X_int, X_mask
 
