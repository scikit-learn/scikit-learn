# Authors: Andreas Mueller <amueller@ais.uni-bonn.de>
#          Joris Van den Bossche <jorisvandenbossche@gmail.com>
# License: BSD 3 clause

import numpy as np
from scipy import sparse

from ..base import BaseEstimator, TransformerMixin
from ..utils import check_array
<<<<<<< HEAD
from ..utils.array_creation import zeros_like, ones_like
from ..utils.fixes import _argmax
=======
>>>>>>> 5e2d74bc
from ..utils.validation import check_is_fitted

from ._label import _encode, _encode_check_unknown


__all__ = [
    'OneHotEncoder',
    'OrdinalEncoder'
]


class _BaseEncoder(TransformerMixin, BaseEstimator):
    """
    Base class for encoders that includes the code to categorize and
    transform the input features.

    """

    def _check_X(self, X):
        """
        Perform custom check_array:
        - convert list of strings to object dtype
        - check for missing values for object dtype data (check_array does
          not do that)
        - return list of features (arrays): this list of features is
          constructed feature by feature to preserve the data types
          of pandas DataFrame columns, as otherwise information is lost
          and cannot be used, eg for the `categories_` attribute.

        """
        if not (hasattr(X, 'iloc') and getattr(X, 'ndim', 0) == 2):
            # if not a dataframe, do normal check_array validation
            X_temp = check_array(X, dtype=None)
            if (not hasattr(X, 'dtype')
                    and np.issubdtype(X_temp.dtype, np.str_)):
                X = check_array(X, dtype=np.object)
            else:
                X = X_temp
            needs_validation = False
        else:
            # pandas dataframe, do validation later column by column, in order
            # to keep the dtype information to be used in the encoder.
            needs_validation = True

        n_samples, n_features = X.shape
        X_columns = []

        for i in range(n_features):
            Xi = self._get_feature(X, feature_idx=i)
            Xi = check_array(Xi, ensure_2d=False, dtype=None,
                             force_all_finite=needs_validation)
            X_columns.append(Xi)

        return X_columns, n_samples, n_features

    def _get_feature(self, X, feature_idx):
        if hasattr(X, 'iloc'):
            # pandas dataframes
            return X.iloc[:, feature_idx]
        # numpy arrays, sparse arrays
        return X[:, feature_idx]

    def _fit(self, X, handle_unknown='error'):
        X_list, n_samples, n_features = self._check_X(X)

        if self.categories != 'auto':
            if len(self.categories) != n_features:
                raise ValueError("Shape mismatch: if categories is an array,"
                                 " it has to be of shape (n_features,).")

        self.categories_ = []

        for i in range(n_features):
            Xi = X_list[i]
            if self.categories == 'auto':
                cats = _encode(Xi)
            else:
                cats = np.array(self.categories[i], dtype=Xi.dtype)
                if Xi.dtype != object:
                    if not np.all(np.sort(cats) == cats):
                        raise ValueError("Unsorted categories are not "
                                         "supported for numerical categories")
                if handle_unknown == 'error':
                    diff = _encode_check_unknown(Xi, cats)
                    if diff:
                        msg = ("Found unknown categories {0} in column {1}"
                               " during fit".format(diff, i))
                        raise ValueError(msg)
            self.categories_.append(cats)

    def _transform(self, X, handle_unknown='error'):
        X_list, n_samples, n_features = self._check_X(X)

        X_int = zeros_like(X, shape=(n_samples, n_features), dtype=np.int)
        X_mask = ones_like(X, shape=(n_samples, n_features), dtype=np.bool)

        if n_features != len(self.categories_):
            raise ValueError(
                "The number of features in X is different to the number of "
                "features of the fitted data. The fitted data had {} features "
                "and the X has {} features."
                .format(len(self.categories_,), n_features)
            )

        for i in range(n_features):
            Xi = X_list[i]
            diff, valid_mask = _encode_check_unknown(Xi, self.categories_[i],
                                                     return_mask=True)

            if not np.all(valid_mask):
                if handle_unknown == 'error':
                    msg = ("Found unknown categories {0} in column {1}"
                           " during transform".format(diff, i))
                    raise ValueError(msg)
                else:
                    # Set the problematic rows to an acceptable value and
                    # continue `The rows are marked `X_mask` and will be
                    # removed later.
                    X_mask[:, i] = valid_mask
                    # cast Xi into the largest string type necessary
                    # to handle different lengths of numpy strings
                    if (self.categories_[i].dtype.kind in ('U', 'S')
                            and self.categories_[i].itemsize > Xi.itemsize):
                        Xi = Xi.astype(self.categories_[i].dtype)
                    else:
                        Xi = Xi.copy()

                    Xi[~valid_mask] = self.categories_[i][0]
            # We use check_unknown=False, since _encode_check_unknown was
            # already called above.
            _, encoded = _encode(Xi, self.categories_[i], encode=True,
                                 check_unknown=False)
            X_int[:, i] = encoded

        return X_int, X_mask

    def _more_tags(self):
        return {'X_types': ['categorical']}


class OneHotEncoder(_BaseEncoder):
    """
    Encode categorical features as a one-hot numeric array.

    The input to this transformer should be an array-like of integers or
    strings, denoting the values taken on by categorical (discrete) features.
    The features are encoded using a one-hot (aka 'one-of-K' or 'dummy')
    encoding scheme. This creates a binary column for each category and
    returns a sparse matrix or dense array (depending on the ``sparse``
    parameter)

    By default, the encoder derives the categories based on the unique values
    in each feature. Alternatively, you can also specify the `categories`
    manually.

    This encoding is needed for feeding categorical data to many scikit-learn
    estimators, notably linear models and SVMs with the standard kernels.

    Note: a one-hot encoding of y labels should use a LabelBinarizer
    instead.

    Read more in the :ref:`User Guide <preprocessing_categorical_features>`.

    .. versionchanged:: 0.20

    Parameters
    ----------
    categories : 'auto' or a list of array-like, default='auto'
        Categories (unique values) per feature:

        - 'auto' : Determine categories automatically from the training data.
        - list : ``categories[i]`` holds the categories expected in the ith
          column. The passed categories should not mix strings and numeric
          values within a single feature, and should be sorted in case of
          numeric values.

        The used categories can be found in the ``categories_`` attribute.

    drop : {'first', 'if_binary'} or a array-like of shape (n_features,), \
            default=None
        Specifies a methodology to use to drop one of the categories per
        feature. This is useful in situations where perfectly collinear
        features cause problems, such as when feeding the resulting data
        into a neural network or an unregularized regression.

        However, dropping one category breaks the symmetry of the original
        representation and can therefore induce a bias in downstream models,
        for instance for penalized linear classification or regression models.

        - None : retain all features (the default).
        - 'first' : drop the first category in each feature. If only one
          category is present, the feature will be dropped entirely.
        - 'if_binary' : drop the first category in each feature with two
          categories. Features with 1 or more than 2 categories are
          left intact.
        - array : ``drop[i]`` is the category in feature ``X[:, i]`` that
          should be dropped.

    sparse : bool, default=True
        Will return sparse matrix if set True else will return an array.

    dtype : number type, default=np.float
        Desired dtype of output.

    handle_unknown : {'error', 'ignore'}, default='error'
        Whether to raise an error or ignore if an unknown categorical feature
        is present during transform (default is to raise). When this parameter
        is set to 'ignore' and an unknown category is encountered during
        transform, the resulting one-hot encoded columns for this feature
        will be all zeros. In the inverse transform, an unknown category
        will be denoted as None.

    Attributes
    ----------
    categories_ : list of arrays
        The categories of each feature determined during fitting
        (in order of the features in X and corresponding with the output
        of ``transform``). This includes the category specified in ``drop``
        (if any).

    drop_idx_ : array of shape (n_features,)
        - ``drop_idx_[i]`` is the index in ``categories_[i]`` of the category
          to be dropped for each feature.
        - ``drop_idx_[i] = None`` if no category is to be dropped from the
          feature with index ``i``, e.g. when `drop='if_binary'` and the
          feature isn't binary.
        - ``drop_idx_ = None`` if all the transformed features will be
          retained.

    See Also
    --------
    sklearn.preprocessing.OrdinalEncoder : Performs an ordinal (integer)
      encoding of the categorical features.
    sklearn.feature_extraction.DictVectorizer : Performs a one-hot encoding of
      dictionary items (also handles string-valued features).
    sklearn.feature_extraction.FeatureHasher : Performs an approximate one-hot
      encoding of dictionary items or strings.
    sklearn.preprocessing.LabelBinarizer : Binarizes labels in a one-vs-all
      fashion.
    sklearn.preprocessing.MultiLabelBinarizer : Transforms between iterable of
      iterables and a multilabel format, e.g. a (samples x classes) binary
      matrix indicating the presence of a class label.

    Examples
    --------
    Given a dataset with two features, we let the encoder find the unique
    values per feature and transform the data to a binary one-hot encoding.

    >>> from sklearn.preprocessing import OneHotEncoder

    One can discard categories not seen during `fit`:

    >>> enc = OneHotEncoder(handle_unknown='ignore')
    >>> X = [['Male', 1], ['Female', 3], ['Female', 2]]
    >>> enc.fit(X)
    OneHotEncoder(handle_unknown='ignore')
    >>> enc.categories_
    [array(['Female', 'Male'], dtype=object), array([1, 2, 3], dtype=object)]
    >>> enc.transform([['Female', 1], ['Male', 4]]).toarray()
    array([[1., 0., 1., 0., 0.],
           [0., 1., 0., 0., 0.]])
    >>> enc.inverse_transform([[0, 1, 1, 0, 0], [0, 0, 0, 1, 0]])
    array([['Male', 1],
           [None, 2]], dtype=object)
    >>> enc.get_feature_names(['gender', 'group'])
    array(['gender_Female', 'gender_Male', 'group_1', 'group_2', 'group_3'],
      dtype=object)

    One can always drop the first column for each feature:

    >>> drop_enc = OneHotEncoder(drop='first').fit(X)
    >>> drop_enc.categories_
    [array(['Female', 'Male'], dtype=object), array([1, 2, 3], dtype=object)]
    >>> drop_enc.transform([['Female', 1], ['Male', 2]]).toarray()
    array([[0., 0., 0.],
           [1., 1., 0.]])

    Or drop a column for feature only having 2 categories:

    >>> drop_binary_enc = OneHotEncoder(drop='if_binary').fit(X)
    >>> drop_binary_enc.transform([['Female', 1], ['Male', 2]]).toarray()
    array([[0., 1., 0., 0.],
           [1., 0., 1., 0.]])
    """

    def __init__(self, categories='auto', drop=None, sparse=True,
                 dtype=np.float64, handle_unknown='error'):
        self.categories = categories
        self.sparse = sparse
        self.dtype = dtype
        self.handle_unknown = handle_unknown
        self.drop = drop

    def _validate_keywords(self):
        if self.handle_unknown not in ('error', 'ignore'):
            msg = ("handle_unknown should be either 'error' or 'ignore', "
                   "got {0}.".format(self.handle_unknown))
            raise ValueError(msg)
        # If we have both dropped columns and ignored unknown
        # values, there will be ambiguous cells. This creates difficulties
        # in interpreting the model.
        if self.drop is not None and self.handle_unknown != 'error':
            raise ValueError(
                "`handle_unknown` must be 'error' when the drop parameter is "
                "specified, as both would create categories that are all "
                "zero.")

    def _compute_drop_idx(self):
        if self.drop is None:
            return None
        elif isinstance(self.drop, str):
            if self.drop == 'first':
                return np.zeros(len(self.categories_), dtype=np.object)
            elif self.drop == 'if_binary':
                return np.array([0 if len(cats) == 2 else None
                                for cats in self.categories_], dtype=np.object)
            else:
                msg = (
                    "Wrong input for parameter `drop`. Expected "
                    "'first', 'if_binary', None or array of objects, got {}"
                    )
                raise ValueError(msg.format(type(self.drop)))

        else:
            try:
                self.drop = np.asarray(self.drop, dtype=object)
                droplen = len(self.drop)
            except (ValueError, TypeError):
                msg = (
                    "Wrong input for parameter `drop`. Expected "
                    "'first', 'if_binary', None or array of objects, got {}"
                    )
                raise ValueError(msg.format(type(self.drop)))
            if droplen != len(self.categories_):
                msg = ("`drop` should have length equal to the number "
                       "of features ({}), got {}")
                raise ValueError(msg.format(len(self.categories_),
                                            len(self.drop)))
            missing_drops = [(i, val) for i, val in enumerate(self.drop)
                             if val not in self.categories_[i]]
            if any(missing_drops):
                msg = ("The following categories were supposed to be "
                       "dropped, but were not found in the training "
                       "data.\n{}".format(
                           "\n".join(
                                ["Category: {}, Feature: {}".format(c, v)
                                    for c, v in missing_drops])))
                raise ValueError(msg)
            return np.array([np.where(cat_list == val)[0][0]
                             for (val, cat_list) in
                             zip(self.drop, self.categories_)],
                            dtype=np.object)

    def fit(self, X, y=None):
        """
        Fit OneHotEncoder to X.

        Parameters
        ----------
        X : array-like, shape [n_samples, n_features]
            The data to determine the categories of each feature.

        y : None
            Ignored. This parameter exists only for compatibility with
            :class:`sklearn.pipeline.Pipeline`.

        Returns
        -------
        self
        """
        self._validate_keywords()
        self._fit(X, handle_unknown=self.handle_unknown)
        self.drop_idx_ = self._compute_drop_idx()
        return self

    def fit_transform(self, X, y=None):
        """
        Fit OneHotEncoder to X, then transform X.

        Equivalent to fit(X).transform(X) but more convenient.

        Parameters
        ----------
        X : array-like, shape [n_samples, n_features]
            The data to encode.

        y : None
            Ignored. This parameter exists only for compatibility with
            :class:`sklearn.pipeline.Pipeline`.

        Returns
        -------
        X_out : sparse matrix if sparse=True else a 2-d array
            Transformed input.
        """
        self._validate_keywords()
        return super().fit_transform(X, y)

    def transform(self, X):
        """
        Transform X using one-hot encoding.

        Parameters
        ----------
        X : array-like, shape [n_samples, n_features]
            The data to encode.

        Returns
        -------
        X_out : sparse matrix if sparse=True else a 2-d array
            Transformed input.
        """
        check_is_fitted(self)
        # validation of X happens in _check_X called by _transform
        X_int, X_mask = self._transform(X, handle_unknown=self.handle_unknown)

        n_samples, n_features = X_int.shape

        if self.drop_idx_ is not None:
            to_drop = self.drop_idx_.copy()
            # We remove all the dropped categories from mask, and decrement all
            # categories that occur after them to avoid an empty column.
            keep_cells = X_int != to_drop
            n_values = []
            for i, cats in enumerate(self.categories_):
                n_cats = len(cats)

                # drop='if_binary' but feature isn't binary
                if to_drop[i] is None:
                    # set to cardinality to not drop from X_int
                    to_drop[i] = n_cats
                    n_values.append(n_cats)
                else:  # dropped
                    n_values.append(n_cats - 1)

            to_drop = to_drop.reshape(1, -1)
            X_int[X_int > to_drop] -= 1
            X_mask &= keep_cells
        else:
            n_values = [len(cats) for cats in self.categories_]

        mask = X_mask.ravel()
        feature_indices = np.cumsum([0] + n_values)
        indices = (X_int + feature_indices[:-1]).ravel()[mask]

        indptr = np.empty(n_samples + 1, dtype=np.int)
        indptr[0] = 0
        np.sum(X_mask, axis=1, out=indptr[1:])
        np.cumsum(indptr[1:], out=indptr[1:])
        data = np.ones(indptr[-1])

        out = sparse.csr_matrix((data, indices, indptr),
                                shape=(n_samples, feature_indices[-1]),
                                dtype=self.dtype)
        if not self.sparse:
            return out.toarray()
        else:
            return out

    def inverse_transform(self, X):
        """
        Convert the data back to the original representation.

        In case unknown categories are encountered (all zeros in the
        one-hot encoding), ``None`` is used to represent this category.

        Parameters
        ----------
        X : array-like or sparse matrix, shape [n_samples, n_encoded_features]
            The transformed data.

        Returns
        -------
        X_tr : array-like, shape [n_samples, n_features]
            Inverse transformed array.
        """
        check_is_fitted(self)
        X = check_array(X, accept_sparse='csr')

        n_samples, _ = X.shape
        n_features = len(self.categories_)
        if self.drop_idx_ is None:
            n_transformed_features = sum(len(cats)
                                         for cats in self.categories_)
        else:
            n_transformed_features = sum(
                len(cats) - 1 if to_drop is not None else len(cats)
                for cats, to_drop in zip(self.categories_, self.drop_idx_)
            )

        # validate shape of passed X
        msg = ("Shape of the passed X data is not correct. Expected {0} "
               "columns, got {1}.")
        if X.shape[1] != n_transformed_features:
            raise ValueError(msg.format(n_transformed_features, X.shape[1]))

        # create resulting array of appropriate dtype
        dt = np.find_common_type([cat.dtype for cat in self.categories_], [])
        X_tr = np.empty((n_samples, n_features), dtype=dt)

        j = 0
        found_unknown = {}

        for i in range(n_features):
            if self.drop_idx_ is None or self.drop_idx_[i] is None:
                cats = self.categories_[i]
            else:
                cats = np.delete(self.categories_[i], self.drop_idx_[i])
            n_categories = len(cats)

            # Only happens if there was a column with a unique
            # category. In this case we just fill the column with this
            # unique category value.
            if n_categories == 0:
                X_tr[:, i] = self.categories_[i][self.drop_idx_[i]]
                j += n_categories
                continue
            sub = X[:, j:j + n_categories]
            # for sparse X argmax returns 2D matrix, ensure 1D array
            labels = np.asarray(sub.argmax(axis=1)).flatten()
            X_tr[:, i] = cats[labels]
            if self.handle_unknown == 'ignore':
                unknown = np.asarray(sub.sum(axis=1) == 0).flatten()
                # ignored unknown categories: we have a row of all zero
                if unknown.any():
                    found_unknown[i] = unknown
            # drop will either be None or handle_unknown will be error. If
            # self.drop_idx_ is not None, then we can safely assume that all of
            # the nulls in each column are the dropped value
            elif self.drop_idx_ is not None:
                dropped = np.asarray(sub.sum(axis=1) == 0).flatten()
                if dropped.any():
                    X_tr[dropped, i] = self.categories_[i][self.drop_idx_[i]]

            j += n_categories

        # if ignored are found: potentially need to upcast result to
        # insert None values
        if found_unknown:
            if X_tr.dtype != object:
                X_tr = X_tr.astype(object)

            for idx, mask in found_unknown.items():
                X_tr[mask, idx] = None

        return X_tr

    def get_feature_names(self, input_features=None):
        """
        Return feature names for output features.

        Parameters
        ----------
        input_features : list of str of shape (n_features,)
            String names for input features if available. By default,
            "x0", "x1", ... "xn_features" is used.

        Returns
        -------
        output_feature_names : ndarray of shape (n_output_features,)
            Array of feature names.
        """
        check_is_fitted(self)
        cats = self.categories_
        if input_features is None:
            input_features = ['x%d' % i for i in range(len(cats))]
        elif len(input_features) != len(self.categories_):
            raise ValueError(
                "input_features should have length equal to number of "
                "features ({}), got {}".format(len(self.categories_),
                                               len(input_features)))

        feature_names = []
        for i in range(len(cats)):
            names = [
                input_features[i] + '_' + str(t) for t in cats[i]]
            if self.drop_idx_ is not None and self.drop_idx_[i] is not None:
                names.pop(self.drop_idx_[i])
            feature_names.extend(names)

        return np.array(feature_names, dtype=object)


class OrdinalEncoder(_BaseEncoder):
    """
    Encode categorical features as an integer array.

    The input to this transformer should be an array-like of integers or
    strings, denoting the values taken on by categorical (discrete) features.
    The features are converted to ordinal integers. This results in
    a single column of integers (0 to n_categories - 1) per feature.

    Read more in the :ref:`User Guide <preprocessing_categorical_features>`.

    .. versionchanged:: 0.20.1

    Parameters
    ----------
    categories : 'auto' or a list of array-like, default='auto'
        Categories (unique values) per feature:

        - 'auto' : Determine categories automatically from the training data.
        - list : ``categories[i]`` holds the categories expected in the ith
          column. The passed categories should not mix strings and numeric
          values, and should be sorted in case of numeric values.

        The used categories can be found in the ``categories_`` attribute.

    dtype : number type, default np.float64
        Desired dtype of output.

    Attributes
    ----------
    categories_ : list of arrays
        The categories of each feature determined during fitting
        (in order of the features in X and corresponding with the output
        of ``transform``).

    See Also
    --------
    sklearn.preprocessing.OneHotEncoder : Performs a one-hot encoding of
      categorical features.
    sklearn.preprocessing.LabelEncoder : Encodes target labels with values
      between 0 and n_classes-1.

    Examples
    --------
    Given a dataset with two features, we let the encoder find the unique
    values per feature and transform the data to an ordinal encoding.

    >>> from sklearn.preprocessing import OrdinalEncoder
    >>> enc = OrdinalEncoder()
    >>> X = [['Male', 1], ['Female', 3], ['Female', 2]]
    >>> enc.fit(X)
    OrdinalEncoder()
    >>> enc.categories_
    [array(['Female', 'Male'], dtype=object), array([1, 2, 3], dtype=object)]
    >>> enc.transform([['Female', 3], ['Male', 1]])
    array([[0., 2.],
           [1., 0.]])

    >>> enc.inverse_transform([[1, 0], [0, 1]])
    array([['Male', 1],
           ['Female', 2]], dtype=object)
    """

    def __init__(self, categories='auto', dtype=np.float64):
        self.categories = categories
        self.dtype = dtype

    def fit(self, X, y=None):
        """
        Fit the OrdinalEncoder to X.

        Parameters
        ----------
        X : array-like, shape [n_samples, n_features]
            The data to determine the categories of each feature.

        y : None
            Ignored. This parameter exists only for compatibility with
            :class:`sklearn.pipeline.Pipeline`.

        Returns
        -------
        self
        """
        self._fit(X)

        return self

    def transform(self, X):
        """
        Transform X to ordinal codes.

        Parameters
        ----------
        X : array-like, shape [n_samples, n_features]
            The data to encode.

        Returns
        -------
        X_out : sparse matrix or a 2-d array
            Transformed input.
        """
        X_int, _ = self._transform(X)
        return X_int.astype(self.dtype, copy=False)

    def inverse_transform(self, X):
        """
        Convert the data back to the original representation.

        Parameters
        ----------
        X : array-like or sparse matrix, shape [n_samples, n_encoded_features]
            The transformed data.

        Returns
        -------
        X_tr : array-like, shape [n_samples, n_features]
            Inverse transformed array.
        """
        check_is_fitted(self)
        X = check_array(X, accept_sparse='csr')

        n_samples, _ = X.shape
        n_features = len(self.categories_)

        # validate shape of passed X
        msg = ("Shape of the passed X data is not correct. Expected {0} "
               "columns, got {1}.")
        if X.shape[1] != n_features:
            raise ValueError(msg.format(n_features, X.shape[1]))

        # create resulting array of appropriate dtype
        dt = np.find_common_type([cat.dtype for cat in self.categories_], [])
        X_tr = np.empty((n_samples, n_features), dtype=dt)

        for i in range(n_features):
            labels = X[:, i].astype('int64', copy=False)
            X_tr[:, i] = self.categories_[i][labels]

        return X_tr<|MERGE_RESOLUTION|>--- conflicted
+++ resolved
@@ -7,11 +7,8 @@
 
 from ..base import BaseEstimator, TransformerMixin
 from ..utils import check_array
-<<<<<<< HEAD
 from ..utils.array_creation import zeros_like, ones_like
 from ..utils.fixes import _argmax
-=======
->>>>>>> 5e2d74bc
 from ..utils.validation import check_is_fitted
 
 from ._label import _encode, _encode_check_unknown
