import numpy as np
import pytest
from scipy import sparse
from scipy.sparse import random as sparse_random
from sklearn.utils._testing import assert_array_almost_equal

from numpy.testing import assert_allclose, assert_array_equal
from scipy.interpolate import BSpline
from sklearn.linear_model import LinearRegression
from sklearn.pipeline import Pipeline
from sklearn.preprocessing import (
    KBinsDiscretizer,
    PolynomialFeatures,
    SplineTransformer,
)


@pytest.mark.parametrize("est", (PolynomialFeatures, SplineTransformer))
def test_polynomial_and_spline_array_order(est):
    """Test that output array has the given order."""
    X = np.arange(10).reshape(5, 2)

    def is_c_contiguous(a):
        return np.isfortran(a.T)

    assert is_c_contiguous(est().fit_transform(X))
    assert is_c_contiguous(est(order="C").fit_transform(X))
    assert np.isfortran(est(order="F").fit_transform(X))


@pytest.mark.parametrize("extrapolation", ["continue", "periodic"])
def test_spline_transformer_integer_knots(extrapolation):
    """Test that SplineTransformer accepts integer value knot positions."""
    X = np.arange(20).reshape(10, 2)
    knots = [[0, 1], [1, 2], [5, 5], [11, 10], [12, 11]]
    _ = SplineTransformer(
        degree=3, knots=knots, extrapolation=extrapolation
    ).fit_transform(X)


def test_spline_transformer_feature_names():
    """Test that SplineTransformer generates correct features name."""
    X = np.arange(20).reshape(10, 2)
    splt = SplineTransformer(n_knots=3, degree=3, include_bias=True).fit(X)
    feature_names = splt.get_feature_names_out()
    assert_array_equal(
        feature_names,
        [
            "x0_sp_0",
            "x0_sp_1",
            "x0_sp_2",
            "x0_sp_3",
            "x0_sp_4",
            "x1_sp_0",
            "x1_sp_1",
            "x1_sp_2",
            "x1_sp_3",
            "x1_sp_4",
        ],
    )

    splt = SplineTransformer(n_knots=3, degree=3, include_bias=False).fit(X)
    feature_names = splt.get_feature_names_out(["a", "b"])
    assert_array_equal(
        feature_names,
        [
            "a_sp_0",
            "a_sp_1",
            "a_sp_2",
            "a_sp_3",
            "b_sp_0",
            "b_sp_1",
            "b_sp_2",
            "b_sp_3",
        ],
    )


@pytest.mark.parametrize("degree", range(1, 5))
@pytest.mark.parametrize("n_knots", range(3, 5))
@pytest.mark.parametrize("knots", ["uniform", "quantile"])
@pytest.mark.parametrize("extrapolation", ["constant", "periodic"])
def test_spline_transformer_unity_decomposition(degree, n_knots, knots, extrapolation):
    """Test that B-splines are indeed a decomposition of unity.

    Splines basis functions must sum up to 1 per row, if we stay in between
    boundaries.
    """
    X = np.linspace(0, 1, 100)[:, None]
    # make the boundaries 0 and 1 part of X_train, for sure.
    X_train = np.r_[[[0]], X[::2, :], [[1]]]
    X_test = X[1::2, :]

    if extrapolation == "periodic":
        n_knots = n_knots + degree  # periodic splines require degree < n_knots

    splt = SplineTransformer(
        n_knots=n_knots,
        degree=degree,
        knots=knots,
        include_bias=True,
        extrapolation=extrapolation,
    )
    splt.fit(X_train)
    for X in [X_train, X_test]:
        assert_allclose(np.sum(splt.transform(X), axis=1), 1)


@pytest.mark.parametrize(["bias", "intercept"], [(True, False), (False, True)])
def test_spline_transformer_linear_regression(bias, intercept):
    """Test that B-splines fit a sinusodial curve pretty well."""
    X = np.linspace(0, 10, 100)[:, None]
    y = np.sin(X[:, 0]) + 2  # +2 to avoid the value 0 in assert_allclose
    pipe = Pipeline(
        steps=[
            (
                "spline",
                SplineTransformer(
                    n_knots=15,
                    degree=3,
                    include_bias=bias,
                    extrapolation="constant",
                ),
            ),
            ("ols", LinearRegression(fit_intercept=intercept)),
        ]
    )
    pipe.fit(X, y)
    assert_allclose(pipe.predict(X), y, rtol=1e-3)


@pytest.mark.parametrize(
    ["knots", "n_knots", "sample_weight", "expected_knots"],
    [
        ("uniform", 3, None, np.array([[0, 2], [3, 8], [6, 14]])),
        (
            "uniform",
            3,
            np.array([0, 0, 1, 1, 0, 3, 1]),
            np.array([[2, 2], [4, 8], [6, 14]]),
        ),
        ("uniform", 4, None, np.array([[0, 2], [2, 6], [4, 10], [6, 14]])),
        ("quantile", 3, None, np.array([[0, 2], [3, 3], [6, 14]])),
        (
            "quantile",
            3,
            np.array([0, 0, 1, 1, 0, 3, 1]),
            np.array([[2, 2], [5, 8], [6, 14]]),
        ),
    ],
)
def test_spline_transformer_get_base_knot_positions(
    knots, n_knots, sample_weight, expected_knots
):
    # Check the behaviour to find the positions of the knots with and without
    # `sample_weight`
    X = np.array([[0, 2], [0, 2], [2, 2], [3, 3], [4, 6], [5, 8], [6, 14]])
    base_knots = SplineTransformer._get_base_knot_positions(
        X=X, knots=knots, n_knots=n_knots, sample_weight=sample_weight
    )
    assert_allclose(base_knots, expected_knots)


@pytest.mark.parametrize(["bias", "intercept"], [(True, False), (False, True)])
def test_spline_transformer_periodic_linear_regression(bias, intercept):
    """Test that B-splines fit a periodic curve pretty well."""
    # "+ 3" to avoid the value 0 in assert_allclose
    def f(x):
        return np.sin(2 * np.pi * x) - np.sin(8 * np.pi * x) + 3

    X = np.linspace(0, 1, 101)[:, None]
    pipe = Pipeline(
        steps=[
            (
                "spline",
                SplineTransformer(
                    n_knots=20,
                    degree=3,
                    include_bias=bias,
                    extrapolation="periodic",
                ),
            ),
            ("ols", LinearRegression(fit_intercept=intercept)),
        ]
    )
    pipe.fit(X, f(X[:, 0]))

    # Generate larger array to check periodic extrapolation
    X_ = np.linspace(-1, 2, 301)[:, None]
    predictions = pipe.predict(X_)
    assert_allclose(predictions, f(X_[:, 0]), atol=0.01, rtol=0.01)
    assert_allclose(predictions[0:100], predictions[100:200], rtol=1e-3)


def test_spline_transformer_periodic_spline_backport():
    """Test that the backport of extrapolate="periodic" works correctly"""
    X = np.linspace(-2, 3.5, 10)[:, None]
    degree = 2

    # Use periodic extrapolation backport in SplineTransformer
    transformer = SplineTransformer(
        degree=degree, extrapolation="periodic", knots=[[-1.0], [0.0], [1.0]]
    )
    Xt = transformer.fit_transform(X)

    # Use periodic extrapolation in BSpline
    coef = np.array([[1.0, 0.0], [0.0, 1.0], [1.0, 0.0], [0.0, 1.0]])
    spl = BSpline(np.arange(-3, 4), coef, degree, "periodic")
    Xspl = spl(X[:, 0])
    assert_allclose(Xt, Xspl)


def test_spline_transformer_periodic_splines_periodicity():
    """
    Test if shifted knots result in the same transformation up to permutation.
    """
    X = np.linspace(0, 10, 101)[:, None]

    transformer_1 = SplineTransformer(
        degree=3,
        extrapolation="periodic",
        knots=[[0.0], [1.0], [3.0], [4.0], [5.0], [8.0]],
    )

    transformer_2 = SplineTransformer(
        degree=3,
        extrapolation="periodic",
        knots=[[1.0], [3.0], [4.0], [5.0], [8.0], [9.0]],
    )

    Xt_1 = transformer_1.fit_transform(X)
    Xt_2 = transformer_2.fit_transform(X)

    assert_allclose(Xt_1, Xt_2[:, [4, 0, 1, 2, 3]])


@pytest.mark.parametrize("degree", [3, 5])
def test_spline_transformer_periodic_splines_smoothness(degree):
    """Test that spline transformation is smooth at first / last knot."""
    X = np.linspace(-2, 10, 10_000)[:, None]

    transformer = SplineTransformer(
        degree=degree,
        extrapolation="periodic",
        knots=[[0.0], [1.0], [3.0], [4.0], [5.0], [8.0]],
    )
    Xt = transformer.fit_transform(X)

    delta = (X.max() - X.min()) / len(X)
    tol = 10 * delta

    dXt = Xt
    # We expect splines of degree `degree` to be (`degree`-1) times
    # continuously differentiable. I.e. for d = 0, ..., `degree` - 1 the d-th
    # derivative should be continuous. This is the case if the (d+1)-th
    # numerical derivative is reasonably small (smaller than `tol` in absolute
    # value). We thus compute d-th numeric derivatives for d = 1, ..., `degree`
    # and compare them to `tol`.
    #
    # Note that the 0-th derivative is the function itself, such that we are
    # also checking its continuity.
    for d in range(1, degree + 1):
        # Check continuity of the (d-1)-th derivative
        diff = np.diff(dXt, axis=0)
        assert np.abs(diff).max() < tol
        # Compute d-th numeric derivative
        dXt = diff / delta

    # As degree `degree` splines are not `degree` times continuously
    # differentiable at the knots, the `degree + 1`-th numeric derivative
    # should have spikes at the knots.
    diff = np.diff(dXt, axis=0)
    assert np.abs(diff).max() > 1


@pytest.mark.parametrize(["bias", "intercept"], [(True, False), (False, True)])
@pytest.mark.parametrize("degree", [1, 2, 3, 4, 5])
def test_spline_transformer_extrapolation(bias, intercept, degree):
    """Test that B-spline extrapolation works correctly."""
    # we use a straight line for that
    X = np.linspace(-1, 1, 100)[:, None]
    y = X.squeeze()

    # 'constant'
    pipe = Pipeline(
        [
            [
                "spline",
                SplineTransformer(
                    n_knots=4,
                    degree=degree,
                    include_bias=bias,
                    extrapolation="constant",
                ),
            ],
            ["ols", LinearRegression(fit_intercept=intercept)],
        ]
    )
    pipe.fit(X, y)
    assert_allclose(pipe.predict([[-10], [5]]), [-1, 1])

    # 'linear'
    pipe = Pipeline(
        [
            [
                "spline",
                SplineTransformer(
                    n_knots=4,
                    degree=degree,
                    include_bias=bias,
                    extrapolation="linear",
                ),
            ],
            ["ols", LinearRegression(fit_intercept=intercept)],
        ]
    )
    pipe.fit(X, y)
    assert_allclose(pipe.predict([[-10], [5]]), [-10, 5])

    # 'error'
    splt = SplineTransformer(
        n_knots=4, degree=degree, include_bias=bias, extrapolation="error"
    )
    splt.fit(X)
    with pytest.raises(ValueError):
        splt.transform([[-10]])
    with pytest.raises(ValueError):
        splt.transform([[5]])


def test_spline_transformer_kbindiscretizer():
    """Test that a B-spline of degree=0 is equivalent to KBinsDiscretizer."""
    rng = np.random.RandomState(97531)
    X = rng.randn(200).reshape(200, 1)
    n_bins = 5
    n_knots = n_bins + 1

    splt = SplineTransformer(
        n_knots=n_knots, degree=0, knots="quantile", include_bias=True
    )
    splines = splt.fit_transform(X)

    kbd = KBinsDiscretizer(n_bins=n_bins, encode="onehot-dense", strategy="quantile")
    kbins = kbd.fit_transform(X)

    # Though they should be exactly equal, we test approximately with high
    # accuracy.
    assert_allclose(splines, kbins, rtol=1e-13)


@pytest.mark.parametrize("n_knots", [5, 10])
@pytest.mark.parametrize("include_bias", [True, False])
@pytest.mark.parametrize("degree", [3, 5])
def test_spline_transformer_n_features_out(n_knots, include_bias, degree):
    """Test that transform results in n_features_out_ features."""
    splt = SplineTransformer(n_knots=n_knots, degree=degree, include_bias=include_bias)
    X = np.linspace(0, 1, 10)[:, None]
    splt.fit(X)

    assert splt.transform(X).shape[1] == splt.n_features_out_


@pytest.mark.parametrize(
    "params, err_msg",
    [
        ({"degree": (-1, 2)}, r"degree=\(min_degree, max_degree\) must"),
        ({"degree": (0, 1.5)}, r"degree=\(min_degree, max_degree\) must"),
        ({"degree": (3, 2)}, r"degree=\(min_degree, max_degree\) must"),
        ({"degree": (1, 2, 3)}, r"int or tuple \(min_degree, max_degree\)"),
    ],
)
def test_polynomial_features_input_validation(params, err_msg):
    """Test that we raise errors for invalid input in PolynomialFeatures."""
    X = [[1], [2]]

    with pytest.raises(ValueError, match=err_msg):
        PolynomialFeatures(**params).fit(X)


@pytest.fixture()
def single_feature_degree3():
    X = np.arange(6)[:, np.newaxis]
    P = np.hstack([np.ones_like(X), X, X**2, X**3])
    return X, P


@pytest.mark.parametrize(
    "degree, include_bias, interaction_only, indices",
    [
        (3, True, False, slice(None, None)),
        (3, False, False, slice(1, None)),
        (3, True, True, [0, 1]),
        (3, False, True, [1]),
        ((2, 3), True, False, [0, 2, 3]),
        ((2, 3), False, False, [2, 3]),
        ((2, 3), True, True, [0]),
        ((2, 3), False, True, []),
    ],
)
@pytest.mark.parametrize(
    "sparse_X",
    [False, sparse.csr_matrix, sparse.csc_matrix],
)
def test_polynomial_features_one_feature(
    single_feature_degree3,
    degree,
    include_bias,
    interaction_only,
    indices,
    sparse_X,
):
    """Test PolynomialFeatures on single feature up to degree 3."""
    X, P = single_feature_degree3
    if sparse_X:
        X = sparse_X(X)
    tf = PolynomialFeatures(
        degree=degree, include_bias=include_bias, interaction_only=interaction_only
    ).fit(X)
    out = tf.transform(X)
    if sparse_X:
        out = out.toarray()
    assert_allclose(out, P[:, indices])
    if tf.n_output_features_ > 0:
        assert tf.powers_.shape == (tf.n_output_features_, tf.n_features_in_)


@pytest.fixture()
def two_features_degree3():
    X = np.arange(6).reshape((3, 2))
    x1 = X[:, :1]
    x2 = X[:, 1:]
    P = np.hstack(
        [
            x1**0 * x2**0,  # 0
            x1**1 * x2**0,  # 1
            x1**0 * x2**1,  # 2
            x1**2 * x2**0,  # 3
            x1**1 * x2**1,  # 4
            x1**0 * x2**2,  # 5
            x1**3 * x2**0,  # 6
            x1**2 * x2**1,  # 7
            x1**1 * x2**2,  # 8
            x1**0 * x2**3,  # 9
        ]
    )
    return X, P


@pytest.mark.parametrize(
    "degree, include_bias, interaction_only, indices",
    [
        (2, True, False, slice(0, 6)),
        (2, False, False, slice(1, 6)),
        (2, True, True, [0, 1, 2, 4]),
        (2, False, True, [1, 2, 4]),
        ((2, 2), True, False, [0, 3, 4, 5]),
        ((2, 2), False, False, [3, 4, 5]),
        ((2, 2), True, True, [0, 4]),
        ((2, 2), False, True, [4]),
        (3, True, False, slice(None, None)),
        (3, False, False, slice(1, None)),
        (3, True, True, [0, 1, 2, 4]),
        (3, False, True, [1, 2, 4]),
        ((2, 3), True, False, [0, 3, 4, 5, 6, 7, 8, 9]),
        ((2, 3), False, False, slice(3, None)),
        ((2, 3), True, True, [0, 4]),
        ((2, 3), False, True, [4]),
        ((3, 3), True, False, [0, 6, 7, 8, 9]),
        ((3, 3), False, False, [6, 7, 8, 9]),
        ((3, 3), True, True, [0]),
        ((3, 3), False, True, []),  # would need 3 input features
    ],
)
@pytest.mark.parametrize(
    "sparse_X",
    [False, sparse.csr_matrix, sparse.csc_matrix],
)
def test_polynomial_features_two_features(
    two_features_degree3,
    degree,
    include_bias,
    interaction_only,
    indices,
    sparse_X,
):
    """Test PolynomialFeatures on 2 features up to degree 3."""
    X, P = two_features_degree3
    if sparse_X:
        X = sparse_X(X)
    tf = PolynomialFeatures(
        degree=degree, include_bias=include_bias, interaction_only=interaction_only
    ).fit(X)
    out = tf.transform(X)
    if sparse_X:
        out = out.toarray()
    assert_allclose(out, P[:, indices])
    if tf.n_output_features_ > 0:
        assert tf.powers_.shape == (tf.n_output_features_, tf.n_features_in_)


def test_polynomial_feature_names():
    X = np.arange(30).reshape(10, 3)
    poly = PolynomialFeatures(degree=2, include_bias=True).fit(X)
    feature_names = poly.get_feature_names_out()
    assert_array_equal(
        ["1", "x0", "x1", "x2", "x0^2", "x0 x1", "x0 x2", "x1^2", "x1 x2", "x2^2"],
        feature_names,
    )
    assert len(feature_names) == poly.transform(X).shape[1]

    poly = PolynomialFeatures(degree=3, include_bias=False).fit(X)
    feature_names = poly.get_feature_names_out(["a", "b", "c"])
    assert_array_equal(
        [
            "a",
            "b",
            "c",
            "a^2",
            "a b",
            "a c",
            "b^2",
            "b c",
            "c^2",
            "a^3",
            "a^2 b",
            "a^2 c",
            "a b^2",
            "a b c",
            "a c^2",
            "b^3",
            "b^2 c",
            "b c^2",
            "c^3",
        ],
        feature_names,
    )
    assert len(feature_names) == poly.transform(X).shape[1]

    poly = PolynomialFeatures(degree=(2, 3), include_bias=False).fit(X)
    feature_names = poly.get_feature_names_out(["a", "b", "c"])
    assert_array_equal(
        [
            "a^2",
            "a b",
            "a c",
            "b^2",
            "b c",
            "c^2",
            "a^3",
            "a^2 b",
            "a^2 c",
            "a b^2",
            "a b c",
            "a c^2",
            "b^3",
            "b^2 c",
            "b c^2",
            "c^3",
        ],
        feature_names,
    )
    assert len(feature_names) == poly.transform(X).shape[1]

    poly = PolynomialFeatures(
        degree=(3, 3), include_bias=True, interaction_only=True
    ).fit(X)
    feature_names = poly.get_feature_names_out(["a", "b", "c"])
    assert_array_equal(["1", "a b c"], feature_names)
    assert len(feature_names) == poly.transform(X).shape[1]

    # test some unicode
    poly = PolynomialFeatures(degree=1, include_bias=True).fit(X)
    feature_names = poly.get_feature_names_out(["\u0001F40D", "\u262E", "\u05D0"])
    assert_array_equal(["1", "\u0001F40D", "\u262E", "\u05D0"], feature_names)


@pytest.mark.parametrize(
    ["deg", "include_bias", "interaction_only", "dtype"],
    [
        (1, True, False, int),
        (2, True, False, int),
        (2, True, False, np.float32),
        (2, True, False, np.float64),
        (3, False, False, np.float64),
        (3, False, True, np.float64),
        (4, False, False, np.float64),
        (4, False, True, np.float64),
    ],
)
def test_polynomial_features_csc_X(deg, include_bias, interaction_only, dtype):
    rng = np.random.RandomState(0)
    X = rng.randint(0, 2, (100, 2))
    X_csc = sparse.csc_matrix(X)

    est = PolynomialFeatures(
        deg, include_bias=include_bias, interaction_only=interaction_only
    )
    Xt_csc = est.fit_transform(X_csc.astype(dtype))
    Xt_dense = est.fit_transform(X.astype(dtype))

    assert isinstance(Xt_csc, sparse.csc_matrix)
    assert Xt_csc.dtype == Xt_dense.dtype
    assert_array_almost_equal(Xt_csc.A, Xt_dense)


@pytest.mark.parametrize(
    ["deg", "include_bias", "interaction_only", "dtype"],
    [
        (1, True, False, int),
        (2, True, False, int),
        (2, True, False, np.float32),
        (2, True, False, np.float64),
        (3, False, False, np.float64),
        (3, False, True, np.float64),
    ],
)
def test_polynomial_features_csr_X(deg, include_bias, interaction_only, dtype):
    rng = np.random.RandomState(0)
    X = rng.randint(0, 2, (100, 2))
    X_csr = sparse.csr_matrix(X)

    est = PolynomialFeatures(
        deg, include_bias=include_bias, interaction_only=interaction_only
    )
    Xt_csr = est.fit_transform(X_csr.astype(dtype))
    Xt_dense = est.fit_transform(X.astype(dtype, copy=False))

    assert isinstance(Xt_csr, sparse.csr_matrix)
    assert Xt_csr.dtype == Xt_dense.dtype
    assert_array_almost_equal(Xt_csr.A, Xt_dense)


@pytest.mark.parametrize("n_features", [1, 4, 5])
@pytest.mark.parametrize(
    "min_degree, max_degree", [(0, 1), (0, 2), (1, 3), (0, 4), (3, 4)]
)
@pytest.mark.parametrize("interaction_only", [True, False])
@pytest.mark.parametrize("include_bias", [True, False])
def test_num_combinations(
    n_features,
    min_degree,
    max_degree,
    interaction_only,
    include_bias,
):
    """
    Test that n_output_features_ is calculated correctly.
    """
    x = sparse.csr_matrix(([1], ([0], [n_features - 1])))
    est = PolynomialFeatures(
        degree=max_degree,
        interaction_only=interaction_only,
        include_bias=include_bias,
    )
    est.fit(x)
    num_combos = est.n_output_features_

    combos = PolynomialFeatures._combinations(
        n_features=n_features,
        min_degree=0,
        max_degree=max_degree,
        interaction_only=interaction_only,
        include_bias=include_bias,
    )
    assert num_combos == sum([1 for _ in combos])


@pytest.mark.parametrize(
    ["deg", "include_bias", "interaction_only", "dtype"],
    [
        (2, True, False, np.float32),
        (2, True, False, np.float64),
        (3, False, False, np.float64),
        (3, False, True, np.float64),
    ],
)
def test_polynomial_features_csr_X_floats(deg, include_bias, interaction_only, dtype):
    X_csr = sparse_random(1000, 10, 0.5, random_state=0).tocsr()
    X = X_csr.toarray()

    est = PolynomialFeatures(
        deg, include_bias=include_bias, interaction_only=interaction_only
    )
    Xt_csr = est.fit_transform(X_csr.astype(dtype))
    Xt_dense = est.fit_transform(X.astype(dtype))

    assert isinstance(Xt_csr, sparse.csr_matrix)
    assert Xt_csr.dtype == Xt_dense.dtype
    assert_array_almost_equal(Xt_csr.A, Xt_dense)


@pytest.mark.parametrize(
    ["zero_row_index", "deg", "interaction_only"],
    [
        (0, 2, True),
        (1, 2, True),
        (2, 2, True),
        (0, 3, True),
        (1, 3, True),
        (2, 3, True),
        (0, 2, False),
        (1, 2, False),
        (2, 2, False),
        (0, 3, False),
        (1, 3, False),
        (2, 3, False),
    ],
)
def test_polynomial_features_csr_X_zero_row(zero_row_index, deg, interaction_only):
    X_csr = sparse_random(3, 10, 1.0, random_state=0).tocsr()
    X_csr[zero_row_index, :] = 0.0
    X = X_csr.toarray()

    est = PolynomialFeatures(deg, include_bias=False, interaction_only=interaction_only)
    Xt_csr = est.fit_transform(X_csr)
    Xt_dense = est.fit_transform(X)

    assert isinstance(Xt_csr, sparse.csr_matrix)
    assert Xt_csr.dtype == Xt_dense.dtype
    assert_array_almost_equal(Xt_csr.A, Xt_dense)


# This degree should always be one more than the highest degree supported by
# _csr_expansion.
@pytest.mark.parametrize(
    ["include_bias", "interaction_only"],
    [(True, True), (True, False), (False, True), (False, False)],
)
def test_polynomial_features_csr_X_degree_4(include_bias, interaction_only):
    X_csr = sparse_random(1000, 10, 0.5, random_state=0).tocsr()
    X = X_csr.toarray()

    est = PolynomialFeatures(
        4, include_bias=include_bias, interaction_only=interaction_only
    )
    Xt_csr = est.fit_transform(X_csr)
    Xt_dense = est.fit_transform(X)

    assert isinstance(Xt_csr, sparse.csr_matrix)
    assert Xt_csr.dtype == Xt_dense.dtype
    assert_array_almost_equal(Xt_csr.A, Xt_dense)


@pytest.mark.parametrize(
    ["deg", "dim", "interaction_only"],
    [
        (2, 1, True),
        (2, 2, True),
        (3, 1, True),
        (3, 2, True),
        (3, 3, True),
        (2, 1, False),
        (2, 2, False),
        (3, 1, False),
        (3, 2, False),
        (3, 3, False),
    ],
)
def test_polynomial_features_csr_X_dim_edges(deg, dim, interaction_only):
    X_csr = sparse_random(1000, dim, 0.5, random_state=0).tocsr()
    X = X_csr.toarray()

    est = PolynomialFeatures(deg, interaction_only=interaction_only)
    Xt_csr = est.fit_transform(X_csr)
    Xt_dense = est.fit_transform(X)

    assert isinstance(Xt_csr, sparse.csr_matrix)
    assert Xt_csr.dtype == Xt_dense.dtype
    assert_array_almost_equal(Xt_csr.A, Xt_dense)


<<<<<<< HEAD
def test_polynomial_features_deprecated_n_input_features():
    # check that we raise a deprecation warning when accessing
    # `n_input_features_`. FIXME: remove in 1.2
    depr_msg = (
        "The attribute `n_input_features_` was deprecated in version "
        "1.0 and will be removed in 1.2."
    )
    X = np.arange(10).reshape(5, 2)

    with pytest.warns(FutureWarning, match=depr_msg):
        PolynomialFeatures().fit(X).n_input_features_
=======
# TODO: Remove in 1.2 when get_feature_names is removed
@pytest.mark.parametrize("Transformer", [SplineTransformer, PolynomialFeatures])
def test_get_feature_names_deprecated(Transformer):
    X = np.arange(30).reshape(10, 3)
    poly = Transformer().fit(X)
    msg = "get_feature_names is deprecated in 1.0"
    with pytest.warns(FutureWarning, match=msg):
        poly.get_feature_names()
>>>>>>> b4f51fd1


def test_polynomial_features_behaviour_on_zero_degree():
    """Check that PolynomialFeatures raises error when degree=0 and include_bias=False,
    and output a single constant column when include_bias=True
    """
    X = np.ones((10, 2))
    poly = PolynomialFeatures(degree=0, include_bias=False)
    err_msg = (
        "Setting degree to zero and include_bias to False would result in"
        " an empty output array."
    )
    with pytest.raises(ValueError, match=err_msg):
        poly.fit_transform(X)

    poly = PolynomialFeatures(degree=(0, 0), include_bias=False)
    err_msg = (
        "Setting both min_degree and max_degree to zero and include_bias to"
        " False would result in an empty output array."
    )
    with pytest.raises(ValueError, match=err_msg):
        poly.fit_transform(X)

    for _X in [X, sparse.csr_matrix(X), sparse.csc_matrix(X)]:
        poly = PolynomialFeatures(degree=0, include_bias=True)
        output = poly.fit_transform(_X)
        # convert to dense array if needed
        if sparse.issparse(output):
            output = output.toarray()
        assert_array_equal(output, np.ones((X.shape[0], 1)))<|MERGE_RESOLUTION|>--- conflicted
+++ resolved
@@ -769,30 +769,6 @@
     assert_array_almost_equal(Xt_csr.A, Xt_dense)
 
 
-<<<<<<< HEAD
-def test_polynomial_features_deprecated_n_input_features():
-    # check that we raise a deprecation warning when accessing
-    # `n_input_features_`. FIXME: remove in 1.2
-    depr_msg = (
-        "The attribute `n_input_features_` was deprecated in version "
-        "1.0 and will be removed in 1.2."
-    )
-    X = np.arange(10).reshape(5, 2)
-
-    with pytest.warns(FutureWarning, match=depr_msg):
-        PolynomialFeatures().fit(X).n_input_features_
-=======
-# TODO: Remove in 1.2 when get_feature_names is removed
-@pytest.mark.parametrize("Transformer", [SplineTransformer, PolynomialFeatures])
-def test_get_feature_names_deprecated(Transformer):
-    X = np.arange(30).reshape(10, 3)
-    poly = Transformer().fit(X)
-    msg = "get_feature_names is deprecated in 1.0"
-    with pytest.warns(FutureWarning, match=msg):
-        poly.get_feature_names()
->>>>>>> b4f51fd1
-
-
 def test_polynomial_features_behaviour_on_zero_degree():
     """Check that PolynomialFeatures raises error when degree=0 and include_bias=False,
     and output a single constant column when include_bias=True
