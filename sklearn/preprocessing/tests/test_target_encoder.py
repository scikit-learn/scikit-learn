--- conflicted
+++ resolved
@@ -22,11 +22,8 @@
     LabelEncoder,
     TargetEncoder,
 )
-<<<<<<< HEAD
 from sklearn.utils.validation import _normalize_na_key as _norm_key
-=======
 from sklearn.utils.fixes import parse_version
->>>>>>> 7f0900c2
 
 
 def _encode_target(X_ordinal, y_numeric, n_categories, smooth):
@@ -723,190 +720,6 @@
     if parse_version(pd.__version__) >= parse_version("4.0"):
         df = pd.DataFrame({"x": ["a", "b", "b"], "y": [4.0, 5.0, 6.0]})
         TargetEncoder(target_type="continuous").fit(df[["x"]], df["y"])
-<<<<<<< HEAD
-
-
-def _fit_pair_numpy():
-    """
-    Fit two encoders on the same tiny dataset:
-    - te_fast uses the small-batch fast-path (threshold = 1024),
-    - te_vec forces the baseline vectorized path (threshold < 0).
-    """
-    X_fit = np.array(
-        [
-            ["u", "x"],
-            ["v", "y"],
-            ["u", "x"],
-            ["w", "y"],
-        ],
-        dtype=object,
-    )
-    y = np.array([0.0, 1.0, 1.0, 0.0])
-    te_fast = TargetEncoder(smooth=5.0).fit(X_fit, y)
-    te_fast._small_batch_threshold = 1024
-    te_vec = TargetEncoder(smooth=5.0).fit(X_fit, y)
-    te_vec._small_batch_threshold = -1
-    return te_fast, te_vec
-
-
-def _force_slow_transform(enc: TargetEncoder, X):
-    """Force the reference (vectorized) transform path by disabling small-batch"""
-    old_thresh = enc._small_batch_threshold
-    enc._small_batch_threshold = -1
-    try:
-        return enc.transform(X)
-    finally:
-        enc._small_batch_threshold = old_thresh
-
-
-def test_norm_key_real_values_cover_nan_nat_and_strings():
-    """
-    Check that `_norm_key` maps NA-like values (None, float NaN, datetime/timedelta
-    NaT) to stable sentinel objects while leaving ordinary strings unchanged, and
-    that the sentinels for each NA family are distinct from one another.
-    """
-    k_none = _norm_key(None)
-
-    k_nan1 = _norm_key(float("nan"))
-    k_nan2 = _norm_key(np.float64(np.nan))
-    assert k_nan1 is k_nan2
-
-    k_str = _norm_key("x")
-    assert k_str == "x"
-
-    k_nat_dt = _norm_key(np.datetime64("NaT"))
-    k_nat_td = _norm_key(np.timedelta64("NaT"))
-    assert k_nat_dt is k_nat_td
-
-    assert k_none is not k_nan1 and k_none is not k_nat_dt
-    assert k_nan1 is not k_nat_dt and k_nan1 != "x"
-    assert k_nat_dt != "x"
-
-
-def test_small_batch_fastpath_matches_vectorized_with_nans_and_nats():
-    """
-    For tiny inputs, small-batch dict-lookup path should match the reference
-    vectorized path exactly (within tight numerical tolerance).
-    """
-    te_fast, te_vec = _fit_pair_numpy()
-
-    X = np.empty((5, 2), dtype=object)
-    X[0] = ["u", "x"]
-    X[1] = [float("nan"), "x"]
-    X[2] = [None, "x"]
-    X[3] = ["u", np.datetime64("NaT")]
-    X[4] = ["new_unseen", "x"]
-
-    npt.assert_allclose(te_fast.transform(X), te_vec.transform(X), rtol=0, atol=1e-9)
-
-
-def test_large_batch_vectorized_consistency():
-    """
-    For large inputs, both encoders choose the vectorized path; results must
-    match exactly (within tight tolerance).
-    """
-    te_fast, te_vec = _fit_pair_numpy()
-
-    base = np.array(
-        [["u", "x"], ["v", "y"], ["u", "x"], ["w", "y"], [None, "x"], ["new", "y"]],
-        dtype=object,
-    )
-    X_big = np.tile(base, (300, 1))
-
-    Z_fast = te_fast.transform(X_big)  # chooses vectorized due to size
-    Z_vec = te_vec.transform(X_big)  # always vectorized
-    npt.assert_allclose(Z_fast, Z_vec, rtol=0, atol=1e-9)
-
-
-@pytest.mark.parametrize("n_small", [1, 2, 8, 32])
-@pytest.mark.parametrize("n_cats", [10_000, 50_000])
-def test_small_batch_binary_parity_and_missing(n_small, n_cats):
-    rng = np.random.default_rng(0)
-    X_fit = rng.integers(0, n_cats, size=(150_000, 1)).astype(object)
-    # sprinkle missing during fit to learn its encoding too
-    X_fit[:100, 0] = None
-    y_fit = rng.integers(0, 2, size=(150_000,))
-    enc = TargetEncoder(random_state=0).fit(X_fit, y_fit)
-
-    X_small = rng.integers(0, n_cats * 2, size=(n_small, 1)).astype(object)
-    # add missing/unseen explicitly
-    if n_small >= 2:
-        X_small[0, 0] = None
-        X_small[-1, 0] = np.nan
-
-    ref = _force_slow_transform(enc, X_small)
-    fast = enc.transform(X_small)
-    assert_allclose(fast, ref, rtol=0, atol=0)
-
-
-def test_small_batch_multiclass_parity_and_order():
-    rng = np.random.default_rng(1)
-    n_cats = 30_000
-    n_classes = 5
-    X_fit = rng.integers(0, n_cats, size=(200_000, 1)).astype(object)
-    y_fit = rng.integers(0, n_classes, size=(200_000,))
-    enc = TargetEncoder(random_state=0).fit(X_fit, y_fit)
-
-    X_small = np.array([[0], [n_cats + 123], [42], [None], [np.nan]], dtype=object)
-    ref = _force_slow_transform(enc, X_small)
-    fast = enc.transform(X_small)
-
-    # 1) numerical parity
-    assert_allclose(fast, ref, rtol=0, atol=0)
-    # 2) shape and class-order parity
-    assert fast.shape[1] % n_classes == 0
-    assert ref.shape == fast.shape
-
-
-def test_fit_dataframe_sets_feature_names_pandas():
-    pd = pytest.importorskip("pandas")
-    X = pd.DataFrame(
-        [["a", "x"], ["b", "y"], ["a", "x"]],
-        columns=["feat_a", "feat_b"],
-        dtype=object,
-    )
-    y = np.array([0, 1, 1], dtype=float)
-
-    te = TargetEncoder(smooth=5.0).fit(X, y)
-    names = te.get_feature_names_out()
-
-    # With string column names, sklearn sets feature_names_in_
-    assert hasattr(te, "feature_names_in_")
-    npt.assert_array_equal(names, np.array(["feat_a", "feat_b"], dtype=object))
-
-
-def test_fit_dataframe_sets_feature_names_polars():
-    pl = pytest.importorskip("polars")
-    # Build a polars DataFrame; TargetEncoder should accept it as array-like
-    X = pl.DataFrame(
-        {
-            "feat_a": ["a", "b", "a"],
-            "feat_b": ["x", "y", "x"],
-        }
-    )
-    y = np.array([0, 1, 1], dtype=float)
-
-    te = TargetEncoder(smooth=5.0).fit(X, y)
-    # In current sklearn behavior, polars may or may not set feature_names_in_
-    names = te.get_feature_names_out()
-    expected = np.array(["feat_a", "feat_b"], dtype=object)
-    # If feature_names_in_ is present, it must match the polars column names.
-    if hasattr(te, "feature_names_in_"):
-        npt.assert_array_equal(names, expected)
-    else:
-        # Fall back to x0, x1 names if feature names were not captured
-        npt.assert_array_equal(names, np.array(["x0", "x1"], dtype=object))
-
-
-def test_smallbatch_index_maps_exist_after_fit():
-    """Index maps (lightweight caches) are built during fit."""
-    X = np.array([["a"], ["b"]], dtype=object)
-    y = np.array([0.0, 1.0])
-    te = TargetEncoder(smooth=5.0).fit(X, y)
-    assert getattr(te, "_index_maps_", None) is not None
-    assert isinstance(te._index_maps_, list) and len(te._index_maps_) == 1
-    assert isinstance(te._index_maps_[0], dict) and len(te._index_maps_[0]) >= 2
-=======
     else:
         with warnings.catch_warnings():
             expected_message = (
@@ -922,4 +735,185 @@
             with pd.option_context("mode.copy_on_write", True):
                 df = pd.DataFrame({"x": ["a", "b", "b"], "y": [4.0, 5.0, 6.0]})
                 TargetEncoder(target_type="continuous").fit(df[["x"]], df["y"])
->>>>>>> 7f0900c2
+                
+def _fit_pair_numpy():
+    """
+    Fit two encoders on the same tiny dataset:
+    - te_fast uses the small-batch fast-path (threshold = 1024),
+    - te_vec forces the baseline vectorized path (threshold < 0).
+    """
+    X_fit = np.array(
+        [
+            ["u", "x"],
+            ["v", "y"],
+            ["u", "x"],
+            ["w", "y"],
+        ],
+        dtype=object,
+    )
+    y = np.array([0.0, 1.0, 1.0, 0.0])
+    te_fast = TargetEncoder(smooth=5.0).fit(X_fit, y)
+    te_fast._small_batch_threshold = 1024
+    te_vec = TargetEncoder(smooth=5.0).fit(X_fit, y)
+    te_vec._small_batch_threshold = -1
+    return te_fast, te_vec
+
+
+def _force_slow_transform(enc: TargetEncoder, X):
+    """Force the reference (vectorized) transform path by disabling small-batch"""
+    old_thresh = enc._small_batch_threshold
+    enc._small_batch_threshold = -1
+    try:
+        return enc.transform(X)
+    finally:
+        enc._small_batch_threshold = old_thresh
+
+
+def test_norm_key_real_values_cover_nan_nat_and_strings():
+    """
+    Check that `_norm_key` maps NA-like values (None, float NaN, datetime/timedelta
+    NaT) to stable sentinel objects while leaving ordinary strings unchanged, and
+    that the sentinels for each NA family are distinct from one another.
+    """
+    k_none = _norm_key(None)
+
+    k_nan1 = _norm_key(float("nan"))
+    k_nan2 = _norm_key(np.float64(np.nan))
+    assert k_nan1 is k_nan2
+
+    k_str = _norm_key("x")
+    assert k_str == "x"
+
+    k_nat_dt = _norm_key(np.datetime64("NaT"))
+    k_nat_td = _norm_key(np.timedelta64("NaT"))
+    assert k_nat_dt is k_nat_td
+
+    assert k_none is not k_nan1 and k_none is not k_nat_dt
+    assert k_nan1 is not k_nat_dt and k_nan1 != "x"
+    assert k_nat_dt != "x"
+
+
+def test_small_batch_fastpath_matches_vectorized_with_nans_and_nats():
+    """
+    For tiny inputs, small-batch dict-lookup path should match the reference
+    vectorized path exactly (within tight numerical tolerance).
+    """
+    te_fast, te_vec = _fit_pair_numpy()
+
+    X = np.empty((5, 2), dtype=object)
+    X[0] = ["u", "x"]
+    X[1] = [float("nan"), "x"]
+    X[2] = [None, "x"]
+    X[3] = ["u", np.datetime64("NaT")]
+    X[4] = ["new_unseen", "x"]
+
+    npt.assert_allclose(te_fast.transform(X), te_vec.transform(X), rtol=0, atol=1e-9)
+
+
+def test_large_batch_vectorized_consistency():
+    """
+    For large inputs, both encoders choose the vectorized path; results must
+    match exactly (within tight tolerance).
+    """
+    te_fast, te_vec = _fit_pair_numpy()
+
+    base = np.array(
+        [["u", "x"], ["v", "y"], ["u", "x"], ["w", "y"], [None, "x"], ["new", "y"]],
+        dtype=object,
+    )
+    X_big = np.tile(base, (300, 1))
+
+    Z_fast = te_fast.transform(X_big)  # chooses vectorized due to size
+    Z_vec = te_vec.transform(X_big)  # always vectorized
+    npt.assert_allclose(Z_fast, Z_vec, rtol=0, atol=1e-9)
+
+
+@pytest.mark.parametrize("n_small", [1, 2, 8, 32])
+@pytest.mark.parametrize("n_cats", [10_000, 50_000])
+def test_small_batch_binary_parity_and_missing(n_small, n_cats):
+    rng = np.random.default_rng(0)
+    X_fit = rng.integers(0, n_cats, size=(150_000, 1)).astype(object)
+    # sprinkle missing during fit to learn its encoding too
+    X_fit[:100, 0] = None
+    y_fit = rng.integers(0, 2, size=(150_000,))
+    enc = TargetEncoder(random_state=0).fit(X_fit, y_fit)
+
+    X_small = rng.integers(0, n_cats * 2, size=(n_small, 1)).astype(object)
+    # add missing/unseen explicitly
+    if n_small >= 2:
+        X_small[0, 0] = None
+        X_small[-1, 0] = np.nan
+
+    ref = _force_slow_transform(enc, X_small)
+    fast = enc.transform(X_small)
+    assert_allclose(fast, ref, rtol=0, atol=0)
+
+
+def test_small_batch_multiclass_parity_and_order():
+    rng = np.random.default_rng(1)
+    n_cats = 30_000
+    n_classes = 5
+    X_fit = rng.integers(0, n_cats, size=(200_000, 1)).astype(object)
+    y_fit = rng.integers(0, n_classes, size=(200_000,))
+    enc = TargetEncoder(random_state=0).fit(X_fit, y_fit)
+
+    X_small = np.array([[0], [n_cats + 123], [42], [None], [np.nan]], dtype=object)
+    ref = _force_slow_transform(enc, X_small)
+    fast = enc.transform(X_small)
+
+    # 1) numerical parity
+    assert_allclose(fast, ref, rtol=0, atol=0)
+    # 2) shape and class-order parity
+    assert fast.shape[1] % n_classes == 0
+    assert ref.shape == fast.shape
+
+
+def test_fit_dataframe_sets_feature_names_pandas():
+    pd = pytest.importorskip("pandas")
+    X = pd.DataFrame(
+        [["a", "x"], ["b", "y"], ["a", "x"]],
+        columns=["feat_a", "feat_b"],
+        dtype=object,
+    )
+    y = np.array([0, 1, 1], dtype=float)
+
+    te = TargetEncoder(smooth=5.0).fit(X, y)
+    names = te.get_feature_names_out()
+
+    # With string column names, sklearn sets feature_names_in_
+    assert hasattr(te, "feature_names_in_")
+    npt.assert_array_equal(names, np.array(["feat_a", "feat_b"], dtype=object))
+
+
+def test_fit_dataframe_sets_feature_names_polars():
+    pl = pytest.importorskip("polars")
+    # Build a polars DataFrame; TargetEncoder should accept it as array-like
+    X = pl.DataFrame(
+        {
+            "feat_a": ["a", "b", "a"],
+            "feat_b": ["x", "y", "x"],
+        }
+    )
+    y = np.array([0, 1, 1], dtype=float)
+
+    te = TargetEncoder(smooth=5.0).fit(X, y)
+    # In current sklearn behavior, polars may or may not set feature_names_in_
+    names = te.get_feature_names_out()
+    expected = np.array(["feat_a", "feat_b"], dtype=object)
+    # If feature_names_in_ is present, it must match the polars column names.
+    if hasattr(te, "feature_names_in_"):
+        npt.assert_array_equal(names, expected)
+    else:
+        # Fall back to x0, x1 names if feature names were not captured
+        npt.assert_array_equal(names, np.array(["x0", "x1"], dtype=object))
+
+
+def test_smallbatch_index_maps_exist_after_fit():
+    """Index maps (lightweight caches) are built during fit."""
+    X = np.array([["a"], ["b"]], dtype=object)
+    y = np.array([0.0, 1.0])
+    te = TargetEncoder(smooth=5.0).fit(X, y)
+    assert getattr(te, "_index_maps_", None) is not None
+    assert isinstance(te._index_maps_, list) and len(te._index_maps_) == 1
+    assert isinstance(te._index_maps_[0], dict) and len(te._index_maps_[0]) >= 2
+
