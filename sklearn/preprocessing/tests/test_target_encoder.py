import re
import warnings

import numpy as np
import pytest
from numpy.testing import assert_allclose, assert_array_equal

from sklearn.datasets import make_regression
from sklearn.datasets._samples_generator import make_classification
from sklearn.ensemble import RandomForestRegressor
from sklearn.linear_model import Ridge
from sklearn.model_selection import (
    GroupKFold,
    KFold,
    ShuffleSplit,
    StratifiedKFold,
    cross_val_score,
    train_test_split,
)
from sklearn.pipeline import make_pipeline
from sklearn.preprocessing import (
    KBinsDiscretizer,
    LabelBinarizer,
    LabelEncoder,
    TargetEncoder,
)
from sklearn.utils.fixes import parse_version


def _encode_target(X_ordinal, y_numeric, n_categories, smooth):
    """Simple Python implementation of target encoding."""
    cur_encodings = np.zeros(n_categories, dtype=np.float64)
    y_mean = np.mean(y_numeric)

    if smooth == "auto":
        y_variance = np.var(y_numeric)
        for c in range(n_categories):
            y_subset = y_numeric[X_ordinal == c]
            n_i = y_subset.shape[0]

            if n_i == 0:
                cur_encodings[c] = y_mean
                continue

            y_subset_variance = np.var(y_subset)
            m = y_subset_variance / y_variance
            lambda_ = n_i / (n_i + m)

            cur_encodings[c] = lambda_ * np.mean(y_subset) + (1 - lambda_) * y_mean
        return cur_encodings
    else:  # float
        for c in range(n_categories):
            y_subset = y_numeric[X_ordinal == c]
            current_sum = np.sum(y_subset) + y_mean * smooth
            current_cnt = y_subset.shape[0] + smooth
            cur_encodings[c] = current_sum / current_cnt
        return cur_encodings


@pytest.mark.parametrize(
    "categories, unknown_value",
    [
        ([np.array([0, 1, 2], dtype=np.int64)], 4),
        ([np.array([1.0, 3.0, np.nan], dtype=np.float64)], 6.0),
        ([np.array(["cat", "dog", "snake"], dtype=object)], "bear"),
        ("auto", 3),
    ],
)
@pytest.mark.parametrize("smooth", [5.0, "auto"])
@pytest.mark.parametrize("target_type", ["binary", "continuous"])
def test_encoding(categories, unknown_value, global_random_seed, smooth, target_type):
    """Check encoding for binary and continuous targets.

    Compare the values returned by `TargetEncoder.fit_transform` against the
    expected encodings for cv splits from a naive reference Python
    implementation in _encode_target.
    """

    n_categories = 3
    X_train_int_array = np.array([[0] * 20 + [1] * 30 + [2] * 40], dtype=np.int64).T
    X_test_int_array = np.array([[0, 1, 2]], dtype=np.int64).T
    n_samples = X_train_int_array.shape[0]

    if categories == "auto":
        X_train = X_train_int_array
        X_test = X_test_int_array
    else:
        X_train = categories[0][X_train_int_array]
        X_test = categories[0][X_test_int_array]

    X_test = np.concatenate((X_test, [[unknown_value]]))

    data_rng = np.random.RandomState(global_random_seed)
    n_splits = 3
    if target_type == "binary":
        y_numeric = data_rng.randint(low=0, high=2, size=n_samples)
        target_names = np.array(["cat", "dog"], dtype=object)
        y_train = target_names[y_numeric]

    else:
        assert target_type == "continuous"
        y_numeric = data_rng.uniform(low=-10, high=20, size=n_samples)
        y_train = y_numeric

    shuffled_idx = data_rng.permutation(n_samples)
    X_train_int_array = X_train_int_array[shuffled_idx]
    X_train = X_train[shuffled_idx]
    y_train = y_train[shuffled_idx]
    y_numeric = y_numeric[shuffled_idx]

    # Define our CV splitting strategy
    if target_type == "binary":
        cv = StratifiedKFold(
            n_splits=n_splits, random_state=global_random_seed, shuffle=True
        )
    else:
        cv = KFold(n_splits=n_splits, random_state=global_random_seed, shuffle=True)

    # Compute the expected values using our reference Python implementation of
    # target encoding:
    expected_X_fit_transform = np.empty_like(X_train_int_array, dtype=np.float64)

    for train_idx, test_idx in cv.split(X_train_int_array, y_train):
        X_, y_ = X_train_int_array[train_idx, 0], y_numeric[train_idx]
        cur_encodings = _encode_target(X_, y_, n_categories, smooth)
        expected_X_fit_transform[test_idx, 0] = cur_encodings[
            X_train_int_array[test_idx, 0]
        ]

    # Check that we can obtain the same encodings by calling `fit_transform` on
    # the estimator with the same CV parameters:
    target_encoder = TargetEncoder(
        smooth=smooth,
        categories=categories,
        cv=n_splits,
        random_state=global_random_seed,
    )

    X_fit_transform = target_encoder.fit_transform(X_train, y_train)

    assert target_encoder.target_type_ == target_type
    assert_allclose(X_fit_transform, expected_X_fit_transform)
    assert len(target_encoder.encodings_) == 1
    if target_type == "binary":
        assert_array_equal(target_encoder.classes_, target_names)
    else:
        assert target_encoder.classes_ is None

    # compute encodings for all data to validate `transform`
    y_mean = np.mean(y_numeric)
    expected_encodings = _encode_target(
        X_train_int_array[:, 0], y_numeric, n_categories, smooth
    )
    assert_allclose(target_encoder.encodings_[0], expected_encodings)
    assert target_encoder.target_mean_ == pytest.approx(y_mean)

    # Transform on test data, the last value is unknown so it is encoded as the target
    # mean
    expected_X_test_transform = np.concatenate(
        (expected_encodings, np.array([y_mean]))
    ).reshape(-1, 1)

    X_test_transform = target_encoder.transform(X_test)
    assert_allclose(X_test_transform, expected_X_test_transform)


@pytest.mark.parametrize(
    "categories, unknown_values",
    [
        ([np.array([0, 1, 2], dtype=np.int64)], "auto"),
        ([np.array(["cat", "dog", "snake"], dtype=object)], ["bear", "rabbit"]),
    ],
)
@pytest.mark.parametrize(
    "target_labels", [np.array([1, 2, 3]), np.array(["a", "b", "c"])]
)
@pytest.mark.parametrize("smooth", [5.0, "auto"])
def test_encoding_multiclass(
    global_random_seed, categories, unknown_values, target_labels, smooth
):
    """Check encoding for multiclass targets."""
    rng = np.random.RandomState(global_random_seed)

    n_samples = 80
    n_features = 2
    feat_1_int = np.array(rng.randint(low=0, high=2, size=n_samples))
    feat_2_int = np.array(rng.randint(low=0, high=3, size=n_samples))
    feat_1 = categories[0][feat_1_int]
    feat_2 = categories[0][feat_2_int]
    X_train = np.column_stack((feat_1, feat_2))
    X_train_int = np.column_stack((feat_1_int, feat_2_int))
    categories_ = [[0, 1], [0, 1, 2]]

    n_classes = 3
    y_train_int = np.array(rng.randint(low=0, high=n_classes, size=n_samples))
    y_train = target_labels[y_train_int]
    y_train_enc = LabelBinarizer().fit_transform(y_train)

    n_splits = 3
    cv = StratifiedKFold(
        n_splits=n_splits, random_state=global_random_seed, shuffle=True
    )

    # Manually compute encodings for cv splits to validate `fit_transform`
    expected_X_fit_transform = np.empty(
        (X_train_int.shape[0], X_train_int.shape[1] * n_classes),
        dtype=np.float64,
    )
    for f_idx, cats in enumerate(categories_):
        for c_idx in range(n_classes):
            for train_idx, test_idx in cv.split(X_train, y_train):
                y_class = y_train_enc[:, c_idx]
                X_, y_ = X_train_int[train_idx, f_idx], y_class[train_idx]
                current_encoding = _encode_target(X_, y_, len(cats), smooth)
                # f_idx:   0, 0, 0, 1, 1, 1
                # c_idx:   0, 1, 2, 0, 1, 2
                # exp_idx: 0, 1, 2, 3, 4, 5
                exp_idx = c_idx + (f_idx * n_classes)
                expected_X_fit_transform[test_idx, exp_idx] = current_encoding[
                    X_train_int[test_idx, f_idx]
                ]

    target_encoder = TargetEncoder(
        smooth=smooth,
        cv=n_splits,
        random_state=global_random_seed,
    )
    X_fit_transform = target_encoder.fit_transform(X_train, y_train)

    assert target_encoder.target_type_ == "multiclass"
    assert_allclose(X_fit_transform, expected_X_fit_transform)

    # Manually compute encoding to validate `transform`
    expected_encodings = []
    for f_idx, cats in enumerate(categories_):
        for c_idx in range(n_classes):
            y_class = y_train_enc[:, c_idx]
            current_encoding = _encode_target(
                X_train_int[:, f_idx], y_class, len(cats), smooth
            )
            expected_encodings.append(current_encoding)

    assert len(target_encoder.encodings_) == n_features * n_classes
    for i in range(n_features * n_classes):
        assert_allclose(target_encoder.encodings_[i], expected_encodings[i])
    assert_array_equal(target_encoder.classes_, target_labels)

    # Include unknown values at the end
    X_test_int = np.array([[0, 1], [1, 2], [4, 5]])
    if unknown_values == "auto":
        X_test = X_test_int
    else:
        X_test = np.empty_like(X_test_int[:-1, :], dtype=object)
        for column_idx in range(X_test_int.shape[1]):
            X_test[:, column_idx] = categories[0][X_test_int[:-1, column_idx]]
        # Add unknown values at end
        X_test = np.vstack((X_test, unknown_values))

    y_mean = np.mean(y_train_enc, axis=0)
    expected_X_test_transform = np.empty(
        (X_test_int.shape[0], X_test_int.shape[1] * n_classes),
        dtype=np.float64,
    )
    n_rows = X_test_int.shape[0]
    f_idx = [0, 0, 0, 1, 1, 1]
    # Last row are unknowns, dealt with later
    for row_idx in range(n_rows - 1):
        for i, enc in enumerate(expected_encodings):
            expected_X_test_transform[row_idx, i] = enc[X_test_int[row_idx, f_idx[i]]]

    # Unknowns encoded as target mean for each class
    # `y_mean` contains target mean for each class, thus cycle through mean of
    # each class, `n_features` times
    mean_idx = [0, 1, 2, 0, 1, 2]
    for i in range(n_classes * n_features):
        expected_X_test_transform[n_rows - 1, i] = y_mean[mean_idx[i]]

    X_test_transform = target_encoder.transform(X_test)
    assert_allclose(X_test_transform, expected_X_test_transform)


@pytest.mark.parametrize(
    "X, categories",
    [
        (
            np.array([[0] * 10 + [1] * 10 + [3]], dtype=np.int64).T,  # 3 is unknown
            [[0, 1, 2]],
        ),
        (
            np.array(
                [["cat"] * 10 + ["dog"] * 10 + ["snake"]], dtype=object
            ).T,  # snake is unknown
            [["dog", "cat", "cow"]],
        ),
    ],
)
@pytest.mark.parametrize("smooth", [4.0, "auto"])
def test_custom_categories(X, categories, smooth):
    """Custom categories with unknown categories that are not in training data."""
    rng = np.random.RandomState(0)
    y = rng.uniform(low=-10, high=20, size=X.shape[0])
    enc = TargetEncoder(categories=categories, smooth=smooth, random_state=0).fit(X, y)

    # The last element is unknown and encoded as the mean
    y_mean = y.mean()
    X_trans = enc.transform(X[-1:])
    assert X_trans[0, 0] == pytest.approx(y_mean)

    assert len(enc.encodings_) == 1
    # custom category that is not in training data
    assert enc.encodings_[0][-1] == pytest.approx(y_mean)


@pytest.mark.parametrize(
    "y, msg",
    [
        ([1, 2, 0, 1], "Found input variables with inconsistent"),
        (
            np.array([[1, 2, 0], [1, 2, 3]]).T,
            "Target type was inferred to be 'multiclass-multioutput'",
        ),
    ],
)
def test_errors(y, msg):
    """Check invalidate input."""
    X = np.array([[1, 0, 1]]).T

    enc = TargetEncoder()
    with pytest.raises(ValueError, match=msg):
        enc.fit_transform(X, y)


def test_use_regression_target():
    """Check inferred and specified `target_type` on regression target."""
    X = np.array([[0, 1, 0, 1, 0, 1]]).T
    y = np.array([1.0, 2.0, 3.0, 2.0, 3.0, 4.0])

    enc = TargetEncoder(cv=2)
    with pytest.warns(
        UserWarning,
        match=re.escape(
            "The least populated class in y has only 1 members, which is less than"
            " n_splits=2."
        ),
    ):
        enc.fit_transform(X, y)
    assert enc.target_type_ == "multiclass"

    enc = TargetEncoder(cv=2, target_type="continuous")
    enc.fit_transform(X, y)
    assert enc.target_type_ == "continuous"


@pytest.mark.parametrize(
    "y, feature_names",
    [
        ([1, 2] * 10, ["A", "B"]),
        ([1, 2, 3] * 6 + [1, 2], ["A_1", "A_2", "A_3", "B_1", "B_2", "B_3"]),
        (
            ["y1", "y2", "y3"] * 6 + ["y1", "y2"],
            ["A_y1", "A_y2", "A_y3", "B_y1", "B_y2", "B_y3"],
        ),
    ],
)
def test_feature_names_out_set_output(y, feature_names):
    """Check TargetEncoder works with set_output."""
    pd = pytest.importorskip("pandas")

    X_df = pd.DataFrame({"A": ["a", "b"] * 10, "B": [1, 2] * 10})

    enc_default = TargetEncoder(cv=2, smooth=3.0, random_state=0)
    enc_default.set_output(transform="default")
    enc_pandas = TargetEncoder(cv=2, smooth=3.0, random_state=0)
    enc_pandas.set_output(transform="pandas")

    X_default = enc_default.fit_transform(X_df, y)
    X_pandas = enc_pandas.fit_transform(X_df, y)

    assert_allclose(X_pandas.to_numpy(), X_default)
    assert_array_equal(enc_pandas.get_feature_names_out(), feature_names)
    assert_array_equal(enc_pandas.get_feature_names_out(), X_pandas.columns)


@pytest.mark.parametrize("to_pandas", [True, False])
@pytest.mark.parametrize("smooth", [1.0, "auto"])
@pytest.mark.parametrize("target_type", ["binary-ints", "binary-str", "continuous"])
def test_multiple_features_quick(to_pandas, smooth, target_type):
    """Check target encoder with multiple features."""
    X_ordinal = np.array(
        [[1, 1], [0, 1], [1, 1], [2, 1], [1, 0], [0, 1], [1, 0], [0, 0]], dtype=np.int64
    )
    if target_type == "binary-str":
        y_train = np.array(["a", "b", "a", "a", "b", "b", "a", "b"])
        y_integer = LabelEncoder().fit_transform(y_train)
        cv = StratifiedKFold(2, random_state=0, shuffle=True)
    elif target_type == "binary-ints":
        y_train = np.array([3, 4, 3, 3, 3, 4, 4, 4])
        y_integer = LabelEncoder().fit_transform(y_train)
        cv = StratifiedKFold(2, random_state=0, shuffle=True)
    else:
        y_train = np.array([3.0, 5.1, 2.4, 3.5, 4.1, 5.5, 10.3, 7.3], dtype=np.float32)
        y_integer = y_train
        cv = KFold(2, random_state=0, shuffle=True)
    y_mean = np.mean(y_integer)
    categories = [[0, 1, 2], [0, 1]]

    X_test = np.array(
        [
            [0, 1],
            [3, 0],  # 3 is unknown
            [1, 10],  # 10 is unknown
        ],
        dtype=np.int64,
    )

    if to_pandas:
        pd = pytest.importorskip("pandas")
        # convert second feature to an object
        X_train = pd.DataFrame(
            {
                "feat0": X_ordinal[:, 0],
                "feat1": np.array(["cat", "dog"], dtype=object)[X_ordinal[:, 1]],
            }
        )
        # "snake" is unknown
        X_test = pd.DataFrame({"feat0": X_test[:, 0], "feat1": ["dog", "cat", "snake"]})
    else:
        X_train = X_ordinal

    # manually compute encoding for fit_transform
    expected_X_fit_transform = np.empty_like(X_ordinal, dtype=np.float64)
    for f_idx, cats in enumerate(categories):
        for train_idx, test_idx in cv.split(X_ordinal, y_integer):
            X_, y_ = X_ordinal[train_idx, f_idx], y_integer[train_idx]
            current_encoding = _encode_target(X_, y_, len(cats), smooth)
            expected_X_fit_transform[test_idx, f_idx] = current_encoding[
                X_ordinal[test_idx, f_idx]
            ]

    # manually compute encoding for transform
    expected_encodings = []
    for f_idx, cats in enumerate(categories):
        current_encoding = _encode_target(
            X_ordinal[:, f_idx], y_integer, len(cats), smooth
        )
        expected_encodings.append(current_encoding)

    expected_X_test_transform = np.array(
        [
            [expected_encodings[0][0], expected_encodings[1][1]],
            [y_mean, expected_encodings[1][0]],
            [expected_encodings[0][1], y_mean],
        ],
        dtype=np.float64,
    )

    enc = TargetEncoder(smooth=smooth, cv=2, random_state=0)
    X_fit_transform = enc.fit_transform(X_train, y_train)
    assert_allclose(X_fit_transform, expected_X_fit_transform)

    assert len(enc.encodings_) == 2
    for i in range(2):
        assert_allclose(enc.encodings_[i], expected_encodings[i])

    X_test_transform = enc.transform(X_test)
    assert_allclose(X_test_transform, expected_X_test_transform)


@pytest.mark.parametrize(
    "y, y_mean",
    [
        (np.array([3.4] * 20), 3.4),
        (np.array([0] * 20), 0),
        (np.array(["a"] * 20, dtype=object), 0),
    ],
    ids=["continuous", "binary", "binary-string"],
)
@pytest.mark.parametrize("smooth", ["auto", 4.0, 0.0])
def test_constant_target_and_feature(y, y_mean, smooth):
    """Check edge case where feature and target is constant."""
    X = np.array([[1] * 20]).T
    n_samples = X.shape[0]

    enc = TargetEncoder(cv=2, smooth=smooth, random_state=0)
    X_trans = enc.fit_transform(X, y)
    assert_allclose(X_trans, np.repeat([[y_mean]], n_samples, axis=0))
    assert enc.encodings_[0][0] == pytest.approx(y_mean)
    assert enc.target_mean_ == pytest.approx(y_mean)

    X_test = np.array([[1], [0]])
    X_test_trans = enc.transform(X_test)
    assert_allclose(X_test_trans, np.repeat([[y_mean]], 2, axis=0))


def test_fit_transform_not_associated_with_y_if_ordinal_categorical_is_not(
    global_random_seed,
):
    cardinality = 30  # not too large, otherwise we need a very large n_samples
    n_samples = 3000
    rng = np.random.RandomState(global_random_seed)
    y_train = rng.normal(size=n_samples)
    X_train = rng.randint(0, cardinality, size=n_samples).reshape(-1, 1)

    # Sort by y_train to attempt to cause a leak
    y_sorted_indices = y_train.argsort()
    y_train = y_train[y_sorted_indices]
    X_train = X_train[y_sorted_indices]

    target_encoder = TargetEncoder(shuffle=True, random_state=global_random_seed)
    X_encoded_train_shuffled = target_encoder.fit_transform(X_train, y_train)

    target_encoder = TargetEncoder(shuffle=False)
    X_encoded_train_no_shuffled = target_encoder.fit_transform(X_train, y_train)

    # Check that no information about y_train has leaked into X_train:
    regressor = RandomForestRegressor(
        n_estimators=10, min_samples_leaf=20, random_state=global_random_seed
    )

    # It's impossible to learn a good predictive model on the training set when
    # using the original representation X_train or the target encoded
    # representation with shuffled inner CV. For the latter, no information
    # about y_train has inadvertently leaked into the prior used to generate
    # `X_encoded_train_shuffled`:
    cv = ShuffleSplit(n_splits=50, random_state=global_random_seed)
    assert cross_val_score(regressor, X_train, y_train, cv=cv).mean() < 0.1
    assert (
        cross_val_score(regressor, X_encoded_train_shuffled, y_train, cv=cv).mean()
        < 0.1
    )

    # Without the inner CV shuffling, a lot of information about y_train goes into the
    # the per-fold y_train.mean() priors: shrinkage is no longer effective in this
    # case and would no longer be able to prevent downstream over-fitting.
    assert (
        cross_val_score(regressor, X_encoded_train_no_shuffled, y_train, cv=cv).mean()
        > 0.5
    )


def test_smooth_zero():
    """Check edge case with zero smoothing and cv does not contain category."""
    X = np.array([[0, 0, 0, 0, 0, 1, 1, 1, 1, 1]]).T
    y = np.array([2.1, 4.3, 1.2, 3.1, 1.0, 9.0, 10.3, 14.2, 13.3, 15.0])

    enc = TargetEncoder(smooth=0.0, shuffle=False, cv=2)
    X_trans = enc.fit_transform(X, y)

    # With cv = 2, category 0 does not exist in the second half, thus
    # it will be encoded as the mean of the second half
    assert_allclose(X_trans[0], np.mean(y[5:]))

    # category 1 does not exist in the first half, thus it will be encoded as
    # the mean of the first half
    assert_allclose(X_trans[-1], np.mean(y[:5]))


@pytest.mark.parametrize("smooth", [0.0, 1e3, "auto"])
def test_invariance_of_encoding_under_label_permutation(smooth, global_random_seed):
    # Check that the encoding does not depend on the integer of the value of
    # the integer labels. This is quite a trivial property but it is helpful
    # to understand the following test.
    rng = np.random.RandomState(global_random_seed)

    # Random y and informative categorical X to make the test non-trivial when
    # using smoothing.
    y = rng.normal(size=1000)
    n_categories = 30
    X = KBinsDiscretizer(
        n_bins=n_categories, quantile_method="averaged_inverted_cdf", encode="ordinal"
    ).fit_transform(y.reshape(-1, 1))

    X_train, X_test, y_train, y_test = train_test_split(
        X, y, random_state=global_random_seed
    )

    # Shuffle the labels to make sure that the encoding is invariant to the
    # permutation of the labels
    permutated_labels = rng.permutation(n_categories)
    X_train_permuted = permutated_labels[X_train.astype(np.int32)]
    X_test_permuted = permutated_labels[X_test.astype(np.int32)]

    target_encoder = TargetEncoder(smooth=smooth, random_state=global_random_seed)
    X_train_encoded = target_encoder.fit_transform(X_train, y_train)
    X_test_encoded = target_encoder.transform(X_test)

    X_train_permuted_encoded = target_encoder.fit_transform(X_train_permuted, y_train)
    X_test_permuted_encoded = target_encoder.transform(X_test_permuted)

    assert_allclose(X_train_encoded, X_train_permuted_encoded)
    assert_allclose(X_test_encoded, X_test_permuted_encoded)


@pytest.mark.parametrize("smooth", [0.0, "auto"])
def test_target_encoding_for_linear_regression(smooth, global_random_seed):
    # Check some expected statistical properties when fitting a linear
    # regression model on target encoded features depending on their relation
    # with that target.

    # In this test, we use the Ridge class with the "lsqr" solver and a little
    # bit of regularization to implement a linear regression model that
    # converges quickly for large `n_samples` and robustly in case of
    # correlated features. Since we will fit this model on a mean centered
    # target, we do not need to fit an intercept and this will help simplify
    # the analysis with respect to the expected coefficients.
    linear_regression = Ridge(alpha=1e-6, solver="lsqr", fit_intercept=False)

    # Construct a random target variable. We need a large number of samples for
    # this test to be stable across all values of the random seed.
    n_samples = 50_000
    rng = np.random.RandomState(global_random_seed)
    y = rng.randn(n_samples)

    # Generate a single informative ordinal feature with medium cardinality.
    # Inject some irreducible noise to make it harder for a multivariate model
    # to identify the informative feature from other pure noise features.
    noise = 0.8 * rng.randn(n_samples)
    n_categories = 100
    X_informative = KBinsDiscretizer(
        n_bins=n_categories,
        encode="ordinal",
        strategy="uniform",
        random_state=rng,
    ).fit_transform((y + noise).reshape(-1, 1))

    # Let's permute the labels to hide the fact that this feature is
    # informative to naive linear regression model trained on the raw ordinal
    # values. As highlighted in the previous test, the target encoding should be
    # invariant to such a permutation.
    permutated_labels = rng.permutation(n_categories)
    X_informative = permutated_labels[X_informative.astype(np.int32)]

    # Generate a shuffled copy of the informative feature to destroy the
    # relationship with the target.
    X_shuffled = rng.permutation(X_informative)

    # Also include a very high cardinality categorical feature that is by
    # itself independent of the target variable: target encoding such a feature
    # without internal cross-validation should cause catastrophic overfitting
    # for the downstream regressor, even with shrinkage. This kind of features
    # typically represents near unique identifiers of samples. In general they
    # should be removed from a machine learning datasets but here we want to
    # study the ability of the default behavior of TargetEncoder to mitigate
    # them automatically.
    X_near_unique_categories = rng.choice(
        int(0.9 * n_samples), size=n_samples, replace=True
    ).reshape(-1, 1)

    # Assemble the dataset and do a train-test split:
    X = np.concatenate(
        [X_informative, X_shuffled, X_near_unique_categories],
        axis=1,
    )
    X_train, X_test, y_train, y_test = train_test_split(X, y, random_state=0)

    # Let's first check that a linear regression model trained on the raw
    # features underfits because of the meaning-less ordinal encoding of the
    # labels.
    raw_model = linear_regression.fit(X_train, y_train)
    assert raw_model.score(X_train, y_train) < 0.1
    assert raw_model.score(X_test, y_test) < 0.1

    # Now do the same with target encoding using the internal CV mechanism
    # implemented when using fit_transform.
    model_with_cv = make_pipeline(
        TargetEncoder(smooth=smooth, random_state=rng), linear_regression
    ).fit(X_train, y_train)

    # This model should be able to fit the data well and also generalise to the
    # test data (assuming that the binning is fine-grained enough). The R2
    # scores are not perfect because of the noise injected during the
    # generation of the unique informative feature.
    coef = model_with_cv[-1].coef_
    assert model_with_cv.score(X_train, y_train) > 0.5, coef
    assert model_with_cv.score(X_test, y_test) > 0.5, coef

    # The target encoder recovers the linear relationship with slope 1 between
    # the target encoded unique informative predictor and the target. Since the
    # target encoding of the 2 other features is not informative thanks to the
    # use of internal cross-validation, the multivariate linear regressor
    # assigns a coef of 1 to the first feature and 0 to the other 2.
    assert coef[0] == pytest.approx(1, abs=1e-2)
    assert (np.abs(coef[1:]) < 0.2).all()

    # Let's now disable the internal cross-validation by calling fit and then
    # transform separately on the training set:
    target_encoder = TargetEncoder(smooth=smooth, random_state=rng).fit(
        X_train, y_train
    )
    X_enc_no_cv_train = target_encoder.transform(X_train)
    X_enc_no_cv_test = target_encoder.transform(X_test)
    model_no_cv = linear_regression.fit(X_enc_no_cv_train, y_train)

    # The linear regression model should always overfit because it assigns
    # too much weight to the extremely high cardinality feature relatively to
    # the informative feature. Note that this is the case even when using
    # the empirical Bayes smoothing which is not enough to prevent such
    # overfitting alone.
    coef = model_no_cv.coef_
    assert model_no_cv.score(X_enc_no_cv_train, y_train) > 0.7, coef
    assert model_no_cv.score(X_enc_no_cv_test, y_test) < 0.5, coef

    # The model overfits because it assigns too much weight to the high
    # cardinality yet non-informative feature instead of the lower
    # cardinality yet informative feature:
    assert abs(coef[0]) < abs(coef[2])


def test_pandas_copy_on_write():
    """
    Test target-encoder cython code when y is read-only.

    The numpy array underlying df["y"] is read-only when copy-on-write is enabled.
    Non-regression test for gh-27879.
    """
    pd = pytest.importorskip("pandas", minversion="2.0")
    # Pandas currently warns that setting copy_on_write will be removed in pandas 4
    # (and copy-on-write will always be enabled).
    # see https://github.com/scikit-learn/scikit-learn/issues/32829
    # TODO: remove this workaround when pandas 4 is our minimum version
    if parse_version(pd.__version__) >= parse_version("4.0"):
        df = pd.DataFrame({"x": ["a", "b", "b"], "y": [4.0, 5.0, 6.0]})
        TargetEncoder(target_type="continuous").fit(df[["x"]], df["y"])
<<<<<<< HEAD


def test_target_encoder_raises_bad_cv_generator():
    """
    Test that `TargetEncoder` raises when a non-accepted cross-validation generator is
    passed as `cv` object.
    """
    X, y = make_classification(random_state=0)
    encoder = TargetEncoder(target_type="binary", cv=ShuffleSplit())
    msg = re.escape("The `cv` object needs to be one in [`GroupKFold()`, `KFold()`,")
    with pytest.raises(ValueError, match=msg):
        encoder.fit_transform(X, y)

    X, y = make_regression(n_samples=100, n_features=3, random_state=0)
    groups = np.repeat(np.arange(5), X.shape[0] / 5)
    encoder = TargetEncoder(target_type="continuous", cv=KFold())
    msg = re.escape("Expected `cv` from [`GroupKFold()`, `StratifiedGroupKFold()`]")
    with pytest.raises(ValueError, match=msg):
        encoder.fit_transform(X, y, groups)


def test_target_encoder_cv_auto_groups():
    """
    Test that `TargetEncoder` uses the correct splitter when `cv` is an integer and
    `groups` are passed into `fit_transform`.
    """
    X, y = make_regression(n_samples=100, n_features=3, random_state=0)
    groups = np.repeat(np.arange(5), X.shape[0] / 5)
    encoder = TargetEncoder(target_type="continuous")
    encoder.fit_transform(X, y, groups)
    assert encoder.cv_ == "GroupKFold"

    X, y = make_classification(random_state=0)
    groups = np.repeat(np.arange(5), X.shape[0] / 5)
    encoder = TargetEncoder(target_type="binary")
    encoder.fit_transform(X, y, groups)
    assert encoder.cv_ == "StratifiedGroupKFold"


def test_target_encoder_raises_cv_overlap(global_random_seed):
    """
    Test that `TargetEncoder` raises if `cv` is an iterable with overlapping splits.
    """
    X, y = make_regression(n_samples=100, n_features=3, random_state=0)

    non_overlapping_iterable = KFold().split(X, y)
    encoder = TargetEncoder(cv=non_overlapping_iterable)
    encoder.fit_transform(X, y)

    overlapping_iterable = ShuffleSplit(
        n_splits=5, random_state=global_random_seed
    ).split(X, y)
    encoder = TargetEncoder(cv=overlapping_iterable)
    msg = "Validation indices from the iterable `cv` must cover each sample index"
    with pytest.raises(ValueError, match=msg):
        encoder.fit_transform(X, y)


def test_target_encoder_inherited_splitters():
    """Test that `TargetEncoder` accepts cv splitters that inherit from the allowed
    splitters."""

    class GroupKFoldWithRegistry(GroupKFold):
        pass

    X, y = make_classification(random_state=0)
    groups = np.repeat(np.arange(5), X.shape[0] / 5)
    encoder = TargetEncoder(target_type="binary", cv=GroupKFoldWithRegistry())
    encoder.fit_transform(X, y, groups)
=======
    else:
        with warnings.catch_warnings():
            expected_message = (
                "Copy-on-Write can no longer be disabled, "
                "setting to False has no impact. This option will "
                "be removed in pandas 4.0."
            )
            warnings.filterwarnings(
                "ignore",
                message=re.escape(expected_message),
                category=DeprecationWarning,
            )
            with pd.option_context("mode.copy_on_write", True):
                df = pd.DataFrame({"x": ["a", "b", "b"], "y": [4.0, 5.0, 6.0]})
                TargetEncoder(target_type="continuous").fit(df[["x"]], df["y"])
>>>>>>> b59a67d6
<|MERGE_RESOLUTION|>--- conflicted
+++ resolved
@@ -721,77 +721,6 @@
     if parse_version(pd.__version__) >= parse_version("4.0"):
         df = pd.DataFrame({"x": ["a", "b", "b"], "y": [4.0, 5.0, 6.0]})
         TargetEncoder(target_type="continuous").fit(df[["x"]], df["y"])
-<<<<<<< HEAD
-
-
-def test_target_encoder_raises_bad_cv_generator():
-    """
-    Test that `TargetEncoder` raises when a non-accepted cross-validation generator is
-    passed as `cv` object.
-    """
-    X, y = make_classification(random_state=0)
-    encoder = TargetEncoder(target_type="binary", cv=ShuffleSplit())
-    msg = re.escape("The `cv` object needs to be one in [`GroupKFold()`, `KFold()`,")
-    with pytest.raises(ValueError, match=msg):
-        encoder.fit_transform(X, y)
-
-    X, y = make_regression(n_samples=100, n_features=3, random_state=0)
-    groups = np.repeat(np.arange(5), X.shape[0] / 5)
-    encoder = TargetEncoder(target_type="continuous", cv=KFold())
-    msg = re.escape("Expected `cv` from [`GroupKFold()`, `StratifiedGroupKFold()`]")
-    with pytest.raises(ValueError, match=msg):
-        encoder.fit_transform(X, y, groups)
-
-
-def test_target_encoder_cv_auto_groups():
-    """
-    Test that `TargetEncoder` uses the correct splitter when `cv` is an integer and
-    `groups` are passed into `fit_transform`.
-    """
-    X, y = make_regression(n_samples=100, n_features=3, random_state=0)
-    groups = np.repeat(np.arange(5), X.shape[0] / 5)
-    encoder = TargetEncoder(target_type="continuous")
-    encoder.fit_transform(X, y, groups)
-    assert encoder.cv_ == "GroupKFold"
-
-    X, y = make_classification(random_state=0)
-    groups = np.repeat(np.arange(5), X.shape[0] / 5)
-    encoder = TargetEncoder(target_type="binary")
-    encoder.fit_transform(X, y, groups)
-    assert encoder.cv_ == "StratifiedGroupKFold"
-
-
-def test_target_encoder_raises_cv_overlap(global_random_seed):
-    """
-    Test that `TargetEncoder` raises if `cv` is an iterable with overlapping splits.
-    """
-    X, y = make_regression(n_samples=100, n_features=3, random_state=0)
-
-    non_overlapping_iterable = KFold().split(X, y)
-    encoder = TargetEncoder(cv=non_overlapping_iterable)
-    encoder.fit_transform(X, y)
-
-    overlapping_iterable = ShuffleSplit(
-        n_splits=5, random_state=global_random_seed
-    ).split(X, y)
-    encoder = TargetEncoder(cv=overlapping_iterable)
-    msg = "Validation indices from the iterable `cv` must cover each sample index"
-    with pytest.raises(ValueError, match=msg):
-        encoder.fit_transform(X, y)
-
-
-def test_target_encoder_inherited_splitters():
-    """Test that `TargetEncoder` accepts cv splitters that inherit from the allowed
-    splitters."""
-
-    class GroupKFoldWithRegistry(GroupKFold):
-        pass
-
-    X, y = make_classification(random_state=0)
-    groups = np.repeat(np.arange(5), X.shape[0] / 5)
-    encoder = TargetEncoder(target_type="binary", cv=GroupKFoldWithRegistry())
-    encoder.fit_transform(X, y, groups)
-=======
     else:
         with warnings.catch_warnings():
             expected_message = (
@@ -807,4 +736,72 @@
             with pd.option_context("mode.copy_on_write", True):
                 df = pd.DataFrame({"x": ["a", "b", "b"], "y": [4.0, 5.0, 6.0]})
                 TargetEncoder(target_type="continuous").fit(df[["x"]], df["y"])
->>>>>>> b59a67d6
+
+
+def test_target_encoder_raises_bad_cv_generator():
+    """
+    Test that `TargetEncoder` raises when a non-accepted cross-validation generator is
+    passed as `cv` object.
+    """
+    X, y = make_classification(random_state=0)
+    encoder = TargetEncoder(target_type="binary", cv=ShuffleSplit())
+    msg = re.escape("The `cv` object needs to be one in [`GroupKFold()`, `KFold()`,")
+    with pytest.raises(ValueError, match=msg):
+        encoder.fit_transform(X, y)
+
+    X, y = make_regression(n_samples=100, n_features=3, random_state=0)
+    groups = np.repeat(np.arange(5), X.shape[0] / 5)
+    encoder = TargetEncoder(target_type="continuous", cv=KFold())
+    msg = re.escape("Expected `cv` from [`GroupKFold()`, `StratifiedGroupKFold()`]")
+    with pytest.raises(ValueError, match=msg):
+        encoder.fit_transform(X, y, groups)
+
+
+def test_target_encoder_cv_auto_groups():
+    """
+    Test that `TargetEncoder` uses the correct splitter when `cv` is an integer and
+    `groups` are passed into `fit_transform`.
+    """
+    X, y = make_regression(n_samples=100, n_features=3, random_state=0)
+    groups = np.repeat(np.arange(5), X.shape[0] / 5)
+    encoder = TargetEncoder(target_type="continuous")
+    encoder.fit_transform(X, y, groups)
+    assert encoder.cv_ == "GroupKFold"
+
+    X, y = make_classification(random_state=0)
+    groups = np.repeat(np.arange(5), X.shape[0] / 5)
+    encoder = TargetEncoder(target_type="binary")
+    encoder.fit_transform(X, y, groups)
+    assert encoder.cv_ == "StratifiedGroupKFold"
+
+
+def test_target_encoder_raises_cv_overlap(global_random_seed):
+    """
+    Test that `TargetEncoder` raises if `cv` is an iterable with overlapping splits.
+    """
+    X, y = make_regression(n_samples=100, n_features=3, random_state=0)
+
+    non_overlapping_iterable = KFold().split(X, y)
+    encoder = TargetEncoder(cv=non_overlapping_iterable)
+    encoder.fit_transform(X, y)
+
+    overlapping_iterable = ShuffleSplit(
+        n_splits=5, random_state=global_random_seed
+    ).split(X, y)
+    encoder = TargetEncoder(cv=overlapping_iterable)
+    msg = "Validation indices from the iterable `cv` must cover each sample index"
+    with pytest.raises(ValueError, match=msg):
+        encoder.fit_transform(X, y)
+
+
+def test_target_encoder_inherited_splitters():
+    """Test that `TargetEncoder` accepts cv splitters that inherit from the allowed
+    splitters."""
+
+    class GroupKFoldWithRegistry(GroupKFold):
+        pass
+
+    X, y = make_classification(random_state=0)
+    groups = np.repeat(np.arange(5), X.shape[0] / 5)
+    encoder = TargetEncoder(target_type="binary", cv=GroupKFoldWithRegistry())
+    encoder.fit_transform(X, y, groups)