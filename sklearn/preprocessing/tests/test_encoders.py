import re

import numpy as np
import pytest
from scipy import sparse

from sklearn.exceptions import NotFittedError
from sklearn.preprocessing import OneHotEncoder, OrdinalEncoder
from sklearn.utils import is_scalar_nan
from sklearn.utils._testing import (
    _convert_container,
    assert_allclose,
    assert_array_equal,
)
from sklearn.utils.fixes import CSR_CONTAINERS


def test_one_hot_encoder_sparse_dense():
    # check that sparse and dense will give the same results

    X = np.array([[3, 2, 1], [0, 1, 1]])
    enc_sparse = OneHotEncoder()
    enc_dense = OneHotEncoder(sparse_output=False)

    X_trans_sparse = enc_sparse.fit_transform(X)
    X_trans_dense = enc_dense.fit_transform(X)

    assert X_trans_sparse.shape == (2, 5)
    assert X_trans_dense.shape == (2, 5)

    assert sparse.issparse(X_trans_sparse)
    assert not sparse.issparse(X_trans_dense)

    # check outcome
    assert_array_equal(
        X_trans_sparse.toarray(), [[0.0, 1.0, 0.0, 1.0, 1.0], [1.0, 0.0, 1.0, 0.0, 1.0]]
    )
    assert_array_equal(X_trans_sparse.toarray(), X_trans_dense)


@pytest.mark.parametrize("handle_unknown", ["ignore", "infrequent_if_exist"])
def test_one_hot_encoder_handle_unknown(handle_unknown):
    X = np.array([[0, 2, 1], [1, 0, 3], [1, 0, 2]])
    X2 = np.array([[4, 1, 1]])

    # Test that one hot encoder raises error for unknown features
    # present during transform.
    oh = OneHotEncoder(handle_unknown="error")
    oh.fit(X)
    with pytest.raises(ValueError, match="Found unknown categories"):
        oh.transform(X2)

    # Test the ignore option, ignores unknown features (giving all 0's)
    oh = OneHotEncoder(handle_unknown=handle_unknown)
    oh.fit(X)
    X2_passed = X2.copy()
    assert_array_equal(
        oh.transform(X2_passed).toarray(),
        np.array([[0.0, 0.0, 0.0, 0.0, 1.0, 0.0, 0.0]]),
    )
    # ensure transformed data was not modified in place
    assert_allclose(X2, X2_passed)


@pytest.mark.parametrize("handle_unknown", ["ignore", "infrequent_if_exist"])
def test_one_hot_encoder_handle_unknown_strings(handle_unknown):
    X = np.array(["11111111", "22", "333", "4444"]).reshape((-1, 1))
    X2 = np.array(["55555", "22"]).reshape((-1, 1))
    # Non Regression test for the issue #12470
    # Test the ignore option, when categories are numpy string dtype
    # particularly when the known category strings are larger
    # than the unknown category strings
    oh = OneHotEncoder(handle_unknown=handle_unknown)
    oh.fit(X)
    X2_passed = X2.copy()
    assert_array_equal(
        oh.transform(X2_passed).toarray(),
        np.array([[0.0, 0.0, 0.0, 0.0], [0.0, 1.0, 0.0, 0.0]]),
    )
    # ensure transformed data was not modified in place
    assert_array_equal(X2, X2_passed)


@pytest.mark.parametrize("output_dtype", [np.int32, np.float32, np.float64])
@pytest.mark.parametrize("input_dtype", [np.int32, np.float32, np.float64])
def test_one_hot_encoder_dtype(input_dtype, output_dtype):
    X = np.asarray([[0, 1]], dtype=input_dtype).T
    X_expected = np.asarray([[1, 0], [0, 1]], dtype=output_dtype)

    oh = OneHotEncoder(categories="auto", dtype=output_dtype)
    assert_array_equal(oh.fit_transform(X).toarray(), X_expected)
    assert_array_equal(oh.fit(X).transform(X).toarray(), X_expected)

    oh = OneHotEncoder(categories="auto", dtype=output_dtype, sparse_output=False)
    assert_array_equal(oh.fit_transform(X), X_expected)
    assert_array_equal(oh.fit(X).transform(X), X_expected)


@pytest.mark.parametrize("output_dtype", [np.int32, np.float32, np.float64])
def test_one_hot_encoder_dtype_pandas(output_dtype):
    pd = pytest.importorskip("pandas")

    X_df = pd.DataFrame({"A": ["a", "b"], "B": [1, 2]})
    X_expected = np.array([[1, 0, 1, 0], [0, 1, 0, 1]], dtype=output_dtype)

    oh = OneHotEncoder(dtype=output_dtype)
    assert_array_equal(oh.fit_transform(X_df).toarray(), X_expected)
    assert_array_equal(oh.fit(X_df).transform(X_df).toarray(), X_expected)

    oh = OneHotEncoder(dtype=output_dtype, sparse_output=False)
    assert_array_equal(oh.fit_transform(X_df), X_expected)
    assert_array_equal(oh.fit(X_df).transform(X_df), X_expected)


def test_one_hot_encoder_feature_names():
    enc = OneHotEncoder()
    X = [
        ["Male", 1, "girl", 2, 3],
        ["Female", 41, "girl", 1, 10],
        ["Male", 51, "boy", 12, 3],
        ["Male", 91, "girl", 21, 30],
    ]

    enc.fit(X)
    feature_names = enc.get_feature_names_out()

    assert_array_equal(
        [
            "x0_Female",
            "x0_Male",
            "x1_1",
            "x1_41",
            "x1_51",
            "x1_91",
            "x2_boy",
            "x2_girl",
            "x3_1",
            "x3_2",
            "x3_12",
            "x3_21",
            "x4_3",
            "x4_10",
            "x4_30",
        ],
        feature_names,
    )

    feature_names2 = enc.get_feature_names_out(["one", "two", "three", "four", "five"])

    assert_array_equal(
        [
            "one_Female",
            "one_Male",
            "two_1",
            "two_41",
            "two_51",
            "two_91",
            "three_boy",
            "three_girl",
            "four_1",
            "four_2",
            "four_12",
            "four_21",
            "five_3",
            "five_10",
            "five_30",
        ],
        feature_names2,
    )

    with pytest.raises(ValueError, match="input_features should have length"):
        enc.get_feature_names_out(["one", "two"])


def test_one_hot_encoder_feature_names_unicode():
    enc = OneHotEncoder()
    X = np.array([["c❤t1", "dat2"]], dtype=object).T
    enc.fit(X)
    feature_names = enc.get_feature_names_out()
    assert_array_equal(["x0_c❤t1", "x0_dat2"], feature_names)
    feature_names = enc.get_feature_names_out(input_features=["n👍me"])
    assert_array_equal(["n👍me_c❤t1", "n👍me_dat2"], feature_names)


def test_one_hot_encoder_custom_feature_name_combiner():
    """Check the behaviour of `feature_name_combiner` as a callable."""

    def name_combiner(feature, category):
        return feature + "_" + repr(category)

    enc = OneHotEncoder(feature_name_combiner=name_combiner)
    X = np.array([["None", None]], dtype=object).T
    enc.fit(X)
    feature_names = enc.get_feature_names_out()
    assert_array_equal(["x0_'None'", "x0_None"], feature_names)
    feature_names = enc.get_feature_names_out(input_features=["a"])
    assert_array_equal(["a_'None'", "a_None"], feature_names)

    def wrong_combiner(feature, category):
        # we should be returning a Python string
        return 0

    enc = OneHotEncoder(feature_name_combiner=wrong_combiner).fit(X)
    err_msg = (
        "When `feature_name_combiner` is a callable, it should return a Python string."
    )
    with pytest.raises(TypeError, match=err_msg):
        enc.get_feature_names_out()


def test_one_hot_encoder_set_params():
    X = np.array([[1, 2]]).T
    oh = OneHotEncoder()
    # set params on not yet fitted object
    oh.set_params(categories=[[0, 1, 2, 3]])
    assert oh.get_params()["categories"] == [[0, 1, 2, 3]]
    assert oh.fit_transform(X).toarray().shape == (2, 4)
    # set params on already fitted object
    oh.set_params(categories=[[0, 1, 2, 3, 4]])
    assert oh.fit_transform(X).toarray().shape == (2, 5)


def check_categorical_onehot(X):
    enc = OneHotEncoder(categories="auto")
    Xtr1 = enc.fit_transform(X)

    enc = OneHotEncoder(categories="auto", sparse_output=False)
    Xtr2 = enc.fit_transform(X)

    assert_allclose(Xtr1.toarray(), Xtr2)

    assert sparse.issparse(Xtr1) and Xtr1.format == "csr"
    return Xtr1.toarray()


@pytest.mark.parametrize(
    "X",
    [
        [["def", 1, 55], ["abc", 2, 55]],
        np.array([[10, 1, 55], [5, 2, 55]]),
        np.array([["b", "A", "cat"], ["a", "B", "cat"]], dtype=object),
        np.array([["b", 1, "cat"], ["a", np.nan, "cat"]], dtype=object),
        np.array([["b", 1, "cat"], ["a", float("nan"), "cat"]], dtype=object),
        np.array([[None, 1, "cat"], ["a", 2, "cat"]], dtype=object),
        np.array([[None, 1, None], ["a", np.nan, None]], dtype=object),
        np.array([[None, 1, None], ["a", float("nan"), None]], dtype=object),
    ],
    ids=[
        "mixed",
        "numeric",
        "object",
        "mixed-nan",
        "mixed-float-nan",
        "mixed-None",
        "mixed-None-nan",
        "mixed-None-float-nan",
    ],
)
def test_one_hot_encoder(X):
    Xtr = check_categorical_onehot(np.array(X)[:, [0]])
    assert_allclose(Xtr, [[0, 1], [1, 0]])

    Xtr = check_categorical_onehot(np.array(X)[:, [0, 1]])
    assert_allclose(Xtr, [[0, 1, 1, 0], [1, 0, 0, 1]])

    Xtr = OneHotEncoder(categories="auto").fit_transform(X)
    assert_allclose(Xtr.toarray(), [[0, 1, 1, 0, 1], [1, 0, 0, 1, 1]])


@pytest.mark.parametrize("handle_unknown", ["ignore", "infrequent_if_exist"])
@pytest.mark.parametrize("sparse_", [False, True])
@pytest.mark.parametrize("drop", [None, "first"])
def test_one_hot_encoder_inverse(handle_unknown, sparse_, drop):
    X = [["abc", 2, 55], ["def", 1, 55], ["abc", 3, 55]]
    enc = OneHotEncoder(sparse_output=sparse_, drop=drop)
    X_tr = enc.fit_transform(X)
    exp = np.array(X, dtype=object)
    assert_array_equal(enc.inverse_transform(X_tr), exp)

    X = [[2, 55], [1, 55], [3, 55]]
    enc = OneHotEncoder(sparse_output=sparse_, categories="auto", drop=drop)
    X_tr = enc.fit_transform(X)
    exp = np.array(X)
    assert_array_equal(enc.inverse_transform(X_tr), exp)

    if drop is None:
        # with unknown categories
        # drop is incompatible with handle_unknown=ignore
        X = [["abc", 2, 55], ["def", 1, 55], ["abc", 3, 55]]
        enc = OneHotEncoder(
            sparse_output=sparse_,
            handle_unknown=handle_unknown,
            categories=[["abc", "def"], [1, 2], [54, 55, 56]],
        )
        X_tr = enc.fit_transform(X)
        exp = np.array(X, dtype=object)
        exp[2, 1] = None
        assert_array_equal(enc.inverse_transform(X_tr), exp)

        # with an otherwise numerical output, still object if unknown
        X = [[2, 55], [1, 55], [3, 55]]
        enc = OneHotEncoder(
            sparse_output=sparse_,
            categories=[[1, 2], [54, 56]],
            handle_unknown=handle_unknown,
        )
        X_tr = enc.fit_transform(X)
        exp = np.array(X, dtype=object)
        exp[2, 0] = None
        exp[:, 1] = None
        assert_array_equal(enc.inverse_transform(X_tr), exp)

    # incorrect shape raises
    X_tr = np.array([[0, 1, 1], [1, 0, 1]])
    msg = re.escape("Shape of the passed X data is not correct")
    with pytest.raises(ValueError, match=msg):
        enc.inverse_transform(X_tr)


@pytest.mark.parametrize("sparse_", [False, True])
@pytest.mark.parametrize(
    "X, X_trans",
    [
        ([[2, 55], [1, 55], [2, 55]], [[0, 1, 1], [0, 0, 0], [0, 1, 1]]),
        (
            [["one", "a"], ["two", "a"], ["three", "b"], ["two", "a"]],
            [[0, 0, 0, 0, 0], [0, 0, 0, 0, 1], [0, 1, 0, 0, 0]],
        ),
    ],
)
def test_one_hot_encoder_inverse_transform_raise_error_with_unknown(
    X, X_trans, sparse_
):
    """Check that `inverse_transform` raise an error with unknown samples, no
    dropped feature, and `handle_unknow="error`.
    Non-regression test for:
    https://github.com/scikit-learn/scikit-learn/issues/14934
    """
    enc = OneHotEncoder(sparse_output=sparse_).fit(X)
    msg = (
        r"Samples \[(\d )*\d\] can not be inverted when drop=None and "
        r"handle_unknown='error' because they contain all zeros"
    )

    if sparse_:
        # emulate sparse data transform by a one-hot encoder sparse.
        X_trans = _convert_container(X_trans, "sparse")
    with pytest.raises(ValueError, match=msg):
        enc.inverse_transform(X_trans)


def test_one_hot_encoder_inverse_if_binary():
    X = np.array([["Male", 1], ["Female", 3], ["Female", 2]], dtype=object)
    ohe = OneHotEncoder(drop="if_binary", sparse_output=False)
    X_tr = ohe.fit_transform(X)
    assert_array_equal(ohe.inverse_transform(X_tr), X)


@pytest.mark.parametrize("drop", ["if_binary", "first", None])
@pytest.mark.parametrize("reset_drop", ["if_binary", "first", None])
def test_one_hot_encoder_drop_reset(drop, reset_drop):
    # check that resetting drop option without refitting does not throw an error
    X = np.array([["Male", 1], ["Female", 3], ["Female", 2]], dtype=object)
    ohe = OneHotEncoder(drop=drop, sparse_output=False)
    ohe.fit(X)
    X_tr = ohe.transform(X)
    feature_names = ohe.get_feature_names_out()
    ohe.set_params(drop=reset_drop)
    assert_array_equal(ohe.inverse_transform(X_tr), X)
    assert_allclose(ohe.transform(X), X_tr)
    assert_array_equal(ohe.get_feature_names_out(), feature_names)


@pytest.mark.parametrize("method", ["fit", "fit_transform"])
@pytest.mark.parametrize("X", [[1, 2], np.array([3.0, 4.0])])
def test_X_is_not_1D(X, method):
    oh = OneHotEncoder()

    msg = "Expected 2D array, got 1D array instead"
    with pytest.raises(ValueError, match=msg):
        getattr(oh, method)(X)


@pytest.mark.parametrize("method", ["fit", "fit_transform"])
def test_X_is_not_1D_pandas(method):
    pd = pytest.importorskip("pandas")
    X = pd.Series([6, 3, 4, 6])
    oh = OneHotEncoder()

    msg = "Expected 2D array, got 1D array instead"
    with pytest.raises(ValueError, match=msg):
        getattr(oh, method)(X)


@pytest.mark.parametrize(
    "X, cat_exp, cat_dtype",
    [
        ([["abc", 55], ["def", 55]], [["abc", "def"], [55]], np.object_),
        (np.array([[1, 2], [3, 2]]), [[1, 3], [2]], np.integer),
        (
            np.array([["A", "cat"], ["B", "cat"]], dtype=object),
            [["A", "B"], ["cat"]],
            np.object_,
        ),
        (np.array([["A", "cat"], ["B", "cat"]]), [["A", "B"], ["cat"]], np.str_),
        (np.array([[1, 2], [np.nan, 2]]), [[1, np.nan], [2]], np.float64),
        (
            np.array([["A", np.nan], [None, np.nan]], dtype=object),
            [["A", None], [np.nan]],
            np.object_,
        ),
        (
            np.array([["A", float("nan")], [None, float("nan")]], dtype=object),
            [["A", None], [float("nan")]],
            np.object_,
        ),
    ],
    ids=[
        "mixed",
        "numeric",
        "object",
        "string",
        "missing-float",
        "missing-np.nan-object",
        "missing-float-nan-object",
    ],
)
def test_one_hot_encoder_categories(X, cat_exp, cat_dtype):
    # order of categories should not depend on order of samples
    for Xi in [X, X[::-1]]:
        enc = OneHotEncoder(categories="auto")
        enc.fit(Xi)
        # assert enc.categories == 'auto'
        assert isinstance(enc.categories_, list)
        for res, exp in zip(enc.categories_, cat_exp):
            res_list = res.tolist()
            if is_scalar_nan(exp[-1]):
                assert is_scalar_nan(res_list[-1])
                assert res_list[:-1] == exp[:-1]
            else:
                assert res.tolist() == exp
            assert np.issubdtype(res.dtype, cat_dtype)


@pytest.mark.parametrize("handle_unknown", ["ignore", "infrequent_if_exist"])
@pytest.mark.parametrize(
    "X, X2, cats, cat_dtype",
    [
        (
            np.array([["a", "b"]], dtype=object).T,
            np.array([["a", "d"]], dtype=object).T,
            [["a", "b", "c"]],
            np.object_,
        ),
        (
            np.array([[1, 2]], dtype="int64").T,
            np.array([[1, 4]], dtype="int64").T,
            [[1, 2, 3]],
            np.int64,
        ),
        (
            np.array([["a", "b"]], dtype=object).T,
            np.array([["a", "d"]], dtype=object).T,
            [np.array(["a", "b", "c"])],
            np.object_,
        ),
        (
            np.array([[None, "a"]], dtype=object).T,
            np.array([[None, "b"]], dtype=object).T,
            [[None, "a", "z"]],
            object,
        ),
        (
            np.array([["a", "b"]], dtype=object).T,
            np.array([["a", np.nan]], dtype=object).T,
            [["a", "b", "z"]],
            object,
        ),
        (
            np.array([["a", None]], dtype=object).T,
            np.array([["a", np.nan]], dtype=object).T,
            [["a", None, "z"]],
            object,
        ),
    ],
    ids=[
        "object",
        "numeric",
        "object-string",
        "object-string-none",
        "object-string-nan",
        "object-None-and-nan",
    ],
)
def test_one_hot_encoder_specified_categories(X, X2, cats, cat_dtype, handle_unknown):
    enc = OneHotEncoder(categories=cats)
    exp = np.array([[1.0, 0.0, 0.0], [0.0, 1.0, 0.0]])
    assert_array_equal(enc.fit_transform(X).toarray(), exp)
    assert list(enc.categories[0]) == list(cats[0])
    assert enc.categories_[0].tolist() == list(cats[0])
    # manually specified categories should have same dtype as
    # the data when coerced from lists
    assert enc.categories_[0].dtype == cat_dtype

    # when specifying categories manually, unknown categories should already
    # raise when fitting
    enc = OneHotEncoder(categories=cats)
    with pytest.raises(ValueError, match="Found unknown categories"):
        enc.fit(X2)
    enc = OneHotEncoder(categories=cats, handle_unknown=handle_unknown)
    exp = np.array([[1.0, 0.0, 0.0], [0.0, 0.0, 0.0]])
    assert_array_equal(enc.fit(X2).transform(X2).toarray(), exp)


def test_one_hot_encoder_unsorted_categories():
    X = np.array([["a", "b"]], dtype=object).T

    enc = OneHotEncoder(categories=[["b", "a", "c"]])
    exp = np.array([[0.0, 1.0, 0.0], [1.0, 0.0, 0.0]])
    assert_array_equal(enc.fit(X).transform(X).toarray(), exp)
    assert_array_equal(enc.fit_transform(X).toarray(), exp)
    assert enc.categories_[0].tolist() == ["b", "a", "c"]
    assert np.issubdtype(enc.categories_[0].dtype, np.object_)

    # unsorted passed categories still raise for numerical values
    X = np.array([[1, 2]]).T
    enc = OneHotEncoder(categories=[[2, 1, 3]])
    msg = "Unsorted categories are not supported"
    with pytest.raises(ValueError, match=msg):
        enc.fit_transform(X)


@pytest.mark.parametrize("Encoder", [OneHotEncoder, OrdinalEncoder])
def test_encoder_nan_ending_specified_categories(Encoder):
    """Test encoder for specified categories that nan is at the end.

    Non-regression test for:
    https://github.com/scikit-learn/scikit-learn/issues/27088
    """
    cats = [np.array([0, np.nan, 1])]
    enc = Encoder(categories=cats)
    X = np.array([[0, 1]], dtype=object).T
    with pytest.raises(ValueError, match="Nan should be the last element"):
        enc.fit(X)


def test_one_hot_encoder_specified_categories_mixed_columns():
    # multiple columns
    X = np.array([["a", "b"], [0, 2]], dtype=object).T
    enc = OneHotEncoder(categories=[["a", "b", "c"], [0, 1, 2]])
    exp = np.array([[1.0, 0.0, 0.0, 1.0, 0.0, 0.0], [0.0, 1.0, 0.0, 0.0, 0.0, 1.0]])
    assert_array_equal(enc.fit_transform(X).toarray(), exp)
    assert enc.categories_[0].tolist() == ["a", "b", "c"]
    assert np.issubdtype(enc.categories_[0].dtype, np.object_)
    assert enc.categories_[1].tolist() == [0, 1, 2]
    # integer categories but from object dtype data
    assert np.issubdtype(enc.categories_[1].dtype, np.object_)


def test_one_hot_encoder_pandas():
    pd = pytest.importorskip("pandas")

    X_df = pd.DataFrame({"A": ["a", "b"], "B": [1, 2]})

    Xtr = check_categorical_onehot(X_df)
    assert_allclose(Xtr, [[1, 0, 1, 0], [0, 1, 0, 1]])


@pytest.mark.parametrize(
    "drop, expected_names",
    [
        ("first", ["x0_c", "x2_b"]),
        ("if_binary", ["x0_c", "x1_2", "x2_b"]),
        (["c", 2, "b"], ["x0_b", "x2_a"]),
    ],
    ids=["first", "binary", "manual"],
)
def test_one_hot_encoder_feature_names_drop(drop, expected_names):
    X = [["c", 2, "a"], ["b", 2, "b"]]

    ohe = OneHotEncoder(drop=drop)
    ohe.fit(X)
    feature_names = ohe.get_feature_names_out()
    assert_array_equal(expected_names, feature_names)


def test_one_hot_encoder_drop_equals_if_binary():
    # Canonical case
    X = [[10, "yes"], [20, "no"], [30, "yes"]]
    expected = np.array(
        [[1.0, 0.0, 0.0, 1.0], [0.0, 1.0, 0.0, 0.0], [0.0, 0.0, 1.0, 1.0]]
    )
    expected_drop_idx = np.array([None, 0])

    ohe = OneHotEncoder(drop="if_binary", sparse_output=False)
    result = ohe.fit_transform(X)
    assert_array_equal(ohe.drop_idx_, expected_drop_idx)
    assert_allclose(result, expected)

    # with only one cat, the behaviour is equivalent to drop=None
    X = [["true", "a"], ["false", "a"], ["false", "a"]]
    expected = np.array([[1.0, 1.0], [0.0, 1.0], [0.0, 1.0]])
    expected_drop_idx = np.array([0, None])

    ohe = OneHotEncoder(drop="if_binary", sparse_output=False)
    result = ohe.fit_transform(X)
    assert_array_equal(ohe.drop_idx_, expected_drop_idx)
    assert_allclose(result, expected)


@pytest.mark.parametrize(
    "X",
    [
        [["abc", 2, 55], ["def", 1, 55]],
        np.array([[10, 2, 55], [20, 1, 55]]),
        np.array([["a", "B", "cat"], ["b", "A", "cat"]], dtype=object),
    ],
    ids=["mixed", "numeric", "object"],
)
def test_ordinal_encoder(X):
    enc = OrdinalEncoder()
    exp = np.array([[0, 1, 0], [1, 0, 0]], dtype="int64")
    assert_array_equal(enc.fit_transform(X), exp.astype("float64"))
    enc = OrdinalEncoder(dtype="int64")
    assert_array_equal(enc.fit_transform(X), exp)


@pytest.mark.parametrize(
    "X, X2, cats, cat_dtype",
    [
        (
            np.array([["a", "b"]], dtype=object).T,
            np.array([["a", "d"]], dtype=object).T,
            [["a", "b", "c"]],
            np.object_,
        ),
        (
            np.array([[1, 2]], dtype="int64").T,
            np.array([[1, 4]], dtype="int64").T,
            [[1, 2, 3]],
            np.int64,
        ),
        (
            np.array([["a", "b"]], dtype=object).T,
            np.array([["a", "d"]], dtype=object).T,
            [np.array(["a", "b", "c"])],
            np.object_,
        ),
    ],
    ids=["object", "numeric", "object-string-cat"],
)
def test_ordinal_encoder_specified_categories(X, X2, cats, cat_dtype):
    enc = OrdinalEncoder(categories=cats)
    exp = np.array([[0.0], [1.0]])
    assert_array_equal(enc.fit_transform(X), exp)
    assert list(enc.categories[0]) == list(cats[0])
    assert enc.categories_[0].tolist() == list(cats[0])
    # manually specified categories should have same dtype as
    # the data when coerced from lists
    assert enc.categories_[0].dtype == cat_dtype

    # when specifying categories manually, unknown categories should already
    # raise when fitting
    enc = OrdinalEncoder(categories=cats)
    with pytest.raises(ValueError, match="Found unknown categories"):
        enc.fit(X2)


def test_ordinal_encoder_inverse():
    X = [["abc", 2, 55], ["def", 1, 55]]
    enc = OrdinalEncoder()
    X_tr = enc.fit_transform(X)
    exp = np.array(X, dtype=object)
    assert_array_equal(enc.inverse_transform(X_tr), exp)

    # incorrect shape raises
    X_tr = np.array([[0, 1, 1, 2], [1, 0, 1, 0]])
    msg = re.escape("Shape of the passed X data is not correct")
    with pytest.raises(ValueError, match=msg):
        enc.inverse_transform(X_tr)


def test_ordinal_encoder_handle_unknowns_string():
    enc = OrdinalEncoder(handle_unknown="use_encoded_value", unknown_value=-2)
    X_fit = np.array([["a", "x"], ["b", "y"], ["c", "z"]], dtype=object)
    X_trans = np.array([["c", "xy"], ["bla", "y"], ["a", "x"]], dtype=object)
    enc.fit(X_fit)

    X_trans_enc = enc.transform(X_trans)
    exp = np.array([[2, -2], [-2, 1], [0, 0]], dtype="int64")
    assert_array_equal(X_trans_enc, exp)

    X_trans_inv = enc.inverse_transform(X_trans_enc)
    inv_exp = np.array([["c", None], [None, "y"], ["a", "x"]], dtype=object)
    assert_array_equal(X_trans_inv, inv_exp)


@pytest.mark.parametrize("dtype", [float, int])
def test_ordinal_encoder_handle_unknowns_numeric(dtype):
    enc = OrdinalEncoder(handle_unknown="use_encoded_value", unknown_value=-999)
    X_fit = np.array([[1, 7], [2, 8], [3, 9]], dtype=dtype)
    X_trans = np.array([[3, 12], [23, 8], [1, 7]], dtype=dtype)
    enc.fit(X_fit)

    X_trans_enc = enc.transform(X_trans)
    exp = np.array([[2, -999], [-999, 1], [0, 0]], dtype="int64")
    assert_array_equal(X_trans_enc, exp)

    X_trans_inv = enc.inverse_transform(X_trans_enc)
    inv_exp = np.array([[3, None], [None, 8], [1, 7]], dtype=object)
    assert_array_equal(X_trans_inv, inv_exp)


def test_ordinal_encoder_handle_unknowns_nan():
    # Make sure unknown_value=np.nan properly works

    enc = OrdinalEncoder(handle_unknown="use_encoded_value", unknown_value=np.nan)

    X_fit = np.array([[1], [2], [3]])
    enc.fit(X_fit)
    X_trans = enc.transform([[1], [2], [4]])
    assert_array_equal(X_trans, [[0], [1], [np.nan]])


def test_ordinal_encoder_handle_unknowns_nan_non_float_dtype():
    # Make sure an error is raised when unknown_value=np.nan and the dtype
    # isn't a float dtype
    enc = OrdinalEncoder(
        handle_unknown="use_encoded_value", unknown_value=np.nan, dtype=int
    )

    X_fit = np.array([[1], [2], [3]])
    with pytest.raises(ValueError, match="dtype parameter should be a float dtype"):
        enc.fit(X_fit)


def test_ordinal_encoder_raise_categories_shape():
    X = np.array([["Low", "Medium", "High", "Medium", "Low"]], dtype=object).T
    cats = ["Low", "Medium", "High"]
    enc = OrdinalEncoder(categories=cats)
    msg = "Shape mismatch: if categories is an array,"

    with pytest.raises(ValueError, match=msg):
        enc.fit(X)


def test_encoder_dtypes():
    # check that dtypes are preserved when determining categories
    enc = OneHotEncoder(categories="auto")
    exp = np.array([[1.0, 0.0, 1.0, 0.0], [0.0, 1.0, 0.0, 1.0]], dtype="float64")

    for X in [
        np.array([[1, 2], [3, 4]], dtype="int64"),
        np.array([[1, 2], [3, 4]], dtype="float64"),
        np.array([["a", "b"], ["c", "d"]]),  # str dtype
        np.array([[b"a", b"b"], [b"c", b"d"]]),  # bytes dtype
        np.array([[1, "a"], [3, "b"]], dtype="object"),
    ]:
        enc.fit(X)
        assert all([enc.categories_[i].dtype == X.dtype for i in range(2)])
        assert_array_equal(enc.transform(X).toarray(), exp)

    X = [[1, 2], [3, 4]]
    enc.fit(X)
    assert all([np.issubdtype(enc.categories_[i].dtype, np.integer) for i in range(2)])
    assert_array_equal(enc.transform(X).toarray(), exp)

    X = [[1, "a"], [3, "b"]]
    enc.fit(X)
    assert all([enc.categories_[i].dtype == "object" for i in range(2)])
    assert_array_equal(enc.transform(X).toarray(), exp)


def test_encoder_dtypes_pandas():
    # check dtype (similar to test_categorical_encoder_dtypes for dataframes)
    pd = pytest.importorskip("pandas")

    enc = OneHotEncoder(categories="auto")
    exp = np.array(
        [[1.0, 0.0, 1.0, 0.0, 1.0, 0.0], [0.0, 1.0, 0.0, 1.0, 0.0, 1.0]],
        dtype="float64",
    )

    X = pd.DataFrame({"A": [1, 2], "B": [3, 4], "C": [5, 6]}, dtype="int64")
    enc.fit(X)
    assert all([enc.categories_[i].dtype == "int64" for i in range(2)])
    assert_array_equal(enc.transform(X).toarray(), exp)

    X = pd.DataFrame({"A": [1, 2], "B": ["a", "b"], "C": [3.0, 4.0]})
    X_type = [X["A"].dtype, X["B"].dtype, X["C"].dtype]
    enc.fit(X)
    assert all([enc.categories_[i].dtype == X_type[i] for i in range(3)])
    assert_array_equal(enc.transform(X).toarray(), exp)


def test_one_hot_encoder_warning():
    enc = OneHotEncoder()
    X = [["Male", 1], ["Female", 3]]
    np.testing.assert_no_warnings(enc.fit_transform, X)


@pytest.mark.parametrize("missing_value", [np.nan, None, float("nan")])
def test_one_hot_encoder_drop_manual(missing_value):
    cats_to_drop = ["def", 12, 3, 56, missing_value]
    enc = OneHotEncoder(drop=cats_to_drop)
    X = [
        ["abc", 12, 2, 55, "a"],
        ["def", 12, 1, 55, "a"],
        ["def", 12, 3, 56, missing_value],
    ]
    trans = enc.fit_transform(X).toarray()
    exp = [[1, 0, 1, 1, 1], [0, 1, 0, 1, 1], [0, 0, 0, 0, 0]]
    assert_array_equal(trans, exp)
    assert enc.drop is cats_to_drop

    dropped_cats = [
        cat[feature] for cat, feature in zip(enc.categories_, enc.drop_idx_)
    ]
    X_inv_trans = enc.inverse_transform(trans)
    X_array = np.array(X, dtype=object)

    # last value is np.nan
    if is_scalar_nan(cats_to_drop[-1]):
        assert_array_equal(dropped_cats[:-1], cats_to_drop[:-1])
        assert is_scalar_nan(dropped_cats[-1])
        assert is_scalar_nan(cats_to_drop[-1])
        # do not include the last column which includes missing values
        assert_array_equal(X_array[:, :-1], X_inv_trans[:, :-1])

        # check last column is the missing value
        assert_array_equal(X_array[-1, :-1], X_inv_trans[-1, :-1])
        assert is_scalar_nan(X_array[-1, -1])
        assert is_scalar_nan(X_inv_trans[-1, -1])
    else:
        assert_array_equal(dropped_cats, cats_to_drop)
        assert_array_equal(X_array, X_inv_trans)


@pytest.mark.parametrize("drop", [["abc", 3], ["abc", 3, 41, "a"]])
def test_invalid_drop_length(drop):
    enc = OneHotEncoder(drop=drop)
    err_msg = "`drop` should have length equal to the number"
    with pytest.raises(ValueError, match=err_msg):
        enc.fit([["abc", 2, 55], ["def", 1, 55], ["def", 3, 59]])


@pytest.mark.parametrize("density", [True, False], ids=["sparse", "dense"])
@pytest.mark.parametrize("drop", ["first", ["a", 2, "b"]], ids=["first", "manual"])
def test_categories(density, drop):
    ohe_base = OneHotEncoder(sparse_output=density)
    ohe_test = OneHotEncoder(sparse_output=density, drop=drop)
    X = [["c", 1, "a"], ["a", 2, "b"]]
    ohe_base.fit(X)
    ohe_test.fit(X)
    assert_array_equal(ohe_base.categories_, ohe_test.categories_)
    if drop == "first":
        assert_array_equal(ohe_test.drop_idx_, 0)
    else:
        for drop_cat, drop_idx, cat_list in zip(
            drop, ohe_test.drop_idx_, ohe_test.categories_
        ):
            assert cat_list[int(drop_idx)] == drop_cat
    assert isinstance(ohe_test.drop_idx_, np.ndarray)
    assert ohe_test.drop_idx_.dtype == object


@pytest.mark.parametrize("Encoder", [OneHotEncoder, OrdinalEncoder])
def test_encoders_has_categorical_tags(Encoder):
    assert "categorical" in Encoder()._get_tags()["X_types"]


@pytest.mark.parametrize(
    "kwargs",
    [
        {"max_categories": 2},
        {"min_frequency": 11},
        {"min_frequency": 0.29},
        {"max_categories": 2, "min_frequency": 6},
        {"max_categories": 4, "min_frequency": 12},
    ],
)
@pytest.mark.parametrize("categories", ["auto", [["a", "b", "c", "d"]]])
def test_ohe_infrequent_two_levels(kwargs, categories):
    """Test that different parameters for combine 'a', 'c', and 'd' into
    the infrequent category works as expected."""

    X_train = np.array([["a"] * 5 + ["b"] * 20 + ["c"] * 10 + ["d"] * 3]).T
    ohe = OneHotEncoder(
        categories=categories,
        handle_unknown="infrequent_if_exist",
        sparse_output=False,
        **kwargs,
    ).fit(X_train)
    assert_array_equal(ohe.infrequent_categories_, [["a", "c", "d"]])

    X_test = [["b"], ["a"], ["c"], ["d"], ["e"]]
    expected = np.array([[1, 0], [0, 1], [0, 1], [0, 1], [0, 1]])

    X_trans = ohe.transform(X_test)
    assert_allclose(expected, X_trans)

    expected_inv = [[col] for col in ["b"] + ["infrequent_sklearn"] * 4]
    X_inv = ohe.inverse_transform(X_trans)
    assert_array_equal(expected_inv, X_inv)

    feature_names = ohe.get_feature_names_out()
    assert_array_equal(["x0_b", "x0_infrequent_sklearn"], feature_names)


@pytest.mark.parametrize("drop", ["if_binary", "first", ["b"]])
def test_ohe_infrequent_two_levels_drop_frequent(drop):
    """Test two levels and dropping the frequent category."""

    X_train = np.array([["a"] * 5 + ["b"] * 20 + ["c"] * 10 + ["d"] * 3]).T
    ohe = OneHotEncoder(
        handle_unknown="infrequent_if_exist",
        sparse_output=False,
        max_categories=2,
        drop=drop,
    ).fit(X_train)
    assert ohe.categories_[0][ohe.drop_idx_[0]] == "b"

    X_test = np.array([["b"], ["c"]])
    X_trans = ohe.transform(X_test)
    assert_allclose([[0], [1]], X_trans)

    feature_names = ohe.get_feature_names_out()
    assert_array_equal(["x0_infrequent_sklearn"], feature_names)

    X_inverse = ohe.inverse_transform(X_trans)
    assert_array_equal([["b"], ["infrequent_sklearn"]], X_inverse)


@pytest.mark.parametrize("drop", [["a"], ["d"]])
def test_ohe_infrequent_two_levels_drop_infrequent_errors(drop):
    """Test two levels and dropping any infrequent category removes the
    whole infrequent category."""

    X_train = np.array([["a"] * 5 + ["b"] * 20 + ["c"] * 10 + ["d"] * 3]).T
    ohe = OneHotEncoder(
        handle_unknown="infrequent_if_exist",
        sparse_output=False,
        max_categories=2,
        drop=drop,
    )

    msg = f"Unable to drop category {drop[0]!r} from feature 0 because it is infrequent"
    with pytest.raises(ValueError, match=msg):
        ohe.fit(X_train)


@pytest.mark.parametrize(
    "kwargs",
    [
        {"max_categories": 3},
        {"min_frequency": 6},
        {"min_frequency": 9},
        {"min_frequency": 0.24},
        {"min_frequency": 0.16},
        {"max_categories": 3, "min_frequency": 8},
        {"max_categories": 4, "min_frequency": 6},
    ],
)
def test_ohe_infrequent_three_levels(kwargs):
    """Test that different parameters for combing 'a', and 'd' into
    the infrequent category works as expected."""

    X_train = np.array([["a"] * 5 + ["b"] * 20 + ["c"] * 10 + ["d"] * 3]).T
    ohe = OneHotEncoder(
        handle_unknown="infrequent_if_exist", sparse_output=False, **kwargs
    ).fit(X_train)
    assert_array_equal(ohe.infrequent_categories_, [["a", "d"]])

    X_test = [["b"], ["a"], ["c"], ["d"], ["e"]]
    expected = np.array([[1, 0, 0], [0, 0, 1], [0, 1, 0], [0, 0, 1], [0, 0, 1]])

    X_trans = ohe.transform(X_test)
    assert_allclose(expected, X_trans)

    expected_inv = [
        ["b"],
        ["infrequent_sklearn"],
        ["c"],
        ["infrequent_sklearn"],
        ["infrequent_sklearn"],
    ]
    X_inv = ohe.inverse_transform(X_trans)
    assert_array_equal(expected_inv, X_inv)

    feature_names = ohe.get_feature_names_out()
    assert_array_equal(["x0_b", "x0_c", "x0_infrequent_sklearn"], feature_names)


@pytest.mark.parametrize("drop", ["first", ["b"]])
def test_ohe_infrequent_three_levels_drop_frequent(drop):
    """Test three levels and dropping the frequent category."""

    X_train = np.array([["a"] * 5 + ["b"] * 20 + ["c"] * 10 + ["d"] * 3]).T
    ohe = OneHotEncoder(
        handle_unknown="infrequent_if_exist",
        sparse_output=False,
        max_categories=3,
        drop=drop,
    ).fit(X_train)

    X_test = np.array([["b"], ["c"], ["d"]])
    assert_allclose([[0, 0], [1, 0], [0, 1]], ohe.transform(X_test))

    # Check handle_unknown="ignore"
    ohe.set_params(handle_unknown="ignore").fit(X_train)
    msg = "Found unknown categories"
    with pytest.warns(UserWarning, match=msg):
        X_trans = ohe.transform([["b"], ["e"]])

    assert_allclose([[0, 0], [0, 0]], X_trans)


@pytest.mark.parametrize("drop", [["a"], ["d"]])
def test_ohe_infrequent_three_levels_drop_infrequent_errors(drop):
    """Test three levels and dropping the infrequent category."""
    X_train = np.array([["a"] * 5 + ["b"] * 20 + ["c"] * 10 + ["d"] * 3]).T
    ohe = OneHotEncoder(
        handle_unknown="infrequent_if_exist",
        sparse_output=False,
        max_categories=3,
        drop=drop,
    )

    msg = f"Unable to drop category {drop[0]!r} from feature 0 because it is infrequent"
    with pytest.raises(ValueError, match=msg):
        ohe.fit(X_train)


def test_ohe_infrequent_handle_unknown_error():
    """Test that different parameters for combining 'a', and 'd' into
    the infrequent category works as expected."""

    X_train = np.array([["a"] * 5 + ["b"] * 20 + ["c"] * 10 + ["d"] * 3]).T
    ohe = OneHotEncoder(
        handle_unknown="error", sparse_output=False, max_categories=3
    ).fit(X_train)
    assert_array_equal(ohe.infrequent_categories_, [["a", "d"]])

    # all categories are known
    X_test = [["b"], ["a"], ["c"], ["d"]]
    expected = np.array([[1, 0, 0], [0, 0, 1], [0, 1, 0], [0, 0, 1]])

    X_trans = ohe.transform(X_test)
    assert_allclose(expected, X_trans)

    # 'bad' is not known and will error
    X_test = [["bad"]]
    msg = r"Found unknown categories \['bad'\] in column 0"
    with pytest.raises(ValueError, match=msg):
        ohe.transform(X_test)


@pytest.mark.parametrize(
    "kwargs", [{"max_categories": 3, "min_frequency": 1}, {"min_frequency": 4}]
)
def test_ohe_infrequent_two_levels_user_cats_one_frequent(kwargs):
    """'a' is the only frequent category, all other categories are infrequent."""

    X_train = np.array([["a"] * 5 + ["e"] * 30], dtype=object).T
    ohe = OneHotEncoder(
        categories=[["c", "d", "a", "b"]],
        sparse_output=False,
        handle_unknown="infrequent_if_exist",
        **kwargs,
    ).fit(X_train)

    X_test = [["a"], ["b"], ["c"], ["d"], ["e"]]
    expected = np.array([[1, 0], [0, 1], [0, 1], [0, 1], [0, 1]])

    X_trans = ohe.transform(X_test)
    assert_allclose(expected, X_trans)

    # 'a' is dropped
    drops = ["first", "if_binary", ["a"]]
    X_test = [["a"], ["c"]]
    for drop in drops:
        ohe.set_params(drop=drop).fit(X_train)
        assert_allclose([[0], [1]], ohe.transform(X_test))


def test_ohe_infrequent_two_levels_user_cats():
    """Test that the order of the categories provided by a user is respected."""
    X_train = np.array(
        [["a"] * 5 + ["b"] * 20 + ["c"] * 10 + ["d"] * 3], dtype=object
    ).T
    ohe = OneHotEncoder(
        categories=[["c", "d", "a", "b"]],
        sparse_output=False,
        handle_unknown="infrequent_if_exist",
        max_categories=2,
    ).fit(X_train)

    assert_array_equal(ohe.infrequent_categories_, [["c", "d", "a"]])

    X_test = [["b"], ["a"], ["c"], ["d"], ["e"]]
    expected = np.array([[1, 0], [0, 1], [0, 1], [0, 1], [0, 1]])

    X_trans = ohe.transform(X_test)
    assert_allclose(expected, X_trans)

    # 'infrequent' is used to denote the infrequent categories for
    # `inverse_transform`
    expected_inv = [[col] for col in ["b"] + ["infrequent_sklearn"] * 4]
    X_inv = ohe.inverse_transform(X_trans)
    assert_array_equal(expected_inv, X_inv)


def test_ohe_infrequent_three_levels_user_cats():
    """Test that the order of the categories provided by a user is respected.
    In this case 'c' is encoded as the first category and 'b' is encoded
    as the second one."""

    X_train = np.array(
        [["a"] * 5 + ["b"] * 20 + ["c"] * 10 + ["d"] * 3], dtype=object
    ).T
    ohe = OneHotEncoder(
        categories=[["c", "d", "b", "a"]],
        sparse_output=False,
        handle_unknown="infrequent_if_exist",
        max_categories=3,
    ).fit(X_train)

    assert_array_equal(ohe.infrequent_categories_, [["d", "a"]])

    X_test = [["b"], ["a"], ["c"], ["d"], ["e"]]
    expected = np.array([[0, 1, 0], [0, 0, 1], [1, 0, 0], [0, 0, 1], [0, 0, 1]])

    X_trans = ohe.transform(X_test)
    assert_allclose(expected, X_trans)

    # 'infrequent' is used to denote the infrequent categories for
    # `inverse_transform`
    expected_inv = [
        ["b"],
        ["infrequent_sklearn"],
        ["c"],
        ["infrequent_sklearn"],
        ["infrequent_sklearn"],
    ]
    X_inv = ohe.inverse_transform(X_trans)
    assert_array_equal(expected_inv, X_inv)


def test_ohe_infrequent_mixed():
    """Test infrequent categories where feature 0 has infrequent categories,
    and feature 1 does not."""

    # X[:, 0] 1 and 2 are infrequent
    # X[:, 1] nothing is infrequent
    X = np.c_[[0, 1, 3, 3, 3, 3, 2, 0, 3], [0, 0, 0, 0, 1, 1, 1, 1, 1]]

    ohe = OneHotEncoder(max_categories=3, drop="if_binary", sparse_output=False)
    ohe.fit(X)

    X_test = [[3, 0], [1, 1]]
    X_trans = ohe.transform(X_test)

    # feature 1 is binary so it drops a category 0
    assert_allclose(X_trans, [[0, 1, 0, 0], [0, 0, 1, 1]])


def test_ohe_infrequent_multiple_categories():
    """Test infrequent categories with feature matrix with 3 features."""

    X = np.c_[
        [0, 1, 3, 3, 3, 3, 2, 0, 3],
        [0, 0, 5, 1, 1, 10, 5, 5, 0],
        [1, 0, 1, 0, 1, 0, 1, 0, 1],
    ]

    ohe = OneHotEncoder(
        categories="auto", max_categories=3, handle_unknown="infrequent_if_exist"
    )
    # X[:, 0] 1 and 2 are infrequent
    # X[:, 1] 1 and 10 are infrequent
    # X[:, 2] nothing is infrequent

    X_trans = ohe.fit_transform(X).toarray()
    assert_array_equal(ohe.infrequent_categories_[0], [1, 2])
    assert_array_equal(ohe.infrequent_categories_[1], [1, 10])
    assert_array_equal(ohe.infrequent_categories_[2], None)

    # 'infrequent' is used to denote the infrequent categories
    # For the first column, 1 and 2 have the same frequency. In this case,
    # 1 will be chosen to be the feature name because is smaller lexiconically
    feature_names = ohe.get_feature_names_out()
    assert_array_equal(
        [
            "x0_0",
            "x0_3",
            "x0_infrequent_sklearn",
            "x1_0",
            "x1_5",
            "x1_infrequent_sklearn",
            "x2_0",
            "x2_1",
        ],
        feature_names,
    )

    expected = [
        [1, 0, 0, 1, 0, 0, 0, 1],
        [0, 0, 1, 1, 0, 0, 1, 0],
        [0, 1, 0, 0, 1, 0, 0, 1],
        [0, 1, 0, 0, 0, 1, 1, 0],
        [0, 1, 0, 0, 0, 1, 0, 1],
        [0, 1, 0, 0, 0, 1, 1, 0],
        [0, 0, 1, 0, 1, 0, 0, 1],
        [1, 0, 0, 0, 1, 0, 1, 0],
        [0, 1, 0, 1, 0, 0, 0, 1],
    ]

    assert_allclose(expected, X_trans)

    X_test = [[3, 1, 2], [4, 0, 3]]

    X_test_trans = ohe.transform(X_test)

    # X[:, 2] does not have an infrequent category, thus it is encoded as all
    # zeros
    expected = [[0, 1, 0, 0, 0, 1, 0, 0], [0, 0, 1, 1, 0, 0, 0, 0]]
    assert_allclose(expected, X_test_trans.toarray())

    X_inv = ohe.inverse_transform(X_test_trans)
    expected_inv = np.array(
        [[3, "infrequent_sklearn", None], ["infrequent_sklearn", 0, None]], dtype=object
    )
    assert_array_equal(expected_inv, X_inv)

    # error for unknown categories
    ohe = OneHotEncoder(
        categories="auto", max_categories=3, handle_unknown="error"
    ).fit(X)
    with pytest.raises(ValueError, match="Found unknown categories"):
        ohe.transform(X_test)

    # only infrequent or known categories
    X_test = [[1, 1, 1], [3, 10, 0]]
    X_test_trans = ohe.transform(X_test)

    expected = [[0, 0, 1, 0, 0, 1, 0, 1], [0, 1, 0, 0, 0, 1, 1, 0]]
    assert_allclose(expected, X_test_trans.toarray())

    X_inv = ohe.inverse_transform(X_test_trans)

    expected_inv = np.array(
        [["infrequent_sklearn", "infrequent_sklearn", 1], [3, "infrequent_sklearn", 0]],
        dtype=object,
    )
    assert_array_equal(expected_inv, X_inv)


def test_ohe_infrequent_multiple_categories_dtypes():
    """Test infrequent categories with a pandas dataframe with multiple dtypes."""

    pd = pytest.importorskip("pandas")
    X = pd.DataFrame(
        {
            "str": ["a", "f", "c", "f", "f", "a", "c", "b", "b"],
            "int": [5, 3, 0, 10, 10, 12, 0, 3, 5],
        },
        columns=["str", "int"],
    )

    ohe = OneHotEncoder(
        categories="auto", max_categories=3, handle_unknown="infrequent_if_exist"
    )
    # X[:, 0] 'a', 'b', 'c' have the same frequency. 'a' and 'b' will be
    # considered infrequent because they are greater

    # X[:, 1] 0, 3, 5, 10 has frequency 2 and 12 has frequency 1.
    # 0, 3, 12 will be considered infrequent

    X_trans = ohe.fit_transform(X).toarray()
    assert_array_equal(ohe.infrequent_categories_[0], ["a", "b"])
    assert_array_equal(ohe.infrequent_categories_[1], [0, 3, 12])

    expected = [
        [0, 0, 1, 1, 0, 0],
        [0, 1, 0, 0, 0, 1],
        [1, 0, 0, 0, 0, 1],
        [0, 1, 0, 0, 1, 0],
        [0, 1, 0, 0, 1, 0],
        [0, 0, 1, 0, 0, 1],
        [1, 0, 0, 0, 0, 1],
        [0, 0, 1, 0, 0, 1],
        [0, 0, 1, 1, 0, 0],
    ]

    assert_allclose(expected, X_trans)

    X_test = pd.DataFrame({"str": ["b", "f"], "int": [14, 12]}, columns=["str", "int"])

    expected = [[0, 0, 1, 0, 0, 1], [0, 1, 0, 0, 0, 1]]
    X_test_trans = ohe.transform(X_test)
    assert_allclose(expected, X_test_trans.toarray())

    X_inv = ohe.inverse_transform(X_test_trans)
    expected_inv = np.array(
        [["infrequent_sklearn", "infrequent_sklearn"], ["f", "infrequent_sklearn"]],
        dtype=object,
    )
    assert_array_equal(expected_inv, X_inv)

    # only infrequent or known categories
    X_test = pd.DataFrame({"str": ["c", "b"], "int": [12, 5]}, columns=["str", "int"])
    X_test_trans = ohe.transform(X_test).toarray()
    expected = [[1, 0, 0, 0, 0, 1], [0, 0, 1, 1, 0, 0]]
    assert_allclose(expected, X_test_trans)

    X_inv = ohe.inverse_transform(X_test_trans)
    expected_inv = np.array(
        [["c", "infrequent_sklearn"], ["infrequent_sklearn", 5]], dtype=object
    )
    assert_array_equal(expected_inv, X_inv)


@pytest.mark.parametrize("kwargs", [{"min_frequency": 21, "max_categories": 1}])
def test_ohe_infrequent_one_level_errors(kwargs):
    """All user provided categories are infrequent."""
    X_train = np.array([["a"] * 5 + ["b"] * 20 + ["c"] * 10 + ["d"] * 2]).T

    ohe = OneHotEncoder(
        handle_unknown="infrequent_if_exist", sparse_output=False, **kwargs
    )
    ohe.fit(X_train)

    X_trans = ohe.transform([["a"]])
    assert_allclose(X_trans, [[1]])


@pytest.mark.parametrize("kwargs", [{"min_frequency": 2, "max_categories": 3}])
def test_ohe_infrequent_user_cats_unknown_training_errors(kwargs):
    """All user provided categories are infrequent."""

    X_train = np.array([["e"] * 3], dtype=object).T
    ohe = OneHotEncoder(
        categories=[["c", "d", "a", "b"]],
        sparse_output=False,
        handle_unknown="infrequent_if_exist",
        **kwargs,
    ).fit(X_train)

    X_trans = ohe.transform([["a"], ["e"]])
    assert_allclose(X_trans, [[1], [1]])


# TODO(1.4): Remove when `sparse` parameter is replaced by `sparse_output`
def test_one_hot_encoder_sparse_deprecated():
    X = [["Male", 1], ["Female", 3], ["Female", 2]]

    msg = "`sparse` was renamed to `sparse_output`"
    with pytest.warns(FutureWarning, match=msg):
        OneHotEncoder(sparse=False).fit(X)


# deliberately omit 'OS' as an invalid combo
@pytest.mark.parametrize(
    "input_dtype, category_dtype", ["OO", "OU", "UO", "UU", "SO", "SU", "SS"]
)
@pytest.mark.parametrize("array_type", ["list", "array", "dataframe"])
def test_encoders_string_categories(input_dtype, category_dtype, array_type):
    """Check that encoding work with object, unicode, and byte string dtypes.
    Non-regression test for:
    https://github.com/scikit-learn/scikit-learn/issues/15616
    https://github.com/scikit-learn/scikit-learn/issues/15726
    https://github.com/scikit-learn/scikit-learn/issues/19677
    """

    X = np.array([["b"], ["a"]], dtype=input_dtype)
    categories = [np.array(["b", "a"], dtype=category_dtype)]
    ohe = OneHotEncoder(categories=categories, sparse_output=False).fit(X)

    X_test = _convert_container(
        [["a"], ["a"], ["b"], ["a"]], array_type, dtype=input_dtype
    )
    X_trans = ohe.transform(X_test)

    expected = np.array([[0, 1], [0, 1], [1, 0], [0, 1]])
    assert_allclose(X_trans, expected)

    oe = OrdinalEncoder(categories=categories).fit(X)
    X_trans = oe.transform(X_test)

    expected = np.array([[1], [1], [0], [1]])
    assert_array_equal(X_trans, expected)


def test_mixed_string_bytes_categoricals():
    """Check that this mixture of predefined categories and X raises an error.

    Categories defined as bytes can not easily be compared to data that is
    a string.
    """
    # data as unicode
    X = np.array([["b"], ["a"]], dtype="U")
    # predefined categories as bytes
    categories = [np.array(["b", "a"], dtype="S")]
    ohe = OneHotEncoder(categories=categories, sparse_output=False)

    msg = re.escape(
        "In column 0, the predefined categories have type 'bytes' which is incompatible"
        " with values of type 'str_'."
    )

    with pytest.raises(ValueError, match=msg):
        ohe.fit(X)


@pytest.mark.parametrize("missing_value", [np.nan, None])
def test_ohe_missing_values_get_feature_names(missing_value):
    # encoder with missing values with object dtypes
    X = np.array([["a", "b", missing_value, "a", missing_value]], dtype=object).T
    ohe = OneHotEncoder(sparse_output=False, handle_unknown="ignore").fit(X)
    names = ohe.get_feature_names_out()
    assert_array_equal(names, ["x0_a", "x0_b", f"x0_{missing_value}"])


def test_ohe_missing_value_support_pandas():
    # check support for pandas with mixed dtypes and missing values
    pd = pytest.importorskip("pandas")
    df = pd.DataFrame(
        {
            "col1": ["dog", "cat", None, "cat"],
            "col2": np.array([3, 0, 4, np.nan], dtype=float),
        },
        columns=["col1", "col2"],
    )
    expected_df_trans = np.array(
        [
            [0, 1, 0, 0, 1, 0, 0],
            [1, 0, 0, 1, 0, 0, 0],
            [0, 0, 1, 0, 0, 1, 0],
            [1, 0, 0, 0, 0, 0, 1],
        ]
    )

    Xtr = check_categorical_onehot(df)
    assert_allclose(Xtr, expected_df_trans)


@pytest.mark.parametrize("handle_unknown", ["infrequent_if_exist", "ignore"])
@pytest.mark.parametrize("pd_nan_type", ["pd.NA", "np.nan"])
def test_ohe_missing_value_support_pandas_categorical(pd_nan_type, handle_unknown):
    # checks pandas dataframe with categorical features
    pd = pytest.importorskip("pandas")

    pd_missing_value = pd.NA if pd_nan_type == "pd.NA" else np.nan

    df = pd.DataFrame(
        {
            "col1": pd.Series(["c", "a", pd_missing_value, "b", "a"], dtype="category"),
        }
    )
    expected_df_trans = np.array(
        [
            [0, 0, 1, 0],
            [1, 0, 0, 0],
            [0, 0, 0, 1],
            [0, 1, 0, 0],
            [1, 0, 0, 0],
        ]
    )

    ohe = OneHotEncoder(sparse_output=False, handle_unknown=handle_unknown)
    df_trans = ohe.fit_transform(df)
    assert_allclose(expected_df_trans, df_trans)

    assert len(ohe.categories_) == 1
    assert_array_equal(ohe.categories_[0][:-1], ["a", "b", "c"])
    assert np.isnan(ohe.categories_[0][-1])


@pytest.mark.parametrize("handle_unknown", ["ignore", "infrequent_if_exist"])
def test_ohe_drop_first_handle_unknown_ignore_warns(handle_unknown):
    """Check drop='first' and handle_unknown='ignore'/'infrequent_if_exist'
    during transform."""
    X = [["a", 0], ["b", 2], ["b", 1]]

    ohe = OneHotEncoder(
        drop="first", sparse_output=False, handle_unknown=handle_unknown
    )
    X_trans = ohe.fit_transform(X)

    X_expected = np.array(
        [
            [0, 0, 0],
            [1, 0, 1],
            [1, 1, 0],
        ]
    )
    assert_allclose(X_trans, X_expected)

    # Both categories are unknown
    X_test = [["c", 3]]
    X_expected = np.array([[0, 0, 0]])

    warn_msg = (
        r"Found unknown categories in columns \[0, 1\] during "
        "transform. These unknown categories will be encoded as all "
        "zeros"
    )
    with pytest.warns(UserWarning, match=warn_msg):
        X_trans = ohe.transform(X_test)
    assert_allclose(X_trans, X_expected)

    # inverse_transform maps to None
    X_inv = ohe.inverse_transform(X_expected)
    assert_array_equal(X_inv, np.array([["a", 0]], dtype=object))


@pytest.mark.parametrize("handle_unknown", ["ignore", "infrequent_if_exist"])
def test_ohe_drop_if_binary_handle_unknown_ignore_warns(handle_unknown):
    """Check drop='if_binary' and handle_unknown='ignore' during transform."""
    X = [["a", 0], ["b", 2], ["b", 1]]

    ohe = OneHotEncoder(
        drop="if_binary", sparse_output=False, handle_unknown=handle_unknown
    )
    X_trans = ohe.fit_transform(X)

    X_expected = np.array(
        [
            [0, 1, 0, 0],
            [1, 0, 0, 1],
            [1, 0, 1, 0],
        ]
    )
    assert_allclose(X_trans, X_expected)

    # Both categories are unknown
    X_test = [["c", 3]]
    X_expected = np.array([[0, 0, 0, 0]])

    warn_msg = (
        r"Found unknown categories in columns \[0, 1\] during "
        "transform. These unknown categories will be encoded as all "
        "zeros"
    )
    with pytest.warns(UserWarning, match=warn_msg):
        X_trans = ohe.transform(X_test)
    assert_allclose(X_trans, X_expected)

    # inverse_transform maps to None
    X_inv = ohe.inverse_transform(X_expected)
    assert_array_equal(X_inv, np.array([["a", None]], dtype=object))


@pytest.mark.parametrize("handle_unknown", ["ignore", "infrequent_if_exist"])
def test_ohe_drop_first_explicit_categories(handle_unknown):
    """Check drop='first' and handle_unknown='ignore'/'infrequent_if_exist'
    during fit with categories passed in."""

    X = [["a", 0], ["b", 2], ["b", 1]]

    ohe = OneHotEncoder(
        drop="first",
        sparse_output=False,
        handle_unknown=handle_unknown,
        categories=[["b", "a"], [1, 2]],
    )
    ohe.fit(X)

    X_test = [["c", 1]]
    X_expected = np.array([[0, 0]])

    warn_msg = (
        r"Found unknown categories in columns \[0\] during transform. "
        r"These unknown categories will be encoded as all zeros"
    )
    with pytest.warns(UserWarning, match=warn_msg):
        X_trans = ohe.transform(X_test)
    assert_allclose(X_trans, X_expected)


def test_ohe_more_informative_error_message():
    """Raise informative error message when pandas output and sparse_output=True."""
    pd = pytest.importorskip("pandas")
    df = pd.DataFrame({"a": [1, 2, 3], "b": ["z", "b", "b"]}, columns=["a", "b"])

    ohe = OneHotEncoder(sparse_output=True)
    ohe.set_output(transform="pandas")

    msg = (
        "Pandas output does not support sparse data. Set "
        "sparse_output=False to output pandas dataframes or disable Pandas output"
    )
    with pytest.raises(ValueError, match=msg):
        ohe.fit_transform(df)

    ohe.fit(df)
    with pytest.raises(ValueError, match=msg):
        ohe.transform(df)


def test_ordinal_encoder_passthrough_missing_values_float_errors_dtype():
    """Test ordinal encoder with nan passthrough fails when dtype=np.int32."""

    X = np.array([[np.nan, 3.0, 1.0, 3.0]]).T
    oe = OrdinalEncoder(dtype=np.int32)

    msg = (
        r"There are missing values in features \[0\]. For OrdinalEncoder "
        f"to encode missing values with dtype: {np.int32}"
    )
    with pytest.raises(ValueError, match=msg):
        oe.fit(X)


@pytest.mark.parametrize("encoded_missing_value", [np.nan, -2])
def test_ordinal_encoder_passthrough_missing_values_float(encoded_missing_value):
    """Test ordinal encoder with nan on float dtypes."""

    X = np.array([[np.nan, 3.0, 1.0, 3.0]], dtype=np.float64).T
    oe = OrdinalEncoder(encoded_missing_value=encoded_missing_value).fit(X)

    assert len(oe.categories_) == 1

    assert_allclose(oe.categories_[0], [1.0, 3.0, np.nan])

    X_trans = oe.transform(X)
    assert_allclose(X_trans, [[encoded_missing_value], [1.0], [0.0], [1.0]])

    X_inverse = oe.inverse_transform(X_trans)
    assert_allclose(X_inverse, X)


@pytest.mark.parametrize("pd_nan_type", ["pd.NA", "np.nan"])
@pytest.mark.parametrize("encoded_missing_value", [np.nan, -2])
def test_ordinal_encoder_missing_value_support_pandas_categorical(
    pd_nan_type, encoded_missing_value
):
    """Check ordinal encoder is compatible with pandas."""
    # checks pandas dataframe with categorical features
    pd = pytest.importorskip("pandas")

    pd_missing_value = pd.NA if pd_nan_type == "pd.NA" else np.nan

    df = pd.DataFrame(
        {
            "col1": pd.Series(["c", "a", pd_missing_value, "b", "a"], dtype="category"),
        }
    )

    oe = OrdinalEncoder(encoded_missing_value=encoded_missing_value).fit(df)
    assert len(oe.categories_) == 1
    assert_array_equal(oe.categories_[0][:3], ["a", "b", "c"])
    assert np.isnan(oe.categories_[0][-1])

    df_trans = oe.transform(df)

    assert_allclose(df_trans, [[2.0], [0.0], [encoded_missing_value], [1.0], [0.0]])

    X_inverse = oe.inverse_transform(df_trans)
    assert X_inverse.shape == (5, 1)
    assert_array_equal(X_inverse[:2, 0], ["c", "a"])
    assert_array_equal(X_inverse[3:, 0], ["b", "a"])
    assert np.isnan(X_inverse[2, 0])


@pytest.mark.parametrize(
    "X, X2, cats, cat_dtype",
    [
        (
            (
                np.array([["a", np.nan]], dtype=object).T,
                np.array([["a", "b"]], dtype=object).T,
                [np.array(["a", "d", np.nan], dtype=object)],
                np.object_,
            )
        ),
        (
            (
                np.array([["a", np.nan]], dtype=object).T,
                np.array([["a", "b"]], dtype=object).T,
                [np.array(["a", "d", np.nan], dtype=object)],
                np.object_,
            )
        ),
        (
            (
                np.array([[2.0, np.nan]], dtype=np.float64).T,
                np.array([[3.0]], dtype=np.float64).T,
                [np.array([2.0, 4.0, np.nan])],
                np.float64,
            )
        ),
    ],
    ids=[
        "object-None-missing-value",
        "object-nan-missing_value",
        "numeric-missing-value",
    ],
)
def test_ordinal_encoder_specified_categories_missing_passthrough(
    X, X2, cats, cat_dtype
):
    """Test ordinal encoder for specified categories."""
    oe = OrdinalEncoder(categories=cats)
    exp = np.array([[0.0], [np.nan]])
    assert_array_equal(oe.fit_transform(X), exp)
    # manually specified categories should have same dtype as
    # the data when coerced from lists
    assert oe.categories_[0].dtype == cat_dtype

    # when specifying categories manually, unknown categories should already
    # raise when fitting
    oe = OrdinalEncoder(categories=cats)
    with pytest.raises(ValueError, match="Found unknown categories"):
        oe.fit(X2)


@pytest.mark.parametrize("Encoder", [OneHotEncoder, OrdinalEncoder])
def test_encoder_duplicate_specified_categories(Encoder):
    """Test encoder for specified categories have duplicate values.

    Non-regression test for:
    https://github.com/scikit-learn/scikit-learn/issues/27088
    """
    cats = [np.array(["a", "b", "a"], dtype=object)]
    enc = Encoder(categories=cats)
    X = np.array([["a", "b"]], dtype=object).T
    with pytest.raises(
        ValueError, match="the predefined categories contain duplicate elements."
    ):
        enc.fit(X)


@pytest.mark.parametrize(
    "X, expected_X_trans, X_test",
    [
        (
            np.array([[1.0, np.nan, 3.0]]).T,
            np.array([[0.0, np.nan, 1.0]]).T,
            np.array([[4.0]]),
        ),
        (
            np.array([[1.0, 4.0, 3.0]]).T,
            np.array([[0.0, 2.0, 1.0]]).T,
            np.array([[np.nan]]),
        ),
        (
            np.array([["c", np.nan, "b"]], dtype=object).T,
            np.array([[1.0, np.nan, 0.0]]).T,
            np.array([["d"]], dtype=object),
        ),
        (
            np.array([["c", "a", "b"]], dtype=object).T,
            np.array([[2.0, 0.0, 1.0]]).T,
            np.array([[np.nan]], dtype=object),
        ),
    ],
)
def test_ordinal_encoder_handle_missing_and_unknown(X, expected_X_trans, X_test):
    """Test the interaction between missing values and handle_unknown"""

    oe = OrdinalEncoder(handle_unknown="use_encoded_value", unknown_value=-1)

    X_trans = oe.fit_transform(X)
    assert_allclose(X_trans, expected_X_trans)

    assert_allclose(oe.transform(X_test), [[-1.0]])


@pytest.mark.parametrize("csr_container", CSR_CONTAINERS)
def test_ordinal_encoder_sparse(csr_container):
    """Check that we raise proper error with sparse input in OrdinalEncoder.
    Non-regression test for:
    https://github.com/scikit-learn/scikit-learn/issues/19878
    """
    X = np.array([[3, 2, 1], [0, 1, 1]])
    X_sparse = csr_container(X)

    encoder = OrdinalEncoder()

    err_msg = "Sparse data was passed, but dense data is required"
    with pytest.raises(TypeError, match=err_msg):
        encoder.fit(X_sparse)
    with pytest.raises(TypeError, match=err_msg):
        encoder.fit_transform(X_sparse)

    X_trans = encoder.fit_transform(X)
    X_trans_sparse = csr_container(X_trans)
    with pytest.raises(TypeError, match=err_msg):
        encoder.inverse_transform(X_trans_sparse)


def test_ordinal_encoder_fit_with_unseen_category():
    """Check OrdinalEncoder.fit works with unseen category when
    `handle_unknown="use_encoded_value"`.
    Non-regression test for:
    https://github.com/scikit-learn/scikit-learn/issues/19872
    """
    X = np.array([0, 0, 1, 0, 2, 5])[:, np.newaxis]
    oe = OrdinalEncoder(
        categories=[[-1, 0, 1]], handle_unknown="use_encoded_value", unknown_value=-999
    )
    oe.fit(X)

    oe = OrdinalEncoder(categories=[[-1, 0, 1]], handle_unknown="error")
    with pytest.raises(ValueError, match="Found unknown categories"):
        oe.fit(X)


@pytest.mark.parametrize(
    "X_train",
    [
        [["AA", "B"]],
        np.array([["AA", "B"]], dtype="O"),
        np.array([["AA", "B"]], dtype="U"),
    ],
)
@pytest.mark.parametrize(
    "X_test",
    [
        [["A", "B"]],
        np.array([["A", "B"]], dtype="O"),
        np.array([["A", "B"]], dtype="U"),
    ],
)
def test_ordinal_encoder_handle_unknown_string_dtypes(X_train, X_test):
    """Checks that `OrdinalEncoder` transforms string dtypes.
    Non-regression test for:
    https://github.com/scikit-learn/scikit-learn/issues/19872
    """
    enc = OrdinalEncoder(handle_unknown="use_encoded_value", unknown_value=-9)
    enc.fit(X_train)

    X_trans = enc.transform(X_test)
    assert_allclose(X_trans, [[-9, 0]])


def test_ordinal_encoder_python_integer():
    """Check that `OrdinalEncoder` accepts Python integers that are potentially
    larger than 64 bits.
    Non-regression test for:
    https://github.com/scikit-learn/scikit-learn/issues/20721
    """
    X = np.array(
        [
            44253463435747313673,
            9867966753463435747313673,
            44253462342215747313673,
            442534634357764313673,
        ]
    ).reshape(-1, 1)
    encoder = OrdinalEncoder().fit(X)
    assert_array_equal(encoder.categories_, np.sort(X, axis=0).T)
    X_trans = encoder.transform(X)
    assert_array_equal(X_trans, [[0], [3], [2], [1]])


def test_ordinal_encoder_features_names_out_pandas():
    """Check feature names out is same as the input."""
    pd = pytest.importorskip("pandas")

    names = ["b", "c", "a"]
    X = pd.DataFrame([[1, 2, 3]], columns=names)
    enc = OrdinalEncoder().fit(X)

    feature_names_out = enc.get_feature_names_out()
    assert_array_equal(names, feature_names_out)


def test_ordinal_encoder_unknown_missing_interaction():
    """Check interactions between encode_unknown and missing value encoding."""

    X = np.array([["a"], ["b"], [np.nan]], dtype=object)

    oe = OrdinalEncoder(
        handle_unknown="use_encoded_value",
        unknown_value=np.nan,
        encoded_missing_value=-3,
    ).fit(X)

    X_trans = oe.transform(X)
    assert_allclose(X_trans, [[0], [1], [-3]])

    # "c" is unknown and is mapped to np.nan
    # "None" is a missing value and is set to -3
    X_test = np.array([["c"], [np.nan]], dtype=object)
    X_test_trans = oe.transform(X_test)
    assert_allclose(X_test_trans, [[np.nan], [-3]])

    # Non-regression test for #24082
    X_roundtrip = oe.inverse_transform(X_test_trans)

    # np.nan is unknown so it maps to None
    assert X_roundtrip[0][0] is None

    # -3 is the encoded missing value so it maps back to nan
    assert np.isnan(X_roundtrip[1][0])


@pytest.mark.parametrize("with_pandas", [True, False])
def test_ordinal_encoder_encoded_missing_value_error(with_pandas):
    """Check OrdinalEncoder errors when encoded_missing_value is used by
    an known category."""
    X = np.array([["a", "dog"], ["b", "cat"], ["c", np.nan]], dtype=object)

    # The 0-th feature has no missing values so it is not included in the list of
    # features
    error_msg = (
        r"encoded_missing_value \(1\) is already used to encode a known category "
        r"in features: "
    )

    if with_pandas:
        pd = pytest.importorskip("pandas")
        X = pd.DataFrame(X, columns=["letter", "pet"])
        error_msg = error_msg + r"\['pet'\]"
    else:
        error_msg = error_msg + r"\[1\]"

    oe = OrdinalEncoder(encoded_missing_value=1)

    with pytest.raises(ValueError, match=error_msg):
        oe.fit(X)


@pytest.mark.parametrize(
    "X_train, X_test_trans_expected, X_roundtrip_expected",
    [
        (
            # missing value is not in training set
            # inverse transform will considering encoded nan as unknown
            np.array([["a"], ["1"]], dtype=object),
            [[0], [np.nan], [np.nan]],
            np.asarray([["1"], [None], [None]], dtype=object),
        ),
        (
            # missing value in training set,
            # inverse transform will considering encoded nan as missing
            np.array([[np.nan], ["1"], ["a"]], dtype=object),
            [[0], [np.nan], [np.nan]],
            np.asarray([["1"], [np.nan], [np.nan]], dtype=object),
        ),
    ],
)
def test_ordinal_encoder_unknown_missing_interaction_both_nan(
    X_train, X_test_trans_expected, X_roundtrip_expected
):
    """Check transform when unknown_value and encoded_missing_value is nan.

    Non-regression test for #24082.
    """
    oe = OrdinalEncoder(
        handle_unknown="use_encoded_value",
        unknown_value=np.nan,
        encoded_missing_value=np.nan,
    ).fit(X_train)

    X_test = np.array([["1"], [np.nan], ["b"]])
    X_test_trans = oe.transform(X_test)

    # both nan and unknown are encoded as nan
    assert_allclose(X_test_trans, X_test_trans_expected)
    X_roundtrip = oe.inverse_transform(X_test_trans)

    n_samples = X_roundtrip_expected.shape[0]
    for i in range(n_samples):
        expected_val = X_roundtrip_expected[i, 0]
        val = X_roundtrip[i, 0]

        if expected_val is None:
            assert val is None
        elif is_scalar_nan(expected_val):
            assert np.isnan(val)
        else:
            assert val == expected_val


def test_one_hot_encoder_set_output():
    """Check OneHotEncoder works with set_output."""
    pd = pytest.importorskip("pandas")

    X_df = pd.DataFrame({"A": ["a", "b"], "B": [1, 2]})
    ohe = OneHotEncoder()

    ohe.set_output(transform="pandas")

    match = "Pandas output does not support sparse data. Set sparse_output=False"
    with pytest.raises(ValueError, match=match):
        ohe.fit_transform(X_df)

    ohe_default = OneHotEncoder(sparse_output=False).set_output(transform="default")
    ohe_pandas = OneHotEncoder(sparse_output=False).set_output(transform="pandas")

    X_default = ohe_default.fit_transform(X_df)
    X_pandas = ohe_pandas.fit_transform(X_df)

    assert_allclose(X_pandas.to_numpy(), X_default)
    assert_array_equal(ohe_pandas.get_feature_names_out(), X_pandas.columns)


def test_ordinal_set_output():
    """Check OrdinalEncoder works with set_output."""
    pd = pytest.importorskip("pandas")

    X_df = pd.DataFrame({"A": ["a", "b"], "B": [1, 2]})

    ord_default = OrdinalEncoder().set_output(transform="default")
    ord_pandas = OrdinalEncoder().set_output(transform="pandas")

    X_default = ord_default.fit_transform(X_df)
    X_pandas = ord_pandas.fit_transform(X_df)

    assert_allclose(X_pandas.to_numpy(), X_default)
    assert_array_equal(ord_pandas.get_feature_names_out(), X_pandas.columns)


def test_predefined_categories_dtype():
    """Check that the categories_ dtype is `object` for string categories

    Regression test for gh-25171.
    """
    categories = [["as", "mmas", "eas", "ras", "acs"], ["1", "2"]]

    enc = OneHotEncoder(categories=categories)

    enc.fit([["as", "1"]])

    assert len(categories) == len(enc.categories_)
    for n, cat in enumerate(enc.categories_):
        assert cat.dtype == object
        assert_array_equal(categories[n], cat)


def test_ordinal_encoder_missing_unknown_encoding_max():
    """Check missing value or unknown encoding can equal the cardinality."""
    X = np.array([["dog"], ["cat"], [np.nan]], dtype=object)
    X_trans = OrdinalEncoder(encoded_missing_value=2).fit_transform(X)
    assert_allclose(X_trans, [[1], [0], [2]])

    enc = OrdinalEncoder(handle_unknown="use_encoded_value", unknown_value=2).fit(X)
    X_test = np.array([["snake"]])
    X_trans = enc.transform(X_test)
    assert_allclose(X_trans, [[2]])


def test_drop_idx_infrequent_categories():
    """Check drop_idx is defined correctly with infrequent categories.

    Non-regression test for gh-25550.
    """
    X = np.array(
        [["a"] * 2 + ["b"] * 4 + ["c"] * 4 + ["d"] * 4 + ["e"] * 4], dtype=object
    ).T
    ohe = OneHotEncoder(min_frequency=4, sparse_output=False, drop="first").fit(X)
    assert_array_equal(
        ohe.get_feature_names_out(), ["x0_c", "x0_d", "x0_e", "x0_infrequent_sklearn"]
    )
    assert ohe.categories_[0][ohe.drop_idx_[0]] == "b"

    X = np.array([["a"] * 2 + ["b"] * 2 + ["c"] * 10], dtype=object).T
    ohe = OneHotEncoder(min_frequency=4, sparse_output=False, drop="if_binary").fit(X)
    assert_array_equal(ohe.get_feature_names_out(), ["x0_infrequent_sklearn"])
    assert ohe.categories_[0][ohe.drop_idx_[0]] == "c"

    X = np.array(
        [["a"] * 2 + ["b"] * 4 + ["c"] * 4 + ["d"] * 4 + ["e"] * 4], dtype=object
    ).T
    ohe = OneHotEncoder(min_frequency=4, sparse_output=False, drop=["d"]).fit(X)
    assert_array_equal(
        ohe.get_feature_names_out(), ["x0_b", "x0_c", "x0_e", "x0_infrequent_sklearn"]
    )
    assert ohe.categories_[0][ohe.drop_idx_[0]] == "d"

    ohe = OneHotEncoder(min_frequency=4, sparse_output=False, drop=None).fit(X)
    assert_array_equal(
        ohe.get_feature_names_out(),
        ["x0_b", "x0_c", "x0_d", "x0_e", "x0_infrequent_sklearn"],
    )
    assert ohe.drop_idx_ is None


@pytest.mark.parametrize(
    "kwargs",
    [
        {"max_categories": 3},
        {"min_frequency": 6},
        {"min_frequency": 9},
        {"min_frequency": 0.24},
        {"min_frequency": 0.16},
        {"max_categories": 3, "min_frequency": 8},
        {"max_categories": 4, "min_frequency": 6},
    ],
)
def test_ordinal_encoder_infrequent_three_levels(kwargs):
    """Test parameters for grouping 'a', and 'd' into the infrequent category."""

    X_train = np.array([["a"] * 5 + ["b"] * 20 + ["c"] * 10 + ["d"] * 3]).T
    ordinal = OrdinalEncoder(
        handle_unknown="use_encoded_value", unknown_value=-1, **kwargs
    ).fit(X_train)
    assert_array_equal(ordinal.categories_, [["a", "b", "c", "d"]])
    assert_array_equal(ordinal.infrequent_categories_, [["a", "d"]])

    X_test = [["a"], ["b"], ["c"], ["d"], ["z"]]
    expected_trans = [[2], [0], [1], [2], [-1]]

    X_trans = ordinal.transform(X_test)
    assert_allclose(X_trans, expected_trans)

    X_inverse = ordinal.inverse_transform(X_trans)
    expected_inverse = [
        ["infrequent_sklearn"],
        ["b"],
        ["c"],
        ["infrequent_sklearn"],
        [None],
    ]
    assert_array_equal(X_inverse, expected_inverse)


@pytest.mark.parametrize(
    "kwargs, expected_infrequent_categories, expected_trans, expected_inverse",
    [
        (
            {"max_categories": [3, 3, 3]},
            [["a", "d"], ["e", "h"], ["i", "l"]],
            [[2] * 3, [0] * 3, [1] * 3, [2] * 3, [-1] * 3],
            [
                ["infrequent_sklearn"] * 3,
                ["b", "f", "j"],
                ["c", "g", "k"],
                ["infrequent_sklearn"] * 3,
                [None] * 3,
            ],
        ),
        (
            {"max_categories": [3, None, None]},
            [["a", "d"], None, None],
            [[2, 0, 0], [0, 1, 1], [1, 2, 2], [2, 3, 3], [-1] * 3],
            [
                ["infrequent_sklearn", "e", "i"],
                ["b", "f", "j"],
                ["c", "g", "k"],
                ["infrequent_sklearn", "h", "l"],
                [None] * 3,
            ],
        ),
        (
            {"max_categories": [3, 2, 1]},
            [["a", "d"], ["e", "g", "h"], ["i", "j", "k", "l"]],
            [[2, 1, 0], [0, 0, 0], [1, 1, 0], [2, 1, 0], [-1] * 3],
            [
                ["infrequent_sklearn"] * 3,
                ["b", "f", "infrequent_sklearn"],
                ["c", "infrequent_sklearn", "infrequent_sklearn"],
                ["infrequent_sklearn"] * 3,
                [None] * 3,
            ],
        ),
    ],
)
def test_ordinal_encoder_infrequent_three_levels_multiple_features(
    kwargs, expected_infrequent_categories, expected_trans, expected_inverse
):
    """Test parameters for grouping multiple features into the infrequent category."""

    X_train = (
        [["a", "e", "i"]] * 5
        + [["b", "f", "j"]] * 20
        + [["c", "g", "k"]] * 10
        + [["d", "h", "l"]] * 3
    )
    ordinal = OrdinalEncoder(
        handle_unknown="use_encoded_value", unknown_value=-1, **kwargs
    ).fit(X_train)
    assert_array_equal(
        ordinal.categories_,
        [["a", "b", "c", "d"], ["e", "f", "g", "h"], ["i", "j", "k", "l"]],
    )

    assert len(ordinal.infrequent_categories_) == len(expected_infrequent_categories)
    for expected, actual in zip(
        ordinal.infrequent_categories_, expected_infrequent_categories
    ):
        assert_array_equal(expected, actual)

    X_test = [
        ["a", "e", "i"],
        ["b", "f", "j"],
        ["c", "g", "k"],
        ["d", "h", "l"],
        ["x", "y", "z"],
    ]

    X_trans = ordinal.transform(X_test)
    assert_allclose(X_trans, expected_trans)

    X_inverse = ordinal.inverse_transform(X_trans)
    assert_array_equal(X_inverse, expected_inverse)


def test_ordinal_encoder_infrequent_three_levels_user_cats():
    """Test that the order of the categories provided by a user is respected.

    In this case 'c' is encoded as the first category and 'b' is encoded
    as the second one.
    """

    X_train = np.array(
        [["a"] * 5 + ["b"] * 20 + ["c"] * 10 + ["d"] * 3], dtype=object
    ).T
    ordinal = OrdinalEncoder(
        categories=[["c", "d", "b", "a"]],
        max_categories=3,
        handle_unknown="use_encoded_value",
        unknown_value=-1,
    ).fit(X_train)
    assert_array_equal(ordinal.categories_, [["c", "d", "b", "a"]])
    assert_array_equal(ordinal.infrequent_categories_, [["d", "a"]])

    X_test = [["a"], ["b"], ["c"], ["d"], ["z"]]
    expected_trans = [[2], [1], [0], [2], [-1]]

    X_trans = ordinal.transform(X_test)
    assert_allclose(X_trans, expected_trans)

    X_inverse = ordinal.inverse_transform(X_trans)
    expected_inverse = [
        ["infrequent_sklearn"],
        ["b"],
        ["c"],
        ["infrequent_sklearn"],
        [None],
    ]
    assert_array_equal(X_inverse, expected_inverse)


def test_ordinal_encoder_infrequent_mixed():
    """Test when feature 0 has infrequent categories and feature 1 does not."""

    X = np.column_stack(([0, 1, 3, 3, 3, 3, 2, 0, 3], [0, 0, 0, 0, 1, 1, 1, 1, 1]))

    ordinal = OrdinalEncoder(max_categories=3).fit(X)

    assert_array_equal(ordinal.infrequent_categories_[0], [1, 2])
    assert ordinal.infrequent_categories_[1] is None

    X_test = [[3, 0], [1, 1]]
    expected_trans = [[1, 0], [2, 1]]

    X_trans = ordinal.transform(X_test)
    assert_allclose(X_trans, expected_trans)

    X_inverse = ordinal.inverse_transform(X_trans)
    expected_inverse = np.array([[3, 0], ["infrequent_sklearn", 1]], dtype=object)
    assert_array_equal(X_inverse, expected_inverse)


@pytest.mark.parametrize(
    "kwargs, expected_infrequent_categories, expected_trans",
    [
        (
            {"max_categories": 3},
            [["a", "b"], [0, 3, 12], ["bird", "snake"]],
            [[2, 2, 0], [2, 2, 2], [1, 1, 2], [0, 0, 1]],
        ),
        (
            {"max_categories": [3, None, None]},
            [["a", "b"], None, None],
            [[2, 4, 1], [2, 0, 3], [1, 3, 0], [0, 2, 2]],
        ),
        (
            {"max_categories": {"str": 3}},
            [["a", "b"], None, None],
            [[2, 4, 1], [2, 0, 3], [1, 3, 0], [0, 2, 2]],
        ),
        (
            {"max_categories": {"str": 3, "int": 2, "categorical": 1}},
            [["a", "b"], [0, 3, 5, 12], ["bird", "cat", "dog", "snake"]],
            [[2, 1, 0], [2, 1, 0], [1, 0, 0], [0, 1, 0]],
        ),
    ],
)
def test_ordinal_encoder_infrequent_multiple_categories_dtypes(
    kwargs, expected_infrequent_categories, expected_trans
):
    """Test infrequent categories with a pandas DataFrame with multiple dtypes."""

    pd = pytest.importorskip("pandas")
    categorical_dtype = pd.CategoricalDtype(["bird", "cat", "dog", "snake"])
    X = pd.DataFrame(
        {
            "str": ["a", "f", "c", "f", "f", "a", "c", "b", "b"],
            "int": [5, 3, 0, 10, 10, 12, 0, 3, 5],
            "categorical": pd.Series(
                ["dog"] * 4 + ["cat"] * 3 + ["snake"] + ["bird"],
                dtype=categorical_dtype,
            ),
        },
        columns=["str", "int", "categorical"],
    )

    ordinal = OrdinalEncoder(**kwargs).fit(X)
    # X[:, 0] 'a', 'b', 'c' have the same frequency. 'a' and 'b' will be
    # considered infrequent because they appear first when sorted

    # X[:, 1] 0, 3, 5, 10 has frequency 2 and 12 has frequency 1.
    # 0, 3, 12 will be considered infrequent because they appear first when
    # sorted.

    # X[:, 2] "snake" and "bird" or infrequent

    assert len(ordinal.infrequent_categories_) == len(expected_infrequent_categories)
    for expected, actual in zip(
        ordinal.infrequent_categories_, expected_infrequent_categories
    ):
        assert_array_equal(expected, actual)

    X_test = pd.DataFrame(
        {
            "str": ["a", "b", "f", "c"],
            "int": [12, 0, 10, 5],
            "categorical": pd.Series(
                ["cat"] + ["snake"] + ["bird"] + ["dog"],
                dtype=categorical_dtype,
            ),
        },
        columns=["str", "int", "categorical"],
    )

    X_trans = ordinal.transform(X_test)
    assert_allclose(X_trans, expected_trans)


def test_ordinal_encoder_infrequent_custom_mapping():
    """Check behavior of unknown_value and encoded_missing_value with infrequent."""
    X_train = np.array(
        [["a"] * 5 + ["b"] * 20 + ["c"] * 10 + ["d"] * 3 + [np.nan]], dtype=object
    ).T

    ordinal = OrdinalEncoder(
        handle_unknown="use_encoded_value",
        unknown_value=2,
        max_categories=2,
        encoded_missing_value=3,
    ).fit(X_train)
    assert_array_equal(ordinal.infrequent_categories_, [["a", "c", "d"]])

    X_test = np.array([["a"], ["b"], ["c"], ["d"], ["e"], [np.nan]], dtype=object)
    expected_trans = [[1], [0], [1], [1], [2], [3]]

    X_trans = ordinal.transform(X_test)
    assert_allclose(X_trans, expected_trans)


@pytest.mark.parametrize(
    "kwargs",
    [
        {"max_categories": 6},
        {"min_frequency": 2},
    ],
)
def test_ordinal_encoder_all_frequent(kwargs):
    """All categories are considered frequent have same encoding as default encoder."""
    X_train = np.array(
        [["a"] * 5 + ["b"] * 20 + ["c"] * 10 + ["d"] * 3], dtype=object
    ).T

    adjusted_encoder = OrdinalEncoder(
        **kwargs, handle_unknown="use_encoded_value", unknown_value=-1
    ).fit(X_train)
    default_encoder = OrdinalEncoder(
        handle_unknown="use_encoded_value", unknown_value=-1
    ).fit(X_train)

    X_test = [["a"], ["b"], ["c"], ["d"], ["e"]]

    assert_allclose(
        adjusted_encoder.transform(X_test), default_encoder.transform(X_test)
    )


@pytest.mark.parametrize(
    "kwargs",
    [
        {"max_categories": 1},
        {"min_frequency": 100},
    ],
)
def test_ordinal_encoder_all_infrequent(kwargs):
    """When all categories are infrequent, they are all encoded as zero."""
    X_train = np.array(
        [["a"] * 5 + ["b"] * 20 + ["c"] * 10 + ["d"] * 3], dtype=object
    ).T
    encoder = OrdinalEncoder(
        **kwargs, handle_unknown="use_encoded_value", unknown_value=-1
    ).fit(X_train)

    X_test = [["a"], ["b"], ["c"], ["d"], ["e"]]
    assert_allclose(encoder.transform(X_test), [[0], [0], [0], [0], [-1]])


def test_ordinal_encoder_missing_appears_frequent():
    """Check behavior when missing value appears frequently."""
    X = np.array(
        [[np.nan] * 20 + ["dog"] * 10 + ["cat"] * 5 + ["snake"] + ["deer"]],
        dtype=object,
    ).T
    ordinal = OrdinalEncoder(max_categories=3).fit(X)

    X_test = np.array([["snake", "cat", "dog", np.nan]], dtype=object).T
    X_trans = ordinal.transform(X_test)
    assert_allclose(X_trans, [[2], [0], [1], [np.nan]])


def test_ordinal_encoder_missing_appears_infrequent():
    """Check behavior when missing value appears infrequently."""

    # feature 0 has infrequent categories
    # feature 1 has no infrequent categories
    X = np.array(
        [
            [np.nan] + ["dog"] * 10 + ["cat"] * 5 + ["snake"] + ["deer"],
            ["red"] * 9 + ["green"] * 9,
        ],
        dtype=object,
    ).T
    ordinal = OrdinalEncoder(min_frequency=4).fit(X)

    X_test = np.array(
        [
            ["snake", "red"],
            ["deer", "green"],
            [np.nan, "green"],
            ["dog", "green"],
            ["cat", "red"],
        ],
        dtype=object,
    )
    X_trans = ordinal.transform(X_test)
    assert_allclose(X_trans, [[2, 1], [2, 0], [np.nan, 0], [1, 0], [0, 1]])


<<<<<<< HEAD
def test_ordinal_encoder_missing_feature_names():
    """Check behavior when max_categories specifies features on a dataset without
    feature names."""
    X = np.array([["a"] * 5 + ["b"] * 20 + ["c"] * 10 + ["d"] * 3], dtype=object).T
    ordinal = OrdinalEncoder(max_categories={"x0": 3})

    with pytest.raises(
        ValueError,
        match=(
            "OrdinalEncoder was not fitted on data with feature names. Pass"
            " max_categories as an integer array instead."
        ),
    ):
        ordinal.fit(X)


@pytest.mark.parametrize(
    "max_categories, unexpected_features, n_unexpected_features",
    [
        ({"str": 3, "int": 2, "categorical": 1, "unexpected": 13}, ["unexpected"], 1),
        (
            {
                "str": 3,
                "int": 2,
                "categorical": 1,
                "unexpected": 13,
                "unexpected_2": 13,
                "unexpected_3": 13,
                "unexpected_4": 13,
                "unexpected_5": 13,
                "unexpected_6": 13,
            },
            [
                "unexpected",
                "unexpected_2",
                "unexpected_3",
                "unexpected_4",
                "unexpected_5",
                "...",
            ],
            6,
        ),
    ],
)
def test_ordinal_encoder_unexpected_feature_names(
    max_categories, unexpected_features, n_unexpected_features
):
    """Check behavior when max_categories specifies features that are not present on a
    dataset."""
    pd = pytest.importorskip("pandas")
    categorical_dtype = pd.CategoricalDtype(["bird", "cat", "dog", "snake"])
    X = pd.DataFrame(
        {
            "str": ["a", "f", "c", "f", "f", "a", "c", "b", "b"],
            "int": [5, 3, 0, 10, 10, 12, 0, 3, 5],
            "categorical": pd.Series(
                ["dog"] * 4 + ["cat"] * 3 + ["snake"] + ["bird"],
                dtype=categorical_dtype,
            ),
        },
        columns=["str", "int", "categorical"],
    )

    ordinal = OrdinalEncoder(max_categories=max_categories)

    msg = re.escape(
        f"max_categories contains {n_unexpected_features} unexpected feature names:"
        f" {unexpected_features}."
    )

    with pytest.raises(ValueError, match=msg):
        ordinal.fit(X)


@pytest.mark.parametrize(
    "max_categories, incorrect_feature, incorrect_value",
    [
        ({"str": 3, "int": None, "categorical": 1}, "int", None),
        ({"str": 3, "int": 2, "categorical": 0}, "categorical", 0),
    ],
)
def test_ordinal_encoder_max_categories_dict_invalid_types(
    max_categories, incorrect_feature, incorrect_value
):
    """Check behavior when max_categories as a dictionary contains values that are
    invalid."""
    pd = pytest.importorskip("pandas")
    categorical_dtype = pd.CategoricalDtype(["bird", "cat", "dog", "snake"])
    X = pd.DataFrame(
        {
            "str": ["a", "f", "c", "f", "f", "a", "c", "b", "b"],
            "int": [5, 3, 0, 10, 10, 12, 0, 3, 5],
            "categorical": pd.Series(
                ["dog"] * 4 + ["cat"] * 3 + ["snake"] + ["bird"],
                dtype=categorical_dtype,
            ),
        },
        columns=["str", "int", "categorical"],
    )

    ordinal = OrdinalEncoder(max_categories=max_categories)

    msg = re.escape(
        f"max_categories['{incorrect_feature}'] must be an integer at least 1. "
        f"Got {incorrect_value}."
    )

    with pytest.raises(ValueError, match=msg):
        ordinal.fit(X)


@pytest.mark.parametrize("max_categories", [[], [3, 2], [[3, 2, 1]]])
def test_ordinal_encoder_max_categories_array_like_invalid_shape(max_categories):
    """Check behavior when max_categories as an array_like has an invalid shape."""
    X = (
        [["a", "e", "i"]] * 5
        + [["b", "f", "j"]] * 20
        + [["c", "g", "k"]] * 10
        + [["d", "h", "l"]] * 3
    )

    ordinal = OrdinalEncoder(max_categories=max_categories)

    msg = re.escape(
        f"max_categories has shape {np.asarray(max_categories).shape} but the "
        "input data X has 3 features."
    )

    with pytest.raises(ValueError, match=msg):
        ordinal.fit(X)


def test_ordinal_encoder_max_categories_array_like_invalid_types():
    """Check behavior when max_categories as an array_like contains values that
    are invalid."""
    X = (
        [["a", "e", "i"]] * 5
        + [["b", "f", "j"]] * 20
        + [["c", "g", "k"]] * 10
        + [["d", "h", "l"]] * 3
    )

    ordinal = OrdinalEncoder(max_categories=[3, None, 0])

    msg = re.escape(
        "max_categories must be an array-like of None or integers at least 1."
    )

    with pytest.raises(ValueError, match=msg):
        ordinal.fit(X)
=======
@pytest.mark.parametrize("Encoder", [OneHotEncoder, OrdinalEncoder])
def test_encoder_not_fitted(Encoder):
    """Check that we raise a `NotFittedError` by calling transform before fit with
    the encoders.

    One could expect that the passing the `categories` argument to the encoder
    would make it stateless. However, `fit` is making a couple of check, such as the
    position of `np.nan`.
    """
    X = np.array([["A"], ["B"], ["C"]], dtype=object)
    encoder = Encoder(categories=[["A", "B", "C"]])
    with pytest.raises(NotFittedError):
        encoder.transform(X)
>>>>>>> 0816e001
<|MERGE_RESOLUTION|>--- conflicted
+++ resolved
@@ -2441,7 +2441,6 @@
     assert_allclose(X_trans, [[2, 1], [2, 0], [np.nan, 0], [1, 0], [0, 1]])
 
 
-<<<<<<< HEAD
 def test_ordinal_encoder_missing_feature_names():
     """Check behavior when max_categories specifies features on a dataset without
     feature names."""
@@ -2592,7 +2591,8 @@
 
     with pytest.raises(ValueError, match=msg):
         ordinal.fit(X)
-=======
+
+
 @pytest.mark.parametrize("Encoder", [OneHotEncoder, OrdinalEncoder])
 def test_encoder_not_fitted(Encoder):
     """Check that we raise a `NotFittedError` by calling transform before fit with
@@ -2605,5 +2605,4 @@
     X = np.array([["A"], ["B"], ["C"]], dtype=object)
     encoder = Encoder(categories=[["A", "B", "C"]])
     with pytest.raises(NotFittedError):
-        encoder.transform(X)
->>>>>>> 0816e001
+        encoder.transform(X)