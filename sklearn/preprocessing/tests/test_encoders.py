--- conflicted
+++ resolved
@@ -912,7 +912,6 @@
     assert np.isnan(ohe.categories_[0][-1])
 
 
-<<<<<<< HEAD
 def test_ohe_drop_first_handle_unknown_ignore_warns():
     """Check drop='first' and handle_unknown='ignore' during transform."""
     X = [['a', 0], ['b', 2], ['b', 1]]
@@ -992,7 +991,8 @@
     with pytest.warns(UserWarning, match=warn_msg):
         X_trans = ohe.transform(X_test)
     assert_allclose(X_trans, X_expected)
-=======
+
+
 def test_ordinal_encoder_passthrough_missing_values_float_errors_dtype():
     """Test ordinal encoder with nan passthrough fails when dtype=np.int32."""
 
@@ -1109,5 +1109,4 @@
     X_trans = oe.fit_transform(X)
     assert_allclose(X_trans, expected_X_trans)
 
-    assert_allclose(oe.transform(X_test), [[-1.0]])
->>>>>>> 57d3668f
+    assert_allclose(oe.transform(X_test), [[-1.0]])