--- conflicted
+++ resolved
@@ -39,25 +39,8 @@
     assert_array_equal(X_trans_sparse.toarray(), X_trans_dense)
 
 
-<<<<<<< HEAD
-def test_one_hot_encoder_diff_n_features():
-    X = np.array([[0, 2, 1], [1, 0, 3], [1, 0, 2]])
-    X2 = np.array([[1, 0]])
-    enc = OneHotEncoder()
-    enc.fit(X)
-    err_msg = (
-        "The number of features in X is different to the number of "
-        "features of the fitted data."
-    )
-    with pytest.raises(ValueError, match=err_msg):
-        enc.transform(X2)
-
-
 @pytest.mark.parametrize("handle_unknown", ["ignore", "infrequent_if_exist"])
 def test_one_hot_encoder_handle_unknown(handle_unknown):
-=======
-def test_one_hot_encoder_handle_unknown():
->>>>>>> 071f98f0
     X = np.array([[0, 2, 1], [1, 0, 3], [1, 0, 2]])
     X2 = np.array([[4, 1, 1]])
 
@@ -964,7 +947,6 @@
     assert "categorical" in Encoder()._get_tags()["X_types"]
 
 
-<<<<<<< HEAD
 def test_ohe_infrequent_infrequent_is_a_cat():
     """Test category with 'infrequent' is a frequent category, ohe will name
     mangle this into 'infrequent_sklearn'."""
@@ -1478,7 +1460,8 @@
     ohe = OneHotEncoder(handle_unknown="infrequent_if_exist", **kwargs)
     with pytest.raises(ValueError, match=error_msg):
         ohe.fit(X_train)
-=======
+
+
 # TODO: Remove in 1.2 when get_feature_names is removed
 def test_one_hot_encoder_get_feature_names_deprecated():
     X = np.array([["cat", "dog"]], dtype=object).T
@@ -1487,7 +1470,6 @@
     msg = "get_feature_names is deprecated in 1.0"
     with pytest.warns(FutureWarning, match=msg):
         enc.get_feature_names()
->>>>>>> 071f98f0
 
 
 # deliberately omit 'OS' as an invalid combo
@@ -1522,15 +1504,6 @@
     assert_array_equal(X_trans, expected)
 
 
-<<<<<<< HEAD
-@pytest.mark.parametrize("handle_unknown", ["infrequent_if_exist", "ignore"])
-@pytest.mark.parametrize("missing_value", [np.nan, None])
-def test_ohe_missing_values_get_feature_names(missing_value, handle_unknown):
-    # encoder with missing values with object dtypes
-    X = np.array([["a", "b", missing_value, "a", missing_value]], dtype=object).T
-    ohe = OneHotEncoder(sparse=False, handle_unknown=handle_unknown).fit(X)
-    names = ohe.get_feature_names()
-=======
 # TODO: Remove in 1.2 when get_feature_names is removed.
 @pytest.mark.filterwarnings("ignore::FutureWarning:sklearn")
 @pytest.mark.parametrize("get_names", ["get_feature_names", "get_feature_names_out"])
@@ -1540,7 +1513,6 @@
     X = np.array([["a", "b", missing_value, "a", missing_value]], dtype=object).T
     ohe = OneHotEncoder(sparse=False, handle_unknown="ignore").fit(X)
     names = getattr(ohe, get_names)()
->>>>>>> 071f98f0
     assert_array_equal(names, ["x0_a", "x0_b", f"x0_{missing_value}"])
 
 
