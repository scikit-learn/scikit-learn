from __future__ import division

import re

import numpy as np
from scipy import sparse
import pytest

from sklearn.utils.testing import assert_array_equal
from sklearn.utils.testing import assert_equal
from sklearn.utils.testing import assert_raises
from sklearn.utils.testing import assert_raises_regex
from sklearn.utils.testing import assert_allclose
from sklearn.utils.testing import ignore_warnings
from sklearn.utils.testing import assert_warns
from sklearn.utils.testing import assert_warns_message
from sklearn.utils.testing import assert_no_warnings

from sklearn.preprocessing._encoders import _transform_selected
from sklearn.preprocessing.data import Binarizer
from sklearn.preprocessing import OneHotEncoder
from sklearn.preprocessing import OrdinalEncoder


def toarray(a):
    if hasattr(a, "toarray"):
        a = a.toarray()
    return a


def test_one_hot_encoder_sparse():
    # Test OneHotEncoder's fit and transform.
    X = [[3, 2, 1], [0, 1, 1]]
    enc = OneHotEncoder()
    with ignore_warnings(category=(DeprecationWarning, FutureWarning)):
        # discover max values automatically
        X_trans = enc.fit_transform(X).toarray()
        assert_equal(X_trans.shape, (2, 5))
        assert_array_equal(enc.active_features_,
                           np.where([1, 0, 0, 1, 0, 1, 1, 0, 1])[0])
        assert_array_equal(enc.feature_indices_, [0, 4, 7, 9])

        # check outcome
        assert_array_equal(X_trans,
                           [[0., 1., 0., 1., 1.],
                            [1., 0., 1., 0., 1.]])

    # max value given as 3
    # enc = assert_warns(DeprecationWarning, OneHotEncoder, n_values=4)
    enc = OneHotEncoder(n_values=4)
    with ignore_warnings(category=DeprecationWarning):
        X_trans = enc.fit_transform(X)
        assert_equal(X_trans.shape, (2, 4 * 3))
        assert_array_equal(enc.feature_indices_, [0, 4, 8, 12])

    # max value given per feature
    # enc = assert_warns(DeprecationWarning, OneHotEncoder, n_values=[3, 2, 2])
    enc = OneHotEncoder(n_values=[3, 2, 2])
    with ignore_warnings(category=DeprecationWarning):
        X = [[1, 0, 1], [0, 1, 1]]
        X_trans = enc.fit_transform(X)
        assert_equal(X_trans.shape, (2, 3 + 2 + 2))
        assert_array_equal(enc.n_values_, [3, 2, 2])
    # check that testing with larger feature works:
    X = np.array([[2, 0, 1], [0, 1, 1]])
    enc.transform(X)

    # test that an error is raised when out of bounds:
    X_too_large = [[0, 2, 1], [0, 1, 1]]
    assert_raises(ValueError, enc.transform, X_too_large)
    error_msg = r"unknown categorical feature present \[2\] during transform"
    assert_raises_regex(ValueError, error_msg, enc.transform, X_too_large)
    with ignore_warnings(category=DeprecationWarning):
        assert_raises(
            ValueError,
            OneHotEncoder(n_values=2).fit_transform, X)

    # test that error is raised when wrong number of features
    assert_raises(ValueError, enc.transform, X[:, :-1])

    # test that error is raised when wrong number of features in fit
    # with prespecified n_values
    with ignore_warnings(category=DeprecationWarning):
        assert_raises(ValueError, enc.fit, X[:, :-1])
    # test exception on wrong init param
    with ignore_warnings(category=DeprecationWarning):
        assert_raises(
            TypeError, OneHotEncoder(n_values=np.int).fit, X)

    enc = OneHotEncoder()
    # test negative input to fit
    with ignore_warnings(category=FutureWarning):
        assert_raises(ValueError, enc.fit, [[0], [-1]])

    # test negative input to transform
    with ignore_warnings(category=FutureWarning):
        enc.fit([[0], [1]])
    assert_raises(ValueError, enc.transform, [[0], [-1]])


def test_one_hot_encoder_dense():
    # check for sparse=False
    X = [[3, 2, 1], [0, 1, 1]]
    enc = OneHotEncoder(sparse=False)
    with ignore_warnings(category=(DeprecationWarning, FutureWarning)):
        # discover max values automatically
        X_trans = enc.fit_transform(X)
        assert_equal(X_trans.shape, (2, 5))
        assert_array_equal(enc.active_features_,
                           np.where([1, 0, 0, 1, 0, 1, 1, 0, 1])[0])
        assert_array_equal(enc.feature_indices_, [0, 4, 7, 9])

    # check outcome
    assert_array_equal(X_trans,
                       np.array([[0., 1., 0., 1., 1.],
                                 [1., 0., 1., 0., 1.]]))


def test_one_hot_encoder_deprecationwarnings():
    for X in [[[3, 2, 1], [0, 1, 1]],
              [[3., 2., 1.], [0., 1., 1.]]]:
        enc = OneHotEncoder()
        assert_warns_message(FutureWarning, "handling of integer",
                             enc.fit, X)
        enc = OneHotEncoder()
        assert_warns_message(FutureWarning, "handling of integer",
                             enc.fit_transform, X)

        # check it still works correctly as well
        with ignore_warnings(category=FutureWarning):
            X_trans = enc.fit_transform(X).toarray()
        res = [[0., 1., 0., 1., 1.],
               [1., 0., 1., 0., 1.]]
        assert_array_equal(X_trans, res)

        # check deprecated attributes
        assert_warns(DeprecationWarning, lambda: enc.active_features_)
        assert_warns(DeprecationWarning, lambda: enc.feature_indices_)
        assert_warns(DeprecationWarning, lambda: enc.n_values_)

        # check no warning is raised if keyword is specified
        enc = OneHotEncoder(categories='auto')
        assert_no_warnings(enc.fit, X)
        enc = OneHotEncoder(categories='auto')
        assert_no_warnings(enc.fit_transform, X)
        X_trans = enc.fit_transform(X).toarray()
        assert_array_equal(X_trans, res)

        # check there is also a warning if the default is passed
        enc = OneHotEncoder(n_values='auto', handle_unknown='ignore')
        assert_warns(DeprecationWarning, enc.fit, X)

    X = np.array([['cat1', 'cat2']], dtype=object).T
    enc = OneHotEncoder(categorical_features='all')
    assert_warns(DeprecationWarning, enc.fit, X)


def test_one_hot_encoder_force_new_behaviour():
    # ambiguous integer case (non secutive range of categories)
    X = np.array([[1, 2]]).T
    X2 = np.array([[0, 1]]).T

    # without argument -> by default using legacy behaviour with warnings
    enc = OneHotEncoder()

    with ignore_warnings(category=FutureWarning):
        enc.fit(X)

    res = enc.transform(X2)
    exp = np.array([[0, 0], [1, 0]])
    assert_array_equal(res.toarray(), exp)

    # with explicit auto argument -> don't use legacy behaviour
    # (so will raise an error on unseen value within range)
    enc = OneHotEncoder(categories='auto')
    enc.fit(X)
    assert_raises(ValueError, enc.transform, X2)


def _check_transform_selected(X, X_expected, dtype, sel):
    for M in (X, sparse.csr_matrix(X)):
        Xtr = _transform_selected(M, Binarizer().transform, dtype, sel)
        assert_array_equal(toarray(Xtr), X_expected)


@pytest.mark.parametrize("output_dtype", [np.int32, np.float32, np.float64])
@pytest.mark.parametrize("input_dtype", [np.int32, np.float32, np.float64])
def test_transform_selected(output_dtype, input_dtype):
    X = np.asarray([[3, 2, 1], [0, 1, 1]], dtype=input_dtype)

    X_expected = np.asarray([[1, 2, 1], [0, 1, 1]], dtype=output_dtype)
    _check_transform_selected(X, X_expected, output_dtype, [0])
    _check_transform_selected(X, X_expected, output_dtype,
                              [True, False, False])

    X_expected = np.asarray([[1, 1, 1], [0, 1, 1]], dtype=output_dtype)
    _check_transform_selected(X, X_expected, output_dtype, [0, 1, 2])
    _check_transform_selected(X, X_expected, output_dtype, [True, True, True])
    _check_transform_selected(X, X_expected, output_dtype, "all")

    _check_transform_selected(X, X, output_dtype, [])
    _check_transform_selected(X, X, output_dtype, [False, False, False])


@pytest.mark.parametrize("output_dtype", [np.int32, np.float32, np.float64])
@pytest.mark.parametrize("input_dtype", [np.int32, np.float32, np.float64])
def test_transform_selected_copy_arg(output_dtype, input_dtype):
    # transformer that alters X
    def _mutating_transformer(X):
        X[0, 0] = X[0, 0] + 1
        return X

    original_X = np.asarray([[1, 2], [3, 4]], dtype=input_dtype)
    expected_Xtr = np.asarray([[2, 2], [3, 4]], dtype=output_dtype)

    X = original_X.copy()
    Xtr = _transform_selected(X, _mutating_transformer, output_dtype,
                              copy=True, selected='all')

    assert_array_equal(toarray(X), toarray(original_X))
    assert_array_equal(toarray(Xtr), expected_Xtr)


def _run_one_hot(X, X2, cat):
    # enc = assert_warns(
    #     DeprecationWarning,
    #     OneHotEncoder, categorical_features=cat)
    enc = OneHotEncoder(categorical_features=cat)
    with ignore_warnings(category=(DeprecationWarning, FutureWarning)):
        Xtr = enc.fit_transform(X)
    with ignore_warnings(category=(DeprecationWarning, FutureWarning)):
        X2tr = enc.fit(X).transform(X2)
    return Xtr, X2tr


def _check_one_hot(X, X2, cat, n_features):
    ind = np.where(cat)[0]
    # With mask
    A, B = _run_one_hot(X, X2, cat)
    # With indices
    C, D = _run_one_hot(X, X2, ind)
    # Check shape
    assert_equal(A.shape, (2, n_features))
    assert_equal(B.shape, (1, n_features))
    assert_equal(C.shape, (2, n_features))
    assert_equal(D.shape, (1, n_features))
    # Check that mask and indices give the same results
    assert_array_equal(toarray(A), toarray(C))
    assert_array_equal(toarray(B), toarray(D))


def test_one_hot_encoder_categorical_features():
    X = np.array([[3, 2, 1], [0, 1, 1]])
    X2 = np.array([[1, 1, 1]])

    cat = [True, False, False]
    _check_one_hot(X, X2, cat, 4)

    # Edge case: all non-categorical
    cat = [False, False, False]
    _check_one_hot(X, X2, cat, 3)

    # Edge case: all categorical
    cat = [True, True, True]
    _check_one_hot(X, X2, cat, 5)

    # check error raised if also specifying categories
    oh = OneHotEncoder(categories=[range(3)],
                       categorical_features=[True, False, False])
    assert_raises(ValueError, oh.fit, X)


def test_one_hot_encoder_handle_unknown():
    X = np.array([[0, 2, 1], [1, 0, 3], [1, 0, 2]])
    X2 = np.array([[4, 1, 1]])

    # Test that one hot encoder raises error for unknown features
    # present during transform.
    oh = OneHotEncoder(handle_unknown='error')
    assert_warns(FutureWarning, oh.fit, X)
    assert_raises(ValueError, oh.transform, X2)

    # Test the ignore option, ignores unknown features (giving all 0's)
    oh = OneHotEncoder(handle_unknown='ignore')
    oh.fit(X)
    X2_passed = X2.copy()
    assert_array_equal(
        oh.transform(X2_passed).toarray(),
        np.array([[0.,  0.,  0.,  0.,  1.,  0.,  0.]]))
    # ensure transformed data was not modified in place
    assert_allclose(X2, X2_passed)

    # Raise error if handle_unknown is neither ignore or error.
    oh = OneHotEncoder(handle_unknown='42')
    assert_raises(ValueError, oh.fit, X)


@pytest.mark.parametrize("output_dtype", [np.int32, np.float32, np.float64])
@pytest.mark.parametrize("input_dtype", [np.int32, np.float32, np.float64])
def test_one_hot_encoder_dtype(input_dtype, output_dtype):
    X = np.asarray([[0, 1]], dtype=input_dtype).T
    X_expected = np.asarray([[1, 0], [0, 1]], dtype=output_dtype)

    oh = OneHotEncoder(categories='auto', dtype=output_dtype)
    assert_array_equal(oh.fit_transform(X).toarray(), X_expected)
    assert_array_equal(oh.fit(X).transform(X).toarray(), X_expected)

    oh = OneHotEncoder(categories='auto', dtype=output_dtype, sparse=False)
    assert_array_equal(oh.fit_transform(X), X_expected)
    assert_array_equal(oh.fit(X).transform(X), X_expected)


@pytest.mark.parametrize("output_dtype", [np.int32, np.float32, np.float64])
def test_one_hot_encoder_dtype_pandas(output_dtype):
    pd = pytest.importorskip('pandas')

    X_df = pd.DataFrame({'A': ['a', 'b'], 'B': [1, 2]})
    X_expected = np.array([[1, 0, 1, 0], [0, 1, 0, 1]], dtype=output_dtype)

    oh = OneHotEncoder(dtype=output_dtype)
    assert_array_equal(oh.fit_transform(X_df).toarray(), X_expected)
    assert_array_equal(oh.fit(X_df).transform(X_df).toarray(), X_expected)

    oh = OneHotEncoder(dtype=output_dtype, sparse=False)
    assert_array_equal(oh.fit_transform(X_df), X_expected)
    assert_array_equal(oh.fit(X_df).transform(X_df), X_expected)


def test_one_hot_encoder_set_params():
    X = np.array([[1, 2]]).T
    oh = OneHotEncoder()
    # set params on not yet fitted object
    oh.set_params(categories=[[0, 1, 2, 3]])
    assert oh.get_params()['categories'] == [[0, 1, 2, 3]]
    assert oh.fit_transform(X).toarray().shape == (2, 4)
    # set params on already fitted object
    oh.set_params(categories=[[0, 1, 2, 3, 4]])
    assert oh.fit_transform(X).toarray().shape == (2, 5)


def check_categorical_onehot(X):
    enc = OneHotEncoder(categories='auto')
    Xtr1 = enc.fit_transform(X)

    enc = OneHotEncoder(categories='auto', sparse=False)
    Xtr2 = enc.fit_transform(X)

    assert_allclose(Xtr1.toarray(), Xtr2)

    assert sparse.isspmatrix_csr(Xtr1)
    return Xtr1.toarray()


@pytest.mark.parametrize("X", [
    [['def', 1, 55], ['abc', 2, 55]],
    np.array([[10, 1, 55], [5, 2, 55]]),
    np.array([['b', 'A', 'cat'], ['a', 'B', 'cat']], dtype=object)
    ], ids=['mixed', 'numeric', 'object'])
def test_one_hot_encoder(X):
    Xtr = check_categorical_onehot(np.array(X)[:, [0]])
    assert_allclose(Xtr, [[0, 1], [1, 0]])

    Xtr = check_categorical_onehot(np.array(X)[:, [0, 1]])
    assert_allclose(Xtr, [[0, 1, 1, 0], [1, 0, 0, 1]])

    Xtr = OneHotEncoder(categories='auto').fit_transform(X)
    assert_allclose(Xtr.toarray(), [[0, 1, 1, 0,  1], [1, 0, 0, 1, 1]])


def test_one_hot_encoder_inverse():
    for sparse_ in [True, False]:
        X = [['abc', 2, 55], ['def', 1, 55], ['abc', 3, 55]]
        enc = OneHotEncoder(sparse=sparse_)
        X_tr = enc.fit_transform(X)
        exp = np.array(X, dtype=object)
        assert_array_equal(enc.inverse_transform(X_tr), exp)

        X = [[2, 55], [1, 55], [3, 55]]
        enc = OneHotEncoder(sparse=sparse_, categories='auto')
        X_tr = enc.fit_transform(X)
        exp = np.array(X)
        assert_array_equal(enc.inverse_transform(X_tr), exp)

        # with unknown categories
        X = [['abc', 2, 55], ['def', 1, 55], ['abc', 3, 55]]
        enc = OneHotEncoder(sparse=sparse_, handle_unknown='ignore',
                            categories=[['abc', 'def'], [1, 2],
                                        [54, 55, 56]])
        X_tr = enc.fit_transform(X)
        exp = np.array(X, dtype=object)
        exp[2, 1] = None
        assert_array_equal(enc.inverse_transform(X_tr), exp)

        # with an otherwise numerical output, still object if unknown
        X = [[2, 55], [1, 55], [3, 55]]
        enc = OneHotEncoder(sparse=sparse_, categories=[[1, 2], [54, 56]],
                            handle_unknown='ignore')
        X_tr = enc.fit_transform(X)
        exp = np.array(X, dtype=object)
        exp[2, 0] = None
        exp[:, 1] = None
        assert_array_equal(enc.inverse_transform(X_tr), exp)

        # incorrect shape raises
        X_tr = np.array([[0, 1, 1], [1, 0, 1]])
        msg = re.escape('Shape of the passed X data is not correct')
        assert_raises_regex(ValueError, msg, enc.inverse_transform, X_tr)


<<<<<<< HEAD
@pytest.mark.parametrize("X, cat_exp", [
    ([['abc', 55], ['def', 55]], [['abc', 'def'], [55]]),
    (np.array([[1, 2], [3, 2]]), [[1, 3], [2]]),
    (np.array([['A', 'cat'], ['B', 'cat']], dtype=object),
     [['A', 'B'], ['cat']])
    ], ids=['mixed', 'numeric', 'object'])
def test_one_hot_encoder_categories(X, cat_exp):
=======
@pytest.mark.parametrize("X, cat_exp, cat_dtype", [
    ([['abc', 55], ['def', 55]], [['abc', 'def'], [55]], np.object_),
    (np.array([[1, 2], [3, 2]]), [[1, 3], [2]], np.integer),
    (np.array([['A', 'cat'], ['B', 'cat']], dtype=object),
     [['A', 'B'], ['cat']], np.object_),
    (np.array([['A', 'cat'], ['B', 'cat']]),
     [['A', 'B'], ['cat']], np.str_)
    ], ids=['mixed', 'numeric', 'object', 'string'])
def test_one_hot_encoder_categories(X, cat_exp, cat_dtype):
>>>>>>> a320c085
    # order of categories should not depend on order of samples
    for Xi in [X, X[::-1]]:
        enc = OneHotEncoder(categories='auto')
        enc.fit(Xi)
        # assert enc.categories == 'auto'
        assert isinstance(enc.categories_, list)
        for res, exp in zip(enc.categories_, cat_exp):
            assert res.tolist() == exp
<<<<<<< HEAD
=======
            assert np.issubdtype(res.dtype, cat_dtype)
>>>>>>> a320c085


@pytest.mark.parametrize("X, X2, cats, cat_dtype", [
    (np.array([['a', 'b']], dtype=object).T,
     np.array([['a', 'd']], dtype=object).T,
<<<<<<< HEAD
     [['a', 'b', 'c']], np.str_),
    (np.array([[1, 2]], dtype='int64').T,
     np.array([[1, 4]], dtype='int64').T,
     [[1, 2, 3]], np.integer),
    ], ids=['object', 'numeric'])
=======
     [['a', 'b', 'c']], np.object_),
    (np.array([[1, 2]], dtype='int64').T,
     np.array([[1, 4]], dtype='int64').T,
     [[1, 2, 3]], np.int64),
    (np.array([['a', 'b']], dtype=object).T,
     np.array([['a', 'd']], dtype=object).T,
     [np.array(['a', 'b', 'c'])], np.object_),
    ], ids=['object', 'numeric', 'object-string-cat'])
>>>>>>> a320c085
def test_one_hot_encoder_specified_categories(X, X2, cats, cat_dtype):
    enc = OneHotEncoder(categories=cats)
    exp = np.array([[1., 0., 0.],
                    [0., 1., 0.]])
    assert_array_equal(enc.fit_transform(X).toarray(), exp)
<<<<<<< HEAD
    assert enc.categories[0] == cats[0]
    assert enc.categories_[0].tolist() == cats[0]
    assert np.issubdtype(enc.categories_[0].dtype, cat_dtype)
=======
    assert list(enc.categories[0]) == list(cats[0])
    assert enc.categories_[0].tolist() == list(cats[0])
    # manually specified categories should have same dtype as
    # the data when coerced from lists
    assert enc.categories_[0].dtype == cat_dtype
>>>>>>> a320c085

    # when specifying categories manually, unknown categories should already
    # raise when fitting
    enc = OneHotEncoder(categories=cats)
<<<<<<< HEAD
    with pytest.raises(ValueError, match="Found unknown categories"):
        enc.fit(X2)
    enc = OneHotEncoder(categories=cats, handle_unknown='ignore')
    exp = np.array([[1., 0., 0.], [0., 0., 0.]])
    assert_array_equal(enc.fit(X2).transform(X2).toarray(), exp)
=======
    assert_raises(ValueError, enc.fit, X2)
    enc = OneHotEncoder(categories=cats, handle_unknown='ignore')
    exp = np.array([[1., 0., 0.], [0., 0., 0.]])
    assert_array_equal(enc.fit(X2).transform(X2).toarray(), exp)


def test_one_hot_encoder_unsorted_categories():
    X = np.array([['a', 'b']], dtype=object).T
>>>>>>> a320c085


<<<<<<< HEAD
=======

>>>>>>> a320c085
def test_one_hot_encoder_specified_categories_mixed_columns():
    # multiple columns
    X = np.array([['a', 'b'], [0, 2]], dtype=object).T
    enc = OneHotEncoder(categories=[['a', 'b', 'c'], [0, 1, 2]])
    exp = np.array([[1., 0., 0., 1., 0., 0.],
                    [0., 1., 0., 0., 0., 1.]])
    assert_array_equal(enc.fit_transform(X).toarray(), exp)
    assert enc.categories_[0].tolist() == ['a', 'b', 'c']
    assert np.issubdtype(enc.categories_[0].dtype, np.object_)
    assert enc.categories_[1].tolist() == [0, 1, 2]
<<<<<<< HEAD
    assert np.issubdtype(enc.categories_[1].dtype, np.integer)


def test_one_hot_encoder_unsorted_categories():
    X = np.array([['a', 'b']], dtype=object).T

    enc = OneHotEncoder(categories=[['b', 'a', 'c']])
    exp = np.array([[0., 1., 0.],
                    [1., 0., 0.]])
    assert_array_equal(enc.fit(X).transform(X).toarray(), exp)
    assert_array_equal(enc.fit_transform(X).toarray(), exp)
    assert enc.categories_[0].tolist() == ['b', 'a', 'c']
    assert np.issubdtype(enc.categories_[0].dtype, np.str_)

    # unsorted passed categories still raise for numerical values
    X = np.array([[1, 2]]).T
    enc = OneHotEncoder(categories=[[2, 1, 3]])
    msg = 'Unsorted categories are not supported'
    with pytest.raises(ValueError, match=msg):
        enc.fit_transform(X)
=======
    # integer categories but from object dtype data
    assert np.issubdtype(enc.categories_[1].dtype, np.object_)
>>>>>>> a320c085


def test_one_hot_encoder_pandas():
    pd = pytest.importorskip('pandas')

    X_df = pd.DataFrame({'A': ['a', 'b'], 'B': [1, 2]})

    Xtr = check_categorical_onehot(X_df)
    assert_allclose(Xtr, [[1, 0, 1, 0], [0, 1, 0, 1]])


@pytest.mark.parametrize("X", [
    [['abc', 2, 55], ['def', 1, 55]],
    np.array([[10, 2, 55], [20, 1, 55]]),
    np.array([['a', 'B', 'cat'], ['b', 'A', 'cat']], dtype=object)
    ], ids=['mixed', 'numeric', 'object'])
def test_ordinal_encoder(X):
    enc = OrdinalEncoder()
    exp = np.array([[0, 1, 0],
                    [1, 0, 0]], dtype='int64')
    assert_array_equal(enc.fit_transform(X), exp.astype('float64'))
    enc = OrdinalEncoder(dtype='int64')
    assert_array_equal(enc.fit_transform(X), exp)


def test_ordinal_encoder_inverse():
    X = [['abc', 2, 55], ['def', 1, 55]]
    enc = OrdinalEncoder()
    X_tr = enc.fit_transform(X)
    exp = np.array(X, dtype=object)
    assert_array_equal(enc.inverse_transform(X_tr), exp)

    # incorrect shape raises
    X_tr = np.array([[0, 1, 1, 2], [1, 0, 1, 0]])
    msg = re.escape('Shape of the passed X data is not correct')
    assert_raises_regex(ValueError, msg, enc.inverse_transform, X_tr)


def test_encoder_dtypes():
    # check that dtypes are preserved when determining categories
    enc = OneHotEncoder(categories='auto')
    exp = np.array([[1., 0., 1., 0.], [0., 1., 0., 1.]], dtype='float64')

    for X in [np.array([[1, 2], [3, 4]], dtype='int64'),
              np.array([[1, 2], [3, 4]], dtype='float64'),
              np.array([['a', 'b'], ['c', 'd']]),  # string dtype
              np.array([[1, 'a'], [3, 'b']], dtype='object')]:
        enc.fit(X)
        assert all([enc.categories_[i].dtype == X.dtype for i in range(2)])
        assert_array_equal(enc.transform(X).toarray(), exp)

    X = [[1, 2], [3, 4]]
    enc.fit(X)
    assert all([np.issubdtype(enc.categories_[i].dtype, np.integer)
                for i in range(2)])
    assert_array_equal(enc.transform(X).toarray(), exp)

    X = [[1, 'a'], [3, 'b']]
    enc.fit(X)
    assert all([enc.categories_[i].dtype == 'object' for i in range(2)])
    assert_array_equal(enc.transform(X).toarray(), exp)


def test_encoder_dtypes_pandas():
    # check dtype (similar to test_categorical_encoder_dtypes for dataframes)
    pd = pytest.importorskip('pandas')

    enc = OneHotEncoder(categories='auto')
    exp = np.array([[1., 0., 1., 0.], [0., 1., 0., 1.]], dtype='float64')

    X = pd.DataFrame({'A': [1, 2], 'B': [3, 4]}, dtype='int64')
    enc.fit(X)
    assert all([enc.categories_[i].dtype == 'int64' for i in range(2)])
    assert_array_equal(enc.transform(X).toarray(), exp)

    X = pd.DataFrame({'A': [1, 2], 'B': ['a', 'b']})
    enc.fit(X)
    assert all([enc.categories_[i].dtype == 'object' for i in range(2)])
    assert_array_equal(enc.transform(X).toarray(), exp)


def test_one_hot_encoder_warning():
    enc = OneHotEncoder()
    X = [['Male', 1], ['Female', 3]]
    np.testing.assert_no_warnings(enc.fit_transform, X)


def test_categorical_encoder_stub():
    from sklearn.preprocessing import CategoricalEncoder
    assert_raises(RuntimeError, CategoricalEncoder, encoding='ordinal')<|MERGE_RESOLUTION|>--- conflicted
+++ resolved
@@ -407,15 +407,6 @@
         assert_raises_regex(ValueError, msg, enc.inverse_transform, X_tr)
 
 
-<<<<<<< HEAD
-@pytest.mark.parametrize("X, cat_exp", [
-    ([['abc', 55], ['def', 55]], [['abc', 'def'], [55]]),
-    (np.array([[1, 2], [3, 2]]), [[1, 3], [2]]),
-    (np.array([['A', 'cat'], ['B', 'cat']], dtype=object),
-     [['A', 'B'], ['cat']])
-    ], ids=['mixed', 'numeric', 'object'])
-def test_one_hot_encoder_categories(X, cat_exp):
-=======
 @pytest.mark.parametrize("X, cat_exp, cat_dtype", [
     ([['abc', 55], ['def', 55]], [['abc', 'def'], [55]], np.object_),
     (np.array([[1, 2], [3, 2]]), [[1, 3], [2]], np.integer),
@@ -425,7 +416,6 @@
      [['A', 'B'], ['cat']], np.str_)
     ], ids=['mixed', 'numeric', 'object', 'string'])
 def test_one_hot_encoder_categories(X, cat_exp, cat_dtype):
->>>>>>> a320c085
     # order of categories should not depend on order of samples
     for Xi in [X, X[::-1]]:
         enc = OneHotEncoder(categories='auto')
@@ -434,22 +424,12 @@
         assert isinstance(enc.categories_, list)
         for res, exp in zip(enc.categories_, cat_exp):
             assert res.tolist() == exp
-<<<<<<< HEAD
-=======
             assert np.issubdtype(res.dtype, cat_dtype)
->>>>>>> a320c085
 
 
 @pytest.mark.parametrize("X, X2, cats, cat_dtype", [
     (np.array([['a', 'b']], dtype=object).T,
      np.array([['a', 'd']], dtype=object).T,
-<<<<<<< HEAD
-     [['a', 'b', 'c']], np.str_),
-    (np.array([[1, 2]], dtype='int64').T,
-     np.array([[1, 4]], dtype='int64').T,
-     [[1, 2, 3]], np.integer),
-    ], ids=['object', 'numeric'])
-=======
      [['a', 'b', 'c']], np.object_),
     (np.array([[1, 2]], dtype='int64').T,
      np.array([[1, 4]], dtype='int64').T,
@@ -458,49 +438,46 @@
      np.array([['a', 'd']], dtype=object).T,
      [np.array(['a', 'b', 'c'])], np.object_),
     ], ids=['object', 'numeric', 'object-string-cat'])
->>>>>>> a320c085
 def test_one_hot_encoder_specified_categories(X, X2, cats, cat_dtype):
     enc = OneHotEncoder(categories=cats)
     exp = np.array([[1., 0., 0.],
                     [0., 1., 0.]])
     assert_array_equal(enc.fit_transform(X).toarray(), exp)
-<<<<<<< HEAD
-    assert enc.categories[0] == cats[0]
-    assert enc.categories_[0].tolist() == cats[0]
-    assert np.issubdtype(enc.categories_[0].dtype, cat_dtype)
-=======
     assert list(enc.categories[0]) == list(cats[0])
     assert enc.categories_[0].tolist() == list(cats[0])
     # manually specified categories should have same dtype as
     # the data when coerced from lists
     assert enc.categories_[0].dtype == cat_dtype
->>>>>>> a320c085
 
     # when specifying categories manually, unknown categories should already
     # raise when fitting
     enc = OneHotEncoder(categories=cats)
-<<<<<<< HEAD
     with pytest.raises(ValueError, match="Found unknown categories"):
         enc.fit(X2)
     enc = OneHotEncoder(categories=cats, handle_unknown='ignore')
     exp = np.array([[1., 0., 0.], [0., 0., 0.]])
     assert_array_equal(enc.fit(X2).transform(X2).toarray(), exp)
-=======
-    assert_raises(ValueError, enc.fit, X2)
-    enc = OneHotEncoder(categories=cats, handle_unknown='ignore')
-    exp = np.array([[1., 0., 0.], [0., 0., 0.]])
-    assert_array_equal(enc.fit(X2).transform(X2).toarray(), exp)
 
 
 def test_one_hot_encoder_unsorted_categories():
     X = np.array([['a', 'b']], dtype=object).T
->>>>>>> a320c085
-
-
-<<<<<<< HEAD
-=======
-
->>>>>>> a320c085
+
+    enc = OneHotEncoder(categories=[['b', 'a', 'c']])
+    exp = np.array([[0., 1., 0.],
+                    [1., 0., 0.]])
+    assert_array_equal(enc.fit(X).transform(X).toarray(), exp)
+    assert_array_equal(enc.fit_transform(X).toarray(), exp)
+    assert enc.categories_[0].tolist() == ['b', 'a', 'c']
+    assert np.issubdtype(enc.categories_[0].dtype, np.str_)
+
+    # unsorted passed categories still raise for numerical values
+    X = np.array([[1, 2]]).T
+    enc = OneHotEncoder(categories=[[2, 1, 3]])
+    msg = 'Unsorted categories are not supported'
+    with pytest.raises(ValueError, match=msg):
+        enc.fit_transform(X)
+
+
 def test_one_hot_encoder_specified_categories_mixed_columns():
     # multiple columns
     X = np.array([['a', 'b'], [0, 2]], dtype=object).T
@@ -511,31 +488,8 @@
     assert enc.categories_[0].tolist() == ['a', 'b', 'c']
     assert np.issubdtype(enc.categories_[0].dtype, np.object_)
     assert enc.categories_[1].tolist() == [0, 1, 2]
-<<<<<<< HEAD
-    assert np.issubdtype(enc.categories_[1].dtype, np.integer)
-
-
-def test_one_hot_encoder_unsorted_categories():
-    X = np.array([['a', 'b']], dtype=object).T
-
-    enc = OneHotEncoder(categories=[['b', 'a', 'c']])
-    exp = np.array([[0., 1., 0.],
-                    [1., 0., 0.]])
-    assert_array_equal(enc.fit(X).transform(X).toarray(), exp)
-    assert_array_equal(enc.fit_transform(X).toarray(), exp)
-    assert enc.categories_[0].tolist() == ['b', 'a', 'c']
-    assert np.issubdtype(enc.categories_[0].dtype, np.str_)
-
-    # unsorted passed categories still raise for numerical values
-    X = np.array([[1, 2]]).T
-    enc = OneHotEncoder(categories=[[2, 1, 3]])
-    msg = 'Unsorted categories are not supported'
-    with pytest.raises(ValueError, match=msg):
-        enc.fit_transform(X)
-=======
     # integer categories but from object dtype data
     assert np.issubdtype(enc.categories_[1].dtype, np.object_)
->>>>>>> a320c085
 
 
 def test_one_hot_encoder_pandas():
