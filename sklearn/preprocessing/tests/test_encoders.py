--- conflicted
+++ resolved
@@ -420,10 +420,6 @@
     assert_array_equal(expected_names, feature_names)
 
 
-<<<<<<< HEAD
-# TODO: Remove when 'ignore' is deprecated in 0.25
-@pytest.mark.filterwarnings("ignore:handle_unknown='ignore':FutureWarning")
-=======
 def test_one_hot_encoder_drop_equals_if_binary():
     # Canonical case
     X = [[10, 'yes'],
@@ -454,7 +450,8 @@
     assert_allclose(result, expected)
 
 
->>>>>>> db85b126
+# TODO: Remove when 'ignore' is deprecated in 0.25
+@pytest.mark.filterwarnings("ignore:handle_unknown='ignore':FutureWarning")
 @pytest.mark.parametrize("X", [np.array([[1, np.nan]]).T,
                                np.array([['a', np.nan]], dtype=object).T],
                          ids=['numeric', 'object'])
