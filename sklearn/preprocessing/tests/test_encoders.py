# -*- coding: utf-8 -*-

import re

import numpy as np
from scipy import sparse
import pytest

from sklearn.exceptions import NotFittedError
from sklearn.utils._testing import assert_array_equal
from sklearn.utils._testing import assert_allclose
from sklearn.utils._testing import _convert_container
from sklearn.utils import is_scalar_nan

from sklearn.preprocessing import OneHotEncoder
from sklearn.preprocessing import OrdinalEncoder


def test_one_hot_encoder_sparse_dense():
    # check that sparse and dense will give the same results

    X = np.array([[3, 2, 1], [0, 1, 1]])
    enc_sparse = OneHotEncoder()
    enc_dense = OneHotEncoder(sparse=False)

    X_trans_sparse = enc_sparse.fit_transform(X)
    X_trans_dense = enc_dense.fit_transform(X)

    assert X_trans_sparse.shape == (2, 5)
    assert X_trans_dense.shape == (2, 5)

    assert sparse.issparse(X_trans_sparse)
    assert not sparse.issparse(X_trans_dense)

    # check outcome
    assert_array_equal(X_trans_sparse.toarray(), [[0., 1., 0., 1., 1.],
                                                  [1., 0., 1., 0., 1.]])
    assert_array_equal(X_trans_sparse.toarray(), X_trans_dense)


def test_one_hot_encoder_diff_n_features():
    X = np.array([[0, 2, 1], [1, 0, 3], [1, 0, 2]])
    X2 = np.array([[1, 0]])
    enc = OneHotEncoder()
    enc.fit(X)
    err_msg = ("The number of features in X is different to the number of "
               "features of the fitted data.")
    with pytest.raises(ValueError, match=err_msg):
        enc.transform(X2)


# TODO: Remove when 'ignore' is deprecated in 0.26
@pytest.mark.filterwarnings("ignore:handle_unknown='ignore':FutureWarning")
@pytest.mark.parametrize("handle_unknown", ['ignore', 'auto'])
def test_one_hot_encoder_handle_unknown(handle_unknown):
    X = np.array([[0, 2, 1], [1, 0, 3], [1, 0, 2]])
    X2 = np.array([[4, 1, 1]])

    # Test that one hot encoder raises error for unknown features
    # present during transform.
    oh = OneHotEncoder(handle_unknown='error')
    oh.fit(X)
    with pytest.raises(ValueError, match='Found unknown categories'):
        oh.transform(X2)

    # Test the ignore option, ignores unknown features (giving all 0's)
    oh = OneHotEncoder(handle_unknown=handle_unknown)
    oh.fit(X)
    X2_passed = X2.copy()
    assert_array_equal(
        oh.transform(X2_passed).toarray(),
        np.array([[0.,  0.,  0.,  0.,  1.,  0.,  0.]]))
    # ensure transformed data was not modified in place
    assert_allclose(X2, X2_passed)

    # Raise error if handle_unknown is neither ignore or error.
    oh = OneHotEncoder(handle_unknown='42')
    with pytest.raises(ValueError, match='handle_unknown should be either'):
        oh.fit(X)


def test_one_hot_encoder_not_fitted():
    X = np.array([['a'], ['b']])
    enc = OneHotEncoder(categories=['a', 'b'])
    msg = ("This OneHotEncoder instance is not fitted yet. "
           "Call 'fit' with appropriate arguments before using this "
           "estimator.")
    with pytest.raises(NotFittedError, match=msg):
        enc.transform(X)


# TODO: Remove when 'ignore' is deprecated in 0.26
@pytest.mark.filterwarnings("ignore:handle_unknown='ignore':FutureWarning")
@pytest.mark.parametrize("handle_unknown", ['ignore', 'auto'])
def test_one_hot_encoder_handle_unknown_strings(handle_unknown):
    X = np.array(['11111111', '22', '333', '4444']).reshape((-1, 1))
    X2 = np.array(['55555', '22']).reshape((-1, 1))
    # Non Regression test for the issue #12470
    # Test the ignore option, when categories are numpy string dtype
    # particularly when the known category strings are larger
    # than the unknown category strings
    oh = OneHotEncoder(handle_unknown=handle_unknown)
    oh.fit(X)
    X2_passed = X2.copy()
    assert_array_equal(
        oh.transform(X2_passed).toarray(),
        np.array([[0.,  0.,  0.,  0.], [0.,  1.,  0.,  0.]]))
    # ensure transformed data was not modified in place
    assert_array_equal(X2, X2_passed)


@pytest.mark.parametrize("output_dtype", [np.int32, np.float32, np.float64])
@pytest.mark.parametrize("input_dtype", [np.int32, np.float32, np.float64])
def test_one_hot_encoder_dtype(input_dtype, output_dtype):
    X = np.asarray([[0, 1]], dtype=input_dtype).T
    X_expected = np.asarray([[1, 0], [0, 1]], dtype=output_dtype)

    oh = OneHotEncoder(categories='auto', dtype=output_dtype)
    assert_array_equal(oh.fit_transform(X).toarray(), X_expected)
    assert_array_equal(oh.fit(X).transform(X).toarray(), X_expected)

    oh = OneHotEncoder(categories='auto', dtype=output_dtype, sparse=False)
    assert_array_equal(oh.fit_transform(X), X_expected)
    assert_array_equal(oh.fit(X).transform(X), X_expected)


@pytest.mark.parametrize("output_dtype", [np.int32, np.float32, np.float64])
def test_one_hot_encoder_dtype_pandas(output_dtype):
    pd = pytest.importorskip('pandas')

    X_df = pd.DataFrame({'A': ['a', 'b'], 'B': [1, 2]})
    X_expected = np.array([[1, 0, 1, 0], [0, 1, 0, 1]], dtype=output_dtype)

    oh = OneHotEncoder(dtype=output_dtype)
    assert_array_equal(oh.fit_transform(X_df).toarray(), X_expected)
    assert_array_equal(oh.fit(X_df).transform(X_df).toarray(), X_expected)

    oh = OneHotEncoder(dtype=output_dtype, sparse=False)
    assert_array_equal(oh.fit_transform(X_df), X_expected)
    assert_array_equal(oh.fit(X_df).transform(X_df), X_expected)


def test_one_hot_encoder_feature_names():
    enc = OneHotEncoder()
    X = [['Male', 1, 'girl', 2, 3],
         ['Female', 41, 'girl', 1, 10],
         ['Male', 51, 'boy', 12, 3],
         ['Male', 91, 'girl', 21, 30]]

    enc.fit(X)
    feature_names = enc.get_feature_names()
    assert isinstance(feature_names, np.ndarray)

    assert_array_equal(['x0_Female', 'x0_Male',
                        'x1_1', 'x1_41', 'x1_51', 'x1_91',
                        'x2_boy', 'x2_girl',
                        'x3_1', 'x3_2', 'x3_12', 'x3_21',
                        'x4_3',
                        'x4_10', 'x4_30'], feature_names)

    feature_names2 = enc.get_feature_names(['one', 'two',
                                            'three', 'four', 'five'])

    assert_array_equal(['one_Female', 'one_Male',
                        'two_1', 'two_41', 'two_51', 'two_91',
                        'three_boy', 'three_girl',
                        'four_1', 'four_2', 'four_12', 'four_21',
                        'five_3', 'five_10', 'five_30'], feature_names2)

    with pytest.raises(ValueError, match="input_features should have length"):
        enc.get_feature_names(['one', 'two'])


def test_one_hot_encoder_feature_names_unicode():
    enc = OneHotEncoder()
    X = np.array([['c❤t1', 'dat2']], dtype=object).T
    enc.fit(X)
    feature_names = enc.get_feature_names()
    assert_array_equal(['x0_c❤t1', 'x0_dat2'], feature_names)
    feature_names = enc.get_feature_names(input_features=['n👍me'])
    assert_array_equal(['n👍me_c❤t1', 'n👍me_dat2'], feature_names)


def test_one_hot_encoder_set_params():
    X = np.array([[1, 2]]).T
    oh = OneHotEncoder()
    # set params on not yet fitted object
    oh.set_params(categories=[[0, 1, 2, 3]])
    assert oh.get_params()['categories'] == [[0, 1, 2, 3]]
    assert oh.fit_transform(X).toarray().shape == (2, 4)
    # set params on already fitted object
    oh.set_params(categories=[[0, 1, 2, 3, 4]])
    assert oh.fit_transform(X).toarray().shape == (2, 5)


def check_categorical_onehot(X):
    enc = OneHotEncoder(categories='auto')
    Xtr1 = enc.fit_transform(X)

    enc = OneHotEncoder(categories='auto', sparse=False)
    Xtr2 = enc.fit_transform(X)

    assert_allclose(Xtr1.toarray(), Xtr2)

    assert sparse.isspmatrix_csr(Xtr1)
    return Xtr1.toarray()


@pytest.mark.parametrize("X", [
    [['def', 1, 55], ['abc', 2, 55]],
    np.array([[10, 1, 55], [5, 2, 55]]),
    np.array([['b', 'A', 'cat'], ['a', 'B', 'cat']], dtype=object),
    np.array([['b', 1, 'cat'], ['a', np.nan, 'cat']], dtype=object),
    np.array([['b', 1, 'cat'], ['a', float('nan'), 'cat']], dtype=object),
    np.array([[None, 1, 'cat'], ['a', 2, 'cat']], dtype=object),
    np.array([[None, 1, None], ['a', np.nan, None]], dtype=object),
    np.array([[None, 1, None], ['a', float('nan'), None]], dtype=object),
    ], ids=['mixed', 'numeric', 'object', 'mixed-nan', 'mixed-float-nan',
            'mixed-None', 'mixed-None-nan', 'mixed-None-float-nan'])
def test_one_hot_encoder(X):
    Xtr = check_categorical_onehot(np.array(X)[:, [0]])
    assert_allclose(Xtr, [[0, 1], [1, 0]])

    Xtr = check_categorical_onehot(np.array(X)[:, [0, 1]])
    assert_allclose(Xtr, [[0, 1, 1, 0], [1, 0, 0, 1]])

    Xtr = OneHotEncoder(categories='auto').fit_transform(X)
    assert_allclose(Xtr.toarray(), [[0, 1, 1, 0,  1], [1, 0, 0, 1, 1]])


# TODO: Remove when 'ignore' is deprecated in 0.26
@pytest.mark.filterwarnings("ignore:handle_unknown='ignore':FutureWarning")
@pytest.mark.parametrize("handle_unknown", ['ignore', 'auto'])
@pytest.mark.parametrize('sparse_', [False, True])
@pytest.mark.parametrize('drop', [None, 'first'])
def test_one_hot_encoder_inverse(handle_unknown, sparse_, drop):
    X = [['abc', 2, 55], ['def', 1, 55], ['abc', 3, 55]]
    enc = OneHotEncoder(sparse=sparse_, drop=drop)
    X_tr = enc.fit_transform(X)
    exp = np.array(X, dtype=object)
    assert_array_equal(enc.inverse_transform(X_tr), exp)

    X = [[2, 55], [1, 55], [3, 55]]
    enc = OneHotEncoder(sparse=sparse_, categories='auto',
                        drop=drop)
    X_tr = enc.fit_transform(X)
    exp = np.array(X)
    assert_array_equal(enc.inverse_transform(X_tr), exp)

    if drop is None:
        # with unknown categories
        # drop is incompatible with handle_unknown=ignore
        X = [['abc', 2, 55], ['def', 1, 55], ['abc', 3, 55]]
        enc = OneHotEncoder(sparse=sparse_, handle_unknown=handle_unknown,
                            categories=[['abc', 'def'], [1, 2],
                                        [54, 55, 56]])
        X_tr = enc.fit_transform(X)
        exp = np.array(X, dtype=object)
        exp[2, 1] = None
        assert_array_equal(enc.inverse_transform(X_tr), exp)

        # with an otherwise numerical output, still object if unknown
        X = [[2, 55], [1, 55], [3, 55]]
        enc = OneHotEncoder(sparse=sparse_, categories=[[1, 2], [54, 56]],
                            handle_unknown=handle_unknown)
        X_tr = enc.fit_transform(X)
        exp = np.array(X, dtype=object)
        exp[2, 0] = None
        exp[:, 1] = None
        assert_array_equal(enc.inverse_transform(X_tr), exp)

    # incorrect shape raises
    X_tr = np.array([[0, 1, 1], [1, 0, 1]])
    msg = re.escape('Shape of the passed X data is not correct')
    with pytest.raises(ValueError, match=msg):
        enc.inverse_transform(X_tr)


@pytest.mark.parametrize('sparse_', [False, True])
@pytest.mark.parametrize(
    "X, X_trans",
    [
        ([[2, 55], [1, 55], [2, 55]], [[0, 1, 1], [0, 0, 0], [0, 1, 1]]),
        ([['one', 'a'], ['two', 'a'], ['three', 'b'], ['two', 'a']],
         [[0, 0, 0, 0, 0], [0, 0, 0, 0, 1], [0, 1, 0, 0, 0]]),
    ]
)
def test_one_hot_encoder_inverse_transform_raise_error_with_unknown(
    X, X_trans, sparse_
):
    """Check that `inverse_transform` raise an error with unknown samples, no
    dropped feature, and `handle_unknow="error`.
    Non-regression test for:
    https://github.com/scikit-learn/scikit-learn/issues/14934
    """
    enc = OneHotEncoder(sparse=sparse_).fit(X)
    msg = (
        r"Samples \[(\d )*\d\] can not be inverted when drop=None and "
        r"handle_unknown='error' because they contain all zeros"
    )

    if sparse_:
        # emulate sparse data transform by a one-hot encoder sparse.
        X_trans = _convert_container(X_trans, "sparse")
    with pytest.raises(ValueError, match=msg):
        enc.inverse_transform(X_trans)


def test_one_hot_encoder_inverse_if_binary():
    X = np.array([['Male', 1],
                  ['Female', 3],
                  ['Female', 2]], dtype=object)
    ohe = OneHotEncoder(drop='if_binary', sparse=False)
    X_tr = ohe.fit_transform(X)
    assert_array_equal(ohe.inverse_transform(X_tr), X)


# check that resetting drop option without refitting does not throw an error
@pytest.mark.parametrize('drop', ['if_binary', 'first', None])
@pytest.mark.parametrize('reset_drop', ['if_binary', 'first', None])
def test_one_hot_encoder_drop_reset(drop, reset_drop):
    X = np.array([['Male', 1],
                  ['Female', 3],
                  ['Female', 2]], dtype=object)
    ohe = OneHotEncoder(drop=drop, sparse=False)
    ohe.fit(X)
    X_tr = ohe.transform(X)
    feature_names = ohe.get_feature_names()
    ohe.set_params(drop=reset_drop)
    assert_array_equal(ohe.inverse_transform(X_tr), X)
    assert_allclose(ohe.transform(X), X_tr)
    assert_array_equal(ohe.get_feature_names(), feature_names)


@pytest.mark.parametrize("method", ['fit', 'fit_transform'])
@pytest.mark.parametrize("X", [
    [1, 2],
    np.array([3., 4.])
    ])
def test_X_is_not_1D(X, method):
    oh = OneHotEncoder()

    msg = ("Expected 2D array, got 1D array instead")
    with pytest.raises(ValueError, match=msg):
        getattr(oh, method)(X)


@pytest.mark.parametrize("method", ['fit', 'fit_transform'])
def test_X_is_not_1D_pandas(method):
    pd = pytest.importorskip('pandas')
    X = pd.Series([6, 3, 4, 6])
    oh = OneHotEncoder()

    msg = ("Expected 2D array, got 1D array instead")
    with pytest.raises(ValueError, match=msg):
        getattr(oh, method)(X)


@pytest.mark.parametrize("X, cat_exp, cat_dtype", [
    ([['abc', 55], ['def', 55]], [['abc', 'def'], [55]], np.object_),
    (np.array([[1, 2], [3, 2]]), [[1, 3], [2]], np.integer),
    (np.array([['A', 'cat'], ['B', 'cat']], dtype=object),
     [['A', 'B'], ['cat']], np.object_),
    (np.array([['A', 'cat'], ['B', 'cat']]),
     [['A', 'B'], ['cat']], np.str_),
    (np.array([[1, 2], [np.nan, 2]]), [[1, np.nan], [2]], np.float_),
    (np.array([['A', np.nan], [None, np.nan]], dtype=object),
     [['A', None], [np.nan]], np.object_),
    (np.array([['A', float('nan')], [None, float('nan')]], dtype=object),
     [['A', None], [float('nan')]], np.object_),
    ], ids=['mixed', 'numeric', 'object', 'string', 'missing-float',
            'missing-np.nan-object', 'missing-float-nan-object'])
def test_one_hot_encoder_categories(X, cat_exp, cat_dtype):
    # order of categories should not depend on order of samples
    for Xi in [X, X[::-1]]:
        enc = OneHotEncoder(categories='auto')
        enc.fit(Xi)
        # assert enc.categories == 'auto'
        assert isinstance(enc.categories_, list)
        for res, exp in zip(enc.categories_, cat_exp):
            res_list = res.tolist()
            if is_scalar_nan(exp[-1]):
                assert is_scalar_nan(res_list[-1])
                assert res_list[:-1] == exp[:-1]
            else:
                assert res.tolist() == exp
            assert np.issubdtype(res.dtype, cat_dtype)


# TODO: Remove when 'ignore' is deprecated in 0.26
@pytest.mark.filterwarnings("ignore:handle_unknown='ignore':FutureWarning")
@pytest.mark.parametrize("handle_unknown", ['ignore', 'auto'])
@pytest.mark.parametrize("X, X2, cats, cat_dtype", [
    (np.array([['a', 'b']], dtype=object).T,
     np.array([['a', 'd']], dtype=object).T,
     [['a', 'b', 'c']], np.object_),
    (np.array([[1, 2]], dtype='int64').T,
     np.array([[1, 4]], dtype='int64').T,
     [[1, 2, 3]], np.int64),
    (np.array([['a', 'b']], dtype=object).T,
     np.array([['a', 'd']], dtype=object).T,
     [np.array(['a', 'b', 'c'])], np.object_),
<<<<<<< HEAD
    ], ids=['object', 'numeric', 'object-string-cat'])
def test_one_hot_encoder_specified_categories(X, X2, cats, cat_dtype,
                                              handle_unknown):
=======
    (np.array([[None, 'a']], dtype=object).T,
     np.array([[None, 'b']], dtype=object).T,
     [[None, 'a', 'z']], object),
    (np.array([['a', 'b']], dtype=object).T,
     np.array([['a', np.nan]], dtype=object).T,
     [['a', 'b', 'z']], object),
    (np.array([['a', None]], dtype=object).T,
     np.array([['a', np.nan]], dtype=object).T,
     [['a', None, 'z']], object),
    (np.array([['a', np.nan]], dtype=object).T,
     np.array([['a', None]], dtype=object).T,
     [['a', np.nan, 'z']], object),
    ], ids=['object', 'numeric', 'object-string',
            'object-string-none', 'object-string-nan',
            'object-None-and-nan', 'object-nan-and-None'])
def test_one_hot_encoder_specified_categories(X, X2, cats, cat_dtype):
>>>>>>> fb67c7bb
    enc = OneHotEncoder(categories=cats)
    exp = np.array([[1., 0., 0.],
                    [0., 1., 0.]])
    assert_array_equal(enc.fit_transform(X).toarray(), exp)
    assert list(enc.categories[0]) == list(cats[0])
    assert enc.categories_[0].tolist() == list(cats[0])
    # manually specified categories should have same dtype as
    # the data when coerced from lists
    assert enc.categories_[0].dtype == cat_dtype

    # when specifying categories manually, unknown categories should already
    # raise when fitting
    enc = OneHotEncoder(categories=cats)
    with pytest.raises(ValueError, match="Found unknown categories"):
        enc.fit(X2)
    enc = OneHotEncoder(categories=cats, handle_unknown=handle_unknown)
    exp = np.array([[1., 0., 0.], [0., 0., 0.]])
    assert_array_equal(enc.fit(X2).transform(X2).toarray(), exp)


def test_one_hot_encoder_unsorted_categories():
    X = np.array([['a', 'b']], dtype=object).T

    enc = OneHotEncoder(categories=[['b', 'a', 'c']])
    exp = np.array([[0., 1., 0.],
                    [1., 0., 0.]])
    assert_array_equal(enc.fit(X).transform(X).toarray(), exp)
    assert_array_equal(enc.fit_transform(X).toarray(), exp)
    assert enc.categories_[0].tolist() == ['b', 'a', 'c']
    assert np.issubdtype(enc.categories_[0].dtype, np.object_)

    # unsorted passed categories still raise for numerical values
    X = np.array([[1, 2]]).T
    enc = OneHotEncoder(categories=[[2, 1, 3]])
    msg = 'Unsorted categories are not supported'
    with pytest.raises(ValueError, match=msg):
        enc.fit_transform(X)

    # np.nan must be the last category in categories[0] to be considered sorted
    X = np.array([[1, 2, np.nan]]).T
    enc = OneHotEncoder(categories=[[1, np.nan, 2]])
    with pytest.raises(ValueError, match=msg):
        enc.fit_transform(X)


def test_one_hot_encoder_specified_categories_mixed_columns():
    # multiple columns
    X = np.array([['a', 'b'], [0, 2]], dtype=object).T
    enc = OneHotEncoder(categories=[['a', 'b', 'c'], [0, 1, 2]])
    exp = np.array([[1., 0., 0., 1., 0., 0.],
                    [0., 1., 0., 0., 0., 1.]])
    assert_array_equal(enc.fit_transform(X).toarray(), exp)
    assert enc.categories_[0].tolist() == ['a', 'b', 'c']
    assert np.issubdtype(enc.categories_[0].dtype, np.object_)
    assert enc.categories_[1].tolist() == [0, 1, 2]
    # integer categories but from object dtype data
    assert np.issubdtype(enc.categories_[1].dtype, np.object_)


def test_one_hot_encoder_pandas():
    pd = pytest.importorskip('pandas')

    X_df = pd.DataFrame({'A': ['a', 'b'], 'B': [1, 2]})

    Xtr = check_categorical_onehot(X_df)
    assert_allclose(Xtr, [[1, 0, 1, 0], [0, 1, 0, 1]])


@pytest.mark.parametrize("drop, expected_names",
                         [('first', ['x0_c', 'x2_b']),
                          ('if_binary', ['x0_c', 'x1_2', 'x2_b']),
                          (['c', 2, 'b'], ['x0_b', 'x2_a'])],
                         ids=['first', 'binary', 'manual'])
def test_one_hot_encoder_feature_names_drop(drop, expected_names):
    X = [['c', 2, 'a'],
         ['b', 2, 'b']]

    ohe = OneHotEncoder(drop=drop)
    ohe.fit(X)
    feature_names = ohe.get_feature_names()
    assert isinstance(feature_names, np.ndarray)
    assert_array_equal(expected_names, feature_names)


def test_one_hot_encoder_drop_equals_if_binary():
    # Canonical case
    X = [[10, 'yes'],
         [20, 'no'],
         [30, 'yes']]
    expected = np.array([[1., 0., 0., 1.],
                         [0., 1., 0., 0.],
                         [0., 0., 1., 1.]])
    expected_drop_idx = np.array([None, 0])

    ohe = OneHotEncoder(drop='if_binary', sparse=False)
    result = ohe.fit_transform(X)
    assert_array_equal(ohe.drop_idx_, expected_drop_idx)
    assert_allclose(result, expected)

    # with only one cat, the behaviour is equivalent to drop=None
    X = [['true', 'a'],
         ['false', 'a'],
         ['false', 'a']]
    expected = np.array([[1., 1.],
                         [0., 1.],
                         [0., 1.]])
    expected_drop_idx = np.array([0, None])

    ohe = OneHotEncoder(drop='if_binary', sparse=False)
    result = ohe.fit_transform(X)
    assert_array_equal(ohe.drop_idx_, expected_drop_idx)
    assert_allclose(result, expected)


<<<<<<< HEAD
# TODO: Remove when 'ignore' is deprecated in 0.26
@pytest.mark.filterwarnings("ignore:handle_unknown='ignore':FutureWarning")
@pytest.mark.parametrize("X", [np.array([[1, np.nan]]).T,
                               np.array([['a', np.nan]], dtype=object).T],
                         ids=['numeric', 'object'])
@pytest.mark.parametrize("as_data_frame", [False, True],
                         ids=['array', 'dataframe'])
@pytest.mark.parametrize("handle_unknown", ['error', 'auto', 'ignore'])
def test_one_hot_encoder_raise_missing(X, as_data_frame, handle_unknown):
    if as_data_frame:
        pd = pytest.importorskip('pandas')
        X = pd.DataFrame(X)

    ohe = OneHotEncoder(categories='auto', handle_unknown=handle_unknown)

    with pytest.raises(ValueError, match="Input contains NaN"):
        ohe.fit(X)

    with pytest.raises(ValueError, match="Input contains NaN"):
        ohe.fit_transform(X)

    if as_data_frame:
        X_partial = X.iloc[:1, :]
    else:
        X_partial = X[:1, :]

    ohe.fit(X_partial)

    with pytest.raises(ValueError, match="Input contains NaN"):
        ohe.transform(X)


=======
>>>>>>> fb67c7bb
@pytest.mark.parametrize("X", [
    [['abc', 2, 55], ['def', 1, 55]],
    np.array([[10, 2, 55], [20, 1, 55]]),
    np.array([['a', 'B', 'cat'], ['b', 'A', 'cat']], dtype=object)
    ], ids=['mixed', 'numeric', 'object'])
def test_ordinal_encoder(X):
    enc = OrdinalEncoder()
    exp = np.array([[0, 1, 0],
                    [1, 0, 0]], dtype='int64')
    assert_array_equal(enc.fit_transform(X), exp.astype('float64'))
    enc = OrdinalEncoder(dtype='int64')
    assert_array_equal(enc.fit_transform(X), exp)


@pytest.mark.parametrize("X, X2, cats, cat_dtype", [
    (np.array([['a', 'b']], dtype=object).T,
     np.array([['a', 'd']], dtype=object).T,
     [['a', 'b', 'c']], np.object_),
    (np.array([[1, 2]], dtype='int64').T,
     np.array([[1, 4]], dtype='int64').T,
     [[1, 2, 3]], np.int64),
    (np.array([['a', 'b']], dtype=object).T,
     np.array([['a', 'd']], dtype=object).T,
     [np.array(['a', 'b', 'c'])], np.object_),
    ], ids=['object', 'numeric', 'object-string-cat'])
def test_ordinal_encoder_specified_categories(X, X2, cats, cat_dtype):
    enc = OrdinalEncoder(categories=cats)
    exp = np.array([[0.], [1.]])
    assert_array_equal(enc.fit_transform(X), exp)
    assert list(enc.categories[0]) == list(cats[0])
    assert enc.categories_[0].tolist() == list(cats[0])
    # manually specified categories should have same dtype as
    # the data when coerced from lists
    assert enc.categories_[0].dtype == cat_dtype

    # when specifying categories manually, unknown categories should already
    # raise when fitting
    enc = OrdinalEncoder(categories=cats)
    with pytest.raises(ValueError, match="Found unknown categories"):
        enc.fit(X2)


def test_ordinal_encoder_inverse():
    X = [['abc', 2, 55], ['def', 1, 55]]
    enc = OrdinalEncoder()
    X_tr = enc.fit_transform(X)
    exp = np.array(X, dtype=object)
    assert_array_equal(enc.inverse_transform(X_tr), exp)

    # incorrect shape raises
    X_tr = np.array([[0, 1, 1, 2], [1, 0, 1, 0]])
    msg = re.escape('Shape of the passed X data is not correct')
    with pytest.raises(ValueError, match=msg):
        enc.inverse_transform(X_tr)


@pytest.mark.parametrize("X", [np.array([[1, np.nan]]).T,
                               np.array([['a', np.nan]], dtype=object).T],
                         ids=['numeric', 'object'])
def test_ordinal_encoder_raise_missing(X):
    ohe = OrdinalEncoder()

    with pytest.raises(ValueError, match="Input contains NaN"):
        ohe.fit(X)

    with pytest.raises(ValueError, match="Input contains NaN"):
        ohe.fit_transform(X)

    ohe.fit(X[:1, :])

    with pytest.raises(ValueError, match="Input contains NaN"):
        ohe.transform(X)


def test_ordinal_encoder_handle_unknowns_string():
    enc = OrdinalEncoder(handle_unknown='use_encoded_value', unknown_value=-2)
    X_fit = np.array([['a', 'x'], ['b', 'y'], ['c', 'z']], dtype=object)
    X_trans = np.array([['c', 'xy'], ['bla', 'y'], ['a', 'x']], dtype=object)
    enc.fit(X_fit)

    X_trans_enc = enc.transform(X_trans)
    exp = np.array([[2, -2], [-2, 1], [0, 0]], dtype='int64')
    assert_array_equal(X_trans_enc, exp)

    X_trans_inv = enc.inverse_transform(X_trans_enc)
    inv_exp = np.array([['c', None], [None, 'y'], ['a', 'x']], dtype=object)
    assert_array_equal(X_trans_inv, inv_exp)


@pytest.mark.parametrize('dtype', [float, int])
def test_ordinal_encoder_handle_unknowns_numeric(dtype):
    enc = OrdinalEncoder(handle_unknown='use_encoded_value',
                         unknown_value=-999)
    X_fit = np.array([[1, 7], [2, 8], [3, 9]], dtype=dtype)
    X_trans = np.array([[3, 12], [23, 8], [1, 7]], dtype=dtype)
    enc.fit(X_fit)

    X_trans_enc = enc.transform(X_trans)
    exp = np.array([[2, -999], [-999, 1], [0, 0]], dtype='int64')
    assert_array_equal(X_trans_enc, exp)

    X_trans_inv = enc.inverse_transform(X_trans_enc)
    inv_exp = np.array([[3, None], [None, 8], [1, 7]], dtype=object)
    assert_array_equal(X_trans_inv, inv_exp)


def test_ordinal_encoder_handle_unknowns_raise():
    X = np.array([['a', 'x'], ['b', 'y']], dtype=object)

    enc = OrdinalEncoder(handle_unknown='use_encoded_value')
    msg = ("unknown_value should be an integer or np.nan when handle_unknown "
           "is 'use_encoded_value', got None.")
    with pytest.raises(TypeError, match=msg):
        enc.fit(X)

    enc = OrdinalEncoder(unknown_value=-2)
    msg = ("unknown_value should only be set when handle_unknown is "
           "'use_encoded_value', got -2.")
    with pytest.raises(TypeError, match=msg):
        enc.fit(X)

    enc = OrdinalEncoder(handle_unknown='use_encoded_value',
                         unknown_value='bla')
    msg = ("unknown_value should be an integer or np.nan when handle_unknown "
           "is 'use_encoded_value', got bla.")
    with pytest.raises(TypeError, match=msg):
        enc.fit(X)

    enc = OrdinalEncoder(handle_unknown='use_encoded_value', unknown_value=1)
    msg = ("The used value for unknown_value (1) is one of the values already "
           "used for encoding the seen categories.")
    with pytest.raises(ValueError, match=msg):
        enc.fit(X)


def test_ordinal_encoder_handle_unknowns_nan():
    # Make sure unknown_value=np.nan properly works

    enc = OrdinalEncoder(handle_unknown='use_encoded_value',
                         unknown_value=np.nan)

    X_fit = np.array([[1], [2], [3]])
    enc.fit(X_fit)
    X_trans = enc.transform([[1], [2], [4]])
    assert_array_equal(X_trans, [[0], [1], [np.nan]])


def test_ordinal_encoder_handle_unknowns_nan_non_float_dtype():
    # Make sure an error is raised when unknown_value=np.nan and the dtype
    # isn't a float dtype
    enc = OrdinalEncoder(handle_unknown='use_encoded_value',
                         unknown_value=np.nan, dtype=int)

    X_fit = np.array([[1], [2], [3]])
    with pytest.raises(ValueError,
                       match="dtype parameter should be a float dtype"):
        enc.fit(X_fit)


def test_ordinal_encoder_raise_categories_shape():

    X = np.array([['Low', 'Medium', 'High', 'Medium', 'Low']], dtype=object).T
    cats = ['Low', 'Medium', 'High']
    enc = OrdinalEncoder(categories=cats)
    msg = ("Shape mismatch: if categories is an array,")

    with pytest.raises(ValueError, match=msg):
        enc.fit(X)


def test_encoder_dtypes():
    # check that dtypes are preserved when determining categories
    enc = OneHotEncoder(categories='auto')
    exp = np.array([[1., 0., 1., 0.], [0., 1., 0., 1.]], dtype='float64')

    for X in [np.array([[1, 2], [3, 4]], dtype='int64'),
              np.array([[1, 2], [3, 4]], dtype='float64'),
              np.array([['a', 'b'], ['c', 'd']]),  # string dtype
              np.array([[1, 'a'], [3, 'b']], dtype='object')]:
        enc.fit(X)
        assert all([enc.categories_[i].dtype == X.dtype for i in range(2)])
        assert_array_equal(enc.transform(X).toarray(), exp)

    X = [[1, 2], [3, 4]]
    enc.fit(X)
    assert all([np.issubdtype(enc.categories_[i].dtype, np.integer)
                for i in range(2)])
    assert_array_equal(enc.transform(X).toarray(), exp)

    X = [[1, 'a'], [3, 'b']]
    enc.fit(X)
    assert all([enc.categories_[i].dtype == 'object' for i in range(2)])
    assert_array_equal(enc.transform(X).toarray(), exp)


def test_encoder_dtypes_pandas():
    # check dtype (similar to test_categorical_encoder_dtypes for dataframes)
    pd = pytest.importorskip('pandas')

    enc = OneHotEncoder(categories='auto')
    exp = np.array([[1., 0., 1., 0., 1., 0.],
                    [0., 1., 0., 1., 0., 1.]], dtype='float64')

    X = pd.DataFrame({'A': [1, 2], 'B': [3, 4], 'C': [5, 6]}, dtype='int64')
    enc.fit(X)
    assert all([enc.categories_[i].dtype == 'int64' for i in range(2)])
    assert_array_equal(enc.transform(X).toarray(), exp)

    X = pd.DataFrame({'A': [1, 2], 'B': ['a', 'b'], 'C': [3., 4.]})
    X_type = [X['A'].dtype, X['B'].dtype, X['C'].dtype]
    enc.fit(X)
    assert all([enc.categories_[i].dtype == X_type[i] for i in range(3)])
    assert_array_equal(enc.transform(X).toarray(), exp)


def test_one_hot_encoder_warning():
    enc = OneHotEncoder()
    X = [['Male', 1], ['Female', 3]]
    np.testing.assert_no_warnings(enc.fit_transform, X)


@pytest.mark.parametrize("missing_value", [np.nan, None, float('nan')])
def test_one_hot_encoder_drop_manual(missing_value):
    cats_to_drop = ['def', 12, 3, 56, missing_value]
    enc = OneHotEncoder(drop=cats_to_drop)
    X = [['abc', 12, 2, 55, 'a'],
         ['def', 12, 1, 55, 'a'],
         ['def', 12, 3, 56, missing_value]]
    trans = enc.fit_transform(X).toarray()
    exp = [[1, 0, 1, 1, 1],
           [0, 1, 0, 1, 1],
           [0, 0, 0, 0, 0]]
    assert_array_equal(trans, exp)
    dropped_cats = [cat[feature]
                    for cat, feature in zip(enc.categories_,
                                            enc.drop_idx_)]
    X_inv_trans = enc.inverse_transform(trans)
    X_array = np.array(X, dtype=object)

    # last value is np.nan
    if is_scalar_nan(cats_to_drop[-1]):
        assert_array_equal(dropped_cats[:-1], cats_to_drop[:-1])
        assert is_scalar_nan(dropped_cats[-1])
        assert is_scalar_nan(cats_to_drop[-1])
        # do not include the last column which includes missing values
        assert_array_equal(X_array[:, :-1], X_inv_trans[:, :-1])

        # check last column is the missing value
        assert_array_equal(X_array[-1, :-1], X_inv_trans[-1, :-1])
        assert is_scalar_nan(X_array[-1, -1])
        assert is_scalar_nan(X_inv_trans[-1, -1])
    else:
        assert_array_equal(dropped_cats, cats_to_drop)
        assert_array_equal(X_array, X_inv_trans)


@pytest.mark.parametrize(
    "X_fit, params, err_msg",
    [([["Male"], ["Female"]], {'drop': 'second'},
     "Wrong input for parameter `drop`"),
     ([["Male"], ["Female"]], {'drop': 'first', 'handle_unknown': 'ignore'},
     "`handle_unknown` must be 'error'"),
     ([['abc', 2, 55], ['def', 1, 55], ['def', 3, 59]],
      {'drop': np.asarray('b', dtype=object)},
     "Wrong input for parameter `drop`"),
     ([['abc', 2, 55], ['def', 1, 55], ['def', 3, 59]],
      {'drop': ['ghi', 3, 59]},
     "The following categories were supposed")]
)
def test_one_hot_encoder_invalid_params(X_fit, params, err_msg):
    enc = OneHotEncoder(**params)
    with pytest.raises(ValueError, match=err_msg):
        enc.fit(X_fit)


@pytest.mark.parametrize('drop', [['abc', 3], ['abc', 3, 41, 'a']])
def test_invalid_drop_length(drop):
    enc = OneHotEncoder(drop=drop)
    err_msg = "`drop` should have length equal to the number"
    with pytest.raises(ValueError, match=err_msg):
        enc.fit([['abc', 2, 55], ['def', 1, 55], ['def', 3, 59]])


@pytest.mark.parametrize("density", [True, False],
                         ids=['sparse', 'dense'])
@pytest.mark.parametrize("drop", ['first',
                                  ['a', 2, 'b']],
                         ids=['first', 'manual'])
def test_categories(density, drop):
    ohe_base = OneHotEncoder(sparse=density)
    ohe_test = OneHotEncoder(sparse=density, drop=drop)
    X = [['c', 1, 'a'],
         ['a', 2, 'b']]
    ohe_base.fit(X)
    ohe_test.fit(X)
    assert_array_equal(ohe_base.categories_, ohe_test.categories_)
    if drop == 'first':
        assert_array_equal(ohe_test.drop_idx_, 0)
    else:
        for drop_cat, drop_idx, cat_list in zip(drop,
                                                ohe_test.drop_idx_,
                                                ohe_test.categories_):
            assert cat_list[int(drop_idx)] == drop_cat
    assert isinstance(ohe_test.drop_idx_, np.ndarray)
    assert ohe_test.drop_idx_.dtype == object


@pytest.mark.parametrize('Encoder', [OneHotEncoder, OrdinalEncoder])
def test_encoders_has_categorical_tags(Encoder):
    assert 'categorical' in Encoder()._get_tags()['X_types']


<<<<<<< HEAD
@pytest.mark.parametrize('Encoder', [OneHotEncoder, OrdinalEncoder])
def test_encoders_does_not_support_none_values(Encoder):
    values = [["a"], [None]]
    with pytest.raises(TypeError, match="Encoders require their input to be "
                                        "uniformly strings or numbers."):
        Encoder().fit(values)


def test_ohe_infrequent_infrequent_is_a_cat():
    # category with 'infrequent' is a frequent category, ohe will name mangle
    # this into 'infrequent_sklearn'
    X_train = np.array([['a'] * 5 + ['b'] * 20 + ['infrequent'] * 10 +
                        ['d'] * 3]).T
    ohe = OneHotEncoder(handle_unknown='auto', sparse=False,
                        max_categories=3).fit(X_train)
    ohe.fit(X_train)

    X_test = [['b'], ['a'], ['infrequent'], ['d']]
    expected = np.array([
        [1, 0, 0],
        [0, 0, 1],
        [0, 1, 0],
        [0, 0, 1]])

    X_trans = ohe.transform(X_test)
    assert_allclose(expected, X_trans)

    expected_inv = [['b'], ['infrequent_sklearn'],
                    ['infrequent'], ['infrequent_sklearn']]
    X_inv = ohe.inverse_transform(X_trans)
    assert_array_equal(expected_inv, X_inv)

    feature_names = ohe.get_feature_names()
    assert_array_equal(feature_names,
                       ['x0_b', 'x0_infrequent', 'x0_infrequent_sklearn'])


@pytest.mark.parametrize("kwargs", [
    {'max_categories': 2},
    {'min_frequency': 11},
    {'min_frequency': 0.29},
    {'max_categories': 2, 'min_frequency': 6},
    {'max_categories': 4, 'min_frequency': 12},
])
@pytest.mark.parametrize("categories", ["auto", [['a', 'b', 'c', 'd']]])
def test_ohe_infrequent_two_levels(kwargs, categories):
    # Test that different parameters for combine 'a', 'c', and 'd' into
    # the infrequent category works as expected

    X_train = np.array([['a'] * 5 + ['b'] * 20 + ['c'] * 10 + ['d'] * 3]).T
    ohe = OneHotEncoder(categories=categories,
                        handle_unknown='auto', sparse=False,
                        **kwargs).fit(X_train)
    assert_array_equal(ohe.infrequent_indices_, [[0, 2, 3]])

    X_test = [['b'], ['a'], ['c'], ['d'], ['e']]
    expected = np.array([
        [1, 0],
        [0, 1],
        [0, 1],
        [0, 1],
        [0, 1]])

    X_trans = ohe.transform(X_test)
    assert_allclose(expected, X_trans)

    expected_inv = [[col] for col in ['b'] + ['infrequent'] * 4]
    X_inv = ohe.inverse_transform(X_trans)
    assert_array_equal(expected_inv, X_inv)

    # The most frequent infrequent category becomes the feature name
    feature_names = ohe.get_feature_names()
    assert_array_equal(['x0_b', 'x0_infrequent'], feature_names)


@pytest.mark.parametrize("kwargs", [
    {'max_categories': 3},
    {'min_frequency': 6},
    {'min_frequency': 9},
    {'min_frequency': 0.24},
    {'min_frequency': 0.16},
    {'max_categories': 3, 'min_frequency': 8},
    {'max_categories': 4, 'min_frequency': 6},
])
def test_ohe_infrequent_three_levels(kwargs):
    # Test that different parameters for combine 'a', and 'd' into
    # the infrequent category works as expected

    X_train = np.array([['a'] * 5 + ['b'] * 20 + ['c'] * 10 + ['d'] * 3]).T
    ohe = OneHotEncoder(handle_unknown='auto', sparse=False,
                        **kwargs).fit(X_train)
    assert_array_equal(ohe.infrequent_indices_, [[0, 3]])

    X_test = [['b'], ['a'], ['c'], ['d'], ['e']]
    expected = np.array([
        [1, 0, 0],
        [0, 0, 1],
        [0, 1, 0],
        [0, 0, 1],
        [0, 0, 1]])

    X_trans = ohe.transform(X_test)
    assert_allclose(expected, X_trans)

    expected_inv = [['b'], ['infrequent'], ['c'], ['infrequent'],
                    ['infrequent']]
    X_inv = ohe.inverse_transform(X_trans)
    assert_array_equal(expected_inv, X_inv)

    # The most frequent infrequent category becomes the feature name
    feature_names = ohe.get_feature_names()
    assert_array_equal(['x0_b', 'x0_c', 'x0_infrequent'], feature_names)


def test_ohe_infrequent_handle_unknown_error():
    # Test that different parameters for combine 'a', and 'd' into
    # the infrequent category works as expected

    X_train = np.array([['a'] * 5 + ['b'] * 20 + ['c'] * 10 + ['d'] * 3]).T
    ohe = OneHotEncoder(handle_unknown='error', sparse=False,
                        max_categories=3).fit(X_train)
    assert_array_equal(ohe.infrequent_indices_, [[0, 3]])

    # all categories are known
    X_test = [['b'], ['a'], ['c'], ['d']]
    expected = np.array([
        [1, 0, 0],
        [0, 0, 1],
        [0, 1, 0],
        [0, 0, 1]])

    X_trans = ohe.transform(X_test)
    assert_allclose(expected, X_trans)

    # 'bad' is not know and will error
    X_test = [['bad']]
    msg = r"Found unknown categories \['bad'\] in column 0"
    with pytest.raises(ValueError, match=msg):
        ohe.transform(X_test)


@pytest.mark.parametrize("kwargs", [{'max_categories': 3},
                                    {'min_frequency': 4}])
def test_ohe_infrequent_two_levels_user_cats_one_frequent(kwargs):
    # 'a' is the only frequent category, all other categories are infrequent

    X_train = np.array([['a'] * 5 + ['e'] * 30], dtype=object).T
    ohe = OneHotEncoder(categories=[['c', 'd', 'a', 'b']],
                        sparse=False, handle_unknown='auto',
                        **kwargs).fit(X_train)

    X_test = [['a'], ['b'], ['c'], ['d'], ['e']]
    expected = np.array([
        [1, 0],
        [0, 1],
        [0, 1],
        [0, 1],
        [0, 1]])

    X_trans = ohe.transform(X_test)
    assert_allclose(expected, X_trans)


def test_ohe_infrequent_two_levels_user_cats():
    # Test that the order of the categories provided by a user is respected.
    # Specifically, the infrequent_indices_ correspond to the user provided
    # categories.
    X_train = np.array([['a'] * 5 + ['b'] * 20 + ['c'] * 10 + ['d'] * 3],
                       dtype=object).T
    ohe = OneHotEncoder(categories=[['c', 'd', 'a', 'b']],
                        sparse=False, handle_unknown='auto',
                        max_categories=2).fit(X_train)

    assert_array_equal(ohe.infrequent_indices_, [[0, 1, 2]])

    X_test = [['b'], ['a'], ['c'], ['d'], ['e']]
    expected = np.array([
        [1, 0],
        [0, 1],
        [0, 1],
        [0, 1],
        [0, 1]])

    X_trans = ohe.transform(X_test)
    assert_allclose(expected, X_trans)

    # The most frequent infrequent category is used for the inverse transform
    expected_inv = [[col] for col in ['b'] + ['infrequent'] * 4]
    X_inv = ohe.inverse_transform(X_trans)
    assert_array_equal(expected_inv, X_inv)


def test_ohe_infrequent_three_levels_user_cats():
    # Test that the order of the categories provided by a user is respected.
    # In this case 'c' is encoded as the first category and 'b' is encoded
    # as the second one

    X_train = np.array([['a'] * 5 + ['b'] * 20 + ['c'] * 10 + ['d'] * 3],
                       dtype=object).T
    ohe = OneHotEncoder(categories=[['c', 'd', 'b', 'a']],
                        sparse=False, handle_unknown='auto',
                        max_categories=3).fit(X_train)

    assert_array_equal(ohe.infrequent_indices_, [[1, 3]])

    X_test = [['b'], ['a'], ['c'], ['d'], ['e']]
    expected = np.array([
        [0, 1, 0],
        [0, 0, 1],
        [1, 0, 0],
        [0, 0, 1],
        [0, 0, 1]])

    X_trans = ohe.transform(X_test)
    assert_allclose(expected, X_trans)

    # The most frequent infrequent category is used for the inverse transform
    expected_inv = [['b'], ['infrequent'], ['c'], ['infrequent'],
                    ['infrequent']]
    X_inv = ohe.inverse_transform(X_trans)
    assert_array_equal(expected_inv, X_inv)


def test_ohe_infrequent_multiple_categories():
    # Test infrequent categories with feature matrix with 3 features

    X = np.c_[[0, 1, 3, 3, 3, 3, 2, 0, 3],
              [0, 0, 5, 1, 1, 10, 5, 5, 0],
              [1, 0, 1, 0, 1, 0, 1, 0, 1]]

    ohe = OneHotEncoder(categories='auto', max_categories=3,
                        handle_unknown='auto')
    # X[:, 0] 1 and 2 is infrequent
    # X[:, 1] 1 and 10 are infrequent
    # X[:, 2] nothing is infrequent

    X_trans = ohe.fit_transform(X).toarray()
    assert_array_equal(ohe.infrequent_indices_[0], [1, 2])
    assert_array_equal(ohe.infrequent_indices_[1], [1, 3])
    assert_array_equal(ohe.infrequent_indices_[2], None)

    # The most frequent infrequent category becomes the feature name
    # For the first column, 1 and 2 have the same frequency. In this case,
    # 1 will be chosen to be the feature name because is smaller lexiconically
    feature_names = ohe.get_feature_names()
    assert_array_equal(['x0_0', 'x0_3', 'x0_infrequent',
                        'x1_0', 'x1_5', 'x1_infrequent',
                        'x2_0', 'x2_1'], feature_names)

    expected = [[1, 0, 0,  1, 0, 0,  0, 1],
                [0, 0, 1,  1, 0, 0,  1, 0],
                [0, 1, 0,  0, 1, 0,  0, 1],
                [0, 1, 0,  0, 0, 1,  1, 0],
                [0, 1, 0,  0, 0, 1,  0, 1],
                [0, 1, 0,  0, 0, 1,  1, 0],
                [0, 0, 1,  0, 1, 0,  0, 1],
                [1, 0, 0,  0, 1, 0,  1, 0],
                [0, 1, 0,  1, 0, 0,  0, 1]]

    assert_allclose(expected, X_trans)

    X_test = [[3, 1, 2],
              [4, 0, 3]]

    X_test_trans = ohe.transform(X_test)

    # X[:, 2] does not have an infrequent category, thus it is encoded as all
    # zeros
    expected = [[0, 1, 0,  0, 0, 1,  0, 0],
                [0, 0, 1,  1, 0, 0,  0, 0]]
    assert_allclose(expected, X_test_trans.toarray())

    X_inv = ohe.inverse_transform(X_test_trans)
    expected_inv = np.array([[3, 'infrequent', None],
                             ['infrequent', 0, None]], dtype=object)
    assert_array_equal(expected_inv, X_inv)

    # error for unknown categories
    ohe = OneHotEncoder(categories='auto', max_categories=3,
                        handle_unknown='error').fit(X)
    with pytest.raises(ValueError, match="Found unknown categories"):
        ohe.transform(X_test)

    # only infrequent or known categories
    X_test = [[1, 1, 1],
              [3, 10, 0]]
    X_test_trans = ohe.transform(X_test)

    expected = [[0, 0, 1,  0, 0, 1,  0, 1],
                [0, 1, 0,  0, 0, 1,  1, 0]]
    assert_allclose(expected, X_test_trans.toarray())

    X_inv = ohe.inverse_transform(X_test_trans)

    expected_inv = np.array([['infrequent', 'infrequent', 1],
                             [3,            'infrequent', 0]], dtype=object)
    assert_array_equal(expected_inv, X_inv)


def test_ohe_infrequent_multiple_categories_dtypes():
    # Test infrequent categories with a pandas dataframe with multiple dtypes

    pd = pytest.importorskip("pandas")
    X = pd.DataFrame(
        {'str': ['a', 'f', 'c', 'f', 'f', 'a', 'c', 'b', 'b'],
         'int': [5, 3, 0, 10, 10, 12, 0, 3, 5]},
        columns=['str', 'int'])

    ohe = OneHotEncoder(categories='auto', max_categories=3,
                        handle_unknown='auto')
    # X[:, 0] 'a', 'b', 'c' have the same frequency. 'a' and 'b' will be
    # considered infrequent because they are greater

    # X[:, 1] 0, 3, 5, 10 has frequency 2 and 12 has frequency 1.
    # 0, 3, 12 will be considered infrequent

    X_trans = ohe.fit_transform(X).toarray()
    assert_allclose(ohe.infrequent_indices_[0], [0, 1])
    assert_allclose(ohe.infrequent_indices_[1], [0, 1, 4])

    expected = [[0, 0, 1,  1, 0, 0],
                [0, 1, 0,  0, 0, 1],
                [1, 0, 0,  0, 0, 1],
                [0, 1, 0,  0, 1, 0],
                [0, 1, 0,  0, 1, 0],
                [0, 0, 1,  0, 0, 1],
                [1, 0, 0,  0, 0, 1],
                [0, 0, 1,  0, 0, 1],
                [0, 0, 1,  1, 0, 0]]

    assert_allclose(expected, X_trans)

    X_test = pd.DataFrame(
        {'str': ['b', 'f'],
         'int': [14, 12]},
        columns=['str', 'int'])

    expected = [[0, 0, 1,  0, 0, 1],
                [0, 1, 0,  0, 0, 1]]
    X_test_trans = ohe.transform(X_test)
    assert_allclose(expected, X_test_trans.toarray())

    X_inv = ohe.inverse_transform(X_test_trans)
    expected_inv = np.array([['infrequent', 'infrequent'],
                             ['f',          'infrequent']], dtype=object)
    assert_array_equal(expected_inv, X_inv)

    # only infrequent or known categories
    X_test = pd.DataFrame(
        {'str': ['c', 'b'],
         'int': [12, 5]},
        columns=['str', 'int'])
    X_test_trans = ohe.transform(X_test).toarray()
    expected = [[1, 0, 0,  0, 0, 1],
                [0, 0, 1,  1, 0, 0]]
    assert_allclose(expected, X_test_trans)

    X_inv = ohe.inverse_transform(X_test_trans)
    expected_inv = np.array([['c',          'infrequent'],
                             ['infrequent',            5]], dtype=object)
    assert_array_equal(expected_inv, X_inv)


def test_ohe_infrequent_user_cats_with_many_zero_counts():
    # Only category 'd' is a frequent category. This should result in
    # two columns.

    X_train = np.array([['e'] * 3 + ['d']], dtype=object).T
    ohe = OneHotEncoder(categories=[['c', 'd', 'a', 'b', 'f', 'g']],
                        max_categories=3, sparse=False,
                        handle_unknown='auto').fit(X_train)

    X_trans = ohe.transform([['c'], ['d'], ['a'], ['b'], ['e']])
    expected = [[0, 1],
                [1, 0],
                [0, 1],
                [0, 1],
                [0, 1]]
    assert_array_equal(expected, X_trans)


@pytest.mark.parametrize("min_frequency", [21])
def test_ohe_infrequent_one_level_errors(min_frequency):
    X_train = np.array([['a'] * 5 + ['b'] * 20 + ['c'] * 10 + ['d'] * 2]).T

    ohe = OneHotEncoder(handle_unknown='auto', sparse=False,
                        min_frequency=min_frequency)

    msg = "All categories in column 0 are infrequent"
    with pytest.raises(ValueError, match=msg):
        ohe.fit(X_train)


@pytest.mark.parametrize("kwargs", [{'min_frequency': 2, 'max_categories': 3}])
def test_ohe_infrequent_user_cats_unknown_training_errors(kwargs):
    # All user provided categories are infrequent

    X_train = np.array([['e'] * 3], dtype=object).T
    ohe = OneHotEncoder(categories=[['c', 'd', 'a', 'b']],
                        sparse=False, handle_unknown='auto', **kwargs)

    msg = "All categories in column 0 are infrequent"
    with pytest.raises(ValueError, match=msg):
        ohe.fit(X_train)


# TODO: Remove when 'ignore' is deprecated in 0.26
@pytest.mark.filterwarnings("ignore:handle_unknown='ignore':FutureWarning")
@pytest.mark.parametrize("kwargs, error_msg", [
    ({'max_categories': 1}, 'max_categories must be greater than 1'),
    ({'max_categories': -2}, 'max_categories must be greater than 1'),
    ({'min_frequency': -1}, 'min_frequency must be an integer at least'),
    ({'min_frequency': 1.1}, 'min_frequency must be an integer at least'),
    ({'max_categories': 2, 'drop': 'first', 'handle_unknown': 'error'},
     "infrequent categories are not supported when drop is specified"),
    ({'handle_unknown': 'ignore', 'max_categories': 2},
     "infrequent categories are only supported when handle_unknown is "
     "'error' or 'auto'")
])
def test_ohe_infrequent_invalid_parameters_error(kwargs, error_msg):
    X_train = np.array([['a'] * 5 + ['b'] * 20 + ['c'] * 10 + ['d'] * 2]).T

    default_kwargs = {**{'handle_unknown': 'auto'}, **kwargs}
    ohe = OneHotEncoder(**default_kwargs)

    with pytest.raises(ValueError, match=error_msg):
        ohe.fit(X_train)


# TODO: Remove in 0.26 when 'ignore' is deprecated
def test_ohe_ignore_deprecated():
    X_train = np.array([['a'] * 5 + ['b'] * 20 + ['c'] * 10 + ['d'] * 2]).T
    ohe = OneHotEncoder(handle_unknown='ignore')

    msg = (r"handle_unknown='ignore' is deprecated in favor of 'auto' in "
           r"version 0\.24 and will be removed in version 0\.26")
    with pytest.warns(FutureWarning, match=msg):
        ohe.fit(X_train)
=======
@pytest.mark.parametrize('input_dtype', ['O', 'U'])
@pytest.mark.parametrize('category_dtype', ['O', 'U'])
@pytest.mark.parametrize('array_type', ['list', 'array', 'dataframe'])
def test_encoders_unicode_categories(input_dtype, category_dtype, array_type):
    """Check that encoding work with string and object dtypes.
    Non-regression test for:
    https://github.com/scikit-learn/scikit-learn/issues/15616
    https://github.com/scikit-learn/scikit-learn/issues/15726
    """

    X = np.array([['b'], ['a']], dtype=input_dtype)
    categories = [np.array(['b', 'a'], dtype=category_dtype)]
    ohe = OneHotEncoder(categories=categories, sparse=False).fit(X)

    X_test = _convert_container([['a'], ['a'], ['b'], ['a']], array_type)
    X_trans = ohe.transform(X_test)

    expected = np.array([[0, 1], [0, 1], [1, 0], [0, 1]])
    assert_allclose(X_trans, expected)

    oe = OrdinalEncoder(categories=categories).fit(X)
    X_trans = oe.transform(X_test)

    expected = np.array([[1], [1], [0], [1]])
    assert_array_equal(X_trans, expected)


@pytest.mark.parametrize("missing_value", [np.nan, None])
def test_ohe_missing_values_get_feature_names(missing_value):
    # encoder with missing values with object dtypes
    X = np.array([['a', 'b', missing_value, 'a', missing_value]],
                 dtype=object).T
    ohe = OneHotEncoder(sparse=False, handle_unknown='ignore').fit(X)
    names = ohe.get_feature_names()
    assert_array_equal(names, ['x0_a', 'x0_b', f'x0_{missing_value}'])


def test_ohe_missing_value_support_pandas():
    # check support for pandas with mixed dtypes and missing values
    pd = pytest.importorskip('pandas')
    df = pd.DataFrame({
        'col1': ['dog', 'cat', None, 'cat'],
        'col2': np.array([3, 0, 4, np.nan], dtype=float)
    }, columns=['col1', 'col2'])
    expected_df_trans = np.array([
        [0, 1, 0, 0, 1, 0, 0],
        [1, 0, 0, 1, 0, 0, 0],
        [0, 0, 1, 0, 0, 1, 0],
        [1, 0, 0, 0, 0, 0, 1],
    ])

    Xtr = check_categorical_onehot(df)
    assert_allclose(Xtr, expected_df_trans)


@pytest.mark.parametrize('pd_nan_type', ['pd.NA', 'np.nan'])
def test_ohe_missing_value_support_pandas_categorical(pd_nan_type):
    # checks pandas dataframe with categorical features
    if pd_nan_type == 'pd.NA':
        # pd.NA is in pandas 1.0
        pd = pytest.importorskip('pandas', minversion="1.0")
        pd_missing_value = pd.NA
    else:  # np.nan
        pd = pytest.importorskip('pandas')
        pd_missing_value = np.nan

    df = pd.DataFrame({
        'col1': pd.Series(['c', 'a', pd_missing_value, 'b', 'a'],
                          dtype='category'),
    })
    expected_df_trans = np.array([
        [0, 0, 1, 0],
        [1, 0, 0, 0],
        [0, 0, 0, 1],
        [0, 1, 0, 0],
        [1, 0, 0, 0],
    ])

    ohe = OneHotEncoder(sparse=False, handle_unknown='ignore')
    df_trans = ohe.fit_transform(df)
    assert_allclose(expected_df_trans, df_trans)

    assert len(ohe.categories_) == 1
    assert_array_equal(ohe.categories_[0][:-1], ['a', 'b', 'c'])
    assert np.isnan(ohe.categories_[0][-1])
>>>>>>> fb67c7bb
<|MERGE_RESOLUTION|>--- conflicted
+++ resolved
@@ -400,11 +400,6 @@
     (np.array([['a', 'b']], dtype=object).T,
      np.array([['a', 'd']], dtype=object).T,
      [np.array(['a', 'b', 'c'])], np.object_),
-<<<<<<< HEAD
-    ], ids=['object', 'numeric', 'object-string-cat'])
-def test_one_hot_encoder_specified_categories(X, X2, cats, cat_dtype,
-                                              handle_unknown):
-=======
     (np.array([[None, 'a']], dtype=object).T,
      np.array([[None, 'b']], dtype=object).T,
      [[None, 'a', 'z']], object),
@@ -420,8 +415,8 @@
     ], ids=['object', 'numeric', 'object-string',
             'object-string-none', 'object-string-nan',
             'object-None-and-nan', 'object-nan-and-None'])
-def test_one_hot_encoder_specified_categories(X, X2, cats, cat_dtype):
->>>>>>> fb67c7bb
+def test_one_hot_encoder_specified_categories(X, X2, cats, cat_dtype,
+                                              handle_unknown):
     enc = OneHotEncoder(categories=cats)
     exp = np.array([[1., 0., 0.],
                     [0., 1., 0.]])
@@ -536,7 +531,6 @@
     assert_allclose(result, expected)
 
 
-<<<<<<< HEAD
 # TODO: Remove when 'ignore' is deprecated in 0.26
 @pytest.mark.filterwarnings("ignore:handle_unknown='ignore':FutureWarning")
 @pytest.mark.parametrize("X", [np.array([[1, np.nan]]).T,
@@ -569,8 +563,6 @@
         ohe.transform(X)
 
 
-=======
->>>>>>> fb67c7bb
 @pytest.mark.parametrize("X", [
     [['abc', 2, 55], ['def', 1, 55]],
     np.array([[10, 2, 55], [20, 1, 55]]),
@@ -883,7 +875,6 @@
     assert 'categorical' in Encoder()._get_tags()['X_types']
 
 
-<<<<<<< HEAD
 @pytest.mark.parametrize('Encoder', [OneHotEncoder, OrdinalEncoder])
 def test_encoders_does_not_support_none_values(Encoder):
     values = [["a"], [None]]
@@ -1322,7 +1313,8 @@
            r"version 0\.24 and will be removed in version 0\.26")
     with pytest.warns(FutureWarning, match=msg):
         ohe.fit(X_train)
-=======
+
+
 @pytest.mark.parametrize('input_dtype', ['O', 'U'])
 @pytest.mark.parametrize('category_dtype', ['O', 'U'])
 @pytest.mark.parametrize('array_type', ['list', 'array', 'dataframe'])
@@ -1407,5 +1399,4 @@
 
     assert len(ohe.categories_) == 1
     assert_array_equal(ohe.categories_[0][:-1], ['a', 'b', 'c'])
-    assert np.isnan(ohe.categories_[0][-1])
->>>>>>> fb67c7bb
+    assert np.isnan(ohe.categories_[0][-1])