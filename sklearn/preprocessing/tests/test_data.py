--- conflicted
+++ resolved
@@ -40,10 +40,7 @@
 from sklearn.utils import gen_batches, shuffle
 from sklearn.utils._array_api import (
     _convert_to_numpy,
-<<<<<<< HEAD
-=======
     _get_namespace_device_dtype_ids,
->>>>>>> 9b7a86fb
     yield_namespace_device_dtype_combinations,
 )
 from sklearn.utils._testing import (
