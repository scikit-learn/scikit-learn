--- conflicted
+++ resolved
@@ -38,11 +38,8 @@
 from sklearn.svm import SVR
 from sklearn.utils import gen_batches, shuffle
 from sklearn.utils._array_api import (
-<<<<<<< HEAD
     _convert_to_numpy,
-=======
     _get_namespace_device_dtype_ids,
->>>>>>> 00d3ef9f
     yield_namespace_device_dtype_combinations,
 )
 from sklearn.utils._test_common.instance_generator import _get_check_estimator_ids
