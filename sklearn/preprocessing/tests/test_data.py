--- conflicted
+++ resolved
@@ -45,11 +45,7 @@
 )
 from sklearn.utils._test_common.instance_generator import _get_check_estimator_ids
 from sklearn.utils._testing import (
-<<<<<<< HEAD
-=======
     _array_api_for_tests,
-    _convert_container,
->>>>>>> 87929436
     assert_allclose,
     assert_allclose_dense_sparse,
     assert_almost_equal,
