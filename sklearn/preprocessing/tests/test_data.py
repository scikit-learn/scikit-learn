# Authors:
#
#          Giorgio Patrini
#
# License: BSD 3 clause
from __future__ import division

import warnings
import re
import numpy as np
import numpy.linalg as la
from scipy import sparse, stats
from distutils.version import LooseVersion

from sklearn.utils import gen_batches

from sklearn.utils.testing import assert_raise_message
from sklearn.utils.testing import assert_almost_equal
from sklearn.utils.testing import clean_warning_registry
from sklearn.utils.testing import assert_array_almost_equal
from sklearn.utils.testing import assert_array_equal
from sklearn.utils.testing import assert_array_less
from sklearn.utils.testing import assert_equal
from sklearn.utils.testing import assert_greater_equal
from sklearn.utils.testing import assert_less_equal
from sklearn.utils.testing import assert_raises
from sklearn.utils.testing import assert_raises_regex
from sklearn.utils.testing import assert_true
from sklearn.utils.testing import assert_false
from sklearn.utils.testing import assert_warns_message
from sklearn.utils.testing import assert_no_warnings
from sklearn.utils.testing import assert_allclose
from sklearn.utils.testing import skip_if_32bit
from sklearn.utils.testing import SkipTest

from sklearn.utils.sparsefuncs import mean_variance_axis
from sklearn.preprocessing.data import _transform_selected
from sklearn.preprocessing.data import _handle_zeros_in_scale
from sklearn.preprocessing.data import Binarizer
from sklearn.preprocessing.data import KernelCenterer
from sklearn.preprocessing.data import Normalizer
from sklearn.preprocessing.data import normalize
from sklearn.preprocessing.data import OneHotEncoder
from sklearn.preprocessing.data import CategoricalEncoder
from sklearn.preprocessing.data import UnaryEncoder
from sklearn.preprocessing.data import StandardScaler
from sklearn.preprocessing.data import scale
from sklearn.preprocessing.data import MinMaxScaler
from sklearn.preprocessing.data import minmax_scale
from sklearn.preprocessing.data import QuantileTransformer
from sklearn.preprocessing.data import quantile_transform
from sklearn.preprocessing.data import MaxAbsScaler
from sklearn.preprocessing.data import maxabs_scale
from sklearn.preprocessing.data import RobustScaler
from sklearn.preprocessing.data import robust_scale
from sklearn.preprocessing.data import add_dummy_feature
from sklearn.preprocessing.data import PolynomialFeatures
from sklearn.preprocessing.data import PowerTransformer
from sklearn.preprocessing.data import power_transform
from sklearn.exceptions import DataConversionWarning, NotFittedError

from sklearn.pipeline import Pipeline
from sklearn.model_selection import cross_val_predict
from sklearn.svm import SVR

from sklearn import datasets

iris = datasets.load_iris()

# Make some data to be used many times
rng = np.random.RandomState(0)
n_features = 30
n_samples = 1000
offsets = rng.uniform(-1, 1, size=n_features)
scales = rng.uniform(1, 10, size=n_features)
X_2d = rng.randn(n_samples, n_features) * scales + offsets
X_1row = X_2d[0, :].reshape(1, n_features)
X_1col = X_2d[:, 0].reshape(n_samples, 1)
X_list_1row = X_1row.tolist()
X_list_1col = X_1col.tolist()


def toarray(a):
    if hasattr(a, "toarray"):
        a = a.toarray()
    return a


def _check_dim_1axis(a):
    if isinstance(a, list):
        return np.array(a).shape[0]
    return a.shape[0]


def assert_correct_incr(i, batch_start, batch_stop, n, chunk_size,
                        n_samples_seen):
    if batch_stop != n:
        assert_equal((i + 1) * chunk_size, n_samples_seen)
    else:
        assert_equal(i * chunk_size + (batch_stop - batch_start),
                     n_samples_seen)


def test_polynomial_features():
    # Test Polynomial Features
    X1 = np.arange(6)[:, np.newaxis]
    P1 = np.hstack([np.ones_like(X1),
                    X1, X1 ** 2, X1 ** 3])
    deg1 = 3

    X2 = np.arange(6).reshape((3, 2))
    x1 = X2[:, :1]
    x2 = X2[:, 1:]
    P2 = np.hstack([x1 ** 0 * x2 ** 0,
                    x1 ** 1 * x2 ** 0,
                    x1 ** 0 * x2 ** 1,
                    x1 ** 2 * x2 ** 0,
                    x1 ** 1 * x2 ** 1,
                    x1 ** 0 * x2 ** 2])
    deg2 = 2

    for (deg, X, P) in [(deg1, X1, P1), (deg2, X2, P2)]:
        P_test = PolynomialFeatures(deg, include_bias=True).fit_transform(X)
        assert_array_almost_equal(P_test, P)

        P_test = PolynomialFeatures(deg, include_bias=False).fit_transform(X)
        assert_array_almost_equal(P_test, P[:, 1:])

    interact = PolynomialFeatures(2, interaction_only=True, include_bias=True)
    X_poly = interact.fit_transform(X)
    assert_array_almost_equal(X_poly, P2[:, [0, 1, 2, 4]])

    assert_equal(interact.powers_.shape, (interact.n_output_features_,
                 interact.n_input_features_))


def test_polynomial_feature_names():
    X = np.arange(30).reshape(10, 3)
    poly = PolynomialFeatures(degree=2, include_bias=True).fit(X)
    feature_names = poly.get_feature_names()
    assert_array_equal(['1', 'x0', 'x1', 'x2', 'x0^2', 'x0 x1',
                        'x0 x2', 'x1^2', 'x1 x2', 'x2^2'],
                       feature_names)

    poly = PolynomialFeatures(degree=3, include_bias=False).fit(X)
    feature_names = poly.get_feature_names(["a", "b", "c"])
    assert_array_equal(['a', 'b', 'c', 'a^2', 'a b', 'a c', 'b^2',
                        'b c', 'c^2', 'a^3', 'a^2 b', 'a^2 c',
                        'a b^2', 'a b c', 'a c^2', 'b^3', 'b^2 c',
                        'b c^2', 'c^3'], feature_names)
    # test some unicode
    poly = PolynomialFeatures(degree=1, include_bias=True).fit(X)
    feature_names = poly.get_feature_names(
        [u"\u0001F40D", u"\u262E", u"\u05D0"])
    assert_array_equal([u"1", u"\u0001F40D", u"\u262E", u"\u05D0"],
                       feature_names)


def test_standard_scaler_1d():
    # Test scaling of dataset along single axis
    for X in [X_1row, X_1col, X_list_1row, X_list_1row]:

        scaler = StandardScaler()
        X_scaled = scaler.fit(X).transform(X, copy=True)

        if isinstance(X, list):
            X = np.array(X)  # cast only after scaling done

        if _check_dim_1axis(X) == 1:
            assert_almost_equal(scaler.mean_, X.ravel())
            assert_almost_equal(scaler.scale_, np.ones(n_features))
            assert_array_almost_equal(X_scaled.mean(axis=0),
                                      np.zeros_like(n_features))
            assert_array_almost_equal(X_scaled.std(axis=0),
                                      np.zeros_like(n_features))
        else:
            assert_almost_equal(scaler.mean_, X.mean())
            assert_almost_equal(scaler.scale_, X.std())
            assert_array_almost_equal(X_scaled.mean(axis=0),
                                      np.zeros_like(n_features))
            assert_array_almost_equal(X_scaled.mean(axis=0), .0)
            assert_array_almost_equal(X_scaled.std(axis=0), 1.)
        assert_equal(scaler.n_samples_seen_, X.shape[0])

        # check inverse transform
        X_scaled_back = scaler.inverse_transform(X_scaled)
        assert_array_almost_equal(X_scaled_back, X)

    # Constant feature
    X = np.ones(5).reshape(5, 1)
    scaler = StandardScaler()
    X_scaled = scaler.fit(X).transform(X, copy=True)
    assert_almost_equal(scaler.mean_, 1.)
    assert_almost_equal(scaler.scale_, 1.)
    assert_array_almost_equal(X_scaled.mean(axis=0), .0)
    assert_array_almost_equal(X_scaled.std(axis=0), .0)
    assert_equal(scaler.n_samples_seen_, X.shape[0])


def test_scale_1d():
    # 1-d inputs
    X_list = [1., 3., 5., 0.]
    X_arr = np.array(X_list)

    for X in [X_list, X_arr]:
        X_scaled = scale(X)
        assert_array_almost_equal(X_scaled.mean(), 0.0)
        assert_array_almost_equal(X_scaled.std(), 1.0)
        assert_array_equal(scale(X, with_mean=False, with_std=False), X)


@skip_if_32bit
def test_standard_scaler_numerical_stability():
    # Test numerical stability of scaling
    # np.log(1e-5) is taken because of its floating point representation
    # was empirically found to cause numerical problems with np.mean & np.std.

    x = np.zeros(8, dtype=np.float64) + np.log(1e-5, dtype=np.float64)
    if LooseVersion(np.__version__) >= LooseVersion('1.9'):
        # This does not raise a warning as the number of samples is too low
        # to trigger the problem in recent numpy
        x_scaled = assert_no_warnings(scale, x)
        assert_array_almost_equal(scale(x), np.zeros(8))
    else:
        w = "standard deviation of the data is probably very close to 0"
        x_scaled = assert_warns_message(UserWarning, w, scale, x)
        assert_array_almost_equal(x_scaled, np.zeros(8))

    # with 2 more samples, the std computation run into numerical issues:
    x = np.zeros(10, dtype=np.float64) + np.log(1e-5, dtype=np.float64)
    w = "standard deviation of the data is probably very close to 0"
    x_scaled = assert_warns_message(UserWarning, w, scale, x)
    assert_array_almost_equal(x_scaled, np.zeros(10))

    x = np.ones(10, dtype=np.float64) * 1e-100
    x_small_scaled = assert_no_warnings(scale, x)
    assert_array_almost_equal(x_small_scaled, np.zeros(10))

    # Large values can cause (often recoverable) numerical stability issues:
    x_big = np.ones(10, dtype=np.float64) * 1e100
    w = "Dataset may contain too large values"
    x_big_scaled = assert_warns_message(UserWarning, w, scale, x_big)
    assert_array_almost_equal(x_big_scaled, np.zeros(10))
    assert_array_almost_equal(x_big_scaled, x_small_scaled)

    x_big_centered = assert_warns_message(UserWarning, w, scale, x_big,
                                          with_std=False)
    assert_array_almost_equal(x_big_centered, np.zeros(10))
    assert_array_almost_equal(x_big_centered, x_small_scaled)


def test_scaler_2d_arrays():
    # Test scaling of 2d array along first axis
    rng = np.random.RandomState(0)
    n_features = 5
    n_samples = 4
    X = rng.randn(n_samples, n_features)
    X[:, 0] = 0.0  # first feature is always of zero

    scaler = StandardScaler()
    X_scaled = scaler.fit(X).transform(X, copy=True)
    assert_false(np.any(np.isnan(X_scaled)))
    assert_equal(scaler.n_samples_seen_, n_samples)

    assert_array_almost_equal(X_scaled.mean(axis=0), n_features * [0.0])
    assert_array_almost_equal(X_scaled.std(axis=0), [0., 1., 1., 1., 1.])
    # Check that X has been copied
    assert_true(X_scaled is not X)

    # check inverse transform
    X_scaled_back = scaler.inverse_transform(X_scaled)
    assert_true(X_scaled_back is not X)
    assert_true(X_scaled_back is not X_scaled)
    assert_array_almost_equal(X_scaled_back, X)

    X_scaled = scale(X, axis=1, with_std=False)
    assert_false(np.any(np.isnan(X_scaled)))
    assert_array_almost_equal(X_scaled.mean(axis=1), n_samples * [0.0])
    X_scaled = scale(X, axis=1, with_std=True)
    assert_false(np.any(np.isnan(X_scaled)))
    assert_array_almost_equal(X_scaled.mean(axis=1), n_samples * [0.0])
    assert_array_almost_equal(X_scaled.std(axis=1), n_samples * [1.0])
    # Check that the data hasn't been modified
    assert_true(X_scaled is not X)

    X_scaled = scaler.fit(X).transform(X, copy=False)
    assert_false(np.any(np.isnan(X_scaled)))
    assert_array_almost_equal(X_scaled.mean(axis=0), n_features * [0.0])
    assert_array_almost_equal(X_scaled.std(axis=0), [0., 1., 1., 1., 1.])
    # Check that X has not been copied
    assert_true(X_scaled is X)

    X = rng.randn(4, 5)
    X[:, 0] = 1.0  # first feature is a constant, non zero feature
    scaler = StandardScaler()
    X_scaled = scaler.fit(X).transform(X, copy=True)
    assert_false(np.any(np.isnan(X_scaled)))
    assert_array_almost_equal(X_scaled.mean(axis=0), n_features * [0.0])
    assert_array_almost_equal(X_scaled.std(axis=0), [0., 1., 1., 1., 1.])
    # Check that X has not been copied
    assert_true(X_scaled is not X)


def test_handle_zeros_in_scale():
    s1 = np.array([0, 1, 2, 3])
    s2 = _handle_zeros_in_scale(s1, copy=True)

    assert_false(s1[0] == s2[0])
    assert_array_equal(s1, np.array([0, 1, 2, 3]))
    assert_array_equal(s2, np.array([1, 1, 2, 3]))


def test_minmax_scaler_partial_fit():
    # Test if partial_fit run over many batches of size 1 and 50
    # gives the same results as fit
    X = X_2d
    n = X.shape[0]

    for chunk_size in [1, 2, 50, n, n + 42]:
        # Test mean at the end of the process
        scaler_batch = MinMaxScaler().fit(X)

        scaler_incr = MinMaxScaler()
        for batch in gen_batches(n_samples, chunk_size):
            scaler_incr = scaler_incr.partial_fit(X[batch])

        assert_array_almost_equal(scaler_batch.data_min_,
                                  scaler_incr.data_min_)
        assert_array_almost_equal(scaler_batch.data_max_,
                                  scaler_incr.data_max_)
        assert_equal(scaler_batch.n_samples_seen_, scaler_incr.n_samples_seen_)
        assert_array_almost_equal(scaler_batch.data_range_,
                                  scaler_incr.data_range_)
        assert_array_almost_equal(scaler_batch.scale_, scaler_incr.scale_)
        assert_array_almost_equal(scaler_batch.min_, scaler_incr.min_)

        # Test std after 1 step
        batch0 = slice(0, chunk_size)
        scaler_batch = MinMaxScaler().fit(X[batch0])
        scaler_incr = MinMaxScaler().partial_fit(X[batch0])

        assert_array_almost_equal(scaler_batch.data_min_,
                                  scaler_incr.data_min_)
        assert_array_almost_equal(scaler_batch.data_max_,
                                  scaler_incr.data_max_)
        assert_equal(scaler_batch.n_samples_seen_, scaler_incr.n_samples_seen_)
        assert_array_almost_equal(scaler_batch.data_range_,
                                  scaler_incr.data_range_)
        assert_array_almost_equal(scaler_batch.scale_, scaler_incr.scale_)
        assert_array_almost_equal(scaler_batch.min_, scaler_incr.min_)

        # Test std until the end of partial fits, and
        scaler_batch = MinMaxScaler().fit(X)
        scaler_incr = MinMaxScaler()  # Clean estimator
        for i, batch in enumerate(gen_batches(n_samples, chunk_size)):
            scaler_incr = scaler_incr.partial_fit(X[batch])
            assert_correct_incr(i, batch_start=batch.start,
                                batch_stop=batch.stop, n=n,
                                chunk_size=chunk_size,
                                n_samples_seen=scaler_incr.n_samples_seen_)


def test_standard_scaler_partial_fit():
    # Test if partial_fit run over many batches of size 1 and 50
    # gives the same results as fit
    X = X_2d
    n = X.shape[0]

    for chunk_size in [1, 2, 50, n, n + 42]:
        # Test mean at the end of the process
        scaler_batch = StandardScaler(with_std=False).fit(X)

        scaler_incr = StandardScaler(with_std=False)
        for batch in gen_batches(n_samples, chunk_size):
            scaler_incr = scaler_incr.partial_fit(X[batch])

        assert_array_almost_equal(scaler_batch.mean_, scaler_incr.mean_)
        assert_equal(scaler_batch.var_, scaler_incr.var_)  # Nones
        assert_equal(scaler_batch.n_samples_seen_, scaler_incr.n_samples_seen_)

        # Test std after 1 step
        batch0 = slice(0, chunk_size)
        scaler_incr = StandardScaler().partial_fit(X[batch0])
        if chunk_size == 1:
            assert_array_almost_equal(np.zeros(n_features, dtype=np.float64),
                                      scaler_incr.var_)
            assert_array_almost_equal(np.ones(n_features, dtype=np.float64),
                                      scaler_incr.scale_)
        else:
            assert_array_almost_equal(np.var(X[batch0], axis=0),
                                      scaler_incr.var_)
            assert_array_almost_equal(np.std(X[batch0], axis=0),
                                      scaler_incr.scale_)  # no constants

        # Test std until the end of partial fits, and
        scaler_batch = StandardScaler().fit(X)
        scaler_incr = StandardScaler()  # Clean estimator
        for i, batch in enumerate(gen_batches(n_samples, chunk_size)):
            scaler_incr = scaler_incr.partial_fit(X[batch])
            assert_correct_incr(i, batch_start=batch.start,
                                batch_stop=batch.stop, n=n,
                                chunk_size=chunk_size,
                                n_samples_seen=scaler_incr.n_samples_seen_)

        assert_array_almost_equal(scaler_batch.var_, scaler_incr.var_)
        assert_equal(scaler_batch.n_samples_seen_, scaler_incr.n_samples_seen_)


def test_standard_scaler_partial_fit_numerical_stability():
    # Test if the incremental computation introduces significative errors
    # for large datasets with values of large magniture
    rng = np.random.RandomState(0)
    n_features = 2
    n_samples = 100
    offsets = rng.uniform(-1e15, 1e15, size=n_features)
    scales = rng.uniform(1e3, 1e6, size=n_features)
    X = rng.randn(n_samples, n_features) * scales + offsets

    scaler_batch = StandardScaler().fit(X)
    scaler_incr = StandardScaler()
    for chunk in X:
        scaler_incr = scaler_incr.partial_fit(chunk.reshape(1, n_features))

    # Regardless of abs values, they must not be more diff 6 significant digits
    tol = 10 ** (-6)
    assert_allclose(scaler_incr.mean_, scaler_batch.mean_, rtol=tol)
    assert_allclose(scaler_incr.var_, scaler_batch.var_, rtol=tol)
    assert_allclose(scaler_incr.scale_, scaler_batch.scale_, rtol=tol)
    # NOTE Be aware that for much larger offsets std is very unstable (last
    # assert) while mean is OK.

    # Sparse input
    size = (100, 3)
    scale = 1e20
    X = rng.randint(0, 2, size).astype(np.float64) * scale
    X_csr = sparse.csr_matrix(X)
    X_csc = sparse.csc_matrix(X)

    for X in [X_csr, X_csc]:
        # with_mean=False is required with sparse input
        scaler = StandardScaler(with_mean=False).fit(X)
        scaler_incr = StandardScaler(with_mean=False)

        for chunk in X:
            # chunk = sparse.csr_matrix(data_chunks)
            scaler_incr = scaler_incr.partial_fit(chunk)

        # Regardless of magnitude, they must not differ more than of 6 digits
        tol = 10 ** (-6)
        assert_true(scaler.mean_ is not None)
        assert_allclose(scaler_incr.var_, scaler.var_, rtol=tol)
        assert_allclose(scaler_incr.scale_, scaler.scale_, rtol=tol)


def test_partial_fit_sparse_input():
    # Check that sparsity is not destroyed
    X = np.array([[1.], [0.], [0.], [5.]])
    X_csr = sparse.csr_matrix(X)
    X_csc = sparse.csc_matrix(X)

    null_transform = StandardScaler(with_mean=False, with_std=False, copy=True)
    for X in [X_csr, X_csc]:

        X_null = null_transform.partial_fit(X).transform(X)
        assert_array_equal(X_null.data, X.data)
        X_orig = null_transform.inverse_transform(X_null)
        assert_array_equal(X_orig.data, X_null.data)
        assert_array_equal(X_orig.data, X.data)


def test_standard_scaler_trasform_with_partial_fit():
    # Check some postconditions after applying partial_fit and transform
    X = X_2d[:100, :]

    scaler_incr = StandardScaler()
    for i, batch in enumerate(gen_batches(X.shape[0], 1)):

        X_sofar = X[:(i + 1), :]
        chunks_copy = X_sofar.copy()
        scaled_batch = StandardScaler().fit_transform(X_sofar)

        scaler_incr = scaler_incr.partial_fit(X[batch])
        scaled_incr = scaler_incr.transform(X_sofar)

        assert_array_almost_equal(scaled_batch, scaled_incr)
        assert_array_almost_equal(X_sofar, chunks_copy)  # No change
        right_input = scaler_incr.inverse_transform(scaled_incr)
        assert_array_almost_equal(X_sofar, right_input)

        zero = np.zeros(X.shape[1])
        epsilon = np.nextafter(0, 1)
        assert_array_less(zero, scaler_incr.var_ + epsilon)  # as less or equal
        assert_array_less(zero, scaler_incr.scale_ + epsilon)
        # (i+1) because the Scaler has been already fitted
        assert_equal((i + 1), scaler_incr.n_samples_seen_)


def test_min_max_scaler_iris():
    X = iris.data
    scaler = MinMaxScaler()
    # default params
    X_trans = scaler.fit_transform(X)
    assert_array_almost_equal(X_trans.min(axis=0), 0)
    assert_array_almost_equal(X_trans.max(axis=0), 1)
    X_trans_inv = scaler.inverse_transform(X_trans)
    assert_array_almost_equal(X, X_trans_inv)

    # not default params: min=1, max=2
    scaler = MinMaxScaler(feature_range=(1, 2))
    X_trans = scaler.fit_transform(X)
    assert_array_almost_equal(X_trans.min(axis=0), 1)
    assert_array_almost_equal(X_trans.max(axis=0), 2)
    X_trans_inv = scaler.inverse_transform(X_trans)
    assert_array_almost_equal(X, X_trans_inv)

    # min=-.5, max=.6
    scaler = MinMaxScaler(feature_range=(-.5, .6))
    X_trans = scaler.fit_transform(X)
    assert_array_almost_equal(X_trans.min(axis=0), -.5)
    assert_array_almost_equal(X_trans.max(axis=0), .6)
    X_trans_inv = scaler.inverse_transform(X_trans)
    assert_array_almost_equal(X, X_trans_inv)

    # raises on invalid range
    scaler = MinMaxScaler(feature_range=(2, 1))
    assert_raises(ValueError, scaler.fit, X)


def test_min_max_scaler_zero_variance_features():
    # Check min max scaler on toy data with zero variance features
    X = [[0., 1., +0.5],
         [0., 1., -0.1],
         [0., 1., +1.1]]

    X_new = [[+0., 2., 0.5],
             [-1., 1., 0.0],
             [+0., 1., 1.5]]

    # default params
    scaler = MinMaxScaler()
    X_trans = scaler.fit_transform(X)
    X_expected_0_1 = [[0., 0., 0.5],
                      [0., 0., 0.0],
                      [0., 0., 1.0]]
    assert_array_almost_equal(X_trans, X_expected_0_1)
    X_trans_inv = scaler.inverse_transform(X_trans)
    assert_array_almost_equal(X, X_trans_inv)

    X_trans_new = scaler.transform(X_new)
    X_expected_0_1_new = [[+0., 1., 0.500],
                          [-1., 0., 0.083],
                          [+0., 0., 1.333]]
    assert_array_almost_equal(X_trans_new, X_expected_0_1_new, decimal=2)

    # not default params
    scaler = MinMaxScaler(feature_range=(1, 2))
    X_trans = scaler.fit_transform(X)
    X_expected_1_2 = [[1., 1., 1.5],
                      [1., 1., 1.0],
                      [1., 1., 2.0]]
    assert_array_almost_equal(X_trans, X_expected_1_2)

    # function interface
    X_trans = minmax_scale(X)
    assert_array_almost_equal(X_trans, X_expected_0_1)
    X_trans = minmax_scale(X, feature_range=(1, 2))
    assert_array_almost_equal(X_trans, X_expected_1_2)


def test_minmax_scale_axis1():
    X = iris.data
    X_trans = minmax_scale(X, axis=1)
    assert_array_almost_equal(np.min(X_trans, axis=1), 0)
    assert_array_almost_equal(np.max(X_trans, axis=1), 1)


def test_min_max_scaler_1d():
    # Test scaling of dataset along single axis
    for X in [X_1row, X_1col, X_list_1row, X_list_1row]:

        scaler = MinMaxScaler(copy=True)
        X_scaled = scaler.fit(X).transform(X)

        if isinstance(X, list):
            X = np.array(X)  # cast only after scaling done

        if _check_dim_1axis(X) == 1:
            assert_array_almost_equal(X_scaled.min(axis=0),
                                      np.zeros(n_features))
            assert_array_almost_equal(X_scaled.max(axis=0),
                                      np.zeros(n_features))
        else:
            assert_array_almost_equal(X_scaled.min(axis=0), .0)
            assert_array_almost_equal(X_scaled.max(axis=0), 1.)
        assert_equal(scaler.n_samples_seen_, X.shape[0])

        # check inverse transform
        X_scaled_back = scaler.inverse_transform(X_scaled)
        assert_array_almost_equal(X_scaled_back, X)

    # Constant feature
    X = np.ones(5).reshape(5, 1)
    scaler = MinMaxScaler()
    X_scaled = scaler.fit(X).transform(X)
    assert_greater_equal(X_scaled.min(), 0.)
    assert_less_equal(X_scaled.max(), 1.)
    assert_equal(scaler.n_samples_seen_, X.shape[0])

    # Function interface
    X_1d = X_1row.ravel()
    min_ = X_1d.min()
    max_ = X_1d.max()
    assert_array_almost_equal((X_1d - min_) / (max_ - min_),
                              minmax_scale(X_1d, copy=True))


def test_scaler_without_centering():
    rng = np.random.RandomState(42)
    X = rng.randn(4, 5)
    X[:, 0] = 0.0  # first feature is always of zero
    X_csr = sparse.csr_matrix(X)
    X_csc = sparse.csc_matrix(X)

    assert_raises(ValueError, StandardScaler().fit, X_csr)
    assert_raises(ValueError, StandardScaler().fit, X_csc)

    null_transform = StandardScaler(with_mean=False, with_std=False, copy=True)
    X_null = null_transform.fit_transform(X_csr)
    assert_array_equal(X_null.data, X_csr.data)
    X_orig = null_transform.inverse_transform(X_null)
    assert_array_equal(X_orig.data, X_csr.data)

    scaler = StandardScaler(with_mean=False).fit(X)
    X_scaled = scaler.transform(X, copy=True)
    assert_false(np.any(np.isnan(X_scaled)))

    scaler_csr = StandardScaler(with_mean=False).fit(X_csr)
    X_csr_scaled = scaler_csr.transform(X_csr, copy=True)
    assert_false(np.any(np.isnan(X_csr_scaled.data)))

    scaler_csc = StandardScaler(with_mean=False).fit(X_csc)
    X_csc_scaled = scaler_csc.transform(X_csc, copy=True)
    assert_false(np.any(np.isnan(X_csc_scaled.data)))

    assert_array_almost_equal(scaler.mean_, scaler_csr.mean_)
    assert_array_almost_equal(scaler.var_, scaler_csr.var_)
    assert_array_almost_equal(scaler.scale_, scaler_csr.scale_)

    assert_array_almost_equal(scaler.mean_, scaler_csc.mean_)
    assert_array_almost_equal(scaler.var_, scaler_csc.var_)
    assert_array_almost_equal(scaler.scale_, scaler_csc.scale_)

    assert_array_almost_equal(
        X_scaled.mean(axis=0), [0., -0.01, 2.24, -0.35, -0.78], 2)
    assert_array_almost_equal(X_scaled.std(axis=0), [0., 1., 1., 1., 1.])

    X_csr_scaled_mean, X_csr_scaled_std = mean_variance_axis(X_csr_scaled, 0)
    assert_array_almost_equal(X_csr_scaled_mean, X_scaled.mean(axis=0))
    assert_array_almost_equal(X_csr_scaled_std, X_scaled.std(axis=0))

    # Check that X has not been modified (copy)
    assert_true(X_scaled is not X)
    assert_true(X_csr_scaled is not X_csr)

    X_scaled_back = scaler.inverse_transform(X_scaled)
    assert_true(X_scaled_back is not X)
    assert_true(X_scaled_back is not X_scaled)
    assert_array_almost_equal(X_scaled_back, X)

    X_csr_scaled_back = scaler_csr.inverse_transform(X_csr_scaled)
    assert_true(X_csr_scaled_back is not X_csr)
    assert_true(X_csr_scaled_back is not X_csr_scaled)
    assert_array_almost_equal(X_csr_scaled_back.toarray(), X)

    X_csc_scaled_back = scaler_csr.inverse_transform(X_csc_scaled.tocsc())
    assert_true(X_csc_scaled_back is not X_csc)
    assert_true(X_csc_scaled_back is not X_csc_scaled)
    assert_array_almost_equal(X_csc_scaled_back.toarray(), X)


def test_scaler_int():
    # test that scaler converts integer input to floating
    # for both sparse and dense matrices
    rng = np.random.RandomState(42)
    X = rng.randint(20, size=(4, 5))
    X[:, 0] = 0  # first feature is always of zero
    X_csr = sparse.csr_matrix(X)
    X_csc = sparse.csc_matrix(X)

    null_transform = StandardScaler(with_mean=False, with_std=False, copy=True)
    clean_warning_registry()
    with warnings.catch_warnings(record=True):
        X_null = null_transform.fit_transform(X_csr)
    assert_array_equal(X_null.data, X_csr.data)
    X_orig = null_transform.inverse_transform(X_null)
    assert_array_equal(X_orig.data, X_csr.data)

    clean_warning_registry()
    with warnings.catch_warnings(record=True):
        scaler = StandardScaler(with_mean=False).fit(X)
        X_scaled = scaler.transform(X, copy=True)
    assert_false(np.any(np.isnan(X_scaled)))

    clean_warning_registry()
    with warnings.catch_warnings(record=True):
        scaler_csr = StandardScaler(with_mean=False).fit(X_csr)
        X_csr_scaled = scaler_csr.transform(X_csr, copy=True)
    assert_false(np.any(np.isnan(X_csr_scaled.data)))

    clean_warning_registry()
    with warnings.catch_warnings(record=True):
        scaler_csc = StandardScaler(with_mean=False).fit(X_csc)
        X_csc_scaled = scaler_csc.transform(X_csc, copy=True)
    assert_false(np.any(np.isnan(X_csc_scaled.data)))

    assert_array_almost_equal(scaler.mean_, scaler_csr.mean_)
    assert_array_almost_equal(scaler.var_, scaler_csr.var_)
    assert_array_almost_equal(scaler.scale_, scaler_csr.scale_)

    assert_array_almost_equal(scaler.mean_, scaler_csc.mean_)
    assert_array_almost_equal(scaler.var_, scaler_csc.var_)
    assert_array_almost_equal(scaler.scale_, scaler_csc.scale_)

    assert_array_almost_equal(
        X_scaled.mean(axis=0),
        [0., 1.109, 1.856, 21., 1.559], 2)
    assert_array_almost_equal(X_scaled.std(axis=0), [0., 1., 1., 1., 1.])

    X_csr_scaled_mean, X_csr_scaled_std = mean_variance_axis(
        X_csr_scaled.astype(np.float), 0)
    assert_array_almost_equal(X_csr_scaled_mean, X_scaled.mean(axis=0))
    assert_array_almost_equal(X_csr_scaled_std, X_scaled.std(axis=0))

    # Check that X has not been modified (copy)
    assert_true(X_scaled is not X)
    assert_true(X_csr_scaled is not X_csr)

    X_scaled_back = scaler.inverse_transform(X_scaled)
    assert_true(X_scaled_back is not X)
    assert_true(X_scaled_back is not X_scaled)
    assert_array_almost_equal(X_scaled_back, X)

    X_csr_scaled_back = scaler_csr.inverse_transform(X_csr_scaled)
    assert_true(X_csr_scaled_back is not X_csr)
    assert_true(X_csr_scaled_back is not X_csr_scaled)
    assert_array_almost_equal(X_csr_scaled_back.toarray(), X)

    X_csc_scaled_back = scaler_csr.inverse_transform(X_csc_scaled.tocsc())
    assert_true(X_csc_scaled_back is not X_csc)
    assert_true(X_csc_scaled_back is not X_csc_scaled)
    assert_array_almost_equal(X_csc_scaled_back.toarray(), X)


def test_scaler_without_copy():
    # Check that StandardScaler.fit does not change input
    rng = np.random.RandomState(42)
    X = rng.randn(4, 5)
    X[:, 0] = 0.0  # first feature is always of zero
    X_csr = sparse.csr_matrix(X)
    X_csc = sparse.csc_matrix(X)

    X_copy = X.copy()
    StandardScaler(copy=False).fit(X)
    assert_array_equal(X, X_copy)

    X_csr_copy = X_csr.copy()
    StandardScaler(with_mean=False, copy=False).fit(X_csr)
    assert_array_equal(X_csr.toarray(), X_csr_copy.toarray())

    X_csc_copy = X_csc.copy()
    StandardScaler(with_mean=False, copy=False).fit(X_csc)
    assert_array_equal(X_csc.toarray(), X_csc_copy.toarray())


def test_scale_sparse_with_mean_raise_exception():
    rng = np.random.RandomState(42)
    X = rng.randn(4, 5)
    X_csr = sparse.csr_matrix(X)
    X_csc = sparse.csc_matrix(X)

    # check scaling and fit with direct calls on sparse data
    assert_raises(ValueError, scale, X_csr, with_mean=True)
    assert_raises(ValueError, StandardScaler(with_mean=True).fit, X_csr)

    assert_raises(ValueError, scale, X_csc, with_mean=True)
    assert_raises(ValueError, StandardScaler(with_mean=True).fit, X_csc)

    # check transform and inverse_transform after a fit on a dense array
    scaler = StandardScaler(with_mean=True).fit(X)
    assert_raises(ValueError, scaler.transform, X_csr)
    assert_raises(ValueError, scaler.transform, X_csc)

    X_transformed_csr = sparse.csr_matrix(scaler.transform(X))
    assert_raises(ValueError, scaler.inverse_transform, X_transformed_csr)

    X_transformed_csc = sparse.csc_matrix(scaler.transform(X))
    assert_raises(ValueError, scaler.inverse_transform, X_transformed_csc)


def test_scale_input_finiteness_validation():
    # Check if non finite inputs raise ValueError
    X = [[np.nan, 5, 6, 7, 8]]
    assert_raises_regex(ValueError,
                        "Input contains NaN, infinity or a value too large",
                        scale, X)

    X = [[np.inf, 5, 6, 7, 8]]
    assert_raises_regex(ValueError,
                        "Input contains NaN, infinity or a value too large",
                        scale, X)


def test_robust_scaler_2d_arrays():
    # Test robust scaling of 2d array along first axis
    rng = np.random.RandomState(0)
    X = rng.randn(4, 5)
    X[:, 0] = 0.0  # first feature is always of zero

    scaler = RobustScaler()
    X_scaled = scaler.fit(X).transform(X)

    assert_array_almost_equal(np.median(X_scaled, axis=0), 5 * [0.0])
    assert_array_almost_equal(X_scaled.std(axis=0)[0], 0)


def test_robust_scaler_transform_one_row_csr():
    # Check RobustScaler on transforming csr matrix with one row
    rng = np.random.RandomState(0)
    X = rng.randn(4, 5)
    single_row = np.array([[0.1, 1., 2., 0., -1.]])
    scaler = RobustScaler(with_centering=False)
    scaler = scaler.fit(X)
    row_trans = scaler.transform(sparse.csr_matrix(single_row))
    row_expected = single_row / scaler.scale_
    assert_array_almost_equal(row_trans.toarray(), row_expected)
    row_scaled_back = scaler.inverse_transform(row_trans)
    assert_array_almost_equal(single_row, row_scaled_back.toarray())


def test_robust_scaler_iris():
    X = iris.data
    scaler = RobustScaler()
    X_trans = scaler.fit_transform(X)
    assert_array_almost_equal(np.median(X_trans, axis=0), 0)
    X_trans_inv = scaler.inverse_transform(X_trans)
    assert_array_almost_equal(X, X_trans_inv)
    q = np.percentile(X_trans, q=(25, 75), axis=0)
    iqr = q[1] - q[0]
    assert_array_almost_equal(iqr, 1)


def test_robust_scaler_iris_quantiles():
    X = iris.data
    scaler = RobustScaler(quantile_range=(10, 90))
    X_trans = scaler.fit_transform(X)
    assert_array_almost_equal(np.median(X_trans, axis=0), 0)
    X_trans_inv = scaler.inverse_transform(X_trans)
    assert_array_almost_equal(X, X_trans_inv)
    q = np.percentile(X_trans, q=(10, 90), axis=0)
    q_range = q[1] - q[0]
    assert_array_almost_equal(q_range, 1)


def test_quantile_transform_iris():
    X = iris.data
    # uniform output distribution
    transformer = QuantileTransformer(n_quantiles=30)
    X_trans = transformer.fit_transform(X)
    X_trans_inv = transformer.inverse_transform(X_trans)
    assert_array_almost_equal(X, X_trans_inv)
    # normal output distribution
    transformer = QuantileTransformer(n_quantiles=30,
                                      output_distribution='normal')
    X_trans = transformer.fit_transform(X)
    X_trans_inv = transformer.inverse_transform(X_trans)
    assert_array_almost_equal(X, X_trans_inv)
    # make sure it is possible to take the inverse of a sparse matrix
    # which contain negative value; this is the case in the iris dataset
    X_sparse = sparse.csc_matrix(X)
    X_sparse_tran = transformer.fit_transform(X_sparse)
    X_sparse_tran_inv = transformer.inverse_transform(X_sparse_tran)
    assert_array_almost_equal(X_sparse.A, X_sparse_tran_inv.A)


def test_quantile_transform_check_error():
    X = np.transpose([[0, 25, 50, 0, 0, 0, 75, 0, 0, 100],
                      [2, 4, 0, 0, 6, 8, 0, 10, 0, 0],
                      [0, 0, 2.6, 4.1, 0, 0, 2.3, 0, 9.5, 0.1]])
    X = sparse.csc_matrix(X)
    X_neg = np.transpose([[0, 25, 50, 0, 0, 0, 75, 0, 0, 100],
                          [-2, 4, 0, 0, 6, 8, 0, 10, 0, 0],
                          [0, 0, 2.6, 4.1, 0, 0, 2.3, 0, 9.5, 0.1]])
    X_neg = sparse.csc_matrix(X_neg)

    assert_raises_regex(ValueError, "Invalid value for 'n_quantiles': 0.",
                        QuantileTransformer(n_quantiles=0).fit, X)
    assert_raises_regex(ValueError, "Invalid value for 'subsample': 0.",
                        QuantileTransformer(subsample=0).fit, X)
    assert_raises_regex(ValueError, "The number of quantiles cannot be"
                        " greater than the number of samples used. Got"
                        " 1000 quantiles and 10 samples.",
                        QuantileTransformer(subsample=10).fit, X)

    transformer = QuantileTransformer(n_quantiles=10)
    assert_raises_regex(ValueError, "QuantileTransformer only accepts "
                        "non-negative sparse matrices.",
                        transformer.fit, X_neg)
    transformer.fit(X)
    assert_raises_regex(ValueError, "QuantileTransformer only accepts "
                        "non-negative sparse matrices.",
                        transformer.transform, X_neg)

    X_bad_feat = np.transpose([[0, 25, 50, 0, 0, 0, 75, 0, 0, 100],
                               [0, 0, 2.6, 4.1, 0, 0, 2.3, 0, 9.5, 0.1]])
    assert_raises_regex(ValueError, "X does not have the same number of "
                        "features as the previously fitted data. Got 2"
                        " instead of 3.",
                        transformer.transform, X_bad_feat)
    assert_raises_regex(ValueError, "X does not have the same number of "
                        "features as the previously fitted data. Got 2"
                        " instead of 3.",
                        transformer.inverse_transform, X_bad_feat)

    transformer = QuantileTransformer(n_quantiles=10,
                                      output_distribution='rnd')
    # check that an error is raised at fit time
    assert_raises_regex(ValueError, "'output_distribution' has to be either"
                        " 'normal' or 'uniform'. Got 'rnd' instead.",
                        transformer.fit, X)
    # check that an error is raised at transform time
    transformer.output_distribution = 'uniform'
    transformer.fit(X)
    X_tran = transformer.transform(X)
    transformer.output_distribution = 'rnd'
    assert_raises_regex(ValueError, "'output_distribution' has to be either"
                        " 'normal' or 'uniform'. Got 'rnd' instead.",
                        transformer.transform, X)
    # check that an error is raised at inverse_transform time
    assert_raises_regex(ValueError, "'output_distribution' has to be either"
                        " 'normal' or 'uniform'. Got 'rnd' instead.",
                        transformer.inverse_transform, X_tran)
    # check that an error is raised if input is scalar
    assert_raise_message(ValueError,
                         'Expected 2D array, got scalar array instead',
                         transformer.transform, 10)


def test_quantile_transform_sparse_ignore_zeros():
    X = np.array([[0, 1],
                  [0, 0],
                  [0, 2],
                  [0, 2],
                  [0, 1]])
    X_sparse = sparse.csc_matrix(X)
    transformer = QuantileTransformer(ignore_implicit_zeros=True,
                                      n_quantiles=5)

    # dense case -> warning raise
    assert_warns_message(UserWarning, "'ignore_implicit_zeros' takes effect"
                         " only with sparse matrix. This parameter has no"
                         " effect.", transformer.fit, X)

    X_expected = np.array([[0, 0],
                           [0, 0],
                           [0, 1],
                           [0, 1],
                           [0, 0]])
    X_trans = transformer.fit_transform(X_sparse)
    assert_almost_equal(X_expected, X_trans.A)

    # consider the case where sparse entries are missing values and user-given
    # zeros are to be considered
    X_data = np.array([0, 0, 1, 0, 2, 2, 1, 0, 1, 2, 0])
    X_col = np.array([0, 0, 1, 1, 1, 1, 1, 1, 1, 1, 1])
    X_row = np.array([0, 4, 0, 1, 2, 3, 4, 5, 6, 7, 8])
    X_sparse = sparse.csc_matrix((X_data, (X_row, X_col)))
    X_trans = transformer.fit_transform(X_sparse)
    X_expected = np.array([[0., 0.5],
                           [0., 0.],
                           [0., 1.],
                           [0., 1.],
                           [0., 0.5],
                           [0., 0.],
                           [0., 0.5],
                           [0., 1.],
                           [0., 0.]])
    assert_almost_equal(X_expected, X_trans.A)

    transformer = QuantileTransformer(ignore_implicit_zeros=True,
                                      n_quantiles=5)
    X_data = np.array([-1, -1, 1, 0, 0, 0, 1, -1, 1])
    X_col = np.array([0, 0, 1, 1, 1, 1, 1, 1, 1])
    X_row = np.array([0, 4, 0, 1, 2, 3, 4, 5, 6])
    X_sparse = sparse.csc_matrix((X_data, (X_row, X_col)))
    X_trans = transformer.fit_transform(X_sparse)
    X_expected = np.array([[0, 1],
                           [0, 0.375],
                           [0, 0.375],
                           [0, 0.375],
                           [0, 1],
                           [0, 0],
                           [0, 1]])
    assert_almost_equal(X_expected, X_trans.A)
    assert_almost_equal(X_sparse.A, transformer.inverse_transform(X_trans).A)

    # check in conjunction with subsampling
    transformer = QuantileTransformer(ignore_implicit_zeros=True,
                                      n_quantiles=5,
                                      subsample=8,
                                      random_state=0)
    X_trans = transformer.fit_transform(X_sparse)
    assert_almost_equal(X_expected, X_trans.A)
    assert_almost_equal(X_sparse.A, transformer.inverse_transform(X_trans).A)


def test_quantile_transform_dense_toy():
    X = np.array([[0, 2, 2.6],
                  [25, 4, 4.1],
                  [50, 6, 2.3],
                  [75, 8, 9.5],
                  [100, 10, 0.1]])

    transformer = QuantileTransformer(n_quantiles=5)
    transformer.fit(X)

    # using the a uniform output, each entry of X should be map between 0 and 1
    # and equally spaced
    X_trans = transformer.fit_transform(X)
    X_expected = np.tile(np.linspace(0, 1, num=5), (3, 1)).T
    assert_almost_equal(np.sort(X_trans, axis=0), X_expected)

    X_test = np.array([
        [-1, 1, 0],
        [101, 11, 10],
    ])
    X_expected = np.array([
        [0, 0, 0],
        [1, 1, 1],
    ])
    assert_array_almost_equal(transformer.transform(X_test), X_expected)

    X_trans_inv = transformer.inverse_transform(X_trans)
    assert_array_almost_equal(X, X_trans_inv)


def test_quantile_transform_subsampling():
    # Test that subsampling the input yield to a consistent results We check
    # that the computed quantiles are almost mapped to a [0, 1] vector where
    # values are equally spaced. The infinite norm is checked to be smaller
    # than a given threshold. This is repeated 5 times.

    # dense support
    n_samples = 1000000
    n_quantiles = 1000
    X = np.sort(np.random.sample((n_samples, 1)), axis=0)
    ROUND = 5
    inf_norm_arr = []
    for random_state in range(ROUND):
        transformer = QuantileTransformer(random_state=random_state,
                                          n_quantiles=n_quantiles,
                                          subsample=n_samples // 10)
        transformer.fit(X)
        diff = (np.linspace(0, 1, n_quantiles) -
                np.ravel(transformer.quantiles_))
        inf_norm = np.max(np.abs(diff))
        assert_true(inf_norm < 1e-2)
        inf_norm_arr.append(inf_norm)
    # each random subsampling yield a unique approximation to the expected
    # linspace CDF
    assert_equal(len(np.unique(inf_norm_arr)), len(inf_norm_arr))

    # sparse support

    # TODO: rng should be seeded once we drop support for older versions of
    # scipy (< 0.13) that don't support seeding.
    X = sparse.rand(n_samples, 1, density=.99, format='csc')
    inf_norm_arr = []
    for random_state in range(ROUND):
        transformer = QuantileTransformer(random_state=random_state,
                                          n_quantiles=n_quantiles,
                                          subsample=n_samples // 10)
        transformer.fit(X)
        diff = (np.linspace(0, 1, n_quantiles) -
                np.ravel(transformer.quantiles_))
        inf_norm = np.max(np.abs(diff))
        assert_true(inf_norm < 1e-1)
        inf_norm_arr.append(inf_norm)
    # each random subsampling yield a unique approximation to the expected
    # linspace CDF
    assert_equal(len(np.unique(inf_norm_arr)), len(inf_norm_arr))


def test_quantile_transform_sparse_toy():
    X = np.array([[0., 2., 0.],
                  [25., 4., 0.],
                  [50., 0., 2.6],
                  [0., 0., 4.1],
                  [0., 6., 0.],
                  [0., 8., 0.],
                  [75., 0., 2.3],
                  [0., 10., 0.],
                  [0., 0., 9.5],
                  [100., 0., 0.1]])

    X = sparse.csc_matrix(X)

    transformer = QuantileTransformer(n_quantiles=10)
    transformer.fit(X)

    X_trans = transformer.fit_transform(X)
    assert_array_almost_equal(np.min(X_trans.toarray(), axis=0), 0.)
    assert_array_almost_equal(np.max(X_trans.toarray(), axis=0), 1.)

    X_trans_inv = transformer.inverse_transform(X_trans)
    assert_array_almost_equal(X.toarray(), X_trans_inv.toarray())

    transformer_dense = QuantileTransformer(n_quantiles=10).fit(
        X.toarray())

    X_trans = transformer_dense.transform(X)
    assert_array_almost_equal(np.min(X_trans.toarray(), axis=0), 0.)
    assert_array_almost_equal(np.max(X_trans.toarray(), axis=0), 1.)

    X_trans_inv = transformer_dense.inverse_transform(X_trans)
    assert_array_almost_equal(X.toarray(), X_trans_inv.toarray())


def test_quantile_transform_axis1():
    X = np.array([[0, 25, 50, 75, 100],
                  [2, 4, 6, 8, 10],
                  [2.6, 4.1, 2.3, 9.5, 0.1]])

    X_trans_a0 = quantile_transform(X.T, axis=0, n_quantiles=5)
    X_trans_a1 = quantile_transform(X, axis=1, n_quantiles=5)
    assert_array_almost_equal(X_trans_a0, X_trans_a1.T)


def test_quantile_transform_bounds():
    # Lower and upper bounds are manually mapped. We checked that in the case
    # of a constant feature and binary feature, the bounds are properly mapped.
    X_dense = np.array([[0, 0],
                        [0, 0],
                        [1, 0]])
    X_sparse = sparse.csc_matrix(X_dense)

    # check sparse and dense are consistent
    X_trans = QuantileTransformer(n_quantiles=3,
                                  random_state=0).fit_transform(X_dense)
    assert_array_almost_equal(X_trans, X_dense)
    X_trans_sp = QuantileTransformer(n_quantiles=3,
                                     random_state=0).fit_transform(X_sparse)
    assert_array_almost_equal(X_trans_sp.A, X_dense)
    assert_array_almost_equal(X_trans, X_trans_sp.A)

    # check the consistency of the bounds by learning on 1 matrix
    # and transforming another
    X = np.array([[0, 1],
                  [0, 0.5],
                  [1, 0]])
    X1 = np.array([[0, 0.1],
                   [0, 0.5],
                   [1, 0.1]])
    transformer = QuantileTransformer(n_quantiles=3).fit(X)
    X_trans = transformer.transform(X1)
    assert_array_almost_equal(X_trans, X1)

    # check that values outside of the range learned will be mapped properly.
    X = np.random.random((1000, 1))
    transformer = QuantileTransformer()
    transformer.fit(X)
    assert_equal(transformer.transform([[-10]]),
                 transformer.transform([[np.min(X)]]))
    assert_equal(transformer.transform([[10]]),
                 transformer.transform([[np.max(X)]]))
    assert_equal(transformer.inverse_transform([[-10]]),
                 transformer.inverse_transform(
                     [[np.min(transformer.references_)]]))
    assert_equal(transformer.inverse_transform([[10]]),
                 transformer.inverse_transform(
                     [[np.max(transformer.references_)]]))


def test_quantile_transform_and_inverse():
    # iris dataset
    X = iris.data
    transformer = QuantileTransformer(n_quantiles=1000, random_state=0)
    X_trans = transformer.fit_transform(X)
    X_trans_inv = transformer.inverse_transform(X_trans)
    assert_array_almost_equal(X, X_trans_inv)


def test_robust_scaler_invalid_range():
    for range_ in [
        (-1, 90),
        (-2, -3),
        (10, 101),
        (100.5, 101),
        (90, 50),
    ]:
        scaler = RobustScaler(quantile_range=range_)

        assert_raises_regex(ValueError, 'Invalid quantile range: \(',
                            scaler.fit, iris.data)


def test_scale_function_without_centering():
    rng = np.random.RandomState(42)
    X = rng.randn(4, 5)
    X[:, 0] = 0.0  # first feature is always of zero
    X_csr = sparse.csr_matrix(X)

    X_scaled = scale(X, with_mean=False)
    assert_false(np.any(np.isnan(X_scaled)))

    X_csr_scaled = scale(X_csr, with_mean=False)
    assert_false(np.any(np.isnan(X_csr_scaled.data)))

    # test csc has same outcome
    X_csc_scaled = scale(X_csr.tocsc(), with_mean=False)
    assert_array_almost_equal(X_scaled, X_csc_scaled.toarray())

    # raises value error on axis != 0
    assert_raises(ValueError, scale, X_csr, with_mean=False, axis=1)

    assert_array_almost_equal(X_scaled.mean(axis=0),
                              [0., -0.01, 2.24, -0.35, -0.78], 2)
    assert_array_almost_equal(X_scaled.std(axis=0), [0., 1., 1., 1., 1.])
    # Check that X has not been copied
    assert_true(X_scaled is not X)

    X_csr_scaled_mean, X_csr_scaled_std = mean_variance_axis(X_csr_scaled, 0)
    assert_array_almost_equal(X_csr_scaled_mean, X_scaled.mean(axis=0))
    assert_array_almost_equal(X_csr_scaled_std, X_scaled.std(axis=0))

    # null scale
    X_csr_scaled = scale(X_csr, with_mean=False, with_std=False, copy=True)
    assert_array_almost_equal(X_csr.toarray(), X_csr_scaled.toarray())


def test_robust_scale_axis1():
    X = iris.data
    X_trans = robust_scale(X, axis=1)
    assert_array_almost_equal(np.median(X_trans, axis=1), 0)
    q = np.percentile(X_trans, q=(25, 75), axis=1)
    iqr = q[1] - q[0]
    assert_array_almost_equal(iqr, 1)


def test_robust_scale_1d_array():
    X = iris.data[:, 1]
    X_trans = robust_scale(X)
    assert_array_almost_equal(np.median(X_trans), 0)
    q = np.percentile(X_trans, q=(25, 75))
    iqr = q[1] - q[0]
    assert_array_almost_equal(iqr, 1)


def test_robust_scaler_zero_variance_features():
    # Check RobustScaler on toy data with zero variance features
    X = [[0., 1., +0.5],
         [0., 1., -0.1],
         [0., 1., +1.1]]

    scaler = RobustScaler()
    X_trans = scaler.fit_transform(X)

    # NOTE: for such a small sample size, what we expect in the third column
    # depends HEAVILY on the method used to calculate quantiles. The values
    # here were calculated to fit the quantiles produces by np.percentile
    # using numpy 1.9 Calculating quantiles with
    # scipy.stats.mstats.scoreatquantile or scipy.stats.mstats.mquantiles
    # would yield very different results!
    X_expected = [[0., 0., +0.0],
                  [0., 0., -1.0],
                  [0., 0., +1.0]]
    assert_array_almost_equal(X_trans, X_expected)
    X_trans_inv = scaler.inverse_transform(X_trans)
    assert_array_almost_equal(X, X_trans_inv)

    # make sure new data gets transformed correctly
    X_new = [[+0., 2., 0.5],
             [-1., 1., 0.0],
             [+0., 1., 1.5]]
    X_trans_new = scaler.transform(X_new)
    X_expected_new = [[+0., 1., +0.],
                      [-1., 0., -0.83333],
                      [+0., 0., +1.66667]]
    assert_array_almost_equal(X_trans_new, X_expected_new, decimal=3)


def test_maxabs_scaler_zero_variance_features():
    # Check MaxAbsScaler on toy data with zero variance features
    X = [[0., 1., +0.5],
         [0., 1., -0.3],
         [0., 1., +1.5],
         [0., 0., +0.0]]

    scaler = MaxAbsScaler()
    X_trans = scaler.fit_transform(X)
    X_expected = [[0., 1., 1.0 / 3.0],
                  [0., 1., -0.2],
                  [0., 1., 1.0],
                  [0., 0., 0.0]]
    assert_array_almost_equal(X_trans, X_expected)
    X_trans_inv = scaler.inverse_transform(X_trans)
    assert_array_almost_equal(X, X_trans_inv)

    # make sure new data gets transformed correctly
    X_new = [[+0., 2., 0.5],
             [-1., 1., 0.0],
             [+0., 1., 1.5]]
    X_trans_new = scaler.transform(X_new)
    X_expected_new = [[+0., 2.0, 1.0 / 3.0],
                      [-1., 1.0, 0.0],
                      [+0., 1.0, 1.0]]

    assert_array_almost_equal(X_trans_new, X_expected_new, decimal=2)

    # function interface
    X_trans = maxabs_scale(X)
    assert_array_almost_equal(X_trans, X_expected)

    # sparse data
    X_csr = sparse.csr_matrix(X)
    X_csc = sparse.csc_matrix(X)
    X_trans_csr = scaler.fit_transform(X_csr)
    X_trans_csc = scaler.fit_transform(X_csc)
    X_expected = [[0., 1., 1.0 / 3.0],
                  [0., 1., -0.2],
                  [0., 1., 1.0],
                  [0., 0., 0.0]]
    assert_array_almost_equal(X_trans_csr.A, X_expected)
    assert_array_almost_equal(X_trans_csc.A, X_expected)
    X_trans_csr_inv = scaler.inverse_transform(X_trans_csr)
    X_trans_csc_inv = scaler.inverse_transform(X_trans_csc)
    assert_array_almost_equal(X, X_trans_csr_inv.A)
    assert_array_almost_equal(X, X_trans_csc_inv.A)


def test_maxabs_scaler_large_negative_value():
    # Check MaxAbsScaler on toy data with a large negative value
    X = [[0., 1.,   +0.5, -1.0],
         [0., 1.,   -0.3, -0.5],
         [0., 1., -100.0,  0.0],
         [0., 0.,   +0.0, -2.0]]

    scaler = MaxAbsScaler()
    X_trans = scaler.fit_transform(X)
    X_expected = [[0., 1.,  0.005,    -0.5],
                  [0., 1., -0.003,    -0.25],
                  [0., 1., -1.0,       0.0],
                  [0., 0.,  0.0,      -1.0]]
    assert_array_almost_equal(X_trans, X_expected)


def test_maxabs_scaler_transform_one_row_csr():
    # Check MaxAbsScaler on transforming csr matrix with one row
    X = sparse.csr_matrix([[0.5, 1., 1.]])
    scaler = MaxAbsScaler()
    scaler = scaler.fit(X)
    X_trans = scaler.transform(X)
    X_expected = sparse.csr_matrix([[1., 1., 1.]])
    assert_array_almost_equal(X_trans.toarray(), X_expected.toarray())
    X_scaled_back = scaler.inverse_transform(X_trans)
    assert_array_almost_equal(X.toarray(), X_scaled_back.toarray())


def test_warning_scaling_integers():
    # Check warning when scaling integer data
    X = np.array([[1, 2, 0],
                  [0, 0, 0]], dtype=np.uint8)

    w = "Data with input dtype uint8 was converted to float64"

    clean_warning_registry()
    assert_warns_message(DataConversionWarning, w, scale, X)
    assert_warns_message(DataConversionWarning, w, StandardScaler().fit, X)
    assert_warns_message(DataConversionWarning, w, MinMaxScaler().fit, X)


def test_maxabs_scaler_1d():
    # Test scaling of dataset along single axis
    for X in [X_1row, X_1col, X_list_1row, X_list_1row]:

        scaler = MaxAbsScaler(copy=True)
        X_scaled = scaler.fit(X).transform(X)

        if isinstance(X, list):
            X = np.array(X)  # cast only after scaling done

        if _check_dim_1axis(X) == 1:
            assert_array_almost_equal(np.abs(X_scaled.max(axis=0)),
                                      np.ones(n_features))
        else:
            assert_array_almost_equal(np.abs(X_scaled.max(axis=0)), 1.)
        assert_equal(scaler.n_samples_seen_, X.shape[0])

        # check inverse transform
        X_scaled_back = scaler.inverse_transform(X_scaled)
        assert_array_almost_equal(X_scaled_back, X)

    # Constant feature
    X = np.ones(5).reshape(5, 1)
    scaler = MaxAbsScaler()
    X_scaled = scaler.fit(X).transform(X)
    assert_array_almost_equal(np.abs(X_scaled.max(axis=0)), 1.)
    assert_equal(scaler.n_samples_seen_, X.shape[0])

    # function interface
    X_1d = X_1row.ravel()
    max_abs = np.abs(X_1d).max()
    assert_array_almost_equal(X_1d / max_abs, maxabs_scale(X_1d, copy=True))


def test_maxabs_scaler_partial_fit():
    # Test if partial_fit run over many batches of size 1 and 50
    # gives the same results as fit
    X = X_2d[:100, :]
    n = X.shape[0]

    for chunk_size in [1, 2, 50, n, n + 42]:
        # Test mean at the end of the process
        scaler_batch = MaxAbsScaler().fit(X)

        scaler_incr = MaxAbsScaler()
        scaler_incr_csr = MaxAbsScaler()
        scaler_incr_csc = MaxAbsScaler()
        for batch in gen_batches(n, chunk_size):
            scaler_incr = scaler_incr.partial_fit(X[batch])
            X_csr = sparse.csr_matrix(X[batch])
            scaler_incr_csr = scaler_incr_csr.partial_fit(X_csr)
            X_csc = sparse.csc_matrix(X[batch])
            scaler_incr_csc = scaler_incr_csc.partial_fit(X_csc)

        assert_array_almost_equal(scaler_batch.max_abs_, scaler_incr.max_abs_)
        assert_array_almost_equal(scaler_batch.max_abs_,
                                  scaler_incr_csr.max_abs_)
        assert_array_almost_equal(scaler_batch.max_abs_,
                                  scaler_incr_csc.max_abs_)
        assert_equal(scaler_batch.n_samples_seen_, scaler_incr.n_samples_seen_)
        assert_equal(scaler_batch.n_samples_seen_,
                     scaler_incr_csr.n_samples_seen_)
        assert_equal(scaler_batch.n_samples_seen_,
                     scaler_incr_csc.n_samples_seen_)
        assert_array_almost_equal(scaler_batch.scale_, scaler_incr.scale_)
        assert_array_almost_equal(scaler_batch.scale_, scaler_incr_csr.scale_)
        assert_array_almost_equal(scaler_batch.scale_, scaler_incr_csc.scale_)
        assert_array_almost_equal(scaler_batch.transform(X),
                                  scaler_incr.transform(X))

        # Test std after 1 step
        batch0 = slice(0, chunk_size)
        scaler_batch = MaxAbsScaler().fit(X[batch0])
        scaler_incr = MaxAbsScaler().partial_fit(X[batch0])

        assert_array_almost_equal(scaler_batch.max_abs_, scaler_incr.max_abs_)
        assert_equal(scaler_batch.n_samples_seen_, scaler_incr.n_samples_seen_)
        assert_array_almost_equal(scaler_batch.scale_, scaler_incr.scale_)
        assert_array_almost_equal(scaler_batch.transform(X),
                                  scaler_incr.transform(X))

        # Test std until the end of partial fits, and
        scaler_batch = MaxAbsScaler().fit(X)
        scaler_incr = MaxAbsScaler()  # Clean estimator
        for i, batch in enumerate(gen_batches(n, chunk_size)):
            scaler_incr = scaler_incr.partial_fit(X[batch])
            assert_correct_incr(i, batch_start=batch.start,
                                batch_stop=batch.stop, n=n,
                                chunk_size=chunk_size,
                                n_samples_seen=scaler_incr.n_samples_seen_)


def test_normalizer_l1():
    rng = np.random.RandomState(0)
    X_dense = rng.randn(4, 5)
    X_sparse_unpruned = sparse.csr_matrix(X_dense)

    # set the row number 3 to zero
    X_dense[3, :] = 0.0

    # set the row number 3 to zero without pruning (can happen in real life)
    indptr_3 = X_sparse_unpruned.indptr[3]
    indptr_4 = X_sparse_unpruned.indptr[4]
    X_sparse_unpruned.data[indptr_3:indptr_4] = 0.0

    # build the pruned variant using the regular constructor
    X_sparse_pruned = sparse.csr_matrix(X_dense)

    # check inputs that support the no-copy optim
    for X in (X_dense, X_sparse_pruned, X_sparse_unpruned):

        normalizer = Normalizer(norm='l1', copy=True)
        X_norm = normalizer.transform(X)
        assert_true(X_norm is not X)
        X_norm1 = toarray(X_norm)

        normalizer = Normalizer(norm='l1', copy=False)
        X_norm = normalizer.transform(X)
        assert_true(X_norm is X)
        X_norm2 = toarray(X_norm)

        for X_norm in (X_norm1, X_norm2):
            row_sums = np.abs(X_norm).sum(axis=1)
            for i in range(3):
                assert_almost_equal(row_sums[i], 1.0)
            assert_almost_equal(row_sums[3], 0.0)

    # check input for which copy=False won't prevent a copy
    for init in (sparse.coo_matrix, sparse.csc_matrix, sparse.lil_matrix):
        X = init(X_dense)
        X_norm = normalizer = Normalizer(norm='l2', copy=False).transform(X)

        assert_true(X_norm is not X)
        assert_true(isinstance(X_norm, sparse.csr_matrix))

        X_norm = toarray(X_norm)
        for i in range(3):
            assert_almost_equal(row_sums[i], 1.0)
        assert_almost_equal(la.norm(X_norm[3]), 0.0)


def test_normalizer_l2():
    rng = np.random.RandomState(0)
    X_dense = rng.randn(4, 5)
    X_sparse_unpruned = sparse.csr_matrix(X_dense)

    # set the row number 3 to zero
    X_dense[3, :] = 0.0

    # set the row number 3 to zero without pruning (can happen in real life)
    indptr_3 = X_sparse_unpruned.indptr[3]
    indptr_4 = X_sparse_unpruned.indptr[4]
    X_sparse_unpruned.data[indptr_3:indptr_4] = 0.0

    # build the pruned variant using the regular constructor
    X_sparse_pruned = sparse.csr_matrix(X_dense)

    # check inputs that support the no-copy optim
    for X in (X_dense, X_sparse_pruned, X_sparse_unpruned):

        normalizer = Normalizer(norm='l2', copy=True)
        X_norm1 = normalizer.transform(X)
        assert_true(X_norm1 is not X)
        X_norm1 = toarray(X_norm1)

        normalizer = Normalizer(norm='l2', copy=False)
        X_norm2 = normalizer.transform(X)
        assert_true(X_norm2 is X)
        X_norm2 = toarray(X_norm2)

        for X_norm in (X_norm1, X_norm2):
            for i in range(3):
                assert_almost_equal(la.norm(X_norm[i]), 1.0)
            assert_almost_equal(la.norm(X_norm[3]), 0.0)

    # check input for which copy=False won't prevent a copy
    for init in (sparse.coo_matrix, sparse.csc_matrix, sparse.lil_matrix):
        X = init(X_dense)
        X_norm = normalizer = Normalizer(norm='l2', copy=False).transform(X)

        assert_true(X_norm is not X)
        assert_true(isinstance(X_norm, sparse.csr_matrix))

        X_norm = toarray(X_norm)
        for i in range(3):
            assert_almost_equal(la.norm(X_norm[i]), 1.0)
        assert_almost_equal(la.norm(X_norm[3]), 0.0)


def test_normalizer_max():
    rng = np.random.RandomState(0)
    X_dense = rng.randn(4, 5)
    X_sparse_unpruned = sparse.csr_matrix(X_dense)

    # set the row number 3 to zero
    X_dense[3, :] = 0.0

    # set the row number 3 to zero without pruning (can happen in real life)
    indptr_3 = X_sparse_unpruned.indptr[3]
    indptr_4 = X_sparse_unpruned.indptr[4]
    X_sparse_unpruned.data[indptr_3:indptr_4] = 0.0

    # build the pruned variant using the regular constructor
    X_sparse_pruned = sparse.csr_matrix(X_dense)

    # check inputs that support the no-copy optim
    for X in (X_dense, X_sparse_pruned, X_sparse_unpruned):

        normalizer = Normalizer(norm='max', copy=True)
        X_norm1 = normalizer.transform(X)
        assert_true(X_norm1 is not X)
        X_norm1 = toarray(X_norm1)

        normalizer = Normalizer(norm='max', copy=False)
        X_norm2 = normalizer.transform(X)
        assert_true(X_norm2 is X)
        X_norm2 = toarray(X_norm2)

        for X_norm in (X_norm1, X_norm2):
            row_maxs = X_norm.max(axis=1)
            for i in range(3):
                assert_almost_equal(row_maxs[i], 1.0)
            assert_almost_equal(row_maxs[3], 0.0)

    # check input for which copy=False won't prevent a copy
    for init in (sparse.coo_matrix, sparse.csc_matrix, sparse.lil_matrix):
        X = init(X_dense)
        X_norm = normalizer = Normalizer(norm='l2', copy=False).transform(X)

        assert_true(X_norm is not X)
        assert_true(isinstance(X_norm, sparse.csr_matrix))

        X_norm = toarray(X_norm)
        for i in range(3):
            assert_almost_equal(row_maxs[i], 1.0)
        assert_almost_equal(la.norm(X_norm[3]), 0.0)


def test_normalize():
    # Test normalize function
    # Only tests functionality not used by the tests for Normalizer.
    X = np.random.RandomState(37).randn(3, 2)
    assert_array_equal(normalize(X, copy=False),
                       normalize(X.T, axis=0, copy=False).T)
    assert_raises(ValueError, normalize, [[0]], axis=2)
    assert_raises(ValueError, normalize, [[0]], norm='l3')

    rs = np.random.RandomState(0)
    X_dense = rs.randn(10, 5)
    X_sparse = sparse.csr_matrix(X_dense)
    ones = np.ones((10))
    for X in (X_dense, X_sparse):
        for dtype in (np.float32, np.float64):
            for norm in ('l1', 'l2'):
                X = X.astype(dtype)
                X_norm = normalize(X, norm=norm)
                assert_equal(X_norm.dtype, dtype)

                X_norm = toarray(X_norm)
                if norm == 'l1':
                    row_sums = np.abs(X_norm).sum(axis=1)
                else:
                    X_norm_squared = X_norm**2
                    row_sums = X_norm_squared.sum(axis=1)

                assert_array_almost_equal(row_sums, ones)

    # Test return_norm
    X_dense = np.array([[3.0, 0, 4.0], [1.0, 0.0, 0.0], [2.0, 3.0, 0.0]])
    for norm in ('l1', 'l2', 'max'):
        _, norms = normalize(X_dense, norm=norm, return_norm=True)
        if norm == 'l1':
            assert_array_almost_equal(norms, np.array([7.0, 1.0, 5.0]))
        elif norm == 'l2':
            assert_array_almost_equal(norms, np.array([5.0, 1.0, 3.60555127]))
        else:
            assert_array_almost_equal(norms, np.array([4.0, 1.0, 3.0]))

    X_sparse = sparse.csr_matrix(X_dense)
    for norm in ('l1', 'l2'):
        assert_raises(NotImplementedError, normalize, X_sparse,
                      norm=norm, return_norm=True)
    _, norms = normalize(X_sparse, norm='max', return_norm=True)
    assert_array_almost_equal(norms, np.array([4.0, 1.0, 3.0]))


def test_binarizer():
    X_ = np.array([[1, 0, 5], [2, 3, -1]])

    for init in (np.array, list, sparse.csr_matrix, sparse.csc_matrix):

        X = init(X_.copy())

        binarizer = Binarizer(threshold=2.0, copy=True)
        X_bin = toarray(binarizer.transform(X))
        assert_equal(np.sum(X_bin == 0), 4)
        assert_equal(np.sum(X_bin == 1), 2)
        X_bin = binarizer.transform(X)
        assert_equal(sparse.issparse(X), sparse.issparse(X_bin))

        binarizer = Binarizer(copy=True).fit(X)
        X_bin = toarray(binarizer.transform(X))
        assert_true(X_bin is not X)
        assert_equal(np.sum(X_bin == 0), 2)
        assert_equal(np.sum(X_bin == 1), 4)

        binarizer = Binarizer(copy=True)
        X_bin = binarizer.transform(X)
        assert_true(X_bin is not X)
        X_bin = toarray(X_bin)
        assert_equal(np.sum(X_bin == 0), 2)
        assert_equal(np.sum(X_bin == 1), 4)

        binarizer = Binarizer(copy=False)
        X_bin = binarizer.transform(X)
        if init is not list:
            assert_true(X_bin is X)

        binarizer = Binarizer(copy=False)
        X_float = np.array([[1, 0, 5], [2, 3, -1]], dtype=np.float64)
        X_bin = binarizer.transform(X_float)
        if init is not list:
            assert_true(X_bin is X_float)

        X_bin = toarray(X_bin)
        assert_equal(np.sum(X_bin == 0), 2)
        assert_equal(np.sum(X_bin == 1), 4)

    binarizer = Binarizer(threshold=-0.5, copy=True)
    for init in (np.array, list):
        X = init(X_.copy())

        X_bin = toarray(binarizer.transform(X))
        assert_equal(np.sum(X_bin == 0), 1)
        assert_equal(np.sum(X_bin == 1), 5)
        X_bin = binarizer.transform(X)

    # Cannot use threshold < 0 for sparse
    assert_raises(ValueError, binarizer.transform, sparse.csc_matrix(X))


def test_center_kernel():
    # Test that KernelCenterer is equivalent to StandardScaler
    # in feature space
    rng = np.random.RandomState(0)
    X_fit = rng.random_sample((5, 4))
    scaler = StandardScaler(with_std=False)
    scaler.fit(X_fit)
    X_fit_centered = scaler.transform(X_fit)
    K_fit = np.dot(X_fit, X_fit.T)

    # center fit time matrix
    centerer = KernelCenterer()
    K_fit_centered = np.dot(X_fit_centered, X_fit_centered.T)
    K_fit_centered2 = centerer.fit_transform(K_fit)
    assert_array_almost_equal(K_fit_centered, K_fit_centered2)

    # center predict time matrix
    X_pred = rng.random_sample((2, 4))
    K_pred = np.dot(X_pred, X_fit.T)
    X_pred_centered = scaler.transform(X_pred)
    K_pred_centered = np.dot(X_pred_centered, X_fit_centered.T)
    K_pred_centered2 = centerer.transform(K_pred)
    assert_array_almost_equal(K_pred_centered, K_pred_centered2)


def test_cv_pipeline_precomputed():
    # Cross-validate a regression on four coplanar points with the same
    # value. Use precomputed kernel to ensure Pipeline with KernelCenterer
    # is treated as a _pairwise operation.
    X = np.array([[3, 0, 0], [0, 3, 0], [0, 0, 3], [1, 1, 1]])
    y_true = np.ones((4,))
    K = X.dot(X.T)
    kcent = KernelCenterer()
    pipeline = Pipeline([("kernel_centerer", kcent), ("svr", SVR())])

    # did the pipeline set the _pairwise attribute?
    assert_true(pipeline._pairwise)

    # test cross-validation, score should be almost perfect
    # NB: this test is pretty vacuous -- it's mainly to test integration
    #     of Pipeline and KernelCenterer
    y_pred = cross_val_predict(pipeline, K, y_true, cv=2)
    assert_array_almost_equal(y_true, y_pred)


def test_fit_transform():
    rng = np.random.RandomState(0)
    X = rng.random_sample((5, 4))
    for obj in ((StandardScaler(), Normalizer(), Binarizer())):
        X_transformed = obj.fit(X).transform(X)
        X_transformed2 = obj.fit_transform(X)
        assert_array_equal(X_transformed, X_transformed2)


def test_add_dummy_feature():
    X = [[1, 0], [0, 1], [0, 1]]
    X = add_dummy_feature(X)
    assert_array_equal(X, [[1, 1, 0], [1, 0, 1], [1, 0, 1]])


def test_add_dummy_feature_coo():
    X = sparse.coo_matrix([[1, 0], [0, 1], [0, 1]])
    X = add_dummy_feature(X)
    assert_true(sparse.isspmatrix_coo(X), X)
    assert_array_equal(X.toarray(), [[1, 1, 0], [1, 0, 1], [1, 0, 1]])


def test_add_dummy_feature_csc():
    X = sparse.csc_matrix([[1, 0], [0, 1], [0, 1]])
    X = add_dummy_feature(X)
    assert_true(sparse.isspmatrix_csc(X), X)
    assert_array_equal(X.toarray(), [[1, 1, 0], [1, 0, 1], [1, 0, 1]])


def test_add_dummy_feature_csr():
    X = sparse.csr_matrix([[1, 0], [0, 1], [0, 1]])
    X = add_dummy_feature(X)
    assert_true(sparse.isspmatrix_csr(X), X)
    assert_array_equal(X.toarray(), [[1, 1, 0], [1, 0, 1], [1, 0, 1]])


def test_one_hot_encoder_sparse():
    # Test OneHotEncoder's fit and transform.
    X = [[3, 2, 1], [0, 1, 1]]
    enc = OneHotEncoder()
    # discover max values automatically
    X_trans = enc.fit_transform(X).toarray()
    assert_equal(X_trans.shape, (2, 5))
    assert_array_equal(enc.active_features_,
                       np.where([1, 0, 0, 1, 0, 1, 1, 0, 1])[0])
    assert_array_equal(enc.feature_indices_, [0, 4, 7, 9])

    # check outcome
    assert_array_equal(X_trans,
                       [[0., 1., 0., 1., 1.],
                        [1., 0., 1., 0., 1.]])

    # max value given as 3
    enc = OneHotEncoder(n_values=4)
    X_trans = enc.fit_transform(X)
    assert_equal(X_trans.shape, (2, 4 * 3))
    assert_array_equal(enc.feature_indices_, [0, 4, 8, 12])

    # max value given per feature
    enc = OneHotEncoder(n_values=[3, 2, 2])
    X = [[1, 0, 1], [0, 1, 1]]
    X_trans = enc.fit_transform(X)
    assert_equal(X_trans.shape, (2, 3 + 2 + 2))
    assert_array_equal(enc.n_values_, [3, 2, 2])
    # check that testing with larger feature works:
    X = np.array([[2, 0, 1], [0, 1, 1]])
    enc.transform(X)

    # test that an error is raised when out of bounds:
    X_too_large = [[0, 2, 1], [0, 1, 1]]
    assert_raises(ValueError, enc.transform, X_too_large)
    error_msg = "unknown categorical feature present \[2\] during transform."
    assert_raises_regex(ValueError, error_msg, enc.transform, X_too_large)
    assert_raises(ValueError, OneHotEncoder(n_values=2).fit_transform, X)

    # test that error is raised when wrong number of features
    assert_raises(ValueError, enc.transform, X[:, :-1])
    # test that error is raised when wrong number of features in fit
    # with prespecified n_values
    assert_raises(ValueError, enc.fit, X[:, :-1])
    # test exception on wrong init param
    assert_raises(TypeError, OneHotEncoder(n_values=np.int).fit, X)

    enc = OneHotEncoder()
    # test negative input to fit
    assert_raises(ValueError, enc.fit, [[0], [-1]])

    # test negative input to transform
    enc.fit([[0], [1]])
    assert_raises(ValueError, enc.transform, [[0], [-1]])


def test_one_hot_encoder_dense():
    # check for sparse=False
    X = [[3, 2, 1], [0, 1, 1]]
    enc = OneHotEncoder(sparse=False)
    # discover max values automatically
    X_trans = enc.fit_transform(X)
    assert_equal(X_trans.shape, (2, 5))
    assert_array_equal(enc.active_features_,
                       np.where([1, 0, 0, 1, 0, 1, 1, 0, 1])[0])
    assert_array_equal(enc.feature_indices_, [0, 4, 7, 9])

    # check outcome
    assert_array_equal(X_trans,
                       np.array([[0., 1., 0., 1., 1.],
                                 [1., 0., 1., 0., 1.]]))


def _check_transform_selected(X, X_expected, sel):
    for M in (X, sparse.csr_matrix(X)):
        Xtr = _transform_selected(M, Binarizer().transform, sel)
        assert_array_equal(toarray(Xtr), X_expected)


def test_transform_selected():
    X = [[3, 2, 1], [0, 1, 1]]

    X_expected = [[1, 2, 1], [0, 1, 1]]
    _check_transform_selected(X, X_expected, [0])
    _check_transform_selected(X, X_expected, [True, False, False])

    X_expected = [[1, 1, 1], [0, 1, 1]]
    _check_transform_selected(X, X_expected, [0, 1, 2])
    _check_transform_selected(X, X_expected, [True, True, True])
    _check_transform_selected(X, X_expected, "all")

    _check_transform_selected(X, X, [])
    _check_transform_selected(X, X, [False, False, False])


def test_transform_selected_copy_arg():
    # transformer that alters X
    def _mutating_transformer(X):
        X[0, 0] = X[0, 0] + 1
        return X

    original_X = np.asarray([[1, 2], [3, 4]])
    expected_Xtr = [[2, 2], [3, 4]]

    X = original_X.copy()
    Xtr = _transform_selected(X, _mutating_transformer, copy=True,
                              selected='all')

    assert_array_equal(toarray(X), toarray(original_X))
    assert_array_equal(toarray(Xtr), expected_Xtr)


def _run_one_hot(X, X2, cat):
    enc = OneHotEncoder(categorical_features=cat)
    Xtr = enc.fit_transform(X)
    X2tr = enc.transform(X2)
    return Xtr, X2tr


def _check_one_hot(X, X2, cat, n_features):
    ind = np.where(cat)[0]
    # With mask
    A, B = _run_one_hot(X, X2, cat)
    # With indices
    C, D = _run_one_hot(X, X2, ind)
    # Check shape
    assert_equal(A.shape, (2, n_features))
    assert_equal(B.shape, (1, n_features))
    assert_equal(C.shape, (2, n_features))
    assert_equal(D.shape, (1, n_features))
    # Check that mask and indices give the same results
    assert_array_equal(toarray(A), toarray(C))
    assert_array_equal(toarray(B), toarray(D))


def test_one_hot_encoder_categorical_features():
    X = np.array([[3, 2, 1], [0, 1, 1]])
    X2 = np.array([[1, 1, 1]])

    cat = [True, False, False]
    _check_one_hot(X, X2, cat, 4)

    # Edge case: all non-categorical
    cat = [False, False, False]
    _check_one_hot(X, X2, cat, 3)

    # Edge case: all categorical
    cat = [True, True, True]
    _check_one_hot(X, X2, cat, 5)


def test_one_hot_encoder_unknown_transform():
    X = np.array([[0, 2, 1], [1, 0, 3], [1, 0, 2]])
    y = np.array([[4, 1, 1]])

    # Test that one hot encoder raises error for unknown features
    # present during transform.
    oh = OneHotEncoder(handle_unknown='error')
    oh.fit(X)
    assert_raises(ValueError, oh.transform, y)

    # Test the ignore option, ignores unknown features.
    oh = OneHotEncoder(handle_unknown='ignore')
    oh.fit(X)
    assert_array_equal(
        oh.transform(y).toarray(),
        np.array([[0.,  0.,  0.,  0.,  1.,  0.,  0.]]))

    # Raise error if handle_unknown is neither ignore or error.
    oh = OneHotEncoder(handle_unknown='42')
    oh.fit(X)
    assert_raises(ValueError, oh.transform, y)


def check_categorical_onehot(X):
    enc = CategoricalEncoder(encoding='onehot')
    Xtr1 = enc.fit_transform(X)

    enc = CategoricalEncoder(encoding='onehot-dense')
    Xtr2 = enc.fit_transform(X)

    assert_allclose(Xtr1.toarray(), Xtr2)

    assert sparse.isspmatrix_csr(Xtr1)
    return Xtr1.toarray()


def test_categorical_encoder_onehot():
    X = [['abc', 1, 55], ['def', 2, 55]]

    Xtr = check_categorical_onehot(np.array(X)[:, [0]])
    assert_allclose(Xtr, [[1, 0], [0, 1]])

    Xtr = check_categorical_onehot(np.array(X)[:, [0, 1]])
    assert_allclose(Xtr, [[1, 0, 1, 0], [0, 1, 0, 1]])

    Xtr = CategoricalEncoder().fit_transform(X)
    assert_allclose(Xtr.toarray(), [[1, 0, 1, 0,  1], [0, 1, 0, 1, 1]])


def test_categorical_encoder_onehot_inverse():
    for encoding in ['onehot', 'onehot-dense']:
        X = [['abc', 2, 55], ['def', 1, 55], ['abc', 3, 55]]
        enc = CategoricalEncoder(encoding=encoding)
        X_tr = enc.fit_transform(X)
        exp = np.array(X, dtype=object)
        assert_array_equal(enc.inverse_transform(X_tr), exp)

        X = [[2, 55], [1, 55], [3, 55]]
        enc = CategoricalEncoder(encoding=encoding)
        X_tr = enc.fit_transform(X)
        exp = np.array(X)
        assert_array_equal(enc.inverse_transform(X_tr), exp)

        # with unknown categories
        X = [['abc', 2, 55], ['def', 1, 55], ['abc', 3, 55]]
        enc = CategoricalEncoder(encoding=encoding, handle_unknown='ignore',
                                 categories=[['abc', 'def'], [1, 2],
                                             [54, 55, 56]])
        X_tr = enc.fit_transform(X)
        exp = np.array(X, dtype=object)
        exp[2, 1] = None
        assert_array_equal(enc.inverse_transform(X_tr), exp)

        # with an otherwise numerical output, still object if unknown
        X = [[2, 55], [1, 55], [3, 55]]
        enc = CategoricalEncoder(encoding=encoding,
                                 categories=[[1, 2], [54, 56]],
                                 handle_unknown='ignore')
        X_tr = enc.fit_transform(X)
        exp = np.array(X, dtype=object)
        exp[2, 0] = None
        exp[:, 1] = None
        assert_array_equal(enc.inverse_transform(X_tr), exp)

        # incorrect shape raises
        X_tr = np.array([[0, 1, 1], [1, 0, 1]])
        msg = re.escape('Shape of the passed X data is not correct')
        assert_raises_regex(ValueError, msg, enc.inverse_transform, X_tr)


def test_categorical_encoder_handle_unknown():
    X = np.array([[1, 2, 3], [4, 5, 6]])
    X2 = np.array([[7, 5, 3]])

    # Test that encoder raises error for unknown features during transform.
    enc = CategoricalEncoder()
    enc.fit(X)
    msg = re.escape('unknown categories [7] in column 0')
    assert_raises_regex(ValueError, msg, enc.transform, X2)

    # With 'ignore' you get all 0's in result
    enc = CategoricalEncoder(handle_unknown='ignore')
    enc.fit(X)
    X2_passed = X2.copy()
    Xtr = enc.transform(X2_passed)
    assert_allclose(Xtr.toarray(), [[0, 0, 0, 1, 1, 0]])
    # ensure transformed data was not modified in place
    assert_allclose(X2, X2_passed)

    # Invalid option
    enc = CategoricalEncoder(handle_unknown='invalid')
    assert_raises(ValueError, enc.fit, X)


def test_categorical_encoder_categories():
    X = [['abc', 1, 55], ['def', 2, 55]]

    # order of categories should not depend on order of samples
    for Xi in [X, X[::-1]]:
        enc = CategoricalEncoder()
        enc.fit(Xi)
        assert enc.categories == 'auto'
        assert isinstance(enc.categories_, list)
        cat_exp = [['abc', 'def'], [1, 2], [55]]
        for res, exp in zip(enc.categories_, cat_exp):
            assert res.tolist() == exp


def test_categorical_encoder_specified_categories():
    X = np.array([['a', 'b']], dtype=object).T

    enc = CategoricalEncoder(categories=[['a', 'b', 'c']])
    exp = np.array([[1., 0., 0.],
                    [0., 1., 0.]])
    assert_array_equal(enc.fit_transform(X).toarray(), exp)
    assert enc.categories[0] == ['a', 'b', 'c']
    assert enc.categories_[0].tolist() == ['a', 'b', 'c']
    assert np.issubdtype(enc.categories_[0].dtype, str)

    # unsorted passed categories raises for now
    enc = CategoricalEncoder(categories=[['c', 'b', 'a']])
    msg = re.escape('Unsorted categories are not yet supported')
    assert_raises_regex(ValueError, msg, enc.fit_transform, X)

    # multiple columns
    X = np.array([['a', 'b'], [0, 2]], dtype=object).T
    enc = CategoricalEncoder(categories=[['a', 'b', 'c'], [0, 1, 2]])
    exp = np.array([[1., 0., 0., 1., 0., 0.],
                    [0., 1., 0., 0., 0., 1.]])
    assert_array_equal(enc.fit_transform(X).toarray(), exp)
    assert enc.categories_[0].tolist() == ['a', 'b', 'c']
    assert np.issubdtype(enc.categories_[0].dtype, str)
    assert enc.categories_[1].tolist() == [0, 1, 2]
    assert np.issubdtype(enc.categories_[1].dtype, np.integer)

    # when specifying categories manually, unknown categories should already
    # raise when fitting
    X = np.array([['a', 'b', 'c']]).T
    enc = CategoricalEncoder(categories=[['a', 'b']])
    assert_raises(ValueError, enc.fit, X)
    enc = CategoricalEncoder(categories=[['a', 'b']], handle_unknown='ignore')
    exp = np.array([[1., 0.], [0., 1.], [0., 0.]])
    assert_array_equal(enc.fit(X).transform(X).toarray(), exp)


def test_categorical_encoder_pandas():
    try:
        import pandas as pd
    except ImportError:
        raise SkipTest("pandas is not installed")

    X_df = pd.DataFrame({'A': ['a', 'b'], 'B': [1, 2]})

    Xtr = check_categorical_onehot(X_df)
    assert_allclose(Xtr, [[1, 0, 1, 0], [0, 1, 0, 1]])


def test_categorical_encoder_ordinal():
    X = [['abc', 2, 55], ['def', 1, 55]]

    enc = CategoricalEncoder(encoding='other')
    assert_raises(ValueError, enc.fit, X)

    enc = CategoricalEncoder(encoding='ordinal', handle_unknown='ignore')
    assert_raises(ValueError, enc.fit, X)

    enc = CategoricalEncoder(encoding='ordinal')
    exp = np.array([[0, 1, 0],
                    [1, 0, 0]], dtype='int64')
    assert_array_equal(enc.fit_transform(X), exp.astype('float64'))
    enc = CategoricalEncoder(encoding='ordinal', dtype='int64')
    assert_array_equal(enc.fit_transform(X), exp)


def test_categorical_encoder_ordinal_inverse():
    X = [['abc', 2, 55], ['def', 1, 55]]
    enc = CategoricalEncoder(encoding='ordinal')
    X_tr = enc.fit_transform(X)
    exp = np.array(X, dtype=object)
    assert_array_equal(enc.inverse_transform(X_tr), exp)

    # incorrect shape raises
    X_tr = np.array([[0, 1, 1, 2], [1, 0, 1, 0]])
    msg = re.escape('Shape of the passed X data is not correct')
    assert_raises_regex(ValueError, msg, enc.inverse_transform, X_tr)


def test_categorical_encoder_dtypes():
    # check that dtypes are preserved when determining categories
    enc = CategoricalEncoder()
    exp = np.array([[1., 0., 1., 0.], [0., 1., 0., 1.]], dtype='float64')

    for X in [np.array([[1, 2], [3, 4]], dtype='int64'),
              np.array([[1, 2], [3, 4]], dtype='float64'),
              np.array([['a', 'b'], ['c', 'd']]),  # string dtype
              np.array([[1, 'a'], [3, 'b']], dtype='object')]:
        enc.fit(X)
        assert all([enc.categories_[i].dtype == X.dtype for i in range(2)])
        assert_array_equal(enc.transform(X).toarray(), exp)

    X = [[1, 2], [3, 4]]
    enc.fit(X)
    assert all([np.issubdtype(enc.categories_[i].dtype, np.integer)
                for i in range(2)])
    assert_array_equal(enc.transform(X).toarray(), exp)

    X = [[1, 'a'], [3, 'b']]
    enc.fit(X)
    assert all([enc.categories_[i].dtype == 'object' for i in range(2)])
    assert_array_equal(enc.transform(X).toarray(), exp)


def test_categorical_encoder_dtypes_pandas():
    # check dtype (similar to test_categorical_encoder_dtypes for dataframes)
    try:
        import pandas as pd
    except ImportError:
        raise SkipTest("pandas is not installed")

    enc = CategoricalEncoder()
    exp = np.array([[1., 0., 1., 0.], [0., 1., 0., 1.]], dtype='float64')

    X = pd.DataFrame({'A': [1, 2], 'B': [3, 4]}, dtype='int64')
    enc.fit(X)
    assert all([enc.categories_[i].dtype == 'int64' for i in range(2)])
    assert_array_equal(enc.transform(X).toarray(), exp)

    X = pd.DataFrame({'A': [1, 2], 'B': ['a', 'b']})
    enc.fit(X)
    assert all([enc.categories_[i].dtype == 'object' for i in range(2)])
    assert_array_equal(enc.transform(X).toarray(), exp)


def test_fit_cold_start():
    X = iris.data
    X_2d = X[:, :2]

    # Scalers that have a partial_fit method
    scalers = [StandardScaler(with_mean=False, with_std=False),
               MinMaxScaler(),
               MaxAbsScaler()]

    for scaler in scalers:
        scaler.fit_transform(X)
        # with a different shape, this may break the scaler unless the internal
        # state is reset
        scaler.fit_transform(X_2d)


def test_quantile_transform_valid_axis():
    X = np.array([[0, 25, 50, 75, 100],
                  [2, 4, 6, 8, 10],
                  [2.6, 4.1, 2.3, 9.5, 0.1]])

    assert_raises_regex(ValueError, "axis should be either equal to 0 or 1"
                        ". Got axis=2", quantile_transform, X.T, axis=2)


<<<<<<< HEAD
def _generate_random_features_matrix(n_samples=10, n_features=3,
                                     n_values_max=3):
    rng = np.random.RandomState(6)
    X = rng.randint(n_values_max, size=(n_samples, n_features))
    return X


def test_unary_encoder():
    X = np.arange(5).reshape(-1, 1)
    enc = UnaryEncoder(5)
    Xt = enc.fit_transform(X)
    assert_array_equal(Xt, [[0, 0, 0, 0],   # 0
                            [1, 0, 0, 0],   # 1
                            [1, 1, 0, 0],   # 2
                            [1, 1, 1, 0],   # 3
                            [1, 1, 1, 1]])  # 4
    Xt2 = enc.transform(X)
    assert_array_equal(Xt2, Xt)


def test_unary_encoder_stack():
    # multiple input features stack to same output
    n_values = rng.randint(2, 10)
    size = rng.randint(1, 10)

    encoder = UnaryEncoder(n_values, sparse=False)
    X_multi = _generate_random_features_matrix(size, n_features, n_values)
    X_multi_t = encoder.fit_transform(X_multi)
    assert_equal(X_multi_t.shape, (size, n_features * (n_values - 1)))

    expected = np.hstack([encoder.fit_transform(X_multi[:, i:(i + 1)])
                          for i in range(X_multi.shape[1])])
    assert_array_equal(expected, X_multi_t)


def test_unary_encoder_dense_sparse():
    # test dense output in comparison to sparse results.
    n_values = rng.randint(1, 10)
    size = rng.randint(1, 10)

    sparse_encoder = UnaryEncoder(n_values, sparse=True)
    dense_encoder = UnaryEncoder(n_values)

    X = _generate_random_features_matrix(size, n_features, n_values)
    X_trans_sparse = sparse_encoder.fit_transform(X)
    X_trans_dense = dense_encoder.fit_transform(X)

    assert_array_equal(X_trans_sparse.toarray(), X_trans_dense)


def test_unary_encoder_handle_greater():
    X = np.array([[0, 2, 1], [1, 0, 3], [2, 0, 2]])
    y = np.array([[4, 1, 1]])

    # Test that encoder raises error for greater features during transform.
    encoder = UnaryEncoder(handle_greater='error')
    encoder.fit(X)
    assert_raises(ValueError, encoder.transform, y)

    encoder = UnaryEncoder(handle_greater='error')
    assert_array_equal(encoder.fit_transform(y),
                       np.array([[1.,  1.,  1.,  1.,  1.,  1.]]))

    # Test that encoder raises error for greater features during fit when
    # n_values is explicitly set.
    encoder = UnaryEncoder(handle_greater='error', n_values=[2, 3, 4])
    assert_raises(ValueError, encoder.fit, X)

    encoder = UnaryEncoder(handle_greater='error', n_values=[2, 3, 4])
    assert_raises(ValueError, encoder.fit_transform, X)

    encoder = UnaryEncoder(handle_greater='error', n_values=[5, 2, 2])
    encoder.fit(y)
    assert_array_equal(encoder.transform(y),
                       np.array([[1.,  1.,  1.,  1.,  1.,  1.]]))

    encoder = UnaryEncoder(handle_greater='error', n_values=[5, 2, 2])
    assert_array_equal(encoder.fit_transform(y),
                       np.array([[1.,  1.,  1.,  1.,  1.,  1.]]))

    # Test the clip option.
    encoder = UnaryEncoder(handle_greater='clip')
    encoder.fit(X)
    assert_array_equal(
        encoder.transform(y),
        np.array([[1.,  1.,  1.,  0.,  1.,  0.,  0.]]))

    encoder = UnaryEncoder(handle_greater='clip', n_values=[3, 2, 2])
    assert_array_equal(
        encoder.fit_transform(y),
        np.array([[1.,  1.,  1.,  1.]]))

    # Test the warn option.
    encoder = UnaryEncoder()
    encoder.fit(X)
    w = ('Found 1 feature values which exceeds n_values during transform, '
         'clipping them.')
    y_transformed = assert_warns_message(UserWarning, w, encoder.transform, y)
    assert_array_equal(
        y_transformed,
        np.array([[1.,  1.,  1.,  0.,  1.,  0.,  0.]]))

    encoder = UnaryEncoder(n_values=[3, 2, 2])
    y_transformed = assert_warns_message(UserWarning, w,
                                         encoder.fit_transform, y)
    assert_array_equal(
        y_transformed,
        np.array([[1.,  1.,  1.,  1.]]))

    encoder = UnaryEncoder(n_values=[5, 2, 2])
    assert_array_equal(
        encoder.fit_transform(y),
        np.array([[1.,  1.,  1.,  1.,  1.,  1.]]))

    # Raise error if handle_greater is neither clip nor error.
    encoder = UnaryEncoder(handle_greater='42')
    assert_raises(ValueError, encoder.fit, y)


def test_unary_encoder_errors():
    n_values = rng.randint(2, 10)
    size = rng.randint(1, 10)
    delta = rng.randint(1, 10)

    encoder = UnaryEncoder(n_values)
    X = _generate_random_features_matrix(size, n_features, n_values)
    encoder.fit(X)

    # test that an error is raised when different shape
    larger_n_features = n_features + delta
    X_too_large = _generate_random_features_matrix(size, larger_n_features,
                                                   n_values)
    assert_raises(ValueError, encoder.transform, X_too_large)
    error_msg = ("X has different shape than during fitting."
                 " Expected {}, got {}.".format(n_features, larger_n_features))
    assert_raises_regex(ValueError, error_msg, encoder.transform, X_too_large)

    # test that an error is raised when out of bounds
    encoder = UnaryEncoder(n_values, handle_greater='error')
    X = _generate_random_features_matrix(size, n_features, n_values)
    encoder.fit(X)
    X[0][0] = n_values + delta
    X_out_of_bounds = X
    assert_raises(ValueError, encoder.transform, X_out_of_bounds)
    error_msg = ("handle_greater='error' but found 1 feature values which "
                 "exceeds n_values during transform.")
    assert_raises_regex(ValueError, error_msg, encoder.transform,
                        X_out_of_bounds)

    # test exception on wrong init param
    assert_raises(TypeError, UnaryEncoder(n_values=np.int).fit, X)

    # test negative input to fit
    encoder = UnaryEncoder()
    assert_raises(ValueError, encoder.fit, [[0], [-1]])

    # test negative input to transform
    encoder.fit([[0], [1]])
    assert_raises(ValueError, encoder.transform, [[0], [-1]])


def test_unary_encoder_edge_cases():
    EDGE_CASES = [
        (
            [[0], [1], [2]],
            np.array([[0, 0], [1, 0], [1, 1]]),
        ),
        (
            [[0], [0], [1]],
            np.array([[0], [0], [1]]),
        ),
        (
            [[0, 0], [0, 0], [0, 1]],
            np.array([[0], [0], [1]]),
        ),
    ]

    for input_matrix, expected_matrix in EDGE_CASES:
        transformed = UnaryEncoder().fit_transform(input_matrix)
        assert_array_equal(transformed, expected_matrix)


def test_unary_encoder_n_values_int():
    # Test UnaryEncoder's n_values parameter when set as an int.
    n_values = rng.randint(2, 10)
    size = rng.randint(1, 10)
    delta = rng.randint(1, 10)

    encoder_n_values = n_values + delta
    unary_n_values = encoder_n_values - 1
    enc = UnaryEncoder(n_values=encoder_n_values)

    X = _generate_random_features_matrix(size, n_features, n_values)
    X_trans = enc.fit_transform(X)
    assert_equal(X_trans.shape, (size, unary_n_values * n_features))
    assert_array_equal(
        enc.feature_indices_,
        np.arange(0, (unary_n_values * n_features) + 1, unary_n_values)
    )
    assert_array_equal(
        enc.n_values_,
        np.array([encoder_n_values] * n_features)
    )


def test_unary_encoder_n_values_array():
    # Test UnaryEncoder's n_values parameter when set as an array.
    n_values = rng.randint(2, 10)
    size = rng.randint(1, 10)
    delta = rng.randint(1, 10)

    # Test ideal case is working fine
    X = _generate_random_features_matrix(size, n_features, n_values)
    n_values_array = list(np.max(X, axis=0) + 1)
    enc = UnaryEncoder(n_values=n_values_array)
    X_trans = enc.fit_transform(X)
    assert_equal(X_trans.shape, (size, sum(n_values_array) - n_features))
    assert_array_equal(
        enc.feature_indices_,
        np.cumsum(np.array([1] + n_values_array) - 1)
    )
    assert_array_equal(
        enc.n_values_,
        np.array(n_values_array)
    )

    # Test that fit_transform raises error when len(n_values) != n_features
    n_values_array = rng.randint(2, 10, n_features + delta)
    enc = UnaryEncoder(n_values=n_values_array)
    X = _generate_random_features_matrix(size, n_features, n_values)
    assert_raises(ValueError, enc.fit_transform, X)

    # Test that fit_transform raises error when len(n_values) != n_features
    enc = UnaryEncoder(n_values=[])
    X = _generate_random_features_matrix(size, n_features, n_values)
    assert_raises(ValueError, enc.fit_transform, X)
=======
def test_power_transformer_notfitted():
    pt = PowerTransformer(method='box-cox')
    X = np.abs(X_1col)
    assert_raises(NotFittedError, pt.transform, X)
    assert_raises(NotFittedError, pt.inverse_transform, X)


def test_power_transformer_1d():
    X = np.abs(X_1col)

    for standardize in [True, False]:
        pt = PowerTransformer(method='box-cox', standardize=standardize)

        X_trans = pt.fit_transform(X)
        X_trans_func = power_transform(X, standardize=standardize)

        X_expected, lambda_expected = stats.boxcox(X.flatten())

        if standardize:
            X_expected = scale(X_expected)

        assert_almost_equal(X_expected.reshape(-1, 1), X_trans)
        assert_almost_equal(X_expected.reshape(-1, 1), X_trans_func)

        assert_almost_equal(X, pt.inverse_transform(X_trans))
        assert_almost_equal(lambda_expected, pt.lambdas_[0])

        assert len(pt.lambdas_) == X.shape[1]
        assert isinstance(pt.lambdas_, np.ndarray)


def test_power_transformer_2d():
    X = np.abs(X_2d)

    for standardize in [True, False]:
        pt = PowerTransformer(method='box-cox', standardize=standardize)

        X_trans_class = pt.fit_transform(X)
        X_trans_func = power_transform(X, standardize=standardize)

        for X_trans in [X_trans_class, X_trans_func]:
            for j in range(X_trans.shape[1]):
                X_expected, lmbda = stats.boxcox(X[:, j].flatten())

                if standardize:
                    X_expected = scale(X_expected)

                assert_almost_equal(X_trans[:, j], X_expected)
                assert_almost_equal(lmbda, pt.lambdas_[j])

            # Test inverse transformation
            X_inv = pt.inverse_transform(X_trans)
            assert_array_almost_equal(X_inv, X)

        assert len(pt.lambdas_) == X.shape[1]
        assert isinstance(pt.lambdas_, np.ndarray)


def test_power_transformer_strictly_positive_exception():
    pt = PowerTransformer(method='box-cox')
    pt.fit(np.abs(X_2d))

    # Exceptions should be raised for negative arrays and zero arrays
    X_with_negatives = X_2d
    not_positive_message = 'strictly positive'

    assert_raise_message(ValueError, not_positive_message,
                         pt.transform, X_with_negatives)

    assert_raise_message(ValueError, not_positive_message,
                         pt.fit, X_with_negatives)

    assert_raise_message(ValueError, not_positive_message,
                         power_transform, X_with_negatives)

    assert_raise_message(ValueError, not_positive_message,
                         pt.transform, np.zeros(X_2d.shape))

    assert_raise_message(ValueError, not_positive_message,
                         pt.fit, np.zeros(X_2d.shape))

    assert_raise_message(ValueError, not_positive_message,
                         power_transform, np.zeros(X_2d.shape))


def test_power_transformer_shape_exception():
    pt = PowerTransformer(method='box-cox')
    X = np.abs(X_2d)
    pt.fit(X)

    # Exceptions should be raised for arrays with different num_columns
    # than during fitting
    wrong_shape_message = 'Input data has a different number of features'

    assert_raise_message(ValueError, wrong_shape_message,
                         pt.transform, X[:, 0:1])

    assert_raise_message(ValueError, wrong_shape_message,
                         pt.inverse_transform, X[:, 0:1])


def test_power_transformer_method_exception():
    pt = PowerTransformer(method='monty-python')
    X = np.abs(X_2d)

    # An exception should be raised if PowerTransformer.method isn't valid
    bad_method_message = "'method' must be one of"
    assert_raise_message(ValueError, bad_method_message,
                         pt.fit, X)


def test_power_transformer_lambda_zero():
    pt = PowerTransformer(method='box-cox', standardize=False)
    X = np.abs(X_2d)[:, 0:1]

    # Test the lambda = 0 case
    pt.lambdas_ = np.array([0])
    X_trans = pt.transform(X)
    assert_array_almost_equal(pt.inverse_transform(X_trans), X)
>>>>>>> 7b543513
<|MERGE_RESOLUTION|>--- conflicted
+++ resolved
@@ -2229,7 +2229,6 @@
                         ". Got axis=2", quantile_transform, X.T, axis=2)
 
 
-<<<<<<< HEAD
 def _generate_random_features_matrix(n_samples=10, n_features=3,
                                      n_values_max=3):
     rng = np.random.RandomState(6)
@@ -2466,7 +2465,8 @@
     enc = UnaryEncoder(n_values=[])
     X = _generate_random_features_matrix(size, n_features, n_values)
     assert_raises(ValueError, enc.fit_transform, X)
-=======
+
+
 def test_power_transformer_notfitted():
     pt = PowerTransformer(method='box-cox')
     X = np.abs(X_1col)
@@ -2585,5 +2585,4 @@
     # Test the lambda = 0 case
     pt.lambdas_ = np.array([0])
     X_trans = pt.transform(X)
-    assert_array_almost_equal(pt.inverse_transform(X_trans), X)
->>>>>>> 7b543513
+    assert_array_almost_equal(pt.inverse_transform(X_trans), X)