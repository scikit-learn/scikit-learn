--- conflicted
+++ resolved
@@ -23,15 +23,6 @@
     robust_scale,
     scale,
 )
-<<<<<<< HEAD
-from ._discretization import KBinsDiscretizer
-from ._encoders import OneHotEncoder, OrdinalEncoder
-from ._function_transformer import FunctionTransformer
-from ._label import LabelBinarizer, LabelEncoder, MultiLabelBinarizer, label_binarize
-from ._orthogonal import OrthogonalPolynomialFeatures
-from ._polynomial import PolynomialFeatures, SplineTransformer
-from ._target_encoder import TargetEncoder
-=======
 from sklearn.preprocessing._discretization import KBinsDiscretizer
 from sklearn.preprocessing._encoders import OneHotEncoder, OrdinalEncoder
 from sklearn.preprocessing._function_transformer import FunctionTransformer
@@ -41,9 +32,9 @@
     MultiLabelBinarizer,
     label_binarize,
 )
+from sklearn.preprocessing._orthogonal import OrthogonalPolynomialFeatures
 from sklearn.preprocessing._polynomial import PolynomialFeatures, SplineTransformer
 from sklearn.preprocessing._target_encoder import TargetEncoder
->>>>>>> b84097bf
 
 __all__ = [
     "Binarizer",
@@ -58,6 +49,7 @@
     "Normalizer",
     "OneHotEncoder",
     "OrdinalEncoder",
+    "OrthogonalPolynomialFeatures",
     "PolynomialFeatures",
     "PowerTransformer",
     "QuantileTransformer",
@@ -66,11 +58,6 @@
     "StandardScaler",
     "TargetEncoder",
     "add_dummy_feature",
-<<<<<<< HEAD
-    "PolynomialFeatures",
-    "OrthogonalPolynomialFeatures",
-=======
->>>>>>> b84097bf
     "binarize",
     "label_binarize",
     "maxabs_scale",
