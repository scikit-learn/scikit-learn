--- conflicted
+++ resolved
@@ -1471,11 +1471,9 @@
         """
         check_is_fitted(self, ['n_input_features_', 'n_output_features_'])
 
-<<<<<<< HEAD
-        X = check_array(X, dtype=FLOAT_DTYPES, accept_sparse=('csc', 'csr'))
-=======
-        X = check_array(X, order='F', dtype=FLOAT_DTYPES, accept_sparse='csc')
->>>>>>> f456a408
+        X = check_array(X, order='F', dtype=FLOAT_DTYPES,
+                        accept_sparse=('csc', 'csr'))
+
         n_samples, n_features = X.shape
 
         if n_features != self.n_input_features_:
@@ -1498,7 +1496,6 @@
                                              int(self.interaction_only), deg))
             XP = sparse.hstack(to_stack, format='csr')
         else:
-<<<<<<< HEAD
             combinations = self._combinations(n_features, self.degree,
                                               self.interaction_only,
                                               self.include_bias)
@@ -1516,15 +1513,13 @@
                 XP = sparse.hstack(columns, dtype=X.dtype).tocsc()
             else:
                 XP = np.empty((n_samples, self.n_output_features_),
-                              dtype=X.dtype)
+                              dtype=X.dtype, order=self.order)
                 for i, comb in enumerate(combinations):
                     XP[:, i] = X[:, comb].prod(1)
-=======
             XP = np.empty((n_samples, self.n_output_features_), dtype=X.dtype,
                           order=self.order)
             for i, comb in enumerate(combinations):
                 XP[:, i] = X[:, comb].prod(1)
->>>>>>> f456a408
 
         return XP
 
