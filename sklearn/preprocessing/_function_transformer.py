--- conflicted
+++ resolved
@@ -1,10 +1,6 @@
-<<<<<<< HEAD
 import warnings
 
-from ..base import BaseEstimator, TransformerMixin
-=======
 from ..base import BaseEstimator, TransformerMixin, _update_tags
->>>>>>> e053cce6
 from ..utils import check_array
 from ..utils.testing import assert_allclose_dense_sparse
 from ..externals.six import string_types
@@ -175,7 +171,6 @@
         if func is None:
             func = _identity
 
-<<<<<<< HEAD
         if (not isinstance(self.pass_y, string_types) or
                 self.pass_y != 'deprecated'):
             # We do this to know if pass_y was set to False / True
@@ -187,11 +182,7 @@
 
         return func(X, *((y,) if pass_y else ()),
                     **(kw_args if kw_args else {}))
-=======
-        return func(X, *((y,) if self.pass_y else ()),
-                    **(kw_args if kw_args else {}))
 
     def _get_tags(self):
         return _update_tags(super(FunctionTransformer, self),
-                            stateless=True)
->>>>>>> e053cce6
+                            stateless=True)