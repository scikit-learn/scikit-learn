# Authors: Nicolas Tresegnie <nicolas.tresegnie@gmail.com>
# License: BSD 3 clause
from __future__ import division
import warnings

import numpy as np
import numpy.ma as ma
from scipy import sparse
from scipy import stats

from ..base import BaseEstimator, TransformerMixin
from ..utils import check_array
from ..utils import deprecated
from ..utils.sparsefuncs import _get_median
from ..utils.validation import check_is_fitted
from ..utils.validation import FLOAT_DTYPES
<<<<<<< HEAD
from ..externals import six

zip = six.moves.zip
map = six.moves.map
=======

>>>>>>> 439991d2

__all__ = [
    'Imputer',
]


def _get_mask(X, value_to_mask):
    """Compute the boolean mask X == missing_values."""
    if value_to_mask == "NaN" or np.isnan(value_to_mask):
        return np.isnan(X)
    else:
        return X == value_to_mask


def _most_frequent(array, extra_value, n_repeat):
    """Compute the most frequent value in a 1d array extended with
       [extra_value] * n_repeat, where extra_value is assumed to be not part
       of the array."""
    # Compute the most frequent value in array only
    if array.size > 0:
        mode = stats.mode(array)
        most_frequent_value = mode[0][0]
        most_frequent_count = mode[1][0]
    else:
        most_frequent_value = 0
        most_frequent_count = 0

    # Compare to array + [extra_value] * n_repeat
    if most_frequent_count == 0 and n_repeat == 0:
        return np.nan
    elif most_frequent_count < n_repeat:
        return extra_value
    elif most_frequent_count > n_repeat:
        return most_frequent_value
    elif most_frequent_count == n_repeat:
        # Ties the breaks. Copy the behaviour of scipy.stats.mode
        if most_frequent_value < extra_value:
            return most_frequent_value
        else:
            return extra_value


@deprecated("Imputer was deprecated in version 0.20 and will be "
            "removed in 0.22. Import impute.SimpleImputer from "
            "sklearn instead.")
class Imputer(BaseEstimator, TransformerMixin):
    """Imputation transformer for completing missing values.

    Read more in the :ref:`User Guide <imputation>`.

    Parameters
    ----------
    missing_values : integer or "NaN", optional (default="NaN")
        The placeholder for the missing values. All occurrences of
        `missing_values` will be imputed. For missing values encoded as np.nan,
        use the string value "NaN".

    strategy : string, optional (default="mean")
        The imputation strategy.

        - If "mean", then replace missing values using the mean along
          the axis.
        - If "median", then replace missing values using the median along
          the axis.
        - If "most_frequent", then replace missing using the most frequent
          value along the axis.

    axis : integer, optional (default=0)
        The axis along which to impute.

        - If `axis=0`, then impute along columns.
        - If `axis=1`, then impute along rows.

    verbose : integer, optional (default=0)
        Controls the verbosity of the imputer.

    copy : boolean, optional (default=True)
        If True, a copy of X will be created. If False, imputation will
        be done in-place whenever possible. Note that, in the following cases,
        a new copy will always be made, even if `copy=False`:

        - If X is not an array of floating values;
        - If X is sparse and `missing_values=0`;
        - If `axis=0` and X is encoded as a CSR matrix;
        - If `axis=1` and X is encoded as a CSC matrix.

    Attributes
    ----------
    statistics_ : array of shape (n_features,)
        The imputation fill value for each feature if axis == 0.

    Notes
    -----
    - When ``axis=0``, columns which only contained missing values at `fit`
      are discarded upon `transform`.
    - When ``axis=1``, an exception is raised if there are rows for which it is
      not possible to fill in the missing values (e.g., because they only
      contain missing values).
    """
    def __init__(self, missing_values="NaN", strategy="mean",
                 axis=0, verbose=0, copy=True):
        self.missing_values = missing_values
        self.strategy = strategy
        self.axis = axis
        self.verbose = verbose
        self.copy = copy

    def fit(self, X, y=None):
        """Fit the imputer on X.

        Parameters
        ----------
        X : {array-like, sparse matrix}, shape (n_samples, n_features)
            Input data, where ``n_samples`` is the number of samples and
            ``n_features`` is the number of features.

        Returns
        -------
        self : Imputer
        """
        # Check parameters
        allowed_strategies = ["mean", "median", "most_frequent"]
        if self.strategy not in allowed_strategies:
            raise ValueError("Can only use these strategies: {0} "
                             " got strategy={1}".format(allowed_strategies,
                                                        self.strategy))

        if self.axis not in [0, 1]:
            raise ValueError("Can only impute missing values on axis 0 and 1, "
                             " got axis={0}".format(self.axis))

        # Since two different arrays can be provided in fit(X) and
        # transform(X), the imputation data will be computed in transform()
        # when the imputation is done per sample (i.e., when axis=1).
        if self.axis == 0:
            X = check_array(X, accept_sparse='csc', dtype=np.float64,
                            force_all_finite=False)

            if sparse.issparse(X):
                self.statistics_ = self._sparse_fit(X,
                                                    self.strategy,
                                                    self.missing_values,
                                                    self.axis)
            else:
                self.statistics_ = self._dense_fit(X,
                                                   self.strategy,
                                                   self.missing_values,
                                                   self.axis)

        return self

    def _sparse_fit(self, X, strategy, missing_values, axis):
        """Fit the transformer on sparse data."""
        # Imputation is done "by column", so if we want to do it
        # by row we only need to convert the matrix to csr format.
        if axis == 1:
            X = X.tocsr()
        else:
            X = X.tocsc()

        # Count the zeros
        if missing_values == 0:
            n_zeros_axis = np.zeros(X.shape[not axis], dtype=int)
        else:
            n_zeros_axis = X.shape[axis] - np.diff(X.indptr)

        # Mean
        if strategy == "mean":
            if missing_values != 0:
                n_non_missing = n_zeros_axis

                # Mask the missing elements
                mask_missing_values = _get_mask(X.data, missing_values)
                mask_valids = np.logical_not(mask_missing_values)

                # Sum only the valid elements
                new_data = X.data.copy()
                new_data[mask_missing_values] = 0
                X = sparse.csc_matrix((new_data, X.indices, X.indptr),
                                      copy=False)
                sums = X.sum(axis=0)

                # Count the elements != 0
                mask_non_zeros = sparse.csc_matrix(
                    (mask_valids.astype(np.float64),
                     X.indices,
                     X.indptr), copy=False)
                s = mask_non_zeros.sum(axis=0)
                n_non_missing = np.add(n_non_missing, s)

            else:
                sums = X.sum(axis=axis)
                n_non_missing = np.diff(X.indptr)

            # Ignore the error, columns with a np.nan statistics_
            # are not an error at this point. These columns will
            # be removed in transform
            with np.errstate(all="ignore"):
                return np.ravel(sums) / np.ravel(n_non_missing)

        # Median + Most frequent
        else:
            # Remove the missing values, for each column
            columns_all = np.hsplit(X.data, X.indptr[1:-1])
            mask_missing_values = _get_mask(X.data, missing_values)
            mask_valids = np.hsplit(np.logical_not(mask_missing_values),
                                    X.indptr[1:-1])

            # astype necessary for bug in numpy.hsplit before v1.9
            columns = [col[mask.astype(bool, copy=False)]
                       for col, mask in zip(columns_all, mask_valids)]

            # Median
            if strategy == "median":
                median = np.empty(len(columns))
                for i, column in enumerate(columns):
                    median[i] = _get_median(column, n_zeros_axis[i])

                return median

            # Most frequent
            elif strategy == "most_frequent":
                most_frequent = np.empty(len(columns))

                for i, column in enumerate(columns):
                    most_frequent[i] = _most_frequent(column,
                                                      0,
                                                      n_zeros_axis[i])

                return most_frequent

    def _dense_fit(self, X, strategy, missing_values, axis):
        """Fit the transformer on dense data."""
        X = check_array(X, force_all_finite=False)
        mask = _get_mask(X, missing_values)
        masked_X = ma.masked_array(X, mask=mask)

        # Mean
        if strategy == "mean":
            mean_masked = np.ma.mean(masked_X, axis=axis)
            # Avoid the warning "Warning: converting a masked element to nan."
            mean = np.ma.getdata(mean_masked)
            mean[np.ma.getmask(mean_masked)] = np.nan

            return mean

        # Median
        elif strategy == "median":
            median_masked = np.ma.median(masked_X, axis=axis)
            # Avoid the warning "Warning: converting a masked element to nan."
            median = np.ma.getdata(median_masked)
            median[np.ma.getmaskarray(median_masked)] = np.nan

            return median

        # Most frequent
        elif strategy == "most_frequent":
            # scipy.stats.mstats.mode cannot be used because it will no work
            # properly if the first element is masked and if its frequency
            # is equal to the frequency of the most frequent valid element
            # See https://github.com/scipy/scipy/issues/2636

            # To be able access the elements by columns
            if axis == 0:
                X = X.transpose()
                mask = mask.transpose()

            most_frequent = np.empty(X.shape[0])

            for i, (row, row_mask) in enumerate(zip(X[:], mask[:])):
                row_mask = np.logical_not(row_mask).astype(np.bool)
                row = row[row_mask]
                most_frequent[i] = _most_frequent(row, np.nan, 0)

            return most_frequent

    def transform(self, X):
        """Impute all missing values in X.

        Parameters
        ----------
        X : {array-like, sparse matrix}, shape = [n_samples, n_features]
            The input data to complete.
        """
        if self.axis == 0:
            check_is_fitted(self, 'statistics_')
            X = check_array(X, accept_sparse='csc', dtype=FLOAT_DTYPES,
                            force_all_finite=False, copy=self.copy)
            statistics = self.statistics_
            if X.shape[1] != statistics.shape[0]:
                raise ValueError("X has %d features per sample, expected %d"
                                 % (X.shape[1], self.statistics_.shape[0]))

        # Since two different arrays can be provided in fit(X) and
        # transform(X), the imputation data need to be recomputed
        # when the imputation is done per sample
        else:
            X = check_array(X, accept_sparse='csr', dtype=FLOAT_DTYPES,
                            force_all_finite=False, copy=self.copy)

            if sparse.issparse(X):
                statistics = self._sparse_fit(X,
                                              self.strategy,
                                              self.missing_values,
                                              self.axis)

            else:
                statistics = self._dense_fit(X,
                                             self.strategy,
                                             self.missing_values,
                                             self.axis)

        # Delete the invalid rows/columns
        invalid_mask = np.isnan(statistics)
        valid_mask = np.logical_not(invalid_mask)
        valid_statistics = statistics[valid_mask]
        valid_statistics_indexes = np.where(valid_mask)[0]
        missing = np.arange(X.shape[not self.axis])[invalid_mask]

        if self.axis == 0 and invalid_mask.any():
            if self.verbose:
                warnings.warn("Deleting features without "
                              "observed values: %s" % missing)
            X = X[:, valid_statistics_indexes]
        elif self.axis == 1 and invalid_mask.any():
            raise ValueError("Some rows only contain "
                             "missing values: %s" % missing)

        # Do actual imputation
        if sparse.issparse(X) and self.missing_values != 0:
            mask = _get_mask(X.data, self.missing_values)
            indexes = np.repeat(np.arange(len(X.indptr) - 1, dtype=np.int),
                                np.diff(X.indptr))[mask]

            X.data[mask] = valid_statistics[indexes].astype(X.dtype,
                                                            copy=False)
        else:
            if sparse.issparse(X):
                X = X.toarray()

            mask = _get_mask(X, self.missing_values)
            n_missing = np.sum(mask, axis=self.axis)
            values = np.repeat(valid_statistics, n_missing)

            if self.axis == 0:
                coordinates = np.where(mask.transpose())[::-1]
            else:
                coordinates = mask

            X[coordinates] = values

        return X<|MERGE_RESOLUTION|>--- conflicted
+++ resolved
@@ -14,14 +14,6 @@
 from ..utils.sparsefuncs import _get_median
 from ..utils.validation import check_is_fitted
 from ..utils.validation import FLOAT_DTYPES
-<<<<<<< HEAD
-from ..externals import six
-
-zip = six.moves.zip
-map = six.moves.map
-=======
-
->>>>>>> 439991d2
 
 __all__ = [
     'Imputer',
