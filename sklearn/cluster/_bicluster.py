"""Spectral biclustering algorithms."""
# Authors : Kemal Eren
# License: BSD 3 clause

from abc import ABCMeta, abstractmethod
import warnings

import numpy as np

from scipy.linalg import norm
from scipy.sparse import dia_matrix, issparse
from scipy.sparse.linalg import eigsh, svds

from . import KMeans, MiniBatchKMeans
from ..base import BaseEstimator, BiclusterMixin
from ..utils import check_random_state

from ..utils.extmath import (make_nonnegative, randomized_svd,
                             safe_sparse_dot)

from ..utils.validation import (assert_all_finite, check_array,
                                _deprecate_positional_args)


__all__ = ['SpectralCoclustering',
           'SpectralBiclustering']


def _scale_normalize(X):
    """Normalize ``X`` by scaling rows and columns independently.

    Returns the normalized matrix and the row and column scaling
    factors.

    """
    X = make_nonnegative(X)
    row_diag = np.asarray(1.0 / np.sqrt(X.sum(axis=1))).squeeze()
    col_diag = np.asarray(1.0 / np.sqrt(X.sum(axis=0))).squeeze()
    row_diag = np.where(np.isnan(row_diag), 0, row_diag)
    col_diag = np.where(np.isnan(col_diag), 0, col_diag)
    if issparse(X):
        n_rows, n_cols = X.shape
        r = dia_matrix((row_diag, [0]), shape=(n_rows, n_rows))
        c = dia_matrix((col_diag, [0]), shape=(n_cols, n_cols))
        an = r * X * c
    else:
        an = row_diag[:, np.newaxis] * X * col_diag
    return an, row_diag, col_diag


def _bistochastic_normalize(X, max_iter=1000, tol=1e-5):
    """Normalize rows and columns of ``X`` simultaneously so that all
    rows sum to one constant and all columns sum to a different
    constant.

    """
    # According to paper, this can also be done more efficiently with
    # deviation reduction and balancing algorithms.
    X = make_nonnegative(X)
    X_scaled = X
    for _ in range(max_iter):
        X_new, _, _ = _scale_normalize(X_scaled)
        if issparse(X):
            dist = norm(X_scaled.data - X.data)
        else:
            dist = norm(X_scaled - X_new)
        X_scaled = X_new
        if dist is not None and dist < tol:
            break
    return X_scaled


def _log_normalize(X):
    """Normalize ``X`` according to Kluger's log-interactions scheme."""
    X = make_nonnegative(X, min_value=1)
    if issparse(X):
        raise ValueError("Cannot compute log of a sparse matrix,"
                         " because log(x) diverges to -infinity as x"
                         " goes to 0.")
    L = np.log(X)
    row_avg = L.mean(axis=1)[:, np.newaxis]
    col_avg = L.mean(axis=0)
    avg = L.mean()
    return L - row_avg - col_avg + avg


class BaseSpectral(BiclusterMixin, BaseEstimator, metaclass=ABCMeta):
    """Base class for spectral biclustering."""

    @abstractmethod
    def __init__(self, n_clusters=3, svd_method="randomized",
                 n_svd_vecs=None, mini_batch=False, init="k-means++",
                 n_init=10, n_jobs='deprecated', random_state=None):
        self.n_clusters = n_clusters
        self.svd_method = svd_method
        self.n_svd_vecs = n_svd_vecs
        self.mini_batch = mini_batch
        self.init = init
        self.n_init = n_init
        self.n_jobs = n_jobs
        self.random_state = random_state

    def _check_parameters(self):
        legal_svd_methods = ('randomized', 'arpack')
        if self.svd_method not in legal_svd_methods:
            raise ValueError("Unknown SVD method: '{0}'. svd_method must be"
                             " one of {1}.".format(self.svd_method,
                                                   legal_svd_methods))

    def fit(self, X, y=None):
        """Creates a biclustering for X.

        Parameters
        ----------
        X : array-like, shape (n_samples, n_features)

        y : Ignored

        """
<<<<<<< HEAD
        X = self._validate_data(X, accept_sparse='csr', dtype=np.float64)
=======
        if self.n_jobs != 'deprecated':
            warnings.warn("'n_jobs' was deprecated in version 0.23 and will be"
                          " removed in 0.25.", FutureWarning)

        X = check_array(X, accept_sparse='csr', dtype=np.float64)
>>>>>>> 5009d113
        self._check_parameters()
        self._fit(X)
        return self

    def _svd(self, array, n_components, n_discard):
        """Returns first `n_components` left and right singular
        vectors u and v, discarding the first `n_discard`.

        """
        if self.svd_method == 'randomized':
            kwargs = {}
            if self.n_svd_vecs is not None:
                kwargs['n_oversamples'] = self.n_svd_vecs
            u, _, vt = randomized_svd(array, n_components,
                                      random_state=self.random_state,
                                      **kwargs)

        elif self.svd_method == 'arpack':
            u, _, vt = svds(array, k=n_components, ncv=self.n_svd_vecs)
            if np.any(np.isnan(vt)):
                # some eigenvalues of A * A.T are negative, causing
                # sqrt() to be np.nan. This causes some vectors in vt
                # to be np.nan.
                A = safe_sparse_dot(array.T, array)
                random_state = check_random_state(self.random_state)
                # initialize with [-1,1] as in ARPACK
                v0 = random_state.uniform(-1, 1, A.shape[0])
                _, v = eigsh(A, ncv=self.n_svd_vecs, v0=v0)
                vt = v.T
            if np.any(np.isnan(u)):
                A = safe_sparse_dot(array, array.T)
                random_state = check_random_state(self.random_state)
                # initialize with [-1,1] as in ARPACK
                v0 = random_state.uniform(-1, 1, A.shape[0])
                _, u = eigsh(A, ncv=self.n_svd_vecs, v0=v0)

        assert_all_finite(u)
        assert_all_finite(vt)
        u = u[:, n_discard:]
        vt = vt[n_discard:]
        return u, vt.T

    def _k_means(self, data, n_clusters):
        if self.mini_batch:
            model = MiniBatchKMeans(n_clusters,
                                    init=self.init,
                                    n_init=self.n_init,
                                    random_state=self.random_state)
        else:
            model = KMeans(n_clusters, init=self.init,
                           n_init=self.n_init, n_jobs=self.n_jobs,
                           random_state=self.random_state)
        model.fit(data)
        centroid = model.cluster_centers_
        labels = model.labels_
        return centroid, labels


class SpectralCoclustering(BaseSpectral):
    """Spectral Co-Clustering algorithm (Dhillon, 2001).

    Clusters rows and columns of an array `X` to solve the relaxed
    normalized cut of the bipartite graph created from `X` as follows:
    the edge between row vertex `i` and column vertex `j` has weight
    `X[i, j]`.

    The resulting bicluster structure is block-diagonal, since each
    row and each column belongs to exactly one bicluster.

    Supports sparse matrices, as long as they are nonnegative.

    Read more in the :ref:`User Guide <spectral_coclustering>`.

    Parameters
    ----------
    n_clusters : int, default=3
        The number of biclusters to find.

    svd_method : {'randomized', 'arpack'}, default='randomized'
        Selects the algorithm for finding singular vectors. May be
        'randomized' or 'arpack'. If 'randomized', use
        :func:`sklearn.utils.extmath.randomized_svd`, which may be faster
        for large matrices. If 'arpack', use
        :func:`scipy.sparse.linalg.svds`, which is more accurate, but
        possibly slower in some cases.

    n_svd_vecs : int, default=None
        Number of vectors to use in calculating the SVD. Corresponds
        to `ncv` when `svd_method=arpack` and `n_oversamples` when
        `svd_method` is 'randomized`.

    mini_batch : bool, default=False
        Whether to use mini-batch k-means, which is faster but may get
        different results.

    init : {'k-means++', 'random', or ndarray of shape \
            (n_clusters, n_features), default='k-means++'
        Method for initialization of k-means algorithm; defaults to
        'k-means++'.

    n_init : int, default=10
        Number of random initializations that are tried with the
        k-means algorithm.

        If mini-batch k-means is used, the best initialization is
        chosen and the algorithm runs once. Otherwise, the algorithm
        is run for each initialization and the best solution chosen.

    n_jobs : int, default=None
        The number of jobs to use for the computation. This works by breaking
        down the pairwise matrix into n_jobs even slices and computing them in
        parallel.

        ``None`` means 1 unless in a :obj:`joblib.parallel_backend` context.
        ``-1`` means using all processors. See :term:`Glossary <n_jobs>`
        for more details.

        .. deprecated:: 0.23
            ``n_jobs`` was deprecated in version 0.23 and will be removed in
            0.25.

    random_state : int, RandomState instance, default=None
        Used for randomizing the singular value decomposition and the k-means
        initialization. Use an int to make the randomness deterministic.
        See :term:`Glossary <random_state>`.

    Attributes
    ----------
    rows_ : array-like of shape (n_row_clusters, n_rows)
        Results of the clustering. `rows[i, r]` is True if
        cluster `i` contains row `r`. Available only after calling ``fit``.

    columns_ : array-like of shape (n_column_clusters, n_columns)
        Results of the clustering, like `rows`.

    row_labels_ : array-like of shape (n_rows,)
        The bicluster label of each row.

    column_labels_ : array-like of shape (n_cols,)
        The bicluster label of each column.

    Examples
    --------
    >>> from sklearn.cluster import SpectralCoclustering
    >>> import numpy as np
    >>> X = np.array([[1, 1], [2, 1], [1, 0],
    ...               [4, 7], [3, 5], [3, 6]])
    >>> clustering = SpectralCoclustering(n_clusters=2, random_state=0).fit(X)
    >>> clustering.row_labels_ #doctest: +SKIP
    array([0, 1, 1, 0, 0, 0], dtype=int32)
    >>> clustering.column_labels_ #doctest: +SKIP
    array([0, 0], dtype=int32)
    >>> clustering
    SpectralCoclustering(n_clusters=2, random_state=0)

    References
    ----------

    * Dhillon, Inderjit S, 2001. `Co-clustering documents and words using
      bipartite spectral graph partitioning
      <http://citeseerx.ist.psu.edu/viewdoc/summary?doi=10.1.1.140.3011>`__.

    """
    @_deprecate_positional_args
    def __init__(self, n_clusters=3, *, svd_method='randomized',
                 n_svd_vecs=None, mini_batch=False, init='k-means++',
                 n_init=10, n_jobs='deprecated', random_state=None):
        super().__init__(n_clusters,
                         svd_method,
                         n_svd_vecs,
                         mini_batch,
                         init,
                         n_init,
                         n_jobs,
                         random_state)

    def _fit(self, X):
        normalized_data, row_diag, col_diag = _scale_normalize(X)
        n_sv = 1 + int(np.ceil(np.log2(self.n_clusters)))
        u, v = self._svd(normalized_data, n_sv, n_discard=1)
        z = np.vstack((row_diag[:, np.newaxis] * u,
                       col_diag[:, np.newaxis] * v))

        _, labels = self._k_means(z, self.n_clusters)

        n_rows = X.shape[0]
        self.row_labels_ = labels[:n_rows]
        self.column_labels_ = labels[n_rows:]

        self.rows_ = np.vstack([self.row_labels_ == c
                                for c in range(self.n_clusters)])
        self.columns_ = np.vstack([self.column_labels_ == c
                                   for c in range(self.n_clusters)])


class SpectralBiclustering(BaseSpectral):
    """Spectral biclustering (Kluger, 2003).

    Partitions rows and columns under the assumption that the data has
    an underlying checkerboard structure. For instance, if there are
    two row partitions and three column partitions, each row will
    belong to three biclusters, and each column will belong to two
    biclusters. The outer product of the corresponding row and column
    label vectors gives this checkerboard structure.

    Read more in the :ref:`User Guide <spectral_biclustering>`.

    Parameters
    ----------
    n_clusters : int or tuple (n_row_clusters, n_column_clusters), default=3
        The number of row and column clusters in the checkerboard
        structure.

    method : {'bistochastic', 'scale', 'log'}, default='bistochastic'
        Method of normalizing and converting singular vectors into
        biclusters. May be one of 'scale', 'bistochastic', or 'log'.
        The authors recommend using 'log'. If the data is sparse,
        however, log normalization will not work, which is why the
        default is 'bistochastic'.

        .. warning::
           if `method='log'`, the data must be sparse.

    n_components : int, default=6
        Number of singular vectors to check.

    n_best : int, default=3
        Number of best singular vectors to which to project the data
        for clustering.

    svd_method : {'randomized', 'arpack'}, default='randomized'
        Selects the algorithm for finding singular vectors. May be
        'randomized' or 'arpack'. If 'randomized', uses
        :func:`~sklearn.utils.extmath.randomized_svd`, which may be faster
        for large matrices. If 'arpack', uses
        `scipy.sparse.linalg.svds`, which is more accurate, but
        possibly slower in some cases.

    n_svd_vecs : int, default=None
        Number of vectors to use in calculating the SVD. Corresponds
        to `ncv` when `svd_method=arpack` and `n_oversamples` when
        `svd_method` is 'randomized`.

    mini_batch : bool, default=False
        Whether to use mini-batch k-means, which is faster but may get
        different results.

    init : {'k-means++', 'random'} or ndarray of (n_clusters, n_features), \
            default='k-means++'
        Method for initialization of k-means algorithm; defaults to
        'k-means++'.

    n_init : int, default=10
        Number of random initializations that are tried with the
        k-means algorithm.

        If mini-batch k-means is used, the best initialization is
        chosen and the algorithm runs once. Otherwise, the algorithm
        is run for each initialization and the best solution chosen.

    n_jobs : int, default=None
        The number of jobs to use for the computation. This works by breaking
        down the pairwise matrix into n_jobs even slices and computing them in
        parallel.

        ``None`` means 1 unless in a :obj:`joblib.parallel_backend` context.
        ``-1`` means using all processors. See :term:`Glossary <n_jobs>`
        for more details.

        .. deprecated:: 0.23
            ``n_jobs`` was deprecated in version 0.23 and will be removed in
            0.25.

    random_state : int, RandomState instance, default=None
        Used for randomizing the singular value decomposition and the k-means
        initialization. Use an int to make the randomness deterministic.
        See :term:`Glossary <random_state>`.

    Attributes
    ----------
    rows_ : array-like of shape (n_row_clusters, n_rows)
        Results of the clustering. `rows[i, r]` is True if
        cluster `i` contains row `r`. Available only after calling ``fit``.

    columns_ : array-like of shape (n_column_clusters, n_columns)
        Results of the clustering, like `rows`.

    row_labels_ : array-like of shape (n_rows,)
        Row partition labels.

    column_labels_ : array-like of shape (n_cols,)
        Column partition labels.

    Examples
    --------
    >>> from sklearn.cluster import SpectralBiclustering
    >>> import numpy as np
    >>> X = np.array([[1, 1], [2, 1], [1, 0],
    ...               [4, 7], [3, 5], [3, 6]])
    >>> clustering = SpectralBiclustering(n_clusters=2, random_state=0).fit(X)
    >>> clustering.row_labels_
    array([1, 1, 1, 0, 0, 0], dtype=int32)
    >>> clustering.column_labels_
    array([0, 1], dtype=int32)
    >>> clustering
    SpectralBiclustering(n_clusters=2, random_state=0)

    References
    ----------

    * Kluger, Yuval, et. al., 2003. `Spectral biclustering of microarray
      data: coclustering genes and conditions
      <http://citeseerx.ist.psu.edu/viewdoc/summary?doi=10.1.1.135.1608>`__.

    """
    @_deprecate_positional_args
    def __init__(self, n_clusters=3, *, method='bistochastic',
                 n_components=6, n_best=3, svd_method='randomized',
                 n_svd_vecs=None, mini_batch=False, init='k-means++',
                 n_init=10, n_jobs='deprecated', random_state=None):
        super().__init__(n_clusters,
                         svd_method,
                         n_svd_vecs,
                         mini_batch,
                         init,
                         n_init,
                         n_jobs,
                         random_state)
        self.method = method
        self.n_components = n_components
        self.n_best = n_best

    def _check_parameters(self):
        super()._check_parameters()
        legal_methods = ('bistochastic', 'scale', 'log')
        if self.method not in legal_methods:
            raise ValueError("Unknown method: '{0}'. method must be"
                             " one of {1}.".format(self.method, legal_methods))
        try:
            int(self.n_clusters)
        except TypeError:
            try:
                r, c = self.n_clusters
                int(r)
                int(c)
            except (ValueError, TypeError):
                raise ValueError("Incorrect parameter n_clusters has value:"
                                 " {}. It should either be a single integer"
                                 " or an iterable with two integers:"
                                 " (n_row_clusters, n_column_clusters)")
        if self.n_components < 1:
            raise ValueError("Parameter n_components must be greater than 0,"
                             " but its value is {}".format(self.n_components))
        if self.n_best < 1:
            raise ValueError("Parameter n_best must be greater than 0,"
                             " but its value is {}".format(self.n_best))
        if self.n_best > self.n_components:
            raise ValueError("n_best cannot be larger than"
                             " n_components, but {} >  {}"
                             "".format(self.n_best, self.n_components))

    def _fit(self, X):
        n_sv = self.n_components
        if self.method == 'bistochastic':
            normalized_data = _bistochastic_normalize(X)
            n_sv += 1
        elif self.method == 'scale':
            normalized_data, _, _ = _scale_normalize(X)
            n_sv += 1
        elif self.method == 'log':
            normalized_data = _log_normalize(X)
        n_discard = 0 if self.method == 'log' else 1
        u, v = self._svd(normalized_data, n_sv, n_discard)
        ut = u.T
        vt = v.T

        try:
            n_row_clusters, n_col_clusters = self.n_clusters
        except TypeError:
            n_row_clusters = n_col_clusters = self.n_clusters

        best_ut = self._fit_best_piecewise(ut, self.n_best,
                                           n_row_clusters)

        best_vt = self._fit_best_piecewise(vt, self.n_best,
                                           n_col_clusters)

        self.row_labels_ = self._project_and_cluster(X, best_vt.T,
                                                     n_row_clusters)

        self.column_labels_ = self._project_and_cluster(X.T, best_ut.T,
                                                        n_col_clusters)

        self.rows_ = np.vstack([self.row_labels_ == label
                                for label in range(n_row_clusters)
                                for _ in range(n_col_clusters)])
        self.columns_ = np.vstack([self.column_labels_ == label
                                   for _ in range(n_row_clusters)
                                   for label in range(n_col_clusters)])

    def _fit_best_piecewise(self, vectors, n_best, n_clusters):
        """Find the ``n_best`` vectors that are best approximated by piecewise
        constant vectors.

        The piecewise vectors are found by k-means; the best is chosen
        according to Euclidean distance.

        """
        def make_piecewise(v):
            centroid, labels = self._k_means(v.reshape(-1, 1), n_clusters)
            return centroid[labels].ravel()
        piecewise_vectors = np.apply_along_axis(make_piecewise,
                                                axis=1, arr=vectors)
        dists = np.apply_along_axis(norm, axis=1,
                                    arr=(vectors - piecewise_vectors))
        result = vectors[np.argsort(dists)[:n_best]]
        return result

    def _project_and_cluster(self, data, vectors, n_clusters):
        """Project ``data`` to ``vectors`` and cluster the result."""
        projected = safe_sparse_dot(data, vectors)
        _, labels = self._k_means(projected, n_clusters)
        return labels<|MERGE_RESOLUTION|>--- conflicted
+++ resolved
@@ -117,15 +117,11 @@
         y : Ignored
 
         """
-<<<<<<< HEAD
-        X = self._validate_data(X, accept_sparse='csr', dtype=np.float64)
-=======
         if self.n_jobs != 'deprecated':
             warnings.warn("'n_jobs' was deprecated in version 0.23 and will be"
                           " removed in 0.25.", FutureWarning)
 
-        X = check_array(X, accept_sparse='csr', dtype=np.float64)
->>>>>>> 5009d113
+        X = self._validate_data(X, accept_sparse='csr', dtype=np.float64)
         self._check_parameters()
         self._fit(X)
         return self
