--- conflicted
+++ resolved
@@ -304,15 +304,9 @@
         # The copy was already done above
         X -= X_mean
 
-<<<<<<< HEAD
-    if hasattr(init, '__array__'):
-        init = check_array(init, dtype=X.dtype.type, copy=True)
-        _validate_center_shape(X, n_clusters, init)
-=======
         if hasattr(init, '__array__'):
-            init = check_array(init, dtype=np.float64, copy=True)
+            init = check_array(init, dtype=X.dtype.type, copy=True)
             _validate_center_shape(X, n_clusters, init)
->>>>>>> 4b53f43d
 
             init -= X_mean
             if n_init != 1:
