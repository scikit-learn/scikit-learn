--- conflicted
+++ resolved
@@ -3,15 +3,10 @@
 algorithms.
 """
 
-<<<<<<< HEAD
-from .spectral import spectral_clustering, SpectralClustering, diffusion_clustering
-from .mean_shift_ import mean_shift, MeanShift, estimate_bandwidth, \
-    get_bin_seeds
-=======
-from .spectral import spectral_clustering, SpectralClustering
+from .spectral import (spectral_clustering, SpectralClustering,
+                       diffusion_clustering)
 from .mean_shift_ import (mean_shift, MeanShift,
                           estimate_bandwidth, get_bin_seeds)
->>>>>>> 5610dbac
 from .affinity_propagation_ import affinity_propagation, AffinityPropagation
 from .hierarchical import (ward_tree, Ward, WardAgglomeration,
                            AgglomerativeClustering, linkage_tree,
