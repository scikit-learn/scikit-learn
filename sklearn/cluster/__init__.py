--- conflicted
+++ resolved
@@ -10,21 +10,9 @@
 from .hierarchical import ward_tree, Ward, WardAgglomeration
 from .k_means_ import k_means, KMeans, MiniBatchKMeans
 from .dbscan_ import dbscan, DBSCAN
-<<<<<<< HEAD
 from .eac import EAC
-from ..utils import deprecated
 from .mst import MSTCluster
-
-# backward compatibility
-@deprecated("to be removed in 0.15;"
-            " use sklearn.manifold.spectral_embedding instead")
-def spectral_embedding(*args, **kwargs):
-    """Deprecated, use ``sklearn.manifold.spectral_embedding`` instead"""
-    from ..manifold.spectral_embedding_ import spectral_embedding
-    return spectral_embedding(*args, **kwargs)
-=======
 from .bicluster import SpectralBiclustering, SpectralCoclustering
->>>>>>> d085b858
 
 
 __all__ = ['AffinityPropagation',
