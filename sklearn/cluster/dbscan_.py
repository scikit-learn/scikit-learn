--- conflicted
+++ resolved
@@ -145,14 +145,8 @@
         X.sum_duplicates()  # XXX: modifies X's internals in-place
 
         # set the diagonal to explicit values, as a point is its own neighbor
-<<<<<<< HEAD
-        # XXX: modifies X's internals in-place
-        with ignore_warnings():
-            X.setdiag(X.diagonal())
-=======
         with ignore_warnings():
             X.setdiag(X.diagonal())  # XXX: modifies X's internals in-place
->>>>>>> e1c3c228
 
         X_mask = X.data <= eps
         masked_indices = X.indices.astype(np.intp, copy=False)[X_mask]
