"""K-means clustering."""

# Authors: Gael Varoquaux <gael.varoquaux@normalesup.org>
#          Thomas Rueckstiess <ruecksti@in.tum.de>
#          James Bergstra <james.bergstra@umontreal.ca>
#          Jan Schlueter <scikit-learn@jan-schlueter.de>
#          Nelle Varoquaux
#          Peter Prettenhofer <peter.prettenhofer@gmail.com>
#          Olivier Grisel <olivier.grisel@ensta.org>
#          Mathieu Blondel <mathieu@mblondel.org>
#          Robert Layton <robertlayton@gmail.com>
# License: BSD 3 clause

import warnings

import numpy as np
import scipy.sparse as sp
from threadpoolctl import threadpool_limits
from threadpoolctl import threadpool_info

from ..base import BaseEstimator, ClusterMixin, TransformerMixin
from ..metrics.pairwise import euclidean_distances
from ..utils.extmath import row_norms, stable_cumsum
from ..utils.sparsefuncs_fast import assign_rows_csr
from ..utils.sparsefuncs import mean_variance_axis
from ..utils.validation import _deprecate_positional_args
from ..utils import check_array
from ..utils import check_random_state
from ..utils import deprecated
from ..utils.validation import check_is_fitted, _check_sample_weight
from ..utils._openmp_helpers import _openmp_effective_n_threads
from ..exceptions import ConvergenceWarning
from ._k_means_common import CHUNK_SIZE
from ._k_means_common import _inertia_dense
from ._k_means_common import _inertia_sparse
from ._k_means_minibatch import _minibatch_update_dense
from ._k_means_minibatch import _minibatch_update_sparse
from ._k_means_lloyd import lloyd_iter_chunked_dense
from ._k_means_lloyd import lloyd_iter_chunked_sparse
from ._k_means_elkan import init_bounds_dense
from ._k_means_elkan import init_bounds_sparse
from ._k_means_elkan import elkan_iter_chunked_dense
from ._k_means_elkan import elkan_iter_chunked_sparse


###############################################################################
# Initialization heuristic

<<<<<<< HEAD
def _k_init(X, n_clusters, x_squared_norms, random_state, n_local_trials=None):
    """Init n_clusters seeds according to k-means++
=======

def _kmeans_plusplus(X, n_clusters, x_squared_norms,
                     random_state, n_local_trials=None):
    """Computational component for initialization of n_clusters by
    k-means++. Prior validation of data is assumed.
>>>>>>> e31b21d0

    Parameters
    ----------
    X : {ndarray, sparse matrix} of shape (n_samples, n_features)
        The data to pick seeds for.

    n_clusters : int
        The number of seeds to choose.

    x_squared_norms : ndarray of shape (n_samples,)
        Squared Euclidean norm of each data point.

    random_state : RandomState instance
        The generator used to initialize the centers.
        See :term:`Glossary <random_state>`.

    n_local_trials : int, default=None
        The number of seeding trials for each center (except the first),
        of which the one reducing inertia the most is greedily chosen.
        Set to None to make the number of trials depend logarithmically
        on the number of seeds (2+log(k)); this is the default.

    Returns
    -------
    centers : ndarray of shape (n_clusters, n_features)
        The inital centers for k-means.

    indices : ndarray of shape (n_clusters,)
        The index location of the chosen centers in the data array X. For a
        given index and center, X[index] = center.
    """
    n_samples, n_features = X.shape

    centers = np.empty((n_clusters, n_features), dtype=X.dtype)

    # Set the number of local seeding trials if none is given
    if n_local_trials is None:
        # This is what Arthur/Vassilvitskii tried, but did not report
        # specific results for other than mentioning in the conclusion
        # that it helped.
        n_local_trials = 2 + int(np.log(n_clusters))

    # Pick first center randomly and track index of point
    center_id = random_state.randint(n_samples)
    indices = np.full(n_clusters, -1, dtype=int)
    if sp.issparse(X):
        centers[0] = X[center_id].toarray()
    else:
        centers[0] = X[center_id]
    indices[0] = center_id

    # Initialize list of closest distances and calculate current potential
    closest_dist_sq = euclidean_distances(
        centers[0, np.newaxis], X, Y_norm_squared=x_squared_norms,
        squared=True)
    current_pot = closest_dist_sq.sum()

    # Pick the remaining n_clusters-1 points
    for c in range(1, n_clusters):
        # Choose center candidates by sampling with probability proportional
        # to the squared distance to the closest existing center
        rand_vals = random_state.random_sample(n_local_trials) * current_pot
        candidate_ids = np.searchsorted(stable_cumsum(closest_dist_sq),
                                        rand_vals)
        # XXX: numerical imprecision can result in a candidate_id out of range
        np.clip(candidate_ids, None, closest_dist_sq.size - 1,
                out=candidate_ids)

        # Compute distances to center candidates
        distance_to_candidates = euclidean_distances(
            X[candidate_ids], X, Y_norm_squared=x_squared_norms, squared=True)

        # update closest distances squared and potential for each candidate
        np.minimum(closest_dist_sq, distance_to_candidates,
                   out=distance_to_candidates)
        candidates_pot = distance_to_candidates.sum(axis=1)

        # Decide which candidate is the best
        best_candidate = np.argmin(candidates_pot)
        current_pot = candidates_pot[best_candidate]
        closest_dist_sq = distance_to_candidates[best_candidate]
        best_candidate = candidate_ids[best_candidate]

        # Permanently add best center candidate found in local tries
        if sp.issparse(X):
            centers[c] = X[best_candidate].toarray()
        else:
            centers[c] = X[best_candidate]
        indices[c] = best_candidate

    return centers, indices


###############################################################################
# K-means batch estimation by EM (expectation maximization)

def _tolerance(X, tol):
    """Return a tolerance which is independent of the dataset."""
    if tol == 0:
        return 0
    if sp.issparse(X):
        variances = mean_variance_axis(X, axis=0)[1]
    else:
        variances = np.var(X, axis=0)
    return np.mean(variances) * tol


@_deprecate_positional_args
def k_means(X, n_clusters, *, sample_weight=None, init='k-means++',
            precompute_distances='deprecated', n_init=10, max_iter=300,
            verbose=False, tol=1e-4, random_state=None, copy_x=True,
            n_jobs='deprecated', algorithm="auto", return_n_iter=False):
    """K-means clustering algorithm.

    Read more in the :ref:`User Guide <k_means>`.

    Parameters
    ----------
    X : {array-like, sparse matrix} of shape (n_samples, n_features)
        The observations to cluster. It must be noted that the data
        will be converted to C ordering, which will cause a memory copy
        if the given data is not C-contiguous.

    n_clusters : int
        The number of clusters to form as well as the number of
        centroids to generate.

    sample_weight : array-like of shape (n_samples,), default=None
        The weights for each observation in X. If None, all observations
        are assigned equal weight.

    init : {'k-means++', 'random'}, callable or array-like of shape \
            (n_clusters, n_features), default='k-means++'
        Method for initialization:

        'k-means++' : selects initial cluster centers for k-mean
        clustering in a smart way to speed up convergence. See section
        Notes in k_init for more details.

        'random': choose `n_clusters` observations (rows) at random from data
        for the initial centroids.

        If an array is passed, it should be of shape (n_clusters, n_features)
        and gives the initial centers.

        If a callable is passed, it should take arguments X, n_clusters and a
        random state and return an initialization.

    precompute_distances : {'auto', True, False}
        Precompute distances (faster but takes more memory).

        'auto' : do not precompute distances if n_samples * n_clusters > 12
        million. This corresponds to about 100MB overhead per job using
        double precision.

        True : always precompute distances

        False : never precompute distances

        .. deprecated:: 0.23
            'precompute_distances' was deprecated in version 0.23 and will be
            removed in 0.25. It has no effect.

    n_init : int, default=10
        Number of time the k-means algorithm will be run with different
        centroid seeds. The final results will be the best output of
        n_init consecutive runs in terms of inertia.

    max_iter : int, default=300
        Maximum number of iterations of the k-means algorithm to run.

    verbose : bool, default=False
        Verbosity mode.

    tol : float, default=1e-4
        Relative tolerance with regards to Frobenius norm of the difference
        in the cluster centers of two consecutive iterations to declare
        convergence.

    random_state : int, RandomState instance or None, default=None
        Determines random number generation for centroid initialization. Use
        an int to make the randomness deterministic.
        See :term:`Glossary <random_state>`.

    copy_x : bool, default=True
        When pre-computing distances it is more numerically accurate to center
        the data first. If copy_x is True (default), then the original data is
        not modified. If False, the original data is modified, and put back
        before the function returns, but small numerical differences may be
        introduced by subtracting and then adding the data mean. Note that if
        the original data is not C-contiguous, a copy will be made even if
        copy_x is False. If the original data is sparse, but not in CSR format,
        a copy will be made even if copy_x is False.

    n_jobs : int, default=None
        The number of OpenMP threads to use for the computation. Parallelism is
        sample-wise on the main cython loop which assigns each sample to its
        closest center.

        ``None`` or ``-1`` means using all processors.

        .. deprecated:: 0.23
            ``n_jobs`` was deprecated in version 0.23 and will be removed in
            0.25.

    algorithm : {"auto", "full", "elkan"}, default="auto"
        K-means algorithm to use. The classical EM-style algorithm is "full".
        The "elkan" variation is more efficient on data with well-defined
        clusters, by using the triangle inequality. However it's more memory
        intensive due to the allocation of an extra array of shape
        (n_samples, n_clusters).

        For now "auto" (kept for backward compatibiliy) chooses "elkan" but it
        might change in the future for a better heuristic.

    return_n_iter : bool, default=False
        Whether or not to return the number of iterations.

    Returns
    -------
    centroid : ndarray of shape (n_clusters, n_features)
        Centroids found at the last iteration of k-means.

    label : ndarray of shape (n_samples,)
        label[i] is the code or index of the centroid the
        i'th observation is closest to.

    inertia : float
        The final value of the inertia criterion (sum of squared distances to
        the closest centroid for all observations in the training set).

    best_n_iter : int
        Number of iterations corresponding to the best results.
        Returned only if `return_n_iter` is set to True.
    """
    est = KMeans(
        n_clusters=n_clusters, init=init, n_init=n_init, max_iter=max_iter,
        verbose=verbose, precompute_distances=precompute_distances, tol=tol,
        random_state=random_state, copy_x=copy_x, n_jobs=n_jobs,
        algorithm=algorithm
    ).fit(X, sample_weight=sample_weight)
    if return_n_iter:
        return est.cluster_centers_, est.labels_, est.inertia_, est.n_iter_
    else:
        return est.cluster_centers_, est.labels_, est.inertia_


def _kmeans_single_elkan(X, sample_weight, centers_init, max_iter=300,
                         verbose=False, x_squared_norms=None, tol=1e-4,
                         n_threads=1):
    """A single run of k-means elkan, assumes preparation completed prior.

    Parameters
    ----------
    X : {ndarray, sparse matrix} of shape (n_samples, n_features)
        The observations to cluster. If sparse matrix, must be in CSR format.

    sample_weight : array-like of shape (n_samples,)
        The weights for each observation in X.

    centers_init : ndarray of shape (n_clusters, n_features)
        The initial centers.

    max_iter : int, default=300
        Maximum number of iterations of the k-means algorithm to run.

    verbose : bool, default=False
        Verbosity mode.

    x_squared_norms : array-like, default=None
        Precomputed x_squared_norms.

    tol : float, default=1e-4
        Relative tolerance with regards to Frobenius norm of the difference
        in the cluster centers of two consecutive iterations to declare
        convergence.
        It's not advised to set `tol=0` since convergence might never be
        declared due to rounding errors. Use a very small number instead.

    n_threads : int, default=1
        The number of OpenMP threads to use for the computation. Parallelism is
        sample-wise on the main cython loop which assigns each sample to its
        closest center.

    Returns
    -------
    centroid : ndarray of shape (n_clusters, n_features)
        Centroids found at the last iteration of k-means.

    label : ndarray of shape (n_samples,)
        label[i] is the code or index of the centroid the
        i'th observation is closest to.

    inertia : float
        The final value of the inertia criterion (sum of squared distances to
        the closest centroid for all observations in the training set).

    n_iter : int
        Number of iterations run.
    """
    n_samples = X.shape[0]
    n_clusters = centers_init.shape[0]

    # Buffers to avoid new allocations at each iteration.
    centers = centers_init
    centers_new = np.zeros_like(centers)
    weight_in_clusters = np.zeros(n_clusters, dtype=X.dtype)
    labels = np.full(n_samples, -1, dtype=np.int32)
    labels_old = labels.copy()
    center_half_distances = euclidean_distances(centers) / 2
    distance_next_center = np.partition(np.asarray(center_half_distances),
                                        kth=1, axis=0)[1]
    upper_bounds = np.zeros(n_samples, dtype=X.dtype)
    lower_bounds = np.zeros((n_samples, n_clusters), dtype=X.dtype)
    center_shift = np.zeros(n_clusters, dtype=X.dtype)

    if sp.issparse(X):
        init_bounds = init_bounds_sparse
        elkan_iter = elkan_iter_chunked_sparse
        _inertia = _inertia_sparse
    else:
        init_bounds = init_bounds_dense
        elkan_iter = elkan_iter_chunked_dense
        _inertia = _inertia_dense

    init_bounds(X, centers, center_half_distances,
                labels, upper_bounds, lower_bounds)

    strict_convergence = False

    for i in range(max_iter):
        elkan_iter(X, sample_weight, centers, centers_new,
                   weight_in_clusters, center_half_distances,
                   distance_next_center, upper_bounds, lower_bounds,
                   labels, center_shift, n_threads)

        # compute new pairwise distances between centers and closest other
        # center of each center for next iterations
        center_half_distances = euclidean_distances(centers_new) / 2
        distance_next_center = np.partition(
            np.asarray(center_half_distances), kth=1, axis=0)[1]

        if verbose:
            inertia = _inertia(X, sample_weight, centers, labels, n_threads)
            print(f"Iteration {i}, inertia {inertia}")

        centers, centers_new = centers_new, centers

        if np.array_equal(labels, labels_old):
            # First check the labels for strict convergence.
            if verbose:
                print(f"Converged at iteration {i}: strict convergence.")
            strict_convergence = True
            break
        else:
            # No strict convergence, check for tol based convergence.
            center_shift_tot = (center_shift**2).sum()
            if center_shift_tot <= tol:
                if verbose:
                    print(f"Converged at iteration {i}: center shift "
                          f"{center_shift_tot} within tolerance {tol}.")
                break

        labels_old[:] = labels

    if not strict_convergence:
        # rerun E-step so that predicted labels match cluster centers
        elkan_iter(X, sample_weight, centers, centers, weight_in_clusters,
                   center_half_distances, distance_next_center,
                   upper_bounds, lower_bounds, labels, center_shift,
                   n_threads, update_centers=False)

    inertia = _inertia(X, sample_weight, centers, labels, n_threads)

    return labels, inertia, centers, i + 1


def _kmeans_single_lloyd(X, sample_weight, centers_init, max_iter=300,
                         verbose=False, x_squared_norms=None, tol=1e-4,
                         n_threads=1):
    """A single run of k-means lloyd, assumes preparation completed prior.

    Parameters
    ----------
    X : {ndarray, sparse matrix} of shape (n_samples, n_features)
        The observations to cluster. If sparse matrix, must be in CSR format.

    sample_weight : ndarray of shape (n_samples,)
        The weights for each observation in X.

    centers_init : ndarray of shape (n_clusters, n_features)
        The initial centers.

    max_iter : int, default=300
        Maximum number of iterations of the k-means algorithm to run.

    verbose : bool, default=False
        Verbosity mode

    x_squared_norms : ndarray of shape (n_samples,), default=None
        Precomputed x_squared_norms.

    tol : float, default=1e-4
        Relative tolerance with regards to Frobenius norm of the difference
        in the cluster centers of two consecutive iterations to declare
        convergence.
        It's not advised to set `tol=0` since convergence might never be
        declared due to rounding errors. Use a very small number instead.

    n_threads : int, default=1
        The number of OpenMP threads to use for the computation. Parallelism is
        sample-wise on the main cython loop which assigns each sample to its
        closest center.

    Returns
    -------
    centroid : ndarray of shape (n_clusters, n_features)
        Centroids found at the last iteration of k-means.

    label : ndarray of shape (n_samples,)
        label[i] is the code or index of the centroid the
        i'th observation is closest to.

    inertia : float
        The final value of the inertia criterion (sum of squared distances to
        the closest centroid for all observations in the training set).

    n_iter : int
        Number of iterations run.
    """
    n_clusters = centers_init.shape[0]

    # Buffers to avoid new allocations at each iteration.
    centers = centers_init
    centers_new = np.zeros_like(centers)
    labels = np.full(X.shape[0], -1, dtype=np.int32)
    labels_old = labels.copy()
    weight_in_clusters = np.zeros(n_clusters, dtype=X.dtype)
    center_shift = np.zeros(n_clusters, dtype=X.dtype)

    if sp.issparse(X):
        lloyd_iter = lloyd_iter_chunked_sparse
        _inertia = _inertia_sparse
    else:
        lloyd_iter = lloyd_iter_chunked_dense
        _inertia = _inertia_dense

    strict_convergence = False

    # Threadpoolctl context to limit the number of threads in second level of
    # nested parallelism (i.e. BLAS) to avoid oversubsciption.
    with threadpool_limits(limits=1, user_api="blas"):
        for i in range(max_iter):
            lloyd_iter(X, sample_weight, x_squared_norms, centers, centers_new,
                       weight_in_clusters, labels, center_shift, n_threads)

            if verbose:
                inertia = _inertia(X, sample_weight, centers, labels,
                                   n_threads)
                print(f"Iteration {i}, inertia {inertia}.")

            centers, centers_new = centers_new, centers

            if np.array_equal(labels, labels_old):
                # First check the labels for strict convergence.
                if verbose:
                    print(f"Converged at iteration {i}: strict convergence.")
                strict_convergence = True
                break
            else:
                # No strict convergence, check for tol based convergence.
                center_shift_tot = (center_shift**2).sum()
                if center_shift_tot <= tol:
                    if verbose:
                        print(f"Converged at iteration {i}: center shift "
                              f"{center_shift_tot} within tolerance {tol}.")
                    break

            labels_old[:] = labels

        if not strict_convergence:
            # rerun E-step so that predicted labels match cluster centers
            lloyd_iter(X, sample_weight, x_squared_norms, centers, centers,
                       weight_in_clusters, labels, center_shift, n_threads,
                       update_centers=False)

    inertia = _inertia(X, sample_weight, centers, labels, n_threads)

    return labels, inertia, centers, i + 1


def _labels_inertia(X, sample_weight, x_squared_norms, centers,
                    n_threads=1):
    """E step of the K-means EM algorithm.

    Compute the labels and the inertia of the given samples and centers.

    Parameters
    ----------
    X : {ndarray, sparse matrix} of shape (n_samples, n_features)
        The input samples to assign to the labels. If sparse matrix, must
        be in CSR format.

    sample_weight : ndarray of shape (n_samples,)
        The weights for each observation in X.

    x_squared_norms : ndarray of shape (n_samples,)
        Precomputed squared euclidean norm of each data point, to speed up
        computations.

    centers : ndarray of shape (n_clusters, n_features)
        The cluster centers.

    n_threads : int, default=1
        The number of OpenMP threads to use for the computation. Parallelism is
        sample-wise on the main cython loop which assigns each sample to its
        closest center.

    Returns
    -------
    labels : ndarray of shape (n_samples,)
        The resulting assignment.

    inertia : float
        Sum of squared distances of samples to their closest cluster center.
    """
    n_samples = X.shape[0]
    n_clusters = centers.shape[0]

    labels = np.full(n_samples, -1, dtype=np.int32)
    weight_in_clusters = np.zeros(n_clusters, dtype=centers.dtype)
    center_shift = np.zeros_like(weight_in_clusters)

    if sp.issparse(X):
        _labels = lloyd_iter_chunked_sparse
        _inertia = _inertia_sparse
    else:
        _labels = lloyd_iter_chunked_dense
        _inertia = _inertia_dense

    _labels(X, sample_weight, x_squared_norms, centers, centers,
            weight_in_clusters, labels, center_shift, n_threads,
            update_centers=False)

    inertia = _inertia(X, sample_weight, centers, labels, n_threads)

    return labels, inertia


def _labels_inertia_threadpool_limit(X, sample_weight, x_squared_norms,
                                     centers, n_threads=1):
    """Same as _labels_inertia but in a threadpool_limits context."""
    with threadpool_limits(limits=1, user_api="blas"):
        labels, inertia = _labels_inertia(X, sample_weight, x_squared_norms,
                                          centers, n_threads)

    return labels, inertia


class KMeans(TransformerMixin, ClusterMixin, BaseEstimator):
    """K-Means clustering.

    Read more in the :ref:`User Guide <k_means>`.

    Parameters
    ----------

    n_clusters : int, default=8
        The number of clusters to form as well as the number of
        centroids to generate.

    init : {'k-means++', 'random'}, callable or array-like of shape \
            (n_clusters, n_features), default='k-means++'
        Method for initialization:

        'k-means++' : selects initial cluster centers for k-mean
        clustering in a smart way to speed up convergence. See section
        Notes in k_init for more details.

        'random': choose `n_clusters` observations (rows) at random from data
        for the initial centroids.

        If an array is passed, it should be of shape (n_clusters, n_features)
        and gives the initial centers.

        If a callable is passed, it should take arguments X, n_clusters and a
        random state and return an initialization.

    n_init : int, default=10
        Number of time the k-means algorithm will be run with different
        centroid seeds. The final results will be the best output of
        n_init consecutive runs in terms of inertia.

    max_iter : int, default=300
        Maximum number of iterations of the k-means algorithm for a
        single run.

    tol : float, default=1e-4
        Relative tolerance with regards to Frobenius norm of the difference
        in the cluster centers of two consecutive iterations to declare
        convergence.

    precompute_distances : {'auto', True, False}, default='auto'
        Precompute distances (faster but takes more memory).

        'auto' : do not precompute distances if n_samples * n_clusters > 12
        million. This corresponds to about 100MB overhead per job using
        double precision.

        True : always precompute distances.

        False : never precompute distances.

        .. deprecated:: 0.23
            'precompute_distances' was deprecated in version 0.22 and will be
            removed in 0.25. It has no effect.

    verbose : int, default=0
        Verbosity mode.

    random_state : int, RandomState instance or None, default=None
        Determines random number generation for centroid initialization. Use
        an int to make the randomness deterministic.
        See :term:`Glossary <random_state>`.

    copy_x : bool, default=True
        When pre-computing distances it is more numerically accurate to center
        the data first. If copy_x is True (default), then the original data is
        not modified. If False, the original data is modified, and put back
        before the function returns, but small numerical differences may be
        introduced by subtracting and then adding the data mean. Note that if
        the original data is not C-contiguous, a copy will be made even if
        copy_x is False. If the original data is sparse, but not in CSR format,
        a copy will be made even if copy_x is False.

    n_jobs : int, default=None
        The number of OpenMP threads to use for the computation. Parallelism is
        sample-wise on the main cython loop which assigns each sample to its
        closest center.

        ``None`` or ``-1`` means using all processors.

        .. deprecated:: 0.23
            ``n_jobs`` was deprecated in version 0.23 and will be removed in
            0.25.

    algorithm : {"auto", "full", "elkan"}, default="auto"
        K-means algorithm to use. The classical EM-style algorithm is "full".
        The "elkan" variation is more efficient on data with well-defined
        clusters, by using the triangle inequality. However it's more memory
        intensive due to the allocation of an extra array of shape
        (n_samples, n_clusters).

        For now "auto" (kept for backward compatibiliy) chooses "elkan" but it
        might change in the future for a better heuristic.

        .. versionchanged:: 0.18
            Added Elkan algorithm

    Attributes
    ----------
    cluster_centers_ : ndarray of shape (n_clusters, n_features)
        Coordinates of cluster centers. If the algorithm stops before fully
        converging (see ``tol`` and ``max_iter``), these will not be
        consistent with ``labels_``.

    labels_ : ndarray of shape (n_samples,)
        Labels of each point

    inertia_ : float
        Sum of squared distances of samples to their closest cluster center,
        weighted by the sample weights if provided.

    n_iter_ : int
        Number of iterations run.

    See Also
    --------
    MiniBatchKMeans : Alternative online implementation that does incremental
        updates of the centers positions using mini-batches.
        For large scale learning (say n_samples > 10k) MiniBatchKMeans is
        probably much faster than the default batch implementation.

    Notes
    -----
    The k-means problem is solved using either Lloyd's or Elkan's algorithm.

    The average complexity is given by O(k n T), were n is the number of
    samples and T is the number of iteration.

    The worst case complexity is given by O(n^(k+2/p)) with
    n = n_samples, p = n_features. (D. Arthur and S. Vassilvitskii,
    'How slow is the k-means method?' SoCG2006)

    In practice, the k-means algorithm is very fast (one of the fastest
    clustering algorithms available), but it falls in local minima. That's why
    it can be useful to restart it several times.

    If the algorithm stops before fully converging (because of ``tol`` or
    ``max_iter``), ``labels_`` and ``cluster_centers_`` will not be consistent,
    i.e. the ``cluster_centers_`` will not be the means of the points in each
    cluster. Also, the estimator will reassign ``labels_`` after the last
    iteration to make ``labels_`` consistent with ``predict`` on the training
    set.

    Examples
    --------

    >>> from sklearn.cluster import KMeans
    >>> import numpy as np
    >>> X = np.array([[1, 2], [1, 4], [1, 0],
    ...               [10, 2], [10, 4], [10, 0]])
    >>> kmeans = KMeans(n_clusters=2, random_state=0).fit(X)
    >>> kmeans.labels_
    array([1, 1, 1, 0, 0, 0], dtype=int32)
    >>> kmeans.predict([[0, 0], [12, 3]])
    array([1, 0], dtype=int32)
    >>> kmeans.cluster_centers_
    array([[10.,  2.],
           [ 1.,  2.]])
    """
    @_deprecate_positional_args
    def __init__(self, n_clusters=8, *, init='k-means++', n_init=10,
                 max_iter=300, tol=1e-4, precompute_distances='deprecated',
                 verbose=0, random_state=None, copy_x=True,
                 n_jobs='deprecated', algorithm='auto'):

        self.n_clusters = n_clusters
        self.init = init
        self.max_iter = max_iter
        self.tol = tol
        self.precompute_distances = precompute_distances
        self.n_init = n_init
        self.verbose = verbose
        self.random_state = random_state
        self.copy_x = copy_x
        self.n_jobs = n_jobs
        self.algorithm = algorithm

    def _check_params(self, X):
        # precompute_distances
        if self.precompute_distances != 'deprecated':
            warnings.warn("'precompute_distances' was deprecated in version "
                          "0.23 and will be removed in 0.25. It has no "
                          "effect", FutureWarning)

        # n_jobs
        if self.n_jobs != 'deprecated':
            warnings.warn("'n_jobs' was deprecated in version 0.23 and will be"
                          " removed in 0.25.", FutureWarning)
            self._n_threads = self.n_jobs
        else:
            self._n_threads = None
        self._n_threads = _openmp_effective_n_threads(self._n_threads)

        # n_init
        if self.n_init <= 0:
            raise ValueError(
                f"n_init should be > 0, got {self.n_init} instead.")
        self._n_init = self.n_init

        # max_iter
        if self.max_iter <= 0:
            raise ValueError(
                f"max_iter should be > 0, got {self.max_iter} instead.")

        # n_clusters
        if X.shape[0] < self.n_clusters:
            raise ValueError(f"n_samples={X.shape[0]} should be >= "
                             f"n_clusters={self.n_clusters}.")

        # tol
        self._tol = _tolerance(X, self.tol)

        # algorithm
        if self.algorithm not in ("auto", "full", "elkan"):
            raise ValueError(f"Algorithm must be 'auto', 'full' or 'elkan', "
                             f"got {self.algorithm} instead.")

        self._algorithm = self.algorithm
        if self._algorithm == "auto":
            self._algorithm = "full" if self.n_clusters == 1 else "elkan"
        if self._algorithm == "elkan" and self.n_clusters == 1:
            warnings.warn("algorithm='elkan' doesn't make sense for a single "
                          "cluster. Using 'full' instead.", RuntimeWarning)
            self._algorithm = "full"

        # init
        if not (hasattr(self.init, '__array__') or callable(self.init)
                or (isinstance(self.init, str)
                    and self.init in ["k-means++", "random"])):
            raise ValueError(
                f"init should be either 'k-means++', 'random', a ndarray or a "
                f"callable, got '{self.init}' instead.")

        if hasattr(self.init, '__array__') and self._n_init != 1:
            warnings.warn(
                f"Explicit initial center position passed: performing only"
                f" one init in {self.__class__.__name__} instead of "
                f"n_init={self._n_init}.", RuntimeWarning, stacklevel=2)
            self._n_init = 1

    def _validate_center_shape(self, X, centers):
        """Check if centers is compatible with X and n_clusters."""
        if centers.shape[0] != self.n_clusters:
            raise ValueError(
                f"The shape of the initial centers {centers.shape} does not "
                f"match the number of clusters {self.n_clusters}.")
        if centers.shape[1] != X.shape[1]:
            raise ValueError(
                f"The shape of the initial centers {centers.shape} does not "
                f"match the number of features of the data {X.shape[1]}.")

    def _check_test_data(self, X):
        X = check_array(X, accept_sparse='csr', dtype=[np.float64, np.float32],
                        order='C', accept_large_sparse=False)
        n_samples, n_features = X.shape
        expected_n_features = self.cluster_centers_.shape[1]
        if not n_features == expected_n_features:
            raise ValueError(
                f"Incorrect number of features. Got {n_features} features, "
                f"expected {expected_n_features}.")

        return X

    def _check_mkl_vcomp(self, X, n_samples):
        """Warns when vcomp and mkl are both present"""
        # The BLAS call inside a prange in lloyd_iter_chunked_dense is known to
        # cause a small memory leak when there are less chunks than the number
        # of available threads. It only happens when the OpenMP library is
        # vcomp (microsoft OpenMP) and the BLAS library is MKL. see #18653
        if sp.issparse(X):
            return

        active_threads = int(np.ceil(n_samples / CHUNK_SIZE))
        if active_threads < self._n_threads:
            modules = threadpool_info()
            has_vcomp = "vcomp" in [module["prefix"] for module in modules]
            has_mkl = ("mkl", "intel") in [
                (module["internal_api"], module.get("threading_layer", None))
                for module in modules]
            if has_vcomp and has_mkl:
                if not hasattr(self, "batch_size"):  # KMeans
                    warnings.warn(
                        f"KMeans is known to have a memory leak on Windows "
                        f"with MKL, when there are less chunks than available "
                        f"threads. You can avoid it by setting the environment"
                        f" variable OMP_NUM_THREADS={active_threads}.")
                else:  # MiniBatchKMeans
                    warnings.warn(
                        f"MiniBatchKMeans is known to have a memory leak on "
                        f"Windows with MKL, when there are less chunks than "
                        f"available threads. You can prevent it by setting "
                        f"batch_size >= {self._n_threads * CHUNK_SIZE} or by "
                        f"setting the environment variable "
                        f"OMP_NUM_THREADS={active_threads}")

    def _init_centroids(self, X, x_squared_norms, init, random_state,
                        init_size=None):
        """Compute the initial centroids.

        Parameters
        ----------
        X : {ndarray, sparse matrix} of shape (n_samples, n_features)
            The input samples.

        x_squared_norms : ndarray of shape (n_samples,)
            Squared euclidean norm of each data point. Pass it if you have it
            at hands already to avoid it being recomputed here.

        init : {'k-means++', 'random'}, callable or ndarray of shape \
                (n_clusters, n_features)
            Method for initialization.

        random_state : RandomState instance
            Determines random number generation for centroid initialization.
            See :term:`Glossary <random_state>`.

        init_size : int, default=None
            Number of samples to randomly sample for speeding up the
            initialization (sometimes at the expense of accuracy).

        Returns
        -------
        centers : ndarray of shape (n_clusters, n_features)
        """
        n_samples = X.shape[0]
        n_clusters = self.n_clusters

        if init_size is not None and init_size < n_samples:
            init_indices = random_state.randint(0, n_samples, init_size)
            X = X[init_indices]
            x_squared_norms = x_squared_norms[init_indices]
            n_samples = X.shape[0]

        if isinstance(init, str) and init == 'k-means++':
            centers, _ = _kmeans_plusplus(X, n_clusters,
                                          random_state=random_state,
                                          x_squared_norms=x_squared_norms)
        elif isinstance(init, str) and init == 'random':
            seeds = random_state.permutation(n_samples)[:n_clusters]
            centers = X[seeds]
        elif hasattr(init, '__array__'):
            centers = init
        elif callable(init):
            centers = init(X, n_clusters, random_state=random_state)
            centers = check_array(
                centers, dtype=X.dtype, copy=False, order='C')
            self._validate_center_shape(X, centers)

        if sp.issparse(centers):
            centers = centers.toarray()

        return centers

    def fit(self, X, y=None, sample_weight=None):
        """Compute k-means clustering.

        Parameters
        ----------
        X : {array-like, sparse matrix} of shape (n_samples, n_features)
            Training instances to cluster. It must be noted that the data
            will be converted to C ordering, which will cause a memory
            copy if the given data is not C-contiguous.
            If a sparse matrix is passed, a copy will be made if it's not in
            CSR format.

        y : Ignored
            Not used, present here for API consistency by convention.

        sample_weight : array-like of shape (n_samples,), default=None
            The weights for each observation in X. If None, all observations
            are assigned equal weight.

            .. versionadded:: 0.20

        Returns
        -------
        self
            Fitted estimator.
        """
        X = self._validate_data(X, accept_sparse='csr',
                                dtype=[np.float64, np.float32],
                                order='C', copy=self.copy_x,
                                accept_large_sparse=False)

        self._check_params(X)
        random_state = check_random_state(self.random_state)
        sample_weight = _check_sample_weight(sample_weight, X, dtype=X.dtype)

        # Validate init array
        init = self.init
        if hasattr(init, '__array__'):
            init = check_array(init, dtype=X.dtype, copy=True, order='C')
            self._validate_center_shape(X, init)

        # subtract of mean of x for more accurate distance computations
        if not sp.issparse(X):
            X_mean = X.mean(axis=0)
            # The copy was already done above
            X -= X_mean

            if hasattr(init, '__array__'):
                init -= X_mean

        # precompute squared norms of data points
        x_squared_norms = row_norms(X, squared=True)

        if self._algorithm == "full":
            kmeans_single = _kmeans_single_lloyd
            self._check_mkl_vcomp(X, X.shape[0])
        else:
            kmeans_single = _kmeans_single_elkan

        best_inertia = None

        for i in range(self._n_init):
            # Initialize centers
            centers_init = self._init_centroids(
                X, x_squared_norms=x_squared_norms, init=init,
                random_state=random_state)
            if self.verbose:
                print("Initialization complete")

            # run a k-means once
            labels, inertia, centers, n_iter_ = kmeans_single(
                X, sample_weight, centers_init, max_iter=self.max_iter,
                verbose=self.verbose, tol=self._tol,
                x_squared_norms=x_squared_norms, n_threads=self._n_threads)

            # determine if these results are the best so far
            if best_inertia is None or inertia < best_inertia:
                best_labels = labels
                best_centers = centers
                best_inertia = inertia
                best_n_iter = n_iter_

        if not sp.issparse(X):
            if not self.copy_x:
                X += X_mean
            best_centers += X_mean

        distinct_clusters = len(set(best_labels))
        if distinct_clusters < self.n_clusters:
            warnings.warn(
                "Number of distinct clusters ({}) found smaller than "
                "n_clusters ({}). Possibly due to duplicate points "
                "in X.".format(distinct_clusters, self.n_clusters),
                ConvergenceWarning, stacklevel=2)

        self.cluster_centers_ = best_centers
        self.labels_ = best_labels
        self.inertia_ = best_inertia
        self.n_iter_ = best_n_iter
        return self

    def fit_predict(self, X, y=None, sample_weight=None):
        """Compute cluster centers and predict cluster index for each sample.

        Convenience method; equivalent to calling fit(X) followed by
        predict(X).

        Parameters
        ----------
        X : {array-like, sparse matrix} of shape (n_samples, n_features)
            New data to transform.

        y : Ignored
            Not used, present here for API consistency by convention.

        sample_weight : array-like of shape (n_samples,), default=None
            The weights for each observation in X. If None, all observations
            are assigned equal weight.

        Returns
        -------
        labels : ndarray of shape (n_samples,)
            Index of the cluster each sample belongs to.
        """
        return self.fit(X, sample_weight=sample_weight).labels_

    def fit_transform(self, X, y=None, sample_weight=None):
        """Compute clustering and transform X to cluster-distance space.

        Equivalent to fit(X).transform(X), but more efficiently implemented.

        Parameters
        ----------
        X : {array-like, sparse matrix} of shape (n_samples, n_features)
            New data to transform.

        y : Ignored
            Not used, present here for API consistency by convention.

        sample_weight : array-like of shape (n_samples,), default=None
            The weights for each observation in X. If None, all observations
            are assigned equal weight.

        Returns
        -------
        X_new : ndarray of shape (n_samples, n_clusters)
            X transformed in the new space.
        """
        return self.fit(X, sample_weight=sample_weight)._transform(X)

    def transform(self, X):
        """Transform X to a cluster-distance space.

        In the new space, each dimension is the distance to the cluster
        centers. Note that even if X is sparse, the array returned by
        `transform` will typically be dense.

        Parameters
        ----------
        X : {array-like, sparse matrix} of shape (n_samples, n_features)
            New data to transform.

        Returns
        -------
        X_new : ndarray of shape (n_samples, n_clusters)
            X transformed in the new space.
        """
        check_is_fitted(self)

        X = self._check_test_data(X)
        return self._transform(X)

    def _transform(self, X):
        """Guts of transform method; no input validation."""
        return euclidean_distances(X, self.cluster_centers_)

    def predict(self, X, sample_weight=None):
        """Predict the closest cluster each sample in X belongs to.

        In the vector quantization literature, `cluster_centers_` is called
        the code book and each value returned by `predict` is the index of
        the closest code in the code book.

        Parameters
        ----------
        X : {array-like, sparse matrix} of shape (n_samples, n_features)
            New data to predict.

        sample_weight : array-like of shape (n_samples,), default=None
            The weights for each observation in X. If None, all observations
            are assigned equal weight.

        Returns
        -------
        labels : ndarray of shape (n_samples,)
            Index of the cluster each sample belongs to.
        """
        check_is_fitted(self)

        X = self._check_test_data(X)
        x_squared_norms = row_norms(X, squared=True)
        sample_weight = _check_sample_weight(sample_weight, X, dtype=X.dtype)

        return _labels_inertia_threadpool_limit(
            X, sample_weight, x_squared_norms, self.cluster_centers_,
            self._n_threads)[0]

    def score(self, X, y=None, sample_weight=None):
        """Opposite of the value of X on the K-means objective.

        Parameters
        ----------
        X : {array-like, sparse matrix} of shape (n_samples, n_features)
            New data.

        y : Ignored
            Not used, present here for API consistency by convention.

        sample_weight : array-like of shape (n_samples,), default=None
            The weights for each observation in X. If None, all observations
            are assigned equal weight.

        Returns
        -------
        score : float
            Opposite of the value of X on the K-means objective.
        """
        check_is_fitted(self)

        X = self._check_test_data(X)
        x_squared_norms = row_norms(X, squared=True)
        sample_weight = _check_sample_weight(sample_weight, X, dtype=X.dtype)

        return -_labels_inertia_threadpool_limit(
            X, sample_weight, x_squared_norms, self.cluster_centers_,
            self._n_threads)[1]

    def _more_tags(self):
        return {
            '_xfail_checks': {
                'check_sample_weights_invariance':
                'zero sample_weight is not equivalent to removing samples',
            },
        }


def _mini_batch_step(X, x_squared_norms, sample_weight, centers, centers_new,
                     weight_sums, random_state, random_reassign=False,
                     reassignment_ratio=0.01, verbose=False, n_threads=1):
    """Incremental update of the centers for the Minibatch K-Means algorithm.

    Parameters
    ----------

    X : {ndarray, sparse matrix} of shape (n_samples, n_features)
        The original data array. In sparse, must be in CSR format.

    x_squared_norms : ndarray of shape (n_samples,)
        Squared euclidean norm of each data point.

    sample_weight : ndarray of shape (n_samples,)
        The weights for each observation in X.

    centers : ndarray of shape (n_clusters, n_features)
        The cluster centers before the current iteration

    centers_new : ndarray of shape (n_clusters, n_features)
        The cluster centers after the current iteration. Modified in-place.

    weight_sums : ndarray of shape (n_clusters,)
        The vector in which we keep track of the numbers of points in a
        cluster. This array is modified in place.

    random_state : RandomState instance
        Determines random number generation for low count centers reassignment.
        See :term:`Glossary <random_state>`.

    random_reassign : boolean, default=False
        If True, centers with very low counts are randomly reassigned
        to observations.

    reassignment_ratio : float, default=0.01
        Control the fraction of the maximum number of counts for a
        center to be reassigned. A higher value means that low count
        centers are more likely to be reassigned, which means that the
        model will take longer to converge, but should converge in a
        better clustering.

    verbose : bool, default=False
        Controls the verbosity.

    n_threads : int, default=1
        The number of OpenMP threads to use for the computation.

    Returns
    -------
    inertia : float
        Sum of squared distances of samples to their closest cluster center.
    """
    # Perform label assignment to nearest centers
    labels, inertia = _labels_inertia(X, sample_weight,
                                      x_squared_norms, centers,
                                      n_threads=n_threads)

    # Update centers according to the labels
    if sp.issparse(X):
        _minibatch_update_sparse(X, sample_weight, centers, centers_new,
                                 weight_sums, labels, n_threads)
    else:
        _minibatch_update_dense(X, sample_weight, centers, centers_new,
                                weight_sums, labels, n_threads)

    # Reassign clusters that have very low weight
    if random_reassign and reassignment_ratio > 0:
        to_reassign = weight_sums < reassignment_ratio * weight_sums.max()

        # pick at most .5 * batch_size samples as new centers
        if to_reassign.sum() > .5 * X.shape[0]:
            indices_dont_reassign = \
                    np.argsort(weight_sums)[int(.5 * X.shape[0]):]
            to_reassign[indices_dont_reassign] = False
        n_reassigns = to_reassign.sum()

        if n_reassigns:
            # Pick new clusters amongst observations with uniform probability
            new_centers = random_state.choice(X.shape[0], replace=False,
                                              size=n_reassigns)
            if verbose:
                print(f"[MiniBatchKMeans] Reassigning {n_reassigns} "
                      f"cluster centers.")

            if sp.issparse(X):
                assign_rows_csr(
                        X, new_centers.astype(np.intp, copy=False),
                        np.where(to_reassign)[0].astype(np.intp, copy=False),
                        centers_new)
            else:
                centers_new[to_reassign] = X[new_centers]

        # reset counts of reassigned centers, but don't reset them too small
        # to avoid instant reassignment. This is a pretty dirty hack as it
        # also modifies the learning rates.
        weight_sums[to_reassign] = np.min(weight_sums[~to_reassign])

    return inertia


class MiniBatchKMeans(KMeans):
    """
    Mini-Batch K-Means clustering.

    Read more in the :ref:`User Guide <mini_batch_kmeans>`.

    Parameters
    ----------

    n_clusters : int, default=8
        The number of clusters to form as well as the number of
        centroids to generate.

    init : {'k-means++', 'random'}, callable or array-like of shape \
            (n_clusters, n_features), default='k-means++'
        Method for initialization:

        'k-means++' : selects initial cluster centers for k-mean
        clustering in a smart way to speed up convergence. See section
        Notes in k_init for more details.

        'random': choose `n_clusters` observations (rows) at random from data
        for the initial centroids.

        If an array is passed, it should be of shape (n_clusters, n_features)
        and gives the initial centers.

        If a callable is passed, it should take arguments X, n_clusters and a
        random state and return an initialization.

    max_iter : int, default=100
        Maximum number of iterations over the complete dataset before
        stopping independently of any early stopping criterion heuristics.

    batch_size : int, default=1024
        Size of the mini batches.
        For faster compuations, you can set the ``batch_size`` greater than
        256 * number of cores to enable parallelism on all cores.

        .. versionchanged:: XXX

    verbose : int, default=0
        Verbosity mode.

    compute_labels : bool, default=True
        Compute label assignment and inertia for the complete dataset
        once the minibatch optimization has converged in fit.

    random_state : int, RandomState instance or None, default=None
        Determines random number generation for centroid initialization and
        random reassignment. Use an int to make the randomness deterministic.
        See :term:`Glossary <random_state>`.

    tol : float, default=0.0
        Control early stopping based on the relative center changes as
        measured by a smoothed, variance-normalized of the mean center
        squared position changes. This early stopping heuristics is
        closer to the one used for the batch variant of the algorithms
        but induces a slight computational and memory overhead over the
        inertia heuristic.

        To disable convergence detection based on normalized center
        change, set tol to 0.0 (default).

    max_no_improvement : int, default=10
        Control early stopping based on the consecutive number of mini
        batches that does not yield an improvement on the smoothed inertia.

        To disable convergence detection based on inertia, set
        max_no_improvement to None.

    init_size : int, default=None
        Number of samples to randomly sample for speeding up the
        initialization (sometimes at the expense of accuracy): the
        only algorithm is initialized by running a batch KMeans on a
        random subset of the data. This needs to be larger than n_clusters.

        If `None`, the heuristic is `init_size = 3 * batch_size` if
        `3 * batch_size < n_clusters`, else `init_size = 3 * n_clusters`.

    n_init : int, default=3
        Number of random initializations that are tried.
        In contrast to KMeans, the algorithm is only run once, using the
        best of the ``n_init`` initializations as measured by inertia.

    reassignment_ratio : float, default=0.01
        Control the fraction of the maximum number of counts for a
        center to be reassigned. A higher value means that low count
        centers are more easily reassigned, which means that the
        model will take longer to converge, but should converge in a
        better clustering.

    Attributes
    ----------

    cluster_centers_ : ndarray of shape (n_clusters, n_features)
        Coordinates of cluster centers.

    labels_ : ndarray of shape (n_samples)
        Labels of each point (if compute_labels is set to True).

    inertia_ : float
        The value of the inertia criterion associated with the chosen
        partition (if compute_labels is set to True). The inertia is
        defined as the sum of square distances of samples to their cluster
        center, weighted by the sample weights if provided.

    n_iter_ : int
        Number of batches processed.

    counts_ : ndarray of shape (n_clusters,)
        Weigth sum of each cluster.

        .. deprecated:: 0.24
           This attribute is deprecated in 0.24 and will be removed in 0.26.

    init_size_ : int
        The effective number of samples used for the initialization.

        .. deprecated:: 0.24
           This attribute is deprecated in 0.24 and will be removed in 0.26.

    See Also
    --------
    KMeans : The classic implementation of the clustering method based on the
        Lloyd's algorithm. It consumes the whole set of input data at each
        iteration.

    Notes
    -----
    See https://www.eecs.tufts.edu/~dsculley/papers/fastkmeans.pdf

    Examples
    --------
    >>> from sklearn.cluster import MiniBatchKMeans
    >>> import numpy as np
    >>> X = np.array([[1, 2], [1, 4], [1, 0],
    ...               [4, 2], [4, 0], [4, 4],
    ...               [4, 5], [0, 1], [2, 2],
    ...               [3, 2], [5, 5], [1, -1]])
    >>> # manually fit on batches
    >>> kmeans = MiniBatchKMeans(n_clusters=2,
    ...                          random_state=0,
    ...                          batch_size=6)
    >>> kmeans = kmeans.partial_fit(X[0:6,:])
    >>> kmeans = kmeans.partial_fit(X[6:12,:])
    >>> kmeans.cluster_centers_
    array([[2. , 1. ],
           [3.5, 4.5]])
    >>> kmeans.predict([[0, 0], [4, 4]])
    array([0, 1], dtype=int32)
    >>> # fit on the whole data
    >>> kmeans = MiniBatchKMeans(n_clusters=2,
    ...                          random_state=0,
    ...                          batch_size=6,
    ...                          max_iter=10).fit(X)
    >>> kmeans.cluster_centers_
    array([[1.19..., 1.22...],
           [4.03..., 2.46...]])
    >>> kmeans.predict([[0, 0], [4, 4]])
    array([0, 1], dtype=int32)
    """
    @_deprecate_positional_args
    def __init__(self, n_clusters=8, *, init='k-means++', max_iter=100,
                 batch_size=1024, verbose=0, compute_labels=True,
                 random_state=None, tol=0.0, max_no_improvement=10,
                 init_size=None, n_init=3, reassignment_ratio=0.01, mode=0):

        super().__init__(
            n_clusters=n_clusters, init=init, max_iter=max_iter,
            verbose=verbose, random_state=random_state, tol=tol, n_init=n_init)

        self.max_no_improvement = max_no_improvement
        self.batch_size = batch_size
        self.compute_labels = compute_labels
        self.init_size = init_size
        self.reassignment_ratio = reassignment_ratio
        self.mode = mode

    @deprecated("The attribute 'counts_' is deprecated in 0.24"  # type: ignore
                " and will be removed in 0.26.")
    @property
    def counts_(self):
        return self._counts

    @deprecated("The attribute 'init_size_' is deprecated in "  # type: ignore
                "0.24 and will be removed in 0.26.")
    @property
    def init_size_(self):
        return self._init_size

    @deprecated("The attribute 'random_state_' is deprecated "  # type: ignore
                "in 0.24 and will be removed in 0.26.")
    @property
    def random_state_(self):
        return getattr(self, "_random_state", None)

    def _check_params(self, X):
        super()._check_params(X)

        # max_no_improvement
        if self.max_no_improvement is not None and self.max_no_improvement < 0:
            raise ValueError(
                f"max_no_improvement should be >= 0, got "
                f"{self.max_no_improvement} instead.")

        # batch_size
        if self.batch_size <= 0:
            raise ValueError(
                f"batch_size should be > 0, got {self.batch_size} instead.")
        self._batch_size = min(self.batch_size, X.shape[0])

        # init_size
        if self.init_size is not None and self.init_size <= 0:
            raise ValueError(
                f"init_size should be > 0, got {self.init_size} instead.")
        self._init_size = self.init_size
        if self._init_size is None:
            self._init_size = 3 * self._batch_size
            if self._init_size < self.n_clusters:
                self._init_size = 3 * self.n_clusters
        elif self._init_size < self.n_clusters:
            warnings.warn(
                f"init_size={self._init_size} should be larger than "
                f"n_clusters={self.n_clusters}. Setting it to "
                f"min(3*n_clusters, n_samples)",
                RuntimeWarning, stacklevel=2)
            self._init_size = 3 * self.n_clusters
        self._init_size = min(self._init_size, X.shape[0])

        # reassignment_ratio
        if self.reassignment_ratio < 0:
            raise ValueError(
                f"reassignment_ratio should be >= 0, got "
                f"{self.reassignment_ratio} instead.")

    def _mini_batch_convergence(self, iteration_idx, n_iter, n_samples,
                                centers_squared_diff, batch_inertia):
        """Helper function to encapsulate the early stopping logic"""
        # Normalize inertia to be able to compare values when
        # batch_size changes
        batch_inertia /= self._batch_size

        # Ignore first iteration because it's inertia from initialization.
        if iteration_idx == 0:
            if self.verbose:
                print(f"Minibatch iteration {iteration_idx + 1}/{n_iter}: "
                      f"mean batch inertia: {batch_inertia}")
            return False

        # Compute an Exponentially Weighted Average of the inertia to
        # monitor the convergence while discarding minibatch-local stochastic
        # variability: https://en.wikipedia.org/wiki/Moving_average
        ewa_inertia = self._ewa_inertia
        if ewa_inertia is None:
            ewa_inertia = batch_inertia
        else:
            alpha = self._batch_size * 2.0 / (n_samples + 1)
            alpha = min(alpha, 1)
            ewa_inertia = ewa_inertia * (1 - alpha) + batch_inertia * alpha

        # Log progress to be able to monitor convergence
        if self.verbose:
            print(f"Minibatch iteration {iteration_idx + 1}/{n_iter}: "
                  f"mean batch inertia: {batch_inertia}, ewa inertia: "
                  f"{ewa_inertia}")

        # Early stopping based on absolute tolerance on squared change of
        # centers position (using EWA smoothing)
        if self._tol > 0.0 and centers_squared_diff <= self._tol:
            if self.verbose:
                print(f"Converged (small centers change) at iteration "
                      f"{iteration_idx + 1}/{n_iter}")
            return True

        # Early stopping heuristic due to lack of improvement on smoothed
        # inertia
        ewa_inertia_min = self._ewa_inertia_min
        no_improvement = self._no_improvement
        if ewa_inertia_min is None or ewa_inertia < ewa_inertia_min:
            no_improvement = 0
            ewa_inertia_min = ewa_inertia
        else:
            no_improvement += 1

        if (self.max_no_improvement is not None
                and no_improvement >= self.max_no_improvement):
            if self.verbose:
                print(f"Converged (lack of improvement in inertia) at "
                      f"iteration {iteration_idx}/{n_iter}")
            return True

        # update the convergence context to maintain state across successive
        # calls:
        self._ewa_inertia = ewa_inertia
        self._ewa_inertia_min = ewa_inertia_min
        self._no_improvement = no_improvement
        return False

    def _random_reassign(self):
        """Check if a random reassignment needs to be done.

        Do random reassignments each time 10 * n_clusters samples have been
        processed.

        If there are empty clusters we always want to reassign.
        """
        self._n_since_last_reassign += self._batch_size
        if ((self._counts == 0).any() or
                self._n_since_last_reassign >= (10 * self.n_clusters)):
            self._n_since_last_reassign = 0
            return True
        return False

    def fit(self, X, y=None, sample_weight=None):
        """Compute the centroids on X by chunking it into mini-batches.

        Parameters
        ----------
        X : {array-like, sparse matrix} of shape (n_samples, n_features)
            Training instances to cluster. It must be noted that the data
            will be converted to C ordering, which will cause a memory copy
            if the given data is not C-contiguous.
            If a sparse matrix is passed, a copy will be made if it's not in
            CSR format.

        y : Ignored
            Not used, present here for API consistency by convention.

        sample_weight : array-like of shape (n_samples,), default=None
            The weights for each observation in X. If None, all observations
            are assigned equal weight.

            .. versionadded:: 0.20

        Returns
        -------
        self
        """
        X = self._validate_data(X, accept_sparse='csr',
                                dtype=[np.float64, np.float32],
                                order='C', accept_large_sparse=False)

        self._check_params(X)
        random_state = check_random_state(self.random_state)
        sample_weight = _check_sample_weight(sample_weight, X, dtype=X.dtype)
        n_samples, n_features = X.shape

        # Validate init array
        init = self.init
        if hasattr(init, '__array__'):
            init = check_array(init, dtype=X.dtype, copy=True, order='C')
            self._validate_center_shape(X, init)

        self._check_mkl_vcomp(X, self._batch_size)

        # precompute squared norms of data points
        x_squared_norms = row_norms(X, squared=True)

        # Validation set for the init
        validation_indices = random_state.randint(0, n_samples,
                                                  self._init_size)
        X_valid = X[validation_indices]
        sample_weight_valid = sample_weight[validation_indices]
        x_squared_norms_valid = x_squared_norms[validation_indices]

        # perform several inits with random sub-sets
        best_inertia = None
        for init_idx in range(self._n_init):
            if self.verbose:
                print(f"Init {init_idx + 1}/{self._n_init} with method {init}")

            # Initialize the centers using only a fraction of the data as we
            # expect n_samples to be very large when using MiniBatchKMeans.
            cluster_centers = self._init_centroids(
                X, x_squared_norms=x_squared_norms, init=init,
                random_state=random_state, init_size=self._init_size)

            # Compute inertia on a validation set.
            _, inertia = _labels_inertia_threadpool_limit(
                X_valid, sample_weight_valid, x_squared_norms_valid,
                cluster_centers, n_threads=self._n_threads)

            if self.verbose:
                print(f"Inertia for init {init_idx + 1}/{self._n_init}: "
                      f"{inertia}")
            if best_inertia is None or inertia < best_inertia:
                init_centers = cluster_centers
                best_inertia = inertia

        centers = init_centers
        centers_new = np.empty_like(centers)

        # Initialize counts
        self._counts = np.zeros(self.n_clusters, dtype=X.dtype)

        # Attributes to monitor the convergence
        self._ewa_inertia = None
        self._ewa_inertia_min = None
        self._no_improvement = 0

        # Initialize number of samples seen since last reassignment
        self._n_since_last_reassign = 0

        n_batches = int(np.ceil(float(n_samples) / self._batch_size))
        n_iter = int(self.max_iter * n_batches)

        with threadpool_limits(limits=1, user_api="blas"):
            # Perform the iterative optimization until convergence
            for i in range(n_iter):
                # Sample a minibatch from the full dataset
                minibatch_indices = random_state.randint(0, n_samples,
                                                         self._batch_size)

                # Perform the actual update step on the minibatch data
                batch_inertia = _mini_batch_step(
                    X=X[minibatch_indices],
                    x_squared_norms=x_squared_norms[minibatch_indices],
                    sample_weight=sample_weight[minibatch_indices],
                    centers=centers,
                    centers_new=centers_new,
                    weight_sums=self._counts,
                    random_state=random_state,
                    random_reassign=self._random_reassign(),
                    reassignment_ratio=self.reassignment_ratio,
                    verbose=self.verbose,
                    n_threads=self._n_threads)

                if self._tol > 0.0:
                    centers_squared_diff = np.sum((centers_new - centers)**2)
                else:
                    centers_squared_diff = 0

                centers, centers_new = centers_new, centers

                # Monitor convergence and do early stopping if necessary
                if self._mini_batch_convergence(
                        i, n_iter, n_samples, centers_squared_diff,
                        batch_inertia):
                    break

        self.cluster_centers_ = centers

        self.n_iter_ = i + 1

        if self.compute_labels:
            self.labels_, self.inertia_ = _labels_inertia_threadpool_limit(
                X, sample_weight, x_squared_norms, self.cluster_centers_,
                n_threads=self._n_threads)

        return self

    def partial_fit(self, X, y=None, sample_weight=None):
        """Update k means estimate on a single mini-batch X.

        Parameters
        ----------
        X : {array-like, sparse matrix} of shape (n_samples, n_features)
            Coordinates of the data points to cluster. It must be noted that
            X will be copied if it is not C-contiguous.

        y : Ignored
            Not used, present here for API consistency by convention.

        sample_weight : array-like of shape (n_samples,), default=None
            The weights for each observation in X. If None, all observations
            are assigned equal weight.

        Returns
        -------
        self
        """
        is_first_call_to_partial_fit = not hasattr(self, 'cluster_centers_')

        X = self._validate_data(X, accept_sparse='csr',
                                dtype=[np.float64, np.float32],
                                order='C', accept_large_sparse=False,
                                reset=is_first_call_to_partial_fit)

        self._random_state = getattr(self, "_random_state",
                                     check_random_state(self.random_state))
        sample_weight = _check_sample_weight(sample_weight, X, dtype=X.dtype)

        # precompute squared norms of data points
        x_squared_norms = row_norms(X, squared=True)

        if is_first_call_to_partial_fit:
            # this is the first call to partial_fit on this object
            self._check_params(X)

            # Validate init array
            init = self.init
            if hasattr(init, '__array__'):
                init = check_array(init, dtype=X.dtype, copy=True, order='C')
                self._validate_center_shape(X, init)

            self._check_mkl_vcomp(X, X.shape[0])

            # initialize the cluster centers
            self.cluster_centers_ = self._init_centroids(
                X, x_squared_norms=x_squared_norms, init=init,
                random_state=self._random_state, init_size=self._init_size)

            # Initialize counts
            self._counts = np.zeros(self.n_clusters, dtype=X.dtype)

            # Initialize number of samples seen since last reassignment
            self._n_since_last_reassign = 0

        with threadpool_limits(limits=1, user_api="blas"):
            _mini_batch_step(X,
                             x_squared_norms=x_squared_norms,
                             sample_weight=sample_weight,
                             centers=self.cluster_centers_,
                             centers_new=self.cluster_centers_,
                             weight_sums=self._counts,
                             random_state=self._random_state,
                             random_reassign=self._random_reassign(),
                             reassignment_ratio=self.reassignment_ratio,
                             verbose=self.verbose,
                             n_threads=self._n_threads)

        if self.compute_labels:
            self.labels_, self.inertia_ = _labels_inertia_threadpool_limit(
                X, sample_weight, x_squared_norms, self.cluster_centers_,
                n_threads=self._n_threads)

        return self

    def predict(self, X, sample_weight=None):
        """Predict the closest cluster each sample in X belongs to.

        In the vector quantization literature, `cluster_centers_` is called
        the code book and each value returned by `predict` is the index of
        the closest code in the code book.

        Parameters
        ----------
        X : {array-like, sparse matrix} of shape (n_samples, n_features)
            New data to predict.

        sample_weight : array-like of shape (n_samples,), default=None
            The weights for each observation in X. If None, all observations
            are assigned equal weight.

        Returns
        -------
        labels : ndarray of shape (n_samples,)
            Index of the cluster each sample belongs to.
        """
        check_is_fitted(self)

        X = self._check_test_data(X)
        x_squared_norms = row_norms(X, squared=True)
        sample_weight = _check_sample_weight(sample_weight, X, dtype=X.dtype)

        labels, _ = _labels_inertia_threadpool_limit(
            X, sample_weight, x_squared_norms, self.cluster_centers_,
            n_threads=self._n_threads)

        return labels

    def _more_tags(self):
        return {
            '_xfail_checks': {
                'check_sample_weights_invariance':
                'zero sample_weight is not equivalent to removing samples',
            }
        }


def kmeans_plusplus(X, n_clusters, *, x_squared_norms=None,
                    random_state=None, n_local_trials=None):
    """Init n_clusters seeds according to k-means++

    .. versionadded:: 0.24

    Parameters
    ----------
    X : {array-like, sparse matrix} of shape (n_samples, n_features)
        The data to pick seeds from.

    n_clusters : int
        The number of centroids to initialize

    x_squared_norms : array-like of shape (n_samples,), default=None
        Squared Euclidean norm of each data point.

    random_state : int or RandomState instance, default=None
        Determines random number generation for centroid initialization. Pass
        an int for reproducible output across multiple function calls.
        See :term:`Glossary <random_state>`.

    n_local_trials : int, default=None
        The number of seeding trials for each center (except the first),
        of which the one reducing inertia the most is greedily chosen.
        Set to None to make the number of trials depend logarithmically
        on the number of seeds (2+log(k)).

    Returns
    -------
    centers : ndarray of shape (n_clusters, n_features)
        The inital centers for k-means.

    indices : ndarray of shape (n_clusters,)
        The index location of the chosen centers in the data array X. For a
        given index and center, X[index] = center.

    Notes
    -----
    Selects initial cluster centers for k-mean clustering in a smart way
    to speed up convergence. see: Arthur, D. and Vassilvitskii, S.
    "k-means++: the advantages of careful seeding". ACM-SIAM symposium
    on Discrete algorithms. 2007

    Examples
    --------

    >>> from sklearn.cluster import kmeans_plusplus
    >>> import numpy as np
    >>> X = np.array([[1, 2], [1, 4], [1, 0],
    ...               [10, 2], [10, 4], [10, 0]])
    >>> centers, indices = kmeans_plusplus(X, n_clusters=2, random_state=0)
    >>> centers
    array([[10,  4],
           [ 1,  0]])
    >>> indices
    array([4, 2])
    """

    # Check data
    check_array(X, accept_sparse='csr',
                dtype=[np.float64, np.float32])

    if X.shape[0] < n_clusters:
        raise ValueError(f"n_samples={X.shape[0]} should be >= "
                         f"n_clusters={n_clusters}.")

    # Check parameters
    if x_squared_norms is None:
        x_squared_norms = row_norms(X, squared=True)
    else:
        x_squared_norms = check_array(x_squared_norms,
                                      dtype=X.dtype,
                                      ensure_2d=False)

    if x_squared_norms.shape[0] != X.shape[0]:
        raise ValueError(
            f"The length of x_squared_norms {x_squared_norms.shape[0]} should "
            f"be equal to the length of n_samples {X.shape[0]}.")

    if n_local_trials is not None and n_local_trials < 1:
        raise ValueError(
            f"n_local_trials is set to {n_local_trials} but should be an "
            f"integer value greater than zero.")

    random_state = check_random_state(random_state)

    # Call private k-means++
    centers, indices = _kmeans_plusplus(X, n_clusters, x_squared_norms,
                                        random_state, n_local_trials)

    return centers, indices<|MERGE_RESOLUTION|>--- conflicted
+++ resolved
@@ -46,16 +46,104 @@
 ###############################################################################
 # Initialization heuristic
 
-<<<<<<< HEAD
-def _k_init(X, n_clusters, x_squared_norms, random_state, n_local_trials=None):
+def kmeans_plusplus(X, n_clusters, *, x_squared_norms=None,
+                    random_state=None, n_local_trials=None):
     """Init n_clusters seeds according to k-means++
-=======
+
+    .. versionadded:: 0.24
+
+    Parameters
+    ----------
+    X : {array-like, sparse matrix} of shape (n_samples, n_features)
+        The data to pick seeds from.
+
+    n_clusters : int
+        The number of centroids to initialize
+
+    x_squared_norms : array-like of shape (n_samples,), default=None
+        Squared Euclidean norm of each data point.
+
+    random_state : int or RandomState instance, default=None
+        Determines random number generation for centroid initialization. Pass
+        an int for reproducible output across multiple function calls.
+        See :term:`Glossary <random_state>`.
+
+    n_local_trials : int, default=None
+        The number of seeding trials for each center (except the first),
+        of which the one reducing inertia the most is greedily chosen.
+        Set to None to make the number of trials depend logarithmically
+        on the number of seeds (2+log(k)).
+
+    Returns
+    -------
+    centers : ndarray of shape (n_clusters, n_features)
+        The inital centers for k-means.
+
+    indices : ndarray of shape (n_clusters,)
+        The index location of the chosen centers in the data array X. For a
+        given index and center, X[index] = center.
+
+    Notes
+    -----
+    Selects initial cluster centers for k-mean clustering in a smart way
+    to speed up convergence. see: Arthur, D. and Vassilvitskii, S.
+    "k-means++: the advantages of careful seeding". ACM-SIAM symposium
+    on Discrete algorithms. 2007
+
+    Examples
+    --------
+
+    >>> from sklearn.cluster import kmeans_plusplus
+    >>> import numpy as np
+    >>> X = np.array([[1, 2], [1, 4], [1, 0],
+    ...               [10, 2], [10, 4], [10, 0]])
+    >>> centers, indices = kmeans_plusplus(X, n_clusters=2, random_state=0)
+    >>> centers
+    array([[10,  4],
+           [ 1,  0]])
+    >>> indices
+    array([4, 2])
+    """
+
+    # Check data
+    check_array(X, accept_sparse='csr',
+                dtype=[np.float64, np.float32])
+
+    if X.shape[0] < n_clusters:
+        raise ValueError(f"n_samples={X.shape[0]} should be >= "
+                         f"n_clusters={n_clusters}.")
+
+    # Check parameters
+    if x_squared_norms is None:
+        x_squared_norms = row_norms(X, squared=True)
+    else:
+        x_squared_norms = check_array(x_squared_norms,
+                                      dtype=X.dtype,
+                                      ensure_2d=False)
+
+    if x_squared_norms.shape[0] != X.shape[0]:
+        raise ValueError(
+            f"The length of x_squared_norms {x_squared_norms.shape[0]} should "
+            f"be equal to the length of n_samples {X.shape[0]}.")
+
+    if n_local_trials is not None and n_local_trials < 1:
+        raise ValueError(
+            f"n_local_trials is set to {n_local_trials} but should be an "
+            f"integer value greater than zero.")
+
+    random_state = check_random_state(random_state)
+
+    # Call private k-means++
+    centers, indices = _kmeans_plusplus(X, n_clusters, x_squared_norms,
+                                        random_state, n_local_trials)
+
+    return centers, indices
+
 
 def _kmeans_plusplus(X, n_clusters, x_squared_norms,
                      random_state, n_local_trials=None):
     """Computational component for initialization of n_clusters by
     k-means++. Prior validation of data is assumed.
->>>>>>> e31b21d0
 
     Parameters
     ----------
@@ -1886,98 +1974,4 @@
                 'check_sample_weights_invariance':
                 'zero sample_weight is not equivalent to removing samples',
             }
-        }
-
-
-def kmeans_plusplus(X, n_clusters, *, x_squared_norms=None,
-                    random_state=None, n_local_trials=None):
-    """Init n_clusters seeds according to k-means++
-
-    .. versionadded:: 0.24
-
-    Parameters
-    ----------
-    X : {array-like, sparse matrix} of shape (n_samples, n_features)
-        The data to pick seeds from.
-
-    n_clusters : int
-        The number of centroids to initialize
-
-    x_squared_norms : array-like of shape (n_samples,), default=None
-        Squared Euclidean norm of each data point.
-
-    random_state : int or RandomState instance, default=None
-        Determines random number generation for centroid initialization. Pass
-        an int for reproducible output across multiple function calls.
-        See :term:`Glossary <random_state>`.
-
-    n_local_trials : int, default=None
-        The number of seeding trials for each center (except the first),
-        of which the one reducing inertia the most is greedily chosen.
-        Set to None to make the number of trials depend logarithmically
-        on the number of seeds (2+log(k)).
-
-    Returns
-    -------
-    centers : ndarray of shape (n_clusters, n_features)
-        The inital centers for k-means.
-
-    indices : ndarray of shape (n_clusters,)
-        The index location of the chosen centers in the data array X. For a
-        given index and center, X[index] = center.
-
-    Notes
-    -----
-    Selects initial cluster centers for k-mean clustering in a smart way
-    to speed up convergence. see: Arthur, D. and Vassilvitskii, S.
-    "k-means++: the advantages of careful seeding". ACM-SIAM symposium
-    on Discrete algorithms. 2007
-
-    Examples
-    --------
-
-    >>> from sklearn.cluster import kmeans_plusplus
-    >>> import numpy as np
-    >>> X = np.array([[1, 2], [1, 4], [1, 0],
-    ...               [10, 2], [10, 4], [10, 0]])
-    >>> centers, indices = kmeans_plusplus(X, n_clusters=2, random_state=0)
-    >>> centers
-    array([[10,  4],
-           [ 1,  0]])
-    >>> indices
-    array([4, 2])
-    """
-
-    # Check data
-    check_array(X, accept_sparse='csr',
-                dtype=[np.float64, np.float32])
-
-    if X.shape[0] < n_clusters:
-        raise ValueError(f"n_samples={X.shape[0]} should be >= "
-                         f"n_clusters={n_clusters}.")
-
-    # Check parameters
-    if x_squared_norms is None:
-        x_squared_norms = row_norms(X, squared=True)
-    else:
-        x_squared_norms = check_array(x_squared_norms,
-                                      dtype=X.dtype,
-                                      ensure_2d=False)
-
-    if x_squared_norms.shape[0] != X.shape[0]:
-        raise ValueError(
-            f"The length of x_squared_norms {x_squared_norms.shape[0]} should "
-            f"be equal to the length of n_samples {X.shape[0]}.")
-
-    if n_local_trials is not None and n_local_trials < 1:
-        raise ValueError(
-            f"n_local_trials is set to {n_local_trials} but should be an "
-            f"integer value greater than zero.")
-
-    random_state = check_random_state(random_state)
-
-    # Call private k-means++
-    centers, indices = _kmeans_plusplus(X, n_clusters, x_squared_norms,
-                                        random_state, n_local_trials)
-
-    return centers, indices+        }