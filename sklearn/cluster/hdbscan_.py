--- conflicted
+++ resolved
@@ -18,17 +18,10 @@
 from ..utils import check_array, check_consistent_length
 
 from ._hdbscan_linkage import single_linkage
-<<<<<<< HEAD
-from ._hdbscan_tree import get_points, \
-                           condense_tree, \
-                           compute_stability, \
-                           get_clusters
-=======
 from ._hdbscan_tree import (get_points,
                             condense_tree, 
                             compute_stability, 
                             get_clusters)
->>>>>>> 2d1fe712
                            
 def mutual_reachability(distance_matrix, min_points=5):
     """Compute the weighted adjacency matrix of the mutual reachability
@@ -66,11 +59,7 @@
     result = np.where(core_distances > stage1.T,
                       core_distances.T, stage1.T).T
     return result
-<<<<<<< HEAD
-        
-=======
-    
->>>>>>> 2d1fe712
+
 def hdbscan(X, min_cluster_size=5, min_samples=None, metric='minkowski', p=2):
     """Perform HDBSCAN clustering from a vector array or distance matrix.
     
@@ -134,15 +123,9 @@
     mutual_reachability_graph = mutual_reachability(distance_matrix,
                                                     min_samples)
     raw_tree = single_linkage(mutual_reachability_graph)
-<<<<<<< HEAD
     condensed_tree, new_points = condense_tree(raw_tree, get_points(raw_tree), min_cluster_size)
     stability_dict = compute_stability(condensed_tree)
     cluster_list = get_clusters(condensed_tree, stability_dict, new_points)
-=======
-    condensed_tree, points = condense_tree(raw_tree, get_points(raw_tree), min_cluster_size)
-    stability_dict = compute_stability(condensed_tree)
-    cluster_list = get_clusters(condensed_tree, stability_dict, points)
->>>>>>> 2d1fe712
     
     labels = -1 * np.ones(distance_matrix.shape[0])
     for index, cluster in enumerate(cluster_list):
