# Tree handling (condensing, finding stable clusters) for hdbscan
# Authors: Leland McInnes
# License: 3-clause BSD

import numpy as np

cimport numpy as cnp

import cython


cdef cnp.float64_t INFTY = np.inf
cdef cnp.intp_t NOISE = -1


cdef list bfs_from_hierarchy(
    cnp.ndarray[cnp.float64_t, ndim=2] hierarchy,
    cnp.intp_t bfs_root
):
    """
    Perform a breadth first search on a tree in scipy hclust format.
    """

    cdef list process_queue, next_queue
    cdef cnp.intp_t n_samples = hierarchy.shape[0] + 1
    cdef cnp.intp_t node
    process_queue = [bfs_root]
    result = []

    while process_queue:
        result.extend(process_queue)
        process_queue = [
            x - n_samples
            for x in process_queue
            if x >= n_samples
        ]
        if process_queue:
            process_queue = (
                hierarchy[process_queue, :2]
                .flatten()
                .astype(np.intp)
                .tolist()
            )

    return result


cpdef cnp.ndarray condense_tree(
    cnp.ndarray[cnp.float64_t, ndim=2] hierarchy,
    cnp.intp_t min_cluster_size=10
):
    """Condense a tree according to a minimum cluster size. This is akin
    to the runt pruning procedure of Stuetzle. The result is a much simpler
    tree that is easier to visualize. We include extra information on the
    lambda value at which individual points depart clusters for later
    analysis and computation.

    Parameters
    ----------
    hierarchy : ndarray (n_samples - 1, 4)
        A single linkage hierarchy in scipy.cluster.hierarchy format.

    min_cluster_size : int, optional (default 10)
        The minimum size of clusters to consider. Clusters smaler than this
        are pruned from the tree.

    Returns
    -------
    condensed_tree : numpy recarray
        Effectively an edgelist with a parent, child, lambda_val
        and child_size in each row providing a tree structure.
    """

    cdef:
        cnp.intp_t root = 2 * hierarchy.shape[0]
        cnp.intp_t n_samples = hierarchy.shape[0] + 1
        cnp.intp_t next_label = n_samples + 1
        list result_list, node_list = bfs_from_hierarchy(hierarchy, root)

        cnp.intp_t[::1] relabel
        cnp.uint8_t[::1] ignore

        cnp.intp_t node, sub_node, left, right
        cnp.float64_t lambda_value, distance
        cnp.intp_t left_count, right_count
    relabel = np.empty(root + 1, dtype=np.intp)
    relabel[root] = n_samples
    result_list = []
    ignore = np.zeros(len(node_list), dtype=bool)

    for node in node_list:
        if ignore[node] or node < n_samples:
            continue

        children = hierarchy[node - n_samples]
        left = <cnp.intp_t> children[0]
        right = <cnp.intp_t> children[1]
        distance = children[2]
        if distance > 0.0:
            lambda_value = 1.0 / distance
        else:
            lambda_value = INFTY

        if left >= n_samples:
            left_count = <cnp.intp_t> hierarchy[left - n_samples][3]
        else:
            left_count = 1

        if right >= n_samples:
            right_count = <cnp.intp_t> hierarchy[right - n_samples][3]
        else:
            right_count = 1

        if left_count >= min_cluster_size and right_count >= min_cluster_size:
            relabel[left] = next_label
            next_label += 1
            result_list.append(
                (relabel[node], relabel[left], lambda_value, left_count)
            )

            relabel[right] = next_label
            next_label += 1
            result_list.append(
                (relabel[node], relabel[right], lambda_value, right_count)
            )

        elif left_count < min_cluster_size and right_count < min_cluster_size:
            for sub_node in bfs_from_hierarchy(hierarchy, left):
                if sub_node < n_samples:
                    result_list.append(
                        (relabel[node], sub_node, lambda_value, 1)
                    )
                ignore[sub_node] = True

            for sub_node in bfs_from_hierarchy(hierarchy, right):
                if sub_node < n_samples:
                    result_list.append(
                        (relabel[node], sub_node, lambda_value, 1)
                    )
                ignore[sub_node] = True

        elif left_count < min_cluster_size:
            relabel[right] = relabel[node]
            for sub_node in bfs_from_hierarchy(hierarchy, left):
                if sub_node < n_samples:
                    result_list.append(
                        (relabel[node], sub_node, lambda_value, 1)
                    )
                ignore[sub_node] = True

        else:
            relabel[left] = relabel[node]
            for sub_node in bfs_from_hierarchy(hierarchy, right):
                if sub_node < n_samples:
                    result_list.append(
                        (relabel[node], sub_node, lambda_value, 1)
                    )
                ignore[sub_node] = True

    return np.array(result_list, dtype=[('parent', np.intp),
                                        ('child', np.intp),
                                        ('lambda_val', np.float64),
                                        ('child_size', np.intp)])


cpdef dict compute_stability(cnp.ndarray condensed_tree):

    cdef:
        cnp.float64_t[::1] result, births
        cnp.ndarray condensed_node
        cnp.intp_t[:] parents = condensed_tree['parent']
        cnp.float64_t[:] lambdas = condensed_tree['lambda_val']
        cnp.intp_t[:] sizes = condensed_tree['child_size']

        cnp.intp_t parent, cluster_size, result_index
        cnp.float64_t lambda_val
        cnp.float64_t[:, :] result_pre_dict
        cnp.intp_t largest_child = condensed_tree['child'].max()
        cnp.intp_t smallest_cluster = np.min(parents)
        cnp.intp_t num_clusters = np.max(parents) - smallest_cluster + 1
        cnp.ndarray sorted_child_data = np.sort(condensed_tree[['child', 'lambda_val']], axis=0)
        cnp.intp_t[:] sorted_children = sorted_child_data['child'].copy()
        cnp.float64_t[:] sorted_lambdas = sorted_child_data['lambda_val'].copy()

    largest_child = max(largest_child, smallest_cluster)
    births = np.full(largest_child + 1, np.nan, dtype=np.float64)

    if largest_child < smallest_cluster:
        largest_child = smallest_cluster

    births = np.nan * np.ones(largest_child + 1, dtype=np.float64)
    current_child = -1
    min_lambda = 0
    for idx in range(condensed_tree.shape[0]):
        child = sorted_children[idx]
        lambda_val = sorted_lambdas[idx]

        if child == current_child:
            min_lambda = min(min_lambda, lambda_val)
        elif current_child != -1:
            births[current_child] = min_lambda
            current_child = child
            min_lambda = lambda_val
        else:
            # Initialize
            current_child = child
            min_lambda = lambda_val

    if current_child != -1:
        births[current_child] = min_lambda
    births[smallest_cluster] = 0.0

    result = np.zeros(num_clusters, dtype=np.float64)
    for idx in range(condensed_tree.shape[0]):
        parent = parents[idx]
        lambda_val = lambdas[idx]
        child_size = sizes[idx]

        result_index = parent - smallest_cluster
        result[result_index] += (lambda_val - births[parent]) * child_size

    result_pre_dict = np.vstack(
        (
            np.arange(smallest_cluster, np.max(parents) + 1),
            result
        )
    ).T

    return dict(result_pre_dict)


cdef list bfs_from_cluster_tree(cnp.ndarray hierarchy, cnp.intp_t bfs_root):

    cdef list result
    cdef cnp.ndarray[cnp.intp_t, ndim=1] to_process

    result = []
    to_process = np.array([bfs_root], dtype=np.intp)

    while to_process.shape[0] > 0:
        result.extend(to_process.tolist())
        to_process = hierarchy['child'][np.in1d(hierarchy['parent'], to_process)]

    return result


cdef max_lambdas(cnp.ndarray hierarchy):

    cdef:
        cnp.ndarray sorted_parent_data
        cnp.intp_t[:] sorted_parents
        cnp.float64_t[:] sorted_lambdas, deaths
        cnp.intp_t parent, current_parent
        cnp.float64_t lambda_val, max_lambda
        cnp.intp_t largest_parent = hierarchy['parent'].max()

    sorted_parent_data = np.sort(hierarchy[['parent', 'lambda_val']], axis=0)
    deaths = np.zeros(largest_parent + 1, dtype=np.float64)
    sorted_parents = sorted_parent_data['parent']
    sorted_lambdas = sorted_parent_data['lambda_val']

    current_parent = -1
    max_lambda = 0

    for row in range(sorted_parent_data.shape[0]):
        parent = sorted_parents[row]
        lambda_val = sorted_lambdas[row]

        if parent == current_parent:
            max_lambda = max(max_lambda, lambda_val)
        elif current_parent != -1:
            deaths[current_parent] = max_lambda
            current_parent = parent
            max_lambda = lambda_val
        else:
            # Initialize
            current_parent = parent
            max_lambda = lambda_val

    deaths[current_parent] = max_lambda # value for last parent

    return deaths


@final
cdef class TreeUnionFind:

    cdef cnp.intp_t[:, ::1] data
    cdef cnp.uint8_t[::1] is_component

    def __init__(self, size):
<<<<<<< HEAD
        cdef cnp.intp_t idx
        self.data = np.zeros((size, 2), dtype=np.intp)
        for idx in range(size):
            self.data[idx, 0] = idx
        self.is_component = np.ones(size, dtype=bool)
=======
        cdef cnp.ndarray[cnp.intp_t, ndim=2] data_arr
        data_arr = np.zeros((size, 2), dtype=np.intp)
        data_arr.T[0] = np.arange(size)
        self.data = data_arr
        self.is_component = np.ones(size, dtype=np.uint8)
>>>>>>> cf88b980

    @cython.final
    cdef void union(self, cnp.intp_t x, cnp.intp_t y):
        cdef cnp.intp_t x_root = self.find(x)
        cdef cnp.intp_t y_root = self.find(y)

        if self.data[x_root, 1] < self.data[y_root, 1]:
            self.data[x_root, 0] = y_root
        elif self.data[x_root, 1] > self.data[y_root, 1]:
            self.data[y_root, 0] = x_root
        else:
            self.data[y_root, 0] = x_root
            self.data[x_root, 1] += 1
        return

    @cython.final
    cdef cnp.intp_t find(self, cnp.intp_t x):
        if self.data[x, 0] != x:
            self.data[x, 0] = self.find(self.data[x, 0])
            self.is_component[x] = False
        return self.data[x, 0]


cpdef cnp.ndarray[cnp.intp_t, ndim=1] labelling_at_cut(
        cnp.ndarray linkage,
        cnp.float64_t cut,
        cnp.intp_t min_cluster_size
):
    """Given a single linkage tree and a cut value, return the
    vector of cluster labels at that cut value. This is useful
    for Robust Single Linkage, and extracting DBSCAN results
    from a single HDBSCAN run.

    Parameters
    ----------
    linkage : ndarray (n_samples - 1, 4)
        The single linkage tree in scipy.cluster.hierarchy format.

    cut : double
        The cut value at which to find clusters.

    min_cluster_size : int
        The minimum cluster size; clusters below this size at
        the cut will be considered noise.

    Returns
    -------
    labels : ndarray of shape (n_samples,)
        The cluster labels for each point in the data set;
        a label of -1 denotes a noise assignment.
    """

    cdef:
        cnp.intp_t n, cluster, cluster_id, root, n_samples
        cnp.ndarray[cnp.intp_t, ndim=1] result
        cnp.intp_t[:] unique_labels, cluster_size
        TreeUnionFind union_find

    root = 2 * linkage.shape[0]
    n_samples = root // 2 + 1
    result = np.empty(n_samples, dtype=np.intp)
    union_find = TreeUnionFind(<cnp.intp_t> root + 1)

    cluster = n_samples
    for row in linkage:
        if row[2] < cut:
            union_find.union(<cnp.intp_t> row[0], cluster)
            union_find.union(<cnp.intp_t> row[1], cluster)
        cluster += 1

    cluster_size = np.zeros(cluster, dtype=np.intp)
    for n in range(n_samples):
        cluster = union_find.find(n)
        cluster_size[cluster] += 1
        result[n] = cluster

    cluster_label_map = {-1: NOISE}
    cluster_label = 0
    unique_labels = np.unique(result)

    for cluster in unique_labels:
        if cluster_size[cluster] < min_cluster_size:
            cluster_label_map[cluster] = NOISE
        else:
            cluster_label_map[cluster] = cluster_label
            cluster_label += 1

    for n in range(n_samples):
        result[n] = cluster_label_map[result[n]]

    return result


cdef cnp.ndarray[cnp.intp_t, ndim=1] do_labelling(
        cnp.ndarray hierarchy,
        set clusters,
        dict cluster_label_map,
        cnp.intp_t allow_single_cluster,
        cnp.float64_t cluster_selection_epsilon
):

    cdef:
        cnp.intp_t root_cluster
        cnp.ndarray[cnp.intp_t, ndim=1] result
        cnp.intp_t[:] parent_array, child_array
        cnp.float64_t[:] lambda_array
        TreeUnionFind union_find
        cnp.intp_t n, parent, child, cluster

    child_array = hierarchy['child']
    parent_array = hierarchy['parent']
    lambda_array = hierarchy['lambda_val']

    root_cluster = np.min(parent_array)
    result = np.empty(root_cluster, dtype=np.intp)
    union_find = TreeUnionFind(np.max(parent_array) + 1)

    for n in range(hierarchy.shape[0]):
        child = child_array[n]
        parent = parent_array[n]
        if child not in clusters:
            union_find.union(parent, child)

    for n in range(root_cluster):
        cluster = union_find.find(n)
        if cluster < root_cluster:
            result[n] = NOISE
        elif cluster == root_cluster:
            if len(clusters) == 1 and allow_single_cluster:
                if cluster_selection_epsilon != 0.0:
                    if hierarchy['lambda_val'][hierarchy['child'] == n] >= 1 / cluster_selection_epsilon :
                        result[n] = cluster_label_map[cluster]
                    else:
                        result[n] = NOISE
                elif hierarchy['lambda_val'][hierarchy['child'] == n] >= \
                     hierarchy['lambda_val'][hierarchy['parent'] == cluster].max():
                    result[n] = cluster_label_map[cluster]
                else:
                    result[n] = NOISE
            else:
                result[n] = NOISE
        else:
            result[n] = cluster_label_map[cluster]

    return result


cdef get_probabilities(cnp.ndarray hierarchy, dict cluster_map, cnp.ndarray labels):

    cdef:
        cnp.ndarray[cnp.float64_t, ndim=1] result
        cnp.float64_t[:] lambda_array
        cnp.float64_t[::1] deaths
        cnp.intp_t[:] child_array, parent_array
        cnp.intp_t root_cluster, n, point, cluster_num, cluster
        cnp.float64_t max_lambda, lambda_val

    child_array = hierarchy['child']
    parent_array = hierarchy['parent']
    lambda_array = hierarchy['lambda_val']

    result = np.zeros(labels.shape[0])
    deaths = max_lambdas(hierarchy)
    root_cluster = np.min(parent_array)

    for n in range(hierarchy.shape[0]):
        point = child_array[n]
        if point >= root_cluster:
            continue

        cluster_num = labels[point]
        if cluster_num == -1:
            continue

        cluster = cluster_map[cluster_num]
        max_lambda = deaths[cluster]
        if max_lambda == 0.0 or not np.isfinite(lambda_array[n]):
            result[point] = 1.0
        else:
            lambda_val = min(lambda_array[n], max_lambda)
            result[point] = lambda_val / max_lambda

    return result


cpdef list recurse_leaf_dfs(cnp.ndarray cluster_tree, cnp.intp_t current_node):
    cdef cnp.intp_t[:] children
    cdef cnp.intp_t child

    children = cluster_tree[cluster_tree['parent'] == current_node]['child']
    if len(children) == 0:
        return [current_node,]
    else:
        return sum([recurse_leaf_dfs(cluster_tree, child) for child in children], [])


cpdef list get_cluster_tree_leaves(cnp.ndarray cluster_tree):
    cdef cnp.intp_t root
    if cluster_tree.shape[0] == 0:
        return []
    root = cluster_tree['parent'].min()
    return recurse_leaf_dfs(cluster_tree, root)

cdef cnp.intp_t traverse_upwards(
    cnp.ndarray cluster_tree,
    cnp.float64_t cluster_selection_epsilon,
    cnp.intp_t leaf,
    cnp.intp_t allow_single_cluster
):
    cdef cnp.intp_t root, parent
    cdef cnp.float64_t parent_eps

    root = cluster_tree['parent'].min()
    parent = cluster_tree[cluster_tree['child'] == leaf]['parent']
    if parent == root:
        if allow_single_cluster:
            return parent
        else:
            return leaf #return node closest to root

    parent_eps = 1/cluster_tree[cluster_tree['child'] == parent]['lambda_val']
    if parent_eps > cluster_selection_epsilon:
        return parent
    else:
        return traverse_upwards(
            cluster_tree,
            cluster_selection_epsilon,
            parent,
            allow_single_cluster
        )

cdef set epsilon_search(
    set leaves,
    cnp.ndarray cluster_tree,
    cnp.float64_t cluster_selection_epsilon,
    cnp.intp_t allow_single_cluster
):
    cdef:
        list selected_clusters = list()
        list processed = list()
        cnp.intp_t leaf, epsilon_child, sub_node
        cnp.float64_t eps

    for leaf in leaves:
        eps = 1/cluster_tree['lambda_val'][cluster_tree['child'] == leaf][0]
        if eps < cluster_selection_epsilon:
            if leaf not in processed:
                epsilon_child = traverse_upwards(
                    cluster_tree,
                    cluster_selection_epsilon,
                    leaf,
                    allow_single_cluster
                )
                selected_clusters.append(epsilon_child)

                for sub_node in bfs_from_cluster_tree(cluster_tree, epsilon_child):
                    if sub_node != epsilon_child:
                        processed.append(sub_node)
        else:
            selected_clusters.append(leaf)

    return set(selected_clusters)

@cython.wraparound(True)
cpdef tuple get_clusters(
    cnp.ndarray hierarchy,
    dict stability,
    cluster_selection_method='eom',
    cnp.uint8_t allow_single_cluster=False,
    cnp.float64_t cluster_selection_epsilon=0.0,
    max_cluster_size=None
):
    """Given a tree and stability dict, produce the cluster labels
    (and probabilities) for a flat clustering based on the chosen
    cluster selection method.

    Parameters
    ----------
    tree : numpy recarray
        The condensed tree to extract flat clusters from

    stability : dict
        A dictionary mapping cluster_ids to stability values

    cluster_selection_method : string, optional (default 'eom')
        The method of selecting clusters. The default is the
        Excess of Mass algorithm specified by 'eom'. The alternate
        option is 'leaf'.

    allow_single_cluster : boolean, optional (default False)
        Whether to allow a single cluster to be selected by the
        Excess of Mass algorithm.

    cluster_selection_epsilon: double, optional (default 0.0)
        A distance threshold for cluster splits.

    max_cluster_size: int, default=None
        The maximum size for clusters located by the EOM clusterer. Can
        be overridden by the cluster_selection_epsilon parameter in
        rare cases.

    Returns
    -------
    labels : ndarray of shape (n_samples,)
        An integer array of cluster labels, with -1 denoting noise.

    probabilities : ndarray (n_samples,)
        The cluster membership strength of each sample.

    stabilities : ndarray (n_clusters,)
        The cluster coherence strengths of each cluster.
    """
    cdef:
        list node_list
        cnp.ndarray cluster_tree
        cnp.uint8_t[:] child_selection
        cnp.ndarray[cnp.intp_t, ndim=1] labels
        dict is_cluster, cluster_sizes
        cnp.float64_t subtree_stability, max_lambda
        cnp.intp_t node, sub_node, cluster, n_samples
        cnp.ndarray[cnp.float64_t, ndim=1] probs

    # Assume clusters are ordered by numeric id equivalent to
    # a topological sort of the tree; This is valid given the
    # current implementation above, so don't change that ... or
    # if you do, change this accordingly!
    if allow_single_cluster:
        node_list = sorted(stability.keys(), reverse=True)
    else:
        node_list = sorted(stability.keys(), reverse=True)[:-1]
        # (exclude root)

    cluster_tree = hierarchy[hierarchy['child_size'] > 1]
    is_cluster = {cluster: True for cluster in node_list}
    n_samples = np.max(hierarchy[hierarchy['child_size'] == 1]['child']) + 1
    max_lambda = np.max(hierarchy['lambda_val'])

    if max_cluster_size is None:
        max_cluster_size = n_samples + 1  # Set to a value that will never be triggered
    cluster_sizes = {child: child_size for child, child_size
                 in zip(cluster_tree['child'], cluster_tree['child_size'])}
    if allow_single_cluster:
        # Compute cluster size for the root node
        cluster_sizes[node_list[-1]] = np.sum(
            cluster_tree[cluster_tree['parent'] == node_list[-1]]['child_size'])

    if cluster_selection_method == 'eom':
        for node in node_list:
            child_selection = (cluster_tree['parent'] == node)
            subtree_stability = np.sum([
                stability[child] for
                child in cluster_tree['child'][child_selection]])
            if subtree_stability > stability[node] or cluster_sizes[node] > max_cluster_size:
                is_cluster[node] = False
                stability[node] = subtree_stability
            else:
                for sub_node in bfs_from_cluster_tree(cluster_tree, node):
                    if sub_node != node:
                        is_cluster[sub_node] = False

        if cluster_selection_epsilon != 0.0 and cluster_tree.shape[0] > 0:
            eom_clusters = [c for c in is_cluster if is_cluster[c]]
            selected_clusters = []
            # first check if eom_clusters only has root node, which skips epsilon check.
            if (len(eom_clusters) == 1 and eom_clusters[0] == cluster_tree['parent'].min()):
                if allow_single_cluster:
                    selected_clusters = eom_clusters
            else:
                selected_clusters = epsilon_search(
                    set(eom_clusters),
                    cluster_tree,
                    cluster_selection_epsilon,
                    allow_single_cluster
                )
            for c in is_cluster:
                if c in selected_clusters:
                    is_cluster[c] = True
                else:
                    is_cluster[c] = False

    elif cluster_selection_method == 'leaf':
        leaves = set(get_cluster_tree_leaves(cluster_tree))
        if len(leaves) == 0:
            for c in is_cluster:
                is_cluster[c] = False
            is_cluster[hierarchy['parent'].min()] = True

        if cluster_selection_epsilon != 0.0:
            selected_clusters = epsilon_search(
                leaves,
                cluster_tree,
                cluster_selection_epsilon,
                allow_single_cluster
            )
        else:
            selected_clusters = leaves

        for c in is_cluster:
                if c in selected_clusters:
                    is_cluster[c] = True
                else:
                    is_cluster[c] = False

    clusters = set([c for c in is_cluster if is_cluster[c]])
    cluster_map = {c: n for n, c in enumerate(sorted(list(clusters)))}
    reverse_cluster_map = {n: c for c, n in cluster_map.items()}

    labels = do_labelling(
        hierarchy,
        clusters,
        cluster_map,
        allow_single_cluster,
        cluster_selection_epsilon
    )
    probs = get_probabilities(hierarchy, reverse_cluster_map, labels)

    return (labels, probs)<|MERGE_RESOLUTION|>--- conflicted
+++ resolved
@@ -289,19 +289,11 @@
     cdef cnp.uint8_t[::1] is_component
 
     def __init__(self, size):
-<<<<<<< HEAD
         cdef cnp.intp_t idx
         self.data = np.zeros((size, 2), dtype=np.intp)
         for idx in range(size):
             self.data[idx, 0] = idx
         self.is_component = np.ones(size, dtype=bool)
-=======
-        cdef cnp.ndarray[cnp.intp_t, ndim=2] data_arr
-        data_arr = np.zeros((size, 2), dtype=np.intp)
-        data_arr.T[0] = np.arange(size)
-        self.data = data_arr
-        self.is_component = np.ones(size, dtype=np.uint8)
->>>>>>> cf88b980
 
     @cython.final
     cdef void union(self, cnp.intp_t x, cnp.intp_t y):
