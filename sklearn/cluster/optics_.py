# -*- coding: utf-8 -*-
"""Ordering Points To Identify the Clustering Structure (OPTICS)

These routines execute the OPTICS algorithm, and implement various
cluster extraction methods of the ordered list.

Authors: Shane Grigsby <refuge@rocktalus.com>
         Amy X. Zhang <axz@mit.edu>
License: BSD 3 clause
"""

from __future__ import division
import warnings
import numpy as np

from ..utils import check_array
from ..utils.validation import check_is_fitted
from ..neighbors import NearestNeighbors
from ..base import BaseEstimator, ClusterMixin
from ..metrics import pairwise_distances
from ._optics_inner import quick_scan


def optics(X, min_samples=5, max_eps=np.inf, metric='euclidean',
           p=2, metric_params=None, maxima_ratio=.75,
           rejection_ratio=.7, similarity_threshold=0.4,
           significant_min=.003, min_cluster_size=.005,
           min_maxima_ratio=0.001, algorithm='ball_tree',
           leaf_size=30, n_jobs=None):
    """Perform OPTICS clustering from vector array

    OPTICS: Ordering Points To Identify the Clustering Structure
    Equivalent to DBSCAN, finds core sample of high density and expands
    clusters from them. Unlike DBSCAN, keeps cluster hierarchy for a variable
    neighborhood radius. Optimized for usage on large point datasets.

    Read more in the :ref:`User Guide <optics>`.

    Parameters
    ----------
    X : array, shape (n_samples, n_features)
        The data.

    min_samples : int (default=5)
        The number of samples in a neighborhood for a point to be considered
        as a core point.

    max_eps : float, optional (default=np.inf)
        The maximum distance between two samples for them to be considered
        as in the same neighborhood. Default value of "np.inf" will identify
        clusters across all scales; reducing `max_eps` will result in
        shorter run times.

    metric : string or callable, optional (default='euclidean')
        metric to use for distance computation. Any metric from scikit-learn
        or scipy.spatial.distance can be used.

        If metric is a callable function, it is called on each
        pair of instances (rows) and the resulting value recorded. The callable
        should take two arrays as input and return one value indicating the
        distance between them. This works for Scipy's metrics, but is less
        efficient than passing the metric name as a string.

        Distance matrices are not supported.

        Valid values for metric are:

        - from scikit-learn: ['cityblock', 'cosine', 'euclidean', 'l1', 'l2',
          'manhattan']

        - from scipy.spatial.distance: ['braycurtis', 'canberra', 'chebyshev',
          'correlation', 'dice', 'hamming', 'jaccard', 'kulsinski',
          'mahalanobis', 'minkowski', 'rogerstanimoto', 'russellrao',
          'seuclidean', 'sokalmichener', 'sokalsneath', 'sqeuclidean',
          'yule']

        See the documentation for scipy.spatial.distance for details on these
        metrics.

    p : integer, optional (default=2)
        Parameter for the Minkowski metric from
        :class:`sklearn.metrics.pairwise_distances`. When p = 1, this is
        equivalent to using manhattan_distance (l1), and euclidean_distance
        (l2) for p = 2. For arbitrary p, minkowski_distance (l_p) is used.

    metric_params : dict, optional (default=None)
        Additional keyword arguments for the metric function.

    maxima_ratio : float, optional (default=.75)
        The maximum ratio we allow of average height of clusters on the
        right and left to the local maxima in question. The higher the
        ratio, the more generous the algorithm is to preserving local
        minima, and the more cuts the resulting tree will have.

    rejection_ratio : float, optional (default=.7)
        Adjusts the fitness of the clustering. When the maxima_ratio is
        exceeded, determine which of the clusters to the left and right to
        reject based on rejection_ratio. Higher values will result in points
        being more readily classified as noise; conversely, lower values will
        result in more points being clustered.

    similarity_threshold : float, optional (default=.4)
        Used to check if nodes can be moved up one level, that is, if the
        new cluster created is too "similar" to its parent, given the
        similarity threshold. Similarity can be determined by 1) the size
        of the new cluster relative to the size of the parent node or
        2) the average of the reachability values of the new cluster
        relative to the average of the reachability values of the parent
        node. A lower value for the similarity threshold means less levels
        in the tree.

    significant_min : float, optional (default=.003)
        Sets a lower threshold on how small a significant maxima can be.

    min_cluster_size : int > 1 or float between 0 and 1 (default=0.005)
        Minimum number of samples in an OPTICS cluster, expressed as an
        absolute number or a fraction of the number of samples (rounded
        to be at least 2).

    min_maxima_ratio : float, optional (default=.001)
        Used to determine neighborhood size for minimum cluster membership.
        Each local maxima should be a largest value in a neighborhood
        of the `size min_maxima_ratio * len(X)` from left and right.

    algorithm : {'auto', 'ball_tree', 'kd_tree', 'brute'}, optional
        Algorithm used to compute the nearest neighbors:

        - 'ball_tree' will use :class:`BallTree` (default)
        - 'kd_tree' will use :class:`KDTree`
        - 'brute' will use a brute-force search.
        - 'auto' will attempt to decide the most appropriate algorithm
          based on the values passed to :meth:`fit` method.

        Note: fitting on sparse input will override the setting of
        this parameter, using brute force.

    leaf_size : int, optional (default=30)
        Leaf size passed to :class:`BallTree` or :class:`KDTree`. This can
        affect the speed of the construction and query, as well as the memory
        required to store the tree. The optimal value depends on the
        nature of the problem.

    n_jobs : int or None, optional (default=None)
        The number of parallel jobs to run for neighbors search.
        ``None`` means 1 unless in a :obj:`joblib.parallel_backend` context.
        ``-1`` means using all processors. See :term:`Glossary <n_jobs>`
        for more details.

    Returns
    -------
    core_sample_indices_ : array, shape (n_core_samples,)
        The indices of the core samples.

    labels_ : array, shape (n_samples,)
        The estimated labels.

    See also
    --------
    OPTICS
        An estimator interface for this clustering algorithm.
    dbscan
        A similar clustering for a specified neighborhood radius (eps).
        Our implementation is optimized for runtime.

    References
    ----------
    Ankerst, Mihael, Markus M. Breunig, Hans-Peter Kriegel, and Jörg Sander.
    "OPTICS: ordering points to identify the clustering structure." ACM SIGMOD
    Record 28, no. 2 (1999): 49-60.
    """

    clust = OPTICS(min_samples, max_eps, metric, p, metric_params,
                   maxima_ratio, rejection_ratio,
                   similarity_threshold, significant_min,
                   min_cluster_size, min_maxima_ratio,
                   algorithm, leaf_size, n_jobs)
    clust.fit(X)
    return clust.core_sample_indices_, clust.labels_


class OPTICS(BaseEstimator, ClusterMixin):
    """Estimate clustering structure from vector array

    OPTICS: Ordering Points To Identify the Clustering Structure
    Equivalent to DBSCAN, finds core sample of high density and expands
    clusters from them. Unlike DBSCAN, keeps cluster hierarchy for a variable
    neighborhood radius. Optimized for usage on large point datasets.

    Read more in the :ref:`User Guide <optics>`.

    Parameters
    ----------
    min_samples : int (default=5)
        The number of samples in a neighborhood for a point to be considered
        as a core point.

    max_eps : float, optional (default=np.inf)
        The maximum distance between two samples for them to be considered
        as in the same neighborhood. Default value of "np.inf" will identify
        clusters across all scales; reducing `max_eps` will result in
        shorter run times.

    metric : string or callable, optional (default='euclidean')
        metric to use for distance computation. Any metric from scikit-learn
        or scipy.spatial.distance can be used.

        If metric is a callable function, it is called on each
        pair of instances (rows) and the resulting value recorded. The callable
        should take two arrays as input and return one value indicating the
        distance between them. This works for Scipy's metrics, but is less
        efficient than passing the metric name as a string.

        Distance matrices are not supported.

        Valid values for metric are:

        - from scikit-learn: ['cityblock', 'cosine', 'euclidean', 'l1', 'l2',
          'manhattan']

        - from scipy.spatial.distance: ['braycurtis', 'canberra', 'chebyshev',
          'correlation', 'dice', 'hamming', 'jaccard', 'kulsinski',
          'mahalanobis', 'minkowski', 'rogerstanimoto', 'russellrao',
          'seuclidean', 'sokalmichener', 'sokalsneath', 'sqeuclidean',
          'yule']

        See the documentation for scipy.spatial.distance for details on these
        metrics.

    p : integer, optional (default=2)
        Parameter for the Minkowski metric from
        :class:`sklearn.metrics.pairwise_distances`. When p = 1, this is
        equivalent to using manhattan_distance (l1), and euclidean_distance
        (l2) for p = 2. For arbitrary p, minkowski_distance (l_p) is used.

    metric_params : dict, optional (default=None)
        Additional keyword arguments for the metric function.

    maxima_ratio : float, optional (default=.75)
        The maximum ratio we allow of average height of clusters on the
        right and left to the local maxima in question. The higher the
        ratio, the more generous the algorithm is to preserving local
        minima, and the more cuts the resulting tree will have.

    rejection_ratio : float, optional (default=.7)
        Adjusts the fitness of the clustering. When the maxima_ratio is
        exceeded, determine which of the clusters to the left and right to
        reject based on rejection_ratio. Higher values will result in points
        being more readily classified as noise; conversely, lower values will
        result in more points being clustered.

    similarity_threshold : float, optional (default=.4)
        Used to check if nodes can be moved up one level, that is, if the
        new cluster created is too "similar" to its parent, given the
        similarity threshold. Similarity can be determined by 1) the size
        of the new cluster relative to the size of the parent node or
        2) the average of the reachability values of the new cluster
        relative to the average of the reachability values of the parent
        node. A lower value for the similarity threshold means less levels
        in the tree.

    significant_min : float, optional (default=.003)
        Sets a lower threshold on how small a significant maxima can be.

    min_cluster_size : int > 1 or float between 0 and 1 (default=0.005)
        Minimum number of samples in an OPTICS cluster, expressed as an
        absolute number or a fraction of the number of samples (rounded
        to be at least 2).

    min_maxima_ratio : float, optional (default=.001)
        Used to determine neighborhood size for minimum cluster membership.
        Each local maxima should be a largest value in a neighborhood
        of the `size min_maxima_ratio * len(X)` from left and right.

    algorithm : {'auto', 'ball_tree', 'kd_tree', 'brute'}, optional
        Algorithm used to compute the nearest neighbors:

        - 'ball_tree' will use :class:`BallTree` (default)
        - 'kd_tree' will use :class:`KDTree`
        - 'brute' will use a brute-force search.
        - 'auto' will attempt to decide the most appropriate algorithm
          based on the values passed to :meth:`fit` method.

        Note: fitting on sparse input will override the setting of
        this parameter, using brute force.

    leaf_size : int, optional (default=30)
        Leaf size passed to :class:`BallTree` or :class:`KDTree`. This can
        affect the speed of the construction and query, as well as the memory
        required to store the tree. The optimal value depends on the
        nature of the problem.

    n_jobs : int or None, optional (default=None)
        The number of parallel jobs to run for neighbors search.
        ``None`` means 1 unless in a :obj:`joblib.parallel_backend` context.
        ``-1`` means using all processors. See :term:`Glossary <n_jobs>`
        for more details.

    Attributes
    ----------
    core_sample_indices_ : array, shape (n_core_samples,)
        Indices of core samples.

    labels_ : array, shape (n_samples,)
        Cluster labels for each point in the dataset given to fit().
        Noisy samples are given the label -1.

    reachability_ : array, shape (n_samples,)
        Reachability distances per sample.

    ordering_ : array, shape (n_samples,)
        The cluster ordered list of sample indices

    core_distances_ : array, shape (n_samples,)
        Distance at which each sample becomes a core point.
        Points which will never be core have a distance of inf.

    See also
    --------

    DBSCAN
        A similar clustering for a specified neighborhood radius (eps).
        Our implementation is optimized for runtime.

    References
    ----------
    Ankerst, Mihael, Markus M. Breunig, Hans-Peter Kriegel, and Jörg Sander.
    "OPTICS: ordering points to identify the clustering structure." ACM SIGMOD
    Record 28, no. 2 (1999): 49-60.
    """

    def __init__(self, min_samples=5, max_eps=np.inf, metric='euclidean',
                 p=2, metric_params=None, maxima_ratio=.75,
                 rejection_ratio=.7, similarity_threshold=0.4,
                 significant_min=.003, min_cluster_size=.005,
                 min_maxima_ratio=0.001, algorithm='ball_tree',
                 leaf_size=30, n_jobs=None):

        self.max_eps = max_eps
        self.min_samples = min_samples
        self.maxima_ratio = maxima_ratio
        self.rejection_ratio = rejection_ratio
        self.similarity_threshold = similarity_threshold
        self.significant_min = significant_min
        self.min_cluster_size = min_cluster_size
        self.min_maxima_ratio = min_maxima_ratio
        self.algorithm = algorithm
        self.metric = metric
        self.metric_params = metric_params
        self.p = p
        self.leaf_size = leaf_size
        self.n_jobs = n_jobs

    def fit(self, X, y=None):
        """Perform OPTICS clustering

        Extracts an ordered list of points and reachability distances, and
        performs initial clustering using `max_eps` distance specified at
        OPTICS object instantiation.

        Parameters
        ----------
        X : array, shape (n_samples, n_features)
            The data.

        y : ignored

        Returns
        -------
        self : instance of OPTICS
            The instance.
        """
        X = check_array(X, dtype=np.float)

        n_samples = len(X)

        if self.min_samples > n_samples:
            raise ValueError("Number of training samples (n_samples=%d) must "
                             "be greater than min_samples (min_samples=%d) "
                             "used for clustering." %
                             (n_samples, self.min_samples))

        if self.min_cluster_size <= 0 or (self.min_cluster_size !=
                                          int(self.min_cluster_size)
                                          and self.min_cluster_size > 1):
            raise ValueError('min_cluster_size must be a positive integer or '
                             'a float between 0 and 1. Got %r' %
                             self.min_cluster_size)
        elif self.min_cluster_size > n_samples:
            raise ValueError('min_cluster_size must be no greater than the '
                             'number of samples (%d). Got %d' %
                             (n_samples, self.min_cluster_size))

        # Start all points as 'unprocessed' ##
        self.reachability_ = np.empty(n_samples)
        self.reachability_.fill(np.inf)
        self.core_distances_ = np.empty(n_samples)
        self.core_distances_.fill(np.nan)
        # Start all points as noise ##
        self.labels_ = np.full(n_samples, -1, dtype=int)

        nbrs = NearestNeighbors(n_neighbors=self.min_samples,
                                algorithm=self.algorithm,
                                leaf_size=self.leaf_size, metric=self.metric,
                                metric_params=self.metric_params, p=self.p,
                                n_jobs=self.n_jobs)

        nbrs.fit(X)
        self.core_distances_[:] = nbrs.kneighbors(X,
                                                  self.min_samples)[0][:, -1]

        self.ordering_ = self._calculate_optics_order(X, nbrs)

        indices_, self.labels_ = _extract_optics(self.ordering_,
                                                 self.reachability_,
                                                 self.maxima_ratio,
                                                 self.rejection_ratio,
                                                 self.similarity_threshold,
                                                 self.significant_min,
                                                 self.min_cluster_size,
                                                 self.min_maxima_ratio)
        self.core_sample_indices_ = indices_
        return self

    # OPTICS helper functions

    def _calculate_optics_order(self, X, nbrs):
        # Main OPTICS loop. Not parallelizable. The order that entries are
        # written to the 'ordering_' list is important!
        processed = np.zeros(X.shape[0], dtype=bool)
        ordering = np.zeros(X.shape[0], dtype=int)
        ordering_idx = 0
        for point in range(X.shape[0]):
            if processed[point]:
                continue
            if self.core_distances_[point] <= self.max_eps:
                while not processed[point]:
                    processed[point] = True
                    ordering[ordering_idx] = point
                    ordering_idx += 1
                    point = self._set_reach_dist(point, processed, X, nbrs)
            else:  # For very noisy points
                ordering[ordering_idx] = point
                ordering_idx += 1
                processed[point] = True
        return ordering

    def _set_reach_dist(self, point_index, processed, X, nbrs):
        P = X[point_index:point_index + 1]
        indices = nbrs.radius_neighbors(P, radius=self.max_eps,
                                        return_distance=False)[0]

        # Getting indices of neighbors that have not been processed
        unproc = np.compress((~np.take(processed, indices)).ravel(),
                             indices, axis=0)
        # Keep n_jobs = 1 in the following lines...please
<<<<<<< HEAD
        if len(unproc) > 0:
            if self.metric == 'precomputed':
                dists = X[point_index, unproc]
            else:
                dists = pairwise_distances(P, np.take(X, unproc, axis=0),
                                           self.metric, n_jobs=None).ravel()

            rdists = np.maximum(dists, self.core_distances_[point_index])
            new_reach = np.minimum(np.take(self.reachability_, unproc), rdists)
            self.reachability_[unproc] = new_reach

        # Checks to see if everything is already processed;
        # if so, return control to main loop
        if unproc.size > 0:
            # Define return order based on reachability distance
            return(unproc[quick_scan(np.take(self.reachability_, unproc),
                                     dists)])
        else:
=======
        if not unproc.size:
            # Everything is already processed. Return to main loop
>>>>>>> a86709fd
            return point_index

        dists = pairwise_distances(P, np.take(X, unproc, axis=0),
                                   self.metric, n_jobs=1).ravel()

        rdists = np.maximum(dists, self.core_distances_[point_index])
        new_reach = np.minimum(np.take(self.reachability_, unproc), rdists)
        self.reachability_[unproc] = new_reach

        # Define return order based on reachability distance
        return (unproc[quick_scan(np.take(self.reachability_, unproc),
                                  dists)])

    def extract_dbscan(self, eps):
        """Performs DBSCAN extraction for an arbitrary epsilon.

        Extraction runs in linear time. Note that if the `max_eps` OPTICS
        parameter was set to < inf for extracting reachability and ordering
        arrays, DBSCAN extractions will be unstable for `eps` values close to
        `max_eps`. Setting `eps` < (`max_eps` / 5.0) will guarantee
        extraction parity with DBSCAN.

        Parameters
        ----------
        eps : float or int, required
            DBSCAN `eps` parameter. Must be set to < `max_eps`. Equivalence
            with DBSCAN algorithm is achieved if `eps` is < (`max_eps` / 5)

        Returns
        -------
        core_sample_indices_ : array, shape (n_core_samples,)
            The indices of the core samples.

        labels_ : array, shape (n_samples,)
            The estimated labels.
        """
        check_is_fitted(self, 'reachability_')

        if eps > self.max_eps:
            raise ValueError('Specify an epsilon smaller than %s. Got %s.'
                             % (self.max_eps, eps))

        if eps * 5.0 > (self.max_eps * 1.05):
            warnings.warn(
                "Warning, max_eps (%s) is close to eps (%s): "
                "Output may be unstable." % (self.max_eps, eps),
                RuntimeWarning, stacklevel=2)
        # Stability warning is documented in _extract_dbscan method...

        return _extract_dbscan(self.ordering_, self.core_distances_,
                               self.reachability_, eps)


def _extract_dbscan(ordering, core_distances, reachability, eps):
    """Performs DBSCAN extraction for an arbitrary epsilon (`eps`).

    Parameters
    ----------
    ordering : array, shape (n_samples,)
        OPTICS ordered point indices (`ordering_`)
    core_distances : array, shape (n_samples,)
        Distances at which points become core (`core_distances_`)
    reachability : array, shape (n_samples,)
        Reachability distances calculated by OPTICS (`reachability_`)
    eps : float or int
        DBSCAN `eps` parameter

    Returns
    -------
    core_sample_indices_ : array, shape (n_core_samples,)
        The indices of the core samples.

    labels_ : array, shape (n_samples,)
        The estimated labels.
    """

    n_samples = len(core_distances)
    is_core = np.zeros(n_samples, dtype=bool)
    labels = np.zeros(n_samples, dtype=int)

    far_reach = reachability > eps
    near_core = core_distances <= eps
    labels[ordering] = np.cumsum(far_reach[ordering] & near_core[ordering]) - 1
    labels[far_reach & ~near_core] = -1
    is_core[near_core] = True
    return np.arange(n_samples)[is_core], labels


def _extract_optics(ordering, reachability, maxima_ratio=.75,
                    rejection_ratio=.7, similarity_threshold=0.4,
                    significant_min=.003, min_cluster_size=.005,
                    min_maxima_ratio=0.001):
    """Performs automatic cluster extraction for variable density data.

    Parameters
    ----------
    ordering : array, shape (n_samples,)
        OPTICS ordered point indices (`ordering_`)

    reachability : array, shape (n_samples,)
        Reachability distances calculated by OPTICS (`reachability_`)

    maxima_ratio : float, optional
        The maximum ratio we allow of average height of clusters on the
        right and left to the local maxima in question. The higher the
        ratio, the more generous the algorithm is to preserving local
        minima, and the more cuts the resulting tree will have.

    rejection_ratio : float, optional
        Adjusts the fitness of the clustering. When the maxima_ratio is
        exceeded, determine which of the clusters to the left and right to
        reject based on rejection_ratio. Higher values will result in points
        being more readily classified as noise; conversely, lower values will
        result in more points being clustered.

    similarity_threshold : float, optional
        Used to check if nodes can be moved up one level, that is, if the
        new cluster created is too "similar" to its parent, given the
        similarity threshold. Similarity can be determined by 1) the size
        of the new cluster relative to the size of the parent node or
        2) the average of the reachability values of the new cluster
        relative to the average of the reachability values of the parent
        node. A lower value for the similarity threshold means less levels
        in the tree.

    significant_min : float, optional
        Sets a lower threshold on how small a significant maxima can be.

    min_cluster_size : int > 1 or float between 0 and 1
        Minimum number of samples in an OPTICS cluster, expressed as an
        absolute number or a fraction of the number of samples (rounded
        to be at least 2).

    min_maxima_ratio : float, optional
        Used to determine neighborhood size for minimum cluster membership.

    Returns
    -------
    core_sample_indices_ : array, shape (n_core_samples,)
        The indices of the core samples.

    labels_ : array, shape (n_samples,)
        The estimated labels.
    """

    # Extraction wrapper
    reachability = reachability / np.max(reachability[1:])
    reachability_plot = reachability[ordering].tolist()
    root_node = _automatic_cluster(reachability_plot, ordering,
                                   maxima_ratio, rejection_ratio,
                                   similarity_threshold, significant_min,
                                   min_cluster_size, min_maxima_ratio)
    leaves = _get_leaves(root_node, [])
    # Start cluster id's at 0
    clustid = 0
    n_samples = len(reachability)
    is_core = np.zeros(n_samples, dtype=bool)
    labels = np.full(n_samples, -1, dtype=int)
    # Start all points as non-core noise
    for leaf in leaves:
        index = ordering[leaf.start:leaf.end]
        labels[index] = clustid
        is_core[index] = 1
        clustid += 1
    return np.arange(n_samples)[is_core], labels


def _automatic_cluster(reachability_plot, ordering,
                       maxima_ratio, rejection_ratio,
                       similarity_threshold, significant_min,
                       min_cluster_size, min_maxima_ratio):
    """Converts reachability plot to cluster tree and returns root node.

    Parameters
    ----------

    reachability_plot : list, required
        Reachability distances ordered by OPTICS ordering index.

    """

    min_neighborhood_size = 2
    if min_cluster_size <= 1:
        min_cluster_size = max(2, min_cluster_size * len(ordering))
    neighborhood_size = int(min_maxima_ratio * len(ordering))

    # Again, should this check < min_samples, should the parameter be public?
    if neighborhood_size < min_neighborhood_size:
        neighborhood_size = min_neighborhood_size

    local_maxima_points = _find_local_maxima(reachability_plot,
                                             neighborhood_size)
    root_node = _TreeNode(ordering, 0, len(ordering), None)
    _cluster_tree(root_node, None, local_maxima_points,
                  reachability_plot, ordering, min_cluster_size,
                  maxima_ratio, rejection_ratio,
                  similarity_threshold, significant_min)

    return root_node


class _TreeNode(object):
    # automatic cluster helper classes and functions
    def __init__(self, points, start, end, parent_node):
        self.points = points
        self.start = start
        self.end = end
        self.parent_node = parent_node
        self.children = []
        self.split_point = -1


def _is_local_maxima(index, reachability_plot, neighborhood_size):
    right_idx = slice(index + 1, index + neighborhood_size + 1)
    left_idx = slice(max(1, index - neighborhood_size - 1), index)
    return (np.all(reachability_plot[index] >= reachability_plot[left_idx]) and
            np.all(reachability_plot[index] >= reachability_plot[right_idx]))


def _find_local_maxima(reachability_plot, neighborhood_size):
    local_maxima_points = {}
    # 1st and last points on Reachability Plot are not taken
    # as local maxima points
    for i in range(1, len(reachability_plot) - 1):
        # if the point is a local maxima on the reachability plot with
        # regard to neighborhood_size, insert it into priority queue and
        # maxima list
        if (reachability_plot[i] > reachability_plot[i - 1] and
            reachability_plot[i] >= reachability_plot[i + 1] and
            _is_local_maxima(i, np.array(reachability_plot),
                             neighborhood_size) == 1):
            local_maxima_points[i] = reachability_plot[i]

    return sorted(local_maxima_points,
                  key=local_maxima_points.__getitem__, reverse=True)


def _cluster_tree(node, parent_node, local_maxima_points,
                  reachability_plot, reachability_ordering,
                  min_cluster_size, maxima_ratio, rejection_ratio,
                  similarity_threshold, significant_min):
    """Recursively builds cluster tree to hold hierarchical cluster structure

    node is a node or the root of the tree in the first call
    parent_node is parent node of N or None if node is root of the tree
    local_maxima_points is list of local maxima points sorted in
    descending order of reachability
    """

    if len(local_maxima_points) == 0:
        return  # parent_node is a leaf

    # take largest local maximum as possible separation between clusters
    s = local_maxima_points[0]
    node.split_point = s
    local_maxima_points = local_maxima_points[1:]

    # create two new nodes and add to list of nodes
    node_1 = _TreeNode(reachability_ordering[node.start:s],
                       node.start, s, node)
    node_2 = _TreeNode(reachability_ordering[s + 1:node.end],
                       s + 1, node.end, node)
    local_max_1 = []
    local_max_2 = []

    for i in local_maxima_points:
        if i < s:
            local_max_1.append(i)
        if i > s:
            local_max_2.append(i)

    node_list = []
    node_list.append((node_1, local_max_1))
    node_list.append((node_2, local_max_2))

    if reachability_plot[s] < significant_min:
        node.split_point = -1
        # if split_point is not significant, ignore this split and continue
        return

    # only check a certain ratio of points in the child
    # nodes formed to the left and right of the maxima
    # ...should check_ratio be a user settable parameter?
    check_ratio = .8
    check_value_1 = int(np.round(check_ratio * len(node_1.points)))
    check_value_2 = int(np.round(check_ratio * len(node_2.points)))
    avg_reach1 = np.mean(reachability_plot[(node_1.end -
                                            check_value_1):node_1.end])
    avg_reach2 = np.mean(reachability_plot[node_2.start:(node_2.start
                                                         + check_value_2)])

    if ((avg_reach1 / reachability_plot[s]) > maxima_ratio or
            (avg_reach2 / reachability_plot[s]) > maxima_ratio):

        if (avg_reach1 / reachability_plot[s]) < rejection_ratio:
            # reject node 2
            node_list.remove((node_2, local_max_2))
        if (avg_reach2 / reachability_plot[s]) < rejection_ratio:
            # reject node 1
            node_list.remove((node_1, local_max_1))
        if ((avg_reach1 / reachability_plot[s]) >= rejection_ratio and
                (avg_reach2 / reachability_plot[s]) >= rejection_ratio):
            # since split_point is not significant,
            # ignore this split and continue (reject both child nodes)
            node.split_point = -1
            _cluster_tree(node, parent_node, local_maxima_points,
                          reachability_plot, reachability_ordering,
                          min_cluster_size, maxima_ratio, rejection_ratio,
                          similarity_threshold, significant_min)
            return

    # remove clusters that are too small
    if (len(node_1.points) < min_cluster_size and
            node_list.count((node_1, local_max_1)) > 0):
        # cluster 1 is too small
        node_list.remove((node_1, local_max_1))
    if (len(node_2.points) < min_cluster_size and
            node_list.count((node_2, local_max_2)) > 0):
        # cluster 2 is too small
        node_list.remove((node_2, local_max_2))
    if not node_list:
        # parent_node will be a leaf
        node.split_point = -1
        return

    # Check if nodes can be moved up one level - the new cluster created
    # is too "similar" to its parent, given the similarity threshold.
    bypass_node = 0
    if parent_node is not None:
        if ((node.end - node.start) / (parent_node.end - parent_node.start) >
                similarity_threshold):

            parent_node.children.remove(node)
            bypass_node = 1

    for nl in node_list:
        if bypass_node == 1:
            parent_node.children.append(nl[0])
            _cluster_tree(nl[0], parent_node, nl[1],
                          reachability_plot, reachability_ordering,
                          min_cluster_size, maxima_ratio, rejection_ratio,
                          similarity_threshold, significant_min)
        else:
            node.children.append(nl[0])
            _cluster_tree(nl[0], node, nl[1], reachability_plot,
                          reachability_ordering, min_cluster_size,
                          maxima_ratio, rejection_ratio,
                          similarity_threshold, significant_min)


def _get_leaves(node, arr):
    if node is not None:
        if node.split_point == -1:
            arr.append(node)
        for n in node.children:
            _get_leaves(n, arr)
    return arr<|MERGE_RESOLUTION|>--- conflicted
+++ resolved
@@ -453,29 +453,8 @@
         unproc = np.compress((~np.take(processed, indices)).ravel(),
                              indices, axis=0)
         # Keep n_jobs = 1 in the following lines...please
-<<<<<<< HEAD
-        if len(unproc) > 0:
-            if self.metric == 'precomputed':
-                dists = X[point_index, unproc]
-            else:
-                dists = pairwise_distances(P, np.take(X, unproc, axis=0),
-                                           self.metric, n_jobs=None).ravel()
-
-            rdists = np.maximum(dists, self.core_distances_[point_index])
-            new_reach = np.minimum(np.take(self.reachability_, unproc), rdists)
-            self.reachability_[unproc] = new_reach
-
-        # Checks to see if everything is already processed;
-        # if so, return control to main loop
-        if unproc.size > 0:
-            # Define return order based on reachability distance
-            return(unproc[quick_scan(np.take(self.reachability_, unproc),
-                                     dists)])
-        else:
-=======
         if not unproc.size:
             # Everything is already processed. Return to main loop
->>>>>>> a86709fd
             return point_index
 
         dists = pairwise_distances(P, np.take(X, unproc, axis=0),
