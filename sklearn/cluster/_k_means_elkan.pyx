--- conflicted
+++ resolved
@@ -1,11 +1,4 @@
-<<<<<<< HEAD
 # cython: profile=True, boundscheck=False, wraparound=False, cdivision=True
-# cython: language_level=3
-=======
-# cython: cdivision=True
-# cython: boundscheck=False
-# cython: wraparound=False
->>>>>>> a717619b
 #
 # Author: Andreas Mueller
 #
