# -*- coding: utf-8 -*-
"""Ordering Points To Identify the Clustering Structure (OPTICS)

These routines execute the OPTICS algorithm, and implement various
cluster extraction methods of the ordered list.

Authors: Shane Grigsby <refuge@rocktalus.com>
         Adrin Jalali <adrinjalali@gmail.com>
         Erich Schubert <erich@debian.org>
         Hanmin Qin <qinhanmin2005@sina.com>
License: BSD 3 clause
"""

import warnings
import numpy as np

from ..exceptions import DataConversionWarning
from ..metrics.pairwise import PAIRWISE_BOOLEAN_FUNCTIONS
from ..utils import gen_batches, get_chunk_n_rows
from ..utils.validation import check_memory
from ..neighbors import NearestNeighbors
from ..base import BaseEstimator, ClusterMixin
from ..metrics import pairwise_distances


class OPTICS(ClusterMixin, BaseEstimator):
    """Estimate clustering structure from vector array.

    OPTICS (Ordering Points To Identify the Clustering Structure), closely
    related to DBSCAN, finds core sample of high density and expands clusters
    from them [1]_. Unlike DBSCAN, keeps cluster hierarchy for a variable
    neighborhood radius. Better suited for usage on large datasets than the
    current sklearn implementation of DBSCAN.

    Clusters are then extracted using a DBSCAN-like method
    (cluster_method = 'dbscan') or an automatic
    technique proposed in [1]_ (cluster_method = 'xi').

    This implementation deviates from the original OPTICS by first performing
    k-nearest-neighborhood searches on all points to identify core sizes, then
    computing only the distances to unprocessed points when constructing the
    cluster order. Note that we do not employ a heap to manage the expansion
    candidates, so the time complexity will be O(n^2).

    Read more in the :ref:`User Guide <optics>`.

    Parameters
    ----------
    min_samples : int > 1 or float between 0 and 1, default=5
        The number of samples in a neighborhood for a point to be considered as
        a core point. Also, up and down steep regions can't have more than
        ``min_samples`` consecutive non-steep points. Expressed as an absolute
        number or a fraction of the number of samples (rounded to be at least
        2).

    max_eps : float, default=np.inf
        The maximum distance between two samples for one to be considered as
        in the neighborhood of the other. Default value of ``np.inf`` will
        identify clusters across all scales; reducing ``max_eps`` will result
        in shorter run times.

    metric : str or callable, default='minkowski'
        Metric to use for distance computation. Any metric from scikit-learn
        or scipy.spatial.distance can be used.

        If metric is a callable function, it is called on each
        pair of instances (rows) and the resulting value recorded. The callable
        should take two arrays as input and return one value indicating the
        distance between them. This works for Scipy's metrics, but is less
        efficient than passing the metric name as a string. If metric is
        "precomputed", `X` is assumed to be a distance matrix and must be
        square.

        Valid values for metric are:

        - from scikit-learn: ['cityblock', 'cosine', 'euclidean', 'l1', 'l2',
          'manhattan']

        - from scipy.spatial.distance: ['braycurtis', 'canberra', 'chebyshev',
          'correlation', 'dice', 'hamming', 'jaccard', 'kulsinski',
          'mahalanobis', 'minkowski', 'rogerstanimoto', 'russellrao',
          'seuclidean', 'sokalmichener', 'sokalsneath', 'sqeuclidean',
          'yule']

        See the documentation for scipy.spatial.distance for details on these
        metrics.

    p : int, default=2
        Parameter for the Minkowski metric from
        :class:`~sklearn.metrics.pairwise_distances`. When p = 1, this is
        equivalent to using manhattan_distance (l1), and euclidean_distance
        (l2) for p = 2. For arbitrary p, minkowski_distance (l_p) is used.

    metric_params : dict, default=None
        Additional keyword arguments for the metric function.

    cluster_method : str, default='xi'
        The extraction method used to extract clusters using the calculated
        reachability and ordering. Possible values are "xi" and "dbscan".

    eps : float, default=None
        The maximum distance between two samples for one to be considered as
        in the neighborhood of the other. By default it assumes the same value
        as ``max_eps``.
        Used only when ``cluster_method='dbscan'``.

    xi : float between 0 and 1, default=0.05
        Determines the minimum steepness on the reachability plot that
        constitutes a cluster boundary. For example, an upwards point in the
        reachability plot is defined by the ratio from one point to its
        successor being at most 1-xi.
        Used only when ``cluster_method='xi'``.

    predecessor_correction : bool, default=True
        Correct clusters according to the predecessors calculated by OPTICS
        [2]_. This parameter has minimal effect on most datasets.
        Used only when ``cluster_method='xi'``.

    min_cluster_size : int > 1 or float between 0 and 1, default=None
        Minimum number of samples in an OPTICS cluster, expressed as an
        absolute number or a fraction of the number of samples (rounded to be
        at least 2). If ``None``, the value of ``min_samples`` is used instead.
        Used only when ``cluster_method='xi'``.

    algorithm : {'auto', 'ball_tree', 'kd_tree', 'brute'}, default='auto'
        Algorithm used to compute the nearest neighbors:

        - 'ball_tree' will use :class:`BallTree`.
        - 'kd_tree' will use :class:`KDTree`.
        - 'brute' will use a brute-force search.
        - 'auto' will attempt to decide the most appropriate algorithm
          based on the values passed to :meth:`fit` method. (default)

        Note: fitting on sparse input will override the setting of
        this parameter, using brute force.

    leaf_size : int, default=30
        Leaf size passed to :class:`BallTree` or :class:`KDTree`. This can
        affect the speed of the construction and query, as well as the memory
        required to store the tree. The optimal value depends on the
        nature of the problem.

    memory : str or object with the joblib.Memory interface, default=None
        Used to cache the output of the computation of the tree.
        By default, no caching is done. If a string is given, it is the
        path to the caching directory.

    n_jobs : int, default=None
        The number of parallel jobs to run for neighbors search.
        ``None`` means 1 unless in a :obj:`joblib.parallel_backend` context.
        ``-1`` means using all processors. See :term:`Glossary <n_jobs>`
        for more details.

    Attributes
    ----------
    labels_ : ndarray of shape (n_samples,)
        Cluster labels for each point in the dataset given to fit().
        Noisy samples and points which are not included in a leaf cluster
        of ``cluster_hierarchy_`` are labeled as -1.

    reachability_ : ndarray of shape (n_samples,)
        Reachability distances per sample, indexed by object order. Use
        ``clust.reachability_[clust.ordering_]`` to access in cluster order.

    ordering_ : ndarray of shape (n_samples,)
        The cluster ordered list of sample indices.

    core_distances_ : ndarray of shape (n_samples,)
        Distance at which each sample becomes a core point, indexed by object
        order. Points which will never be core have a distance of inf. Use
        ``clust.core_distances_[clust.ordering_]`` to access in cluster order.

    predecessor_ : ndarray of shape (n_samples,)
        Point that a sample was reached from, indexed by object order.
        Seed points have a predecessor of -1.

    cluster_hierarchy_ : ndarray of shape (n_clusters, 2)
        The list of clusters in the form of ``[start, end]`` in each row, with
        all indices inclusive. The clusters are ordered according to
        ``(end, -start)`` (ascending) so that larger clusters encompassing
        smaller clusters come after those smaller ones. Since ``labels_`` does
        not reflect the hierarchy, usually
        ``len(cluster_hierarchy_) > np.unique(optics.labels_)``. Please also
        note that these indices are of the ``ordering_``, i.e.
        ``X[ordering_][start:end + 1]`` form a cluster.
        Only available when ``cluster_method='xi'``.

    n_features_in_ : int
        Number of features seen during :term:`fit`.

        .. versionadded:: 0.24

    feature_names_in_ : ndarray of shape (`n_features_in_`,)
        Names of features seen during :term:`fit`. Defined only when `X`
        has feature names that are all strings.

        .. versionadded:: 1.0

    See Also
    --------
    DBSCAN : A similar clustering for a specified neighborhood radius (eps).
        Our implementation is optimized for runtime.

    References
    ----------
    .. [1] Ankerst, Mihael, Markus M. Breunig, Hans-Peter Kriegel,
       and Jörg Sander. "OPTICS: ordering points to identify the clustering
       structure." ACM SIGMOD Record 28, no. 2 (1999): 49-60.

    .. [2] Schubert, Erich, Michael Gertz.
       "Improving the Cluster Structure Extracted from OPTICS Plots." Proc. of
       the Conference "Lernen, Wissen, Daten, Analysen" (LWDA) (2018): 318-329.

    Examples
    --------
    >>> from sklearn.cluster import OPTICS
    >>> import numpy as np
    >>> X = np.array([[1, 2], [2, 5], [3, 6],
    ...               [8, 7], [8, 8], [7, 3]])
    >>> clustering = OPTICS(min_samples=2).fit(X)
    >>> clustering.labels_
    array([0, 0, 0, 1, 1, 1])
    """

    def __init__(
        self,
        *,
        min_samples=5,
        max_eps=np.inf,
        metric="minkowski",
        p=2,
        metric_params=None,
        cluster_method="xi",
        eps=None,
        xi=0.05,
        predecessor_correction=True,
        min_cluster_size=None,
        algorithm="auto",
        leaf_size=30,
        memory=None,
        n_jobs=None,
    ):
        self.max_eps = max_eps
        self.min_samples = min_samples
        self.min_cluster_size = min_cluster_size
        self.algorithm = algorithm
        self.metric = metric
        self.metric_params = metric_params
        self.p = p
        self.leaf_size = leaf_size
        self.cluster_method = cluster_method
        self.eps = eps
        self.xi = xi
        self.predecessor_correction = predecessor_correction
        self.memory = memory
        self.n_jobs = n_jobs

    def fit(self, X, y=None):
        """Perform OPTICS clustering.

        Extracts an ordered list of points and reachability distances, and
        performs initial clustering using ``max_eps`` distance specified at
        OPTICS object instantiation.

        Parameters
        ----------
        X : ndarray of shape (n_samples, n_features), or \
                (n_samples, n_samples) if metric=’precomputed’
            A feature array, or array of distances between samples if
            metric='precomputed'.

        y : Ignored
            Not used, present for API consistency by convention.

        Returns
        -------
        self : object
            Returns a fitted instance of self.
        """
        dtype = bool if self.metric in PAIRWISE_BOOLEAN_FUNCTIONS else float
        if dtype == bool and X.dtype != bool:
            msg = (
                "Data will be converted to boolean for"
                f" metric {self.metric}, to avoid this warning,"
                " you may convert the data prior to calling fit."
            )
            warnings.warn(msg, DataConversionWarning)

        X = self._validate_data(X, dtype=dtype)
        memory = check_memory(self.memory)

        if self.cluster_method not in ["dbscan", "xi"]:
            raise ValueError(
                "cluster_method should be one of 'dbscan' or 'xi' but is %s"
                % self.cluster_method
            )

        (
            self.ordering_,
            self.core_distances_,
            self.reachability_,
            self.predecessor_,
        ) = memory.cache(compute_optics_graph)(
            X=X,
            min_samples=self.min_samples,
            algorithm=self.algorithm,
            leaf_size=self.leaf_size,
            metric=self.metric,
            metric_params=self.metric_params,
            p=self.p,
            n_jobs=self.n_jobs,
            max_eps=self.max_eps,
        )

        # Extract clusters from the calculated orders and reachability
        if self.cluster_method == "xi":
            labels_, clusters_ = cluster_optics_xi(
                reachability=self.reachability_,
                predecessor=self.predecessor_,
                ordering=self.ordering_,
                min_samples=self.min_samples,
                min_cluster_size=self.min_cluster_size,
                xi=self.xi,
                predecessor_correction=self.predecessor_correction,
            )
            self.cluster_hierarchy_ = clusters_
        elif self.cluster_method == "dbscan":
            if self.eps is None:
                eps = self.max_eps
            else:
                eps = self.eps

            if eps > self.max_eps:
                raise ValueError(
                    "Specify an epsilon smaller than %s. Got %s." % (self.max_eps, eps)
                )

            labels_ = cluster_optics_dbscan(
                reachability=self.reachability_,
                core_distances=self.core_distances_,
                ordering=self.ordering_,
                eps=eps,
            )

        self.labels_ = labels_
        return self


def _validate_size(size, n_samples, param_name):
    if size <= 0 or (size != int(size) and size > 1):
        raise ValueError(
            "%s must be a positive integer or a float between 0 and 1. Got %r"
            % (param_name, size)
        )
    elif size > n_samples:
        raise ValueError(
            "%s must be no greater than the number of samples (%d). Got %d"
            % (param_name, n_samples, size)
        )


# OPTICS helper functions
def _compute_core_distances_(X, neighbors, min_samples, working_memory):
    """Compute the k-th nearest neighbor of each sample.

    Equivalent to neighbors.kneighbors(X, self.min_samples)[0][:, -1]
    but with more memory efficiency.

    Parameters
    ----------
    X : array-like of shape (n_samples, n_features)
        The data.
    neighbors : NearestNeighbors instance
        The fitted nearest neighbors estimator.
    working_memory : int, default=None
        The sought maximum memory for temporary distance matrix chunks.
        When None (default), the value of
        ``sklearn.get_config()['working_memory']`` is used.

    Returns
    -------
    core_distances : ndarray of shape (n_samples,)
        Distance at which each sample becomes a core point.
        Points which will never be core have a distance of inf.
    """
    n_samples = X.shape[0]
    core_distances = np.empty(n_samples)
    core_distances.fill(np.nan)

    chunk_n_rows = get_chunk_n_rows(
        row_bytes=16 * min_samples, max_n_rows=n_samples, working_memory=working_memory
    )
    slices = gen_batches(n_samples, chunk_n_rows)
    for sl in slices:
        core_distances[sl] = neighbors.kneighbors(X[sl], min_samples)[0][:, -1]
    return core_distances


def compute_optics_graph(
    X, *, min_samples, max_eps, metric, p, metric_params, algorithm, leaf_size, n_jobs
):
    """Compute the OPTICS reachability graph.

    Read more in the :ref:`User Guide <optics>`.

    Parameters
    ----------
    X : ndarray of shape (n_samples, n_features), or \
<<<<<<< HEAD
            (n_samples, n_samples) if metric=’precomputed’
=======
            (n_samples, n_samples) if metric='precomputed'
>>>>>>> 561bad9f
        A feature array, or array of distances between samples if
        metric='precomputed'.

    min_samples : int > 1 or float between 0 and 1
        The number of samples in a neighborhood for a point to be considered
        as a core point. Expressed as an absolute number or a fraction of the
        number of samples (rounded to be at least 2).

    max_eps : float, default=np.inf
        The maximum distance between two samples for one to be considered as
        in the neighborhood of the other. Default value of ``np.inf`` will
        identify clusters across all scales; reducing ``max_eps`` will result
        in shorter run times.

    metric : str or callable, default='minkowski'
        Metric to use for distance computation. Any metric from scikit-learn
        or scipy.spatial.distance can be used.

        If metric is a callable function, it is called on each
        pair of instances (rows) and the resulting value recorded. The callable
        should take two arrays as input and return one value indicating the
        distance between them. This works for Scipy's metrics, but is less
        efficient than passing the metric name as a string. If metric is
        "precomputed", X is assumed to be a distance matrix and must be square.

        Valid values for metric are:

        - from scikit-learn: ['cityblock', 'cosine', 'euclidean', 'l1', 'l2',
          'manhattan']

        - from scipy.spatial.distance: ['braycurtis', 'canberra', 'chebyshev',
          'correlation', 'dice', 'hamming', 'jaccard', 'kulsinski',
          'mahalanobis', 'minkowski', 'rogerstanimoto', 'russellrao',
          'seuclidean', 'sokalmichener', 'sokalsneath', 'sqeuclidean',
          'yule']

        See the documentation for scipy.spatial.distance for details on these
        metrics.

    p : int, default=2
        Parameter for the Minkowski metric from
        :class:`~sklearn.metrics.pairwise_distances`. When p = 1, this is
        equivalent to using manhattan_distance (l1), and euclidean_distance
        (l2) for p = 2. For arbitrary p, minkowski_distance (l_p) is used.

    metric_params : dict, default=None
        Additional keyword arguments for the metric function.

    algorithm : {'auto', 'ball_tree', 'kd_tree', 'brute'}, default='auto'
        Algorithm used to compute the nearest neighbors:

        - 'ball_tree' will use :class:`BallTree`.
        - 'kd_tree' will use :class:`KDTree`.
        - 'brute' will use a brute-force search.
        - 'auto' will attempt to decide the most appropriate algorithm
          based on the values passed to :meth:`fit` method. (default)

        Note: fitting on sparse input will override the setting of
        this parameter, using brute force.

    leaf_size : int, default=30
        Leaf size passed to :class:`BallTree` or :class:`KDTree`. This can
        affect the speed of the construction and query, as well as the memory
        required to store the tree. The optimal value depends on the
        nature of the problem.

    n_jobs : int, default=None
        The number of parallel jobs to run for neighbors search.
        ``None`` means 1 unless in a :obj:`joblib.parallel_backend` context.
        ``-1`` means using all processors. See :term:`Glossary <n_jobs>`
        for more details.

    Returns
    -------
    ordering_ : array of shape (n_samples,)
        The cluster ordered list of sample indices.

    core_distances_ : array of shape (n_samples,)
        Distance at which each sample becomes a core point, indexed by object
        order. Points which will never be core have a distance of inf. Use
        ``clust.core_distances_[clust.ordering_]`` to access in cluster order.

    reachability_ : array of shape (n_samples,)
        Reachability distances per sample, indexed by object order. Use
        ``clust.reachability_[clust.ordering_]`` to access in cluster order.

    predecessor_ : array of shape (n_samples,)
        Point that a sample was reached from, indexed by object order.
        Seed points have a predecessor of -1.

    References
    ----------
    .. [1] Ankerst, Mihael, Markus M. Breunig, Hans-Peter Kriegel,
       and Jörg Sander. "OPTICS: ordering points to identify the clustering
       structure." ACM SIGMOD Record 28, no. 2 (1999): 49-60.
    """
    n_samples = X.shape[0]
    _validate_size(min_samples, n_samples, "min_samples")
    if min_samples <= 1:
        min_samples = max(2, int(min_samples * n_samples))

    # Start all points as 'unprocessed' ##
    reachability_ = np.empty(n_samples)
    reachability_.fill(np.inf)
    predecessor_ = np.empty(n_samples, dtype=int)
    predecessor_.fill(-1)

    nbrs = NearestNeighbors(
        n_neighbors=min_samples,
        algorithm=algorithm,
        leaf_size=leaf_size,
        metric=metric,
        metric_params=metric_params,
        p=p,
        n_jobs=n_jobs,
    )

    nbrs.fit(X)
    # Here we first do a kNN query for each point, this differs from
    # the original OPTICS that only used epsilon range queries.
    # TODO: handle working_memory somehow?
    core_distances_ = _compute_core_distances_(
        X=X, neighbors=nbrs, min_samples=min_samples, working_memory=None
    )
    # OPTICS puts an upper limit on these, use inf for undefined.
    core_distances_[core_distances_ > max_eps] = np.inf
    np.around(
        core_distances_,
        decimals=np.finfo(core_distances_.dtype).precision,
        out=core_distances_,
    )

    # Main OPTICS loop. Not parallelizable. The order that entries are
    # written to the 'ordering_' list is important!
    # Note that this implementation is O(n^2) theoretically, but
    # supposedly with very low constant factors.
    processed = np.zeros(X.shape[0], dtype=bool)
    ordering = np.zeros(X.shape[0], dtype=int)
    for ordering_idx in range(X.shape[0]):
        # Choose next based on smallest reachability distance
        # (And prefer smaller ids on ties, possibly np.inf!)
        index = np.where(processed == 0)[0]
        point = index[np.argmin(reachability_[index])]

        processed[point] = True
        ordering[ordering_idx] = point
        if core_distances_[point] != np.inf:
            _set_reach_dist(
                core_distances_=core_distances_,
                reachability_=reachability_,
                predecessor_=predecessor_,
                point_index=point,
                processed=processed,
                X=X,
                nbrs=nbrs,
                metric=metric,
                metric_params=metric_params,
                p=p,
                max_eps=max_eps,
            )
    if np.all(np.isinf(reachability_)):
        warnings.warn(
            "All reachability values are inf. Set a larger"
            " max_eps or all data will be considered outliers.",
            UserWarning,
        )
    return ordering, core_distances_, reachability_, predecessor_


def _set_reach_dist(
    core_distances_,
    reachability_,
    predecessor_,
    point_index,
    processed,
    X,
    nbrs,
    metric,
    metric_params,
    p,
    max_eps,
):
    P = X[point_index : point_index + 1]
    # Assume that radius_neighbors is faster without distances
    # and we don't need all distances, nevertheless, this means
    # we may be doing some work twice.
    indices = nbrs.radius_neighbors(P, radius=max_eps, return_distance=False)[0]

    # Getting indices of neighbors that have not been processed
    unproc = np.compress(~np.take(processed, indices), indices)
    # Neighbors of current point are already processed.
    if not unproc.size:
        return

    # Only compute distances to unprocessed neighbors:
    if metric == "precomputed":
        dists = X[point_index, unproc]
    else:
        _params = dict() if metric_params is None else metric_params.copy()
        if metric == "minkowski" and "p" not in _params:
            # the same logic as neighbors, p is ignored if explicitly set
            # in the dict params
            _params["p"] = p
        dists = pairwise_distances(
            P, np.take(X, unproc, axis=0), metric=metric, n_jobs=None, **_params
        ).ravel()

    rdists = np.maximum(dists, core_distances_[point_index])
    np.around(rdists, decimals=np.finfo(rdists.dtype).precision, out=rdists)
    improved = np.where(rdists < np.take(reachability_, unproc))
    reachability_[unproc[improved]] = rdists[improved]
    predecessor_[unproc[improved]] = point_index


def cluster_optics_dbscan(*, reachability, core_distances, ordering, eps):
    """Perform DBSCAN extraction for an arbitrary epsilon.

    Extracting the clusters runs in linear time. Note that this results in
    ``labels_`` which are close to a :class:`~sklearn.cluster.DBSCAN` with
    similar settings and ``eps``, only if ``eps`` is close to ``max_eps``.

    Parameters
    ----------
    reachability : array of shape (n_samples,)
        Reachability distances calculated by OPTICS (``reachability_``).

    core_distances : array of shape (n_samples,)
        Distances at which points become core (``core_distances_``).

    ordering : array of shape (n_samples,)
        OPTICS ordered point indices (``ordering_``).

    eps : float
        DBSCAN ``eps`` parameter. Must be set to < ``max_eps``. Results
        will be close to DBSCAN algorithm if ``eps`` and ``max_eps`` are close
        to one another.

    Returns
    -------
    labels_ : array of shape (n_samples,)
        The estimated labels.
    """
    n_samples = len(core_distances)
    labels = np.zeros(n_samples, dtype=int)

    far_reach = reachability > eps
    near_core = core_distances <= eps
    labels[ordering] = np.cumsum(far_reach[ordering] & near_core[ordering]) - 1
    labels[far_reach & ~near_core] = -1
    return labels


def cluster_optics_xi(
    *,
    reachability,
    predecessor,
    ordering,
    min_samples,
    min_cluster_size=None,
    xi=0.05,
    predecessor_correction=True,
):
    """Automatically extract clusters according to the Xi-steep method.

    Parameters
    ----------
    reachability : ndarray of shape (n_samples,)
        Reachability distances calculated by OPTICS (`reachability_`).

    predecessor : ndarray of shape (n_samples,)
        Predecessors calculated by OPTICS.

    ordering : ndarray of shape (n_samples,)
        OPTICS ordered point indices (`ordering_`).

    min_samples : int > 1 or float between 0 and 1
        The same as the min_samples given to OPTICS. Up and down steep regions
        can't have more then ``min_samples`` consecutive non-steep points.
        Expressed as an absolute number or a fraction of the number of samples
        (rounded to be at least 2).

    min_cluster_size : int > 1 or float between 0 and 1, default=None
        Minimum number of samples in an OPTICS cluster, expressed as an
        absolute number or a fraction of the number of samples (rounded to be
        at least 2). If ``None``, the value of ``min_samples`` is used instead.

    xi : float between 0 and 1, default=0.05
        Determines the minimum steepness on the reachability plot that
        constitutes a cluster boundary. For example, an upwards point in the
        reachability plot is defined by the ratio from one point to its
        successor being at most 1-xi.

    predecessor_correction : bool, default=True
        Correct clusters based on the calculated predecessors.

    Returns
    -------
    labels : ndarray of shape (n_samples,)
        The labels assigned to samples. Points which are not included
        in any cluster are labeled as -1.

    clusters : ndarray of shape (n_clusters, 2)
        The list of clusters in the form of ``[start, end]`` in each row, with
        all indices inclusive. The clusters are ordered according to ``(end,
        -start)`` (ascending) so that larger clusters encompassing smaller
        clusters come after such nested smaller clusters. Since ``labels`` does
        not reflect the hierarchy, usually ``len(clusters) >
        np.unique(labels)``.
    """
    n_samples = len(reachability)
    _validate_size(min_samples, n_samples, "min_samples")
    if min_samples <= 1:
        min_samples = max(2, int(min_samples * n_samples))
    if min_cluster_size is None:
        min_cluster_size = min_samples
    _validate_size(min_cluster_size, n_samples, "min_cluster_size")
    if min_cluster_size <= 1:
        min_cluster_size = max(2, int(min_cluster_size * n_samples))

    clusters = _xi_cluster(
        reachability[ordering],
        predecessor[ordering],
        ordering,
        xi,
        min_samples,
        min_cluster_size,
        predecessor_correction,
    )
    labels = _extract_xi_labels(ordering, clusters)
    return labels, clusters


def _extend_region(steep_point, xward_point, start, min_samples):
    """Extend the area until it's maximal.

    It's the same function for both upward and downward reagions, depending on
    the given input parameters. Assuming:

        - steep_{upward/downward}: bool array indicating whether a point is a
          steep {upward/downward};
        - upward/downward: bool array indicating whether a point is
          upward/downward;

    To extend an upward reagion, ``steep_point=steep_upward`` and
    ``xward_point=downward`` are expected, and to extend a downward region,
    ``steep_point=steep_downward`` and ``xward_point=upward``.

    Parameters
    ----------
    steep_point : ndarray of shape (n_samples,), dtype=bool
        True if the point is steep downward (upward).

    xward_point : ndarray of shape (n_samples,), dtype=bool
        True if the point is an upward (respectively downward) point.

    start : int
        The start of the xward region.

    min_samples : int
       The same as the min_samples given to OPTICS. Up and down steep
       regions can't have more then ``min_samples`` consecutive non-steep
       points.

    Returns
    -------
    index : int
        The current index iterating over all the samples, i.e. where we are up
        to in our search.

    end : int
        The end of the region, which can be behind the index. The region
        includes the ``end`` index.
    """
    n_samples = len(steep_point)
    non_xward_points = 0
    index = start
    end = start
    # find a maximal area
    while index < n_samples:
        if steep_point[index]:
            non_xward_points = 0
            end = index
        elif not xward_point[index]:
            # it's not a steep point, but still goes up.
            non_xward_points += 1
            # region should include no more than min_samples consecutive
            # non steep xward points.
            if non_xward_points > min_samples:
                break
        else:
            return end
        index += 1
    return end


def _update_filter_sdas(sdas, mib, xi_complement, reachability_plot):
    """Update steep down areas (SDAs) using the new maximum in between (mib)
    value, and the given complement of xi, i.e. ``1 - xi``.
    """
    if np.isinf(mib):
        return []
    res = [
        sda for sda in sdas if mib <= reachability_plot[sda["start"]] * xi_complement
    ]
    for sda in res:
        sda["mib"] = max(sda["mib"], mib)
    return res


def _correct_predecessor(reachability_plot, predecessor_plot, ordering, s, e):
    """Correct for predecessors.

    Applies Algorithm 2 of [1]_.

    Input parameters are ordered by the computer OPTICS ordering.

    .. [1] Schubert, Erich, Michael Gertz.
       "Improving the Cluster Structure Extracted from OPTICS Plots." Proc. of
       the Conference "Lernen, Wissen, Daten, Analysen" (LWDA) (2018): 318-329.
    """
    while s < e:
        if reachability_plot[s] > reachability_plot[e]:
            return s, e
        p_e = ordering[predecessor_plot[e]]
        for i in range(s, e):
            if p_e == ordering[i]:
                return s, e
        e -= 1
    return None, None


def _xi_cluster(
    reachability_plot,
    predecessor_plot,
    ordering,
    xi,
    min_samples,
    min_cluster_size,
    predecessor_correction,
):
    """Automatically extract clusters according to the Xi-steep method.

    This is rouphly an implementation of Figure 19 of the OPTICS paper.

    Parameters
    ----------
    reachability_plot : array-like of shape (n_samples,)
        The reachability plot, i.e. reachability ordered according to
        the calculated ordering, all computed by OPTICS.

    predecessor_plot : array-like of shape (n_samples,)
        Predecessors ordered according to the calculated ordering.

    xi : float, between 0 and 1
        Determines the minimum steepness on the reachability plot that
        constitutes a cluster boundary. For example, an upwards point in the
        reachability plot is defined by the ratio from one point to its
        successor being at most 1-xi.

    min_samples : int > 1
        The same as the min_samples given to OPTICS. Up and down steep regions
        can't have more then ``min_samples`` consecutive non-steep points.

    min_cluster_size : int > 1
        Minimum number of samples in an OPTICS cluster.

    predecessor_correction : bool
        Correct clusters based on the calculated predecessors.

    Returns
    -------
    clusters : ndarray of shape (n_clusters, 2)
        The list of clusters in the form of [start, end] in each row, with all
        indices inclusive. The clusters are ordered in a way that larger
        clusters encompassing smaller clusters come after those smaller
        clusters.
    """

    # Our implementation adds an inf to the end of reachability plot
    # this helps to find potential clusters at the end of the
    # reachability plot even if there's no upward region at the end of it.
    reachability_plot = np.hstack((reachability_plot, np.inf))

    xi_complement = 1 - xi
    sdas = []  # steep down areas, introduced in section 4.3.2 of the paper
    clusters = []
    index = 0
    mib = 0.0  # maximum in between, section 4.3.2

    # Our implementation corrects a mistake in the original
    # paper, i.e., in Definition 9 steep downward point,
    # r(p) * (1 - x1) <= r(p + 1) should be
    # r(p) * (1 - x1) >= r(p + 1)
    with np.errstate(invalid="ignore"):
        ratio = reachability_plot[:-1] / reachability_plot[1:]
        steep_upward = ratio <= xi_complement
        steep_downward = ratio >= 1 / xi_complement
        downward = ratio > 1
        upward = ratio < 1

    # the following loop is is almost exactly as Figure 19 of the paper.
    # it jumps over the areas which are not either steep down or up areas
    for steep_index in iter(np.flatnonzero(steep_upward | steep_downward)):
        # just continue if steep_index has been a part of a discovered xward
        # area.
        if steep_index < index:
            continue

        mib = max(mib, np.max(reachability_plot[index : steep_index + 1]))

        # steep downward areas
        if steep_downward[steep_index]:
            sdas = _update_filter_sdas(sdas, mib, xi_complement, reachability_plot)
            D_start = steep_index
            D_end = _extend_region(steep_downward, upward, D_start, min_samples)
            D = {"start": D_start, "end": D_end, "mib": 0.0}
            sdas.append(D)
            index = D_end + 1
            mib = reachability_plot[index]

        # steep upward areas
        else:
            sdas = _update_filter_sdas(sdas, mib, xi_complement, reachability_plot)
            U_start = steep_index
            U_end = _extend_region(steep_upward, downward, U_start, min_samples)
            index = U_end + 1
            mib = reachability_plot[index]

            U_clusters = []
            for D in sdas:
                c_start = D["start"]
                c_end = U_end

                # line (**), sc2*
                if reachability_plot[c_end + 1] * xi_complement < D["mib"]:
                    continue

                # Definition 11: criterion 4
                D_max = reachability_plot[D["start"]]
                if D_max * xi_complement >= reachability_plot[c_end + 1]:
                    # Find the first index from the left side which is almost
                    # at the same level as the end of the detected cluster.
                    while (
                        reachability_plot[c_start + 1] > reachability_plot[c_end + 1]
                        and c_start < D["end"]
                    ):
                        c_start += 1
                elif reachability_plot[c_end + 1] * xi_complement >= D_max:
                    # Find the first index from the right side which is almost
                    # at the same level as the beginning of the detected
                    # cluster.
                    # Our implementation corrects a mistake in the original
                    # paper, i.e., in Definition 11 4c, r(x) < r(sD) should be
                    # r(x) > r(sD).
                    while reachability_plot[c_end - 1] > D_max and c_end > U_start:
                        c_end -= 1

                # predecessor correction
                if predecessor_correction:
                    c_start, c_end = _correct_predecessor(
                        reachability_plot, predecessor_plot, ordering, c_start, c_end
                    )
                if c_start is None:
                    continue

                # Definition 11: criterion 3.a
                if c_end - c_start + 1 < min_cluster_size:
                    continue

                # Definition 11: criterion 1
                if c_start > D["end"]:
                    continue

                # Definition 11: criterion 2
                if c_end < U_start:
                    continue

                U_clusters.append((c_start, c_end))

            # add smaller clusters first.
            U_clusters.reverse()
            clusters.extend(U_clusters)

    return np.array(clusters)


def _extract_xi_labels(ordering, clusters):
    """Extracts the labels from the clusters returned by `_xi_cluster`.
    We rely on the fact that clusters are stored
    with the smaller clusters coming before the larger ones.

    Parameters
    ----------
    ordering : array-like of shape (n_samples,)
        The ordering of points calculated by OPTICS

    clusters : array-like of shape (n_clusters, 2)
        List of clusters i.e. (start, end) tuples,
        as returned by `_xi_cluster`.

    Returns
    -------
    labels : ndarray of shape (n_samples,)
    """

    labels = np.full(len(ordering), -1, dtype=int)
    label = 0
    for c in clusters:
        if not np.any(labels[c[0] : (c[1] + 1)] != -1):
            labels[c[0] : (c[1] + 1)] = label
            label += 1
    labels[ordering] = labels.copy()
    return labels<|MERGE_RESOLUTION|>--- conflicted
+++ resolved
@@ -128,8 +128,8 @@
         - 'ball_tree' will use :class:`BallTree`.
         - 'kd_tree' will use :class:`KDTree`.
         - 'brute' will use a brute-force search.
-        - 'auto' will attempt to decide the most appropriate algorithm
-          based on the values passed to :meth:`fit` method. (default)
+        - 'auto' (default) will attempt to decide the most appropriate
+          algorithm based on the values passed to :meth:`fit` method.
 
         Note: fitting on sparse input will override the setting of
         this parameter, using brute force.
@@ -406,11 +406,7 @@
     Parameters
     ----------
     X : ndarray of shape (n_samples, n_features), or \
-<<<<<<< HEAD
-            (n_samples, n_samples) if metric=’precomputed’
-=======
             (n_samples, n_samples) if metric='precomputed'
->>>>>>> 561bad9f
         A feature array, or array of distances between samples if
         metric='precomputed'.
 
