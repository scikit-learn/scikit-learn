"""
DBSCAN: Density-Based Spatial Clustering of Applications with Noise
"""

# Authors: The scikit-learn developers
# SPDX-License-Identifier: BSD-3-Clause

import warnings
from numbers import Integral, Real

import numpy as np
from scipy import sparse

from ..base import BaseEstimator, ClusterMixin, _fit_context
from ..metrics.pairwise import _VALID_METRICS
from ..neighbors import NearestNeighbors
from ..utils._param_validation import Interval, StrOptions, validate_params
from ..utils.validation import _check_sample_weight, validate_data
from ._dbscan_inner import dbscan_inner


@validate_params(
    {
        "X": ["array-like", "sparse matrix"],
        "sample_weight": ["array-like", None],
    },
    prefer_skip_nested_validation=False,
)
def dbscan(
    X,
    eps=0.5,
    *,
    min_samples=5,
    metric="minkowski",
    metric_params=None,
    algorithm="auto",
    leaf_size=30,
    p=2,
    sample_weight=None,
    n_jobs=None,
):
    """Perform DBSCAN clustering from vector array or distance matrix.

    Read more in the :ref:`User Guide <dbscan>`.

    Parameters
    ----------
    X : {array-like, sparse (CSR) matrix} of shape (n_samples, n_features) or \
            (n_samples, n_samples)
        A feature array, or array of distances between samples if
        ``metric='precomputed'``.

    eps : float, default=0.5
        The maximum distance between two samples for one to be considered
        as in the neighborhood of the other. This is not a maximum bound
        on the distances of points within a cluster. This is the most
        important DBSCAN parameter to choose appropriately for your data set
        and distance function.

    min_samples : int, default=5
        The number of samples (or total weight) in a neighborhood for a point
        to be considered as a core point. This includes the point itself.

    metric : str or callable, default='minkowski'
        The metric to use when calculating distance between instances in a
        feature array. If metric is a string or callable, it must be one of
        the options allowed by :func:`sklearn.metrics.pairwise_distances` for
        its metric parameter.
        If metric is "precomputed", X is assumed to be a distance matrix and
        must be square during fit.
        X may be a :term:`sparse graph <sparse graph>`,
        in which case only "nonzero" elements may be considered neighbors.

    metric_params : dict, default=None
        Additional keyword arguments for the metric function.

        .. versionadded:: 0.19

    algorithm : {'auto', 'ball_tree', 'kd_tree', 'brute'}, default='auto'
        The algorithm to be used by the NearestNeighbors module
        to compute pointwise distances and find nearest neighbors.
        See NearestNeighbors module documentation for details.

    leaf_size : int, default=30
        Leaf size passed to BallTree or cKDTree. This can affect the speed
        of the construction and query, as well as the memory required
        to store the tree. The optimal value depends
        on the nature of the problem.

    p : float, default=2
        The power of the Minkowski metric to be used to calculate distance
        between points.

    sample_weight : array-like of shape (n_samples,), default=None
        Weight of each sample, such that a sample with a weight of at least
        ``min_samples`` is by itself a core sample; a sample with negative
        weight may inhibit its eps-neighbor from being core.
        Note that weights are absolute, and default to 1.

    n_jobs : int, default=None
        The number of parallel jobs to run for neighbors search. ``None`` means
        1 unless in a :obj:`joblib.parallel_backend` context. ``-1`` means
        using all processors. See :term:`Glossary <n_jobs>` for more details.
        If precomputed distance are used, parallel execution is not available
        and thus n_jobs will have no effect.

    Returns
    -------
    core_samples : ndarray of shape (n_core_samples,)
        Indices of core samples.

    labels : ndarray of shape (n_samples,)
        Cluster labels for each point.  Noisy samples are given the label -1.

    See Also
    --------
    DBSCAN : An estimator interface for this clustering algorithm.
    OPTICS : A similar estimator interface clustering at multiple values of
        eps. Our implementation is optimized for memory usage.

    Notes
    -----
<<<<<<< HEAD
    For an example, see
    :ref:`sphx_glr_auto_examples_cluster_plot_dbscan.py`.
=======
    For an example, see :ref:`sphx_glr_auto_examples_cluster_plot_dbscan.py`.
>>>>>>> 62d7f96e

    This implementation bulk-computes all neighborhood queries, which increases
    the memory complexity to O(n.d) where d is the average number of neighbors,
    while original DBSCAN had memory complexity O(n). It may attract a higher
    memory complexity when querying these nearest neighborhoods, depending
    on the ``algorithm``.

    One way to avoid the query complexity is to pre-compute sparse
    neighborhoods in chunks using
    :func:`NearestNeighbors.radius_neighbors_graph
    <sklearn.neighbors.NearestNeighbors.radius_neighbors_graph>` with
    ``mode='distance'``, then using ``metric='precomputed'`` here.

    Another way to reduce memory and computation time is to remove
    (near-)duplicate points and use ``sample_weight`` instead.

    :class:`~sklearn.cluster.OPTICS` provides a similar clustering with lower
    memory usage.

    References
    ----------
    Ester, M., H. P. Kriegel, J. Sander, and X. Xu, `"A Density-Based
    Algorithm for Discovering Clusters in Large Spatial Databases with Noise"
    <https://www.dbs.ifi.lmu.de/Publikationen/Papers/KDD-96.final.frame.pdf>`_.
    In: Proceedings of the 2nd International Conference on Knowledge Discovery
    and Data Mining, Portland, OR, AAAI Press, pp. 226-231. 1996

    Schubert, E., Sander, J., Ester, M., Kriegel, H. P., & Xu, X. (2017).
    :doi:`"DBSCAN revisited, revisited: why and how you should (still) use DBSCAN."
    <10.1145/3068335>`
    ACM Transactions on Database Systems (TODS), 42(3), 19.

    Examples
    --------
    >>> from sklearn.cluster import dbscan
    >>> X = [[1, 2], [2, 2], [2, 3], [8, 7], [8, 8], [25, 80]]
    >>> core_samples, labels = dbscan(X, eps=3, min_samples=2)
    >>> core_samples
    array([0, 1, 2, 3, 4])
    >>> labels
    array([ 0,  0,  0,  1,  1, -1])
    """

    est = DBSCAN(
        eps=eps,
        min_samples=min_samples,
        metric=metric,
        metric_params=metric_params,
        algorithm=algorithm,
        leaf_size=leaf_size,
        p=p,
        n_jobs=n_jobs,
    )
    est.fit(X, sample_weight=sample_weight)
    return est.core_sample_indices_, est.labels_


class DBSCAN(ClusterMixin, BaseEstimator):
    """Perform DBSCAN clustering from vector array or distance matrix.

    DBSCAN - Density-Based Spatial Clustering of Applications with Noise.
    Finds core samples of high density and expands clusters from them.
    Good for data which contains clusters of similar density.

    This implementation has a worst case memory complexity of :math:`O({n}^2)`,
    which can occur when the `eps` param is large and `min_samples` is low,
    while the original DBSCAN only uses linear memory.
    For further details, see the Notes below.

    Read more in the :ref:`User Guide <dbscan>`.

    Parameters
    ----------
    eps : float, default=0.5
        The maximum distance between two samples for one to be considered
        as in the neighborhood of the other. This is not a maximum bound
        on the distances of points within a cluster. This is the most
        important DBSCAN parameter to choose appropriately for your data set
        and distance function.

    min_samples : int, default=5
        The number of samples (or total weight) in a neighborhood for a point to
        be considered as a core point. This includes the point itself. If
        `min_samples` is set to a higher value, DBSCAN will find denser clusters,
        whereas if it is set to a lower value, the found clusters will be more
        sparse.

    metric : str, or callable, default='euclidean'
        The metric to use when calculating distance between instances in a
        feature array. If metric is a string or callable, it must be one of
        the options allowed by :func:`sklearn.metrics.pairwise_distances` for
        its metric parameter.
        If metric is "precomputed", X is assumed to be a distance matrix and
        must be square. X may be a :term:`sparse graph`, in which
        case only "nonzero" elements may be considered neighbors for DBSCAN.

        .. versionadded:: 0.17
           metric *precomputed* to accept precomputed sparse matrix.

    metric_params : dict, default=None
        Additional keyword arguments for the metric function.

        .. versionadded:: 0.19

    algorithm : {'auto', 'ball_tree', 'kd_tree', 'brute'}, default='auto'
        The algorithm to be used by the NearestNeighbors module
        to compute pointwise distances and find nearest neighbors.
        See NearestNeighbors module documentation for details.

    leaf_size : int, default=30
        Leaf size passed to BallTree or cKDTree. This can affect the speed
        of the construction and query, as well as the memory required
        to store the tree. The optimal value depends
        on the nature of the problem.

    p : float, default=None
        The power of the Minkowski metric to be used to calculate distance
        between points. If None, then ``p=2`` (equivalent to the Euclidean
        distance).

    n_jobs : int, default=None
        The number of parallel jobs to run.
        ``None`` means 1 unless in a :obj:`joblib.parallel_backend` context.
        ``-1`` means using all processors. See :term:`Glossary <n_jobs>`
        for more details.

    Attributes
    ----------
    core_sample_indices_ : ndarray of shape (n_core_samples,)
        Indices of core samples.

    components_ : ndarray of shape (n_core_samples, n_features)
        Copy of each core sample found by training.

    labels_ : ndarray of shape (n_samples)
        Cluster labels for each point in the dataset given to fit().
        Noisy samples are given the label -1.

    n_features_in_ : int
        Number of features seen during :term:`fit`.

        .. versionadded:: 0.24

    feature_names_in_ : ndarray of shape (`n_features_in_`,)
        Names of features seen during :term:`fit`. Defined only when `X`
        has feature names that are all strings.

        .. versionadded:: 1.0

    See Also
    --------
    OPTICS : A similar clustering at multiple values of eps. Our implementation
        is optimized for memory usage.

    Notes
    -----
    For an example, see
    :ref:`sphx_glr_auto_examples_cluster_plot_dbscan.py`.

    This implementation bulk-computes all neighborhood queries, which increases
    the memory complexity to O(n.d) where d is the average number of neighbors,
    while original DBSCAN had memory complexity O(n). It may attract a higher
    memory complexity when querying these nearest neighborhoods, depending
    on the ``algorithm``.

    One way to avoid the query complexity is to pre-compute sparse
    neighborhoods in chunks using
    :func:`NearestNeighbors.radius_neighbors_graph
    <sklearn.neighbors.NearestNeighbors.radius_neighbors_graph>` with
    ``mode='distance'``, then using ``metric='precomputed'`` here.

    Another way to reduce memory and computation time is to remove
    (near-)duplicate points and use ``sample_weight`` instead.

    :class:`~sklearn.cluster.OPTICS` provides a similar clustering with lower memory
    usage.

    References
    ----------
    Ester, M., H. P. Kriegel, J. Sander, and X. Xu, `"A Density-Based
    Algorithm for Discovering Clusters in Large Spatial Databases with Noise"
    <https://www.dbs.ifi.lmu.de/Publikationen/Papers/KDD-96.final.frame.pdf>`_.
    In: Proceedings of the 2nd International Conference on Knowledge Discovery
    and Data Mining, Portland, OR, AAAI Press, pp. 226-231. 1996

    Schubert, E., Sander, J., Ester, M., Kriegel, H. P., & Xu, X. (2017).
    :doi:`"DBSCAN revisited, revisited: why and how you should (still) use DBSCAN."
    <10.1145/3068335>`
    ACM Transactions on Database Systems (TODS), 42(3), 19.

    Examples
    --------
    >>> from sklearn.cluster import DBSCAN
    >>> import numpy as np
    >>> X = np.array([[1, 2], [2, 2], [2, 3],
    ...               [8, 7], [8, 8], [25, 80]])
    >>> clustering = DBSCAN(eps=3, min_samples=2).fit(X)
    >>> clustering.labels_
    array([ 0,  0,  0,  1,  1, -1])
    >>> clustering
    DBSCAN(eps=3, min_samples=2)
    """

    _parameter_constraints: dict = {
        "eps": [Interval(Real, 0.0, None, closed="neither")],
        "min_samples": [Interval(Integral, 1, None, closed="left")],
        "metric": [
            StrOptions(set(_VALID_METRICS) | {"precomputed"}),
            callable,
        ],
        "metric_params": [dict, None],
        "algorithm": [StrOptions({"auto", "ball_tree", "kd_tree", "brute"})],
        "leaf_size": [Interval(Integral, 1, None, closed="left")],
        "p": [Interval(Real, 0.0, None, closed="left"), None],
        "n_jobs": [Integral, None],
    }

    def __init__(
        self,
        eps=0.5,
        *,
        min_samples=5,
        metric="euclidean",
        metric_params=None,
        algorithm="auto",
        leaf_size=30,
        p=None,
        n_jobs=None,
    ):
        self.eps = eps
        self.min_samples = min_samples
        self.metric = metric
        self.metric_params = metric_params
        self.algorithm = algorithm
        self.leaf_size = leaf_size
        self.p = p
        self.n_jobs = n_jobs

    @_fit_context(
        # DBSCAN.metric is not validated yet
        prefer_skip_nested_validation=False
    )
    def fit(self, X, y=None, sample_weight=None):
        """Perform DBSCAN clustering from features, or distance matrix.

        Parameters
        ----------
        X : {array-like, sparse matrix} of shape (n_samples, n_features), or \
            (n_samples, n_samples)
            Training instances to cluster, or distances between instances if
            ``metric='precomputed'``. If a sparse matrix is provided, it will
            be converted into a sparse ``csr_matrix``.

        y : Ignored
            Not used, present here for API consistency by convention.

        sample_weight : array-like of shape (n_samples,), default=None
            Weight of each sample, such that a sample with a weight of at least
            ``min_samples`` is by itself a core sample; a sample with a
            negative weight may inhibit its eps-neighbor from being core.
            Note that weights are absolute, and default to 1.

        Returns
        -------
        self : object
            Returns a fitted instance of self.
        """
        X = validate_data(self, X, accept_sparse="csr")

        if sample_weight is not None:
            sample_weight = _check_sample_weight(sample_weight, X)

        # Calculate neighborhood for all samples. This leaves the original
        # point in, which needs to be considered later (i.e. point i is in the
        # neighborhood of point i. While True, its useless information)
        if self.metric == "precomputed" and sparse.issparse(X):
            # set the diagonal to explicit values, as a point is its own
            # neighbor
            X = X.copy()  # copy to avoid in-place modification
            with warnings.catch_warnings():
                warnings.simplefilter("ignore", sparse.SparseEfficiencyWarning)
                X.setdiag(X.diagonal())

        neighbors_model = NearestNeighbors(
            radius=self.eps,
            algorithm=self.algorithm,
            leaf_size=self.leaf_size,
            metric=self.metric,
            metric_params=self.metric_params,
            p=self.p,
            n_jobs=self.n_jobs,
        )
        neighbors_model.fit(X)
        # This has worst case O(n^2) memory complexity
        neighborhoods = neighbors_model.radius_neighbors(X, return_distance=False)

        if sample_weight is None:
            n_neighbors = np.array([len(neighbors) for neighbors in neighborhoods])
        else:
            n_neighbors = np.array(
                [np.sum(sample_weight[neighbors]) for neighbors in neighborhoods]
            )

        # Initially, all samples are noise.
        labels = np.full(X.shape[0], -1, dtype=np.intp)

        # A list of all core samples found.
        core_samples = np.asarray(n_neighbors >= self.min_samples, dtype=np.uint8)
        dbscan_inner(core_samples, neighborhoods, labels)

        self.core_sample_indices_ = np.where(core_samples)[0]
        self.labels_ = labels

        if len(self.core_sample_indices_):
            # fix for scipy sparse indexing issue
            self.components_ = X[self.core_sample_indices_].copy()
        else:
            # no core samples
            self.components_ = np.empty((0, X.shape[1]))
        return self

    def fit_predict(self, X, y=None, sample_weight=None):
        """Compute clusters from a data or distance matrix and predict labels.

        Parameters
        ----------
        X : {array-like, sparse matrix} of shape (n_samples, n_features), or \
            (n_samples, n_samples)
            Training instances to cluster, or distances between instances if
            ``metric='precomputed'``. If a sparse matrix is provided, it will
            be converted into a sparse ``csr_matrix``.

        y : Ignored
            Not used, present here for API consistency by convention.

        sample_weight : array-like of shape (n_samples,), default=None
            Weight of each sample, such that a sample with a weight of at least
            ``min_samples`` is by itself a core sample; a sample with a
            negative weight may inhibit its eps-neighbor from being core.
            Note that weights are absolute, and default to 1.

        Returns
        -------
        labels : ndarray of shape (n_samples,)
            Cluster labels. Noisy samples are given the label -1.
        """
        self.fit(X, sample_weight=sample_weight)
        return self.labels_

    def __sklearn_tags__(self):
        tags = super().__sklearn_tags__()
        tags.input_tags.pairwise = self.metric == "precomputed"
        return tags<|MERGE_RESOLUTION|>--- conflicted
+++ resolved
@@ -120,12 +120,7 @@
 
     Notes
     -----
-<<<<<<< HEAD
-    For an example, see
-    :ref:`sphx_glr_auto_examples_cluster_plot_dbscan.py`.
-=======
     For an example, see :ref:`sphx_glr_auto_examples_cluster_plot_dbscan.py`.
->>>>>>> 62d7f96e
 
     This implementation bulk-computes all neighborhood queries, which increases
     the memory complexity to O(n.d) where d is the average number of neighbors,
