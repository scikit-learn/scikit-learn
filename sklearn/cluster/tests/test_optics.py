# Authors: Shane Grigsby <refuge@rocktalus.com>
#          Adrin Jalali <adrin.jalali@gmail.com>
# License: BSD 3 clause
import numpy as np
import pytest
from scipy import sparse
import warnings

from sklearn.datasets import make_blobs
from sklearn.cluster import OPTICS
from sklearn.cluster._optics import _extend_region, _extract_xi_labels
from sklearn.exceptions import DataConversionWarning
from sklearn.metrics.cluster import contingency_matrix
from sklearn.metrics.pairwise import pairwise_distances
from sklearn.cluster import DBSCAN
from sklearn.utils import shuffle
from sklearn.utils._testing import assert_array_equal
from sklearn.utils._testing import assert_allclose

from sklearn.cluster.tests.common import generate_clustered_data


rng = np.random.RandomState(0)
n_points_per_cluster = 10
C1 = [-5, -2] + 0.8 * rng.randn(n_points_per_cluster, 2)
C2 = [4, -1] + 0.1 * rng.randn(n_points_per_cluster, 2)
C3 = [1, -2] + 0.2 * rng.randn(n_points_per_cluster, 2)
C4 = [-2, 3] + 0.3 * rng.randn(n_points_per_cluster, 2)
C5 = [3, -2] + 1.6 * rng.randn(n_points_per_cluster, 2)
C6 = [5, 6] + 2 * rng.randn(n_points_per_cluster, 2)
X = np.vstack((C1, C2, C3, C4, C5, C6))


@pytest.mark.parametrize(
    ("r_plot", "end"),
    [
        [[10, 8.9, 8.8, 8.7, 7, 10], 3],
        [[10, 8.9, 8.8, 8.7, 8.6, 7, 10], 0],
        [[10, 8.9, 8.8, 8.7, 7, 6, np.inf], 4],
        [[10, 8.9, 8.8, 8.7, 7, 6, np.inf], 4],
    ],
)
def test_extend_downward(r_plot, end):
    r_plot = np.array(r_plot)
    ratio = r_plot[:-1] / r_plot[1:]
    steep_downward = ratio >= 1 / 0.9
    upward = ratio < 1

    e = _extend_region(steep_downward, upward, 0, 2)
    assert e == end


@pytest.mark.parametrize(
    ("r_plot", "end"),
    [
        [[1, 2, 2.1, 2.2, 4, 8, 8, np.inf], 6],
        [[1, 2, 2.1, 2.2, 2.3, 4, 8, 8, np.inf], 0],
        [[1, 2, 2.1, 2, np.inf], 0],
        [[1, 2, 2.1, np.inf], 2],
    ],
)
def test_extend_upward(r_plot, end):
    r_plot = np.array(r_plot)
    ratio = r_plot[:-1] / r_plot[1:]
    steep_upward = ratio <= 0.9
    downward = ratio > 1

    e = _extend_region(steep_upward, downward, 0, 2)
    assert e == end


@pytest.mark.parametrize(
    ("ordering", "clusters", "expected"),
    [
        [[0, 1, 2, 3], [[0, 1], [2, 3]], [0, 0, 1, 1]],
        [[0, 1, 2, 3], [[0, 1], [3, 3]], [0, 0, -1, 1]],
        [[0, 1, 2, 3], [[0, 1], [3, 3], [0, 3]], [0, 0, -1, 1]],
        [[3, 1, 2, 0], [[0, 1], [3, 3], [0, 3]], [1, 0, -1, 0]],
    ],
)
def test_the_extract_xi_labels(ordering, clusters, expected):
    labels = _extract_xi_labels(ordering, clusters)

    assert_array_equal(labels, expected)


<<<<<<< HEAD
@pytest.mark.parametrize("metric", ["minkowski", "euclidean"])
def test_extract_xi(metric):
=======
def test_extract_xi(global_dtype):
>>>>>>> 5bd89ab3
    # small and easy test (no clusters around other clusters)
    # but with a clear noise data.
    rng = np.random.RandomState(0)
    n_points_per_cluster = 5

    C1 = [-5, -2] + 0.8 * rng.randn(n_points_per_cluster, 2)
    C2 = [4, -1] + 0.1 * rng.randn(n_points_per_cluster, 2)
    C3 = [1, -2] + 0.2 * rng.randn(n_points_per_cluster, 2)
    C4 = [-2, 3] + 0.3 * rng.randn(n_points_per_cluster, 2)
    C5 = [3, -2] + 0.6 * rng.randn(n_points_per_cluster, 2)
    C6 = [5, 6] + 0.2 * rng.randn(n_points_per_cluster, 2)

    X = np.vstack((C1, C2, C3, C4, C5, np.array([[100, 100]]), C6)).astype(
        global_dtype, copy=False
    )
    expected_labels = np.r_[[2] * 5, [0] * 5, [1] * 5, [3] * 5, [1] * 5, -1, [4] * 5]
    X, expected_labels = shuffle(X, expected_labels, random_state=rng)

    clust = OPTICS(
        min_samples=3,
        min_cluster_size=2,
        max_eps=20,
        cluster_method="xi",
        xi=0.4,
        metric=metric,
    ).fit(X)
    assert_array_equal(clust.labels_, expected_labels)

    # check float min_samples and min_cluster_size
    clust = OPTICS(
        min_samples=0.1,
        min_cluster_size=0.08,
        max_eps=20,
        cluster_method="xi",
        xi=0.4,
        metric=metric,
    ).fit(X)
    assert_array_equal(clust.labels_, expected_labels)

    X = np.vstack((C1, C2, C3, C4, C5, np.array([[100, 100]] * 2), C6)).astype(
        global_dtype, copy=False
    )
    expected_labels = np.r_[
        [1] * 5, [3] * 5, [2] * 5, [0] * 5, [2] * 5, -1, -1, [4] * 5
    ]
    X, expected_labels = shuffle(X, expected_labels, random_state=rng)

    clust = OPTICS(
        min_samples=3,
        min_cluster_size=3,
        max_eps=20,
        cluster_method="xi",
        xi=0.3,
        metric=metric,
    ).fit(X)
    # this may fail if the predecessor correction is not at work!
    assert_array_equal(clust.labels_, expected_labels)

    C1 = [[0, 0], [0, 0.1], [0, -0.1], [0.1, 0]]
    C2 = [[10, 10], [10, 9], [10, 11], [9, 10]]
    C3 = [[100, 100], [100, 90], [100, 110], [90, 100]]
    X = np.vstack((C1, C2, C3)).astype(global_dtype, copy=False)
    expected_labels = np.r_[[0] * 4, [1] * 4, [2] * 4]
    X, expected_labels = shuffle(X, expected_labels, random_state=rng)

    clust = OPTICS(
        min_samples=2,
        min_cluster_size=2,
        max_eps=np.inf,
        cluster_method="xi",
        xi=0.04,
        metric=metric,
    ).fit(X)
    assert_array_equal(clust.labels_, expected_labels)


<<<<<<< HEAD
@pytest.mark.parametrize("metric", ["minkowski", "euclidean"])
def test_cluster_hierarchy_(metric):
=======
def test_cluster_hierarchy_(global_dtype):
>>>>>>> 5bd89ab3
    rng = np.random.RandomState(0)
    n_points_per_cluster = 100
    C1 = [0, 0] + 2 * rng.randn(n_points_per_cluster, 2).astype(
        global_dtype, copy=False
    )
    C2 = [0, 0] + 50 * rng.randn(n_points_per_cluster, 2).astype(
        global_dtype, copy=False
    )
    X = np.vstack((C1, C2))
    X = shuffle(X, random_state=0)
    X = sparse.csr_matrix(X) if metric == "euclidean" else X

    clusters = OPTICS(min_samples=20, xi=0.1, metric=metric).fit(X).cluster_hierarchy_
    assert clusters.shape == (2, 2)
    diff = np.sum(clusters - np.array([[0, 99], [0, 199]]))
    X_len = X.getnnz(axis=0)[0] if metric == "euclidean" else len(X)
    assert diff / X_len < 0.05


@pytest.mark.parametrize(
    "metric, is_sparse",
    [["minkowski", False], ["euclidean", False], ["euclidean", True]],
)
def test_correct_number_of_clusters(metric, is_sparse):
    # in 'auto' mode

    n_clusters = 3
    X = generate_clustered_data(n_clusters=n_clusters)

    # Parameters chosen specifically for this task.
    # Compute OPTICS
    clust = OPTICS(max_eps=5.0 * 6.0, min_samples=4, xi=0.1, metric=metric)
    clust.fit(sparse.csr_matrix(X) if is_sparse else X)
    # number of clusters, ignoring noise if present
    n_clusters_1 = len(set(clust.labels_)) - int(-1 in clust.labels_)
    assert n_clusters_1 == n_clusters

    # check attribute types and sizes
    assert clust.labels_.shape == (len(X),)
    assert clust.labels_.dtype.kind == "i"

    assert clust.reachability_.shape == (len(X),)
    assert clust.reachability_.dtype.kind == "f"

    assert clust.core_distances_.shape == (len(X),)
    assert clust.core_distances_.dtype.kind == "f"

    assert clust.ordering_.shape == (len(X),)
    assert clust.ordering_.dtype.kind == "i"
    assert set(clust.ordering_) == set(range(len(X)))


@pytest.mark.parametrize("metric", ["minkowski", "euclidean"])
def test_minimum_number_of_sample_check(metric):
    # test that we check a minimum number of samples
    msg = "min_samples must be no greater than"

    # Compute OPTICS
    X = [[1, 1]]
    X = sparse.csr_matrix(X) if metric == "euclidean" else X
    clust = OPTICS(max_eps=5.0 * 0.3, min_samples=10, min_cluster_size=1, metric=metric)

    # Run the fit
    with pytest.raises(ValueError, match=msg):
        clust.fit(X)


@pytest.mark.parametrize("metric", ["minkowski", "euclidean"])
def test_bad_extract(metric):
    # Test an extraction of eps too close to original eps
    msg = "Specify an epsilon smaller than 0.15. Got 0.3."
    centers = [[1, 1], [-1, -1], [1, -1]]
    X, labels_true = make_blobs(
        n_samples=750, centers=centers, cluster_std=0.4, random_state=0
    )
    X = sparse.csr_matrix(X) if metric == "euclidean" else X

    # Compute OPTICS
    clust = OPTICS(
        max_eps=5.0 * 0.03,
        cluster_method="dbscan",
        eps=0.3,
        min_samples=10,
        metric=metric,
    )
    with pytest.raises(ValueError, match=msg):
        clust.fit(X)


@pytest.mark.parametrize("metric", ["minkowski", "euclidean"])
def test_bad_reachability(metric):
    msg = "All reachability values are inf. Set a larger max_eps."
    centers = [[1, 1], [-1, -1], [1, -1]]
    X, labels_true = make_blobs(
        n_samples=750, centers=centers, cluster_std=0.4, random_state=0
    )
    X = sparse.csr_matrix(X) if metric == "euclidean" else X

    with pytest.warns(UserWarning, match=msg):
        clust = OPTICS(max_eps=5.0 * 0.003, min_samples=10, eps=0.015, metric=metric)
        clust.fit(X)


def test_nowarn_if_metric_bool_data_bool():
    # make sure no warning is raised if metric and data are both boolean
    # non-regression test for
    # https://github.com/scikit-learn/scikit-learn/issues/18996

    pairwise_metric = "rogerstanimoto"
    X = np.random.randint(2, size=(5, 2), dtype=bool)

    with warnings.catch_warnings():
        warnings.simplefilter("error", DataConversionWarning)

        OPTICS(metric=pairwise_metric).fit(X)


def test_warn_if_metric_bool_data_no_bool():
    # make sure a *single* conversion warning is raised if metric is boolean
    # but data isn't
    # non-regression test for
    # https://github.com/scikit-learn/scikit-learn/issues/18996

    pairwise_metric = "rogerstanimoto"
    X = np.random.randint(2, size=(5, 2), dtype=np.int32)
    msg = f"Data will be converted to boolean for metric {pairwise_metric}"

    with pytest.warns(DataConversionWarning, match=msg) as warn_record:
        OPTICS(metric=pairwise_metric).fit(X)
        assert len(warn_record) == 1


def test_nowarn_if_metric_no_bool():
    # make sure no conversion warning is raised if
    # metric isn't boolean, no matter what the data type is
    pairwise_metric = "minkowski"
    X_bool = np.random.randint(2, size=(5, 2), dtype=bool)
    X_num = np.random.randint(2, size=(5, 2), dtype=np.int32)

    with warnings.catch_warnings():
        warnings.simplefilter("error", DataConversionWarning)

        # fit boolean data
        OPTICS(metric=pairwise_metric).fit(X_bool)
        # fit numeric data
        OPTICS(metric=pairwise_metric).fit(X_num)


@pytest.mark.parametrize("metric", ["minkowski", "euclidean"])
def test_close_extract(metric):
    # Test extract where extraction eps is close to scaled max_eps

    centers = [[1, 1], [-1, -1], [1, -1]]
    X, labels_true = make_blobs(
        n_samples=750, centers=centers, cluster_std=0.4, random_state=0
    )
    X = sparse.csr_matrix(X) if metric == "euclidean" else X

    # Compute OPTICS
    clust = OPTICS(
        max_eps=1.0, cluster_method="dbscan", eps=0.3, min_samples=10, metric=metric
    ).fit(X)
    # Cluster ordering starts at 0; max cluster label = 2 is 3 clusters
    assert max(clust.labels_) == 2


@pytest.mark.parametrize("eps", [0.1, 0.3, 0.5])
@pytest.mark.parametrize("min_samples", [3, 10, 20])
<<<<<<< HEAD
@pytest.mark.parametrize(
    "metric, is_sparse",
    [["minkowski", False], ["euclidean", False], ["euclidean", True]],
)
def test_dbscan_optics_parity(eps, min_samples, metric, is_sparse):
    # Test that OPTICS clustering labels are <= 5% difference of DBSCAN @TODO modified
=======
def test_dbscan_optics_parity(eps, min_samples, global_dtype):
    # Test that OPTICS clustering labels are <= 5% difference of DBSCAN
>>>>>>> 5bd89ab3

    centers = [[1, 1], [-1, -1], [1, -1]]
    X, labels_true = make_blobs(
        n_samples=750, centers=centers, cluster_std=0.4, random_state=0
    )
    X = sparse.csr_matrix(X) if is_sparse else X

    X = X.astype(global_dtype, copy=False)

    # calculate optics with dbscan extract at 0.3 epsilon
    op = OPTICS(
        min_samples=min_samples, cluster_method="dbscan", eps=eps, metric=metric
    ).fit(X)

    # calculate dbscan labels
    db = DBSCAN(eps=eps, min_samples=min_samples).fit(X)

    contingency = contingency_matrix(db.labels_, op.labels_)
    agree = min(
        np.sum(np.max(contingency, axis=0)), np.sum(np.max(contingency, axis=1))
    )
    disagree = X.shape[0] - agree

    percent_mismatch = np.round((disagree - 1) / X.shape[0], 2)

    # verify label mismatch is <= 5% labels
    assert percent_mismatch <= 0.05


<<<<<<< HEAD
@pytest.mark.parametrize("metric", ["minkowski", "euclidean"])
def test_min_samples_edge_case(metric, is_sparse):
=======
def test_min_samples_edge_case(global_dtype):
>>>>>>> 5bd89ab3
    C1 = [[0, 0], [0, 0.1], [0, -0.1]]
    C2 = [[10, 10], [10, 9], [10, 11]]
    C3 = [[100, 100], [100, 96], [100, 106]]
    X = np.vstack((C1, C2, C3)).astype(global_dtype, copy=False)

    expected_labels = np.r_[[0] * 3, [1] * 3, [2] * 3]
    clust = OPTICS(
        min_samples=3, max_eps=7, cluster_method="xi", xi=0.04, metric=metric
    ).fit(X)
    assert_array_equal(clust.labels_, expected_labels)

    expected_labels = np.r_[[0] * 3, [1] * 3, [-1] * 3]
    clust = OPTICS(
        min_samples=3, max_eps=3, cluster_method="xi", xi=0.04, metric=metric
    ).fit(X)
    assert_array_equal(clust.labels_, expected_labels)

    expected_labels = np.r_[[-1] * 9]
    with pytest.warns(UserWarning, match="All reachability values"):
        clust = OPTICS(
            min_samples=4, max_eps=3, cluster_method="xi", xi=0.04, metric=metric
        ).fit(X)
        assert_array_equal(clust.labels_, expected_labels)


# try arbitrary minimum sizes
@pytest.mark.parametrize("min_cluster_size", range(2, X.shape[0] // 10, 23))
<<<<<<< HEAD
@pytest.mark.parametrize("metric", ["minkowski", "euclidean"])
def test_min_cluster_size(min_cluster_size, metric):
    redX = X[::2]  # reduce for speed

    clust = OPTICS(min_samples=9, min_cluster_size=min_cluster_size, metric=metric).fit(
        redX
    )
=======
def test_min_cluster_size(min_cluster_size, global_dtype):
    redX = X[::2].astype(global_dtype, copy=False)  # reduce for speed
    clust = OPTICS(min_samples=9, min_cluster_size=min_cluster_size).fit(redX)
>>>>>>> 5bd89ab3
    cluster_sizes = np.bincount(clust.labels_[clust.labels_ != -1])
    if cluster_sizes.size:
        assert min(cluster_sizes) >= min_cluster_size
    # check behaviour is the same when min_cluster_size is a fraction
    clust_frac = OPTICS(
        min_samples=9, min_cluster_size=min_cluster_size / redX.shape[0], metric=metric
    )
    clust_frac.fit(redX)
    assert_array_equal(clust.labels_, clust_frac.labels_)


@pytest.mark.parametrize("min_cluster_size", [0, -1, 1.1, 2.2])
def test_min_cluster_size_invalid(min_cluster_size):
    clust = OPTICS(min_cluster_size=min_cluster_size)
    with pytest.raises(ValueError, match="must be a positive integer or a "):
        clust.fit(X)

    clust = OPTICS(min_cluster_size=min_cluster_size, metric="euclidean")
    with pytest.raises(ValueError, match="must be a positive integer or a "):
        clust.fit(sparse.csr_matrix(X))


def test_min_cluster_size_invalid2():
    clust = OPTICS(min_cluster_size=len(X) + 1)
    with pytest.raises(ValueError, match="must be no greater than the "):
        clust.fit(X)

    clust = OPTICS(min_cluster_size=len(X) + 1, metric="euclidean")
    with pytest.raises(ValueError, match="must be no greater than the "):
        clust.fit(sparse.csr_matrix(X))


@pytest.mark.parametrize(
    "metric",
    ["minkowski", "euclidean"],
)
def test_processing_order(metric):
    # Ensure that we consider all unprocessed points,
    # not only direct neighbors. when picking the next point.
    Y = [[0], [10], [-10], [25]]

    clust = OPTICS(min_samples=3, max_eps=15, metric=metric).fit(Y)
    assert_array_equal(clust.reachability_, [np.inf, 10, 10, 15])
    assert_array_equal(clust.core_distances_, [10, 15, np.inf, np.inf])
    assert_array_equal(clust.ordering_, [0, 1, 2, 3])


def test_compare_to_ELKI():
    # Expected values, computed with (future) ELKI 0.7.5 using:
    # java -jar elki.jar cli -dbc.in csv -dbc.filter FixedDBIDsFilter
    #   -algorithm clustering.optics.OPTICSHeap -optics.minpts 5
    # where the FixedDBIDsFilter gives 0-indexed ids.
    r1 = [
        np.inf,
        1.0574896366427478,
        0.7587934993548423,
        0.7290174038973836,
        0.7290174038973836,
        0.7290174038973836,
        0.6861627576116127,
        0.7587934993548423,
        0.9280118450166668,
        1.1748022534146194,
        3.3355455741292257,
        0.49618389254482587,
        0.2552805046961355,
        0.2552805046961355,
        0.24944622248445714,
        0.24944622248445714,
        0.24944622248445714,
        0.2552805046961355,
        0.2552805046961355,
        0.3086779122185853,
        4.163024452756142,
        1.623152630340929,
        0.45315840475822655,
        0.25468325192031926,
        0.2254004358159971,
        0.18765711877083036,
        0.1821471333893275,
        0.1821471333893275,
        0.18765711877083036,
        0.18765711877083036,
        0.2240202988740153,
        1.154337614548715,
        1.342604473837069,
        1.323308536402633,
        0.8607514948648837,
        0.27219111215810565,
        0.13260875220533205,
        0.13260875220533205,
        0.09890587675958984,
        0.09890587675958984,
        0.13548790801634494,
        0.1575483940837384,
        0.17515137170530226,
        0.17575920159442388,
        0.27219111215810565,
        0.6101447895405373,
        1.3189208094864302,
        1.323308536402633,
        2.2509184159764577,
        2.4517810628594527,
        3.675977064404973,
        3.8264795626020365,
        2.9130735341510614,
        2.9130735341510614,
        2.9130735341510614,
        2.9130735341510614,
        2.8459300127258036,
        2.8459300127258036,
        2.8459300127258036,
        3.0321982337972537,
    ]
    o1 = [
        0,
        3,
        6,
        4,
        7,
        8,
        2,
        9,
        5,
        1,
        31,
        30,
        32,
        34,
        33,
        38,
        39,
        35,
        37,
        36,
        44,
        21,
        23,
        24,
        22,
        25,
        27,
        29,
        26,
        28,
        20,
        40,
        45,
        46,
        10,
        15,
        11,
        13,
        17,
        19,
        18,
        12,
        16,
        14,
        47,
        49,
        43,
        48,
        42,
        41,
        53,
        57,
        51,
        52,
        56,
        59,
        54,
        55,
        58,
        50,
    ]
    p1 = [
        -1,
        0,
        3,
        6,
        6,
        6,
        8,
        3,
        7,
        5,
        1,
        31,
        30,
        30,
        34,
        34,
        34,
        32,
        32,
        37,
        36,
        44,
        21,
        23,
        24,
        22,
        25,
        25,
        22,
        22,
        22,
        21,
        40,
        45,
        46,
        10,
        15,
        15,
        13,
        13,
        15,
        11,
        19,
        15,
        10,
        47,
        12,
        45,
        14,
        43,
        42,
        53,
        57,
        57,
        57,
        57,
        59,
        59,
        59,
        58,
    ]

    # Tests against known extraction array
    # Does NOT work with metric='euclidean', because sklearn euclidean has
    # worse numeric precision. 'minkowski' is slower but more accurate.
    clust1 = OPTICS(min_samples=5).fit(X)

    assert_array_equal(clust1.ordering_, np.array(o1))
    assert_array_equal(clust1.predecessor_[clust1.ordering_], np.array(p1))
    assert_allclose(clust1.reachability_[clust1.ordering_], np.array(r1))
    # ELKI currently does not print the core distances (which are not used much
    # in literature, but we can at least ensure to have this consistency:
    for i in clust1.ordering_[1:]:
        assert clust1.reachability_[i] >= clust1.core_distances_[clust1.predecessor_[i]]

    # Expected values, computed with (future) ELKI 0.7.5 using
    r2 = [
        np.inf,
        np.inf,
        np.inf,
        np.inf,
        np.inf,
        np.inf,
        np.inf,
        np.inf,
        np.inf,
        np.inf,
        np.inf,
        0.27219111215810565,
        0.13260875220533205,
        0.13260875220533205,
        0.09890587675958984,
        0.09890587675958984,
        0.13548790801634494,
        0.1575483940837384,
        0.17515137170530226,
        0.17575920159442388,
        0.27219111215810565,
        0.4928068613197889,
        np.inf,
        0.2666183922512113,
        0.18765711877083036,
        0.1821471333893275,
        0.1821471333893275,
        0.1821471333893275,
        0.18715928772277457,
        0.18765711877083036,
        0.18765711877083036,
        0.25468325192031926,
        np.inf,
        0.2552805046961355,
        0.2552805046961355,
        0.24944622248445714,
        0.24944622248445714,
        0.24944622248445714,
        0.2552805046961355,
        0.2552805046961355,
        0.3086779122185853,
        0.34466409325984865,
        np.inf,
        np.inf,
        np.inf,
        np.inf,
        np.inf,
        np.inf,
        np.inf,
        np.inf,
        np.inf,
        np.inf,
        np.inf,
        np.inf,
        np.inf,
        np.inf,
        np.inf,
        np.inf,
        np.inf,
        np.inf,
    ]
    o2 = [
        0,
        1,
        2,
        3,
        4,
        5,
        6,
        7,
        8,
        9,
        10,
        15,
        11,
        13,
        17,
        19,
        18,
        12,
        16,
        14,
        47,
        46,
        20,
        22,
        25,
        23,
        27,
        29,
        24,
        26,
        28,
        21,
        30,
        32,
        34,
        33,
        38,
        39,
        35,
        37,
        36,
        31,
        40,
        41,
        42,
        43,
        44,
        45,
        48,
        49,
        50,
        51,
        52,
        53,
        54,
        55,
        56,
        57,
        58,
        59,
    ]
    p2 = [
        -1,
        -1,
        -1,
        -1,
        -1,
        -1,
        -1,
        -1,
        -1,
        -1,
        -1,
        10,
        15,
        15,
        13,
        13,
        15,
        11,
        19,
        15,
        10,
        47,
        -1,
        20,
        22,
        25,
        25,
        25,
        25,
        22,
        22,
        23,
        -1,
        30,
        30,
        34,
        34,
        34,
        32,
        32,
        37,
        38,
        -1,
        -1,
        -1,
        -1,
        -1,
        -1,
        -1,
        -1,
        -1,
        -1,
        -1,
        -1,
        -1,
        -1,
        -1,
        -1,
        -1,
        -1,
    ]
    clust2 = OPTICS(min_samples=5, max_eps=0.5).fit(X)

    assert_array_equal(clust2.ordering_, np.array(o2))
    assert_array_equal(clust2.predecessor_[clust2.ordering_], np.array(p2))
    assert_allclose(clust2.reachability_[clust2.ordering_], np.array(r2))

    index = np.where(clust1.core_distances_ <= 0.5)[0]
    assert_allclose(clust1.core_distances_[index], clust2.core_distances_[index])


def test_wrong_cluster_method():
    clust = OPTICS(cluster_method="superfancy")
    with pytest.raises(ValueError, match="cluster_method should be one of "):
        clust.fit(X)


def test_extract_dbscan(global_dtype):
    # testing an easy dbscan case. Not including clusters with different
    # densities.
    rng = np.random.RandomState(0)
    n_points_per_cluster = 20
    C1 = [-5, -2] + 0.2 * rng.randn(n_points_per_cluster, 2)
    C2 = [4, -1] + 0.2 * rng.randn(n_points_per_cluster, 2)
    C3 = [1, 2] + 0.2 * rng.randn(n_points_per_cluster, 2)
    C4 = [-2, 3] + 0.2 * rng.randn(n_points_per_cluster, 2)
    X = np.vstack((C1, C2, C3, C4)).astype(global_dtype, copy=False)

    clust = OPTICS(cluster_method="dbscan", eps=0.5).fit(X)
    assert_array_equal(np.sort(np.unique(clust.labels_)), [0, 1, 2, 3])


<<<<<<< HEAD
@pytest.mark.parametrize("is_sparse", [False, True])
def test_precomputed_dists(is_sparse):
    redX = X[::2]
=======
def test_precomputed_dists(global_dtype):
    redX = X[::2].astype(global_dtype, copy=False)
>>>>>>> 5bd89ab3
    dists = pairwise_distances(redX, metric="euclidean")
    dists = sparse.csr_matrix(dists) if is_sparse else dists
    clust1 = OPTICS(min_samples=10, algorithm="brute", metric="precomputed").fit(dists)
    clust2 = OPTICS(min_samples=10, algorithm="brute", metric="euclidean").fit(redX)

    assert_allclose(clust1.reachability_, clust2.reachability_)
    assert_array_equal(clust1.labels_, clust2.labels_)<|MERGE_RESOLUTION|>--- conflicted
+++ resolved
@@ -84,12 +84,7 @@
     assert_array_equal(labels, expected)
 
 
-<<<<<<< HEAD
-@pytest.mark.parametrize("metric", ["minkowski", "euclidean"])
-def test_extract_xi(metric):
-=======
 def test_extract_xi(global_dtype):
->>>>>>> 5bd89ab3
     # small and easy test (no clusters around other clusters)
     # but with a clear noise data.
     rng = np.random.RandomState(0)
@@ -109,23 +104,13 @@
     X, expected_labels = shuffle(X, expected_labels, random_state=rng)
 
     clust = OPTICS(
-        min_samples=3,
-        min_cluster_size=2,
-        max_eps=20,
-        cluster_method="xi",
-        xi=0.4,
-        metric=metric,
+        min_samples=3, min_cluster_size=2, max_eps=20, cluster_method="xi", xi=0.4
     ).fit(X)
     assert_array_equal(clust.labels_, expected_labels)
 
     # check float min_samples and min_cluster_size
     clust = OPTICS(
-        min_samples=0.1,
-        min_cluster_size=0.08,
-        max_eps=20,
-        cluster_method="xi",
-        xi=0.4,
-        metric=metric,
+        min_samples=0.1, min_cluster_size=0.08, max_eps=20, cluster_method="xi", xi=0.4
     ).fit(X)
     assert_array_equal(clust.labels_, expected_labels)
 
@@ -138,12 +123,7 @@
     X, expected_labels = shuffle(X, expected_labels, random_state=rng)
 
     clust = OPTICS(
-        min_samples=3,
-        min_cluster_size=3,
-        max_eps=20,
-        cluster_method="xi",
-        xi=0.3,
-        metric=metric,
+        min_samples=3, min_cluster_size=3, max_eps=20, cluster_method="xi", xi=0.3
     ).fit(X)
     # this may fail if the predecessor correction is not at work!
     assert_array_equal(clust.labels_, expected_labels)
@@ -156,22 +136,12 @@
     X, expected_labels = shuffle(X, expected_labels, random_state=rng)
 
     clust = OPTICS(
-        min_samples=2,
-        min_cluster_size=2,
-        max_eps=np.inf,
-        cluster_method="xi",
-        xi=0.04,
-        metric=metric,
+        min_samples=2, min_cluster_size=2, max_eps=np.inf, cluster_method="xi", xi=0.04
     ).fit(X)
     assert_array_equal(clust.labels_, expected_labels)
 
 
-<<<<<<< HEAD
-@pytest.mark.parametrize("metric", ["minkowski", "euclidean"])
-def test_cluster_hierarchy_(metric):
-=======
 def test_cluster_hierarchy_(global_dtype):
->>>>>>> 5bd89ab3
     rng = np.random.RandomState(0)
     n_points_per_cluster = 100
     C1 = [0, 0] + 2 * rng.randn(n_points_per_cluster, 2).astype(
@@ -182,18 +152,16 @@
     )
     X = np.vstack((C1, C2))
     X = shuffle(X, random_state=0)
-    X = sparse.csr_matrix(X) if metric == "euclidean" else X
-
-    clusters = OPTICS(min_samples=20, xi=0.1, metric=metric).fit(X).cluster_hierarchy_
+
+    clusters = OPTICS(min_samples=20, xi=0.1).fit(X).cluster_hierarchy_
     assert clusters.shape == (2, 2)
     diff = np.sum(clusters - np.array([[0, 99], [0, 199]]))
-    X_len = X.getnnz(axis=0)[0] if metric == "euclidean" else len(X)
-    assert diff / X_len < 0.05
+    assert diff / len(X) < 0.05
 
 
 @pytest.mark.parametrize(
     "metric, is_sparse",
-    [["minkowski", False], ["euclidean", False], ["euclidean", True]],
+    [["minkowski", False], ["euclidean", True]],
 )
 def test_correct_number_of_clusters(metric, is_sparse):
     # in 'auto' mode
@@ -224,14 +192,12 @@
     assert set(clust.ordering_) == set(range(len(X)))
 
 
-@pytest.mark.parametrize("metric", ["minkowski", "euclidean"])
 def test_minimum_number_of_sample_check(metric):
     # test that we check a minimum number of samples
     msg = "min_samples must be no greater than"
 
     # Compute OPTICS
     X = [[1, 1]]
-    X = sparse.csr_matrix(X) if metric == "euclidean" else X
     clust = OPTICS(max_eps=5.0 * 0.3, min_samples=10, min_cluster_size=1, metric=metric)
 
     # Run the fit
@@ -239,7 +205,6 @@
         clust.fit(X)
 
 
-@pytest.mark.parametrize("metric", ["minkowski", "euclidean"])
 def test_bad_extract(metric):
     # Test an extraction of eps too close to original eps
     msg = "Specify an epsilon smaller than 0.15. Got 0.3."
@@ -247,7 +212,6 @@
     X, labels_true = make_blobs(
         n_samples=750, centers=centers, cluster_std=0.4, random_state=0
     )
-    X = sparse.csr_matrix(X) if metric == "euclidean" else X
 
     # Compute OPTICS
     clust = OPTICS(
@@ -261,14 +225,12 @@
         clust.fit(X)
 
 
-@pytest.mark.parametrize("metric", ["minkowski", "euclidean"])
 def test_bad_reachability(metric):
     msg = "All reachability values are inf. Set a larger max_eps."
     centers = [[1, 1], [-1, -1], [1, -1]]
     X, labels_true = make_blobs(
         n_samples=750, centers=centers, cluster_std=0.4, random_state=0
     )
-    X = sparse.csr_matrix(X) if metric == "euclidean" else X
 
     with pytest.warns(UserWarning, match=msg):
         clust = OPTICS(max_eps=5.0 * 0.003, min_samples=10, eps=0.015, metric=metric)
@@ -320,7 +282,6 @@
         OPTICS(metric=pairwise_metric).fit(X_num)
 
 
-@pytest.mark.parametrize("metric", ["minkowski", "euclidean"])
 def test_close_extract(metric):
     # Test extract where extraction eps is close to scaled max_eps
 
@@ -328,7 +289,6 @@
     X, labels_true = make_blobs(
         n_samples=750, centers=centers, cluster_std=0.4, random_state=0
     )
-    X = sparse.csr_matrix(X) if metric == "euclidean" else X
 
     # Compute OPTICS
     clust = OPTICS(
@@ -340,17 +300,12 @@
 
 @pytest.mark.parametrize("eps", [0.1, 0.3, 0.5])
 @pytest.mark.parametrize("min_samples", [3, 10, 20])
-<<<<<<< HEAD
 @pytest.mark.parametrize(
     "metric, is_sparse",
     [["minkowski", False], ["euclidean", False], ["euclidean", True]],
 )
-def test_dbscan_optics_parity(eps, min_samples, metric, is_sparse):
-    # Test that OPTICS clustering labels are <= 5% difference of DBSCAN @TODO modified
-=======
-def test_dbscan_optics_parity(eps, min_samples, global_dtype):
+def test_dbscan_optics_parity(eps, min_samples, metric, is_sparse, global_dtype):
     # Test that OPTICS clustering labels are <= 5% difference of DBSCAN
->>>>>>> 5bd89ab3
 
     centers = [[1, 1], [-1, -1], [1, -1]]
     X, labels_true = make_blobs(
@@ -380,58 +335,38 @@
     assert percent_mismatch <= 0.05
 
 
-<<<<<<< HEAD
-@pytest.mark.parametrize("metric", ["minkowski", "euclidean"])
-def test_min_samples_edge_case(metric, is_sparse):
-=======
 def test_min_samples_edge_case(global_dtype):
->>>>>>> 5bd89ab3
     C1 = [[0, 0], [0, 0.1], [0, -0.1]]
     C2 = [[10, 10], [10, 9], [10, 11]]
     C3 = [[100, 100], [100, 96], [100, 106]]
     X = np.vstack((C1, C2, C3)).astype(global_dtype, copy=False)
 
     expected_labels = np.r_[[0] * 3, [1] * 3, [2] * 3]
-    clust = OPTICS(
-        min_samples=3, max_eps=7, cluster_method="xi", xi=0.04, metric=metric
-    ).fit(X)
+    clust = OPTICS(min_samples=3, max_eps=7, cluster_method="xi", xi=0.04).fit(X)
     assert_array_equal(clust.labels_, expected_labels)
 
     expected_labels = np.r_[[0] * 3, [1] * 3, [-1] * 3]
-    clust = OPTICS(
-        min_samples=3, max_eps=3, cluster_method="xi", xi=0.04, metric=metric
-    ).fit(X)
+    clust = OPTICS(min_samples=3, max_eps=3, cluster_method="xi", xi=0.04).fit(X)
     assert_array_equal(clust.labels_, expected_labels)
 
     expected_labels = np.r_[[-1] * 9]
     with pytest.warns(UserWarning, match="All reachability values"):
-        clust = OPTICS(
-            min_samples=4, max_eps=3, cluster_method="xi", xi=0.04, metric=metric
-        ).fit(X)
+        clust = OPTICS(min_samples=4, max_eps=3, cluster_method="xi", xi=0.04).fit(X)
         assert_array_equal(clust.labels_, expected_labels)
 
 
 # try arbitrary minimum sizes
 @pytest.mark.parametrize("min_cluster_size", range(2, X.shape[0] // 10, 23))
-<<<<<<< HEAD
-@pytest.mark.parametrize("metric", ["minkowski", "euclidean"])
-def test_min_cluster_size(min_cluster_size, metric):
-    redX = X[::2]  # reduce for speed
-
-    clust = OPTICS(min_samples=9, min_cluster_size=min_cluster_size, metric=metric).fit(
-        redX
-    )
-=======
 def test_min_cluster_size(min_cluster_size, global_dtype):
     redX = X[::2].astype(global_dtype, copy=False)  # reduce for speed
     clust = OPTICS(min_samples=9, min_cluster_size=min_cluster_size).fit(redX)
->>>>>>> 5bd89ab3
     cluster_sizes = np.bincount(clust.labels_[clust.labels_ != -1])
     if cluster_sizes.size:
         assert min(cluster_sizes) >= min_cluster_size
     # check behaviour is the same when min_cluster_size is a fraction
     clust_frac = OPTICS(
-        min_samples=9, min_cluster_size=min_cluster_size / redX.shape[0], metric=metric
+        min_samples=9,
+        min_cluster_size=min_cluster_size / redX.shape[0],
     )
     clust_frac.fit(redX)
     assert_array_equal(clust.labels_, clust_frac.labels_)
@@ -458,16 +393,12 @@
         clust.fit(sparse.csr_matrix(X))
 
 
-@pytest.mark.parametrize(
-    "metric",
-    ["minkowski", "euclidean"],
-)
-def test_processing_order(metric):
+def test_processing_order():
     # Ensure that we consider all unprocessed points,
     # not only direct neighbors. when picking the next point.
     Y = [[0], [10], [-10], [25]]
 
-    clust = OPTICS(min_samples=3, max_eps=15, metric=metric).fit(Y)
+    clust = OPTICS(min_samples=3, max_eps=15).fit(Y)
     assert_array_equal(clust.reachability_, [np.inf, 10, 10, 15])
     assert_array_equal(clust.core_distances_, [10, 15, np.inf, np.inf])
     assert_array_equal(clust.ordering_, [0, 1, 2, 3])
@@ -896,14 +827,9 @@
     assert_array_equal(np.sort(np.unique(clust.labels_)), [0, 1, 2, 3])
 
 
-<<<<<<< HEAD
 @pytest.mark.parametrize("is_sparse", [False, True])
-def test_precomputed_dists(is_sparse):
-    redX = X[::2]
-=======
-def test_precomputed_dists(global_dtype):
+def test_precomputed_dists(is_sparse, global_dtype):
     redX = X[::2].astype(global_dtype, copy=False)
->>>>>>> 5bd89ab3
     dists = pairwise_distances(redX, metric="euclidean")
     dists = sparse.csr_matrix(dists) if is_sparse else dists
     clust1 = OPTICS(min_samples=10, algorithm="brute", metric="precomputed").fit(dists)
