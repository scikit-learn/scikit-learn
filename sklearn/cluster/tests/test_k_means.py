"""Testing for K-means"""
import sys

import numpy as np
from scipy import sparse as sp
from threadpoolctl import threadpool_limits

import pytest

from sklearn.utils._testing import assert_array_equal
from sklearn.utils._testing import assert_allclose
<<<<<<< HEAD
=======
from sklearn.utils._testing import assert_almost_equal
>>>>>>> 0cfe98b9
from sklearn.utils.fixes import _astype_copy_false
from sklearn.base import clone
from sklearn.exceptions import ConvergenceWarning

from sklearn.utils.extmath import row_norms
from sklearn.metrics import pairwise_distances
from sklearn.metrics import pairwise_distances_argmin
from sklearn.metrics.cluster import v_measure_score
from sklearn.cluster import KMeans, k_means
from sklearn.cluster import MiniBatchKMeans
from sklearn.cluster._kmeans import _mini_batch_step
from sklearn.cluster._kmeans import _labels_inertia
from sklearn.cluster._k_means_common import _relocate_empty_clusters_dense
from sklearn.cluster._k_means_common import _relocate_empty_clusters_sparse
from sklearn.cluster._k_means_common import _euclidean_dense_dense_wrapper
from sklearn.cluster._k_means_common import _euclidean_sparse_dense_wrapper
from sklearn.cluster._k_means_common import _inertia_dense
from sklearn.cluster._k_means_common import _inertia_sparse
from sklearn.datasets import make_blobs
from io import StringIO


# non centered, sparse centers to check the
centers = np.array([
    [0.0, 5.0, 0.0, 0.0, 0.0],
    [1.0, 1.0, 4.0, 0.0, 0.0],
    [1.0, 0.0, 0.0, 5.0, 1.0],
])
n_samples = 100
n_clusters, n_features = centers.shape
X, true_labels = make_blobs(n_samples=n_samples, centers=centers,
                            cluster_std=1., random_state=42)
X_csr = sp.csr_matrix(X)


def _check_fitted_model(km):
    # check that the number of clusters centers and distinct labels match
    # the expectation
    centers = km.cluster_centers_
    assert centers.shape == (n_clusters, n_features)

    labels = km.labels_
    assert np.unique(labels).shape[0] == n_clusters

    # check that the labels assignment are perfect (up to a permutation)
    assert_allclose(v_measure_score(true_labels, labels), 1.0)
    assert km.inertia_ > 0.0


@pytest.mark.parametrize("array_constr", [np.array, sp.csr_matrix],
                         ids=["dense", "sparse"])
@pytest.mark.parametrize("algo", ["full", "elkan"])
@pytest.mark.parametrize("dtype", [np.float32, np.float64])
def test_kmeans_results(array_constr, algo, dtype):
    # Checks that KMeans works as intended on toy dataset by comparing with
    # expected results computed by hand.
    X = array_constr([[0, 0], [0.5, 0], [0.5, 1], [1, 1]], dtype=dtype)
    sample_weight = [3, 1, 1, 3]
    init_centers = np.array([[0, 0], [1, 1]], dtype=dtype)

    expected_labels = [0, 0, 1, 1]
    expected_inertia = 0.375
    expected_centers = np.array([[0.125, 0], [0.875, 1]], dtype=dtype)
    expected_n_iter = 2

    kmeans = KMeans(n_clusters=2, n_init=1, init=init_centers, algorithm=algo)
    kmeans.fit(X, sample_weight=sample_weight)

    assert_array_equal(kmeans.labels_, expected_labels)
    assert_allclose(kmeans.inertia_, expected_inertia)
    assert_allclose(kmeans.cluster_centers_, expected_centers)
    assert kmeans.n_iter_ == expected_n_iter


@pytest.mark.parametrize("array_constr", [np.array, sp.csr_matrix],
<<<<<<< HEAD
                         ids=["dense", "sparse"])
@pytest.mark.parametrize("algo", ["full", "elkan"])
=======
                         ids=['dense', 'sparse'])
@pytest.mark.parametrize("algo", ['full', 'elkan'])
>>>>>>> 0cfe98b9
def test_kmeans_relocated_clusters(array_constr, algo):
    # check that empty clusters are relocated as expected
    X = array_constr([[0, 0], [0.5, 0], [0.5, 1], [1, 1]])

    # second center too far from others points will be empty at first iter
    init_centers = np.array([[0.5, 0.5], [3, 3]])

    expected_labels = [0, 0, 1, 1]
    expected_inertia = 0.25
    expected_centers = [[0.25, 0], [0.75, 1]]
    expected_n_iter = 3

    kmeans = KMeans(n_clusters=2, n_init=1, init=init_centers, algorithm=algo)
    kmeans.fit(X)

    assert_array_equal(kmeans.labels_, expected_labels)
    assert_allclose(kmeans.inertia_, expected_inertia)
    assert_allclose(kmeans.cluster_centers_, expected_centers)
    assert kmeans.n_iter_ == expected_n_iter


@pytest.mark.parametrize("array_constr", [np.array, sp.csr_matrix],
                         ids=["dense", "sparse"])
def test_relocate_empty_clusters(array_constr):
    # test for the _relocate_empty_clusters_(dense/sparse) helpers

    # Synthetic dataset with 3 obvious clusters of different sizes
    X = np.array(
        [-10., -9.5, -9, -8.5, -8, -1, 1, 9, 9.5, 10]).reshape(-1, 1)
    X = array_constr(X)
    sample_weight = np.ones(10)

    # centers all initialized to the first point of X
    centers_old = np.array([-10., -10, -10]).reshape(-1, 1)

    # With this initialization, all points will be assigned to the first center
    # At this point a center in centers_new is the weighted sum of the points
    # it contains if it's not empty, otherwise it is the same as before.
    centers_new = np.array([-16.5, -10, -10]).reshape(-1, 1)
    weight_in_clusters = np.array([10., 0, 0])
    labels = np.zeros(10, dtype=np.int32)

    if array_constr is np.array:
        _relocate_empty_clusters_dense(X, sample_weight, centers_old,
                                       centers_new, weight_in_clusters, labels)
    else:
        _relocate_empty_clusters_sparse(X.data, X.indices, X.indptr,
                                        sample_weight, centers_old,
                                        centers_new, weight_in_clusters,
                                        labels)

    # The relocation scheme will take the 2 points farthest from the center and
    # assign them to the 2 empty clusters, i.e. points at 10 and at 9.9. The
    # first center will be updated to contain the other 8 points.
    assert_array_equal(weight_in_clusters, [8, 1, 1])
    assert_allclose(centers_new, [[-36], [10], [9.5]])


@pytest.mark.parametrize("distribution", ["normal", "blobs"])
@pytest.mark.parametrize("array_constr", [np.array, sp.csr_matrix],
                         ids=["dense", "sparse"])
@pytest.mark.parametrize("tol", [1e-2, 1e-4, 1e-8])
def test_kmeans_elkan_results(distribution, array_constr, tol):
    # Check that results are identical between lloyd and elkan algorithms
    rnd = np.random.RandomState(0)
    if distribution == "normal":
        X = rnd.normal(size=(5000, 10))
    else:
        X, _ = make_blobs(random_state=rnd)
    X[X < 0] = 0
    X = array_constr(X)

    km_full = KMeans(algorithm="full", n_clusters=5,
                     random_state=0, n_init=1, tol=tol)
    km_elkan = KMeans(algorithm="elkan", n_clusters=5,
                      random_state=0, n_init=1, tol=tol)

    km_full.fit(X)
    km_elkan.fit(X)
    assert_allclose(km_elkan.cluster_centers_, km_full.cluster_centers_)
    assert_array_equal(km_elkan.labels_, km_full.labels_)
    assert km_elkan.n_iter_ == km_full.n_iter_
    assert km_elkan.inertia_ == pytest.approx(km_full.inertia_, rel=1e-6)


@pytest.mark.parametrize("algorithm", ["full", "elkan"])
def test_kmeans_convergence(algorithm):
    # Check that KMeans stops when convergence is reached when tol=0. (#16075)
    # We can only ensure that if the number of threads is not to large,
    # otherwise the roundings errors coming from the unpredictability of
    # the order in which chunks are processed make the convergence criterion
    # to never be exactly 0.
    rnd = np.random.RandomState(0)
    X = rnd.normal(size=(5000, 10))

    with threadpool_limits(limits=1, user_api="openmp"):
        km = KMeans(algorithm=algorithm, n_clusters=5, random_state=0,
                    n_init=1, tol=0, max_iter=300).fit(X)

    assert km.n_iter_ < 300


def test_minibatch_update_consistency():
    # Check that dense and sparse minibatch update give the same results
    rng = np.random.RandomState(42)

    centers_old = centers + rng.normal(size=centers.shape)
    centers_old_csr = centers_old.copy()

    centers_new = np.zeros_like(centers_old)
    centers_new_csr = np.zeros_like(centers_old_csr)

    weight_sums = np.zeros(centers_old.shape[0], dtype=X.dtype)
    weight_sums_csr = np.zeros(centers_old.shape[0], dtype=X.dtype)

    x_squared_norms = (X ** 2).sum(axis=1)
    x_squared_norms_csr = row_norms(X_csr, squared=True)

    sample_weight = np.ones(X.shape[0], dtype=X.dtype)

    # extract a small minibatch
    X_mb = X[:10]
    X_mb_csr = X_csr[:10]
    x_mb_squared_norms = x_squared_norms[:10]
    x_mb_squared_norms_csr = x_squared_norms_csr[:10]
    sample_weight_mb = sample_weight[:10]

    # step 1: compute the dense minibatch update
    old_inertia = _mini_batch_step(
        X_mb, x_mb_squared_norms, sample_weight_mb, centers_old, centers_new,
        weight_sums, np.random.RandomState(0), random_reassign=False)
    assert old_inertia > 0.0

    # compute the new inertia on the same batch to check that it decreased
    labels, new_inertia = _labels_inertia(
        X_mb, sample_weight_mb, x_mb_squared_norms, centers_new)
    assert new_inertia > 0.0
    assert new_inertia < old_inertia

    # step 2: compute the sparse minibatch update
    old_inertia_csr = _mini_batch_step(
        X_mb_csr, x_mb_squared_norms_csr, sample_weight_mb, centers_old_csr,
        centers_new_csr, weight_sums_csr, np.random.RandomState(0),
        random_reassign=False)
    assert old_inertia_csr > 0.0

    # compute the new inertia on the same batch to check that it decreased
    labels_csr, new_inertia_csr = _labels_inertia(
        X_mb_csr, sample_weight_mb, x_mb_squared_norms_csr, centers_new_csr)
    assert new_inertia_csr > 0.0
    assert new_inertia_csr < old_inertia_csr

    # step 3: check that sparse and dense updates lead to the same results
    assert_array_equal(labels, labels_csr)
<<<<<<< HEAD
    assert_allclose(centers_new, centers_new_csr)
    assert_allclose(old_inertia, old_inertia_csr)
    assert_allclose(new_inertia, new_inertia_csr)
=======
    assert_array_almost_equal(new_centers, new_centers_csr)
    assert_almost_equal(incremental_diff, incremental_diff_csr)
    assert_almost_equal(old_inertia, old_inertia_csr)
    assert_almost_equal(new_inertia, new_inertia_csr)


def _check_fitted_model(km):
    # check that the number of clusters centers and distinct labels match
    # the expectation
    centers = km.cluster_centers_
    assert centers.shape == (n_clusters, n_features)

    labels = km.labels_
    assert np.unique(labels).shape[0] == n_clusters

    # check that the labels assignment are perfect (up to a permutation)
    assert v_measure_score(true_labels, labels) == 1.0
    assert km.inertia_ > 0.0
>>>>>>> 0cfe98b9


@pytest.mark.parametrize("data", [X, X_csr], ids=["dense", "sparse"])
@pytest.mark.parametrize("init", ["random", "k-means++", centers,
                                  lambda X, k, random_state: centers],
                         ids=["random", "k-means++", "ndarray", "callable"])
@pytest.mark.parametrize("Estimator", [KMeans, MiniBatchKMeans])
def test_all_init(Estimator, data, init):
    # Check KMeans and MiniBatchKMeans with all possible init.
    n_init = 10 if type(init) is str else 1
    km = Estimator(init=init, n_clusters=n_clusters, random_state=42,
                   n_init=n_init).fit(data)
    _check_fitted_model(km)


@pytest.mark.parametrize("init", ["random", "k-means++", centers,
                                  lambda X, k, random_state: centers],
                         ids=["random", "k-means++", "ndarray", "callable"])
def test_minibatch_kmeans_partial_fit_init(init):
    # Check MiniBatchKMeans init with partial_fit
    km = MiniBatchKMeans(init=init, n_clusters=n_clusters, random_state=0)
    for i in range(100):
        # "random" init requires many batches to recover the true labels.
        km.partial_fit(X)
    _check_fitted_model(km)


@pytest.mark.parametrize("Estimator", [KMeans, MiniBatchKMeans])
def test_fortran_aligned_data(Estimator):
    # Check that KMeans works with fortran-aligned data.
    X_fortran = np.asfortranarray(X)
    centers_fortran = np.asfortranarray(centers)

    km_c = Estimator(n_clusters=n_clusters, init=centers, n_init=1,
                     random_state=42).fit(X)
    km_f = Estimator(n_clusters=n_clusters, init=centers_fortran, n_init=1,
                     random_state=42).fit(X_fortran)
    assert_allclose(km_c.cluster_centers_, km_f.cluster_centers_)
    assert_array_equal(km_c.labels_, km_f.labels_)


@pytest.mark.parametrize("Estimator", [KMeans, MiniBatchKMeans])
def test_verbose(Estimator):
    # Check verbose mode of KMeans and MiniBatchKMeans for better coverage.
    km = Estimator(n_clusters=n_clusters, random_state=42, verbose=1)
    old_stdout = sys.stdout
    sys.stdout = StringIO()
    try:
        km.fit(X)
    finally:
        sys.stdout = old_stdout


<<<<<<< HEAD
=======
def test_minibatch_kmeans_warning_init_size():
    # Check that a warning is raised when init_size is smaller than n_clusters
    with pytest.warns(RuntimeWarning,
                      match=r"init_size.* should be larger than n_clusters"):
        MiniBatchKMeans(init_size=10, n_clusters=20).fit(X)


@pytest.mark.parametrize("Estimator", [KMeans, MiniBatchKMeans])
def test_warning_n_init_precomputed_centers(Estimator):
    # Check that a warning is raised when n_init > 1 and an array is passed for
    # the init parameter.
    with pytest.warns(RuntimeWarning,
                      match="Explicit initial center position passed: "
                            "performing only one init"):
        Estimator(init=centers, n_clusters=n_clusters, n_init=10).fit(X)


>>>>>>> 0cfe98b9
def test_minibatch_sensible_reassign():
    # check that identical initial clusters are reassigned
    # also a regression test for when there are more desired reassignments than
    # samples.
    zeroed_X, true_labels = make_blobs(n_samples=100, centers=5,
                                       random_state=42)
    zeroed_X[::2, :] = 0

    km = MiniBatchKMeans(n_clusters=20, batch_size=10, random_state=42,
                         init="random").fit(zeroed_X)
    # there should not be too many exact zero cluster centers
    assert km.cluster_centers_.any(axis=1).sum() > 10

    # do the same with batch-size > X.shape[0] (regression test)
    km = MiniBatchKMeans(n_clusters=20, batch_size=200, random_state=42,
                         init="random").fit(zeroed_X)
    # there should not be too many exact zero cluster centers
    assert km.cluster_centers_.any(axis=1).sum() > 10

    # do the same with partial_fit API
    km = MiniBatchKMeans(n_clusters=20, random_state=42, init="random")
    for i in range(100):
        km.partial_fit(zeroed_X)
    # there should not be too many exact zero cluster centers
    assert km.cluster_centers_.any(axis=1).sum() > 10
<<<<<<< HEAD
=======


def test_minibatch_reassign():
    # Give a perfect initialization, but a large reassignment_ratio,
    # as a result all the centers should be reassigned and the model
    # should no longer be good
    sample_weight = np.ones(X.shape[0], dtype=X.dtype)
    for this_X in (X, X_csr):
        mb_k_means = MiniBatchKMeans(n_clusters=n_clusters, batch_size=100,
                                     random_state=42)
        mb_k_means.fit(this_X)

        score_before = mb_k_means.score(this_X)
        try:
            old_stdout = sys.stdout
            sys.stdout = StringIO()
            # Turn on verbosity to smoke test the display code
            _mini_batch_step(this_X, sample_weight, (X ** 2).sum(axis=1),
                             mb_k_means.cluster_centers_,
                             mb_k_means._counts,
                             np.zeros(X.shape[1], np.double),
                             False, distances=np.zeros(X.shape[0]),
                             random_reassign=True, random_state=42,
                             reassignment_ratio=1, verbose=True)
        finally:
            sys.stdout = old_stdout
        assert score_before > mb_k_means.score(this_X)

    # Give a perfect initialization, with a small reassignment_ratio,
    # no center should be reassigned
    for this_X in (X, X_csr):
        mb_k_means = MiniBatchKMeans(n_clusters=n_clusters, batch_size=100,
                                     init=centers.copy(),
                                     random_state=42, n_init=1)
        mb_k_means.fit(this_X)
        clusters_before = mb_k_means.cluster_centers_
        # Turn on verbosity to smoke test the display code
        _mini_batch_step(this_X, sample_weight, (X ** 2).sum(axis=1),
                         mb_k_means.cluster_centers_,
                         mb_k_means._counts,
                         np.zeros(X.shape[1], np.double),
                         False, distances=np.zeros(X.shape[0]),
                         random_reassign=True, random_state=42,
                         reassignment_ratio=1e-15)
        assert_array_almost_equal(clusters_before, mb_k_means.cluster_centers_)
>>>>>>> 0cfe98b9


@pytest.mark.parametrize("data", [X, X_csr], ids=["dense", "sparse"])
def test_minibatch_reassign(data):
    # Check the reassignment part of the minibatch step with very high or very
    # low reassignment ratio.
    perfect_centers = np.empty((n_clusters, n_features))
    for i in range(n_clusters):
        perfect_centers[i] = X[true_labels == i].mean(axis=0)

    x_squared_norms = row_norms(data, squared=True)
    sample_weight = np.ones(n_samples)
    centers_new = np.empty_like(perfect_centers)

    # Give a perfect initialization, but a large reassignment_ratio, as a
    # result many centers should be reassigned and the model should no longer
    # be good
    score_before = - _labels_inertia(data, sample_weight, x_squared_norms,
                                     perfect_centers, 1)[1]

    _mini_batch_step(data, x_squared_norms, sample_weight, perfect_centers,
                     centers_new, np.zeros(n_clusters),
                     np.random.RandomState(0), random_reassign=True,
                     reassignment_ratio=1)

    score_after = - _labels_inertia(data, sample_weight, x_squared_norms,
                                    centers_new, 1)[1]

    assert score_before > score_after

    # Give a perfect initialization, with a small reassignment_ratio,
    # no center should be reassigned.
    _mini_batch_step(data, x_squared_norms, sample_weight, perfect_centers,
                     centers_new, np.zeros(n_clusters),
                     np.random.RandomState(0), random_reassign=True,
                     reassignment_ratio=1e-15)

    assert_allclose(centers_new, perfect_centers)


def test_minibatch_with_many_reassignments():
    # Test for the case that the number of clusters to reassign is bigger
    # than the batch_size. Run the test with 100 clusters and a batch_size of
    # 10 because it turned out that these values ensure that the number of
    # clusters to reassign is always bigger than the batch_size.
    MiniBatchKMeans(n_clusters=100,
                    batch_size=10,
                    init_size=n_samples,
                    random_state=42,
                    verbose=True).fit(X)


def test_minibatch_kmeans_init_size():
    # Check the internal _init_size attribute of MiniBatchKMeans

    # default init size should be 3 * batch_size
    km = MiniBatchKMeans(n_clusters=10, batch_size=5, n_init=1).fit(X)
    assert km._init_size == 15

    # if 3 * batch size < n_clusters, it should then be 3 * n_clusters
    km = MiniBatchKMeans(n_clusters=10, batch_size=1, n_init=1).fit(X)
    assert km._init_size == 30

    # it should not be larger than n_samples
    km = MiniBatchKMeans(n_clusters=10, batch_size=5, n_init=1,
                         init_size=n_samples + 1).fit(X)
    assert km._init_size == n_samples


<<<<<<< HEAD
=======
def test_minibatch_tol():
    mb_k_means = MiniBatchKMeans(n_clusters=n_clusters, batch_size=10,
                                 random_state=42, tol=.01).fit(X)
    _check_fitted_model(mb_k_means)


def test_minibatch_set_init_size():
    mb_k_means = MiniBatchKMeans(init=centers.copy(), n_clusters=n_clusters,
                                 init_size=666, random_state=42,
                                 n_init=1).fit(X)
    assert mb_k_means.init_size == 666
    assert mb_k_means._init_size == n_samples
    _check_fitted_model(mb_k_means)


>>>>>>> 0cfe98b9
def test_kmeans_copyx():
    # Check that copy_x=False returns nearly equal X after de-centering.
    my_X = X.copy()
    km = KMeans(copy_x=False, n_clusters=n_clusters, random_state=42)
    km.fit(my_X)
    _check_fitted_model(km)

    # check that my_X is de-centered
    assert_allclose(my_X, X)


@pytest.mark.parametrize("Estimator", [KMeans, MiniBatchKMeans])
def test_score_max_iter(Estimator):
    # Check that fitting KMeans or MiniBatchKMeans with more iterations gives
    # better score
    X = np.random.RandomState(0).randn(100, 10)

    km1 = Estimator(n_init=1, random_state=42, max_iter=1)
    s1 = km1.fit(X).score(X)
    km2 = Estimator(n_init=1, random_state=42, max_iter=10)
    s2 = km2.fit(X).score(X)
    assert s2 > s1


<<<<<<< HEAD
@pytest.mark.parametrize("array_constr", [np.array, sp.csr_matrix],
                         ids=["dense", "sparse"])
@pytest.mark.parametrize("dtype", [np.float32, np.float64])
@pytest.mark.parametrize("init", ["random", "k-means++", "ndarray"])
@pytest.mark.parametrize("Estimator", [KMeans, MiniBatchKMeans])
def test_predict(Estimator, init, dtype, array_constr):
    # Check the predict method and the equivalence between fit.predict and
    # fit_predict.
    if sys.platform == "darwin":
        pytest.xfail(
            "Known failures on MacOS, See "
            "https://github.com/scikit-learn/scikit-learn/issues/12644")
=======
@pytest.mark.parametrize('Estimator', [KMeans, MiniBatchKMeans])
@pytest.mark.parametrize('data', [X, X_csr], ids=['dense', 'sparse'])
@pytest.mark.parametrize('init', ['random', 'k-means++', centers.copy()])
def test_predict(Estimator, data, init):
    n_init = 10 if type(init) is str else 1
    k_means = Estimator(n_clusters=n_clusters, init=init,
                        n_init=n_init, random_state=0).fit(data)

    # sanity check: re-predict labeling for training set samples
    assert_array_equal(k_means.predict(data), k_means.labels_)

    # sanity check: predict centroid labels
    pred = k_means.predict(k_means.cluster_centers_)
    assert_array_equal(pred, np.arange(n_clusters))

    # re-predict labels for training set using fit_predict
    pred = k_means.fit_predict(data)
    assert_array_equal(pred, k_means.labels_)


@pytest.mark.parametrize('init', ['random', 'k-means++', centers.copy()])
def test_predict_minibatch_dense_sparse(init):
    # check that models trained on sparse input also works for dense input at
    # predict time
    n_init = 10 if type(init) is str else 1
    mb_k_means = MiniBatchKMeans(n_clusters=n_clusters, init=init,
                                 n_init=n_init, random_state=0).fit(X_csr)

    assert_array_equal(mb_k_means.predict(X), mb_k_means.labels_)


@pytest.mark.parametrize("array_constr", [np.array, sp.csr_matrix],
                         ids=["dense", "sparse"])
@pytest.mark.parametrize("dtype", [np.int32, np.int64])
@pytest.mark.parametrize("init", ["k-means++", "ndarray"])
@pytest.mark.parametrize("Estimator", [KMeans, MiniBatchKMeans])
def test_integer_input(Estimator, array_constr, dtype, init):
    # Check that KMeans and MiniBatchKMeans work with integer input.
    X_dense = np.array([[0, 0], [10, 10], [12, 9], [-1, 1], [2, 0], [8, 10]])
    X = array_constr(X_dense, dtype=dtype)

    n_init = 1 if init == "ndarray" else 10
    init = X_dense[:2] if init == "ndarray" else init

    km = Estimator(n_clusters=2, init=init, n_init=n_init, random_state=0)
    if Estimator is MiniBatchKMeans:
        km.set_params(batch_size=2)

    km.fit(X)

    # Internally integer input should be converted to float64
    assert km.cluster_centers_.dtype == np.float64

    expected_labels = [0, 1, 1, 0, 0, 1]
    assert_allclose(v_measure_score(km.labels_, expected_labels), 1)

    # Same with partial_fit (#14314)
    if Estimator is MiniBatchKMeans:
        km = clone(km).partial_fit(X)
        assert km.cluster_centers_.dtype == np.float64


@pytest.mark.parametrize("Estimator", [KMeans, MiniBatchKMeans])
def test_transform(Estimator):
    # Check the transform method
    km = Estimator(n_clusters=n_clusters).fit(X)

    # Transorfming cluster_centers_ should return the pairwise distances
    # between centers
    Xt = km.transform(km.cluster_centers_)
    assert_allclose(Xt, pairwise_distances(km.cluster_centers_))
    # In particular, diagonal must be 0
    assert_array_equal(Xt.diagonal(), np.zeros(n_clusters))

    # Transorfming X should return the pairwise distances between X and the
    # centers
    Xt = km.transform(X)
    assert_allclose(Xt, pairwise_distances(X, km.cluster_centers_))


@pytest.mark.parametrize("Estimator", [KMeans, MiniBatchKMeans])
def test_fit_transform(Estimator):
    # Check equivalence between fit.transform and fit_transform
    X1 = Estimator(random_state=0, n_init=1).fit(X).transform(X)
    X2 = Estimator(random_state=0, n_init=1).fit_transform(X)
    assert_allclose(X1, X2)
>>>>>>> 0cfe98b9

    X, _ = make_blobs(n_samples=500, n_features=10, centers=10, random_state=0)

    n_init = 1 if init == "ndarray" else 10
    init = X[:10] if init == "ndarray" else init
    X = array_constr(X)

    km = Estimator(n_clusters=10, init=init, n_init=n_init,
                   random_state=0).fit(X)
    labels = km.labels_

    # Due to randomness in the order in which chunks of data are processed when
    # using more than one thread, there might be different rounding errors for
    # the computation of the inertia for each init between 2 runs. This might
    # result in a different ranking of the inits, hence a different labeling,
    # which should still correspond to the same clustering

    # re-predict labels for training set using predict
    pred = km.predict(X)
    assert_allclose(v_measure_score(pred, labels), 1)

    # re-predict labels for training set using fit_predict
    pred = km.fit_predict(X)
    assert_allclose(v_measure_score(pred, labels), 1)

    # predict centroid labels
    pred = km.predict(km.cluster_centers_)
    assert_allclose(v_measure_score(pred, np.arange(10)), 1)


<<<<<<< HEAD
@pytest.mark.parametrize("Estimator", [KMeans, MiniBatchKMeans])
def test_result_equal_in_diff_n_threads(Estimator):
    # Check that KMeans/MiniBatchKMeans give the same results in parallel mode
    # than in sequential mode.
    rnd = np.random.RandomState(0)
    X = rnd.normal(size=(50, 10))

    with threadpool_limits(limits=1, user_api="openmp"):
        result_1 = Estimator(
            n_clusters=n_clusters, random_state=0).fit(X).labels_
    with threadpool_limits(limits=2, user_api="openmp"):
        result_2 = Estimator(
            n_clusters=n_clusters, random_state=0).fit(X).labels_
    assert_array_equal(result_1, result_2)


def _sort_centers(centers):
    return np.sort(centers, axis=0)


@pytest.mark.parametrize("Estimator", [KMeans, MiniBatchKMeans])
def test_dense_sparse(Estimator):
    # Check that the results are the same for dense and sparse input.
    sample_weight = np.random.RandomState(0).random_sample((n_samples,))
    km_dense = Estimator(n_clusters=n_clusters, random_state=0, n_init=1)
    km_dense.fit(X, sample_weight=sample_weight)
    km_sparse = Estimator(n_clusters=n_clusters, random_state=0, n_init=1)
    km_sparse.fit(X_csr, sample_weight=sample_weight)

    assert_array_equal(km_dense.labels_, km_sparse.labels_)
    assert_allclose(km_dense.cluster_centers_, km_sparse.cluster_centers_)

=======
def test_k_means_function():
    # test calling the k_means function directly
    cluster_centers, labels, inertia = k_means(X, n_clusters=n_clusters,
                                               sample_weight=None)

    assert cluster_centers.shape == (n_clusters, n_features)
    assert np.unique(labels).shape[0] == n_clusters

    # check that the labels assignment are perfect (up to a permutation)
    assert_allclose(v_measure_score(true_labels, labels), 1.0)
    assert inertia > 0.0

>>>>>>> 0cfe98b9

@pytest.mark.parametrize("data", [X, X_csr], ids=["dense", "sparse"])
@pytest.mark.parametrize("Estimator", [KMeans, MiniBatchKMeans])
def test_float_precision(Estimator, data):
    # Check that the results are the same for single and double precision.
    km = Estimator(n_init=1, random_state=0)

    inertia = {}
    Xt = {}
    centers = {}
    labels = {}

    for dtype in [np.float64, np.float32]:
        X = data.astype(dtype, **_astype_copy_false(data))
        km.fit(X)

        inertia[dtype] = km.inertia_
        Xt[dtype] = km.transform(X)
        centers[dtype] = km.cluster_centers_
        labels[dtype] = km.labels_

        # dtype of cluster centers has to be the dtype of the input data
        assert km.cluster_centers_.dtype == dtype

        # same with partial_fit
        if Estimator is MiniBatchKMeans:
            km.partial_fit(X[0:3])
            assert km.cluster_centers_.dtype == dtype

    # compare arrays with low precision since the difference between 32 and
    # 64 bit comes from an accumulation of rounding errors.
    assert_allclose(inertia[np.float32], inertia[np.float64], rtol=1e-5)
    assert_allclose(Xt[np.float32], Xt[np.float64], rtol=1e-5)
    assert_allclose(centers[np.float32], centers[np.float64], rtol=1e-5)
    assert_array_equal(labels[np.float32], labels[np.float64])


@pytest.mark.parametrize("dtype", [np.int32, np.int64, np.float32, np.float64])
@pytest.mark.parametrize("Estimator", [KMeans, MiniBatchKMeans])
def test_centers_not_mutated(Estimator, dtype):
    # Check that KMeans and MiniBatchKMeans won't mutate the user provided
    # init centers silently even if input data and init centers have the same
    # type.
<<<<<<< HEAD
    X_new_type = X.astype(dtype, copy=True)
    centers_new_type = centers.astype(dtype, copy=True)
=======
    X_new_type = X.astype(dtype, copy=False)
    centers_new_type = centers.astype(dtype, copy=False)

    km = Estimator(init=centers, n_clusters=n_clusters, n_init=1)
    km.fit(X_new_type)

    assert not np.may_share_memory(km.cluster_centers_, centers_new_type)

>>>>>>> 0cfe98b9

    km = Estimator(init=centers_new_type, n_clusters=n_clusters, n_init=1)
    km.fit(X_new_type)

    assert not np.may_share_memory(km.cluster_centers_, centers)


<<<<<<< HEAD
def test_weighted_vs_repeated():
    # Check that a sample weight of N should yield the same result as an N-fold
    # repetition of the sample. Valid only if init is precomputed, otherwise
    # rng produces different results. Not valid for MinibatchKMeans due to rng
    # to extract minibatches.
    sample_weight = np.random.RandomState(0).randint(1, 5, size=n_samples)
    X_repeat = np.repeat(X, sample_weight, axis=0)

    km = KMeans(init=centers, n_init=1, n_clusters=n_clusters, random_state=0)

    km_weighted = clone(km).fit(X, sample_weight=sample_weight)
    repeated_labels = np.repeat(km_weighted.labels_, sample_weight)
    km_repeated = clone(km).fit(X_repeat)

    assert_array_equal(km_repeated.labels_, repeated_labels)
    assert_allclose(km_weighted.inertia_, km_repeated.inertia_)
    assert_allclose(_sort_centers(km_weighted.cluster_centers_),
                    _sort_centers(km_repeated.cluster_centers_))
=======
def test_kmeans_warns_less_centers_than_unique_points():
    # Check KMeans when the number of found clusters is smaller than expected
    X = np.asarray([[0, 0],
                    [0, 1],
                    [1, 0],
                    [1, 0]])  # last point is duplicated
    km = KMeans(n_clusters=4)

    # KMeans should warn that fewer labels than cluster centers have been used
    msg = (r"Number of distinct clusters \(3\) found smaller than "
           r"n_clusters \(4\). Possibly due to duplicate points in X.")
    with pytest.warns(ConvergenceWarning, match=msg):
        km.fit(X)
        # only three distinct points, so only three clusters
        # can have points assigned to them
        assert set(km.labels_) == set(range(3))
>>>>>>> 0cfe98b9


@pytest.mark.parametrize("data", [X, X_csr], ids=["dense", "sparse"])
@pytest.mark.parametrize("Estimator", [KMeans, MiniBatchKMeans])
def test_unit_weights_vs_no_weights(Estimator, data):
    # Check that not passing sample weights should be equivalent to passing
    # sample weights all equal to one.
    sample_weight = np.ones(n_samples)

    km = Estimator(n_clusters=n_clusters, random_state=42, n_init=1)
    km_none = clone(km).fit(data, sample_weight=None)
    km_ones = clone(km).fit(data, sample_weight=sample_weight)

<<<<<<< HEAD
=======
def test_weighted_vs_repeated():
    # Check that a sample weight of N should yield the same result as an N-fold
    # repetition of the sample. Valid only if init is precomputed, otherwise
    # rng produces different results. Not valid for MinibatchKMeans due to rng
    # to extract minibatches.
    sample_weight = np.random.RandomState(0).randint(1, 5, size=n_samples)
    X_repeat = np.repeat(X, sample_weight, axis=0)

    km = KMeans(init=centers, n_init=1, n_clusters=n_clusters, random_state=0)

    km_weighted = clone(km).fit(X, sample_weight=sample_weight)
    repeated_labels = np.repeat(km_weighted.labels_, sample_weight)
    km_repeated = clone(km).fit(X_repeat)

    assert_array_equal(km_repeated.labels_, repeated_labels)
    assert_allclose(km_weighted.inertia_, km_repeated.inertia_)
    assert_allclose(_sort_centers(km_weighted.cluster_centers_),
                    _sort_centers(km_repeated.cluster_centers_))


@pytest.mark.parametrize("data", [X, X_csr], ids=["dense", "sparse"])
@pytest.mark.parametrize("Estimator", [KMeans, MiniBatchKMeans])
def test_unit_weights_vs_no_weights(Estimator, data):
    # Check that not passing sample weights should be equivalent to passing
    # sample weights all equal to one.
    sample_weight = np.ones(n_samples)

    km = Estimator(n_clusters=n_clusters, random_state=42, n_init=1)
    km_none = clone(km).fit(data, sample_weight=None)
    km_ones = clone(km).fit(data, sample_weight=sample_weight)

>>>>>>> 0cfe98b9
    assert_array_equal(km_none.labels_, km_ones.labels_)
    assert_allclose(km_none.cluster_centers_, km_ones.cluster_centers_)


@pytest.mark.parametrize("data", [X, X_csr], ids=["dense", "sparse"])
@pytest.mark.parametrize("Estimator", [KMeans, MiniBatchKMeans])
def test_scaled_weights(Estimator, data):
    # Check that scaling all sample weights by a common factor
    # shouldn't change the result
    sample_weight = np.random.uniform(n_samples)

    km = Estimator(n_clusters=n_clusters, random_state=42, n_init=1)
    km_orig = clone(km).fit(data, sample_weight=sample_weight)
    km_scaled = clone(km).fit(data, sample_weight=0.5 * sample_weight)

    assert_array_equal(km_orig.labels_, km_scaled.labels_)
    assert_allclose(km_orig.cluster_centers_, km_scaled.cluster_centers_)


@pytest.mark.parametrize("array_constr", [np.array, sp.csr_matrix],
                         ids=["dense", "sparse"])
@pytest.mark.parametrize("dtype", [np.int32, np.int64])
@pytest.mark.parametrize("init", ["k-means++", "ndarray"])
@pytest.mark.parametrize("Estimator", [KMeans, MiniBatchKMeans])
def test_integer_input(Estimator, array_constr, dtype, init):
    # Check that KMeans and MiniBatchKMeans work with integer input.
    X_dense = np.array([[0, 0], [10, 10], [12, 9], [-1, 1], [2, 0], [8, 10]])
    X = array_constr(X_dense, dtype=dtype)

    n_init = 1 if init == "ndarray" else 10
    init = X_dense[:2] if init == "ndarray" else init

    km = Estimator(n_clusters=2, init=init, n_init=n_init, random_state=0)
    if Estimator is MiniBatchKMeans:
        km.set_params(batch_size=2)

    km.fit(X)

<<<<<<< HEAD
    # Internally integer input should be converted to float64
    assert km.cluster_centers_.dtype == np.float64

    expected_labels = [0, 1, 1, 0, 0, 1]
    assert_allclose(v_measure_score(km.labels_, expected_labels), 1)

    # Same with partial_fit (#14314)
    if Estimator is MiniBatchKMeans:
        km = clone(km).partial_fit(X)
        assert km.cluster_centers_.dtype == np.float64
=======
def test_result_of_kmeans_equal_in_diff_n_threads():
    # Check that KMeans gives the same results in parallel mode than in
    # sequential mode.
    rnd = np.random.RandomState(0)
    X = rnd.normal(size=(50, 10))
>>>>>>> 0cfe98b9


@pytest.mark.parametrize("init", ["random", "k-means++", centers],
                         ids=["random", "k-means++", "ndarray"])
@pytest.mark.parametrize("Estimator", [KMeans, MiniBatchKMeans])
def test_predict_dense_sparse(Estimator, init):
    # check that models trained on sparse input also works for dense input at
    # predict time and vice versa.
    n_init = 10 if type(init) is str else 1
    km = Estimator(n_clusters=n_clusters, init=init, n_init=n_init,
                   random_state=0)

    km.fit(X_csr)
    assert_array_equal(km.predict(X), km.labels_)

    km.fit(X)
    assert_array_equal(km.predict(X_csr), km.labels_)


@pytest.mark.parametrize("Estimator", [KMeans, MiniBatchKMeans])
def test_transform(Estimator):
    # Check the transform method
    km = Estimator(n_clusters=n_clusters).fit(X)

    # Transorfming cluster_centers_ should return the pairwise distances
    # between centers
    Xt = km.transform(km.cluster_centers_)
    assert_allclose(Xt, pairwise_distances(km.cluster_centers_))
    # In particular, diagonal must be 0
    assert_array_equal(Xt.diagonal(), np.zeros(n_clusters))

    # Transorfming X should return the pairwise distances between X and the
    # centers
    Xt = km.transform(X)
    assert_allclose(Xt, pairwise_distances(X, km.cluster_centers_))


@pytest.mark.parametrize("attr", ["counts_", "init_size_", "random_state_"])
def test_minibatch_kmeans_deprecated_attributes(attr):
    # check that we raise a deprecation warning when accessing `init_size_`
    # FIXME: remove in 0.26
    depr_msg = (f"The attribute '{attr}' is deprecated in 0.24 and will be "
                f"removed in 0.26.")
    km = MiniBatchKMeans(n_clusters=2, n_init=1, init='random', random_state=0)
    km.fit(X)

    with pytest.warns(FutureWarning, match=depr_msg):
        getattr(km, attr)


def test_warning_elkan_1_cluster():
    # Check warning messages specific to KMeans
    with pytest.warns(RuntimeWarning,
                      match="algorithm='elkan' doesn't make sense for a single"
                            " cluster"):
        KMeans(n_clusters=1, algorithm="elkan").fit(X)


<<<<<<< HEAD
@pytest.mark.parametrize("Estimator", [KMeans, MiniBatchKMeans])
def test_fit_transform(Estimator):
    # Check equivalence between fit.transform and fit_transform
    X1 = Estimator(random_state=0, n_init=1).fit(X).transform(X)
    X2 = Estimator(random_state=0, n_init=1).fit_transform(X)
    assert_allclose(X1, X2)


@pytest.mark.parametrize("Estimator", [KMeans, MiniBatchKMeans])
def test_sample_weight_unchanged(Estimator):
    # Check that sample_weight is not modified in place by KMeans (#17204)
    X = np.array([[1], [2], [4]])
    sample_weight = np.array([0.5, 0.2, 0.3])
    Estimator(n_clusters=2, random_state=0).fit(X, sample_weight=sample_weight)

    # internally, sample_weight is rescale to sum up to n_samples = 3
    assert_array_equal(sample_weight, np.array([0.5, 0.2, 0.3]))


@pytest.mark.parametrize("array_constr", [np.array, sp.csr_matrix],
                         ids=["dense", "sparse"])
@pytest.mark.parametrize("algo", ["full", "elkan"])
=======
@pytest.mark.parametrize("array_constr",
                         [np.array, sp.csr_matrix],
                         ids=['dense', 'sparse'])
@pytest.mark.parametrize("algo", ['full', 'elkan'])
>>>>>>> 0cfe98b9
def test_k_means_1_iteration(array_constr, algo):
    # check the results after a single iteration (E-step M-step E-step) by
    # comparing against a pure python implementation.
    X = np.random.RandomState(0).uniform(size=(100, 5))
    init_centers = X[:5]
    X = array_constr(X)

    def py_kmeans(X, init):
        new_centers = init.copy()
        labels = pairwise_distances_argmin(X, init)
        for label in range(init.shape[0]):
            new_centers[label] = X[labels == label].mean(axis=0)
        labels = pairwise_distances_argmin(X, new_centers)
        return labels, new_centers

    py_labels, py_centers = py_kmeans(X, init_centers)

    cy_kmeans = KMeans(n_clusters=5, n_init=1, init=init_centers,
                       algorithm=algo, max_iter=1).fit(X)
    cy_labels = cy_kmeans.labels_
    cy_centers = cy_kmeans.cluster_centers_

    assert_array_equal(py_labels, cy_labels)
    assert_allclose(py_centers, cy_centers)


@pytest.mark.parametrize("data", [X, X_csr], ids=["dense", "sparse"])
def test_kmeans_init_fitted_centers(data):
    # Check that starting fitting from a local optimum shouldn't change the
    # solution
    km1 = KMeans(n_clusters=n_clusters).fit(data)
    km2 = KMeans(n_clusters=n_clusters, init=km1.cluster_centers_,
                 n_init=1).fit(data)

    assert_allclose(km1.cluster_centers_, km2.cluster_centers_)


def test_kmeans_elkan_iter_attribute():
    # Regression test on bad n_iter_ value. Previous bug n_iter_ was one off
    # it's right value (#11340).
    km = KMeans(algorithm="elkan", max_iter=1).fit(X)
    assert km.n_iter_ == 1


@pytest.mark.parametrize("array_constr", [np.array, sp.csr_matrix],
                         ids=["dense", "sparse"])
def test_kmeans_empty_cluster_relocated(array_constr):
    # check that empty clusters are correctly relocated when using sample
    # weights (#13486)
    X = array_constr([[-1], [1]])
    sample_weight = [1.9, 0.1]
    init = np.array([[-1], [10]])

    km = KMeans(n_clusters=2, init=init, n_init=1)
    km.fit(X, sample_weight=sample_weight)

    assert len(set(km.labels_)) == 2
    assert_allclose(km.cluster_centers_, [[-1], [1]])


@pytest.mark.parametrize("dtype", [np.float32, np.float64])
@pytest.mark.parametrize("squared", [True, False])
def test_euclidean_distance(dtype, squared):
    # Check that the _euclidean_(dense/sparse)_dense helpers produce correct
    # results
    rng = np.random.RandomState(0)
    a_sparse = sp.random(1, 100, density=0.5, format="csr", random_state=rng,
                         dtype=dtype)
    a_dense = a_sparse.toarray().reshape(-1)
    b = rng.randn(100).astype(dtype, copy=False)
    b_squared_norm = (b**2).sum()

    expected = ((a_dense - b)**2).sum()
    expected = expected if squared else np.sqrt(expected)

    distance_dense_dense = _euclidean_dense_dense_wrapper(a_dense, b, squared)
    distance_sparse_dense = _euclidean_sparse_dense_wrapper(
        a_sparse.data, a_sparse.indices, b, b_squared_norm, squared)

    assert_allclose(distance_dense_dense, distance_sparse_dense, rtol=1e-6)
    assert_allclose(distance_dense_dense, expected, rtol=1e-6)
    assert_allclose(distance_sparse_dense, expected, rtol=1e-6)


@pytest.mark.parametrize("dtype", [np.float32, np.float64])
def test_inertia(dtype):
    # Check that the _inertia_(dense/sparse) helpers produce correct results.
    rng = np.random.RandomState(0)
    X_sparse = sp.random(100, 10, density=0.5, format="csr", random_state=rng,
                         dtype=dtype)
    X_dense = X_sparse.toarray()
    sample_weight = rng.randn(100).astype(dtype, copy=False)
    centers = rng.randn(5, 10).astype(dtype, copy=False)
    labels = rng.randint(5, size=100, dtype=np.int32)

    distances = ((X_dense - centers[labels])**2).sum(axis=1)
    expected = np.sum(distances * sample_weight)

    inertia_dense = _inertia_dense(
        X_dense, sample_weight, centers, labels, 1)
    inertia_sparse = _inertia_sparse(
        X_sparse, sample_weight, centers, labels, 1)

    assert_allclose(inertia_dense, inertia_sparse, rtol=1e-6)
    assert_allclose(inertia_dense, expected, rtol=1e-6)
    assert_allclose(inertia_sparse, expected, rtol=1e-6)


def test_k_means_function():
    # test calling the k_means function directly
    cluster_centers, labels, inertia = k_means(X, n_clusters=n_clusters,
                                               sample_weight=None)

<<<<<<< HEAD
    assert cluster_centers.shape == (n_clusters, n_features)
    assert np.unique(labels).shape[0] == n_clusters

    # check that the labels assignment are perfect (up to a permutation)
    assert_allclose(v_measure_score(true_labels, labels), 1.0)
    assert inertia > 0.0
=======
    assert_array_equal(sample_weight, np.array([0.5, 0.2, 0.3]))
>>>>>>> 0cfe98b9


@pytest.mark.parametrize("Estimator", [KMeans, MiniBatchKMeans])
@pytest.mark.parametrize("param, match", [
    ({"n_init": 0}, r"n_init should be > 0"),
    ({"max_iter": 0}, r"max_iter should be > 0"),
    ({"n_clusters": n_samples + 1}, r"n_samples.* should be >= n_clusters"),
    ({"init": X[:2]},
     r"The shape of the initial centers .* does not match "
     r"the number of clusters"),
    ({"init": lambda X_, k, random_state: X_[:2]},
     r"The shape of the initial centers .* does not match "
     r"the number of clusters"),
    ({"init": X[:8, :2]},
     r"The shape of the initial centers .* does not match "
     r"the number of features of the data"),
    ({"init": lambda X_, k, random_state: X_[:8, :2]},
     r"The shape of the initial centers .* does not match "
     r"the number of features of the data"),
    ({"init": "wrong"},
     r"init should be either 'k-means\+\+', 'random', "
     r"a ndarray or a callable")]
)
def test_wrong_params(Estimator, param, match):
    # Check that error are raised with clear error message when wrong values
    # are passed for the parameters
    with pytest.raises(ValueError, match=match):
        Estimator(**param).fit(X)


@pytest.mark.parametrize("param, match", [
    ({"algorithm": "wrong"}, r"Algorithm must be 'auto', 'full' or 'elkan'")]
)
def test_kmeans_wrong_params(param, match):
    # Check that error are raised with clear error message when wrong values
    # are passed for the KMeans specific parameters
    with pytest.raises(ValueError, match=match):
        KMeans(**param).fit(X)


@pytest.mark.parametrize("param, match", [
    ({"max_no_improvement": -1}, r"max_no_improvement should be >= 0"),
    ({"batch_size": -1}, r"batch_size should be > 0"),
    ({"init_size": -1}, r"init_size should be > 0"),
    ({"reassignment_ratio": -1}, r"reassignment_ratio should be >= 0")]
)
def test_minibatch_kmeans_wrong_params(param, match):
    # Check that error are raised with clear error message when wrong values
    # are passed for the MiniBatchKMeans specific parameters
    with pytest.raises(ValueError, match=match):
        MiniBatchKMeans(**param).fit(X)


@pytest.mark.parametrize("Estimator", [KMeans, MiniBatchKMeans])
def test_warnings(Estimator):
    # Check warning messages common to KMeans and MiniBatchKMeans
    with pytest.warns(RuntimeWarning,
                      match="Explicit initial center position passed: "
                            "performing only one init"):
        Estimator(init=centers, n_clusters=n_clusters).fit(X)


def test_kmeans_warns_less_centers_than_unique_points():
    # Check KMeans when the number of found clusters is smaller than expected
    X = np.asarray([[0, 0],
                    [0, 1],
                    [1, 0],
                    [1, 0]])  # last point is duplicated
    km = KMeans(n_clusters=4)

    # KMeans should warn that fewer labels than cluster centers have been used
    msg = (r"Number of distinct clusters \(3\) found smaller than "
           r"n_clusters \(4\). Possibly due to duplicate points in X.")
    with pytest.warns(ConvergenceWarning, match=msg):
        km.fit(X)
        # only three distinct points, so only three clusters
        # can have points assigned to them
        assert set(km.labels_) == set(range(3))


def test_minibatch_kmeans_warnings():
    # Check warning messages specific to MiniBatchKMeans
    with pytest.warns(RuntimeWarning,
                      match=r"init_size.* should be larger than n_clusters"):
        MiniBatchKMeans(init_size=10, n_clusters=20).fit(X)


@pytest.mark.parametrize("precompute_distances", ["auto", False, True])
def test_precompute_distance_deprecated(precompute_distances):
    # FIXME: remove in 0.25
    depr_msg = ("'precompute_distances' was deprecated in version 0.23 and "
                "will be removed in 0.25.")
    X, _ = make_blobs(n_samples=10, n_features=2, centers=2, random_state=0)
    kmeans = KMeans(n_clusters=2, n_init=1, init="random", random_state=0,
                    precompute_distances=precompute_distances)

    with pytest.warns(FutureWarning, match=depr_msg):
        kmeans.fit(X)


@pytest.mark.parametrize("n_jobs", [None, 1])
def test_n_jobs_deprecated(n_jobs):
    # FIXME: remove in 0.25
    depr_msg = ("'n_jobs' was deprecated in version 0.23 and will be removed "
                "in 0.25.")
    X, _ = make_blobs(n_samples=10, n_features=2, centers=2, random_state=0)
    kmeans = KMeans(n_clusters=2, n_init=1, init="random", random_state=0,
                    n_jobs=n_jobs)

    with pytest.warns(FutureWarning, match=depr_msg):
        kmeans.fit(X)<|MERGE_RESOLUTION|>--- conflicted
+++ resolved
@@ -9,10 +9,6 @@
 
 from sklearn.utils._testing import assert_array_equal
 from sklearn.utils._testing import assert_allclose
-<<<<<<< HEAD
-=======
-from sklearn.utils._testing import assert_almost_equal
->>>>>>> 0cfe98b9
 from sklearn.utils.fixes import _astype_copy_false
 from sklearn.base import clone
 from sklearn.exceptions import ConvergenceWarning
@@ -88,13 +84,8 @@
 
 
 @pytest.mark.parametrize("array_constr", [np.array, sp.csr_matrix],
-<<<<<<< HEAD
                          ids=["dense", "sparse"])
 @pytest.mark.parametrize("algo", ["full", "elkan"])
-=======
-                         ids=['dense', 'sparse'])
-@pytest.mark.parametrize("algo", ['full', 'elkan'])
->>>>>>> 0cfe98b9
 def test_kmeans_relocated_clusters(array_constr, algo):
     # check that empty clusters are relocated as expected
     X = array_constr([[0, 0], [0.5, 0], [0.5, 1], [1, 1]])
@@ -249,30 +240,9 @@
 
     # step 3: check that sparse and dense updates lead to the same results
     assert_array_equal(labels, labels_csr)
-<<<<<<< HEAD
     assert_allclose(centers_new, centers_new_csr)
     assert_allclose(old_inertia, old_inertia_csr)
     assert_allclose(new_inertia, new_inertia_csr)
-=======
-    assert_array_almost_equal(new_centers, new_centers_csr)
-    assert_almost_equal(incremental_diff, incremental_diff_csr)
-    assert_almost_equal(old_inertia, old_inertia_csr)
-    assert_almost_equal(new_inertia, new_inertia_csr)
-
-
-def _check_fitted_model(km):
-    # check that the number of clusters centers and distinct labels match
-    # the expectation
-    centers = km.cluster_centers_
-    assert centers.shape == (n_clusters, n_features)
-
-    labels = km.labels_
-    assert np.unique(labels).shape[0] == n_clusters
-
-    # check that the labels assignment are perfect (up to a permutation)
-    assert v_measure_score(true_labels, labels) == 1.0
-    assert km.inertia_ > 0.0
->>>>>>> 0cfe98b9
 
 
 @pytest.mark.parametrize("data", [X, X_csr], ids=["dense", "sparse"])
@@ -326,8 +296,6 @@
         sys.stdout = old_stdout
 
 
-<<<<<<< HEAD
-=======
 def test_minibatch_kmeans_warning_init_size():
     # Check that a warning is raised when init_size is smaller than n_clusters
     with pytest.warns(RuntimeWarning,
@@ -345,7 +313,6 @@
         Estimator(init=centers, n_clusters=n_clusters, n_init=10).fit(X)
 
 
->>>>>>> 0cfe98b9
 def test_minibatch_sensible_reassign():
     # check that identical initial clusters are reassigned
     # also a regression test for when there are more desired reassignments than
@@ -371,54 +338,6 @@
         km.partial_fit(zeroed_X)
     # there should not be too many exact zero cluster centers
     assert km.cluster_centers_.any(axis=1).sum() > 10
-<<<<<<< HEAD
-=======
-
-
-def test_minibatch_reassign():
-    # Give a perfect initialization, but a large reassignment_ratio,
-    # as a result all the centers should be reassigned and the model
-    # should no longer be good
-    sample_weight = np.ones(X.shape[0], dtype=X.dtype)
-    for this_X in (X, X_csr):
-        mb_k_means = MiniBatchKMeans(n_clusters=n_clusters, batch_size=100,
-                                     random_state=42)
-        mb_k_means.fit(this_X)
-
-        score_before = mb_k_means.score(this_X)
-        try:
-            old_stdout = sys.stdout
-            sys.stdout = StringIO()
-            # Turn on verbosity to smoke test the display code
-            _mini_batch_step(this_X, sample_weight, (X ** 2).sum(axis=1),
-                             mb_k_means.cluster_centers_,
-                             mb_k_means._counts,
-                             np.zeros(X.shape[1], np.double),
-                             False, distances=np.zeros(X.shape[0]),
-                             random_reassign=True, random_state=42,
-                             reassignment_ratio=1, verbose=True)
-        finally:
-            sys.stdout = old_stdout
-        assert score_before > mb_k_means.score(this_X)
-
-    # Give a perfect initialization, with a small reassignment_ratio,
-    # no center should be reassigned
-    for this_X in (X, X_csr):
-        mb_k_means = MiniBatchKMeans(n_clusters=n_clusters, batch_size=100,
-                                     init=centers.copy(),
-                                     random_state=42, n_init=1)
-        mb_k_means.fit(this_X)
-        clusters_before = mb_k_means.cluster_centers_
-        # Turn on verbosity to smoke test the display code
-        _mini_batch_step(this_X, sample_weight, (X ** 2).sum(axis=1),
-                         mb_k_means.cluster_centers_,
-                         mb_k_means._counts,
-                         np.zeros(X.shape[1], np.double),
-                         False, distances=np.zeros(X.shape[0]),
-                         random_reassign=True, random_state=42,
-                         reassignment_ratio=1e-15)
-        assert_array_almost_equal(clusters_before, mb_k_means.cluster_centers_)
->>>>>>> 0cfe98b9
 
 
 @pytest.mark.parametrize("data", [X, X_csr], ids=["dense", "sparse"])
@@ -488,24 +407,6 @@
     assert km._init_size == n_samples
 
 
-<<<<<<< HEAD
-=======
-def test_minibatch_tol():
-    mb_k_means = MiniBatchKMeans(n_clusters=n_clusters, batch_size=10,
-                                 random_state=42, tol=.01).fit(X)
-    _check_fitted_model(mb_k_means)
-
-
-def test_minibatch_set_init_size():
-    mb_k_means = MiniBatchKMeans(init=centers.copy(), n_clusters=n_clusters,
-                                 init_size=666, random_state=42,
-                                 n_init=1).fit(X)
-    assert mb_k_means.init_size == 666
-    assert mb_k_means._init_size == n_samples
-    _check_fitted_model(mb_k_means)
-
-
->>>>>>> 0cfe98b9
 def test_kmeans_copyx():
     # Check that copy_x=False returns nearly equal X after de-centering.
     my_X = X.copy()
@@ -530,7 +431,6 @@
     assert s2 > s1
 
 
-<<<<<<< HEAD
 @pytest.mark.parametrize("array_constr", [np.array, sp.csr_matrix],
                          ids=["dense", "sparse"])
 @pytest.mark.parametrize("dtype", [np.float32, np.float64])
@@ -543,94 +443,6 @@
         pytest.xfail(
             "Known failures on MacOS, See "
             "https://github.com/scikit-learn/scikit-learn/issues/12644")
-=======
-@pytest.mark.parametrize('Estimator', [KMeans, MiniBatchKMeans])
-@pytest.mark.parametrize('data', [X, X_csr], ids=['dense', 'sparse'])
-@pytest.mark.parametrize('init', ['random', 'k-means++', centers.copy()])
-def test_predict(Estimator, data, init):
-    n_init = 10 if type(init) is str else 1
-    k_means = Estimator(n_clusters=n_clusters, init=init,
-                        n_init=n_init, random_state=0).fit(data)
-
-    # sanity check: re-predict labeling for training set samples
-    assert_array_equal(k_means.predict(data), k_means.labels_)
-
-    # sanity check: predict centroid labels
-    pred = k_means.predict(k_means.cluster_centers_)
-    assert_array_equal(pred, np.arange(n_clusters))
-
-    # re-predict labels for training set using fit_predict
-    pred = k_means.fit_predict(data)
-    assert_array_equal(pred, k_means.labels_)
-
-
-@pytest.mark.parametrize('init', ['random', 'k-means++', centers.copy()])
-def test_predict_minibatch_dense_sparse(init):
-    # check that models trained on sparse input also works for dense input at
-    # predict time
-    n_init = 10 if type(init) is str else 1
-    mb_k_means = MiniBatchKMeans(n_clusters=n_clusters, init=init,
-                                 n_init=n_init, random_state=0).fit(X_csr)
-
-    assert_array_equal(mb_k_means.predict(X), mb_k_means.labels_)
-
-
-@pytest.mark.parametrize("array_constr", [np.array, sp.csr_matrix],
-                         ids=["dense", "sparse"])
-@pytest.mark.parametrize("dtype", [np.int32, np.int64])
-@pytest.mark.parametrize("init", ["k-means++", "ndarray"])
-@pytest.mark.parametrize("Estimator", [KMeans, MiniBatchKMeans])
-def test_integer_input(Estimator, array_constr, dtype, init):
-    # Check that KMeans and MiniBatchKMeans work with integer input.
-    X_dense = np.array([[0, 0], [10, 10], [12, 9], [-1, 1], [2, 0], [8, 10]])
-    X = array_constr(X_dense, dtype=dtype)
-
-    n_init = 1 if init == "ndarray" else 10
-    init = X_dense[:2] if init == "ndarray" else init
-
-    km = Estimator(n_clusters=2, init=init, n_init=n_init, random_state=0)
-    if Estimator is MiniBatchKMeans:
-        km.set_params(batch_size=2)
-
-    km.fit(X)
-
-    # Internally integer input should be converted to float64
-    assert km.cluster_centers_.dtype == np.float64
-
-    expected_labels = [0, 1, 1, 0, 0, 1]
-    assert_allclose(v_measure_score(km.labels_, expected_labels), 1)
-
-    # Same with partial_fit (#14314)
-    if Estimator is MiniBatchKMeans:
-        km = clone(km).partial_fit(X)
-        assert km.cluster_centers_.dtype == np.float64
-
-
-@pytest.mark.parametrize("Estimator", [KMeans, MiniBatchKMeans])
-def test_transform(Estimator):
-    # Check the transform method
-    km = Estimator(n_clusters=n_clusters).fit(X)
-
-    # Transorfming cluster_centers_ should return the pairwise distances
-    # between centers
-    Xt = km.transform(km.cluster_centers_)
-    assert_allclose(Xt, pairwise_distances(km.cluster_centers_))
-    # In particular, diagonal must be 0
-    assert_array_equal(Xt.diagonal(), np.zeros(n_clusters))
-
-    # Transorfming X should return the pairwise distances between X and the
-    # centers
-    Xt = km.transform(X)
-    assert_allclose(Xt, pairwise_distances(X, km.cluster_centers_))
-
-
-@pytest.mark.parametrize("Estimator", [KMeans, MiniBatchKMeans])
-def test_fit_transform(Estimator):
-    # Check equivalence between fit.transform and fit_transform
-    X1 = Estimator(random_state=0, n_init=1).fit(X).transform(X)
-    X2 = Estimator(random_state=0, n_init=1).fit_transform(X)
-    assert_allclose(X1, X2)
->>>>>>> 0cfe98b9
 
     X, _ = make_blobs(n_samples=500, n_features=10, centers=10, random_state=0)
 
@@ -659,23 +471,6 @@
     # predict centroid labels
     pred = km.predict(km.cluster_centers_)
     assert_allclose(v_measure_score(pred, np.arange(10)), 1)
-
-
-<<<<<<< HEAD
-@pytest.mark.parametrize("Estimator", [KMeans, MiniBatchKMeans])
-def test_result_equal_in_diff_n_threads(Estimator):
-    # Check that KMeans/MiniBatchKMeans give the same results in parallel mode
-    # than in sequential mode.
-    rnd = np.random.RandomState(0)
-    X = rnd.normal(size=(50, 10))
-
-    with threadpool_limits(limits=1, user_api="openmp"):
-        result_1 = Estimator(
-            n_clusters=n_clusters, random_state=0).fit(X).labels_
-    with threadpool_limits(limits=2, user_api="openmp"):
-        result_2 = Estimator(
-            n_clusters=n_clusters, random_state=0).fit(X).labels_
-    assert_array_equal(result_1, result_2)
 
 
 def _sort_centers(centers):
@@ -694,7 +489,7 @@
     assert_array_equal(km_dense.labels_, km_sparse.labels_)
     assert_allclose(km_dense.cluster_centers_, km_sparse.cluster_centers_)
 
-=======
+
 def test_k_means_function():
     # test calling the k_means function directly
     cluster_centers, labels, inertia = k_means(X, n_clusters=n_clusters,
@@ -707,7 +502,6 @@
     assert_allclose(v_measure_score(true_labels, labels), 1.0)
     assert inertia > 0.0
 
->>>>>>> 0cfe98b9
 
 @pytest.mark.parametrize("data", [X, X_csr], ids=["dense", "sparse"])
 @pytest.mark.parametrize("Estimator", [KMeans, MiniBatchKMeans])
@@ -751,46 +545,15 @@
     # Check that KMeans and MiniBatchKMeans won't mutate the user provided
     # init centers silently even if input data and init centers have the same
     # type.
-<<<<<<< HEAD
-    X_new_type = X.astype(dtype, copy=True)
-    centers_new_type = centers.astype(dtype, copy=True)
-=======
     X_new_type = X.astype(dtype, copy=False)
     centers_new_type = centers.astype(dtype, copy=False)
 
-    km = Estimator(init=centers, n_clusters=n_clusters, n_init=1)
-    km.fit(X_new_type)
-
-    assert not np.may_share_memory(km.cluster_centers_, centers_new_type)
-
->>>>>>> 0cfe98b9
-
     km = Estimator(init=centers_new_type, n_clusters=n_clusters, n_init=1)
     km.fit(X_new_type)
 
-    assert not np.may_share_memory(km.cluster_centers_, centers)
-
-
-<<<<<<< HEAD
-def test_weighted_vs_repeated():
-    # Check that a sample weight of N should yield the same result as an N-fold
-    # repetition of the sample. Valid only if init is precomputed, otherwise
-    # rng produces different results. Not valid for MinibatchKMeans due to rng
-    # to extract minibatches.
-    sample_weight = np.random.RandomState(0).randint(1, 5, size=n_samples)
-    X_repeat = np.repeat(X, sample_weight, axis=0)
-
-    km = KMeans(init=centers, n_init=1, n_clusters=n_clusters, random_state=0)
-
-    km_weighted = clone(km).fit(X, sample_weight=sample_weight)
-    repeated_labels = np.repeat(km_weighted.labels_, sample_weight)
-    km_repeated = clone(km).fit(X_repeat)
-
-    assert_array_equal(km_repeated.labels_, repeated_labels)
-    assert_allclose(km_weighted.inertia_, km_repeated.inertia_)
-    assert_allclose(_sort_centers(km_weighted.cluster_centers_),
-                    _sort_centers(km_repeated.cluster_centers_))
-=======
+    assert not np.may_share_memory(km.cluster_centers_, centers_new_type)
+
+
 def test_kmeans_warns_less_centers_than_unique_points():
     # Check KMeans when the number of found clusters is smaller than expected
     X = np.asarray([[0, 0],
@@ -807,22 +570,8 @@
         # only three distinct points, so only three clusters
         # can have points assigned to them
         assert set(km.labels_) == set(range(3))
->>>>>>> 0cfe98b9
-
-
-@pytest.mark.parametrize("data", [X, X_csr], ids=["dense", "sparse"])
-@pytest.mark.parametrize("Estimator", [KMeans, MiniBatchKMeans])
-def test_unit_weights_vs_no_weights(Estimator, data):
-    # Check that not passing sample weights should be equivalent to passing
-    # sample weights all equal to one.
-    sample_weight = np.ones(n_samples)
-
-    km = Estimator(n_clusters=n_clusters, random_state=42, n_init=1)
-    km_none = clone(km).fit(data, sample_weight=None)
-    km_ones = clone(km).fit(data, sample_weight=sample_weight)
-
-<<<<<<< HEAD
-=======
+
+
 def test_weighted_vs_repeated():
     # Check that a sample weight of N should yield the same result as an N-fold
     # repetition of the sample. Valid only if init is precomputed, otherwise
@@ -854,7 +603,6 @@
     km_none = clone(km).fit(data, sample_weight=None)
     km_ones = clone(km).fit(data, sample_weight=sample_weight)
 
->>>>>>> 0cfe98b9
     assert_array_equal(km_none.labels_, km_ones.labels_)
     assert_allclose(km_none.cluster_centers_, km_ones.cluster_centers_)
 
@@ -893,7 +641,6 @@
 
     km.fit(X)
 
-<<<<<<< HEAD
     # Internally integer input should be converted to float64
     assert km.cluster_centers_.dtype == np.float64
 
@@ -904,13 +651,6 @@
     if Estimator is MiniBatchKMeans:
         km = clone(km).partial_fit(X)
         assert km.cluster_centers_.dtype == np.float64
-=======
-def test_result_of_kmeans_equal_in_diff_n_threads():
-    # Check that KMeans gives the same results in parallel mode than in
-    # sequential mode.
-    rnd = np.random.RandomState(0)
-    X = rnd.normal(size=(50, 10))
->>>>>>> 0cfe98b9
 
 
 @pytest.mark.parametrize("init", ["random", "k-means++", centers],
@@ -969,7 +709,6 @@
         KMeans(n_clusters=1, algorithm="elkan").fit(X)
 
 
-<<<<<<< HEAD
 @pytest.mark.parametrize("Estimator", [KMeans, MiniBatchKMeans])
 def test_fit_transform(Estimator):
     # Check equivalence between fit.transform and fit_transform
@@ -992,12 +731,6 @@
 @pytest.mark.parametrize("array_constr", [np.array, sp.csr_matrix],
                          ids=["dense", "sparse"])
 @pytest.mark.parametrize("algo", ["full", "elkan"])
-=======
-@pytest.mark.parametrize("array_constr",
-                         [np.array, sp.csr_matrix],
-                         ids=['dense', 'sparse'])
-@pytest.mark.parametrize("algo", ['full', 'elkan'])
->>>>>>> 0cfe98b9
 def test_k_means_1_iteration(array_constr, algo):
     # check the results after a single iteration (E-step M-step E-step) by
     # comparing against a pure python implementation.
@@ -1104,23 +837,6 @@
     assert_allclose(inertia_dense, inertia_sparse, rtol=1e-6)
     assert_allclose(inertia_dense, expected, rtol=1e-6)
     assert_allclose(inertia_sparse, expected, rtol=1e-6)
-
-
-def test_k_means_function():
-    # test calling the k_means function directly
-    cluster_centers, labels, inertia = k_means(X, n_clusters=n_clusters,
-                                               sample_weight=None)
-
-<<<<<<< HEAD
-    assert cluster_centers.shape == (n_clusters, n_features)
-    assert np.unique(labels).shape[0] == n_clusters
-
-    # check that the labels assignment are perfect (up to a permutation)
-    assert_allclose(v_measure_score(true_labels, labels), 1.0)
-    assert inertia > 0.0
-=======
-    assert_array_equal(sample_weight, np.array([0.5, 0.2, 0.3]))
->>>>>>> 0cfe98b9
 
 
 @pytest.mark.parametrize("Estimator", [KMeans, MiniBatchKMeans])
@@ -1175,37 +891,19 @@
 
 
 @pytest.mark.parametrize("Estimator", [KMeans, MiniBatchKMeans])
-def test_warnings(Estimator):
-    # Check warning messages common to KMeans and MiniBatchKMeans
-    with pytest.warns(RuntimeWarning,
-                      match="Explicit initial center position passed: "
-                            "performing only one init"):
-        Estimator(init=centers, n_clusters=n_clusters).fit(X)
-
-
-def test_kmeans_warns_less_centers_than_unique_points():
-    # Check KMeans when the number of found clusters is smaller than expected
-    X = np.asarray([[0, 0],
-                    [0, 1],
-                    [1, 0],
-                    [1, 0]])  # last point is duplicated
-    km = KMeans(n_clusters=4)
-
-    # KMeans should warn that fewer labels than cluster centers have been used
-    msg = (r"Number of distinct clusters \(3\) found smaller than "
-           r"n_clusters \(4\). Possibly due to duplicate points in X.")
-    with pytest.warns(ConvergenceWarning, match=msg):
-        km.fit(X)
-        # only three distinct points, so only three clusters
-        # can have points assigned to them
-        assert set(km.labels_) == set(range(3))
-
-
-def test_minibatch_kmeans_warnings():
-    # Check warning messages specific to MiniBatchKMeans
-    with pytest.warns(RuntimeWarning,
-                      match=r"init_size.* should be larger than n_clusters"):
-        MiniBatchKMeans(init_size=10, n_clusters=20).fit(X)
+def test_result_equal_in_diff_n_threads(Estimator):
+    # Check that KMeans/MiniBatchKMeans give the same results in parallel mode
+    # than in sequential mode.
+    rnd = np.random.RandomState(0)
+    X = rnd.normal(size=(50, 10))
+
+    with threadpool_limits(limits=1, user_api="openmp"):
+        result_1 = Estimator(
+            n_clusters=n_clusters, random_state=0).fit(X).labels_
+    with threadpool_limits(limits=2, user_api="openmp"):
+        result_2 = Estimator(
+            n_clusters=n_clusters, random_state=0).fit(X).labels_
+    assert_array_equal(result_1, result_2)
 
 
 @pytest.mark.parametrize("precompute_distances", ["auto", False, True])
