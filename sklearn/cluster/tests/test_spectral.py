"""Testing for Spectral Clustering methods"""

import pickle
import re

import numpy as np
import pytest
from scipy.linalg import LinAlgError

from sklearn.cluster import SpectralClustering, spectral_clustering
from sklearn.cluster._spectral import cluster_qr, discretize
from sklearn.datasets import make_blobs
from sklearn.feature_extraction import img_to_graph
from sklearn.metrics import adjusted_rand_score
from sklearn.metrics.pairwise import kernel_metrics, rbf_kernel
from sklearn.neighbors import NearestNeighbors
from sklearn.utils import check_random_state
from sklearn.utils._testing import assert_array_equal
from sklearn.utils.fixes import COO_CONTAINERS, CSR_CONTAINERS

try:
    from pyamg import smoothed_aggregation_solver  # noqa

    amg_loaded = True
except ImportError:
    amg_loaded = False

centers = np.array([[1, 1], [-1, -1], [1, -1]]) + 10
X, _ = make_blobs(
    n_samples=60,
    n_features=2,
    centers=centers,
    cluster_std=0.4,
    shuffle=True,
    random_state=0,
)


@pytest.mark.parametrize("csr_container", CSR_CONTAINERS)
@pytest.mark.parametrize("eigen_solver", ("arpack", "lobpcg"))
@pytest.mark.parametrize("assign_labels", ("kmeans", "discretize", "cluster_qr"))
<<<<<<< HEAD
def test_spectral_clustering(eigen_solver, assign_labels, global_random_seed):
=======
def test_spectral_clustering(eigen_solver, assign_labels, csr_container):
>>>>>>> 16effb9d
    S = np.array(
        [
            [1.0, 1.0, 1.0, 0.2, 0.0, 0.0, 0.0],
            [1.0, 1.0, 1.0, 0.2, 0.0, 0.0, 0.0],
            [1.0, 1.0, 1.0, 0.2, 0.0, 0.0, 0.0],
            [0.2, 0.2, 0.2, 1.0, 1.0, 1.0, 1.0],
            [0.0, 0.0, 0.0, 1.0, 1.0, 1.0, 1.0],
            [0.0, 0.0, 0.0, 1.0, 1.0, 1.0, 1.0],
            [0.0, 0.0, 0.0, 1.0, 1.0, 1.0, 1.0],
        ]
    )

    for mat in (S, csr_container(S)):
        model = SpectralClustering(
            random_state=global_random_seed,
            n_clusters=2,
            affinity="precomputed",
            eigen_solver=eigen_solver,
            assign_labels=assign_labels,
        ).fit(mat)
        labels = model.labels_
        if labels[0] == 0:
            labels = 1 - labels

        assert adjusted_rand_score(labels, [1, 1, 1, 0, 0, 0, 0]) == 1

        model_copy = pickle.loads(pickle.dumps(model))
        assert model_copy.n_clusters == model.n_clusters
        assert model_copy.eigen_solver == model.eigen_solver
        assert_array_equal(model_copy.labels_, model.labels_)


@pytest.mark.parametrize("coo_container", COO_CONTAINERS)
@pytest.mark.parametrize("assign_labels", ("kmeans", "discretize", "cluster_qr"))
<<<<<<< HEAD
def test_spectral_clustering_sparse(assign_labels, global_random_seed):
=======
def test_spectral_clustering_sparse(assign_labels, coo_container):
>>>>>>> 16effb9d
    X, y = make_blobs(
        n_samples=20,
        random_state=global_random_seed,
        centers=[[1, 1], [-1, -1]],
        cluster_std=0.01,
    )

    S = rbf_kernel(X, gamma=1)
    S = np.maximum(S - 1e-4, 0)
    S = coo_container(S)

    labels = (
        SpectralClustering(
            random_state=global_random_seed,
            n_clusters=2,
            affinity="precomputed",
            assign_labels=assign_labels,
        )
        .fit(S)
        .labels_
    )
    assert adjusted_rand_score(y, labels) == 1


def test_precomputed_nearest_neighbors_filtering(global_random_seed):
    # Test precomputed graph filtering when containing too many neighbors
    X, y = make_blobs(
        n_samples=200,
        random_state=global_random_seed,
        centers=[[1, 1], [-1, -1]],
        cluster_std=0.01,
    )

    n_neighbors = 2
    results = []
    for additional_neighbors in [0, 10]:
        nn = NearestNeighbors(n_neighbors=n_neighbors + additional_neighbors).fit(X)
        graph = nn.kneighbors_graph(X, mode="connectivity")
        labels = (
            SpectralClustering(
                random_state=global_random_seed,
                n_clusters=2,
                affinity="precomputed_nearest_neighbors",
                n_neighbors=n_neighbors,
            )
            .fit(graph)
            .labels_
        )
        results.append(labels)

    assert_array_equal(results[0], results[1])


def test_affinities(global_random_seed):
    # Note: in the following, random_state has been selected to have
    # a dataset that yields a stable eigen decomposition both when built
    # on OSX and Linux
    X, y = make_blobs(
        n_samples=20, random_state=0, centers=[[1, 1], [-1, -1]], cluster_std=0.01
    )
    # nearest neighbors affinity
    sp = SpectralClustering(n_clusters=2, affinity="nearest_neighbors", random_state=0)
    with pytest.warns(UserWarning, match="not fully connected"):
        sp.fit(X)
    assert adjusted_rand_score(y, sp.labels_) == 1

    sp = SpectralClustering(n_clusters=2, gamma=2, random_state=global_random_seed)
    labels = sp.fit(X).labels_
    assert adjusted_rand_score(y, labels) == 1

    X = check_random_state(10).rand(10, 5) * 10

    kernels_available = kernel_metrics()
    for kern in kernels_available:
        # Additive chi^2 gives a negative similarity matrix which
        # doesn't make sense for spectral clustering
        if kern != "additive_chi2":
            sp = SpectralClustering(n_clusters=2, affinity=kern, random_state=0)
            labels = sp.fit(X).labels_
            assert (X.shape[0],) == labels.shape

    sp = SpectralClustering(n_clusters=2, affinity=lambda x, y: 1, random_state=0)
    labels = sp.fit(X).labels_
    assert (X.shape[0],) == labels.shape

    def histogram(x, y, **kwargs):
        # Histogram kernel implemented as a callable.
        assert kwargs == {}  # no kernel_params that we didn't ask for
        return np.minimum(x, y).sum()

    sp = SpectralClustering(n_clusters=2, affinity=histogram, random_state=0)
    labels = sp.fit(X).labels_
    assert (X.shape[0],) == labels.shape


def test_cluster_qr(global_random_seed):
    # cluster_qr by itself should not be used for clustering generic data
    # other than the rows of the eigenvectors within spectral clustering,
    # but cluster_qr must still preserve the labels for different dtypes
    # of the generic fixed input even if the labels may be meaningless.
    random_state = np.random.RandomState(seed=global_random_seed)
    n_samples, n_components = 10, 5
    data = random_state.randn(n_samples, n_components)
    labels_float64 = cluster_qr(data.astype(np.float64))
    # Each sample is assigned a cluster identifier
    assert labels_float64.shape == (n_samples,)
    # All components should be covered by the assignment
    assert np.array_equal(np.unique(labels_float64), np.arange(n_components))
    # Single precision data should yield the same cluster assignments
    labels_float32 = cluster_qr(data.astype(np.float32))
    assert np.array_equal(labels_float64, labels_float32)


def test_cluster_qr_permutation_invariance(global_random_seed):
    # cluster_qr must be invariant to sample permutation.
    random_state = np.random.RandomState(seed=global_random_seed)
    n_samples, n_components = 100, 5
    data = random_state.randn(n_samples, n_components)
    perm = random_state.permutation(n_samples)
    assert np.array_equal(
        cluster_qr(data)[perm],
        cluster_qr(data[perm]),
    )


@pytest.mark.parametrize("coo_container", COO_CONTAINERS)
@pytest.mark.parametrize("n_samples", [50, 100, 150, 500])
<<<<<<< HEAD
def test_discretize(n_samples, global_random_seed):
=======
def test_discretize(n_samples, coo_container):
>>>>>>> 16effb9d
    # Test the discretize using a noise assignment matrix
    random_state = np.random.RandomState(seed=global_random_seed)
    for n_class in range(2, 10):
        # random class labels
        y_true = random_state.randint(0, n_class + 1, n_samples)
        y_true = np.array(y_true, float)
        # noise class assignment matrix
        y_indicator = coo_container(
            (np.ones(n_samples), (np.arange(n_samples), y_true)),
            shape=(n_samples, n_class + 1),
        )
        y_true_noisy = y_indicator.toarray() + 0.1 * random_state.randn(
            n_samples, n_class + 1
        )
        y_pred = discretize(y_true_noisy, random_state=random_state)
        assert adjusted_rand_score(y_true, y_pred) > 0.8


<<<<<<< HEAD
# TODO: Remove when pyamg does replaces sp.rand call with np.random.rand
# https://github.com/scikit-learn/scikit-learn/issues/15913
@pytest.mark.filterwarnings(
    "ignore:scipy.rand is deprecated:DeprecationWarning:pyamg.*"
)
# TODO: Remove when pyamg removes the use of np.float
@pytest.mark.filterwarnings(
    "ignore:`np.float` is a deprecated alias:DeprecationWarning:pyamg.*"
)
# TODO: Remove when pyamg removes the use of pinv2
@pytest.mark.filterwarnings(
    "ignore:scipy.linalg.pinv2 is deprecated:DeprecationWarning:pyamg.*"
)
def test_spectral_clustering_with_arpack_amg_solvers(global_random_seed):
=======
def test_spectral_clustering_with_arpack_amg_solvers():
>>>>>>> 16effb9d
    # Test that spectral_clustering is the same for arpack and amg solver
    # Based on toy example from plot_segmentation_toy.py

    # a small two coin image
    x, y = np.indices((40, 40))

    center1, center2 = (14, 12), (20, 25)
    radius1, radius2 = 8, 7

    circle1 = (x - center1[0]) ** 2 + (y - center1[1]) ** 2 < radius1**2
    circle2 = (x - center2[0]) ** 2 + (y - center2[1]) ** 2 < radius2**2

    circles = circle1 | circle2
    mask = circles.copy()
    img = circles.astype(float)

    graph = img_to_graph(img, mask=mask)
    graph.data = np.exp(-graph.data / graph.data.std())

    labels_arpack = spectral_clustering(
        graph, n_clusters=2, eigen_solver="arpack", random_state=global_random_seed
    )

    assert len(np.unique(labels_arpack)) == 2

    if amg_loaded:
        labels_amg = spectral_clustering(
            graph, n_clusters=2, eigen_solver="amg", random_state=global_random_seed
        )
        assert adjusted_rand_score(labels_arpack, labels_amg) == 1
    else:
        with pytest.raises(ValueError):
            spectral_clustering(graph, n_clusters=2, eigen_solver="amg", random_state=0)


def test_n_components(global_random_seed):
    # Test that after adding n_components, result is different and
    # n_components = n_clusters by default
    X, y = make_blobs(
        n_samples=20,
        random_state=global_random_seed,
        centers=[[1, 1], [-1, -1]],
        cluster_std=0.01,
    )
    sp = SpectralClustering(n_clusters=2, random_state=global_random_seed)
    labels = sp.fit(X).labels_
    # set n_components = n_cluster and test if result is the same
    labels_same_ncomp = (
        SpectralClustering(
            n_clusters=2, n_components=2, random_state=global_random_seed
        )
        .fit(X)
        .labels_
    )
    # test that n_components=n_clusters by default
    assert_array_equal(labels, labels_same_ncomp)

    # test that n_components affect result
    # n_clusters=8 by default, and set n_components=2
    labels_diff_ncomp = (
        SpectralClustering(n_components=2, random_state=global_random_seed)
        .fit(X)
        .labels_
    )
    assert not np.array_equal(labels, labels_diff_ncomp)


@pytest.mark.parametrize("assign_labels", ("kmeans", "discretize", "cluster_qr"))
def test_verbose(assign_labels, capsys):
    # Check verbose mode of KMeans for better coverage.
    X, y = make_blobs(
        n_samples=20, random_state=0, centers=[[1, 1], [-1, -1]], cluster_std=0.01
    )

    SpectralClustering(n_clusters=2, random_state=42, verbose=1).fit(X)

    captured = capsys.readouterr()

    assert re.search(r"Computing label assignment using", captured.out)

    if assign_labels == "kmeans":
        assert re.search(r"Initialization complete", captured.out)
        assert re.search(r"Iteration [0-9]+, inertia", captured.out)


def test_spectral_clustering_np_matrix_raises():
    """Check that spectral_clustering raises an informative error when passed
    a np.matrix. See #10993"""
    X = np.matrix([[0.0, 2.0], [2.0, 0.0]])

    msg = r"np\.matrix is not supported. Please convert to a numpy array"
    with pytest.raises(TypeError, match=msg):
        spectral_clustering(X)


def test_spectral_clustering_not_infinite_loop(capsys, monkeypatch):
    """Check that discretize raises LinAlgError when svd never converges.

    Non-regression test for #21380
    """

    def new_svd(*args, **kwargs):
        raise LinAlgError()

    monkeypatch.setattr(np.linalg, "svd", new_svd)
    vectors = np.ones((10, 4))

    with pytest.raises(LinAlgError, match="SVD did not converge"):
        discretize(vectors)<|MERGE_RESOLUTION|>--- conflicted
+++ resolved
@@ -39,11 +39,9 @@
 @pytest.mark.parametrize("csr_container", CSR_CONTAINERS)
 @pytest.mark.parametrize("eigen_solver", ("arpack", "lobpcg"))
 @pytest.mark.parametrize("assign_labels", ("kmeans", "discretize", "cluster_qr"))
-<<<<<<< HEAD
-def test_spectral_clustering(eigen_solver, assign_labels, global_random_seed):
-=======
-def test_spectral_clustering(eigen_solver, assign_labels, csr_container):
->>>>>>> 16effb9d
+def test_spectral_clustering(
+    eigen_solver, assign_labels, csr_container, global_random_seed
+):
     S = np.array(
         [
             [1.0, 1.0, 1.0, 0.2, 0.0, 0.0, 0.0],
@@ -78,11 +76,7 @@
 
 @pytest.mark.parametrize("coo_container", COO_CONTAINERS)
 @pytest.mark.parametrize("assign_labels", ("kmeans", "discretize", "cluster_qr"))
-<<<<<<< HEAD
-def test_spectral_clustering_sparse(assign_labels, global_random_seed):
-=======
-def test_spectral_clustering_sparse(assign_labels, coo_container):
->>>>>>> 16effb9d
+def test_spectral_clustering_sparse(assign_labels, coo_container, global_random_seed):
     X, y = make_blobs(
         n_samples=20,
         random_state=global_random_seed,
@@ -210,11 +204,7 @@
 
 @pytest.mark.parametrize("coo_container", COO_CONTAINERS)
 @pytest.mark.parametrize("n_samples", [50, 100, 150, 500])
-<<<<<<< HEAD
-def test_discretize(n_samples, global_random_seed):
-=======
-def test_discretize(n_samples, coo_container):
->>>>>>> 16effb9d
+def test_discretize(n_samples, coo_container, global_random_seed):
     # Test the discretize using a noise assignment matrix
     random_state = np.random.RandomState(seed=global_random_seed)
     for n_class in range(2, 10):
@@ -233,24 +223,7 @@
         assert adjusted_rand_score(y_true, y_pred) > 0.8
 
 
-<<<<<<< HEAD
-# TODO: Remove when pyamg does replaces sp.rand call with np.random.rand
-# https://github.com/scikit-learn/scikit-learn/issues/15913
-@pytest.mark.filterwarnings(
-    "ignore:scipy.rand is deprecated:DeprecationWarning:pyamg.*"
-)
-# TODO: Remove when pyamg removes the use of np.float
-@pytest.mark.filterwarnings(
-    "ignore:`np.float` is a deprecated alias:DeprecationWarning:pyamg.*"
-)
-# TODO: Remove when pyamg removes the use of pinv2
-@pytest.mark.filterwarnings(
-    "ignore:scipy.linalg.pinv2 is deprecated:DeprecationWarning:pyamg.*"
-)
 def test_spectral_clustering_with_arpack_amg_solvers(global_random_seed):
-=======
-def test_spectral_clustering_with_arpack_amg_solvers():
->>>>>>> 16effb9d
     # Test that spectral_clustering is the same for arpack and amg solver
     # Based on toy example from plot_segmentation_toy.py
 
