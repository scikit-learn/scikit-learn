--- conflicted
+++ resolved
@@ -447,11 +447,7 @@
             Cluster labels.
         """
         check_is_fitted(self)
-<<<<<<< HEAD
-        X = check_array(X, accept_sparse=True)
-=======
-        X = self._validate_data(X, reset=False)
->>>>>>> 35320845
+        X = self._validate_data(X, reset=False, accept_sparse=True)
         if not hasattr(self, "cluster_centers_"):
             raise ValueError("Predict method is not supported when "
                              "affinity='precomputed'.")
