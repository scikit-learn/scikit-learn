"""Hierarchical Agglomerative Clustering

These routines perform some hierarchical agglomerative clustering of some
input data.

Authors : Vincent Michel, Bertrand Thirion, Alexandre Gramfort,
          Gael Varoquaux
License: BSD 3 clause
"""
from heapq import heapify, heappop, heappush, heappushpop
import warnings

import numpy as np
from scipy import sparse
from scipy.sparse.csgraph import connected_components

from ..base import BaseEstimator, ClusterMixin
from ..externals import six
from ..metrics.pairwise import paired_distances, pairwise_distances
from ..utils import check_array

from . import _hierarchical
from ._feature_agglomeration import AgglomerationTransform
from ..utils.fast_dict import IntFloatDict

from ..externals.six.moves import xrange

from sklearn.utils.validation import check_memory

###############################################################################
# For non fully-connected graphs


def _fix_connectivity(X, connectivity, affinity):
    """
    Fixes the connectivity matrix

        - copies it
        - makes it symmetric
        - converts it to LIL if necessary
        - completes it if necessary
    """
    n_samples = X.shape[0]
    if (connectivity.shape[0] != n_samples or
            connectivity.shape[1] != n_samples):
        raise ValueError('Wrong shape for connectivity matrix: %s '
                         'when X is %s' % (connectivity.shape, X.shape))

    # Make the connectivity matrix symmetric:
    connectivity = connectivity + connectivity.T

    # Convert connectivity matrix to LIL
    if not sparse.isspmatrix_lil(connectivity):
        if not sparse.isspmatrix(connectivity):
            connectivity = sparse.lil_matrix(connectivity)
        else:
            connectivity = connectivity.tolil()

    # Compute the number of nodes
    n_components, labels = connected_components(connectivity)

    if n_components > 1:
        warnings.warn("the number of connected components of the "
                      "connectivity matrix is %d > 1. Completing it to avoid "
                      "stopping the tree early." % n_components,
                      stacklevel=2)
        # XXX: Can we do without completing the matrix?
        for i in xrange(n_components):
            idx_i = np.where(labels == i)[0]
            Xi = X[idx_i]
            for j in xrange(i):
                idx_j = np.where(labels == j)[0]
                Xj = X[idx_j]
                D = pairwise_distances(Xi, Xj, metric=affinity)
                ii, jj = np.where(D == np.min(D))
                ii = ii[0]
                jj = jj[0]
                connectivity[idx_i[ii], idx_j[jj]] = True
                connectivity[idx_j[jj], idx_i[ii]] = True

    return connectivity, n_components


###############################################################################
# Hierarchical tree building functions

def ward_tree(X, connectivity=None, n_clusters=None, return_distance=False):
    """Ward clustering based on a Feature matrix.

    Recursively merges the pair of clusters that minimally increases
    within-cluster variance.

    The inertia matrix uses a Heapq-based representation.

    This is the structured version, that takes into account some topological
    structure between samples.

    Read more in the :ref:`User Guide <hierarchical_clustering>`.

    Parameters
    ----------
    X : array, shape (n_samples, n_features)
        feature matrix  representing n_samples samples to be clustered

    connectivity : sparse matrix (optional).
        connectivity matrix. Defines for each sample the neighboring samples
        following a given structure of the data. The matrix is assumed to
        be symmetric and only the upper triangular half is used.
        Default is None, i.e, the Ward algorithm is unstructured.

    n_clusters : int (optional)
        Stop early the construction of the tree at n_clusters. This is
        useful to decrease computation time if the number of clusters is
        not small compared to the number of samples. In this case, the
        complete tree is not computed, thus the 'children' output is of
        limited use, and the 'parents' output should rather be used.
        This option is valid only when specifying a connectivity matrix.

    return_distance : bool (optional)
        If True, return the distance between the clusters.

    Returns
    -------
    children : 2D array, shape (n_nodes-1, 2)
        The children of each non-leaf node. Values less than `n_samples`
        correspond to leaves of the tree which are the original samples.
        A node `i` greater than or equal to `n_samples` is a non-leaf
        node and has children `children_[i - n_samples]`. Alternatively
        at the i-th iteration, children[i][0] and children[i][1]
        are merged to form node `n_samples + i`

    n_components : int
        The number of connected components in the graph.

    n_leaves : int
        The number of leaves in the tree

    parents : 1D array, shape (n_nodes, ) or None
        The parent of each node. Only returned when a connectivity matrix
        is specified, elsewhere 'None' is returned.

    distances : 1D array, shape (n_nodes-1, )
        Only returned if return_distance is set to True (for compatibility).
        The distances between the centers of the nodes. `distances[i]`
        corresponds to a weighted euclidean distance between
        the nodes `children[i, 1]` and `children[i, 2]`. If the nodes refer to
        leaves of the tree, then `distances[i]` is their unweighted euclidean
        distance. Distances are updated in the following way
        (from scipy.hierarchy.linkage):

        The new entry :math:`d(u,v)` is computed as follows,

        .. math::

           d(u,v) = \\sqrt{\\frac{|v|+|s|}
                               {T}d(v,s)^2
                        + \\frac{|v|+|t|}
                               {T}d(v,t)^2
                        - \\frac{|v|}
                               {T}d(s,t)^2}

        where :math:`u` is the newly joined cluster consisting of
        clusters :math:`s` and :math:`t`, :math:`v` is an unused
        cluster in the forest, :math:`T=|v|+|s|+|t|`, and
        :math:`|*|` is the cardinality of its argument. This is also
        known as the incremental algorithm.
    """
    X = np.asarray(X)
    if X.ndim == 1:
        X = np.reshape(X, (-1, 1))
    n_samples, n_features = X.shape

    if connectivity is None:
        from scipy.cluster import hierarchy     # imports PIL

        if n_clusters is not None:
            warnings.warn('Partial build of the tree is implemented '
                          'only for structured clustering (i.e. with '
                          'explicit connectivity). The algorithm '
                          'will build the full tree and only '
                          'retain the lower branches required '
                          'for the specified number of clusters',
                          stacklevel=2)
        out = hierarchy.ward(X)
        children_ = out[:, :2].astype(np.intp)

        if return_distance:
            distances = out[:, 2]
            return children_, 1, n_samples, None, distances
        else:
            return children_, 1, n_samples, None

    connectivity, n_components = _fix_connectivity(X, connectivity,
                                                   affinity='euclidean')
    if n_clusters is None:
        n_nodes = 2 * n_samples - 1
    else:
        if n_clusters > n_samples:
            raise ValueError('Cannot provide more clusters than samples. '
                             '%i n_clusters was asked, and there are'
                             ' %i samples.'
                             % (n_clusters, n_samples))
        n_nodes = 2 * n_samples - n_clusters

    # create inertia matrix
    coord_row = []
    coord_col = []
    A = []
    for ind, row in enumerate(connectivity.rows):
        A.append(row)
        # We keep only the upper triangular for the moments
        # Generator expressions are faster than arrays on the following
        row = [i for i in row if i < ind]
        coord_row.extend(len(row) * [ind, ])
        coord_col.extend(row)

    coord_row = np.array(coord_row, dtype=np.intp, order='C')
    coord_col = np.array(coord_col, dtype=np.intp, order='C')

    # build moments as a list
    moments_1 = np.zeros(n_nodes, order='C')
    moments_1[:n_samples] = 1
    moments_2 = np.zeros((n_nodes, n_features), order='C')
    moments_2[:n_samples] = X
    inertia = np.empty(len(coord_row), dtype=np.float64, order='C')
    _hierarchical.compute_ward_dist(moments_1, moments_2, coord_row, coord_col,
                                    inertia)
    inertia = list(six.moves.zip(inertia, coord_row, coord_col))
    heapify(inertia)

    # prepare the main fields
    parent = np.arange(n_nodes, dtype=np.intp)
    used_node = np.ones(n_nodes, dtype=bool)
    children = []
    if return_distance:
        distances = np.empty(n_nodes - n_samples)

    not_visited = np.empty(n_nodes, dtype=np.int8, order='C')

    # recursive merge loop
    for k in range(n_samples, n_nodes):
        # identify the merge
        while True:
            inert, i, j = heappop(inertia)
            if used_node[i] and used_node[j]:
                break
        parent[i], parent[j] = k, k
        children.append((i, j))
        used_node[i] = used_node[j] = False
        if return_distance:  # store inertia value
            distances[k - n_samples] = inert

        # update the moments
        moments_1[k] = moments_1[i] + moments_1[j]
        moments_2[k] = moments_2[i] + moments_2[j]

        # update the structure matrix A and the inertia matrix
        coord_col = []
        not_visited.fill(1)
        not_visited[k] = 0
        _hierarchical._get_parents(A[i], coord_col, parent, not_visited)
        _hierarchical._get_parents(A[j], coord_col, parent, not_visited)
        # List comprehension is faster than a for loop
        [A[l].append(k) for l in coord_col]
        A.append(coord_col)
        coord_col = np.array(coord_col, dtype=np.intp, order='C')
        coord_row = np.empty(coord_col.shape, dtype=np.intp, order='C')
        coord_row.fill(k)
        n_additions = len(coord_row)
        ini = np.empty(n_additions, dtype=np.float64, order='C')

        _hierarchical.compute_ward_dist(moments_1, moments_2,
                                        coord_row, coord_col, ini)

        # List comprehension is faster than a for loop
        [heappush(inertia, (ini[idx], k, coord_col[idx]))
            for idx in range(n_additions)]

    # Separate leaves in children (empty lists up to now)
    n_leaves = n_samples
    # sort children to get consistent output with unstructured version
    children = [c[::-1] for c in children]
    children = np.array(children)  # return numpy array for efficient caching

    if return_distance:
        # 2 is scaling factor to compare w/ unstructured version
        distances = np.sqrt(2. * distances)
        return children, n_components, n_leaves, parent, distances
    else:
        return children, n_components, n_leaves, parent


# average and complete linkage
def linkage_tree(X, connectivity=None, n_components='deprecated',
                 n_clusters=None, linkage='complete', affinity="euclidean",
                 return_distance=False):
    """Linkage agglomerative clustering based on a Feature matrix.

    The inertia matrix uses a Heapq-based representation.

    This is the structured version, that takes into account some topological
    structure between samples.

    Read more in the :ref:`User Guide <hierarchical_clustering>`.

    Parameters
    ----------
    X : array, shape (n_samples, n_features)
        feature matrix representing n_samples samples to be clustered

    connectivity : sparse matrix (optional).
        connectivity matrix. Defines for each sample the neighboring samples
        following a given structure of the data. The matrix is assumed to
        be symmetric and only the upper triangular half is used.
        Default is None, i.e, the Ward algorithm is unstructured.

    n_components : int (optional)
        The number of connected components in the graph.

    n_clusters : int (optional)
        Stop early the construction of the tree at n_clusters. This is
        useful to decrease computation time if the number of clusters is
        not small compared to the number of samples. In this case, the
        complete tree is not computed, thus the 'children' output is of
        limited use, and the 'parents' output should rather be used.
        This option is valid only when specifying a connectivity matrix.

    linkage : {"average", "complete"}, optional, default: "complete"
        Which linkage criteria to use. The linkage criterion determines which
        distance to use between sets of observation.
            - average uses the average of the distances of each observation of
              the two sets
            - complete or maximum linkage uses the maximum distances between
              all observations of the two sets.

    affinity : string or callable, optional, default: "euclidean".
        which metric to use. Can be "euclidean", "manhattan", or any
        distance know to paired distance (see metric.pairwise)

    return_distance : bool, default False
        whether or not to return the distances between the clusters.

    Returns
    -------
    children : 2D array, shape (n_nodes-1, 2)
        The children of each non-leaf node. Values less than `n_samples`
        correspond to leaves of the tree which are the original samples.
        A node `i` greater than or equal to `n_samples` is a non-leaf
        node and has children `children_[i - n_samples]`. Alternatively
        at the i-th iteration, children[i][0] and children[i][1]
        are merged to form node `n_samples + i`

    n_components : int
        The number of connected components in the graph.

    n_leaves : int
        The number of leaves in the tree.

    parents : 1D array, shape (n_nodes, ) or None
        The parent of each node. Only returned when a connectivity matrix
        is specified, elsewhere 'None' is returned.

    distances : ndarray, shape (n_nodes-1,)
        Returned when return_distance is set to True.

        distances[i] refers to the distance between children[i][0] and
        children[i][1] when they are merged.

    See also
    --------
    ward_tree : hierarchical clustering with ward linkage
    """
    if n_components != 'deprecated':
        warnings.warn("n_components was deprecated in 0.19"
                      "will be removed in 0.21", DeprecationWarning)

    X = np.asarray(X)
    if X.ndim == 1:
        X = np.reshape(X, (-1, 1))
    n_samples, n_features = X.shape

    linkage_choices = {'complete': _hierarchical.max_merge,
                       'average': _hierarchical.average_merge}
    try:
        join_func = linkage_choices[linkage]
    except KeyError:
        raise ValueError(
            'Unknown linkage option, linkage should be one '
            'of %s, but %s was given' % (linkage_choices.keys(), linkage))

    if connectivity is None:
        from scipy.cluster import hierarchy     # imports PIL

        if n_clusters is not None:
            warnings.warn('Partial build of the tree is implemented '
                          'only for structured clustering (i.e. with '
                          'explicit connectivity). The algorithm '
                          'will build the full tree and only '
                          'retain the lower branches required '
                          'for the specified number of clusters',
                          stacklevel=2)

        if affinity == 'precomputed':
            # for the linkage function of hierarchy to work on precomputed
            # data, provide as first argument an ndarray of the shape returned
            # by pdist: it is a flat array containing the upper triangular of
            # the distance matrix.
            i, j = np.triu_indices(X.shape[0], k=1)
            X = X[i, j]
        elif affinity == 'l2':
            # Translate to something understood by scipy
            affinity = 'euclidean'
        elif affinity in ('l1', 'manhattan'):
            affinity = 'cityblock'
        elif callable(affinity):
            X = affinity(X)
            i, j = np.triu_indices(X.shape[0], k=1)
            X = X[i, j]
        out = hierarchy.linkage(X, method=linkage, metric=affinity)
        children_ = out[:, :2].astype(np.int)

        if return_distance:
            distances = out[:, 2]
            return children_, 1, n_samples, None, distances
        return children_, 1, n_samples, None

    connectivity, n_components = _fix_connectivity(X, connectivity,
                                                   affinity=affinity)

    connectivity = connectivity.tocoo()
    # Put the diagonal to zero
    diag_mask = (connectivity.row != connectivity.col)
    connectivity.row = connectivity.row[diag_mask]
    connectivity.col = connectivity.col[diag_mask]
    connectivity.data = connectivity.data[diag_mask]
    del diag_mask

    if affinity == 'precomputed':
        distances = X[connectivity.row, connectivity.col]
    else:
        # FIXME We compute all the distances, while we could have only computed
        # the "interesting" distances
        distances = paired_distances(X[connectivity.row],
                                     X[connectivity.col],
                                     metric=affinity)
    connectivity.data = distances

    if n_clusters is None:
        n_nodes = 2 * n_samples - 1
    else:
        assert n_clusters <= n_samples
        n_nodes = 2 * n_samples - n_clusters

    if return_distance:
        distances = np.empty(n_nodes - n_samples)
    # create inertia heap and connection matrix
    A = np.empty(n_nodes, dtype=object)
    inertia = list()

    # LIL seems to the best format to access the rows quickly,
    # without the numpy overhead of slicing CSR indices and data.
    connectivity = connectivity.tolil()
    # We are storing the graph in a list of IntFloatDict
    for ind, (data, row) in enumerate(zip(connectivity.data,
                                          connectivity.rows)):
        A[ind] = IntFloatDict(np.asarray(row, dtype=np.intp),
                              np.asarray(data, dtype=np.float64))
        # We keep only the upper triangular for the heap
        # Generator expressions are faster than arrays on the following
        inertia.extend(_hierarchical.WeightedEdge(d, ind, r)
                       for r, d in zip(row, data) if r < ind)
    del connectivity

    heapify(inertia)

    # prepare the main fields
    parent = np.arange(n_nodes, dtype=np.intp)
    used_node = np.ones(n_nodes, dtype=np.intp)
    children = []

    # recursive merge loop
    for k in xrange(n_samples, n_nodes):
        # identify the merge
        while True:
            edge = heappop(inertia)
            if used_node[edge.a] and used_node[edge.b]:
                break
        i = edge.a
        j = edge.b

        if return_distance:
            # store distances
            distances[k - n_samples] = edge.weight

        parent[i] = parent[j] = k
        children.append((i, j))
        # Keep track of the number of elements per cluster
        n_i = used_node[i]
        n_j = used_node[j]
        used_node[k] = n_i + n_j
        used_node[i] = used_node[j] = False

        # update the structure matrix A and the inertia matrix
        # a clever 'min', or 'max' operation between A[i] and A[j]
        coord_col = join_func(A[i], A[j], used_node, n_i, n_j)
        for l, d in coord_col:
            A[l].append(k, d)
            # Here we use the information from coord_col (containing the
            # distances) to update the heap
            heappush(inertia, _hierarchical.WeightedEdge(d, k, l))
        A[k] = coord_col
        # Clear A[i] and A[j] to save memory
        A[i] = A[j] = 0

    # Separate leaves in children (empty lists up to now)
    n_leaves = n_samples

    # # return numpy array for efficient caching
    children = np.array(children)[:, ::-1]

    if return_distance:
        return children, n_components, n_leaves, parent, distances
    return children, n_components, n_leaves, parent


# Matching names to tree-building strategies
def _complete_linkage(*args, **kwargs):
    kwargs['linkage'] = 'complete'
    return linkage_tree(*args, **kwargs)


def _average_linkage(*args, **kwargs):
    kwargs['linkage'] = 'average'
    return linkage_tree(*args, **kwargs)


_TREE_BUILDERS = dict(
    ward=ward_tree,
    complete=_complete_linkage,
    average=_average_linkage)


###############################################################################
# Functions for cutting  hierarchical clustering tree

def _hc_cut(n_clusters, children, n_leaves):
    """Function cutting the ward tree for a given number of clusters.

    Parameters
    ----------
    n_clusters : int or ndarray
        The number of clusters to form.

    children : 2D array, shape (n_nodes-1, 2)
        The children of each non-leaf node. Values less than `n_samples`
        correspond to leaves of the tree which are the original samples.
        A node `i` greater than or equal to `n_samples` is a non-leaf
        node and has children `children_[i - n_samples]`. Alternatively
        at the i-th iteration, children[i][0] and children[i][1]
        are merged to form node `n_samples + i`

    n_leaves : int
        Number of leaves of the tree.

    Returns
    -------
    labels : array [n_samples]
        cluster labels for each point

    """
    if n_clusters > n_leaves:
        raise ValueError('Cannot extract more clusters than samples: '
                         '%s clusters where given for a tree with %s leaves.'
                         % (n_clusters, n_leaves))
    # In this function, we store nodes as a heap to avoid recomputing
    # the max of the nodes: the first element is always the smallest
    # We use negated indices as heaps work on smallest elements, and we
    # are interested in largest elements
    # children[-1] is the root of the tree
    nodes = [-(max(children[-1]) + 1)]
    for i in xrange(n_clusters - 1):
        # As we have a heap, nodes[0] is the smallest element
        these_children = children[-nodes[0] - n_leaves]
        # Insert the 2 children and remove the largest node
        heappush(nodes, -these_children[0])
        heappushpop(nodes, -these_children[1])
    label = np.zeros(n_leaves, dtype=np.intp)
    for i, node in enumerate(nodes):
        label[_hierarchical._hc_get_descendent(-node, children, n_leaves)] = i
    return label


###############################################################################

class AgglomerativeClustering(BaseEstimator, ClusterMixin):
    """
    Agglomerative Clustering

    Recursively merges the pair of clusters that minimally increases
    a given linkage distance.

    Read more in the :ref:`User Guide <hierarchical_clustering>`.

    Parameters
    ----------
    n_clusters : int, default=2
        The number of clusters to find.

    affinity : string or callable, default: "euclidean"
        Metric used to compute the linkage. Can be "euclidean", "l1", "l2",
        "manhattan", "cosine", or 'precomputed'.
        If linkage is "ward", only "euclidean" is accepted.

    memory : Instance of joblib.Memory or string, optional \
            (default=None)
        Used to cache the output of the computation of the tree.
        By default, no caching is done. If a string is given, it is the
        path to the caching directory.

    connectivity : array-like or callable, optional
        Connectivity matrix. Defines for each sample the neighboring
        samples following a given structure of the data.
        This can be a connectivity matrix itself or a callable that transforms
        the data into a connectivity matrix, such as derived from
        kneighbors_graph. Default is None, i.e, the
        hierarchical clustering algorithm is unstructured.

    compute_full_tree : bool or 'auto' (optional)
        Stop early the construction of the tree at n_clusters. This is
        useful to decrease computation time if the number of clusters is
        not small compared to the number of samples. This option is
        useful only when specifying a connectivity matrix. Note also that
        when varying the number of clusters and using caching, it may
        be advantageous to compute the full tree.

    linkage : {"ward", "complete", "average"}, optional, default: "ward"
        Which linkage criterion to use. The linkage criterion determines which
        distance to use between sets of observation. The algorithm will merge
        the pairs of cluster that minimize this criterion.

        - ward minimizes the variance of the clusters being merged.
        - average uses the average of the distances of each observation of
          the two sets.
        - complete or maximum linkage uses the maximum distances between
          all observations of the two sets.

    pooling_func : callable, default=np.mean
        This combines the values of agglomerated features into a single
        value, and should accept an array of shape [M, N] and the keyword
        argument ``axis=1``, and reduce it to an array of size [M].

    Attributes
    ----------
    labels_ : array [n_samples]
        cluster labels for each point

    n_leaves_ : int
        Number of leaves in the hierarchical tree.

    n_components_ : int
        The estimated number of connected components in the graph.

    children_ : array-like, shape (n_nodes-1, 2)
        The children of each non-leaf node. Values less than `n_samples`
        correspond to leaves of the tree which are the original samples.
        A node `i` greater than or equal to `n_samples` is a non-leaf
        node and has children `children_[i - n_samples]`. Alternatively
        at the i-th iteration, children[i][0] and children[i][1]
        are merged to form node `n_samples + i`

    """

    def __init__(self, n_clusters=2, affinity="euclidean",
                 memory=None,
                 connectivity=None, compute_full_tree='auto',
                 linkage='ward', pooling_func=np.mean):
        self.n_clusters = n_clusters
        self.memory = memory
        self.connectivity = connectivity
        self.compute_full_tree = compute_full_tree
        self.linkage = linkage
        self.affinity = affinity
        self.pooling_func = pooling_func

    def fit(self, X, y=None):
        """Fit the hierarchical clustering on the data

        Parameters
        ----------
        X : array-like, shape = [n_samples, n_features]
            The samples a.k.a. observations.

        Returns
        -------
        self
        """
        X = check_array(X, ensure_min_samples=2, estimator=self)
<<<<<<< HEAD
        memory = check_memory(self.memory)
=======
        memory = self.memory
>>>>>>> d4b50241
        if not hasattr(memory, 'cache'):
            raise ValueError("'memory' should either be a string or"
                             " a joblib.Memory"
                             " instance, got 'memory={!r}' instead.".format(
                                 type(memory)))

        if self.n_clusters <= 0:
            raise ValueError("n_clusters should be an integer greater than 0."
                             " %s was provided." % str(self.n_clusters))

        if self.linkage == "ward" and self.affinity != "euclidean":
            raise ValueError("%s was provided as affinity. Ward can only "
                             "work with euclidean distances." %
                             (self.affinity, ))

        if self.linkage not in _TREE_BUILDERS:
            raise ValueError("Unknown linkage type %s."
                             "Valid options are %s" % (self.linkage,
                                                       _TREE_BUILDERS.keys()))
        tree_builder = _TREE_BUILDERS[self.linkage]

        connectivity = self.connectivity
        if self.connectivity is not None:
            if callable(self.connectivity):
                connectivity = self.connectivity(X)
            connectivity = check_array(
                connectivity, accept_sparse=['csr', 'coo', 'lil'])

        n_samples = len(X)
        compute_full_tree = self.compute_full_tree
        if self.connectivity is None:
            compute_full_tree = True
        if compute_full_tree == 'auto':
            # Early stopping is likely to give a speed up only for
            # a large number of clusters. The actual threshold
            # implemented here is heuristic
            compute_full_tree = self.n_clusters < max(100, .02 * n_samples)
        n_clusters = self.n_clusters
        if compute_full_tree:
            n_clusters = None

        # Construct the tree
        if getattr(memory, 'cachedir', True) != True: 
            kwargs = {}
            if self.linkage != 'ward':
                kwargs['linkage'] = self.linkage
                kwargs['affinity'] = self.affinity
            self.children_, self.n_components_, self.n_leaves_, parents = \
                memory.cache(tree_builder)(X, connectivity,
                                           n_clusters=n_clusters,
                                           **kwargs)
        # Cut the tree
        if compute_full_tree:
            self.labels_ = _hc_cut(self.n_clusters, self.children_,
                                   self.n_leaves_)
        else:
            labels = _hierarchical.hc_get_heads(parents, copy=False)
            # copy to avoid holding a reference on the original array
            labels = np.copy(labels[:n_samples])
            # Reassign cluster numbers
            self.labels_ = np.searchsorted(np.unique(labels), labels)
        return self


class FeatureAgglomeration(AgglomerativeClustering, AgglomerationTransform):
    """Agglomerate features.

    Similar to AgglomerativeClustering, but recursively merges features
    instead of samples.

    Read more in the :ref:`User Guide <hierarchical_clustering>`.

    Parameters
    ----------
    n_clusters : int, default 2
        The number of clusters to find.

    affinity : string or callable, default "euclidean"
        Metric used to compute the linkage. Can be "euclidean", "l1", "l2",
        "manhattan", "cosine", or 'precomputed'.
        If linkage is "ward", only "euclidean" is accepted.

    memory : Instance of joblib.Memory or string, optional \
            (default=None)
        Used to cache the output of the computation of the tree.
        By default, no caching is done. If a string is given, it is the
        path to the caching directory.

    connectivity : array-like or callable, optional
        Connectivity matrix. Defines for each feature the neighboring
        features following a given structure of the data.
        This can be a connectivity matrix itself or a callable that transforms
        the data into a connectivity matrix, such as derived from
        kneighbors_graph. Default is None, i.e, the
        hierarchical clustering algorithm is unstructured.

    compute_full_tree : bool or 'auto', optional, default "auto"
        Stop early the construction of the tree at n_clusters. This is
        useful to decrease computation time if the number of clusters is
        not small compared to the number of features. This option is
        useful only when specifying a connectivity matrix. Note also that
        when varying the number of clusters and using caching, it may
        be advantageous to compute the full tree.

    linkage : {"ward", "complete", "average"}, optional, default "ward"
        Which linkage criterion to use. The linkage criterion determines which
        distance to use between sets of features. The algorithm will merge
        the pairs of cluster that minimize this criterion.

        - ward minimizes the variance of the clusters being merged.
        - average uses the average of the distances of each feature of
          the two sets.
        - complete or maximum linkage uses the maximum distances between
          all features of the two sets.

    pooling_func : callable, default np.mean
        This combines the values of agglomerated features into a single
        value, and should accept an array of shape [M, N] and the keyword
        argument `axis=1`, and reduce it to an array of size [M].

    Attributes
    ----------
    labels_ : array-like, (n_features,)
        cluster labels for each feature.

    n_leaves_ : int
        Number of leaves in the hierarchical tree.

    n_components_ : int
        The estimated number of connected components in the graph.

    children_ : array-like, shape (n_nodes-1, 2)
        The children of each non-leaf node. Values less than `n_features`
        correspond to leaves of the tree which are the original samples.
        A node `i` greater than or equal to `n_features` is a non-leaf
        node and has children `children_[i - n_features]`. Alternatively
        at the i-th iteration, children[i][0] and children[i][1]
        are merged to form node `n_features + i`
    """

    def fit(self, X, y=None, **params):
        """Fit the hierarchical clustering on the data

        Parameters
        ----------
        X : array-like, shape = [n_samples, n_features]
            The data

        Returns
        -------
        self
        """
        X = check_array(X, accept_sparse=['csr', 'csc', 'coo'],
                        ensure_min_features=2, estimator=self)
        return AgglomerativeClustering.fit(self, X.T, **params)

    @property
    def fit_predict(self):
        raise AttributeError<|MERGE_RESOLUTION|>--- conflicted
+++ resolved
@@ -695,11 +695,7 @@
         self
         """
         X = check_array(X, ensure_min_samples=2, estimator=self)
-<<<<<<< HEAD
         memory = check_memory(self.memory)
-=======
-        memory = self.memory
->>>>>>> d4b50241
         if not hasattr(memory, 'cache'):
             raise ValueError("'memory' should either be a string or"
                              " a joblib.Memory"
