import numpy as np
import matplotlib.pyplot as plt

from sklearn import svm, datasets
from sklearn.model_selection import train_test_split
<<<<<<< HEAD
from sklearn.metrics import plot_confusion_matrix, confusion_matrix, ConfusionMatrixDisplay
from sklearn.utils.multiclass import unique_labels
=======
from sklearn.metrics import plot_confusion_matrix
#import confusion_matrix
from sklearn.metrics import ConfusionMatrixDisplay, confusion_matrix
from sklearn.utils.multiclass import unique_labels
from sklearn.datasets import make_classification
from sklearn.svm import SVC



# X, y = make_classification(random_state=0)
# X_train, X_test, y_train, y_test = train_test_split(X, y, random_state=0)
# clf = SVC(random_state=0)
# clf.fit(X_train, y_train)

# y_pred = clf.predict(X)
# display_labels = unique_labels(y_test, y_pred)
# cm = confusion_matrix(y_test, y_pred, sample_weight=None,labels=display_labels, normalize=True)
# ConfusionMatrixDisplay(cm, font_size=50).from_estimator(clf, X_test, y_test)

# plt.show()
>>>>>>> 67ea3ece

# import some data to play with
iris = datasets.load_iris()
X = iris.data
y = iris.target
class_names = iris.target_names

# Split the data into a training set and a test set
X_train, X_test, y_train, y_test = train_test_split(X, y, random_state=0)

# Run classifier, using a model that is too regularized (C too low) to see
# the impact on the results
classifier = svm.SVC(kernel='linear', C=0.01).fit(X_train, y_train)

np.set_printoptions(precision=2)

print(X_test)

# Plot non-normalized confusion matrix
titles_options = [("Confusion matrix, without normalization", 'true'),
                  ("Normalized confusion matrix", 'true')]
for title, normalize in titles_options:

    display_labels = class_names
    include_values = True

    y_pred = classifier.predict(X_test)
<<<<<<< HEAD

    display_labels = unique_labels(y_test, y_pred)

    cm = confusion_matrix(y_test, y_pred,
                          labels=display_labels, normalize=normalize)
=======
    print(display_labels)
    print(y_test)
    #y_test.put("versicolor")
    cm = confusion_matrix(y_test, y_pred, labels=None,sample_weight=None,
                          normalize=normalize)

    display_labels = unique_labels(y_test, y_pred)
>>>>>>> 67ea3ece

    print(display_labels)
    disp = ConfusionMatrixDisplay(confusion_matrix=cm,
<<<<<<< HEAD
                                  display_labels=display_labels, font_size=20)

    # optional way
    #disp.font_size = 40

    disp.plot(cmap=plt.cm.Blues)

    disp.ax_.set_title(title)
=======
                                  display_labels=display_labels,val=40)
    
    #print(disp.font_size)
    print(disp.display_labels)
    disp.font_size = 40
    #print(disp.font_size)

    #ConfusionMatrixDisplay.from_estimator(classifier, X_test, y_test)
    disp.plot(cmap=plt.cm.Blues)
    #disp.ax.set_title(title)
>>>>>>> 67ea3ece

plt.show()<|MERGE_RESOLUTION|>--- conflicted
+++ resolved
@@ -3,31 +3,8 @@
 
 from sklearn import svm, datasets
 from sklearn.model_selection import train_test_split
-<<<<<<< HEAD
 from sklearn.metrics import plot_confusion_matrix, confusion_matrix, ConfusionMatrixDisplay
 from sklearn.utils.multiclass import unique_labels
-=======
-from sklearn.metrics import plot_confusion_matrix
-#import confusion_matrix
-from sklearn.metrics import ConfusionMatrixDisplay, confusion_matrix
-from sklearn.utils.multiclass import unique_labels
-from sklearn.datasets import make_classification
-from sklearn.svm import SVC
-
-
-
-# X, y = make_classification(random_state=0)
-# X_train, X_test, y_train, y_test = train_test_split(X, y, random_state=0)
-# clf = SVC(random_state=0)
-# clf.fit(X_train, y_train)
-
-# y_pred = clf.predict(X)
-# display_labels = unique_labels(y_test, y_pred)
-# cm = confusion_matrix(y_test, y_pred, sample_weight=None,labels=display_labels, normalize=True)
-# ConfusionMatrixDisplay(cm, font_size=50).from_estimator(clf, X_test, y_test)
-
-# plt.show()
->>>>>>> 67ea3ece
 
 # import some data to play with
 iris = datasets.load_iris()
@@ -55,25 +32,14 @@
     include_values = True
 
     y_pred = classifier.predict(X_test)
-<<<<<<< HEAD
 
     display_labels = unique_labels(y_test, y_pred)
 
     cm = confusion_matrix(y_test, y_pred,
                           labels=display_labels, normalize=normalize)
-=======
-    print(display_labels)
-    print(y_test)
-    #y_test.put("versicolor")
-    cm = confusion_matrix(y_test, y_pred, labels=None,sample_weight=None,
-                          normalize=normalize)
-
-    display_labels = unique_labels(y_test, y_pred)
->>>>>>> 67ea3ece
 
     print(display_labels)
     disp = ConfusionMatrixDisplay(confusion_matrix=cm,
-<<<<<<< HEAD
                                   display_labels=display_labels, font_size=20)
 
     # optional way
@@ -82,17 +48,6 @@
     disp.plot(cmap=plt.cm.Blues)
 
     disp.ax_.set_title(title)
-=======
-                                  display_labels=display_labels,val=40)
-    
-    #print(disp.font_size)
-    print(disp.display_labels)
-    disp.font_size = 40
-    #print(disp.font_size)
 
-    #ConfusionMatrixDisplay.from_estimator(classifier, X_test, y_test)
-    disp.plot(cmap=plt.cm.Blues)
-    #disp.ax.set_title(title)
->>>>>>> 67ea3ece
 
 plt.show()