--- conflicted
+++ resolved
@@ -262,16 +262,12 @@
         order = np.argsort(X)
         self.X_ = as_float_array(X[order], copy=False)
         self.y_ = isotonic_regression(y[order], sample_weight, self.y_min,
-<<<<<<< HEAD
-                                      self.y_max, increasing=self.increasing)
+                                      self.y_max, increasing=self.increasing_)
 
         # Handle the left and right bounds on X
         self.X_min_ = np.min(self.X_)
         self.X_max_ = np.max(self.X_)
 
-=======
-                                      self.y_max, increasing=self.increasing_)
->>>>>>> 4baaaf37
         return self
 
     def transform(self, T):
@@ -345,16 +341,12 @@
         order_inv = np.argsort(order)
         self.X_ = as_float_array(X[order], copy=False)
         self.y_ = isotonic_regression(y[order], sample_weight, self.y_min,
-<<<<<<< HEAD
-                                      self.y_max, increasing=self.increasing)
+                                      self.y_max, increasing=self.increasing_)
 
         # Handle the left and right bounds on X
         self.X_min_ = np.min(self.X_)
         self.X_max_ = np.max(self.X_)
 
-=======
-                                      self.y_max, increasing=self.increasing_)
->>>>>>> 4baaaf37
         return self.y_[order_inv]
 
     def predict(self, T):
