import warnings

import numpy as np
import pytest
from numpy.testing import assert_allclose, assert_array_almost_equal, assert_array_equal

from sklearn.cross_decomposition import CCA, PLSSVD, PLSCanonical, PLSRegression
from sklearn.cross_decomposition._pls import (
    _center_scale_xy,
    _get_first_singular_vectors_power_method,
    _get_first_singular_vectors_svd,
    _svd_flip_1d,
)
from sklearn.datasets import load_linnerud, make_regression
from sklearn.ensemble import VotingRegressor
from sklearn.exceptions import ConvergenceWarning
from sklearn.linear_model import LinearRegression
from sklearn.utils import check_random_state
from sklearn.utils.extmath import svd_flip


def assert_matrix_orthogonal(M):
    K = np.dot(M.T, M)
    assert_array_almost_equal(K, np.diag(np.diag(K)))


def test_pls_canonical_basics():
    # Basic checks for PLSCanonical
    d = load_linnerud()
    X = d.data
    Y = d.target

    pls = PLSCanonical(n_components=X.shape[1])
    pls.fit(X, Y)

    assert_matrix_orthogonal(pls.x_weights_)
    assert_matrix_orthogonal(pls.y_weights_)
    assert_matrix_orthogonal(pls._x_scores)
    assert_matrix_orthogonal(pls._y_scores)

    # Check X = TP' and Y = UQ'
    T = pls._x_scores
    P = pls.x_loadings_
    U = pls._y_scores
    Q = pls.y_loadings_
    # Need to scale first
    Xc, Yc, x_mean, y_mean, x_std, y_std = _center_scale_xy(
        X.copy(), Y.copy(), scale=True
    )
    assert_array_almost_equal(Xc, np.dot(T, P.T))
    assert_array_almost_equal(Yc, np.dot(U, Q.T))

    # Check that rotations on training data lead to scores
    Xt = pls.transform(X)
    assert_array_almost_equal(Xt, pls._x_scores)
    Xt, Yt = pls.transform(X, Y)
    assert_array_almost_equal(Xt, pls._x_scores)
    assert_array_almost_equal(Yt, pls._y_scores)

    # Check that inverse_transform works
    X_back = pls.inverse_transform(Xt)
    assert_array_almost_equal(X_back, X)
    _, Y_back = pls.inverse_transform(Xt, Yt)
    assert_array_almost_equal(Y_back, Y)


def test_sanity_check_pls_regression():
    # Sanity check for PLSRegression
    # The results were checked against the R-packages plspm, misOmics and pls

    d = load_linnerud()
    X = d.data
    Y = d.target

    pls = PLSRegression(n_components=X.shape[1])
    X_trans, _ = pls.fit_transform(X, Y)

    # FIXME: one would expect y_trans == pls.y_scores_ but this is not
    # the case.
    # xref: https://github.com/scikit-learn/scikit-learn/issues/22420
    assert_allclose(X_trans, pls.x_scores_)

    expected_x_weights = np.array(
        [
            [-0.61330704, -0.00443647, 0.78983213],
            [-0.74697144, -0.32172099, -0.58183269],
            [-0.25668686, 0.94682413, -0.19399983],
        ]
    )

    expected_x_loadings = np.array(
        [
            [-0.61470416, -0.24574278, 0.78983213],
            [-0.65625755, -0.14396183, -0.58183269],
            [-0.51733059, 1.00609417, -0.19399983],
        ]
    )

    expected_y_weights = np.array(
        [
            [+0.32456184, 0.29892183, 0.20316322],
            [+0.42439636, 0.61970543, 0.19320542],
            [-0.13143144, -0.26348971, -0.17092916],
        ]
    )

    expected_y_loadings = np.array(
        [
            [+0.32456184, 0.29892183, 0.20316322],
            [+0.42439636, 0.61970543, 0.19320542],
            [-0.13143144, -0.26348971, -0.17092916],
        ]
    )

    assert_array_almost_equal(np.abs(pls.x_loadings_), np.abs(expected_x_loadings))
    assert_array_almost_equal(np.abs(pls.x_weights_), np.abs(expected_x_weights))
    assert_array_almost_equal(np.abs(pls.y_loadings_), np.abs(expected_y_loadings))
    assert_array_almost_equal(np.abs(pls.y_weights_), np.abs(expected_y_weights))

    # The R / Python difference in the signs should be consistent across
    # loadings, weights, etc.
    x_loadings_sign_flip = np.sign(pls.x_loadings_ / expected_x_loadings)
    x_weights_sign_flip = np.sign(pls.x_weights_ / expected_x_weights)
    y_weights_sign_flip = np.sign(pls.y_weights_ / expected_y_weights)
    y_loadings_sign_flip = np.sign(pls.y_loadings_ / expected_y_loadings)
    assert_array_almost_equal(x_loadings_sign_flip, x_weights_sign_flip)
    assert_array_almost_equal(y_loadings_sign_flip, y_weights_sign_flip)


def test_sanity_check_pls_regression_constant_column_Y():
    # Check behavior when the first column of Y is constant
    # The results are checked against a modified version of plsreg2
    # from the R-package plsdepot
    d = load_linnerud()
    X = d.data
    Y = d.target
    Y[:, 0] = 1
    pls = PLSRegression(n_components=X.shape[1])
    pls.fit(X, Y)

    expected_x_weights = np.array(
        [
            [-0.6273573, 0.007081799, 0.7786994],
            [-0.7493417, -0.277612681, -0.6011807],
            [-0.2119194, 0.960666981, -0.1794690],
        ]
    )

    expected_x_loadings = np.array(
        [
            [-0.6273512, -0.22464538, 0.7786994],
            [-0.6643156, -0.09871193, -0.6011807],
            [-0.5125877, 1.01407380, -0.1794690],
        ]
    )

    expected_y_loadings = np.array(
        [
            [0.0000000, 0.0000000, 0.0000000],
            [0.4357300, 0.5828479, 0.2174802],
            [-0.1353739, -0.2486423, -0.1810386],
        ]
    )

    assert_array_almost_equal(np.abs(expected_x_weights), np.abs(pls.x_weights_))
    assert_array_almost_equal(np.abs(expected_x_loadings), np.abs(pls.x_loadings_))
    # For the PLSRegression with default parameters, y_loadings == y_weights
    assert_array_almost_equal(np.abs(pls.y_loadings_), np.abs(expected_y_loadings))
    assert_array_almost_equal(np.abs(pls.y_weights_), np.abs(expected_y_loadings))

    x_loadings_sign_flip = np.sign(expected_x_loadings / pls.x_loadings_)
    x_weights_sign_flip = np.sign(expected_x_weights / pls.x_weights_)
    # we ignore the first full-zeros row for y
    y_loadings_sign_flip = np.sign(expected_y_loadings[1:] / pls.y_loadings_[1:])

    assert_array_equal(x_loadings_sign_flip, x_weights_sign_flip)
    assert_array_equal(x_loadings_sign_flip[1:], y_loadings_sign_flip)


def test_sanity_check_pls_canonical():
    # Sanity check for PLSCanonical
    # The results were checked against the R-package plspm

    d = load_linnerud()
    X = d.data
    Y = d.target

    pls = PLSCanonical(n_components=X.shape[1])
    pls.fit(X, Y)

    expected_x_weights = np.array(
        [
            [-0.61330704, 0.25616119, -0.74715187],
            [-0.74697144, 0.11930791, 0.65406368],
            [-0.25668686, -0.95924297, -0.11817271],
        ]
    )

    expected_x_rotations = np.array(
        [
            [-0.61330704, 0.41591889, -0.62297525],
            [-0.74697144, 0.31388326, 0.77368233],
            [-0.25668686, -0.89237972, -0.24121788],
        ]
    )

    expected_y_weights = np.array(
        [
            [+0.58989127, 0.7890047, 0.1717553],
            [+0.77134053, -0.61351791, 0.16920272],
            [-0.23887670, -0.03267062, 0.97050016],
        ]
    )

    expected_y_rotations = np.array(
        [
            [+0.58989127, 0.7168115, 0.30665872],
            [+0.77134053, -0.70791757, 0.19786539],
            [-0.23887670, -0.00343595, 0.94162826],
        ]
    )

    assert_array_almost_equal(np.abs(pls.x_rotations_), np.abs(expected_x_rotations))
    assert_array_almost_equal(np.abs(pls.x_weights_), np.abs(expected_x_weights))
    assert_array_almost_equal(np.abs(pls.y_rotations_), np.abs(expected_y_rotations))
    assert_array_almost_equal(np.abs(pls.y_weights_), np.abs(expected_y_weights))

    x_rotations_sign_flip = np.sign(pls.x_rotations_ / expected_x_rotations)
    x_weights_sign_flip = np.sign(pls.x_weights_ / expected_x_weights)
    y_rotations_sign_flip = np.sign(pls.y_rotations_ / expected_y_rotations)
    y_weights_sign_flip = np.sign(pls.y_weights_ / expected_y_weights)
    assert_array_almost_equal(x_rotations_sign_flip, x_weights_sign_flip)
    assert_array_almost_equal(y_rotations_sign_flip, y_weights_sign_flip)

    assert_matrix_orthogonal(pls.x_weights_)
    assert_matrix_orthogonal(pls.y_weights_)

    assert_matrix_orthogonal(pls._x_scores)
    assert_matrix_orthogonal(pls._y_scores)


def test_sanity_check_pls_canonical_random():
    # Sanity check for PLSCanonical on random data
    # The results were checked against the R-package plspm
    n = 500
    p_noise = 10
    q_noise = 5
    # 2 latents vars:
    rng = check_random_state(11)
    l1 = rng.normal(size=n)
    l2 = rng.normal(size=n)
    latents = np.array([l1, l1, l2, l2]).T
    X = latents + rng.normal(size=4 * n).reshape((n, 4))
    Y = latents + rng.normal(size=4 * n).reshape((n, 4))
    X = np.concatenate((X, rng.normal(size=p_noise * n).reshape(n, p_noise)), axis=1)
    Y = np.concatenate((Y, rng.normal(size=q_noise * n).reshape(n, q_noise)), axis=1)

    pls = PLSCanonical(n_components=3)
    pls.fit(X, Y)

    expected_x_weights = np.array(
        [
            [0.65803719, 0.19197924, 0.21769083],
            [0.7009113, 0.13303969, -0.15376699],
            [0.13528197, -0.68636408, 0.13856546],
            [0.16854574, -0.66788088, -0.12485304],
            [-0.03232333, -0.04189855, 0.40690153],
            [0.1148816, -0.09643158, 0.1613305],
            [0.04792138, -0.02384992, 0.17175319],
            [-0.06781, -0.01666137, -0.18556747],
            [-0.00266945, -0.00160224, 0.11893098],
            [-0.00849528, -0.07706095, 0.1570547],
            [-0.00949471, -0.02964127, 0.34657036],
            [-0.03572177, 0.0945091, 0.3414855],
            [0.05584937, -0.02028961, -0.57682568],
            [0.05744254, -0.01482333, -0.17431274],
        ]
    )

    expected_x_loadings = np.array(
        [
            [0.65649254, 0.1847647, 0.15270699],
            [0.67554234, 0.15237508, -0.09182247],
            [0.19219925, -0.67750975, 0.08673128],
            [0.2133631, -0.67034809, -0.08835483],
            [-0.03178912, -0.06668336, 0.43395268],
            [0.15684588, -0.13350241, 0.20578984],
            [0.03337736, -0.03807306, 0.09871553],
            [-0.06199844, 0.01559854, -0.1881785],
            [0.00406146, -0.00587025, 0.16413253],
            [-0.00374239, -0.05848466, 0.19140336],
            [0.00139214, -0.01033161, 0.32239136],
            [-0.05292828, 0.0953533, 0.31916881],
            [0.04031924, -0.01961045, -0.65174036],
            [0.06172484, -0.06597366, -0.1244497],
        ]
    )

    expected_y_weights = np.array(
        [
            [0.66101097, 0.18672553, 0.22826092],
            [0.69347861, 0.18463471, -0.23995597],
            [0.14462724, -0.66504085, 0.17082434],
            [0.22247955, -0.6932605, -0.09832993],
            [0.07035859, 0.00714283, 0.67810124],
            [0.07765351, -0.0105204, -0.44108074],
            [-0.00917056, 0.04322147, 0.10062478],
            [-0.01909512, 0.06182718, 0.28830475],
            [0.01756709, 0.04797666, 0.32225745],
        ]
    )

    expected_y_loadings = np.array(
        [
            [0.68568625, 0.1674376, 0.0969508],
            [0.68782064, 0.20375837, -0.1164448],
            [0.11712173, -0.68046903, 0.12001505],
            [0.17860457, -0.6798319, -0.05089681],
            [0.06265739, -0.0277703, 0.74729584],
            [0.0914178, 0.00403751, -0.5135078],
            [-0.02196918, -0.01377169, 0.09564505],
            [-0.03288952, 0.09039729, 0.31858973],
            [0.04287624, 0.05254676, 0.27836841],
        ]
    )

    assert_array_almost_equal(np.abs(pls.x_loadings_), np.abs(expected_x_loadings))
    assert_array_almost_equal(np.abs(pls.x_weights_), np.abs(expected_x_weights))
    assert_array_almost_equal(np.abs(pls.y_loadings_), np.abs(expected_y_loadings))
    assert_array_almost_equal(np.abs(pls.y_weights_), np.abs(expected_y_weights))

    x_loadings_sign_flip = np.sign(pls.x_loadings_ / expected_x_loadings)
    x_weights_sign_flip = np.sign(pls.x_weights_ / expected_x_weights)
    y_weights_sign_flip = np.sign(pls.y_weights_ / expected_y_weights)
    y_loadings_sign_flip = np.sign(pls.y_loadings_ / expected_y_loadings)
    assert_array_almost_equal(x_loadings_sign_flip, x_weights_sign_flip)
    assert_array_almost_equal(y_loadings_sign_flip, y_weights_sign_flip)

    assert_matrix_orthogonal(pls.x_weights_)
    assert_matrix_orthogonal(pls.y_weights_)

    assert_matrix_orthogonal(pls._x_scores)
    assert_matrix_orthogonal(pls._y_scores)


def test_convergence_fail():
    # Make sure ConvergenceWarning is raised if max_iter is too small
    d = load_linnerud()
    X = d.data
    Y = d.target
    pls_nipals = PLSCanonical(n_components=X.shape[1], max_iter=2)
    with pytest.warns(ConvergenceWarning):
        pls_nipals.fit(X, Y)


@pytest.mark.parametrize("Est", (PLSSVD, PLSRegression, PLSCanonical))
def test_attibutes_shapes(Est):
    # Make sure attributes are of the correct shape depending on n_components
    d = load_linnerud()
    X = d.data
    Y = d.target
    n_components = 2
    pls = Est(n_components=n_components)
    pls.fit(X, Y)
    assert all(
        attr.shape[1] == n_components for attr in (pls.x_weights_, pls.y_weights_)
    )


@pytest.mark.parametrize("Est", (PLSRegression, PLSCanonical, CCA))
def test_univariate_equivalence(Est):
    # Ensure 2D Y with 1 column is equivalent to 1D Y
    d = load_linnerud()
    X = d.data
    Y = d.target

    est = Est(n_components=1)
    one_d_coeff = est.fit(X, Y[:, 0]).coef_
    two_d_coeff = est.fit(X, Y[:, :1]).coef_

    assert one_d_coeff.shape == two_d_coeff.shape
    assert_array_almost_equal(one_d_coeff, two_d_coeff)


@pytest.mark.parametrize("Est", (PLSRegression, PLSCanonical, CCA, PLSSVD))
def test_copy(Est):
    # check that the "copy" keyword works
    d = load_linnerud()
    X = d.data
    Y = d.target
    X_orig = X.copy()

    # copy=True won't modify inplace
    pls = Est(copy=True).fit(X, Y)
    assert_array_equal(X, X_orig)

    # copy=False will modify inplace
    with pytest.raises(AssertionError):
        Est(copy=False).fit(X, Y)
        assert_array_almost_equal(X, X_orig)

    if Est is PLSSVD:
        return  # PLSSVD does not support copy param in predict or transform

    X_orig = X.copy()
    with pytest.raises(AssertionError):
        pls.transform(X, Y, copy=False),
        assert_array_almost_equal(X, X_orig)

    X_orig = X.copy()
    with pytest.raises(AssertionError):
        pls.predict(X, copy=False),
        assert_array_almost_equal(X, X_orig)

    # Make sure copy=True gives same transform and predictions as predict=False
    assert_array_almost_equal(
        pls.transform(X, Y, copy=True), pls.transform(X.copy(), Y.copy(), copy=False)
    )
    assert_array_almost_equal(
        pls.predict(X, copy=True), pls.predict(X.copy(), copy=False)
    )


def _generate_test_scale_and_stability_datasets():
    """Generate dataset for test_scale_and_stability"""
    # dataset for non-regression 7818
    rng = np.random.RandomState(0)
    n_samples = 1000
    n_targets = 5
    n_features = 10
    Q = rng.randn(n_targets, n_features)
    Y = rng.randn(n_samples, n_targets)
    X = np.dot(Y, Q) + 2 * rng.randn(n_samples, n_features) + 1
    X *= 1000
    yield X, Y

    # Data set where one of the features is constraint
    X, Y = load_linnerud(return_X_y=True)
    # causes X[:, -1].std() to be zero
    X[:, -1] = 1.0
    yield X, Y

    X = np.array([[0.0, 0.0, 1.0], [1.0, 0.0, 0.0], [2.0, 2.0, 2.0], [3.0, 5.0, 4.0]])
    Y = np.array([[0.1, -0.2], [0.9, 1.1], [6.2, 5.9], [11.9, 12.3]])
    yield X, Y

    # Seeds that provide a non-regression test for #18746, where CCA fails
    seeds = [530, 741]
    for seed in seeds:
        rng = np.random.RandomState(seed)
        X = rng.randn(4, 3)
        Y = rng.randn(4, 2)
        yield X, Y


@pytest.mark.parametrize("Est", (CCA, PLSCanonical, PLSRegression, PLSSVD))
@pytest.mark.parametrize("X, Y", _generate_test_scale_and_stability_datasets())
def test_scale_and_stability(Est, X, Y):
    """scale=True is equivalent to scale=False on centered/scaled data
    This allows to check numerical stability over platforms as well"""

    X_s, Y_s, *_ = _center_scale_xy(X, Y)

    X_score, Y_score = Est(scale=True).fit_transform(X, Y)
    X_s_score, Y_s_score = Est(scale=False).fit_transform(X_s, Y_s)

    assert_allclose(X_s_score, X_score, atol=1e-4)
    assert_allclose(Y_s_score, Y_score, atol=1e-4)


@pytest.mark.parametrize("Estimator", (PLSSVD, PLSRegression, PLSCanonical, CCA))
def test_n_components_upper_bounds(Estimator):
    """Check the validation of `n_components` upper bounds for `PLS` regressors."""
    rng = np.random.RandomState(0)
    X = rng.randn(10, 5)
    Y = rng.randn(10, 3)
    est = Estimator(n_components=10)
    err_msg = "`n_components` upper bound is .*. Got 10 instead. Reduce `n_components`."
    with pytest.raises(ValueError, match=err_msg):
        est.fit(X, Y)


@pytest.mark.parametrize("n_samples, n_features", [(100, 10), (100, 200)])
def test_singular_value_helpers(n_samples, n_features, global_random_seed):
    # Make sure SVD and power method give approximately the same results
    X, Y = make_regression(
        n_samples, n_features, n_targets=5, random_state=global_random_seed
    )
    u1, v1, _ = _get_first_singular_vectors_power_method(X, Y, norm_y_weights=True)
    u2, v2 = _get_first_singular_vectors_svd(X, Y)

    _svd_flip_1d(u1, v1)
    _svd_flip_1d(u2, v2)

    rtol = 1e-3
    # Setting atol because some coordinates are very close to zero
    assert_allclose(u1, u2, atol=u2.max() * rtol)
    assert_allclose(v1, v2, atol=v2.max() * rtol)


def test_one_component_equivalence(global_random_seed):
    # PLSSVD, PLSRegression and PLSCanonical should all be equivalent when
    # n_components is 1
    X, Y = make_regression(100, 10, n_targets=5, random_state=global_random_seed)
    svd = PLSSVD(n_components=1).fit(X, Y).transform(X)
    reg = PLSRegression(n_components=1).fit(X, Y).transform(X)
    canonical = PLSCanonical(n_components=1).fit(X, Y).transform(X)

    rtol = 1e-3
    # Setting atol because some entries are very close to zero
    assert_allclose(svd, reg, atol=reg.max() * rtol)
    assert_allclose(svd, canonical, atol=canonical.max() * rtol)


def test_svd_flip_1d():
    # Make sure svd_flip_1d is equivalent to svd_flip
    u = np.array([1, -4, 2])
    v = np.array([1, 2, 3])

    u_expected, v_expected = svd_flip(u.reshape(-1, 1), v.reshape(1, -1))
    _svd_flip_1d(u, v)  # inplace

    assert_allclose(u, u_expected.ravel())
    assert_allclose(u, [-1, 4, -2])

    assert_allclose(v, v_expected.ravel())
    assert_allclose(v, [-1, -2, -3])


def test_loadings_converges(global_random_seed):
    """Test that CCA converges. Non-regression test for #19549."""
    X, y = make_regression(
        n_samples=200, n_features=20, n_targets=20, random_state=global_random_seed
    )

    cca = CCA(n_components=10, max_iter=500)

    with warnings.catch_warnings():
        warnings.simplefilter("error", ConvergenceWarning)

        cca.fit(X, y)

    # Loadings converges to reasonable values
    assert np.all(np.abs(cca.x_loadings_) < 1)


def test_pls_constant_y():
    """Checks warning when y is constant. Non-regression test for #19831"""
    rng = np.random.RandomState(42)
    x = rng.rand(100, 3)
    y = np.zeros(100)

    pls = PLSRegression()

    msg = "y residual is constant at iteration"
    with pytest.warns(UserWarning, match=msg):
        pls.fit(x, y)

    assert_allclose(pls.x_rotations_, 0)


@pytest.mark.parametrize("PLSEstimator", [PLSRegression, PLSCanonical, CCA])
def test_pls_coef_shape(PLSEstimator):
    """Check the shape of `coef_` attribute.

    Non-regression test for:
    https://github.com/scikit-learn/scikit-learn/issues/12410
    """
    d = load_linnerud()
    X = d.data
    Y = d.target

    pls = PLSEstimator(copy=True).fit(X, Y)

    n_targets, n_features = Y.shape[1], X.shape[1]
    assert pls.coef_.shape == (n_targets, n_features)


@pytest.mark.parametrize("scale", [True, False])
@pytest.mark.parametrize("PLSEstimator", [PLSRegression, PLSCanonical, CCA])
def test_pls_prediction(PLSEstimator, scale):
    """Check the behaviour of the prediction function."""
    d = load_linnerud()
    X = d.data
    Y = d.target

    pls = PLSEstimator(copy=True, scale=scale).fit(X, Y)
    Y_pred = pls.predict(X, copy=True)

    y_mean = Y.mean(axis=0)
    X_trans = X - X.mean(axis=0)

    assert_allclose(pls.intercept_, y_mean)
    assert_allclose(Y_pred, X_trans @ pls.coef_.T + pls.intercept_)


@pytest.mark.parametrize("Klass", [CCA, PLSSVD, PLSRegression, PLSCanonical])
def test_pls_feature_names_out(Klass):
    """Check `get_feature_names_out` cross_decomposition module."""
    X, Y = load_linnerud(return_X_y=True)

    est = Klass().fit(X, Y)
    names_out = est.get_feature_names_out()

    class_name_lower = Klass.__name__.lower()
    expected_names_out = np.array(
        [f"{class_name_lower}{i}" for i in range(est.x_weights_.shape[1])],
        dtype=object,
    )
    assert_array_equal(names_out, expected_names_out)


@pytest.mark.parametrize("Klass", [CCA, PLSSVD, PLSRegression, PLSCanonical])
def test_pls_set_output(Klass):
    """Check `set_output` in cross_decomposition module."""
    pd = pytest.importorskip("pandas")
    X, Y = load_linnerud(return_X_y=True, as_frame=True)

    est = Klass().set_output(transform="pandas").fit(X, Y)
    X_trans, y_trans = est.transform(X, Y)
    assert isinstance(y_trans, np.ndarray)
    assert isinstance(X_trans, pd.DataFrame)
    assert_array_equal(X_trans.columns, est.get_feature_names_out())


def test_pls_regression_fit_1d_y():
    """Check that when fitting with 1d `y`, prediction should also be 1d.

    Non-regression test for Issue #26549.
    """
    X = np.array([[1, 1], [2, 4], [3, 9], [4, 16], [5, 25], [6, 36]])
    y = np.array([2, 6, 12, 20, 30, 42])
    expected = y.copy()

    plsr = PLSRegression().fit(X, y)
    y_pred = plsr.predict(X)
    assert y_pred.shape == expected.shape

    # Check that it works in VotingRegressor
    lr = LinearRegression().fit(X, y)
    vr = VotingRegressor([("lr", lr), ("plsr", plsr)])
    y_pred = vr.fit(X, y).predict(X)
    assert y_pred.shape == expected.shape
    assert_allclose(y_pred, expected)


<<<<<<< HEAD
def test_pls_regression_scaling_coef():
    """Check that when using `scale=True`, the coefficients are using the std. dev. from
    both `X` and `Y`.

    Non-regression test for:
    https://github.com/scikit-learn/scikit-learn/issues/27964
    """
    # handcrafted data where we can predict Y from X with an additional scaling factor
    rng = np.random.RandomState(0)
    coef = rng.uniform(size=(3, 5))
    X = rng.normal(scale=10, size=(30, 5))  # add a std of 10
    Y = X @ coef.T

    # we need to make sure that the dimension of the latent space is large enough to
    # perfectly predict `Y` from `X` (no information loss)
    pls = PLSRegression(n_components=5, scale=True).fit(X, Y)
    assert_allclose(pls.coef_, coef)

    # we therefore should be able to predict `Y` from `X`
    assert_allclose(pls.predict(X), Y)
=======
# TODO(1.7): Remove
@pytest.mark.parametrize("Klass", [PLSRegression, CCA, PLSSVD, PLSCanonical])
def test_pls_fit_warning_on_deprecated_Y_argument(Klass):
    # Test warning message is shown when using Y instead of y

    d = load_linnerud()
    X = d.data
    Y = d.target
    y = d.target

    msg = "`Y` is deprecated in 1.5 and will be removed in 1.7. Use `y` instead."
    with pytest.warns(FutureWarning, match=msg):
        Klass().fit(X=X, Y=Y)

    err_msg1 = "Cannot use both `y` and `Y`. Use only `y` as `Y` is deprecated."
    with (
        pytest.warns(FutureWarning, match=msg),
        pytest.raises(ValueError, match=err_msg1),
    ):
        Klass().fit(X, y, Y)

    err_msg2 = "y is required."
    with pytest.raises(ValueError, match=err_msg2):
        Klass().fit(X)


# TODO(1.7): Remove
@pytest.mark.parametrize("Klass", [PLSRegression, CCA, PLSSVD, PLSCanonical])
def test_pls_transform_warning_on_deprecated_Y_argument(Klass):
    # Test warning message is shown when using Y instead of y

    d = load_linnerud()
    X = d.data
    Y = d.target
    y = d.target

    plsr = Klass().fit(X, y)
    msg = "`Y` is deprecated in 1.5 and will be removed in 1.7. Use `y` instead."
    with pytest.warns(FutureWarning, match=msg):
        plsr.transform(X=X, Y=Y)

    err_msg1 = "Cannot use both `y` and `Y`. Use only `y` as `Y` is deprecated."
    with (
        pytest.warns(FutureWarning, match=msg),
        pytest.raises(ValueError, match=err_msg1),
    ):
        plsr.transform(X, y, Y)


# TODO(1.7): Remove
@pytest.mark.parametrize("Klass", [PLSRegression, CCA, PLSCanonical])
def test_pls_inverse_transform_warning_on_deprecated_Y_argument(Klass):
    # Test warning message is shown when using Y instead of y

    d = load_linnerud()
    X = d.data
    y = d.target

    plsr = Klass().fit(X, y)
    X_transformed, y_transformed = plsr.transform(X, y)

    msg = "`Y` is deprecated in 1.5 and will be removed in 1.7. Use `y` instead."
    with pytest.warns(FutureWarning, match=msg):
        plsr.inverse_transform(X=X_transformed, Y=y_transformed)

    err_msg1 = "Cannot use both `y` and `Y`. Use only `y` as `Y` is deprecated."
    with (
        pytest.warns(FutureWarning, match=msg),
        pytest.raises(ValueError, match=err_msg1),
    ):
        plsr.inverse_transform(X=X_transformed, y=y_transformed, Y=y_transformed)
>>>>>>> 9926887f
<|MERGE_RESOLUTION|>--- conflicted
+++ resolved
@@ -644,7 +644,6 @@
     assert_allclose(y_pred, expected)
 
 
-<<<<<<< HEAD
 def test_pls_regression_scaling_coef():
     """Check that when using `scale=True`, the coefficients are using the std. dev. from
     both `X` and `Y`.
@@ -665,7 +664,8 @@
 
     # we therefore should be able to predict `Y` from `X`
     assert_allclose(pls.predict(X), Y)
-=======
+
+
 # TODO(1.7): Remove
 @pytest.mark.parametrize("Klass", [PLSRegression, CCA, PLSSVD, PLSCanonical])
 def test_pls_fit_warning_on_deprecated_Y_argument(Klass):
@@ -736,5 +736,4 @@
         pytest.warns(FutureWarning, match=msg),
         pytest.raises(ValueError, match=err_msg1),
     ):
-        plsr.inverse_transform(X=X_transformed, y=y_transformed, Y=y_transformed)
->>>>>>> 9926887f
+        plsr.inverse_transform(X=X_transformed, y=y_transformed, Y=y_transformed)