--- conflicted
+++ resolved
@@ -554,7 +554,22 @@
     assert_allclose(v, [-1, -2, -3])
 
 
-<<<<<<< HEAD
+def test_loadings_converges():
+    """Test that CCA converges. Non-regression test for #19549."""
+    X, y = make_regression(n_samples=200, n_features=20, n_targets=20,
+                           random_state=20)
+
+    cca = CCA(n_components=10, max_iter=500)
+
+    with pytest.warns(None) as record:
+        cca.fit(X, y)
+    # ConvergenceWarning is not raised
+    assert not record
+
+    # Loadings converges to reasonable values
+    assert np.all(np.abs(cca.x_loadings_) < 1)
+
+
 def test_pls_constant_y():
     """Checks warning when y is constant. Non-regression test for #19831"""
     rng = np.random.RandomState(42)
@@ -567,20 +582,4 @@
     with pytest.warns(UserWarning, match=msg):
         pls.fit(x, y)
 
-    assert_allclose(pls.x_rotations_, 0)
-=======
-def test_loadings_converges():
-    """Test that CCA converges. Non-regression test for #19549."""
-    X, y = make_regression(n_samples=200, n_features=20, n_targets=20,
-                           random_state=20)
-
-    cca = CCA(n_components=10, max_iter=500)
-
-    with pytest.warns(None) as record:
-        cca.fit(X, y)
-    # ConvergenceWarning is not raised
-    assert not record
-
-    # Loadings converges to reasonable values
-    assert np.all(np.abs(cca.x_loadings_) < 1)
->>>>>>> efc703cb
+    assert_allclose(pls.x_rotations_, 0)