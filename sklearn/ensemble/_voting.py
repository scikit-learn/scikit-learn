--- conflicted
+++ resolved
@@ -18,14 +18,6 @@
 
 import numpy as np
 
-<<<<<<< HEAD
-from ..base import ClassifierMixin
-from ..base import RegressorMixin
-from ..base import TransformerMixin
-from ..base import clone
-from ._base import _fit_single_estimator
-from ._base import _BaseHeterogeneousEnsemble
-=======
 from ..base import (
     ClassifierMixin,
     RegressorMixin,
@@ -34,24 +26,15 @@
     clone,
 )
 from ..exceptions import NotFittedError
->>>>>>> 2ab1d81e
 from ..preprocessing import LabelEncoder
 from ..utils import Bunch
 from ..utils._estimator_html_repr import _VisualBlock
 from ..utils._param_validation import StrOptions
 from ..utils.metaestimators import available_if
 from ..utils.multiclass import check_classification_targets
-<<<<<<< HEAD
-from ..utils.validation import column_or_1d
-from ..utils._param_validation import StrOptions
-from ..exceptions import NotFittedError
-from ..utils._estimator_html_repr import _VisualBlock
-from ..utils.parallel import delayed, Parallel
-=======
 from ..utils.parallel import Parallel, delayed
 from ..utils.validation import _check_feature_names_in, check_is_fitted, column_or_1d
 from ._base import _BaseHeterogeneousEnsemble, _fit_single_estimator
->>>>>>> 2ab1d81e
 
 
 class _BaseVoting(TransformerMixin, _BaseHeterogeneousEnsemble):
