--- conflicted
+++ resolved
@@ -26,10 +26,7 @@
 from .base import BaseEnsemble
 from ..base import ClassifierMixin
 from ..base import RegressorMixin
-<<<<<<< HEAD
-=======
 from ..base import BaseEstimator
->>>>>>> c3731f52
 from ..base import is_classifier
 
 from ._gradient_boosting import predict_stages
@@ -1454,11 +1451,8 @@
             X, X_val, y, y_val, sample_weight, sample_weight_val = (
                 train_test_split(X, y, sample_weight,
                                  random_state=self.random_state,
-<<<<<<< HEAD
                                  test_size=self.validation_fraction,
                                  stratify=stratify))
-=======
-                                 test_size=self.validation_fraction))
             if is_classifier(self):
                 if self.n_classes_ != np.unique(y).shape[0]:
                     # We choose to error here. The problem is that the init
@@ -1470,7 +1464,6 @@
                         'is missing some classes. Try using another random '
                         'seed.'
                     )
->>>>>>> c3731f52
         else:
             X_val = y_val = sample_weight_val = None
 
