"""Gradient Boosted Regression Trees

This module contains methods for fitting gradient boosted regression trees for
both classification and regression.

The module structure is the following:

- The ``BaseGradientBoosting`` base class implements a common ``fit`` method
  for all the estimators in the module. Regression and classification
  only differ in the concrete ``LossFunction`` used.

- ``GradientBoostingClassifier`` implements gradient boosting for
  classification problems.

- ``GradientBoostingRegressor`` implements gradient boosting for
  regression problems.
"""

# Authors: Peter Prettenhofer, Scott White, Gilles Louppe, Emanuele Olivetti,
#          Arnaud Joly, Jacob Schreiber
# License: BSD 3 clause

from __future__ import print_function
from __future__ import division

from abc import ABCMeta
from abc import abstractmethod

from .base import BaseEnsemble
from ..base import ClassifierMixin
from ..base import RegressorMixin
from ..externals import six

from ._gradient_boosting import predict_stages
from ._gradient_boosting import predict_stage
from ._gradient_boosting import _random_sample_mask

import numbers
import numpy as np

from scipy import stats
from scipy.sparse import csc_matrix
from scipy.sparse import csr_matrix
from scipy.sparse import issparse
from scipy.special import expit

from time import time
from ..model_selection import train_test_split
from ..tree.tree import DecisionTreeRegressor
from ..tree._tree import DTYPE
from ..tree._tree import TREE_LEAF

from ..utils import check_random_state
from ..utils import check_array
from ..utils import check_X_y
from ..utils import column_or_1d
from ..utils import check_consistent_length
from ..utils import deprecated
from ..utils.fixes import logsumexp
from ..utils.stats import _weighted_percentile
from ..utils.validation import check_is_fitted
from ..utils.multiclass import check_classification_targets
from ..exceptions import NotFittedError


class QuantileEstimator(object):
    """An estimator predicting the alpha-quantile of the training targets."""
    def __init__(self, alpha=0.9):
        if not 0 < alpha < 1.0:
            raise ValueError("`alpha` must be in (0, 1.0) but was %r" % alpha)
        self.alpha = alpha

    def fit(self, X, y, sample_weight=None):
        if sample_weight is None:
            self.quantile = stats.scoreatpercentile(y, self.alpha * 100.0)
        else:
            self.quantile = _weighted_percentile(y, sample_weight,
                                                 self.alpha * 100.0)

    def predict(self, X):
        check_is_fitted(self, 'quantile')

        y = np.empty((X.shape[0], 1), dtype=np.float64)
        y.fill(self.quantile)
        return y


class MeanEstimator(object):
    """An estimator predicting the mean of the training targets."""
    def fit(self, X, y, sample_weight=None):
        if sample_weight is None:
            self.mean = np.mean(y)
        else:
            self.mean = np.average(y, weights=sample_weight)

    def predict(self, X):
        check_is_fitted(self, 'mean')

        y = np.empty((X.shape[0], 1), dtype=np.float64)
        y.fill(self.mean)
        return y


class LogOddsEstimator(object):
    """An estimator predicting the log odds ratio."""
    scale = 1.0

    def fit(self, X, y, sample_weight=None):
        # pre-cond: pos, neg are encoded as 1, 0
        if sample_weight is None:
            pos = np.sum(y)
            neg = y.shape[0] - pos
        else:
            pos = np.sum(sample_weight * y)
            neg = np.sum(sample_weight * (1 - y))

        if neg == 0 or pos == 0:
            raise ValueError('y contains non binary labels.')
        self.prior = self.scale * np.log(pos / neg)

    def predict(self, X):
        check_is_fitted(self, 'prior')

        y = np.empty((X.shape[0], 1), dtype=np.float64)
        y.fill(self.prior)
        return y


class ScaledLogOddsEstimator(LogOddsEstimator):
    """Log odds ratio scaled by 0.5 -- for exponential loss. """
    scale = 0.5


class PriorProbabilityEstimator(object):
    """An estimator predicting the probability of each
    class in the training data.
    """
    def fit(self, X, y, sample_weight=None):
        if sample_weight is None:
            sample_weight = np.ones_like(y, dtype=np.float64)
        class_counts = np.bincount(y, weights=sample_weight)
        self.priors = class_counts / class_counts.sum()

    def predict(self, X):
        check_is_fitted(self, 'priors')

        y = np.empty((X.shape[0], self.priors.shape[0]), dtype=np.float64)
        y[:] = self.priors
        return y


class ZeroEstimator(object):
    """An estimator that simply predicts zero. """

    def fit(self, X, y, sample_weight=None):
        if np.issubdtype(y.dtype, np.signedinteger):
            # classification
            self.n_classes = np.unique(y).shape[0]
            if self.n_classes == 2:
                self.n_classes = 1
        else:
            # regression
            self.n_classes = 1

    def predict(self, X):
        check_is_fitted(self, 'n_classes')

        y = np.empty((X.shape[0], self.n_classes), dtype=np.float64)
        y.fill(0.0)
        return y


class LossFunction(six.with_metaclass(ABCMeta, object)):
    """Abstract base class for various loss functions.

    Attributes
    ----------
    K : int
        The number of regression trees to be induced;
        1 for regression and binary classification;
        ``n_classes`` for multi-class classification.
    """

    is_multi_class = False

    def __init__(self, n_classes):
        self.K = n_classes

    def init_estimator(self):
        """Default ``init`` estimator for loss function. """
        raise NotImplementedError()

    @abstractmethod
    def __call__(self, y, pred, sample_weight=None):
        """Compute the loss of prediction ``pred`` and ``y``. """

    @abstractmethod
    def negative_gradient(self, y, y_pred, **kargs):
        """Compute the negative gradient.

        Parameters
        ---------
        y : np.ndarray, shape=(n,)
            The target labels.
        y_pred : np.ndarray, shape=(n,):
            The predictions.
        """

    def update_terminal_regions(self, tree, X, y, residual, y_pred,
                                sample_weight, sample_mask,
                                learning_rate=1.0, k=0):
        """Update the terminal regions (=leaves) of the given tree and
        updates the current predictions of the model. Traverses tree
        and invokes template method `_update_terminal_region`.

        Parameters
        ----------
        tree : tree.Tree
            The tree object.
        X : ndarray, shape=(n, m)
            The data array.
        y : ndarray, shape=(n,)
            The target labels.
        residual : ndarray, shape=(n,)
            The residuals (usually the negative gradient).
        y_pred : ndarray, shape=(n,)
            The predictions.
        sample_weight : ndarray, shape=(n,)
            The weight of each sample.
        sample_mask : ndarray, shape=(n,)
            The sample mask to be used.
        learning_rate : float, default=0.1
            learning rate shrinks the contribution of each tree by
             ``learning_rate``.
        k : int, default 0
            The index of the estimator being updated.

        """
        # compute leaf for each sample in ``X``.
        terminal_regions = tree.apply(X)

        # mask all which are not in sample mask.
        masked_terminal_regions = terminal_regions.copy()
        masked_terminal_regions[~sample_mask] = -1

        # update each leaf (= perform line search)
        for leaf in np.where(tree.children_left == TREE_LEAF)[0]:
            self._update_terminal_region(tree, masked_terminal_regions,
                                         leaf, X, y, residual,
                                         y_pred[:, k], sample_weight)

        # update predictions (both in-bag and out-of-bag)
        y_pred[:, k] += (learning_rate
                         * tree.value[:, 0, 0].take(terminal_regions, axis=0))

    @abstractmethod
    def _update_terminal_region(self, tree, terminal_regions, leaf, X, y,
                                residual, pred, sample_weight):
        """Template method for updating terminal regions (=leaves). """


class RegressionLossFunction(six.with_metaclass(ABCMeta, LossFunction)):
    """Base class for regression loss functions. """

    def __init__(self, n_classes):
        if n_classes != 1:
            raise ValueError("``n_classes`` must be 1 for regression but "
                             "was %r" % n_classes)
        super(RegressionLossFunction, self).__init__(n_classes)


class LeastSquaresError(RegressionLossFunction):
    """Loss function for least squares (LS) estimation.
    Terminal regions need not to be updated for least squares. """
    def init_estimator(self):
        return MeanEstimator()

    def __call__(self, y, pred, sample_weight=None):
        if sample_weight is None:
            return np.mean((y - pred.ravel()) ** 2.0)
        else:
            return (1.0 / sample_weight.sum() *
                    np.sum(sample_weight * ((y - pred.ravel()) ** 2.0)))

    def negative_gradient(self, y, pred, **kargs):
        return y - pred.ravel()

    def update_terminal_regions(self, tree, X, y, residual, y_pred,
                                sample_weight, sample_mask,
                                learning_rate=1.0, k=0):
        """Least squares does not need to update terminal regions.

        But it has to update the predictions.
        """
        # update predictions
        y_pred[:, k] += learning_rate * tree.predict(X).ravel()

    def _update_terminal_region(self, tree, terminal_regions, leaf, X, y,
                                residual, pred, sample_weight):
        pass


class LeastAbsoluteError(RegressionLossFunction):
    """Loss function for least absolute deviation (LAD) regression. """
    def init_estimator(self):
        return QuantileEstimator(alpha=0.5)

    def __call__(self, y, pred, sample_weight=None):
        if sample_weight is None:
            return np.abs(y - pred.ravel()).mean()
        else:
            return (1.0 / sample_weight.sum() *
                    np.sum(sample_weight * np.abs(y - pred.ravel())))

    def negative_gradient(self, y, pred, **kargs):
        """1.0 if y - pred > 0.0 else -1.0"""
        pred = pred.ravel()
        return 2.0 * (y - pred > 0.0) - 1.0

    def _update_terminal_region(self, tree, terminal_regions, leaf, X, y,
                                residual, pred, sample_weight):
        """LAD updates terminal regions to median estimates. """
        terminal_region = np.where(terminal_regions == leaf)[0]
        sample_weight = sample_weight.take(terminal_region, axis=0)
        diff = y.take(terminal_region, axis=0) - pred.take(terminal_region, axis=0)
        tree.value[leaf, 0, 0] = _weighted_percentile(diff, sample_weight, percentile=50)


class HuberLossFunction(RegressionLossFunction):
    """Huber loss function for robust regression.

    M-Regression proposed in Friedman 2001.

    References
    ----------
    J. Friedman, Greedy Function Approximation: A Gradient Boosting
    Machine, The Annals of Statistics, Vol. 29, No. 5, 2001.
    """

    def __init__(self, n_classes, alpha=0.9):
        super(HuberLossFunction, self).__init__(n_classes)
        self.alpha = alpha
        self.gamma = None

    def init_estimator(self):
        return QuantileEstimator(alpha=0.5)

    def __call__(self, y, pred, sample_weight=None):
        pred = pred.ravel()
        diff = y - pred
        gamma = self.gamma
        if gamma is None:
            if sample_weight is None:
                gamma = stats.scoreatpercentile(np.abs(diff), self.alpha * 100)
            else:
                gamma = _weighted_percentile(np.abs(diff), sample_weight, self.alpha * 100)

        gamma_mask = np.abs(diff) <= gamma
        if sample_weight is None:
            sq_loss = np.sum(0.5 * diff[gamma_mask] ** 2.0)
            lin_loss = np.sum(gamma * (np.abs(diff[~gamma_mask]) - gamma / 2.0))
            loss = (sq_loss + lin_loss) / y.shape[0]
        else:
            sq_loss = np.sum(0.5 * sample_weight[gamma_mask] * diff[gamma_mask] ** 2.0)
            lin_loss = np.sum(gamma * sample_weight[~gamma_mask] *
                              (np.abs(diff[~gamma_mask]) - gamma / 2.0))
            loss = (sq_loss + lin_loss) / sample_weight.sum()
        return loss

    def negative_gradient(self, y, pred, sample_weight=None, **kargs):
        pred = pred.ravel()
        diff = y - pred
        if sample_weight is None:
            gamma = stats.scoreatpercentile(np.abs(diff), self.alpha * 100)
        else:
            gamma = _weighted_percentile(np.abs(diff), sample_weight, self.alpha * 100)
        gamma_mask = np.abs(diff) <= gamma
        residual = np.zeros((y.shape[0],), dtype=np.float64)
        residual[gamma_mask] = diff[gamma_mask]
        residual[~gamma_mask] = gamma * np.sign(diff[~gamma_mask])
        self.gamma = gamma
        return residual

    def _update_terminal_region(self, tree, terminal_regions, leaf, X, y,
                                residual, pred, sample_weight):
        terminal_region = np.where(terminal_regions == leaf)[0]
        sample_weight = sample_weight.take(terminal_region, axis=0)
        gamma = self.gamma
        diff = (y.take(terminal_region, axis=0)
                - pred.take(terminal_region, axis=0))
        median = _weighted_percentile(diff, sample_weight, percentile=50)
        diff_minus_median = diff - median
        tree.value[leaf, 0] = median + np.mean(
            np.sign(diff_minus_median) *
            np.minimum(np.abs(diff_minus_median), gamma))


class QuantileLossFunction(RegressionLossFunction):
    """Loss function for quantile regression.

    Quantile regression allows to estimate the percentiles
    of the conditional distribution of the target.
    """

    def __init__(self, n_classes, alpha=0.9):
        super(QuantileLossFunction, self).__init__(n_classes)
        self.alpha = alpha
        self.percentile = alpha * 100.0

    def init_estimator(self):
        return QuantileEstimator(self.alpha)

    def __call__(self, y, pred, sample_weight=None):
        pred = pred.ravel()
        diff = y - pred
        alpha = self.alpha

        mask = y > pred
        if sample_weight is None:
            loss = (alpha * diff[mask].sum() -
                    (1.0 - alpha) * diff[~mask].sum()) / y.shape[0]
        else:
            loss = ((alpha * np.sum(sample_weight[mask] * diff[mask]) -
                    (1.0 - alpha) * np.sum(sample_weight[~mask] * diff[~mask])) /
                    sample_weight.sum())
        return loss

    def negative_gradient(self, y, pred, **kargs):
        alpha = self.alpha
        pred = pred.ravel()
        mask = y > pred
        return (alpha * mask) - ((1.0 - alpha) * ~mask)

    def _update_terminal_region(self, tree, terminal_regions, leaf, X, y,
                                residual, pred, sample_weight):
        terminal_region = np.where(terminal_regions == leaf)[0]
        diff = (y.take(terminal_region, axis=0)
                - pred.take(terminal_region, axis=0))
        sample_weight = sample_weight.take(terminal_region, axis=0)

        val = _weighted_percentile(diff, sample_weight, self.percentile)
        tree.value[leaf, 0] = val


class ClassificationLossFunction(six.with_metaclass(ABCMeta, LossFunction)):
    """Base class for classification loss functions. """

    def _score_to_proba(self, score):
        """Template method to convert scores to probabilities.

         the does not support probabilities raises AttributeError.
        """
        raise TypeError('%s does not support predict_proba' % type(self).__name__)

    @abstractmethod
    def _score_to_decision(self, score):
        """Template method to convert scores to decisions.

        Returns int arrays.
        """


class BinomialDeviance(ClassificationLossFunction):
    """Binomial deviance loss function for binary classification.

    Binary classification is a special case; here, we only need to
    fit one tree instead of ``n_classes`` trees.
    """
    def __init__(self, n_classes):
        if n_classes != 2:
            raise ValueError("{0:s} requires 2 classes; got {1:d} class(es)"
                             .format(self.__class__.__name__, n_classes))
        # we only need to fit one tree for binary clf.
        super(BinomialDeviance, self).__init__(1)

    def init_estimator(self):
        return LogOddsEstimator()

    def __call__(self, y, pred, sample_weight=None):
        """Compute the deviance (= 2 * negative log-likelihood). """
        # logaddexp(0, v) == log(1.0 + exp(v))
        pred = pred.ravel()
        if sample_weight is None:
            return -2.0 * np.mean((y * pred) - np.logaddexp(0.0, pred))
        else:
            return (-2.0 / sample_weight.sum() *
                    np.sum(sample_weight * ((y * pred) - np.logaddexp(0.0, pred))))

    def negative_gradient(self, y, pred, **kargs):
        """Compute the residual (= negative gradient). """
        return y - expit(pred.ravel())

    def _update_terminal_region(self, tree, terminal_regions, leaf, X, y,
                                residual, pred, sample_weight):
        """Make a single Newton-Raphson step.

        our node estimate is given by:

            sum(w * (y - prob)) / sum(w * prob * (1 - prob))

        we take advantage that: y - prob = residual
        """
        terminal_region = np.where(terminal_regions == leaf)[0]
        residual = residual.take(terminal_region, axis=0)
        y = y.take(terminal_region, axis=0)
        sample_weight = sample_weight.take(terminal_region, axis=0)

        numerator = np.sum(sample_weight * residual)
        denominator = np.sum(sample_weight * (y - residual) * (1 - y + residual))

        # prevents overflow and division by zero
        if abs(denominator) < 1e-150:
            tree.value[leaf, 0, 0] = 0.0
        else:
            tree.value[leaf, 0, 0] = numerator / denominator

    def _score_to_proba(self, score):
        proba = np.ones((score.shape[0], 2), dtype=np.float64)
        proba[:, 1] = expit(score.ravel())
        proba[:, 0] -= proba[:, 1]
        return proba

    def _score_to_decision(self, score):
        proba = self._score_to_proba(score)
        return np.argmax(proba, axis=1)


class MultinomialDeviance(ClassificationLossFunction):
    """Multinomial deviance loss function for multi-class classification.

    For multi-class classification we need to fit ``n_classes`` trees at
    each stage.
    """

    is_multi_class = True

    def __init__(self, n_classes):
        if n_classes < 3:
            raise ValueError("{0:s} requires more than 2 classes.".format(
                self.__class__.__name__))
        super(MultinomialDeviance, self).__init__(n_classes)

    def init_estimator(self):
        return PriorProbabilityEstimator()

    def __call__(self, y, pred, sample_weight=None):
        # create one-hot label encoding
        Y = np.zeros((y.shape[0], self.K), dtype=np.float64)
        for k in range(self.K):
            Y[:, k] = y == k

        if sample_weight is None:
            return np.sum(-1 * (Y * pred).sum(axis=1) +
                          logsumexp(pred, axis=1))
        else:
            return np.sum(-1 * sample_weight * (Y * pred).sum(axis=1) +
                          logsumexp(pred, axis=1))

    def negative_gradient(self, y, pred, k=0, **kwargs):
        """Compute negative gradient for the ``k``-th class. """
        return y - np.nan_to_num(np.exp(pred[:, k] -
                                        logsumexp(pred, axis=1)))

    def _update_terminal_region(self, tree, terminal_regions, leaf, X, y,
                                residual, pred, sample_weight):
        """Make a single Newton-Raphson step. """
        terminal_region = np.where(terminal_regions == leaf)[0]
        residual = residual.take(terminal_region, axis=0)
        y = y.take(terminal_region, axis=0)
        sample_weight = sample_weight.take(terminal_region, axis=0)

        numerator = np.sum(sample_weight * residual)
        numerator *= (self.K - 1) / self.K

        denominator = np.sum(sample_weight * (y - residual) *
                             (1.0 - y + residual))

        # prevents overflow and division by zero
        if abs(denominator) < 1e-150:
            tree.value[leaf, 0, 0] = 0.0
        else:
            tree.value[leaf, 0, 0] = numerator / denominator

    def _score_to_proba(self, score):
        return np.nan_to_num(
            np.exp(score - (logsumexp(score, axis=1)[:, np.newaxis])))

    def _score_to_decision(self, score):
        proba = self._score_to_proba(score)
        return np.argmax(proba, axis=1)


class ExponentialLoss(ClassificationLossFunction):
    """Exponential loss function for binary classification.

    Same loss as AdaBoost.

    References
    ----------
    Greg Ridgeway, Generalized Boosted Models: A guide to the gbm package, 2007
    """
    def __init__(self, n_classes):
        if n_classes != 2:
            raise ValueError("{0:s} requires 2 classes; got {1:d} class(es)"
                             .format(self.__class__.__name__, n_classes))
        # we only need to fit one tree for binary clf.
        super(ExponentialLoss, self).__init__(1)

    def init_estimator(self):
        return ScaledLogOddsEstimator()

    def __call__(self, y, pred, sample_weight=None):
        pred = pred.ravel()
        if sample_weight is None:
            return np.mean(np.exp(-(2. * y - 1.) * pred))
        else:
            return (1.0 / sample_weight.sum() *
                    np.sum(sample_weight * np.exp(-(2 * y - 1) * pred)))

    def negative_gradient(self, y, pred, **kargs):
        y_ = -(2. * y - 1.)
        return y_ * np.exp(y_ * pred.ravel())

    def _update_terminal_region(self, tree, terminal_regions, leaf, X, y,
                                residual, pred, sample_weight):
        terminal_region = np.where(terminal_regions == leaf)[0]
        pred = pred.take(terminal_region, axis=0)
        y = y.take(terminal_region, axis=0)
        sample_weight = sample_weight.take(terminal_region, axis=0)

        y_ = 2. * y - 1.

        numerator = np.sum(y_ * sample_weight * np.exp(-y_ * pred))
        denominator = np.sum(sample_weight * np.exp(-y_ * pred))

        # prevents overflow and division by zero
        if abs(denominator) < 1e-150:
            tree.value[leaf, 0, 0] = 0.0
        else:
            tree.value[leaf, 0, 0] = numerator / denominator

    def _score_to_proba(self, score):
        proba = np.ones((score.shape[0], 2), dtype=np.float64)
        proba[:, 1] = expit(2.0 * score.ravel())
        proba[:, 0] -= proba[:, 1]
        return proba

    def _score_to_decision(self, score):
        return (score.ravel() >= 0.0).astype(np.int)


LOSS_FUNCTIONS = {'ls': LeastSquaresError,
                  'lad': LeastAbsoluteError,
                  'huber': HuberLossFunction,
                  'quantile': QuantileLossFunction,
                  'deviance': None,    # for both, multinomial and binomial
                  'exponential': ExponentialLoss,
                  }


INIT_ESTIMATORS = {'zero': ZeroEstimator}


class VerboseReporter(object):
    """Reports verbose output to stdout.

    If ``verbose==1`` output is printed once in a while (when iteration mod
    verbose_mod is zero).; if larger than 1 then output is printed for
    each update.
    """

    def __init__(self, verbose):
        self.verbose = verbose

    def init(self, est, begin_at_stage=0):
        # header fields and line format str
        header_fields = ['Iter', 'Train Loss']
        verbose_fmt = ['{iter:>10d}', '{train_score:>16.4f}']
        # do oob?
        if est.subsample < 1:
            header_fields.append('OOB Improve')
            verbose_fmt.append('{oob_impr:>16.4f}')
        header_fields.append('Remaining Time')
        verbose_fmt.append('{remaining_time:>16s}')

        # print the header line
        print(('%10s ' + '%16s ' *
               (len(header_fields) - 1)) % tuple(header_fields))

        self.verbose_fmt = ' '.join(verbose_fmt)
        # plot verbose info each time i % verbose_mod == 0
        self.verbose_mod = 1
        self.start_time = time()
        self.begin_at_stage = begin_at_stage

    def update(self, j, est):
        """Update reporter with new iteration. """
        do_oob = est.subsample < 1
        # we need to take into account if we fit additional estimators.
        i = j - self.begin_at_stage  # iteration relative to the start iter
        if (i + 1) % self.verbose_mod == 0:
            oob_impr = est.oob_improvement_[j] if do_oob else 0
            remaining_time = ((est.n_estimators - (j + 1)) *
                              (time() - self.start_time) / float(i + 1))
            if remaining_time > 60:
                remaining_time = '{0:.2f}m'.format(remaining_time / 60.0)
            else:
                remaining_time = '{0:.2f}s'.format(remaining_time)
            print(self.verbose_fmt.format(iter=j + 1,
                                          train_score=est.train_score_[j],
                                          oob_impr=oob_impr,
                                          remaining_time=remaining_time))
            if self.verbose == 1 and ((i + 1) // (self.verbose_mod * 10) > 0):
                # adjust verbose frequency (powers of 10)
                self.verbose_mod *= 10


class BaseGradientBoosting(six.with_metaclass(ABCMeta, BaseEnsemble)):
    """Abstract base class for Gradient Boosting. """

    @abstractmethod
    def __init__(self, loss, learning_rate, n_estimators, criterion,
                 min_samples_split, min_samples_leaf, min_weight_fraction_leaf,
                 max_depth, min_impurity_decrease, min_impurity_split,
                 init, subsample, max_features,
                 random_state, alpha=0.9, verbose=0, max_leaf_nodes=None,
                 warm_start=False, presort='auto',
                 validation_fraction=0.1, n_iter_no_change=None,
                 tol=1e-4):

        self.n_estimators = n_estimators
        self.learning_rate = learning_rate
        self.loss = loss
        self.criterion = criterion
        self.min_samples_split = min_samples_split
        self.min_samples_leaf = min_samples_leaf
        self.min_weight_fraction_leaf = min_weight_fraction_leaf
        self.subsample = subsample
        self.max_features = max_features
        self.max_depth = max_depth
        self.min_impurity_decrease = min_impurity_decrease
        self.min_impurity_split = min_impurity_split
        self.init = init
        self.random_state = random_state
        self.alpha = alpha
        self.verbose = verbose
        self.max_leaf_nodes = max_leaf_nodes
        self.warm_start = warm_start
        self.presort = presort
        self.validation_fraction = validation_fraction
        self.n_iter_no_change = n_iter_no_change
        self.tol = tol

    def _fit_stage(self, i, X, y, y_pred, sample_weight, sample_mask,
                   random_state, X_idx_sorted, X_csc=None, X_csr=None):
        """Fit another stage of ``n_classes_`` trees to the boosting model. """

        assert sample_mask.dtype == np.bool
        loss = self.loss_
        original_y = y

        for k in range(loss.K):
            if loss.is_multi_class:
                y = np.array(original_y == k, dtype=np.float64)

            residual = loss.negative_gradient(y, y_pred, k=k,
                                              sample_weight=sample_weight)

            # induce regression tree on residuals
            tree = DecisionTreeRegressor(
                criterion=self.criterion,
                splitter='best',
                max_depth=self.max_depth,
                min_samples_split=self.min_samples_split,
                min_samples_leaf=self.min_samples_leaf,
                min_weight_fraction_leaf=self.min_weight_fraction_leaf,
                min_impurity_decrease=self.min_impurity_decrease,
                min_impurity_split=self.min_impurity_split,
                max_features=self.max_features,
                max_leaf_nodes=self.max_leaf_nodes,
                random_state=random_state,
                presort=self.presort)

            if self.subsample < 1.0:
                # no inplace multiplication!
                sample_weight = sample_weight * sample_mask.astype(np.float64)

            if X_csc is not None:
                tree.fit(X_csc, residual, sample_weight=sample_weight,
                         check_input=False, X_idx_sorted=X_idx_sorted)
            else:
                tree.fit(X, residual, sample_weight=sample_weight,
                         check_input=False, X_idx_sorted=X_idx_sorted)

            # update tree leaves
            if X_csr is not None:
                loss.update_terminal_regions(tree.tree_, X_csr, y, residual, y_pred,
                                             sample_weight, sample_mask,
                                             self.learning_rate, k=k)
            else:
                loss.update_terminal_regions(tree.tree_, X, y, residual, y_pred,
                                             sample_weight, sample_mask,
                                             self.learning_rate, k=k)

            # add tree to ensemble
            self.estimators_[i, k] = tree

        return y_pred

    def _check_params(self):
        """Check validity of parameters and raise ValueError if not valid. """
        if self.n_estimators <= 0:
            raise ValueError("n_estimators must be greater than 0 but "
                             "was %r" % self.n_estimators)

        if self.learning_rate <= 0.0:
            raise ValueError("learning_rate must be greater than 0 but "
                             "was %r" % self.learning_rate)

        if (self.loss not in self._SUPPORTED_LOSS
                or self.loss not in LOSS_FUNCTIONS):
            raise ValueError("Loss '{0:s}' not supported. ".format(self.loss))

        if self.loss == 'deviance':
            loss_class = (MultinomialDeviance
                          if len(self.classes_) > 2
                          else BinomialDeviance)
        else:
            loss_class = LOSS_FUNCTIONS[self.loss]

        if self.loss in ('huber', 'quantile'):
            self.loss_ = loss_class(self.n_classes_, self.alpha)
        else:
            self.loss_ = loss_class(self.n_classes_)

        if not (0.0 < self.subsample <= 1.0):
            raise ValueError("subsample must be in (0,1] but "
                             "was %r" % self.subsample)

        if self.init is not None:
            if isinstance(self.init, six.string_types):
                if self.init not in INIT_ESTIMATORS:
                    raise ValueError('init="%s" is not supported' % self.init)
            else:
                if (not hasattr(self.init, 'fit')
                        or not hasattr(self.init, 'predict')):
                    raise ValueError("init=%r must be valid BaseEstimator "
                                     "and support both fit and "
                                     "predict" % self.init)

        if not (0.0 < self.alpha < 1.0):
            raise ValueError("alpha must be in (0.0, 1.0) but "
                             "was %r" % self.alpha)

        if isinstance(self.max_features, six.string_types):
            if self.max_features == "auto":
                # if is_classification
                if self.n_classes_ > 1:
                    max_features = max(1, int(np.sqrt(self.n_features_)))
                else:
                    # is regression
                    max_features = self.n_features_
            elif self.max_features == "sqrt":
                max_features = max(1, int(np.sqrt(self.n_features_)))
            elif self.max_features == "log2":
                max_features = max(1, int(np.log2(self.n_features_)))
            else:
                raise ValueError("Invalid value for max_features: %r. "
                                 "Allowed string values are 'auto', 'sqrt' "
                                 "or 'log2'." % self.max_features)
        elif self.max_features is None:
            max_features = self.n_features_
        elif isinstance(self.max_features, (numbers.Integral, np.integer)):
            max_features = self.max_features
        else:  # float
            if 0. < self.max_features <= 1.:
                max_features = max(int(self.max_features *
                                       self.n_features_), 1)
            else:
                raise ValueError("max_features must be in (0, n_features]")

        self.max_features_ = max_features

        if not isinstance(self.n_iter_no_change,
                          (numbers.Integral, np.integer, type(None))):
            raise ValueError("n_iter_no_change should either be None or an "
                             "integer. %r was passed"
                             % self.n_iter_no_change)

<<<<<<< HEAD
=======
        allowed_presort = ('auto', True, False)
        if self.presort not in allowed_presort:
            raise ValueError("'presort' should be in {}. Got {!r} instead."
                             .format(allowed_presort, self.presort))

>>>>>>> 9b727bad
    def _init_state(self):
        """Initialize model state and allocate model state data structures. """

        if self.init is None:
            self.init_ = self.loss_.init_estimator()
        elif isinstance(self.init, six.string_types):
            self.init_ = INIT_ESTIMATORS[self.init]()
        else:
            self.init_ = self.init

        self.estimators_ = np.empty((self.n_estimators, self.loss_.K),
                                    dtype=np.object)
        self.train_score_ = np.zeros((self.n_estimators,), dtype=np.float64)
        # do oob?
        if self.subsample < 1.0:
            self.oob_improvement_ = np.zeros((self.n_estimators),
                                             dtype=np.float64)

    def _clear_state(self):
        """Clear the state of the gradient boosting model. """
        if hasattr(self, 'estimators_'):
            self.estimators_ = np.empty((0, 0), dtype=np.object)
        if hasattr(self, 'train_score_'):
            del self.train_score_
        if hasattr(self, 'oob_improvement_'):
            del self.oob_improvement_
        if hasattr(self, 'init_'):
            del self.init_
        if hasattr(self, '_rng'):
            del self._rng

    def _resize_state(self):
        """Add additional ``n_estimators`` entries to all attributes. """
        # self.n_estimators is the number of additional est to fit
        total_n_estimators = self.n_estimators
        if total_n_estimators < self.estimators_.shape[0]:
            raise ValueError('resize with smaller n_estimators %d < %d' %
                             (total_n_estimators, self.estimators_[0]))

        self.estimators_.resize((total_n_estimators, self.loss_.K))
        self.train_score_.resize(total_n_estimators)
        if (self.subsample < 1 or hasattr(self, 'oob_improvement_')):
            # if do oob resize arrays or create new if not available
            if hasattr(self, 'oob_improvement_'):
                self.oob_improvement_.resize(total_n_estimators)
            else:
                self.oob_improvement_ = np.zeros((total_n_estimators,),
                                                 dtype=np.float64)

    def _is_initialized(self):
        return len(getattr(self, 'estimators_', [])) > 0

    def _check_initialized(self):
        """Check that the estimator is initialized, raising an error if not."""
        check_is_fitted(self, 'estimators_')

    @property
    @deprecated("Attribute n_features was deprecated in version 0.19 and "
                "will be removed in 0.21.")
    def n_features(self):
        return self.n_features_

    def fit(self, X, y, sample_weight=None, monitor=None):
        """Fit the gradient boosting model.

        Parameters
        ----------
        X : array-like, shape = [n_samples, n_features]
            Training vectors, where n_samples is the number of samples
            and n_features is the number of features.

        y : array-like, shape = [n_samples]
            Target values (strings or integers in classification, real numbers
            in regression)
            For classification, labels must correspond to classes.

        sample_weight : array-like, shape = [n_samples] or None
            Sample weights. If None, then samples are equally weighted. Splits
            that would create child nodes with net zero or negative weight are
            ignored while searching for a split in each node. In the case of
            classification, splits are also ignored if they would result in any
            single class carrying a negative weight in either child node.

        monitor : callable, optional
            The monitor is called after each iteration with the current
            iteration, a reference to the estimator and the local variables of
            ``_fit_stages`` as keyword arguments ``callable(i, self,
            locals())``. If the callable returns ``True`` the fitting procedure
            is stopped. The monitor can be used for various things such as
            computing held-out estimates, early stopping, model introspect, and
            snapshoting.

        Returns
        -------
        self : object
            Returns self.
        """
        # if not warmstart - clear the estimator state
        if not self.warm_start:
            self._clear_state()

        # Check input
        X, y = check_X_y(X, y, accept_sparse=['csr', 'csc', 'coo'], dtype=DTYPE)
        n_samples, self.n_features_ = X.shape
        if sample_weight is None:
            sample_weight = np.ones(n_samples, dtype=np.float32)
        else:
            sample_weight = column_or_1d(sample_weight, warn=True)

        check_consistent_length(X, y, sample_weight)

        y = self._validate_y(y)

        if self.n_iter_no_change is not None:
            X, X_val, y, y_val, sample_weight, sample_weight_val = (
                train_test_split(X, y, sample_weight,
                                 random_state=self.random_state,
                                 test_size=self.validation_fraction))
        else:
            X_val = y_val = sample_weight_val = None

        self._check_params()

        if not self._is_initialized():
            # init state
            self._init_state()

            # fit initial model - FIXME make sample_weight optional
            self.init_.fit(X, y, sample_weight)

            # init predictions
            y_pred = self.init_.predict(X)
            begin_at_stage = 0

            # The rng state must be preserved if warm_start is True
            self._rng = check_random_state(self.random_state)

        else:
            # add more estimators to fitted model
            # invariant: warm_start = True
            if self.n_estimators < self.estimators_.shape[0]:
                raise ValueError('n_estimators=%d must be larger or equal to '
                                 'estimators_.shape[0]=%d when '
                                 'warm_start==True'
                                 % (self.n_estimators,
                                    self.estimators_.shape[0]))
            begin_at_stage = self.estimators_.shape[0]
            # The requirements of _decision_function (called in two lines
            # below) are more constrained than fit. It accepts only CSR
            # matrices.
            X = check_array(X, dtype=DTYPE, order="C", accept_sparse='csr')
            y_pred = self._decision_function(X)
            self._resize_state()

        if self.presort is True and issparse(X):
            raise ValueError(
                "Presorting is not supported for sparse matrices.")

        presort = self.presort
        # Allow presort to be 'auto', which means True if the dataset is dense,
        # otherwise it will be False.
        if presort == 'auto':
            presort = not issparse(X)

        X_idx_sorted = None
        if presort:
            X_idx_sorted = np.asfortranarray(np.argsort(X, axis=0),
                                             dtype=np.int32)

        # fit the boosting stages
        n_stages = self._fit_stages(X, y, y_pred, sample_weight, self._rng,
                                    X_val, y_val, sample_weight_val,
                                    begin_at_stage, monitor, X_idx_sorted)

        # change shape of arrays after fit (early-stopping or additional ests)
        if n_stages != self.estimators_.shape[0]:
            self.estimators_ = self.estimators_[:n_stages]
            self.train_score_ = self.train_score_[:n_stages]
            if hasattr(self, 'oob_improvement_'):
                self.oob_improvement_ = self.oob_improvement_[:n_stages]

        self.n_estimators_ = n_stages
        return self

    def _fit_stages(self, X, y, y_pred, sample_weight, random_state,
                    X_val, y_val, sample_weight_val,
                    begin_at_stage=0, monitor=None, X_idx_sorted=None):
        """Iteratively fits the stages.

        For each stage it computes the progress (OOB, train score)
        and delegates to ``_fit_stage``.
        Returns the number of stages fit; might differ from ``n_estimators``
        due to early stopping.
        """
        n_samples = X.shape[0]
        do_oob = self.subsample < 1.0
        sample_mask = np.ones((n_samples, ), dtype=np.bool)
        n_inbag = max(1, int(self.subsample * n_samples))
        loss_ = self.loss_

        # Set min_weight_leaf from min_weight_fraction_leaf
        if self.min_weight_fraction_leaf != 0. and sample_weight is not None:
            min_weight_leaf = (self.min_weight_fraction_leaf *
                               np.sum(sample_weight))
        else:
            min_weight_leaf = 0.

        if self.verbose:
            verbose_reporter = VerboseReporter(self.verbose)
            verbose_reporter.init(self, begin_at_stage)

        X_csc = csc_matrix(X) if issparse(X) else None
        X_csr = csr_matrix(X) if issparse(X) else None

        if self.n_iter_no_change is not None:
            loss_history = np.ones(self.n_iter_no_change) * np.inf
            # We create a generator to get the predictions for X_val after
            # the addition of each successive stage
            y_val_pred_iter = self._staged_decision_function(X_val)

        # perform boosting iterations
        i = begin_at_stage
        for i in range(begin_at_stage, self.n_estimators):

            # subsampling
            if do_oob:
                sample_mask = _random_sample_mask(n_samples, n_inbag,
                                                  random_state)
                # OOB score before adding this stage
                old_oob_score = loss_(y[~sample_mask],
                                      y_pred[~sample_mask],
                                      sample_weight[~sample_mask])

            # fit next stage of trees
            y_pred = self._fit_stage(i, X, y, y_pred, sample_weight,
                                     sample_mask, random_state, X_idx_sorted,
                                     X_csc, X_csr)

            # track deviance (= loss)
            if do_oob:
                self.train_score_[i] = loss_(y[sample_mask],
                                             y_pred[sample_mask],
                                             sample_weight[sample_mask])
                self.oob_improvement_[i] = (
                    old_oob_score - loss_(y[~sample_mask],
                                          y_pred[~sample_mask],
                                          sample_weight[~sample_mask]))
            else:
                # no need to fancy index w/ no subsampling
                self.train_score_[i] = loss_(y, y_pred, sample_weight)

            if self.verbose > 0:
                verbose_reporter.update(i, self)

            if monitor is not None:
                early_stopping = monitor(i, self, locals())
                if early_stopping:
                    break

            # We also provide an early stopping based on the score from
            # validation set (X_val, y_val), if n_iter_no_change is set
            if self.n_iter_no_change is not None:
                # By calling next(y_val_pred_iter), we get the predictions
                # for X_val after the addition of the current stage
                validation_loss = loss_(y_val, next(y_val_pred_iter),
                                        sample_weight_val)

                # Require validation_score to be better (less) than at least
                # one of the last n_iter_no_change evaluations
                if np.any(validation_loss + self.tol < loss_history):
                    loss_history[i % len(loss_history)] = validation_loss
                else:
                    break

        return i + 1

    def _make_estimator(self, append=True):
        # we don't need _make_estimator
        raise NotImplementedError()

    def _init_decision_function(self, X):
        """Check input and compute prediction of ``init``. """
        self._check_initialized()
        X = self.estimators_[0, 0]._validate_X_predict(X, check_input=True)
        if X.shape[1] != self.n_features_:
            raise ValueError("X.shape[1] should be {0:d}, not {1:d}.".format(
                self.n_features_, X.shape[1]))
        score = self.init_.predict(X).astype(np.float64)
        return score

    def _decision_function(self, X):
        # for use in inner loop, not raveling the output in single-class case,
        # not doing input validation.
        score = self._init_decision_function(X)
        predict_stages(self.estimators_, X, self.learning_rate, score)
        return score


    def _staged_decision_function(self, X):
        """Compute decision function of ``X`` for each iteration.

        This method allows monitoring (i.e. determine error on testing set)
        after each stage.

        Parameters
        ----------
        X : array-like or sparse matrix, shape = [n_samples, n_features]
            The input samples. Internally, it will be converted to
            ``dtype=np.float32`` and if a sparse matrix is provided
            to a sparse ``csr_matrix``.

        Returns
        -------
        score : generator of array, shape = [n_samples, k]
            The decision function of the input samples. The order of the
            classes corresponds to that in the attribute `classes_`.
            Regression and binary classification are special cases with
            ``k == 1``, otherwise ``k==n_classes``.
        """
        X = check_array(X, dtype=DTYPE, order="C",  accept_sparse='csr')
        score = self._init_decision_function(X)
        for i in range(self.estimators_.shape[0]):
            predict_stage(self.estimators_, i, X, self.learning_rate, score)
            yield score.copy()

    @property
    def feature_importances_(self):
        """Return the feature importances (the higher, the more important the
           feature).

        Returns
        -------
        feature_importances_ : array, shape = [n_features]
        """
        self._check_initialized()

        total_sum = np.zeros((self.n_features_, ), dtype=np.float64)
        for stage in self.estimators_:
            stage_sum = sum(tree.feature_importances_
                            for tree in stage) / len(stage)
            total_sum += stage_sum

        importances = total_sum / len(self.estimators_)
        return importances

    def _validate_y(self, y):
        self.n_classes_ = 1
        if y.dtype.kind == 'O':
            y = y.astype(np.float64)
        # Default implementation
        return y

    def apply(self, X):
        """Apply trees in the ensemble to X, return leaf indices.

        .. versionadded:: 0.17

        Parameters
        ----------
        X : array-like or sparse matrix, shape = [n_samples, n_features]
            The input samples. Internally, its dtype will be converted to
            ``dtype=np.float32``. If a sparse matrix is provided, it will
            be converted to a sparse ``csr_matrix``.

        Returns
        -------
        X_leaves : array_like, shape = [n_samples, n_estimators, n_classes]
            For each datapoint x in X and for each tree in the ensemble,
            return the index of the leaf x ends up in each estimator.
            In the case of binary classification n_classes is 1.
        """

        self._check_initialized()
        X = self.estimators_[0, 0]._validate_X_predict(X, check_input=True)

        # n_classes will be equal to 1 in the binary classification or the
        # regression case.
        n_estimators, n_classes = self.estimators_.shape
        leaves = np.zeros((X.shape[0], n_estimators, n_classes))

        for i in range(n_estimators):
            for j in range(n_classes):
                estimator = self.estimators_[i, j]
                leaves[:, i, j] = estimator.apply(X, check_input=False)

        return leaves


class GradientBoostingClassifier(BaseGradientBoosting, ClassifierMixin):
    """Gradient Boosting for classification.

    GB builds an additive model in a
    forward stage-wise fashion; it allows for the optimization of
    arbitrary differentiable loss functions. In each stage ``n_classes_``
    regression trees are fit on the negative gradient of the
    binomial or multinomial deviance loss function. Binary classification
    is a special case where only a single regression tree is induced.

    Read more in the :ref:`User Guide <gradient_boosting>`.

    Parameters
    ----------
    loss : {'deviance', 'exponential'}, optional (default='deviance')
        loss function to be optimized. 'deviance' refers to
        deviance (= logistic regression) for classification
        with probabilistic outputs. For loss 'exponential' gradient
        boosting recovers the AdaBoost algorithm.

    learning_rate : float, optional (default=0.1)
        learning rate shrinks the contribution of each tree by `learning_rate`.
        There is a trade-off between learning_rate and n_estimators.

    n_estimators : int (default=100)
        The number of boosting stages to perform. Gradient boosting
        is fairly robust to over-fitting so a large number usually
        results in better performance.

    max_depth : integer, optional (default=3)
        maximum depth of the individual regression estimators. The maximum
        depth limits the number of nodes in the tree. Tune this parameter
        for best performance; the best value depends on the interaction
        of the input variables.

    criterion : string, optional (default="friedman_mse")
        The function to measure the quality of a split. Supported criteria
        are "friedman_mse" for the mean squared error with improvement
        score by Friedman, "mse" for mean squared error, and "mae" for
        the mean absolute error. The default value of "friedman_mse" is
        generally the best as it can provide a better approximation in
        some cases.

        .. versionadded:: 0.18

    min_samples_split : int, float, optional (default=2)
        The minimum number of samples required to split an internal node:

        - If int, then consider `min_samples_split` as the minimum number.
        - If float, then `min_samples_split` is a percentage and
          `ceil(min_samples_split * n_samples)` are the minimum
          number of samples for each split.

        .. versionchanged:: 0.18
           Added float values for percentages.

    min_samples_leaf : int, float, optional (default=1)
        The minimum number of samples required to be at a leaf node:

        - If int, then consider `min_samples_leaf` as the minimum number.
        - If float, then `min_samples_leaf` is a percentage and
          `ceil(min_samples_leaf * n_samples)` are the minimum
          number of samples for each node.

        .. versionchanged:: 0.18
           Added float values for percentages.

    min_weight_fraction_leaf : float, optional (default=0.)
        The minimum weighted fraction of the sum total of weights (of all
        the input samples) required to be at a leaf node. Samples have
        equal weight when sample_weight is not provided.

    subsample : float, optional (default=1.0)
        The fraction of samples to be used for fitting the individual base
        learners. If smaller than 1.0 this results in Stochastic Gradient
        Boosting. `subsample` interacts with the parameter `n_estimators`.
        Choosing `subsample < 1.0` leads to a reduction of variance
        and an increase in bias.

    max_features : int, float, string or None, optional (default=None)
        The number of features to consider when looking for the best split:

        - If int, then consider `max_features` features at each split.
        - If float, then `max_features` is a percentage and
          `int(max_features * n_features)` features are considered at each
          split.
        - If "auto", then `max_features=sqrt(n_features)`.
        - If "sqrt", then `max_features=sqrt(n_features)`.
        - If "log2", then `max_features=log2(n_features)`.
        - If None, then `max_features=n_features`.

        Choosing `max_features < n_features` leads to a reduction of variance
        and an increase in bias.

        Note: the search for a split does not stop until at least one
        valid partition of the node samples is found, even if it requires to
        effectively inspect more than ``max_features`` features.

    max_leaf_nodes : int or None, optional (default=None)
        Grow trees with ``max_leaf_nodes`` in best-first fashion.
        Best nodes are defined as relative reduction in impurity.
        If None then unlimited number of leaf nodes.

    min_impurity_split : float,
        Threshold for early stopping in tree growth. A node will split
        if its impurity is above the threshold, otherwise it is a leaf.

        .. deprecated:: 0.19
           ``min_impurity_split`` has been deprecated in favor of
           ``min_impurity_decrease`` in 0.19 and will be removed in 0.21.
           Use ``min_impurity_decrease`` instead.

    min_impurity_decrease : float, optional (default=0.)
        A node will be split if this split induces a decrease of the impurity
        greater than or equal to this value.

        The weighted impurity decrease equation is the following::

            N_t / N * (impurity - N_t_R / N_t * right_impurity
                                - N_t_L / N_t * left_impurity)

        where ``N`` is the total number of samples, ``N_t`` is the number of
        samples at the current node, ``N_t_L`` is the number of samples in the
        left child, and ``N_t_R`` is the number of samples in the right child.

        ``N``, ``N_t``, ``N_t_R`` and ``N_t_L`` all refer to the weighted sum,
        if ``sample_weight`` is passed.

        .. versionadded:: 0.19

    init : BaseEstimator, None, optional (default=None)
        An estimator object that is used to compute the initial
        predictions. ``init`` has to provide ``fit`` and ``predict``.
        If None it uses ``loss.init_estimator``.

    verbose : int, default: 0
        Enable verbose output. If 1 then it prints progress and performance
        once in a while (the more trees the lower the frequency). If greater
        than 1 then it prints progress and performance for every tree.

    warm_start : bool, default: False
        When set to ``True``, reuse the solution of the previous call to fit
        and add more estimators to the ensemble, otherwise, just erase the
        previous solution.

    random_state : int, RandomState instance or None, optional (default=None)
        If int, random_state is the seed used by the random number generator;
        If RandomState instance, random_state is the random number generator;
        If None, the random number generator is the RandomState instance used
        by `np.random`.

    presort : bool or 'auto', optional (default='auto')
        Whether to presort the data to speed up the finding of best splits in
        fitting. Auto mode by default will use presorting on dense data and
        default to normal sorting on sparse data. Setting presort to true on
        sparse data will raise an error.

        .. versionadded:: 0.17
           *presort* parameter.

    validation_fraction : float, optional, default 0.1
        The proportion of training data to set aside as validation set for
        early stopping. Must be between 0 and 1.
        Only used if ``n_iter_no_change`` is set to an integer.

        .. versionadded:: 0.20

    n_iter_no_change : int, default None
        ``n_iter_no_change`` is used to decide if early stopping will be used
        to terminate training when validation score is not improving. By
        default it is set to None to disable early stopping. If set to a
        number, it will set aside ``validation_fraction`` size of the training
        data as validation and terminate training when validation score is not
        improving in all of the previous ``n_iter_no_change`` numbers of
        iterations.

        .. versionadded:: 0.20

    tol : float, optional, default 1e-4
        Tolerance for the early stopping. When the loss is not improving
        by at least tol for ``n_iter_no_change`` iterations (if set to a
        number), the training stops.

        .. versionadded:: 0.20

    Attributes
    ----------
    n_estimators_ : int
        The number of estimators as selected by early stopping (if
        ``n_iter_no_change`` is specified). Otherwise it is set to
        ``n_estimators``.

        .. versionadded:: 0.20

    feature_importances_ : array, shape = [n_features]
        The feature importances (the higher, the more important the feature).

    oob_improvement_ : array, shape = [n_estimators]
        The improvement in loss (= deviance) on the out-of-bag samples
        relative to the previous iteration.
        ``oob_improvement_[0]`` is the improvement in
        loss of the first stage over the ``init`` estimator.

    train_score_ : array, shape = [n_estimators]
        The i-th score ``train_score_[i]`` is the deviance (= loss) of the
        model at iteration ``i`` on the in-bag sample.
        If ``subsample == 1`` this is the deviance on the training data.

    loss_ : LossFunction
        The concrete ``LossFunction`` object.

    init_ : BaseEstimator
        The estimator that provides the initial predictions.
        Set via the ``init`` argument or ``loss.init_estimator``.

    estimators_ : ndarray of DecisionTreeRegressor, shape = [n_estimators, ``loss_.K``]
        The collection of fitted sub-estimators. ``loss_.K`` is 1 for binary
        classification, otherwise n_classes.

    Notes
    -----
    The features are always randomly permuted at each split. Therefore,
    the best found split may vary, even with the same training data and
    ``max_features=n_features``, if the improvement of the criterion is
    identical for several splits enumerated during the search of the best
    split. To obtain a deterministic behaviour during fitting,
    ``random_state`` has to be fixed.

    See also
    --------
    sklearn.tree.DecisionTreeClassifier, RandomForestClassifier
    AdaBoostClassifier

    References
    ----------
    J. Friedman, Greedy Function Approximation: A Gradient Boosting
    Machine, The Annals of Statistics, Vol. 29, No. 5, 2001.

    J. Friedman, Stochastic Gradient Boosting, 1999

    T. Hastie, R. Tibshirani and J. Friedman.
    Elements of Statistical Learning Ed. 2, Springer, 2009.
    """

    _SUPPORTED_LOSS = ('deviance', 'exponential')

    def __init__(self, loss='deviance', learning_rate=0.1, n_estimators=100,
                 subsample=1.0, criterion='friedman_mse', min_samples_split=2,
                 min_samples_leaf=1, min_weight_fraction_leaf=0.,
                 max_depth=3, min_impurity_decrease=0.,
                 min_impurity_split=None, init=None,
                 random_state=None, max_features=None, verbose=0,
                 max_leaf_nodes=None, warm_start=False,
                 presort='auto', validation_fraction=0.1,
                 n_iter_no_change=None, tol=1e-4):

        super(GradientBoostingClassifier, self).__init__(
            loss=loss, learning_rate=learning_rate, n_estimators=n_estimators,
            criterion=criterion, min_samples_split=min_samples_split,
            min_samples_leaf=min_samples_leaf,
            min_weight_fraction_leaf=min_weight_fraction_leaf,
            max_depth=max_depth, init=init, subsample=subsample,
            max_features=max_features,
            random_state=random_state, verbose=verbose,
            max_leaf_nodes=max_leaf_nodes,
            min_impurity_decrease=min_impurity_decrease,
            min_impurity_split=min_impurity_split,
            warm_start=warm_start, presort=presort,
            validation_fraction=validation_fraction,
            n_iter_no_change=n_iter_no_change, tol=tol)

    def _validate_y(self, y):
        check_classification_targets(y)
        self.classes_, y = np.unique(y, return_inverse=True)
        self.n_classes_ = len(self.classes_)
        return y

    def decision_function(self, X):
        """Compute the decision function of ``X``.

        Parameters
        ----------
        X : array-like or sparse matrix, shape = [n_samples, n_features]
            The input samples. Internally, it will be converted to
            ``dtype=np.float32`` and if a sparse matrix is provided
            to a sparse ``csr_matrix``.

        Returns
        -------
        score : array, shape = [n_samples, n_classes] or [n_samples]
            The decision function of the input samples. The order of the
            classes corresponds to that in the attribute `classes_`.
            Regression and binary classification produce an array of shape
            [n_samples].
        """
        X = check_array(X, dtype=DTYPE, order="C",  accept_sparse='csr')
        score = self._decision_function(X)
        if score.shape[1] == 1:
            return score.ravel()
        return score

    def staged_decision_function(self, X):
        """Compute decision function of ``X`` for each iteration.

        This method allows monitoring (i.e. determine error on testing set)
        after each stage.

        Parameters
        ----------
        X : array-like or sparse matrix, shape = [n_samples, n_features]
            The input samples. Internally, it will be converted to
            ``dtype=np.float32`` and if a sparse matrix is provided
            to a sparse ``csr_matrix``.

        Returns
        -------
        score : generator of array, shape = [n_samples, k]
            The decision function of the input samples. The order of the
            classes corresponds to that in the attribute `classes_`.
            Regression and binary classification are special cases with
            ``k == 1``, otherwise ``k==n_classes``.
        """
        for dec in self._staged_decision_function(X):
            # no yield from in Python2.X
            yield dec

    def predict(self, X):
        """Predict class for X.

        Parameters
        ----------
        X : array-like or sparse matrix, shape = [n_samples, n_features]
            The input samples. Internally, it will be converted to
            ``dtype=np.float32`` and if a sparse matrix is provided
            to a sparse ``csr_matrix``.

        Returns
        -------
        y : array of shape = [n_samples]
            The predicted values.
        """
        score = self.decision_function(X)
        decisions = self.loss_._score_to_decision(score)
        return self.classes_.take(decisions, axis=0)

    def staged_predict(self, X):
        """Predict class at each stage for X.

        This method allows monitoring (i.e. determine error on testing set)
        after each stage.

        Parameters
        ----------
        X : array-like or sparse matrix, shape = [n_samples, n_features]
            The input samples. Internally, it will be converted to
            ``dtype=np.float32`` and if a sparse matrix is provided
            to a sparse ``csr_matrix``.

        Returns
        -------
        y : generator of array of shape = [n_samples]
            The predicted value of the input samples.
        """
        for score in self._staged_decision_function(X):
            decisions = self.loss_._score_to_decision(score)
            yield self.classes_.take(decisions, axis=0)

    def predict_proba(self, X):
        """Predict class probabilities for X.

        Parameters
        ----------
        X : array-like or sparse matrix, shape = [n_samples, n_features]
            The input samples. Internally, it will be converted to
            ``dtype=np.float32`` and if a sparse matrix is provided
            to a sparse ``csr_matrix``.

        Raises
        ------
        AttributeError
            If the ``loss`` does not support probabilities.

        Returns
        -------
        p : array of shape = [n_samples]
            The class probabilities of the input samples. The order of the
            classes corresponds to that in the attribute `classes_`.
        """
        score = self.decision_function(X)
        try:
            return self.loss_._score_to_proba(score)
        except NotFittedError:
            raise
        except AttributeError:
            raise AttributeError('loss=%r does not support predict_proba' %
                                 self.loss)

    def predict_log_proba(self, X):
        """Predict class log-probabilities for X.

        Parameters
        ----------
        X : array-like or sparse matrix, shape = [n_samples, n_features]
            The input samples. Internally, it will be converted to
            ``dtype=np.float32`` and if a sparse matrix is provided
            to a sparse ``csr_matrix``.

        Raises
        ------
        AttributeError
            If the ``loss`` does not support probabilities.

        Returns
        -------
        p : array of shape = [n_samples]
            The class log-probabilities of the input samples. The order of the
            classes corresponds to that in the attribute `classes_`.
        """
        proba = self.predict_proba(X)
        return np.log(proba)

    def staged_predict_proba(self, X):
        """Predict class probabilities at each stage for X.

        This method allows monitoring (i.e. determine error on testing set)
        after each stage.

        Parameters
        ----------
        X : array-like or sparse matrix, shape = [n_samples, n_features]
            The input samples. Internally, it will be converted to
            ``dtype=np.float32`` and if a sparse matrix is provided
            to a sparse ``csr_matrix``.

        Returns
        -------
        y : generator of array of shape = [n_samples]
            The predicted value of the input samples.
        """
        try:
            for score in self._staged_decision_function(X):
                yield self.loss_._score_to_proba(score)
        except NotFittedError:
            raise
        except AttributeError:
            raise AttributeError('loss=%r does not support predict_proba' %
                                 self.loss)


class GradientBoostingRegressor(BaseGradientBoosting, RegressorMixin):
    """Gradient Boosting for regression.

    GB builds an additive model in a forward stage-wise fashion;
    it allows for the optimization of arbitrary differentiable loss functions.
    In each stage a regression tree is fit on the negative gradient of the
    given loss function.

    Read more in the :ref:`User Guide <gradient_boosting>`.

    Parameters
    ----------
    loss : {'ls', 'lad', 'huber', 'quantile'}, optional (default='ls')
        loss function to be optimized. 'ls' refers to least squares
        regression. 'lad' (least absolute deviation) is a highly robust
        loss function solely based on order information of the input
        variables. 'huber' is a combination of the two. 'quantile'
        allows quantile regression (use `alpha` to specify the quantile).

    learning_rate : float, optional (default=0.1)
        learning rate shrinks the contribution of each tree by `learning_rate`.
        There is a trade-off between learning_rate and n_estimators.

    n_estimators : int (default=100)
        The number of boosting stages to perform. Gradient boosting
        is fairly robust to over-fitting so a large number usually
        results in better performance.

    max_depth : integer, optional (default=3)
        maximum depth of the individual regression estimators. The maximum
        depth limits the number of nodes in the tree. Tune this parameter
        for best performance; the best value depends on the interaction
        of the input variables.

    criterion : string, optional (default="friedman_mse")
        The function to measure the quality of a split. Supported criteria
        are "friedman_mse" for the mean squared error with improvement
        score by Friedman, "mse" for mean squared error, and "mae" for
        the mean absolute error. The default value of "friedman_mse" is
        generally the best as it can provide a better approximation in
        some cases.

        .. versionadded:: 0.18

    min_samples_split : int, float, optional (default=2)
        The minimum number of samples required to split an internal node:

        - If int, then consider `min_samples_split` as the minimum number.
        - If float, then `min_samples_split` is a percentage and
          `ceil(min_samples_split * n_samples)` are the minimum
          number of samples for each split.

        .. versionchanged:: 0.18
           Added float values for percentages.

    min_samples_leaf : int, float, optional (default=1)
        The minimum number of samples required to be at a leaf node:

        - If int, then consider `min_samples_leaf` as the minimum number.
        - If float, then `min_samples_leaf` is a percentage and
          `ceil(min_samples_leaf * n_samples)` are the minimum
          number of samples for each node.

        .. versionchanged:: 0.18
           Added float values for percentages.

    min_weight_fraction_leaf : float, optional (default=0.)
        The minimum weighted fraction of the sum total of weights (of all
        the input samples) required to be at a leaf node. Samples have
        equal weight when sample_weight is not provided.

    subsample : float, optional (default=1.0)
        The fraction of samples to be used for fitting the individual base
        learners. If smaller than 1.0 this results in Stochastic Gradient
        Boosting. `subsample` interacts with the parameter `n_estimators`.
        Choosing `subsample < 1.0` leads to a reduction of variance
        and an increase in bias.

    max_features : int, float, string or None, optional (default=None)
        The number of features to consider when looking for the best split:

        - If int, then consider `max_features` features at each split.
        - If float, then `max_features` is a percentage and
          `int(max_features * n_features)` features are considered at each
          split.
        - If "auto", then `max_features=n_features`.
        - If "sqrt", then `max_features=sqrt(n_features)`.
        - If "log2", then `max_features=log2(n_features)`.
        - If None, then `max_features=n_features`.

        Choosing `max_features < n_features` leads to a reduction of variance
        and an increase in bias.

        Note: the search for a split does not stop until at least one
        valid partition of the node samples is found, even if it requires to
        effectively inspect more than ``max_features`` features.

    max_leaf_nodes : int or None, optional (default=None)
        Grow trees with ``max_leaf_nodes`` in best-first fashion.
        Best nodes are defined as relative reduction in impurity.
        If None then unlimited number of leaf nodes.

    min_impurity_split : float,
        Threshold for early stopping in tree growth. A node will split
        if its impurity is above the threshold, otherwise it is a leaf.

        .. deprecated:: 0.19
           ``min_impurity_split`` has been deprecated in favor of
           ``min_impurity_decrease`` in 0.19 and will be removed in 0.21.
           Use ``min_impurity_decrease`` instead.

    min_impurity_decrease : float, optional (default=0.)
        A node will be split if this split induces a decrease of the impurity
        greater than or equal to this value.

        The weighted impurity decrease equation is the following::

            N_t / N * (impurity - N_t_R / N_t * right_impurity
                                - N_t_L / N_t * left_impurity)

        where ``N`` is the total number of samples, ``N_t`` is the number of
        samples at the current node, ``N_t_L`` is the number of samples in the
        left child, and ``N_t_R`` is the number of samples in the right child.

        ``N``, ``N_t``, ``N_t_R`` and ``N_t_L`` all refer to the weighted sum,
        if ``sample_weight`` is passed.

        .. versionadded:: 0.19

    alpha : float (default=0.9)
        The alpha-quantile of the huber loss function and the quantile
        loss function. Only if ``loss='huber'`` or ``loss='quantile'``.

    init : BaseEstimator, None, optional (default=None)
        An estimator object that is used to compute the initial
        predictions. ``init`` has to provide ``fit`` and ``predict``.
        If None it uses ``loss.init_estimator``.

    verbose : int, default: 0
        Enable verbose output. If 1 then it prints progress and performance
        once in a while (the more trees the lower the frequency). If greater
        than 1 then it prints progress and performance for every tree.

    warm_start : bool, default: False
        When set to ``True``, reuse the solution of the previous call to fit
        and add more estimators to the ensemble, otherwise, just erase the
        previous solution.

    random_state : int, RandomState instance or None, optional (default=None)
        If int, random_state is the seed used by the random number generator;
        If RandomState instance, random_state is the random number generator;
        If None, the random number generator is the RandomState instance used
        by `np.random`.

    presort : bool or 'auto', optional (default='auto')
        Whether to presort the data to speed up the finding of best splits in
        fitting. Auto mode by default will use presorting on dense data and
        default to normal sorting on sparse data. Setting presort to true on
        sparse data will raise an error.

        .. versionadded:: 0.17
           optional parameter *presort*.

    validation_fraction : float, optional, default 0.1
        The proportion of training data to set aside as validation set for
        early stopping. Must be between 0 and 1.
        Only used if early_stopping is True

        .. versionadded:: 0.20

    n_iter_no_change : int, default None
        ``n_iter_no_change`` is used to decide if early stopping will be used
        to terminate training when validation score is not improving. By
        default it is set to None to disable early stopping. If set to a
        number, it will set aside ``validation_fraction`` size of the training
        data as validation and terminate training when validation score is not
        improving in all of the previous ``n_iter_no_change`` numbers of
        iterations.

        .. versionadded:: 0.20

    tol : float, optional, default 1e-4
        Tolerance for the early stopping. When the loss is not improving
        by at least tol for ``n_iter_no_change`` iterations (if set to a
        number), the training stops.

        .. versionadded:: 0.20


    Attributes
    ----------
    feature_importances_ : array, shape = [n_features]
        The feature importances (the higher, the more important the feature).

    oob_improvement_ : array, shape = [n_estimators]
        The improvement in loss (= deviance) on the out-of-bag samples
        relative to the previous iteration.
        ``oob_improvement_[0]`` is the improvement in
        loss of the first stage over the ``init`` estimator.

    train_score_ : array, shape = [n_estimators]
        The i-th score ``train_score_[i]`` is the deviance (= loss) of the
        model at iteration ``i`` on the in-bag sample.
        If ``subsample == 1`` this is the deviance on the training data.

    loss_ : LossFunction
        The concrete ``LossFunction`` object.

    init_ : BaseEstimator
        The estimator that provides the initial predictions.
        Set via the ``init`` argument or ``loss.init_estimator``.

    estimators_ : ndarray of DecisionTreeRegressor, shape = [n_estimators, 1]
        The collection of fitted sub-estimators.

    Notes
    -----
    The features are always randomly permuted at each split. Therefore,
    the best found split may vary, even with the same training data and
    ``max_features=n_features``, if the improvement of the criterion is
    identical for several splits enumerated during the search of the best
    split. To obtain a deterministic behaviour during fitting,
    ``random_state`` has to be fixed.

    See also
    --------
    DecisionTreeRegressor, RandomForestRegressor

    References
    ----------
    J. Friedman, Greedy Function Approximation: A Gradient Boosting
    Machine, The Annals of Statistics, Vol. 29, No. 5, 2001.

    J. Friedman, Stochastic Gradient Boosting, 1999

    T. Hastie, R. Tibshirani and J. Friedman.
    Elements of Statistical Learning Ed. 2, Springer, 2009.
    """

    _SUPPORTED_LOSS = ('ls', 'lad', 'huber', 'quantile')

    def __init__(self, loss='ls', learning_rate=0.1, n_estimators=100,
                 subsample=1.0, criterion='friedman_mse', min_samples_split=2,
                 min_samples_leaf=1, min_weight_fraction_leaf=0.,
                 max_depth=3, min_impurity_decrease=0.,
                 min_impurity_split=None, init=None, random_state=None,
                 max_features=None, alpha=0.9, verbose=0, max_leaf_nodes=None,
                 warm_start=False, presort='auto', validation_fraction=0.1,
                 n_iter_no_change=None, tol=1e-4):

        super(GradientBoostingRegressor, self).__init__(
            loss=loss, learning_rate=learning_rate, n_estimators=n_estimators,
            criterion=criterion, min_samples_split=min_samples_split,
            min_samples_leaf=min_samples_leaf,
            min_weight_fraction_leaf=min_weight_fraction_leaf,
            max_depth=max_depth, init=init, subsample=subsample,
            max_features=max_features,
            min_impurity_decrease=min_impurity_decrease,
            min_impurity_split=min_impurity_split,
            random_state=random_state, alpha=alpha, verbose=verbose,
            max_leaf_nodes=max_leaf_nodes, warm_start=warm_start,
            presort=presort, validation_fraction=validation_fraction,
            n_iter_no_change=n_iter_no_change, tol=tol)

    def predict(self, X):
        """Predict regression target for X.

        Parameters
        ----------
        X : array-like or sparse matrix, shape = [n_samples, n_features]
            The input samples. Internally, it will be converted to
            ``dtype=np.float32`` and if a sparse matrix is provided
            to a sparse ``csr_matrix``.

        Returns
        -------
        y : array of shape = [n_samples]
            The predicted values.
        """
        X = check_array(X, dtype=DTYPE, order="C",  accept_sparse='csr')
        return self._decision_function(X).ravel()

    def staged_predict(self, X):
        """Predict regression target at each stage for X.

        This method allows monitoring (i.e. determine error on testing set)
        after each stage.

        Parameters
        ----------
        X : array-like or sparse matrix, shape = [n_samples, n_features]
            The input samples. Internally, it will be converted to
            ``dtype=np.float32`` and if a sparse matrix is provided
            to a sparse ``csr_matrix``.

        Returns
        -------
        y : generator of array of shape = [n_samples]
            The predicted value of the input samples.
        """
        for y in self._staged_decision_function(X):
            yield y.ravel()

    def apply(self, X):
        """Apply trees in the ensemble to X, return leaf indices.

        .. versionadded:: 0.17

        Parameters
        ----------
        X : array-like or sparse matrix, shape = [n_samples, n_features]
            The input samples. Internally, its dtype will be converted to
            ``dtype=np.float32``. If a sparse matrix is provided, it will
            be converted to a sparse ``csr_matrix``.

        Returns
        -------
        X_leaves : array_like, shape = [n_samples, n_estimators]
            For each datapoint x in X and for each tree in the ensemble,
            return the index of the leaf x ends up in each estimator.
        """

        leaves = super(GradientBoostingRegressor, self).apply(X)
        leaves = leaves.reshape(X.shape[0], self.estimators_.shape[0])
        return leaves<|MERGE_RESOLUTION|>--- conflicted
+++ resolved
@@ -887,14 +887,11 @@
                              "integer. %r was passed"
                              % self.n_iter_no_change)
 
-<<<<<<< HEAD
-=======
         allowed_presort = ('auto', True, False)
         if self.presort not in allowed_presort:
             raise ValueError("'presort' should be in {}. Got {!r} instead."
                              .format(allowed_presort, self.presort))
 
->>>>>>> 9b727bad
     def _init_state(self):
         """Initialize model state and allocate model state data structures. """
 
