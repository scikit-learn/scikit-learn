--- conflicted
+++ resolved
@@ -1765,58 +1765,16 @@
         the input samples) required to be at a leaf node. Samples have
         equal weight when sample_weight is not provided.
 
-<<<<<<< HEAD
         .. deprecated:: 0.20
            The parameter ``min_weight_fraction_leaf`` is deprecated in version
            0.20. Its implementation, like ``min_samples_leaf``, is ineffective
            for regularization.
 
-    subsample : float, optional (default=1.0)
-        The fraction of samples to be used for fitting the individual base
-        learners. If smaller than 1.0 this results in Stochastic Gradient
-        Boosting. `subsample` interacts with the parameter `n_estimators`.
-        Choosing `subsample < 1.0` leads to a reduction of variance
-        and an increase in bias.
-
-    max_features : int, float, string or None, optional (default=None)
-        The number of features to consider when looking for the best split:
-
-        - If int, then consider `max_features` features at each split.
-        - If float, then `max_features` is a fraction and
-          `int(max_features * n_features)` features are considered at each
-          split.
-        - If "auto", then `max_features=sqrt(n_features)`.
-        - If "sqrt", then `max_features=sqrt(n_features)`.
-        - If "log2", then `max_features=log2(n_features)`.
-        - If None, then `max_features=n_features`.
-
-        Choosing `max_features < n_features` leads to a reduction of variance
-        and an increase in bias.
-
-        Note: the search for a split does not stop until at least one
-        valid partition of the node samples is found, even if it requires to
-        effectively inspect more than ``max_features`` features.
-
-    max_leaf_nodes : int or None, optional (default=None)
-        Grow trees with ``max_leaf_nodes`` in best-first fashion.
-        Best nodes are defined as relative reduction in impurity.
-        If None then unlimited number of leaf nodes.
-
-    min_impurity_split : float,
-        Threshold for early stopping in tree growth. A node will split
-        if its impurity is above the threshold, otherwise it is a leaf.
-
-        .. deprecated:: 0.19
-           ``min_impurity_split`` has been deprecated in favor of
-           ``min_impurity_decrease`` in 0.19 and will be removed in 0.21.
-           Use ``min_impurity_decrease`` instead.
-=======
     max_depth : integer, optional (default=3)
         maximum depth of the individual regression estimators. The maximum
         depth limits the number of nodes in the tree. Tune this parameter
         for best performance; the best value depends on the interaction
         of the input variables.
->>>>>>> 6cf1f6ab
 
     min_impurity_decrease : float, optional (default=0.)
         A node will be split if this split induces a decrease of the impurity
@@ -2272,58 +2230,11 @@
         the input samples) required to be at a leaf node. Samples have
         equal weight when sample_weight is not provided.
 
-<<<<<<< HEAD
-        .. deprecated:: 0.20
-           The parameter ``min_weight_fraction_leaf`` is deprecated in version
-           0.20. Its implementation, like ``min_samples_leaf``, is ineffective
-           for regularization.
-
-    subsample : float, optional (default=1.0)
-        The fraction of samples to be used for fitting the individual base
-        learners. If smaller than 1.0 this results in Stochastic Gradient
-        Boosting. `subsample` interacts with the parameter `n_estimators`.
-        Choosing `subsample < 1.0` leads to a reduction of variance
-        and an increase in bias.
-
-    max_features : int, float, string or None, optional (default=None)
-        The number of features to consider when looking for the best split:
-
-        - If int, then consider `max_features` features at each split.
-        - If float, then `max_features` is a fraction and
-          `int(max_features * n_features)` features are considered at each
-          split.
-        - If "auto", then `max_features=n_features`.
-        - If "sqrt", then `max_features=sqrt(n_features)`.
-        - If "log2", then `max_features=log2(n_features)`.
-        - If None, then `max_features=n_features`.
-
-        Choosing `max_features < n_features` leads to a reduction of variance
-        and an increase in bias.
-
-        Note: the search for a split does not stop until at least one
-        valid partition of the node samples is found, even if it requires to
-        effectively inspect more than ``max_features`` features.
-
-    max_leaf_nodes : int or None, optional (default=None)
-        Grow trees with ``max_leaf_nodes`` in best-first fashion.
-        Best nodes are defined as relative reduction in impurity.
-        If None then unlimited number of leaf nodes.
-
-    min_impurity_split : float,
-        Threshold for early stopping in tree growth. A node will split
-        if its impurity is above the threshold, otherwise it is a leaf.
-
-        .. deprecated:: 0.19
-           ``min_impurity_split`` has been deprecated in favor of
-           ``min_impurity_decrease`` in 0.19 and will be removed in 0.21.
-           Use ``min_impurity_decrease`` instead.
-=======
     max_depth : integer, optional (default=3)
         maximum depth of the individual regression estimators. The maximum
         depth limits the number of nodes in the tree. Tune this parameter
         for best performance; the best value depends on the interaction
         of the input variables.
->>>>>>> 6cf1f6ab
 
     min_impurity_decrease : float, optional (default=0.)
         A node will be split if this split induces a decrease of the impurity
