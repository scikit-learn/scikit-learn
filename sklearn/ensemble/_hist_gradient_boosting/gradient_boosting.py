"""Fast Gradient Boosting decision trees for classification and regression."""
# Author: Nicolas Hug

import itertools
from abc import ABC, abstractmethod
from functools import partial
from numbers import Integral, Real
from timeit import default_timer as time

import numpy as np
<<<<<<< HEAD
from timeit import default_timer as time
from ..._loss.link import LogLink
=======

>>>>>>> 6d50c2e4
from ..._loss.loss import (
    _LOSSES,
    BaseLoss,
    HalfBinomialLoss,
    HalfGammaLoss,
    HalfMultinomialLoss,
    HalfPoissonLoss,
    PinballLoss,
)
from ...base import (
    BaseEstimator,
    ClassifierMixin,
    RegressorMixin,
    _fit_context,
    is_classifier,
)
from ...metrics import check_scoring
from ...model_selection import train_test_split
from ...preprocessing import LabelEncoder
from ...utils import check_random_state, compute_sample_weight, resample
from ...utils._openmp_helpers import _openmp_effective_n_threads
from ...utils._param_validation import Interval, RealNotInt, StrOptions
from ...utils.multiclass import check_classification_targets
from ...utils.validation import (
    _check_monotonic_cst,
    _check_sample_weight,
    check_consistent_length,
    check_is_fitted,
)
from ._gradient_boosting import _update_raw_predictions
from .binning import _BinMapper
from .common import G_H_DTYPE, X_DTYPE, Y_DTYPE
from .grower import TreeGrower

_LOSSES = _LOSSES.copy()
_LOSSES.update(
    {
        "poisson": HalfPoissonLoss,
        "gamma": HalfGammaLoss,
        "quantile": PinballLoss,
    }
)


def _update_leaves_values(loss, grower, y_true, raw_prediction, sample_weight):
    """Update the leaf values to be predicted by the tree.

    Update equals:
        loss.fit_intercept_only(y_true - raw_prediction)

    This is only applied if loss.differentiable is False.
    Note: It only works, if the loss is a function of the residual, as is the
    case for AbsoluteError and PinballLoss. Otherwise, one would need to get
    the minimum of loss(y_true, raw_prediction + x) in x. A few examples:
      - AbsoluteError: median(y_true - raw_prediction).
      - PinballLoss: quantile(y_true - raw_prediction).

    More background:
    For the standard gradient descent method according to "Greedy Function
    Approximation: A Gradient Boosting Machine" by Friedman, all loss functions but the
    squared loss need a line search step. BaseHistGradientBoosting, however, implements
    a so called Newton boosting where the trees are fitted to a 2nd order
    approximations of the loss in terms of gradients and hessians. In this case, the
    line search step is only necessary if the loss is not smooth, i.e. not
    differentiable, which renders the 2nd order approximation invalid. In fact,
    non-smooth losses arbitrarily set hessians to 1 and effectively use the standard
    gradient descent method with line search.
    """
    # TODO: Ideally this should be computed in parallel over the leaves using something
    # similar to _update_raw_predictions(), but this requires a cython version of
    # median().
    for leaf in grower.finalized_leaves:
        indices = leaf.sample_indices
        if sample_weight is None:
            sw = None
        else:
            sw = sample_weight[indices]
        update = loss.fit_intercept_only(
            y_true=y_true[indices] - raw_prediction[indices],
            sample_weight=sw,
        )
        leaf.value = grower.shrinkage * update
        # Note that the regularization is ignored here


class BaseHistGradientBoosting(BaseEstimator, ABC):
    """Base class for histogram-based gradient boosting estimators."""

    _parameter_constraints: dict = {
        "loss": [BaseLoss],
        "learning_rate": [Interval(Real, 0, None, closed="neither")],
        "max_iter": [Interval(Integral, 1, None, closed="left")],
        "max_leaf_nodes": [Interval(Integral, 2, None, closed="left"), None],
        "max_depth": [Interval(Integral, 1, None, closed="left"), None],
        "min_samples_leaf": [Interval(Integral, 1, None, closed="left")],
        "l2_regularization": [Interval(Real, 0, None, closed="left")],
        "max_bins": [Interval(Integral, 2, 255, closed="both")],
        "categorical_features": ["array-like", None],
        "monotonic_cst": ["array-like", dict, None],
        "interaction_cst": [
            list,
            tuple,
            StrOptions({"pairwise", "no_interactions"}),
            None,
        ],
        "warm_start": ["boolean"],
        "early_stopping": [StrOptions({"auto"}), "boolean"],
        "scoring": [str, callable, None],
        "validation_fraction": [
            Interval(RealNotInt, 0, 1, closed="neither"),
            Interval(Integral, 1, None, closed="left"),
            None,
        ],
        "n_iter_no_change": [Interval(Integral, 1, None, closed="left")],
        "tol": [Interval(Real, 0, None, closed="left")],
        "post_fit_calibration": ["boolean"],
        "verbose": ["verbose"],
        "random_state": ["random_state"],
    }

    @abstractmethod
    def __init__(
        self,
        loss,
        *,
        learning_rate,
        max_iter,
        max_leaf_nodes,
        max_depth,
        min_samples_leaf,
        l2_regularization,
        max_bins,
        categorical_features,
        monotonic_cst,
        interaction_cst,
        warm_start,
        early_stopping,
        scoring,
        validation_fraction,
        n_iter_no_change,
        tol,
        post_fit_calibration,
        verbose,
        random_state,
    ):
        self.loss = loss
        self.learning_rate = learning_rate
        self.max_iter = max_iter
        self.max_leaf_nodes = max_leaf_nodes
        self.max_depth = max_depth
        self.min_samples_leaf = min_samples_leaf
        self.l2_regularization = l2_regularization
        self.max_bins = max_bins
        self.monotonic_cst = monotonic_cst
        self.interaction_cst = interaction_cst
        self.categorical_features = categorical_features
        self.warm_start = warm_start
        self.early_stopping = early_stopping
        self.scoring = scoring
        self.validation_fraction = validation_fraction
        self.n_iter_no_change = n_iter_no_change
        self.tol = tol
        self.post_fit_calibration = post_fit_calibration
        self.verbose = verbose
        self.random_state = random_state

    def _validate_parameters(self):
        """Validate parameters passed to __init__.

        The parameters that are directly passed to the grower are checked in
        TreeGrower."""
        if self.monotonic_cst is not None and self.n_trees_per_iteration_ != 1:
            raise ValueError(
                "monotonic constraints are not supported for multiclass classification."
            )

    def _finalize_sample_weight(self, sample_weight, y):
        """Finalize sample weight.

        Used by subclasses to adjust sample_weights. This is useful for implementing
        class weights.
        """
        return sample_weight

    def _check_categories(self, X):
        """Check and validate categorical features in X

        Return
        ------
        is_categorical : ndarray of shape (n_features,) or None, dtype=bool
            Indicates whether a feature is categorical. If no feature is
            categorical, this is None.
        known_categories : list of size n_features or None
            The list contains, for each feature:
                - an array of shape (n_categories,) with the unique cat values
                - None if the feature is not categorical
            None if no feature is categorical.
        """
        if self.categorical_features is None:
            return None, None

        categorical_features = np.asarray(self.categorical_features)

        if categorical_features.size == 0:
            return None, None

        if categorical_features.dtype.kind not in ("i", "b", "U", "O"):
            raise ValueError(
                "categorical_features must be an array-like of bool, int or "
                f"str, got: {categorical_features.dtype.name}."
            )

        if categorical_features.dtype.kind == "O":
            types = set(type(f) for f in categorical_features)
            if types != {str}:
                raise ValueError(
                    "categorical_features must be an array-like of bool, int or "
                    f"str, got: {', '.join(sorted(t.__name__ for t in types))}."
                )

        n_features = X.shape[1]

        if categorical_features.dtype.kind in ("U", "O"):
            # check for feature names
            if not hasattr(self, "feature_names_in_"):
                raise ValueError(
                    "categorical_features should be passed as an array of "
                    "integers or as a boolean mask when the model is fitted "
                    "on data without feature names."
                )
            is_categorical = np.zeros(n_features, dtype=bool)
            feature_names = self.feature_names_in_.tolist()
            for feature_name in categorical_features:
                try:
                    is_categorical[feature_names.index(feature_name)] = True
                except ValueError as e:
                    raise ValueError(
                        f"categorical_features has a item value '{feature_name}' "
                        "which is not a valid feature name of the training "
                        f"data. Observed feature names: {feature_names}"
                    ) from e
        elif categorical_features.dtype.kind == "i":
            # check for categorical features as indices
            if (
                np.max(categorical_features) >= n_features
                or np.min(categorical_features) < 0
            ):
                raise ValueError(
                    "categorical_features set as integer "
                    "indices must be in [0, n_features - 1]"
                )
            is_categorical = np.zeros(n_features, dtype=bool)
            is_categorical[categorical_features] = True
        else:
            if categorical_features.shape[0] != n_features:
                raise ValueError(
                    "categorical_features set as a boolean mask "
                    "must have shape (n_features,), got: "
                    f"{categorical_features.shape}"
                )
            is_categorical = categorical_features

        if not np.any(is_categorical):
            return None, None

        # Compute the known categories in the training data. We cannot do this
        # in the BinMapper because it only gets a fraction of the training data
        # when early stopping is enabled.
        known_categories = []

        for f_idx in range(n_features):
            if is_categorical[f_idx]:
                categories = np.unique(X[:, f_idx])
                missing = np.isnan(categories)
                if missing.any():
                    categories = categories[~missing]

                # Treat negative values for categorical features as missing values.
                negative_categories = categories < 0
                if negative_categories.any():
                    categories = categories[~negative_categories]

                if hasattr(self, "feature_names_in_"):
                    feature_name = f"'{self.feature_names_in_[f_idx]}'"
                else:
                    feature_name = f"at index {f_idx}"

                if categories.size > self.max_bins:
                    raise ValueError(
                        f"Categorical feature {feature_name} is expected to "
                        f"have a cardinality <= {self.max_bins} but actually "
                        f"has a cardinality of {categories.size}."
                    )

                if (categories >= self.max_bins).any():
                    raise ValueError(
                        f"Categorical feature {feature_name} is expected to "
                        f"be encoded with values < {self.max_bins} but the "
                        "largest value for the encoded categories is "
                        f"{categories.max()}."
                    )
            else:
                categories = None
            known_categories.append(categories)

        return is_categorical, known_categories

    def _check_interaction_cst(self, n_features):
        """Check and validation for interaction constraints."""
        if self.interaction_cst is None:
            return None

        if self.interaction_cst == "no_interactions":
            interaction_cst = [[i] for i in range(n_features)]
        elif self.interaction_cst == "pairwise":
            interaction_cst = itertools.combinations(range(n_features), 2)
        else:
            interaction_cst = self.interaction_cst

        try:
            constraints = [set(group) for group in interaction_cst]
        except TypeError:
            raise ValueError(
                "Interaction constraints must be a sequence of tuples or lists, got:"
                f" {self.interaction_cst!r}."
            )

        for group in constraints:
            for x in group:
                if not (isinstance(x, Integral) and 0 <= x < n_features):
                    raise ValueError(
                        "Interaction constraints must consist of integer indices in"
                        f" [0, n_features - 1] = [0, {n_features - 1}], specifying the"
                        " position of features, got invalid indices:"
                        f" {group!r}"
                    )

        # Add all not listed features as own group by default.
        rest = set(range(n_features)) - set().union(*constraints)
        if len(rest) > 0:
            constraints.append(rest)

        return constraints

    @_fit_context(prefer_skip_nested_validation=True)
    def fit(self, X, y, sample_weight=None):
        """Fit the gradient boosting model.

        Parameters
        ----------
        X : array-like of shape (n_samples, n_features)
            The input samples.

        y : array-like of shape (n_samples,)
            Target values.

        sample_weight : array-like of shape (n_samples,) default=None
            Weights of training data.

            .. versionadded:: 0.23

        Returns
        -------
        self : object
            Fitted estimator.
        """
        fit_start_time = time()
        acc_find_split_time = 0.0  # time spent finding the best splits
        acc_apply_split_time = 0.0  # time spent splitting nodes
        acc_compute_hist_time = 0.0  # time spent computing histograms
        # time spent predicting X for gradient and hessians update
        acc_prediction_time = 0.0
        X, y = self._validate_data(X, y, dtype=[X_DTYPE], force_all_finite=False)
        y = self._encode_y(y)
        check_consistent_length(X, y)
        # Do not create unit sample weights by default to later skip some
        # computation
        if sample_weight is not None:
            sample_weight = _check_sample_weight(sample_weight, X, dtype=np.float64)
            # TODO: remove when PDP supports sample weights
            self._fitted_with_sw = True

        sample_weight = self._finalize_sample_weight(sample_weight, y)

        rng = check_random_state(self.random_state)

        # When warm starting, we want to reuse the same seed that was used
        # the first time fit was called (e.g. for subsampling or for the
        # train/val split).
        if not (self.warm_start and self._is_fitted()):
            self._random_seed = rng.randint(np.iinfo(np.uint32).max, dtype="u8")

        self._validate_parameters()
        monotonic_cst = _check_monotonic_cst(self, self.monotonic_cst)

        # used for validation in predict
        n_samples, self._n_features = X.shape

        self.is_categorical_, known_categories = self._check_categories(X)

        # Encode constraints into a list of sets of features indices (integers).
        interaction_cst = self._check_interaction_cst(self._n_features)

        # we need this stateful variable to tell raw_predict() that it was
        # called from fit() (this current method), and that the data it has
        # received is pre-binned.
        # predicting is faster on pre-binned data, so we want early stopping
        # predictions to be made on pre-binned data. Unfortunately the _scorer
        # can only call predict() or predict_proba(), not raw_predict(), and
        # there's no way to tell the scorer that it needs to predict binned
        # data.
        self._in_fit = True

        # `_openmp_effective_n_threads` is used to take cgroups CPU quotes
        # into account when determine the maximum number of threads to use.
        n_threads = _openmp_effective_n_threads()

        if isinstance(self.loss, str):
            self._loss = self._get_loss(sample_weight=sample_weight)
        elif isinstance(self.loss, BaseLoss):
            self._loss = self.loss

        if self.early_stopping == "auto":
            self.do_early_stopping_ = n_samples > 10000
        else:
            self.do_early_stopping_ = self.early_stopping

        # create validation data if needed
        self._use_validation_data = self.validation_fraction is not None
        if self.do_early_stopping_ and self._use_validation_data:
            # stratify for classification
            # instead of checking predict_proba, loss.n_classes >= 2 would also work
            stratify = y if hasattr(self._loss, "predict_proba") else None

            # Save the state of the RNG for the training and validation split.
            # This is needed in order to have the same split when using
            # warm starting.

            if sample_weight is None:
                X_train, X_val, y_train, y_val = train_test_split(
                    X,
                    y,
                    test_size=self.validation_fraction,
                    stratify=stratify,
                    random_state=self._random_seed,
                )
                sample_weight_train = sample_weight_val = None
            else:
                # TODO: incorporate sample_weight in sampling here, as well as
                # stratify
                (
                    X_train,
                    X_val,
                    y_train,
                    y_val,
                    sample_weight_train,
                    sample_weight_val,
                ) = train_test_split(
                    X,
                    y,
                    sample_weight,
                    test_size=self.validation_fraction,
                    stratify=stratify,
                    random_state=self._random_seed,
                )
        else:
            X_train, y_train, sample_weight_train = X, y, sample_weight
            X_val = y_val = sample_weight_val = None

        # Bin the data
        # For ease of use of the API, the user-facing GBDT classes accept the
        # parameter max_bins, which doesn't take into account the bin for
        # missing values (which is always allocated). However, since max_bins
        # isn't the true maximal number of bins, all other private classes
        # (binmapper, histbuilder...) accept n_bins instead, which is the
        # actual total number of bins. Everywhere in the code, the
        # convention is that n_bins == max_bins + 1
        n_bins = self.max_bins + 1  # + 1 for missing values
        self._bin_mapper = _BinMapper(
            n_bins=n_bins,
            is_categorical=self.is_categorical_,
            known_categories=known_categories,
            random_state=self._random_seed,
            n_threads=n_threads,
        )
        X_binned_train = self._bin_data(X_train, is_training_data=True)
        if X_val is not None:
            X_binned_val = self._bin_data(X_val, is_training_data=False)
        else:
            X_binned_val = None

        # Uses binned data to check for missing values
        has_missing_values = (
            (X_binned_train == self._bin_mapper.missing_values_bin_idx_)
            .any(axis=0)
            .astype(np.uint8)
        )

        if self.verbose:
            print("Fitting gradient boosted rounds:")

        n_samples = X_binned_train.shape[0]

        # First time calling fit, or no warm start
        if not (self._is_fitted() and self.warm_start):
            # Clear random state and score attributes
            self._clear_state()

            # initialize raw_predictions: those are the accumulated values
            # predicted by the trees for the training data. raw_predictions has
            # shape (n_samples, n_trees_per_iteration) where
            # n_trees_per_iterations is n_classes in multiclass classification,
            # else 1.
            # self._baseline_prediction has shape (1, n_trees_per_iteration)
            self._baseline_prediction = self._loss.fit_intercept_only(
                y_true=y_train, sample_weight=sample_weight_train
            ).reshape((1, -1))
            raw_predictions = np.zeros(
                shape=(n_samples, self.n_trees_per_iteration_),
                dtype=self._baseline_prediction.dtype,
                order="F",
            )
            raw_predictions += self._baseline_prediction

            # predictors is a matrix (list of lists) of TreePredictor objects
            # with shape (n_iter_, n_trees_per_iteration)
            self._predictors = predictors = []

            # Initialize structures and attributes related to early stopping
            self._scorer = None  # set if scoring != loss
            raw_predictions_val = None  # set if scoring == loss and use val
            self.train_score_ = []
            self.validation_score_ = []

            if self.do_early_stopping_:
                # populate train_score and validation_score with the
                # predictions of the initial model (before the first tree)

                if self.scoring == "loss":
                    # we're going to compute scoring w.r.t the loss. As losses
                    # take raw predictions as input (unlike the scorers), we
                    # can optimize a bit and avoid repeating computing the
                    # predictions of the previous trees. We'll reuse
                    # raw_predictions (as it's needed for training anyway) for
                    # evaluating the training loss, and create
                    # raw_predictions_val for storing the raw predictions of
                    # the validation data.

                    if self._use_validation_data:
                        raw_predictions_val = np.zeros(
                            shape=(X_binned_val.shape[0], self.n_trees_per_iteration_),
                            dtype=self._baseline_prediction.dtype,
                            order="F",
                        )

                        raw_predictions_val += self._baseline_prediction

                    self._check_early_stopping_loss(
                        raw_predictions=raw_predictions,
                        y_train=y_train,
                        sample_weight_train=sample_weight_train,
                        raw_predictions_val=raw_predictions_val,
                        y_val=y_val,
                        sample_weight_val=sample_weight_val,
                        n_threads=n_threads,
                    )
                else:
                    self._scorer = check_scoring(self, self.scoring)
                    # _scorer is a callable with signature (est, X, y) and
                    # calls est.predict() or est.predict_proba() depending on
                    # its nature.
                    # Unfortunately, each call to _scorer() will compute
                    # the predictions of all the trees. So we use a subset of
                    # the training set to compute train scores.

                    # Compute the subsample set
                    (
                        X_binned_small_train,
                        y_small_train,
                        sample_weight_small_train,
                    ) = self._get_small_trainset(
                        X_binned_train, y_train, sample_weight_train, self._random_seed
                    )

                    self._check_early_stopping_scorer(
                        X_binned_small_train,
                        y_small_train,
                        sample_weight_small_train,
                        X_binned_val,
                        y_val,
                        sample_weight_val,
                    )
            begin_at_stage = 0

        # warm start: this is not the first time fit was called
        else:
            # Check that the maximum number of iterations is not smaller
            # than the number of iterations from the previous fit
            if self.max_iter < self.n_iter_:
                raise ValueError(
                    "max_iter=%d must be larger than or equal to "
                    "n_iter_=%d when warm_start==True" % (self.max_iter, self.n_iter_)
                )

            # Convert array attributes to lists
            self.train_score_ = self.train_score_.tolist()
            self.validation_score_ = self.validation_score_.tolist()

            # Compute raw predictions
            raw_predictions = self._raw_predict(X_binned_train, n_threads=n_threads)
            if self.do_early_stopping_ and self._use_validation_data:
                raw_predictions_val = self._raw_predict(
                    X_binned_val, n_threads=n_threads
                )
            else:
                raw_predictions_val = None

            if self.do_early_stopping_ and self.scoring != "loss":
                # Compute the subsample set
                (
                    X_binned_small_train,
                    y_small_train,
                    sample_weight_small_train,
                ) = self._get_small_trainset(
                    X_binned_train, y_train, sample_weight_train, self._random_seed
                )

            # Get the predictors from the previous fit
            predictors = self._predictors

            begin_at_stage = self.n_iter_

        # initialize gradients and hessians (empty arrays).
        # shape = (n_samples, n_trees_per_iteration).
        gradient, hessian = self._loss.init_gradient_and_hessian(
            n_samples=n_samples, dtype=G_H_DTYPE, order="F"
        )

        for iteration in range(begin_at_stage, self.max_iter):
            if self.verbose:
                iteration_start_time = time()
                print(
                    "[{}/{}] ".format(iteration + 1, self.max_iter), end="", flush=True
                )

            # Update gradients and hessians, inplace
            # Note that self._loss expects shape (n_samples,) for
            # n_trees_per_iteration = 1 else shape (n_samples, n_trees_per_iteration).
            if self._loss.constant_hessian:
                self._loss.gradient(
                    y_true=y_train,
                    raw_prediction=raw_predictions,
                    sample_weight=sample_weight_train,
                    gradient_out=gradient,
                    n_threads=n_threads,
                )
            else:
                self._loss.gradient_hessian(
                    y_true=y_train,
                    raw_prediction=raw_predictions,
                    sample_weight=sample_weight_train,
                    gradient_out=gradient,
                    hessian_out=hessian,
                    n_threads=n_threads,
                )

            # Append a list since there may be more than 1 predictor per iter
            predictors.append([])

            # 2-d views of shape (n_samples, n_trees_per_iteration_) or (n_samples, 1)
            # on gradient and hessian to simplify the loop over n_trees_per_iteration_.
            if gradient.ndim == 1:
                g_view = gradient.reshape((-1, 1))
                h_view = hessian.reshape((-1, 1))
            else:
                g_view = gradient
                h_view = hessian

            # Build `n_trees_per_iteration` trees.
            for k in range(self.n_trees_per_iteration_):
                grower = TreeGrower(
                    X_binned=X_binned_train,
                    gradients=g_view[:, k],
                    hessians=h_view[:, k],
                    n_bins=n_bins,
                    n_bins_non_missing=self._bin_mapper.n_bins_non_missing_,
                    has_missing_values=has_missing_values,
                    is_categorical=self.is_categorical_,
                    monotonic_cst=monotonic_cst,
                    interaction_cst=interaction_cst,
                    max_leaf_nodes=self.max_leaf_nodes,
                    max_depth=self.max_depth,
                    min_samples_leaf=self.min_samples_leaf,
                    l2_regularization=self.l2_regularization,
                    shrinkage=self.learning_rate,
                    n_threads=n_threads,
                )
                grower.grow()

                acc_apply_split_time += grower.total_apply_split_time
                acc_find_split_time += grower.total_find_split_time
                acc_compute_hist_time += grower.total_compute_hist_time

                if not self._loss.differentiable:
                    _update_leaves_values(
                        loss=self._loss,
                        grower=grower,
                        y_true=y_train,
                        raw_prediction=raw_predictions[:, k],
                        sample_weight=sample_weight_train,
                    )

                predictor = grower.make_predictor(
                    binning_thresholds=self._bin_mapper.bin_thresholds_
                )
                predictors[-1].append(predictor)

                # Update raw_predictions with the predictions of the newly
                # created tree.
                tic_pred = time()
                _update_raw_predictions(raw_predictions[:, k], grower, n_threads)
                toc_pred = time()
                acc_prediction_time += toc_pred - tic_pred

            should_early_stop = False
            if self.do_early_stopping_:
                if self.scoring == "loss":
                    # Update raw_predictions_val with the newest tree(s)
                    if self._use_validation_data:
                        for k, pred in enumerate(self._predictors[-1]):
                            raw_predictions_val[:, k] += pred.predict_binned(
                                X_binned_val,
                                self._bin_mapper.missing_values_bin_idx_,
                                n_threads,
                            )

                    should_early_stop = self._check_early_stopping_loss(
                        raw_predictions=raw_predictions,
                        y_train=y_train,
                        sample_weight_train=sample_weight_train,
                        raw_predictions_val=raw_predictions_val,
                        y_val=y_val,
                        sample_weight_val=sample_weight_val,
                        n_threads=n_threads,
                    )

                else:
                    should_early_stop = self._check_early_stopping_scorer(
                        X_binned_small_train,
                        y_small_train,
                        sample_weight_small_train,
                        X_binned_val,
                        y_val,
                        sample_weight_val,
                    )

            if self.verbose:
                self._print_iteration_stats(iteration_start_time)

            # maybe we could also early stop if all the trees are stumps?
            if should_early_stop:
                break

        if self.post_fit_calibration and self._loss.canonical_link is False:
            # We compare "x is False" instead of "not x" to exclude
            # canonical_link = None.
            # TODO: Decide whether to use the whole X or just X_train.
            # For the time being, we go with X_train as it is a bit shorter to
            # implement.
            # We want to achieve the balance property
            #    sum(predictions) = sum(inverse_link(raw_predictions)) = sum(y)
            # Therefore, we modify _baseline_prediction accordingly.
            mean_pred = np.average(
                self._loss.link.inverse(raw_predictions), weights=sample_weight_train
            )
            mean_y = np.average(y_train, weights=sample_weight_train)
            if isinstance(self._loss.link, LogLink):
                correction = self._loss.link.link(mean_y / mean_pred)
            else:
                raise NotImplementedError()
            self._baseline_prediction += correction
            raw_predictions = correction

            # Recalculate scores
            if self.do_early_stopping_:
                if self.scoring == "loss":
                    # Update raw_predictions_val
                    raw_predictions_val += correction
                    if self._use_validation_data:
                        self._check_early_stopping_loss(
                            raw_predictions=raw_predictions,
                            y_train=y_train,
                            sample_weight_train=sample_weight_train,
                            raw_predictions_val=raw_predictions_val,
                            y_val=y_val,
                            sample_weight_val=sample_weight_val,
                            n_threads=n_threads,
                        )
                    else:
                        self._check_early_stopping_scorer(
                            X_binned_small_train,
                            y_small_train,
                            sample_weight_small_train,
                            X_binned_val,
                            y_val,
                            sample_weight_val,
                        )

        if self.verbose:
            duration = time() - fit_start_time
            n_total_leaves = sum(
                predictor.get_n_leaf_nodes()
                for predictors_at_ith_iteration in self._predictors
                for predictor in predictors_at_ith_iteration
            )
            n_predictors = sum(
                len(predictors_at_ith_iteration)
                for predictors_at_ith_iteration in self._predictors
            )
            print(
                "Fit {} trees in {:.3f} s, ({} total leaves)".format(
                    n_predictors, duration, n_total_leaves
                )
            )
            print(
                "{:<32} {:.3f}s".format(
                    "Time spent computing histograms:", acc_compute_hist_time
                )
            )
            print(
                "{:<32} {:.3f}s".format(
                    "Time spent finding best splits:", acc_find_split_time
                )
            )
            print(
                "{:<32} {:.3f}s".format(
                    "Time spent applying splits:", acc_apply_split_time
                )
            )
            print(
                "{:<32} {:.3f}s".format("Time spent predicting:", acc_prediction_time)
            )

        self.train_score_ = np.asarray(self.train_score_)
        self.validation_score_ = np.asarray(self.validation_score_)
        del self._in_fit  # hard delete so we're sure it can't be used anymore
        return self

    def _is_fitted(self):
        return len(getattr(self, "_predictors", [])) > 0

    def _clear_state(self):
        """Clear the state of the gradient boosting model."""
        for var in ("train_score_", "validation_score_"):
            if hasattr(self, var):
                delattr(self, var)

    def _get_small_trainset(self, X_binned_train, y_train, sample_weight_train, seed):
        """Compute the indices of the subsample set and return this set.

        For efficiency, we need to subsample the training set to compute scores
        with scorers.
        """
        # TODO: incorporate sample_weights here in `resample`
        subsample_size = 10000
        if X_binned_train.shape[0] > subsample_size:
            indices = np.arange(X_binned_train.shape[0])
            stratify = y_train if is_classifier(self) else None
            indices = resample(
                indices,
                n_samples=subsample_size,
                replace=False,
                random_state=seed,
                stratify=stratify,
            )
            X_binned_small_train = X_binned_train[indices]
            y_small_train = y_train[indices]
            if sample_weight_train is not None:
                sample_weight_small_train = sample_weight_train[indices]
            else:
                sample_weight_small_train = None
            X_binned_small_train = np.ascontiguousarray(X_binned_small_train)
            return (X_binned_small_train, y_small_train, sample_weight_small_train)
        else:
            return X_binned_train, y_train, sample_weight_train

    def _check_early_stopping_scorer(
        self,
        X_binned_small_train,
        y_small_train,
        sample_weight_small_train,
        X_binned_val,
        y_val,
        sample_weight_val,
    ):
        """Check if fitting should be early-stopped based on scorer.

        Scores are computed on validation data or on training data.
        """
        if is_classifier(self):
            y_small_train = self.classes_[y_small_train.astype(int)]

        if sample_weight_small_train is None:
            self.train_score_.append(
                self._scorer(self, X_binned_small_train, y_small_train)
            )
        else:
            self.train_score_.append(
                self._scorer(
                    self,
                    X_binned_small_train,
                    y_small_train,
                    sample_weight=sample_weight_small_train,
                )
            )

        if self._use_validation_data:
            if is_classifier(self):
                y_val = self.classes_[y_val.astype(int)]
            if sample_weight_val is None:
                self.validation_score_.append(self._scorer(self, X_binned_val, y_val))
            else:
                self.validation_score_.append(
                    self._scorer(
                        self, X_binned_val, y_val, sample_weight=sample_weight_val
                    )
                )
            return self._should_stop(self.validation_score_)
        else:
            return self._should_stop(self.train_score_)

    def _check_early_stopping_loss(
        self,
        raw_predictions,
        y_train,
        sample_weight_train,
        raw_predictions_val,
        y_val,
        sample_weight_val,
        n_threads=1,
    ):
        """Check if fitting should be early-stopped based on loss.

        Scores are computed on validation data or on training data.
        """
        self.train_score_.append(
            -self._loss(
                y_true=y_train,
                raw_prediction=raw_predictions,
                sample_weight=sample_weight_train,
                n_threads=n_threads,
            )
        )

        if self._use_validation_data:
            self.validation_score_.append(
                -self._loss(
                    y_true=y_val,
                    raw_prediction=raw_predictions_val,
                    sample_weight=sample_weight_val,
                    n_threads=n_threads,
                )
            )
            return self._should_stop(self.validation_score_)
        else:
            return self._should_stop(self.train_score_)

    def _should_stop(self, scores):
        """
        Return True (do early stopping) if the last n scores aren't better
        than the (n-1)th-to-last score, up to some tolerance.
        """
        reference_position = self.n_iter_no_change + 1
        if len(scores) < reference_position:
            return False

        # A higher score is always better. Higher tol means that it will be
        # harder for subsequent iteration to be considered an improvement upon
        # the reference score, and therefore it is more likely to early stop
        # because of the lack of significant improvement.
        reference_score = scores[-reference_position] + self.tol
        recent_scores = scores[-reference_position + 1 :]
        recent_improvements = [score > reference_score for score in recent_scores]
        return not any(recent_improvements)

    def _bin_data(self, X, is_training_data):
        """Bin data X.

        If is_training_data, then fit the _bin_mapper attribute.
        Else, the binned data is converted to a C-contiguous array.
        """

        description = "training" if is_training_data else "validation"
        if self.verbose:
            print(
                "Binning {:.3f} GB of {} data: ".format(X.nbytes / 1e9, description),
                end="",
                flush=True,
            )
        tic = time()
        if is_training_data:
            X_binned = self._bin_mapper.fit_transform(X)  # F-aligned array
        else:
            X_binned = self._bin_mapper.transform(X)  # F-aligned array
            # We convert the array to C-contiguous since predicting is faster
            # with this layout (training is faster on F-arrays though)
            X_binned = np.ascontiguousarray(X_binned)
        toc = time()
        if self.verbose:
            duration = toc - tic
            print("{:.3f} s".format(duration))

        return X_binned

    def _print_iteration_stats(self, iteration_start_time):
        """Print info about the current fitting iteration."""
        log_msg = ""

        predictors_of_ith_iteration = [
            predictors_list
            for predictors_list in self._predictors[-1]
            if predictors_list
        ]
        n_trees = len(predictors_of_ith_iteration)
        max_depth = max(
            predictor.get_max_depth() for predictor in predictors_of_ith_iteration
        )
        n_leaves = sum(
            predictor.get_n_leaf_nodes() for predictor in predictors_of_ith_iteration
        )

        if n_trees == 1:
            log_msg += "{} tree, {} leaves, ".format(n_trees, n_leaves)
        else:
            log_msg += "{} trees, {} leaves ".format(n_trees, n_leaves)
            log_msg += "({} on avg), ".format(int(n_leaves / n_trees))

        log_msg += "max depth = {}, ".format(max_depth)

        if self.do_early_stopping_:
            if self.scoring == "loss":
                factor = -1  # score_ arrays contain the negative loss
                name = "loss"
            else:
                factor = 1
                name = "score"
            log_msg += "train {}: {:.5f}, ".format(name, factor * self.train_score_[-1])
            if self._use_validation_data:
                log_msg += "val {}: {:.5f}, ".format(
                    name, factor * self.validation_score_[-1]
                )

        iteration_time = time() - iteration_start_time
        log_msg += "in {:0.3f}s".format(iteration_time)

        print(log_msg)

    def _raw_predict(self, X, n_threads=None):
        """Return the sum of the leaves values over all predictors.

        Parameters
        ----------
        X : array-like of shape (n_samples, n_features)
            The input samples.
        n_threads : int, default=None
            Number of OpenMP threads to use. `_openmp_effective_n_threads` is called
            to determine the effective number of threads use, which takes cgroups CPU
            quotes into account. See the docstring of `_openmp_effective_n_threads`
            for details.

        Returns
        -------
        raw_predictions : array, shape (n_samples, n_trees_per_iteration)
            The raw predicted values.
        """
        is_binned = getattr(self, "_in_fit", False)
        if not is_binned:
            X = self._validate_data(
                X, dtype=X_DTYPE, force_all_finite=False, reset=False
            )
        check_is_fitted(self)
        if X.shape[1] != self._n_features:
            raise ValueError(
                "X has {} features but this estimator was trained with "
                "{} features.".format(X.shape[1], self._n_features)
            )
        n_samples = X.shape[0]
        raw_predictions = np.zeros(
            shape=(n_samples, self.n_trees_per_iteration_),
            dtype=self._baseline_prediction.dtype,
            order="F",
        )
        raw_predictions += self._baseline_prediction

        # We intentionally decouple the number of threads used at prediction
        # time from the number of threads used at fit time because the model
        # can be deployed on a different machine for prediction purposes.
        n_threads = _openmp_effective_n_threads(n_threads)
        self._predict_iterations(
            X, self._predictors, raw_predictions, is_binned, n_threads
        )
        return raw_predictions

    def _predict_iterations(self, X, predictors, raw_predictions, is_binned, n_threads):
        """Add the predictions of the predictors to raw_predictions."""
        if not is_binned:
            (
                known_cat_bitsets,
                f_idx_map,
            ) = self._bin_mapper.make_known_categories_bitsets()

        for predictors_of_ith_iteration in predictors:
            for k, predictor in enumerate(predictors_of_ith_iteration):
                if is_binned:
                    predict = partial(
                        predictor.predict_binned,
                        missing_values_bin_idx=self._bin_mapper.missing_values_bin_idx_,
                        n_threads=n_threads,
                    )
                else:
                    predict = partial(
                        predictor.predict,
                        known_cat_bitsets=known_cat_bitsets,
                        f_idx_map=f_idx_map,
                        n_threads=n_threads,
                    )
                raw_predictions[:, k] += predict(X)

    def _staged_raw_predict(self, X):
        """Compute raw predictions of ``X`` for each iteration.

        This method allows monitoring (i.e. determine error on testing set)
        after each stage.

        Parameters
        ----------
        X : array-like of shape (n_samples, n_features)
            The input samples.

        Yields
        ------
        raw_predictions : generator of ndarray of shape \
            (n_samples, n_trees_per_iteration)
            The raw predictions of the input samples. The order of the
            classes corresponds to that in the attribute :term:`classes_`.
        """
        X = self._validate_data(X, dtype=X_DTYPE, force_all_finite=False, reset=False)
        check_is_fitted(self)
        if X.shape[1] != self._n_features:
            raise ValueError(
                "X has {} features but this estimator was trained with "
                "{} features.".format(X.shape[1], self._n_features)
            )
        n_samples = X.shape[0]
        raw_predictions = np.zeros(
            shape=(n_samples, self.n_trees_per_iteration_),
            dtype=self._baseline_prediction.dtype,
            order="F",
        )
        raw_predictions += self._baseline_prediction

        # We intentionally decouple the number of threads used at prediction
        # time from the number of threads used at fit time because the model
        # can be deployed on a different machine for prediction purposes.
        n_threads = _openmp_effective_n_threads()
        for iteration in range(len(self._predictors)):
            self._predict_iterations(
                X,
                self._predictors[iteration : iteration + 1],
                raw_predictions,
                is_binned=False,
                n_threads=n_threads,
            )
            yield raw_predictions.copy()

    def _compute_partial_dependence_recursion(self, grid, target_features):
        """Fast partial dependence computation.

        Parameters
        ----------
        grid : ndarray, shape (n_samples, n_target_features)
            The grid points on which the partial dependence should be
            evaluated.
        target_features : ndarray, shape (n_target_features)
            The set of target features for which the partial dependence
            should be evaluated.

        Returns
        -------
        averaged_predictions : ndarray, shape \
                (n_trees_per_iteration, n_samples)
            The value of the partial dependence function on each grid point.
        """

        if getattr(self, "_fitted_with_sw", False):
            raise NotImplementedError(
                "{} does not support partial dependence "
                "plots with the 'recursion' method when "
                "sample weights were given during fit "
                "time.".format(self.__class__.__name__)
            )

        grid = np.asarray(grid, dtype=X_DTYPE, order="C")
        averaged_predictions = np.zeros(
            (self.n_trees_per_iteration_, grid.shape[0]), dtype=Y_DTYPE
        )

        for predictors_of_ith_iteration in self._predictors:
            for k, predictor in enumerate(predictors_of_ith_iteration):
                predictor.compute_partial_dependence(
                    grid, target_features, averaged_predictions[k]
                )
        # Note that the learning rate is already accounted for in the leaves
        # values.

        return averaged_predictions

    def _more_tags(self):
        return {"allow_nan": True}

    @abstractmethod
    def _get_loss(self, sample_weight):
        pass

    @abstractmethod
    def _encode_y(self, y=None):
        pass

    @property
    def n_iter_(self):
        """Number of iterations of the boosting process."""
        check_is_fitted(self)
        return len(self._predictors)


class HistGradientBoostingRegressor(RegressorMixin, BaseHistGradientBoosting):
    """Histogram-based Gradient Boosting Regression Tree.

    This estimator is much faster than
    :class:`GradientBoostingRegressor<sklearn.ensemble.GradientBoostingRegressor>`
    for big datasets (n_samples >= 10 000).

    This estimator has native support for missing values (NaNs). During
    training, the tree grower learns at each split point whether samples
    with missing values should go to the left or right child, based on the
    potential gain. When predicting, samples with missing values are
    assigned to the left or right child consequently. If no missing values
    were encountered for a given feature during training, then samples with
    missing values are mapped to whichever child has the most samples.

    This implementation is inspired by
    `LightGBM <https://github.com/Microsoft/LightGBM>`_.

    Read more in the :ref:`User Guide <histogram_based_gradient_boosting>`.

    .. versionadded:: 0.21

    Parameters
    ----------
    loss : {'squared_error', 'absolute_error', 'gamma', 'poisson', 'quantile'}, \
            default='squared_error'
        The loss function to use in the boosting process. Note that the
        "squared error", "gamma" and "poisson" losses actually implement
        "half least squares loss", "half gamma deviance" and "half poisson
        deviance" to simplify the computation of the gradient. Furthermore,
        "gamma" and "poisson" losses internally use a log-link, "gamma"
        requires ``y > 0`` and "poisson" requires ``y >= 0``.
        "quantile" uses the pinball loss.

        .. versionchanged:: 0.23
           Added option 'poisson'.

        .. versionchanged:: 1.1
           Added option 'quantile'.

        .. versionchanged:: 1.3
           Added option 'gamma'.

    quantile : float, default=None
        If loss is "quantile", this parameter specifies which quantile to be estimated
        and must be between 0 and 1.
    learning_rate : float, default=0.1
        The learning rate, also known as *shrinkage*. This is used as a
        multiplicative factor for the leaves values. Use ``1`` for no
        shrinkage.
    max_iter : int, default=100
        The maximum number of iterations of the boosting process, i.e. the
        maximum number of trees.
    max_leaf_nodes : int or None, default=31
        The maximum number of leaves for each tree. Must be strictly greater
        than 1. If None, there is no maximum limit.
    max_depth : int or None, default=None
        The maximum depth of each tree. The depth of a tree is the number of
        edges to go from the root to the deepest leaf.
        Depth isn't constrained by default.
    min_samples_leaf : int, default=20
        The minimum number of samples per leaf. For small datasets with less
        than a few hundred samples, it is recommended to lower this value
        since only very shallow trees would be built.
    l2_regularization : float, default=0
        The L2 regularization parameter. Use ``0`` for no regularization
        (default).
    max_bins : int, default=255
        The maximum number of bins to use for non-missing values. Before
        training, each feature of the input array `X` is binned into
        integer-valued bins, which allows for a much faster training stage.
        Features with a small number of unique values may use less than
        ``max_bins`` bins. In addition to the ``max_bins`` bins, one more bin
        is always reserved for missing values. Must be no larger than 255.
    categorical_features : array-like of {bool, int, str} of shape (n_features) \
            or shape (n_categorical_features,), default=None
        Indicates the categorical features.

        - None : no feature will be considered categorical.
        - boolean array-like : boolean mask indicating categorical features.
        - integer array-like : integer indices indicating categorical
          features.
        - str array-like: names of categorical features (assuming the training
          data has feature names).

        For each categorical feature, there must be at most `max_bins` unique
        categories, and each categorical value must be less then `max_bins - 1`.
        Negative values for categorical features are treated as missing values.
        All categorical values are converted to floating point numbers.
        This means that categorical values of 1.0 and 1 are treated as
        the same category.

        Read more in the :ref:`User Guide <categorical_support_gbdt>`.

        .. versionadded:: 0.24

        .. versionchanged:: 1.2
           Added support for feature names.

    monotonic_cst : array-like of int of shape (n_features) or dict, default=None
        Monotonic constraint to enforce on each feature are specified using the
        following integer values:

        - 1: monotonic increase
        - 0: no constraint
        - -1: monotonic decrease

        If a dict with str keys, map feature to monotonic constraints by name.
        If an array, the features are mapped to constraints by position. See
        :ref:`monotonic_cst_features_names` for a usage example.

        The constraints are only valid for binary classifications and hold
        over the probability of the positive class.
        Read more in the :ref:`User Guide <monotonic_cst_gbdt>`.

        .. versionadded:: 0.23

        .. versionchanged:: 1.2
           Accept dict of constraints with feature names as keys.

    interaction_cst : {"pairwise", "no_interactions"} or sequence of lists/tuples/sets \
            of int, default=None
        Specify interaction constraints, the sets of features which can
        interact with each other in child node splits.

        Each item specifies the set of feature indices that are allowed
        to interact with each other. If there are more features than
        specified in these constraints, they are treated as if they were
        specified as an additional set.

        The strings "pairwise" and "no_interactions" are shorthands for
        allowing only pairwise or no interactions, respectively.

        For instance, with 5 features in total, `interaction_cst=[{0, 1}]`
        is equivalent to `interaction_cst=[{0, 1}, {2, 3, 4}]`,
        and specifies that each branch of a tree will either only split
        on features 0 and 1 or only split on features 2, 3 and 4.

        .. versionadded:: 1.2

    warm_start : bool, default=False
        When set to ``True``, reuse the solution of the previous call to fit
        and add more estimators to the ensemble. For results to be valid, the
        estimator should be re-trained on the same data only.
        See :term:`the Glossary <warm_start>`.
    early_stopping : 'auto' or bool, default='auto'
        If 'auto', early stopping is enabled if the sample size is larger than
        10000. If True, early stopping is enabled, otherwise early stopping is
        disabled.

        .. versionadded:: 0.23

    scoring : str or callable or None, default='loss'
        Scoring parameter to use for early stopping. It can be a single
        string (see :ref:`scoring_parameter`) or a callable (see
        :ref:`scoring`). If None, the estimator's default scorer is used. If
        ``scoring='loss'``, early stopping is checked w.r.t the loss value.
        Only used if early stopping is performed.
    validation_fraction : int or float or None, default=0.1
        Proportion (or absolute size) of training data to set aside as
        validation data for early stopping. If None, early stopping is done on
        the training data. Only used if early stopping is performed.
    n_iter_no_change : int, default=10
        Used to determine when to "early stop". The fitting process is
        stopped when none of the last ``n_iter_no_change`` scores are better
        than the ``n_iter_no_change - 1`` -th-to-last one, up to some
        tolerance. Only used if early stopping is performed.
    tol : float, default=1e-7
        The absolute tolerance to use when comparing scores during early
        stopping. The higher the tolerance, the more likely we are to early
        stop: higher tolerance means that it will be harder for subsequent
        iterations to be considered an improvement upon the reference score.
    post_fit_calibration: bool, default=True
        If `loss` is `"gamma"`, then, after the fit is more or less finished, a
        constant is added to the raw_predictions in link space such that on the
        training data (minus the `validation_fraction`), the balance property
        is fulfilled: the weighted average of predictions (`predict`) equals the
        weighted average of observations, i.e. `np.average(y, weights=sample_weight)`.
    verbose : int, default=0
        The verbosity level. If not zero, print some information about the
        fitting process.
    random_state : int, RandomState instance or None, default=None
        Pseudo-random number generator to control the subsampling in the
        binning process, and the train/validation data split if early stopping
        is enabled.
        Pass an int for reproducible output across multiple function calls.
        See :term:`Glossary <random_state>`.

    Attributes
    ----------
    do_early_stopping_ : bool
        Indicates whether early stopping is used during training.
    n_iter_ : int
        The number of iterations as selected by early stopping, depending on
        the `early_stopping` parameter. Otherwise it corresponds to max_iter.
    n_trees_per_iteration_ : int
        The number of tree that are built at each iteration. For regressors,
        this is always 1.
    train_score_ : ndarray, shape (n_iter_+1,)
        The scores at each iteration on the training data. The first entry
        is the score of the ensemble before the first iteration. Scores are
        computed according to the ``scoring`` parameter. If ``scoring`` is
        not 'loss', scores are computed on a subset of at most 10 000
        samples. Empty if no early stopping.
    validation_score_ : ndarray, shape (n_iter_+1,)
        The scores at each iteration on the held-out validation data. The
        first entry is the score of the ensemble before the first iteration.
        Scores are computed according to the ``scoring`` parameter. Empty if
        no early stopping or if ``validation_fraction`` is None.
    is_categorical_ : ndarray, shape (n_features, ) or None
        Boolean mask for the categorical features. ``None`` if there are no
        categorical features.
    n_features_in_ : int
        Number of features seen during :term:`fit`.

        .. versionadded:: 0.24
    feature_names_in_ : ndarray of shape (`n_features_in_`,)
        Names of features seen during :term:`fit`. Defined only when `X`
        has feature names that are all strings.

        .. versionadded:: 1.0

    See Also
    --------
    GradientBoostingRegressor : Exact gradient boosting method that does not
        scale as good on datasets with a large number of samples.
    sklearn.tree.DecisionTreeRegressor : A decision tree regressor.
    RandomForestRegressor : A meta-estimator that fits a number of decision
        tree regressors on various sub-samples of the dataset and uses
        averaging to improve the statistical performance and control
        over-fitting.
    AdaBoostRegressor : A meta-estimator that begins by fitting a regressor
        on the original dataset and then fits additional copies of the
        regressor on the same dataset but where the weights of instances are
        adjusted according to the error of the current prediction. As such,
        subsequent regressors focus more on difficult cases.

    Examples
    --------
    >>> from sklearn.ensemble import HistGradientBoostingRegressor
    >>> from sklearn.datasets import load_diabetes
    >>> X, y = load_diabetes(return_X_y=True)
    >>> est = HistGradientBoostingRegressor().fit(X, y)
    >>> est.score(X, y)
    0.92...
    """

    _parameter_constraints: dict = {
        **BaseHistGradientBoosting._parameter_constraints,
        "loss": [
            StrOptions(
                {
                    "squared_error",
                    "absolute_error",
                    "poisson",
                    "gamma",
                    "quantile",
                }
            ),
            BaseLoss,
        ],
        "quantile": [Interval(Real, 0, 1, closed="both"), None],
    }

    def __init__(
        self,
        loss="squared_error",
        *,
        quantile=None,
        learning_rate=0.1,
        max_iter=100,
        max_leaf_nodes=31,
        max_depth=None,
        min_samples_leaf=20,
        l2_regularization=0.0,
        max_bins=255,
        categorical_features=None,
        monotonic_cst=None,
        interaction_cst=None,
        warm_start=False,
        early_stopping="auto",
        scoring="loss",
        validation_fraction=0.1,
        n_iter_no_change=10,
        tol=1e-7,
        post_fit_calibration=True,
        verbose=0,
        random_state=None,
    ):
        super(HistGradientBoostingRegressor, self).__init__(
            loss=loss,
            learning_rate=learning_rate,
            max_iter=max_iter,
            max_leaf_nodes=max_leaf_nodes,
            max_depth=max_depth,
            min_samples_leaf=min_samples_leaf,
            l2_regularization=l2_regularization,
            max_bins=max_bins,
            monotonic_cst=monotonic_cst,
            interaction_cst=interaction_cst,
            categorical_features=categorical_features,
            early_stopping=early_stopping,
            warm_start=warm_start,
            scoring=scoring,
            validation_fraction=validation_fraction,
            n_iter_no_change=n_iter_no_change,
            tol=tol,
            post_fit_calibration=post_fit_calibration,
            verbose=verbose,
            random_state=random_state,
        )
        self.quantile = quantile

    def predict(self, X):
        """Predict values for X.

        Parameters
        ----------
        X : array-like, shape (n_samples, n_features)
            The input samples.

        Returns
        -------
        y : ndarray, shape (n_samples,)
            The predicted values.
        """
        check_is_fitted(self)
        # Return inverse link of raw predictions after converting
        # shape (n_samples, 1) to (n_samples,)
        return self._loss.link.inverse(self._raw_predict(X).ravel())

    def staged_predict(self, X):
        """Predict regression target for each iteration.

        This method allows monitoring (i.e. determine error on testing set)
        after each stage.

        .. versionadded:: 0.24

        Parameters
        ----------
        X : array-like of shape (n_samples, n_features)
            The input samples.

        Yields
        ------
        y : generator of ndarray of shape (n_samples,)
            The predicted values of the input samples, for each iteration.
        """
        for raw_predictions in self._staged_raw_predict(X):
            yield self._loss.link.inverse(raw_predictions.ravel())

    def _encode_y(self, y):
        # Just convert y to the expected dtype
        self.n_trees_per_iteration_ = 1
        y = y.astype(Y_DTYPE, copy=False)
        if self.loss == "gamma":
            # Ensure y > 0
            if not np.all(y > 0):
                raise ValueError("loss='gamma' requires strictly positive y.")
        elif self.loss == "poisson":
            # Ensure y >= 0 and sum(y) > 0
            if not (np.all(y >= 0) and np.sum(y) > 0):
                raise ValueError(
                    "loss='poisson' requires non-negative y and sum(y) > 0."
                )
        return y

    def _get_loss(self, sample_weight):
        if self.loss == "quantile":
            return _LOSSES[self.loss](
                sample_weight=sample_weight, quantile=self.quantile
            )
        else:
            return _LOSSES[self.loss](sample_weight=sample_weight)


class HistGradientBoostingClassifier(ClassifierMixin, BaseHistGradientBoosting):
    """Histogram-based Gradient Boosting Classification Tree.

    This estimator is much faster than
    :class:`GradientBoostingClassifier<sklearn.ensemble.GradientBoostingClassifier>`
    for big datasets (n_samples >= 10 000).

    This estimator has native support for missing values (NaNs). During
    training, the tree grower learns at each split point whether samples
    with missing values should go to the left or right child, based on the
    potential gain. When predicting, samples with missing values are
    assigned to the left or right child consequently. If no missing values
    were encountered for a given feature during training, then samples with
    missing values are mapped to whichever child has the most samples.

    This implementation is inspired by
    `LightGBM <https://github.com/Microsoft/LightGBM>`_.

    Read more in the :ref:`User Guide <histogram_based_gradient_boosting>`.

    .. versionadded:: 0.21

    Parameters
    ----------
    loss : {'log_loss'}, default='log_loss'
        The loss function to use in the boosting process.

        For binary classification problems, 'log_loss' is also known as logistic loss,
        binomial deviance or binary crossentropy. Internally, the model fits one tree
        per boosting iteration and uses the logistic sigmoid function (expit) as
        inverse link function to compute the predicted positive class probability.

        For multiclass classification problems, 'log_loss' is also known as multinomial
        deviance or categorical crossentropy. Internally, the model fits one tree per
        boosting iteration and per class and uses the softmax function as inverse link
        function to compute the predicted probabilities of the classes.

    learning_rate : float, default=0.1
        The learning rate, also known as *shrinkage*. This is used as a
        multiplicative factor for the leaves values. Use ``1`` for no
        shrinkage.
    max_iter : int, default=100
        The maximum number of iterations of the boosting process, i.e. the
        maximum number of trees for binary classification. For multiclass
        classification, `n_classes` trees per iteration are built.
    max_leaf_nodes : int or None, default=31
        The maximum number of leaves for each tree. Must be strictly greater
        than 1. If None, there is no maximum limit.
    max_depth : int or None, default=None
        The maximum depth of each tree. The depth of a tree is the number of
        edges to go from the root to the deepest leaf.
        Depth isn't constrained by default.
    min_samples_leaf : int, default=20
        The minimum number of samples per leaf. For small datasets with less
        than a few hundred samples, it is recommended to lower this value
        since only very shallow trees would be built.
    l2_regularization : float, default=0
        The L2 regularization parameter. Use 0 for no regularization.
    max_bins : int, default=255
        The maximum number of bins to use for non-missing values. Before
        training, each feature of the input array `X` is binned into
        integer-valued bins, which allows for a much faster training stage.
        Features with a small number of unique values may use less than
        ``max_bins`` bins. In addition to the ``max_bins`` bins, one more bin
        is always reserved for missing values. Must be no larger than 255.
    categorical_features : array-like of {bool, int, str} of shape (n_features) \
            or shape (n_categorical_features,), default=None
        Indicates the categorical features.

        - None : no feature will be considered categorical.
        - boolean array-like : boolean mask indicating categorical features.
        - integer array-like : integer indices indicating categorical
          features.
        - str array-like: names of categorical features (assuming the training
          data has feature names).

        For each categorical feature, there must be at most `max_bins` unique
        categories, and each categorical value must be less then `max_bins - 1`.
        Negative values for categorical features are treated as missing values.
        All categorical values are converted to floating point numbers.
        This means that categorical values of 1.0 and 1 are treated as
        the same category.

        Read more in the :ref:`User Guide <categorical_support_gbdt>`.

        .. versionadded:: 0.24

        .. versionchanged:: 1.2
           Added support for feature names.

    monotonic_cst : array-like of int of shape (n_features) or dict, default=None
        Monotonic constraint to enforce on each feature are specified using the
        following integer values:

        - 1: monotonic increase
        - 0: no constraint
        - -1: monotonic decrease

        If a dict with str keys, map feature to monotonic constraints by name.
        If an array, the features are mapped to constraints by position. See
        :ref:`monotonic_cst_features_names` for a usage example.

        The constraints are only valid for binary classifications and hold
        over the probability of the positive class.
        Read more in the :ref:`User Guide <monotonic_cst_gbdt>`.

        .. versionadded:: 0.23

        .. versionchanged:: 1.2
           Accept dict of constraints with feature names as keys.

    interaction_cst : {"pairwise", "no_interactions"} or sequence of lists/tuples/sets \
            of int, default=None
        Specify interaction constraints, the sets of features which can
        interact with each other in child node splits.

        Each item specifies the set of feature indices that are allowed
        to interact with each other. If there are more features than
        specified in these constraints, they are treated as if they were
        specified as an additional set.

        The strings "pairwise" and "no_interactions" are shorthands for
        allowing only pairwise or no interactions, respectively.

        For instance, with 5 features in total, `interaction_cst=[{0, 1}]`
        is equivalent to `interaction_cst=[{0, 1}, {2, 3, 4}]`,
        and specifies that each branch of a tree will either only split
        on features 0 and 1 or only split on features 2, 3 and 4.

        .. versionadded:: 1.2

    warm_start : bool, default=False
        When set to ``True``, reuse the solution of the previous call to fit
        and add more estimators to the ensemble. For results to be valid, the
        estimator should be re-trained on the same data only.
        See :term:`the Glossary <warm_start>`.
    early_stopping : 'auto' or bool, default='auto'
        If 'auto', early stopping is enabled if the sample size is larger than
        10000. If True, early stopping is enabled, otherwise early stopping is
        disabled.

        .. versionadded:: 0.23

    scoring : str or callable or None, default='loss'
        Scoring parameter to use for early stopping. It can be a single
        string (see :ref:`scoring_parameter`) or a callable (see
        :ref:`scoring`). If None, the estimator's default scorer
        is used. If ``scoring='loss'``, early stopping is checked
        w.r.t the loss value. Only used if early stopping is performed.
    validation_fraction : int or float or None, default=0.1
        Proportion (or absolute size) of training data to set aside as
        validation data for early stopping. If None, early stopping is done on
        the training data. Only used if early stopping is performed.
    n_iter_no_change : int, default=10
        Used to determine when to "early stop". The fitting process is
        stopped when none of the last ``n_iter_no_change`` scores are better
        than the ``n_iter_no_change - 1`` -th-to-last one, up to some
        tolerance. Only used if early stopping is performed.
    tol : float, default=1e-7
        The absolute tolerance to use when comparing scores. The higher the
        tolerance, the more likely we are to early stop: higher tolerance
        means that it will be harder for subsequent iterations to be
        considered an improvement upon the reference score.
    verbose : int, default=0
        The verbosity level. If not zero, print some information about the
        fitting process.
    random_state : int, RandomState instance or None, default=None
        Pseudo-random number generator to control the subsampling in the
        binning process, and the train/validation data split if early stopping
        is enabled.
        Pass an int for reproducible output across multiple function calls.
        See :term:`Glossary <random_state>`.
    class_weight : dict or 'balanced', default=None
        Weights associated with classes in the form `{class_label: weight}`.
        If not given, all classes are supposed to have weight one.
        The "balanced" mode uses the values of y to automatically adjust
        weights inversely proportional to class frequencies in the input data
        as `n_samples / (n_classes * np.bincount(y))`.
        Note that these weights will be multiplied with sample_weight (passed
        through the fit method) if `sample_weight` is specified.

        .. versionadded:: 1.2

    Attributes
    ----------
    classes_ : array, shape = (n_classes,)
        Class labels.
    do_early_stopping_ : bool
        Indicates whether early stopping is used during training.
    n_iter_ : int
        The number of iterations as selected by early stopping, depending on
        the `early_stopping` parameter. Otherwise it corresponds to max_iter.
    n_trees_per_iteration_ : int
        The number of tree that are built at each iteration. This is equal to 1
        for binary classification, and to ``n_classes`` for multiclass
        classification.
    train_score_ : ndarray, shape (n_iter_+1,)
        The scores at each iteration on the training data. The first entry
        is the score of the ensemble before the first iteration. Scores are
        computed according to the ``scoring`` parameter. If ``scoring`` is
        not 'loss', scores are computed on a subset of at most 10 000
        samples. Empty if no early stopping.
    validation_score_ : ndarray, shape (n_iter_+1,)
        The scores at each iteration on the held-out validation data. The
        first entry is the score of the ensemble before the first iteration.
        Scores are computed according to the ``scoring`` parameter. Empty if
        no early stopping or if ``validation_fraction`` is None.
    is_categorical_ : ndarray, shape (n_features, ) or None
        Boolean mask for the categorical features. ``None`` if there are no
        categorical features.
    n_features_in_ : int
        Number of features seen during :term:`fit`.

        .. versionadded:: 0.24
    feature_names_in_ : ndarray of shape (`n_features_in_`,)
        Names of features seen during :term:`fit`. Defined only when `X`
        has feature names that are all strings.

        .. versionadded:: 1.0

    See Also
    --------
    GradientBoostingClassifier : Exact gradient boosting method that does not
        scale as good on datasets with a large number of samples.
    sklearn.tree.DecisionTreeClassifier : A decision tree classifier.
    RandomForestClassifier : A meta-estimator that fits a number of decision
        tree classifiers on various sub-samples of the dataset and uses
        averaging to improve the predictive accuracy and control over-fitting.
    AdaBoostClassifier : A meta-estimator that begins by fitting a classifier
        on the original dataset and then fits additional copies of the
        classifier on the same dataset where the weights of incorrectly
        classified instances are adjusted such that subsequent classifiers
        focus more on difficult cases.

    Examples
    --------
    >>> from sklearn.ensemble import HistGradientBoostingClassifier
    >>> from sklearn.datasets import load_iris
    >>> X, y = load_iris(return_X_y=True)
    >>> clf = HistGradientBoostingClassifier().fit(X, y)
    >>> clf.score(X, y)
    1.0
    """

    _parameter_constraints: dict = {
        **BaseHistGradientBoosting._parameter_constraints,
        "loss": [StrOptions({"log_loss"}), BaseLoss],
        "class_weight": [dict, StrOptions({"balanced"}), None],
    }

    def __init__(
        self,
        loss="log_loss",
        *,
        learning_rate=0.1,
        max_iter=100,
        max_leaf_nodes=31,
        max_depth=None,
        min_samples_leaf=20,
        l2_regularization=0.0,
        max_bins=255,
        categorical_features=None,
        monotonic_cst=None,
        interaction_cst=None,
        warm_start=False,
        early_stopping="auto",
        scoring="loss",
        validation_fraction=0.1,
        n_iter_no_change=10,
        tol=1e-7,
        verbose=0,
        random_state=None,
        class_weight=None,
    ):
        super(HistGradientBoostingClassifier, self).__init__(
            loss=loss,
            learning_rate=learning_rate,
            max_iter=max_iter,
            max_leaf_nodes=max_leaf_nodes,
            max_depth=max_depth,
            min_samples_leaf=min_samples_leaf,
            l2_regularization=l2_regularization,
            max_bins=max_bins,
            categorical_features=categorical_features,
            monotonic_cst=monotonic_cst,
            interaction_cst=interaction_cst,
            warm_start=warm_start,
            early_stopping=early_stopping,
            scoring=scoring,
            validation_fraction=validation_fraction,
            n_iter_no_change=n_iter_no_change,
            tol=tol,
            post_fit_calibration=False,  # no non-canonical links
            verbose=verbose,
            random_state=random_state,
        )
        self.class_weight = class_weight

    def _finalize_sample_weight(self, sample_weight, y):
        """Adjust sample_weights with class_weights."""
        if self.class_weight is None:
            return sample_weight

        expanded_class_weight = compute_sample_weight(self.class_weight, y)

        if sample_weight is not None:
            return sample_weight * expanded_class_weight
        else:
            return expanded_class_weight

    def predict(self, X):
        """Predict classes for X.

        Parameters
        ----------
        X : array-like, shape (n_samples, n_features)
            The input samples.

        Returns
        -------
        y : ndarray, shape (n_samples,)
            The predicted classes.
        """
        # TODO: This could be done in parallel
        encoded_classes = np.argmax(self.predict_proba(X), axis=1)
        return self.classes_[encoded_classes]

    def staged_predict(self, X):
        """Predict classes at each iteration.

        This method allows monitoring (i.e. determine error on testing set)
        after each stage.

        .. versionadded:: 0.24

        Parameters
        ----------
        X : array-like of shape (n_samples, n_features)
            The input samples.

        Yields
        ------
        y : generator of ndarray of shape (n_samples,)
            The predicted classes of the input samples, for each iteration.
        """
        for proba in self.staged_predict_proba(X):
            encoded_classes = np.argmax(proba, axis=1)
            yield self.classes_.take(encoded_classes, axis=0)

    def predict_proba(self, X):
        """Predict class probabilities for X.

        Parameters
        ----------
        X : array-like, shape (n_samples, n_features)
            The input samples.

        Returns
        -------
        p : ndarray, shape (n_samples, n_classes)
            The class probabilities of the input samples.
        """
        raw_predictions = self._raw_predict(X)
        return self._loss.predict_proba(raw_predictions)

    def staged_predict_proba(self, X):
        """Predict class probabilities at each iteration.

        This method allows monitoring (i.e. determine error on testing set)
        after each stage.

        Parameters
        ----------
        X : array-like of shape (n_samples, n_features)
            The input samples.

        Yields
        ------
        y : generator of ndarray of shape (n_samples,)
            The predicted class probabilities of the input samples,
            for each iteration.
        """
        for raw_predictions in self._staged_raw_predict(X):
            yield self._loss.predict_proba(raw_predictions)

    def decision_function(self, X):
        """Compute the decision function of ``X``.

        Parameters
        ----------
        X : array-like, shape (n_samples, n_features)
            The input samples.

        Returns
        -------
        decision : ndarray, shape (n_samples,) or \
                (n_samples, n_trees_per_iteration)
            The raw predicted values (i.e. the sum of the trees leaves) for
            each sample. n_trees_per_iteration is equal to the number of
            classes in multiclass classification.
        """
        decision = self._raw_predict(X)
        if decision.shape[1] == 1:
            decision = decision.ravel()
        return decision

    def staged_decision_function(self, X):
        """Compute decision function of ``X`` for each iteration.

        This method allows monitoring (i.e. determine error on testing set)
        after each stage.

        Parameters
        ----------
        X : array-like of shape (n_samples, n_features)
            The input samples.

        Yields
        ------
        decision : generator of ndarray of shape (n_samples,) or \
                (n_samples, n_trees_per_iteration)
            The decision function of the input samples, which corresponds to
            the raw values predicted from the trees of the ensemble . The
            classes corresponds to that in the attribute :term:`classes_`.
        """
        for staged_decision in self._staged_raw_predict(X):
            if staged_decision.shape[1] == 1:
                staged_decision = staged_decision.ravel()
            yield staged_decision

    def _encode_y(self, y):
        # encode classes into 0 ... n_classes - 1 and sets attributes classes_
        # and n_trees_per_iteration_
        check_classification_targets(y)

        label_encoder = LabelEncoder()
        encoded_y = label_encoder.fit_transform(y)
        self.classes_ = label_encoder.classes_
        n_classes = self.classes_.shape[0]
        # only 1 tree for binary classification. For multiclass classification,
        # we build 1 tree per class.
        self.n_trees_per_iteration_ = 1 if n_classes <= 2 else n_classes
        encoded_y = encoded_y.astype(Y_DTYPE, copy=False)
        return encoded_y

    def _get_loss(self, sample_weight):
        # At this point self.loss == "log_loss"
        if self.n_trees_per_iteration_ == 1:
            return HalfBinomialLoss(sample_weight=sample_weight)
        else:
            return HalfMultinomialLoss(
                sample_weight=sample_weight, n_classes=self.n_trees_per_iteration_
            )<|MERGE_RESOLUTION|>--- conflicted
+++ resolved
@@ -8,12 +8,8 @@
 from timeit import default_timer as time
 
 import numpy as np
-<<<<<<< HEAD
-from timeit import default_timer as time
+
 from ..._loss.link import LogLink
-=======
-
->>>>>>> 6d50c2e4
 from ..._loss.loss import (
     _LOSSES,
     BaseLoss,
