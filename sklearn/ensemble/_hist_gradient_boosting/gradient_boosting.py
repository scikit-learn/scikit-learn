--- conflicted
+++ resolved
@@ -77,15 +77,11 @@
             raise ValueError('tol={} '
                              'must not be smaller than 0.'.format(self.tol))
 
-<<<<<<< HEAD
-    def fit(self, X, y, sample_weight=None):
-=======
         if not (2 <= self.max_bins <= 255):
             raise ValueError('max_bins={} should be no smaller than 2 '
                              'and no larger than 255.'.format(self.max_bins))
 
-    def fit(self, X, y):
->>>>>>> 4b6273b8
+    def fit(self, X, y, sample_weight=None):
         """Fit the gradient boosting model.
 
         Parameters
