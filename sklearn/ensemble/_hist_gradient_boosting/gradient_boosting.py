"""Fast Gradient Boosting decision trees for classification and regression."""

# Author: Nicolas Hug

import itertools
import warnings
from abc import ABC, abstractmethod
from contextlib import contextmanager, nullcontext, suppress
from functools import partial
from numbers import Integral, Real
from time import time

import numpy as np

from ..._loss.loss import (
    _LOSSES,
    BaseLoss,
    HalfBinomialLoss,
    HalfGammaLoss,
    HalfMultinomialLoss,
    HalfPoissonLoss,
    PinballLoss,
)
<<<<<<< HEAD
from ...base import BaseEstimator, RegressorMixin, ClassifierMixin, is_classifier
from ...compose import ColumnTransformer
from ...preprocessing import OrdinalEncoder
from ...utils import check_random_state, resample, compute_sample_weight
from ...utils.validation import (
    check_is_fitted,
    check_consistent_length,
    _check_sample_weight,
    _check_monotonic_cst,
    _check_y,
=======
from ...base import (
    BaseEstimator,
    ClassifierMixin,
    RegressorMixin,
    _fit_context,
    is_classifier,
>>>>>>> fb357560
)
from ...compose import ColumnTransformer
from ...metrics import check_scoring
from ...metrics._scorer import _SCORERS
from ...model_selection import train_test_split
from ...preprocessing import FunctionTransformer, LabelEncoder, OrdinalEncoder
from ...utils import check_random_state, compute_sample_weight, is_scalar_nan, resample
from ...utils._openmp_helpers import _openmp_effective_n_threads
from ...utils._param_validation import Hidden, Interval, RealNotInt, StrOptions
from ...utils.multiclass import check_classification_targets
from ...utils.validation import (
    _check_monotonic_cst,
    _check_sample_weight,
    _check_y,
    _is_pandas_df,
    check_array,
    check_consistent_length,
    check_is_fitted,
)
from ._gradient_boosting import _update_raw_predictions
from .binning import _BinMapper
from .common import G_H_DTYPE, X_DTYPE, Y_DTYPE
from .grower import TreeGrower

_LOSSES = _LOSSES.copy()
_LOSSES.update(
    {
        "poisson": HalfPoissonLoss,
        "gamma": HalfGammaLoss,
        "quantile": PinballLoss,
    }
)


def _update_leaves_values(loss, grower, y_true, raw_prediction, sample_weight):
    """Update the leaf values to be predicted by the tree.

    Update equals:
        loss.fit_intercept_only(y_true - raw_prediction)

    This is only applied if loss.differentiable is False.
    Note: It only works, if the loss is a function of the residual, as is the
    case for AbsoluteError and PinballLoss. Otherwise, one would need to get
    the minimum of loss(y_true, raw_prediction + x) in x. A few examples:
      - AbsoluteError: median(y_true - raw_prediction).
      - PinballLoss: quantile(y_true - raw_prediction).

    More background:
    For the standard gradient descent method according to "Greedy Function
    Approximation: A Gradient Boosting Machine" by Friedman, all loss functions but the
    squared loss need a line search step. BaseHistGradientBoosting, however, implements
    a so called Newton boosting where the trees are fitted to a 2nd order
    approximations of the loss in terms of gradients and hessians. In this case, the
    line search step is only necessary if the loss is not smooth, i.e. not
    differentiable, which renders the 2nd order approximation invalid. In fact,
    non-smooth losses arbitrarily set hessians to 1 and effectively use the standard
    gradient descent method with line search.
    """
    # TODO: Ideally this should be computed in parallel over the leaves using something
    # similar to _update_raw_predictions(), but this requires a cython version of
    # median().
    for leaf in grower.finalized_leaves:
        indices = leaf.sample_indices
        if sample_weight is None:
            sw = None
        else:
            sw = sample_weight[indices]
        update = loss.fit_intercept_only(
            y_true=y_true[indices] - raw_prediction[indices],
            sample_weight=sw,
        )
        leaf.value = grower.shrinkage * update
        # Note that the regularization is ignored here


@contextmanager
def _patch_raw_predict(estimator, raw_predictions):
    """Context manager that patches _raw_predict to return raw_predictions.

    `raw_predictions` is typically a precomputed array to avoid redundant
    state-wise computations fitting with early stopping enabled: in this case
    `raw_predictions` is incrementally updated whenever we add a tree to the
    boosted ensemble.

    Note: this makes fitting HistGradientBoosting* models inherently non thread
    safe at fit time. However thread-safety at fit time was never guaranteed nor
    enforced for scikit-learn estimators in general.

    Thread-safety at prediction/transform time is another matter as those
    operations are typically side-effect free and therefore often thread-safe by
    default for most scikit-learn models and would like to keep it that way.
    Therefore this context manager should only be used at fit time.

    TODO: in the future, we could explore the possibility to extend the scorer
    public API to expose a way to compute vales from raw predictions. That would
    probably require also making the scorer aware of the inverse link function
    used by the estimator which is typically private API for now, hence the need
    for this patching mechanism.
    """
    orig_raw_predict = estimator._raw_predict

    def _patched_raw_predicts(*args, **kwargs):
        return raw_predictions

    estimator._raw_predict = _patched_raw_predicts
    yield estimator
    estimator._raw_predict = orig_raw_predict


class BaseHistGradientBoosting(BaseEstimator, ABC):
    """Base class for histogram-based gradient boosting estimators."""

    _parameter_constraints: dict = {
        "loss": [BaseLoss],
        "learning_rate": [Interval(Real, 0, None, closed="neither")],
        "max_iter": [Interval(Integral, 1, None, closed="left")],
        "max_leaf_nodes": [Interval(Integral, 2, None, closed="left"), None],
        "max_depth": [Interval(Integral, 1, None, closed="left"), None],
        "min_samples_leaf": [Interval(Integral, 1, None, closed="left")],
        "l2_regularization": [Interval(Real, 0, None, closed="left")],
        "max_features": [Interval(RealNotInt, 0, 1, closed="right")],
        "monotonic_cst": ["array-like", dict, None],
        "interaction_cst": [
            list,
            tuple,
            StrOptions({"pairwise", "no_interactions"}),
            None,
        ],
        "n_iter_no_change": [Interval(Integral, 1, None, closed="left")],
        "validation_fraction": [
            Interval(RealNotInt, 0, 1, closed="neither"),
            Interval(Integral, 1, None, closed="left"),
            None,
        ],
        "tol": [Interval(Real, 0, None, closed="left")],
        "max_bins": [Interval(Integral, 2, 255, closed="both")],
<<<<<<< HEAD
        "categorical_features": ["array-like", None],
        "on_high_cardinality_categories": [StrOptions({"error", "bin_least_frequent"})],
=======
        "categorical_features": [
            "array-like",
            StrOptions({"from_dtype"}),
            Hidden(StrOptions({"warn"})),
            None,
        ],
>>>>>>> fb357560
        "warm_start": ["boolean"],
        "early_stopping": [StrOptions({"auto"}), "boolean"],
        "scoring": [str, callable, None],
        "verbose": ["verbose"],
        "random_state": ["random_state"],
    }

    @abstractmethod
    def __init__(
        self,
        loss,
        *,
        learning_rate,
        max_iter,
        max_leaf_nodes,
        max_depth,
        min_samples_leaf,
        l2_regularization,
        max_features,
        max_bins,
        categorical_features,
        on_high_cardinality_categories,
        monotonic_cst,
        interaction_cst,
        warm_start,
        early_stopping,
        scoring,
        validation_fraction,
        n_iter_no_change,
        tol,
        verbose,
        random_state,
    ):
        self.loss = loss
        self.learning_rate = learning_rate
        self.max_iter = max_iter
        self.max_leaf_nodes = max_leaf_nodes
        self.max_depth = max_depth
        self.min_samples_leaf = min_samples_leaf
        self.l2_regularization = l2_regularization
        self.max_features = max_features
        self.max_bins = max_bins
        self.monotonic_cst = monotonic_cst
        self.interaction_cst = interaction_cst
        self.categorical_features = categorical_features
        self.on_high_cardinality_categories = on_high_cardinality_categories
        self.warm_start = warm_start
        self.early_stopping = early_stopping
        self.scoring = scoring
        self.validation_fraction = validation_fraction
        self.n_iter_no_change = n_iter_no_change
        self.tol = tol
        self.verbose = verbose
        self.random_state = random_state

    def _validate_parameters(self):
        """Validate parameters passed to __init__.

        The parameters that are directly passed to the grower are checked in
        TreeGrower."""
        if self.monotonic_cst is not None and self.n_trees_per_iteration_ != 1:
            raise ValueError(
                "monotonic constraints are not supported for multiclass classification."
            )

    def _finalize_sample_weight(self, sample_weight, y):
        """Finalize sample weight.

        Used by subclasses to adjust sample_weights. This is useful for implementing
        class weights.
        """
        return sample_weight

    def _preprocess_X(self, X, *, reset):
        """Preprocess and validate X.

        Parameters
        ----------
        X : {array-like, pandas DataFrame} of shape (n_samples, n_features)
            Input data.

        reset : bool
            Whether to reset the `n_features_in_` and `feature_names_in_ attributes.

        Returns
        -------
        X : ndarray of shape (n_samples, n_features)
            Validated input data.

        known_categories : list of ndarray of shape (n_categories,)
            List of known categories for each categorical feature.
        """
<<<<<<< HEAD
        X = self._validate_data(X, dtype=[X_DTYPE], force_all_finite=False, reset=reset)

        if not reset:
            if self._preprocessor is None:
                return X
            return self._preprocessor.transform(X)

        self.is_categorical_, known_categories, requires_encoder = (
            self._check_categories(X)
        )
        if not requires_encoder:
            self._preprocessor = None
            self._is_categorical_remapped = self.is_categorical_
            return X, known_categories

        n_features = X.shape[1]

        # Create categories to pass into ordinal_encoder based on known_categories
        categories_ = [c for c in known_categories if c is not None]

        ordinal_encoder = OrdinalEncoder(
            categories=categories_,
            handle_unknown="use_encoded_value",
            unknown_value=np.nan,
            encoded_missing_value=np.nan,
            max_categories=self.max_bins,
            dtype=X_DTYPE,
        )

        self._preprocessor = ColumnTransformer(
            [
                ("encoder", ordinal_encoder, self.is_categorical_),
                ("numerical", "passthrough", ~self.is_categorical_),
=======
        # If there is a preprocessor, we let the preprocessor handle the validation.
        # Otherwise, we validate the data ourselves.
        check_X_kwargs = dict(dtype=[X_DTYPE], force_all_finite=False)
        if not reset:
            if self._preprocessor is None:
                return self._validate_data(X, reset=False, **check_X_kwargs)
            return self._preprocessor.transform(X)

        # At this point, reset is False, which runs during `fit`.
        self.is_categorical_ = self._check_categorical_features(X)

        if self.is_categorical_ is None:
            self._preprocessor = None
            self._is_categorical_remapped = self.is_categorical_

            X = self._validate_data(X, **check_X_kwargs)
            return X, None

        n_features = X.shape[1]
        ordinal_encoder = OrdinalEncoder(
            categories="auto",
            handle_unknown="use_encoded_value",
            unknown_value=np.nan,
            encoded_missing_value=np.nan,
            dtype=X_DTYPE,
        )

        check_X = partial(check_array, **check_X_kwargs)
        numerical_preprocessor = FunctionTransformer(check_X)
        self._preprocessor = ColumnTransformer(
            [
                ("encoder", ordinal_encoder, self.is_categorical_),
                ("numerical", numerical_preprocessor, ~self.is_categorical_),
>>>>>>> fb357560
            ]
        )
        self._preprocessor.set_output(transform="default")
        X = self._preprocessor.fit_transform(X)
<<<<<<< HEAD
=======
        # check categories found by the OrdinalEncoder and get their encoded values
        known_categories = self._check_categories()
        self.n_features_in_ = self._preprocessor.n_features_in_
        with suppress(AttributeError):
            self.feature_names_in_ = self._preprocessor.feature_names_in_
>>>>>>> fb357560

        # The ColumnTransformer's output places the categorical features at the
        # beginning
        categorical_remapped = np.zeros(n_features, dtype=bool)
<<<<<<< HEAD
        n_categorical = self.is_categorical_.sum()
        categorical_remapped[:n_categorical] = True

        self._is_categorical_remapped = categorical_remapped

        # If the cardinality is lower than max_bins then OrdinalEncoder
        # will map categories to [0, ..., cardinality - 1]
        # Otherwise, the most infrequent categories are binned together by
        # OrdinalEncoder such that all values are mapped to an index in:
        # [0, ..., max_bins - 1].
        renamed_categories = [
            np.arange(min(len(c), self.max_bins), dtype=X_DTYPE) for c in categories_
        ]

        n_numerical = n_features - n_categorical
        known_categories = renamed_categories + [None] * n_numerical
        return X, known_categories

    def _check_categories(self, X):
=======
        categorical_remapped[self._preprocessor.output_indices_["encoder"]] = True
        self._is_categorical_remapped = categorical_remapped

        return X, known_categories

    def _check_categories(self):
        """Check categories found by the preprocessor and return their encoded values.

        Returns a list of length ``self.n_features_in_``, with one entry per
        input feature.

        For non-categorical features, the corresponding entry is ``None``.

        For categorical features, the corresponding entry is an array
        containing the categories as encoded by the preprocessor (an
        ``OrdinalEncoder``), excluding missing values. The entry is therefore
        ``np.arange(n_categories)`` where ``n_categories`` is the number of
        unique values in the considered feature column, after removing missing
        values.

        If ``n_categories > self.max_bins`` for any feature, a ``ValueError``
        is raised.
        """
        encoder = self._preprocessor.named_transformers_["encoder"]
        known_categories = [None] * self._preprocessor.n_features_in_
        categorical_column_indices = np.arange(self._preprocessor.n_features_in_)[
            self._preprocessor.output_indices_["encoder"]
        ]
        for feature_idx, categories in zip(
            categorical_column_indices, encoder.categories_
        ):
            # OrdinalEncoder always puts np.nan as the last category if the
            # training data has missing values. Here we remove it because it is
            # already added by the _BinMapper.
            if len(categories) and is_scalar_nan(categories[-1]):
                categories = categories[:-1]
            if categories.size > self.max_bins:
                try:
                    feature_name = repr(encoder.feature_names_in_[feature_idx])
                except AttributeError:
                    feature_name = f"at index {feature_idx}"
                raise ValueError(
                    f"Categorical feature {feature_name} is expected to "
                    f"have a cardinality <= {self.max_bins} but actually "
                    f"has a cardinality of {categories.size}."
                )
            known_categories[feature_idx] = np.arange(len(categories), dtype=X_DTYPE)
        return known_categories

    def _check_categorical_features(self, X):
>>>>>>> fb357560
        """Check and validate categorical features in X

        Parameters
        ----------
        X : {array-like, pandas DataFrame} of shape (n_samples, n_features)
            Input data.

        Return
        ------
        is_categorical : ndarray of shape (n_features,) or None, dtype=bool
            Indicates whether a feature is categorical. If no feature is
            categorical, this is None.
<<<<<<< HEAD
        known_categories : list of size n_features or None
            The list contains, for each feature:
                - an array of shape (n_categories,) with the unique cat values
                - None if the feature is not categorical
            None if no feature is categorical.
        requires_encoding : bool
            True if categorical features require a column transformer to encode
        """
        if self.categorical_features is None:
            return None, None, False
=======
        """
        if hasattr(X, "__dataframe__"):
            X_is_dataframe = True
            categorical_columns_mask = np.asarray(
                [
                    c.dtype[0].name == "CATEGORICAL"
                    for c in X.__dataframe__().get_columns()
                ]
            )
            X_has_categorical_columns = categorical_columns_mask.any()
        # pandas versions < 1.5.1 do not support the dataframe interchange
        # protocol so we inspect X.dtypes directly
        elif _is_pandas_df(X):
            X_is_dataframe = True
            categorical_columns_mask = np.asarray(X.dtypes == "category")
            X_has_categorical_columns = categorical_columns_mask.any()
        else:
            X_is_dataframe = False
            categorical_columns_mask = None
            X_has_categorical_columns = False

        # TODO(1.6): Remove warning and change default to "from_dtype" in v1.6
        if (
            isinstance(self.categorical_features, str)
            and self.categorical_features == "warn"
        ):
            if X_has_categorical_columns:
                warnings.warn(
                    (
                        "The categorical_features parameter will change to 'from_dtype'"
                        " in v1.6. The 'from_dtype' option automatically treats"
                        " categorical dtypes in a DataFrame as categorical features."
                    ),
                    FutureWarning,
                )
            categorical_features = None
        else:
            categorical_features = self.categorical_features
>>>>>>> fb357560

        categorical_by_dtype = (
            isinstance(categorical_features, str)
            and categorical_features == "from_dtype"
        )
        no_categorical_dtype = categorical_features is None or (
            categorical_by_dtype and not X_is_dataframe
        )

        if no_categorical_dtype:
            return None

        use_pandas_categorical = categorical_by_dtype and X_is_dataframe
        if use_pandas_categorical:
            categorical_features = categorical_columns_mask
        else:
            categorical_features = np.asarray(categorical_features)

        if categorical_features.size == 0:
<<<<<<< HEAD
            return None, None, False
=======
            return None
>>>>>>> fb357560

        if categorical_features.dtype.kind not in ("i", "b", "U", "O"):
            raise ValueError(
                "categorical_features must be an array-like of bool, int or "
                f"str, got: {categorical_features.dtype.name}."
            )

        if categorical_features.dtype.kind == "O":
            types = set(type(f) for f in categorical_features)
            if types != {str}:
                raise ValueError(
                    "categorical_features must be an array-like of bool, int or "
                    f"str, got: {', '.join(sorted(t.__name__ for t in types))}."
                )

        n_features = X.shape[1]
        # At this point `_validate_data` was not called yet because we want to use the
        # dtypes are used to discover the categorical features. Thus `feature_names_in_`
        # is not defined yet.
        feature_names_in_ = getattr(X, "columns", None)

        if categorical_features.dtype.kind in ("U", "O"):
            # check for feature names
            if feature_names_in_ is None:
                raise ValueError(
                    "categorical_features should be passed as an array of "
                    "integers or as a boolean mask when the model is fitted "
                    "on data without feature names."
                )
            is_categorical = np.zeros(n_features, dtype=bool)
            feature_names = list(feature_names_in_)
            for feature_name in categorical_features:
                try:
                    is_categorical[feature_names.index(feature_name)] = True
                except ValueError as e:
                    raise ValueError(
                        f"categorical_features has a item value '{feature_name}' "
                        "which is not a valid feature name of the training "
                        f"data. Observed feature names: {feature_names}"
                    ) from e
        elif categorical_features.dtype.kind == "i":
            # check for categorical features as indices
            if (
                np.max(categorical_features) >= n_features
                or np.min(categorical_features) < 0
            ):
                raise ValueError(
                    "categorical_features set as integer "
                    "indices must be in [0, n_features - 1]"
                )
            is_categorical = np.zeros(n_features, dtype=bool)
            is_categorical[categorical_features] = True
        else:
            if categorical_features.shape[0] != n_features:
                raise ValueError(
                    "categorical_features set as a boolean mask "
                    "must have shape (n_features,), got: "
                    f"{categorical_features.shape}"
                )
            is_categorical = categorical_features

        if not np.any(is_categorical):
<<<<<<< HEAD
            return None, None, False

        # Compute the known categories in the training data. We cannot do this
        # in the BinMapper because it only gets a fraction of the training data
        # when early stopping is enabled.
        known_categories = []
        requires_encoding = False

        for f_idx in range(n_features):
            if is_categorical[f_idx]:
                categories = np.unique(X[:, f_idx])
                missing = np.isnan(categories)
                if missing.any():
                    categories = categories[~missing]

                # Treat negative values for categorical features as missing values.
                negative_categories = categories < 0
                if negative_categories.any():
                    categories = categories[~negative_categories]

                if self.on_high_cardinality_categories == "error":
                    if hasattr(self, "feature_names_in_"):
                        feature_name = f"'{self.feature_names_in_[f_idx]}'"
                    else:
                        feature_name = f"at index {f_idx}"

                    if categories.size > self.max_bins:
                        raise ValueError(
                            f"Categorical feature {feature_name} is expected to have"
                            f" cardinality <= {self.max_bins} but actually has a"
                            f" cardinality of {categories.size}. Consider using"
                            " `on_high_cardinality_categories=`bin_least_frequent`,"
                            " preprocess the feature using TargetEncoder, or expanding"
                            " the feature into many low cardinality categorical"
                            " features."
                        )
                    if (categories >= self.max_bins).any():
                        raise ValueError(
                            f"Categorical feature {feature_name} is expected to be"
                            f" encoded with values < {self.max_bins} but the largest"
                            f" value for the encoded categories is {categories.max()}."
                            " Consider using"
                            " `on_high_cardinality_categories=`bin_least_frequent` or"
                            " preprocess the data."
                        )
                elif not requires_encoding:
                    requires_encoding = (
                        categories.size > self.max_bins
                        or (categories >= self.max_bins).any()
                    )
            else:
                categories = None
            known_categories.append(categories)

        return is_categorical, known_categories, requires_encoding
=======
            return None
        return is_categorical
>>>>>>> fb357560

    def _check_interaction_cst(self, n_features):
        """Check and validation for interaction constraints."""
        if self.interaction_cst is None:
            return None

        if self.interaction_cst == "no_interactions":
            interaction_cst = [[i] for i in range(n_features)]
        elif self.interaction_cst == "pairwise":
            interaction_cst = itertools.combinations(range(n_features), 2)
        else:
            interaction_cst = self.interaction_cst

        try:
            constraints = [set(group) for group in interaction_cst]
        except TypeError:
            raise ValueError(
                "Interaction constraints must be a sequence of tuples or lists, got:"
                f" {self.interaction_cst!r}."
            )

        for group in constraints:
            for x in group:
                if not (isinstance(x, Integral) and 0 <= x < n_features):
                    raise ValueError(
                        "Interaction constraints must consist of integer indices in"
                        f" [0, n_features - 1] = [0, {n_features - 1}], specifying the"
                        " position of features, got invalid indices:"
                        f" {group!r}"
                    )

        # Add all not listed features as own group by default.
        rest = set(range(n_features)) - set().union(*constraints)
        if len(rest) > 0:
            constraints.append(rest)

        return constraints

    @_fit_context(prefer_skip_nested_validation=True)
    def fit(self, X, y, sample_weight=None):
        """Fit the gradient boosting model.

        Parameters
        ----------
        X : array-like of shape (n_samples, n_features)
            The input samples.

        y : array-like of shape (n_samples,)
            Target values.

        sample_weight : array-like of shape (n_samples,) default=None
            Weights of training data.

            .. versionadded:: 0.23

        Returns
        -------
        self : object
            Fitted estimator.
        """
        fit_start_time = time()
        acc_find_split_time = 0.0  # time spent finding the best splits
        acc_apply_split_time = 0.0  # time spent splitting nodes
        acc_compute_hist_time = 0.0  # time spent computing histograms
        # time spent predicting X for gradient and hessians update
        acc_prediction_time = 0.0
        X, known_categories = self._preprocess_X(X, reset=True)
        y = _check_y(y, estimator=self)
        y = self._encode_y(y)
        check_consistent_length(X, y)
        # Do not create unit sample weights by default to later skip some
        # computation
        if sample_weight is not None:
            sample_weight = _check_sample_weight(sample_weight, X, dtype=np.float64)
            # TODO: remove when PDP supports sample weights
            self._fitted_with_sw = True

        sample_weight = self._finalize_sample_weight(sample_weight, y)

        rng = check_random_state(self.random_state)

        # When warm starting, we want to reuse the same seed that was used
        # the first time fit was called (e.g. train/val split).
        # For feature subsampling, we want to continue with the rng we started with.
        if not self.warm_start or not self._is_fitted():
            self._random_seed = rng.randint(np.iinfo(np.uint32).max, dtype="u8")
            feature_subsample_seed = rng.randint(np.iinfo(np.uint32).max, dtype="u8")
            self._feature_subsample_rng = np.random.default_rng(feature_subsample_seed)

        self._validate_parameters()
        monotonic_cst = _check_monotonic_cst(self, self.monotonic_cst)

        # used for validation in predict
        n_samples, self._n_features = X.shape

        # Encode constraints into a list of sets of features indices (integers).
        interaction_cst = self._check_interaction_cst(self._n_features)

        # we need this stateful variable to tell raw_predict() that it was
        # called from fit() (this current method), and that the data it has
        # received is pre-binned.
        # predicting is faster on pre-binned data, so we want early stopping
        # predictions to be made on pre-binned data. Unfortunately the _scorer
        # can only call predict() or predict_proba(), not raw_predict(), and
        # there's no way to tell the scorer that it needs to predict binned
        # data.
        self._in_fit = True

        # `_openmp_effective_n_threads` is used to take cgroups CPU quotes
        # into account when determine the maximum number of threads to use.
        n_threads = _openmp_effective_n_threads()

        if isinstance(self.loss, str):
            self._loss = self._get_loss(sample_weight=sample_weight)
        elif isinstance(self.loss, BaseLoss):
            self._loss = self.loss

        if self.early_stopping == "auto":
            self.do_early_stopping_ = n_samples > 10000
        else:
            self.do_early_stopping_ = self.early_stopping

        # create validation data if needed
        self._use_validation_data = self.validation_fraction is not None
        if self.do_early_stopping_ and self._use_validation_data:
            # stratify for classification
            # instead of checking predict_proba, loss.n_classes >= 2 would also work
            stratify = y if hasattr(self._loss, "predict_proba") else None

            # Save the state of the RNG for the training and validation split.
            # This is needed in order to have the same split when using
            # warm starting.

            if sample_weight is None:
                X_train, X_val, y_train, y_val = train_test_split(
                    X,
                    y,
                    test_size=self.validation_fraction,
                    stratify=stratify,
                    random_state=self._random_seed,
                )
                sample_weight_train = sample_weight_val = None
            else:
                # TODO: incorporate sample_weight in sampling here, as well as
                # stratify
                (
                    X_train,
                    X_val,
                    y_train,
                    y_val,
                    sample_weight_train,
                    sample_weight_val,
                ) = train_test_split(
                    X,
                    y,
                    sample_weight,
                    test_size=self.validation_fraction,
                    stratify=stratify,
                    random_state=self._random_seed,
                )
        else:
            X_train, y_train, sample_weight_train = X, y, sample_weight
            X_val = y_val = sample_weight_val = None

        # Bin the data
        # For ease of use of the API, the user-facing GBDT classes accept the
        # parameter max_bins, which doesn't take into account the bin for
        # missing values (which is always allocated). However, since max_bins
        # isn't the true maximal number of bins, all other private classes
        # (binmapper, histbuilder...) accept n_bins instead, which is the
        # actual total number of bins. Everywhere in the code, the
        # convention is that n_bins == max_bins + 1
        n_bins = self.max_bins + 1  # + 1 for missing values
        self._bin_mapper = _BinMapper(
            n_bins=n_bins,
            is_categorical=self._is_categorical_remapped,
            known_categories=known_categories,
            random_state=self._random_seed,
            n_threads=n_threads,
        )
        X_binned_train = self._bin_data(X_train, is_training_data=True)
        if X_val is not None:
            X_binned_val = self._bin_data(X_val, is_training_data=False)
        else:
            X_binned_val = None

        # Uses binned data to check for missing values
        has_missing_values = (
            (X_binned_train == self._bin_mapper.missing_values_bin_idx_)
            .any(axis=0)
            .astype(np.uint8)
        )

        if self.verbose:
            print("Fitting gradient boosted rounds:")

        n_samples = X_binned_train.shape[0]
        scoring_is_predefined_string = self.scoring in _SCORERS
        need_raw_predictions_val = X_binned_val is not None and (
            scoring_is_predefined_string or self.scoring == "loss"
        )
        # First time calling fit, or no warm start
        if not (self._is_fitted() and self.warm_start):
            # Clear random state and score attributes
            self._clear_state()

            # initialize raw_predictions: those are the accumulated values
            # predicted by the trees for the training data. raw_predictions has
            # shape (n_samples, n_trees_per_iteration) where
            # n_trees_per_iterations is n_classes in multiclass classification,
            # else 1.
            # self._baseline_prediction has shape (1, n_trees_per_iteration)
            self._baseline_prediction = self._loss.fit_intercept_only(
                y_true=y_train, sample_weight=sample_weight_train
            ).reshape((1, -1))
            raw_predictions = np.zeros(
                shape=(n_samples, self.n_trees_per_iteration_),
                dtype=self._baseline_prediction.dtype,
                order="F",
            )
            raw_predictions += self._baseline_prediction

            # predictors is a matrix (list of lists) of TreePredictor objects
            # with shape (n_iter_, n_trees_per_iteration)
            self._predictors = predictors = []

            # Initialize structures and attributes related to early stopping
            self._scorer = None  # set if scoring != loss
            raw_predictions_val = None  # set if use val and scoring is a string
            self.train_score_ = []
            self.validation_score_ = []

            if self.do_early_stopping_:
                # populate train_score and validation_score with the
                # predictions of the initial model (before the first tree)

                # Create raw_predictions_val for storing the raw predictions of
                # the validation data.
                if need_raw_predictions_val:
                    raw_predictions_val = np.zeros(
                        shape=(X_binned_val.shape[0], self.n_trees_per_iteration_),
                        dtype=self._baseline_prediction.dtype,
                        order="F",
                    )

                    raw_predictions_val += self._baseline_prediction

                if self.scoring == "loss":
                    # we're going to compute scoring w.r.t the loss. As losses
                    # take raw predictions as input (unlike the scorers), we
                    # can optimize a bit and avoid repeating computing the
                    # predictions of the previous trees. We'll reuse
                    # raw_predictions (as it's needed for training anyway) for
                    # evaluating the training loss.

                    self._check_early_stopping_loss(
                        raw_predictions=raw_predictions,
                        y_train=y_train,
                        sample_weight_train=sample_weight_train,
                        raw_predictions_val=raw_predictions_val,
                        y_val=y_val,
                        sample_weight_val=sample_weight_val,
                        n_threads=n_threads,
                    )
                else:
                    self._scorer = check_scoring(self, self.scoring)
                    # _scorer is a callable with signature (est, X, y) and
                    # calls est.predict() or est.predict_proba() depending on
                    # its nature.
                    # Unfortunately, each call to _scorer() will compute
                    # the predictions of all the trees. So we use a subset of
                    # the training set to compute train scores.

                    # Compute the subsample set
                    (
                        X_binned_small_train,
                        y_small_train,
                        sample_weight_small_train,
                        indices_small_train,
                    ) = self._get_small_trainset(
                        X_binned_train,
                        y_train,
                        sample_weight_train,
                        self._random_seed,
                    )

                    # If the scorer is a predefined string, then we optimize
                    # the evaluation by re-using the incrementally updated raw
                    # predictions.
                    if scoring_is_predefined_string:
                        raw_predictions_small_train = raw_predictions[
                            indices_small_train
                        ]
                    else:
                        raw_predictions_small_train = None

                    self._check_early_stopping_scorer(
                        X_binned_small_train,
                        y_small_train,
                        sample_weight_small_train,
                        X_binned_val,
                        y_val,
                        sample_weight_val,
                        raw_predictions_small_train=raw_predictions_small_train,
                        raw_predictions_val=raw_predictions_val,
                    )
            begin_at_stage = 0

        # warm start: this is not the first time fit was called
        else:
            # Check that the maximum number of iterations is not smaller
            # than the number of iterations from the previous fit
            if self.max_iter < self.n_iter_:
                raise ValueError(
                    "max_iter=%d must be larger than or equal to "
                    "n_iter_=%d when warm_start==True" % (self.max_iter, self.n_iter_)
                )

            # Convert array attributes to lists
            self.train_score_ = self.train_score_.tolist()
            self.validation_score_ = self.validation_score_.tolist()

            # Compute raw predictions
            raw_predictions = self._raw_predict(X_binned_train, n_threads=n_threads)
            if self.do_early_stopping_ and need_raw_predictions_val:
                raw_predictions_val = self._raw_predict(
                    X_binned_val, n_threads=n_threads
                )
            else:
                raw_predictions_val = None

            if self.do_early_stopping_ and self.scoring != "loss":
                # Compute the subsample set
                (
                    X_binned_small_train,
                    y_small_train,
                    sample_weight_small_train,
                    indices_small_train,
                ) = self._get_small_trainset(
                    X_binned_train, y_train, sample_weight_train, self._random_seed
                )

            # Get the predictors from the previous fit
            predictors = self._predictors

            begin_at_stage = self.n_iter_

        # initialize gradients and hessians (empty arrays).
        # shape = (n_samples, n_trees_per_iteration).
        gradient, hessian = self._loss.init_gradient_and_hessian(
            n_samples=n_samples, dtype=G_H_DTYPE, order="F"
        )

        for iteration in range(begin_at_stage, self.max_iter):
            if self.verbose:
                iteration_start_time = time()
                print(
                    "[{}/{}] ".format(iteration + 1, self.max_iter), end="", flush=True
                )

            # Update gradients and hessians, inplace
            # Note that self._loss expects shape (n_samples,) for
            # n_trees_per_iteration = 1 else shape (n_samples, n_trees_per_iteration).
            if self._loss.constant_hessian:
                self._loss.gradient(
                    y_true=y_train,
                    raw_prediction=raw_predictions,
                    sample_weight=sample_weight_train,
                    gradient_out=gradient,
                    n_threads=n_threads,
                )
            else:
                self._loss.gradient_hessian(
                    y_true=y_train,
                    raw_prediction=raw_predictions,
                    sample_weight=sample_weight_train,
                    gradient_out=gradient,
                    hessian_out=hessian,
                    n_threads=n_threads,
                )

            # Append a list since there may be more than 1 predictor per iter
            predictors.append([])

            # 2-d views of shape (n_samples, n_trees_per_iteration_) or (n_samples, 1)
            # on gradient and hessian to simplify the loop over n_trees_per_iteration_.
            if gradient.ndim == 1:
                g_view = gradient.reshape((-1, 1))
                h_view = hessian.reshape((-1, 1))
            else:
                g_view = gradient
                h_view = hessian

            # Build `n_trees_per_iteration` trees.
            for k in range(self.n_trees_per_iteration_):
                grower = TreeGrower(
                    X_binned=X_binned_train,
                    gradients=g_view[:, k],
                    hessians=h_view[:, k],
                    n_bins=n_bins,
                    n_bins_non_missing=self._bin_mapper.n_bins_non_missing_,
                    has_missing_values=has_missing_values,
                    is_categorical=self._is_categorical_remapped,
                    monotonic_cst=monotonic_cst,
                    interaction_cst=interaction_cst,
                    max_leaf_nodes=self.max_leaf_nodes,
                    max_depth=self.max_depth,
                    min_samples_leaf=self.min_samples_leaf,
                    l2_regularization=self.l2_regularization,
                    feature_fraction_per_split=self.max_features,
                    rng=self._feature_subsample_rng,
                    shrinkage=self.learning_rate,
                    n_threads=n_threads,
                )
                grower.grow()

                acc_apply_split_time += grower.total_apply_split_time
                acc_find_split_time += grower.total_find_split_time
                acc_compute_hist_time += grower.total_compute_hist_time

                if not self._loss.differentiable:
                    _update_leaves_values(
                        loss=self._loss,
                        grower=grower,
                        y_true=y_train,
                        raw_prediction=raw_predictions[:, k],
                        sample_weight=sample_weight_train,
                    )

                predictor = grower.make_predictor(
                    binning_thresholds=self._bin_mapper.bin_thresholds_
                )
                predictors[-1].append(predictor)

                # Update raw_predictions with the predictions of the newly
                # created tree.
                tic_pred = time()
                _update_raw_predictions(raw_predictions[:, k], grower, n_threads)
                toc_pred = time()
                acc_prediction_time += toc_pred - tic_pred

            should_early_stop = False
            if self.do_early_stopping_:
                # Update raw_predictions_val with the newest tree(s)
                if need_raw_predictions_val:
                    for k, pred in enumerate(self._predictors[-1]):
                        raw_predictions_val[:, k] += pred.predict_binned(
                            X_binned_val,
                            self._bin_mapper.missing_values_bin_idx_,
                            n_threads,
                        )

                if self.scoring == "loss":
                    should_early_stop = self._check_early_stopping_loss(
                        raw_predictions=raw_predictions,
                        y_train=y_train,
                        sample_weight_train=sample_weight_train,
                        raw_predictions_val=raw_predictions_val,
                        y_val=y_val,
                        sample_weight_val=sample_weight_val,
                        n_threads=n_threads,
                    )

                else:
                    # If the scorer is a predefined string, then we optimize the
                    # evaluation by re-using the incrementally computed raw predictions.
                    if scoring_is_predefined_string:
                        raw_predictions_small_train = raw_predictions[
                            indices_small_train
                        ]
                    else:
                        raw_predictions_small_train = None

                    should_early_stop = self._check_early_stopping_scorer(
                        X_binned_small_train,
                        y_small_train,
                        sample_weight_small_train,
                        X_binned_val,
                        y_val,
                        sample_weight_val,
                        raw_predictions_small_train=raw_predictions_small_train,
                        raw_predictions_val=raw_predictions_val,
                    )

            if self.verbose:
                self._print_iteration_stats(iteration_start_time)

            # maybe we could also early stop if all the trees are stumps?
            if should_early_stop:
                break

        if self.verbose:
            duration = time() - fit_start_time
            n_total_leaves = sum(
                predictor.get_n_leaf_nodes()
                for predictors_at_ith_iteration in self._predictors
                for predictor in predictors_at_ith_iteration
            )
            n_predictors = sum(
                len(predictors_at_ith_iteration)
                for predictors_at_ith_iteration in self._predictors
            )
            print(
                "Fit {} trees in {:.3f} s, ({} total leaves)".format(
                    n_predictors, duration, n_total_leaves
                )
            )
            print(
                "{:<32} {:.3f}s".format(
                    "Time spent computing histograms:", acc_compute_hist_time
                )
            )
            print(
                "{:<32} {:.3f}s".format(
                    "Time spent finding best splits:", acc_find_split_time
                )
            )
            print(
                "{:<32} {:.3f}s".format(
                    "Time spent applying splits:", acc_apply_split_time
                )
            )
            print(
                "{:<32} {:.3f}s".format("Time spent predicting:", acc_prediction_time)
            )

        self.train_score_ = np.asarray(self.train_score_)
        self.validation_score_ = np.asarray(self.validation_score_)
        del self._in_fit  # hard delete so we're sure it can't be used anymore
        return self

    def _is_fitted(self):
        return len(getattr(self, "_predictors", [])) > 0

    def _clear_state(self):
        """Clear the state of the gradient boosting model."""
        for var in ("train_score_", "validation_score_"):
            if hasattr(self, var):
                delattr(self, var)

    def _get_small_trainset(self, X_binned_train, y_train, sample_weight_train, seed):
        """Compute the indices of the subsample set and return this set.

        For efficiency, we need to subsample the training set to compute scores
        with scorers.
        """
        # TODO: incorporate sample_weights here in `resample`
        subsample_size = 10000
        if X_binned_train.shape[0] > subsample_size:
            indices = np.arange(X_binned_train.shape[0])
            stratify = y_train if is_classifier(self) else None
            indices = resample(
                indices,
                n_samples=subsample_size,
                replace=False,
                random_state=seed,
                stratify=stratify,
            )
            X_binned_small_train = X_binned_train[indices]
            y_small_train = y_train[indices]
            if sample_weight_train is not None:
                sample_weight_small_train = sample_weight_train[indices]
            else:
                sample_weight_small_train = None
            X_binned_small_train = np.ascontiguousarray(X_binned_small_train)
            return (
                X_binned_small_train,
                y_small_train,
                sample_weight_small_train,
                indices,
            )
        else:
            return X_binned_train, y_train, sample_weight_train, slice(None)

    def _check_early_stopping_scorer(
        self,
        X_binned_small_train,
        y_small_train,
        sample_weight_small_train,
        X_binned_val,
        y_val,
        sample_weight_val,
        raw_predictions_small_train=None,
        raw_predictions_val=None,
    ):
        """Check if fitting should be early-stopped based on scorer.

        Scores are computed on validation data or on training data.
        """
        if is_classifier(self):
            y_small_train = self.classes_[y_small_train.astype(int)]

        self.train_score_.append(
            self._score_with_raw_predictions(
                X_binned_small_train,
                y_small_train,
                sample_weight_small_train,
                raw_predictions_small_train,
            )
        )

        if self._use_validation_data:
            if is_classifier(self):
                y_val = self.classes_[y_val.astype(int)]
            self.validation_score_.append(
                self._score_with_raw_predictions(
                    X_binned_val, y_val, sample_weight_val, raw_predictions_val
                )
            )
            return self._should_stop(self.validation_score_)
        else:
            return self._should_stop(self.train_score_)

    def _score_with_raw_predictions(self, X, y, sample_weight, raw_predictions=None):
        if raw_predictions is None:
            patcher_raw_predict = nullcontext()
        else:
            patcher_raw_predict = _patch_raw_predict(self, raw_predictions)

        with patcher_raw_predict:
            if sample_weight is None:
                return self._scorer(self, X, y)
            else:
                return self._scorer(self, X, y, sample_weight=sample_weight)

    def _check_early_stopping_loss(
        self,
        raw_predictions,
        y_train,
        sample_weight_train,
        raw_predictions_val,
        y_val,
        sample_weight_val,
        n_threads=1,
    ):
        """Check if fitting should be early-stopped based on loss.

        Scores are computed on validation data or on training data.
        """
        self.train_score_.append(
            -self._loss(
                y_true=y_train,
                raw_prediction=raw_predictions,
                sample_weight=sample_weight_train,
                n_threads=n_threads,
            )
        )

        if self._use_validation_data:
            self.validation_score_.append(
                -self._loss(
                    y_true=y_val,
                    raw_prediction=raw_predictions_val,
                    sample_weight=sample_weight_val,
                    n_threads=n_threads,
                )
            )
            return self._should_stop(self.validation_score_)
        else:
            return self._should_stop(self.train_score_)

    def _should_stop(self, scores):
        """
        Return True (do early stopping) if the last n scores aren't better
        than the (n-1)th-to-last score, up to some tolerance.
        """
        reference_position = self.n_iter_no_change + 1
        if len(scores) < reference_position:
            return False

        # A higher score is always better. Higher tol means that it will be
        # harder for subsequent iteration to be considered an improvement upon
        # the reference score, and therefore it is more likely to early stop
        # because of the lack of significant improvement.
        reference_score = scores[-reference_position] + self.tol
        recent_scores = scores[-reference_position + 1 :]
        recent_improvements = [score > reference_score for score in recent_scores]
        return not any(recent_improvements)

    def _bin_data(self, X, is_training_data):
        """Bin data X.

        If is_training_data, then fit the _bin_mapper attribute.
        Else, the binned data is converted to a C-contiguous array.
        """

        description = "training" if is_training_data else "validation"
        if self.verbose:
            print(
                "Binning {:.3f} GB of {} data: ".format(X.nbytes / 1e9, description),
                end="",
                flush=True,
            )
        tic = time()
        if is_training_data:
            X_binned = self._bin_mapper.fit_transform(X)  # F-aligned array
        else:
            X_binned = self._bin_mapper.transform(X)  # F-aligned array
            # We convert the array to C-contiguous since predicting is faster
            # with this layout (training is faster on F-arrays though)
            X_binned = np.ascontiguousarray(X_binned)
        toc = time()
        if self.verbose:
            duration = toc - tic
            print("{:.3f} s".format(duration))

        return X_binned

    def _print_iteration_stats(self, iteration_start_time):
        """Print info about the current fitting iteration."""
        log_msg = ""

        predictors_of_ith_iteration = [
            predictors_list
            for predictors_list in self._predictors[-1]
            if predictors_list
        ]
        n_trees = len(predictors_of_ith_iteration)
        max_depth = max(
            predictor.get_max_depth() for predictor in predictors_of_ith_iteration
        )
        n_leaves = sum(
            predictor.get_n_leaf_nodes() for predictor in predictors_of_ith_iteration
        )

        if n_trees == 1:
            log_msg += "{} tree, {} leaves, ".format(n_trees, n_leaves)
        else:
            log_msg += "{} trees, {} leaves ".format(n_trees, n_leaves)
            log_msg += "({} on avg), ".format(int(n_leaves / n_trees))

        log_msg += "max depth = {}, ".format(max_depth)

        if self.do_early_stopping_:
            if self.scoring == "loss":
                factor = -1  # score_ arrays contain the negative loss
                name = "loss"
            else:
                factor = 1
                name = "score"
            log_msg += "train {}: {:.5f}, ".format(name, factor * self.train_score_[-1])
            if self._use_validation_data:
                log_msg += "val {}: {:.5f}, ".format(
                    name, factor * self.validation_score_[-1]
                )

        iteration_time = time() - iteration_start_time
        log_msg += "in {:0.3f}s".format(iteration_time)

        print(log_msg)

    def _raw_predict(self, X, n_threads=None):
        """Return the sum of the leaves values over all predictors.

        Parameters
        ----------
        X : array-like of shape (n_samples, n_features)
            The input samples.
        n_threads : int, default=None
            Number of OpenMP threads to use. `_openmp_effective_n_threads` is called
            to determine the effective number of threads use, which takes cgroups CPU
            quotes into account. See the docstring of `_openmp_effective_n_threads`
            for details.

        Returns
        -------
        raw_predictions : array, shape (n_samples, n_trees_per_iteration)
            The raw predicted values.
        """
        check_is_fitted(self)
        is_binned = getattr(self, "_in_fit", False)
        if not is_binned:
            X = self._preprocess_X(X, reset=False)
<<<<<<< HEAD
        if X.shape[1] != self._n_features:
            raise ValueError(
                "X has {} features but this estimator was trained with "
                "{} features.".format(X.shape[1], self._n_features)
            )
=======

>>>>>>> fb357560
        n_samples = X.shape[0]
        raw_predictions = np.zeros(
            shape=(n_samples, self.n_trees_per_iteration_),
            dtype=self._baseline_prediction.dtype,
            order="F",
        )
        raw_predictions += self._baseline_prediction

        # We intentionally decouple the number of threads used at prediction
        # time from the number of threads used at fit time because the model
        # can be deployed on a different machine for prediction purposes.
        n_threads = _openmp_effective_n_threads(n_threads)
        self._predict_iterations(
            X, self._predictors, raw_predictions, is_binned, n_threads
        )
        return raw_predictions

    def _predict_iterations(self, X, predictors, raw_predictions, is_binned, n_threads):
        """Add the predictions of the predictors to raw_predictions."""
        if not is_binned:
            (
                known_cat_bitsets,
                f_idx_map,
            ) = self._bin_mapper.make_known_categories_bitsets()

        for predictors_of_ith_iteration in predictors:
            for k, predictor in enumerate(predictors_of_ith_iteration):
                if is_binned:
                    predict = partial(
                        predictor.predict_binned,
                        missing_values_bin_idx=self._bin_mapper.missing_values_bin_idx_,
                        n_threads=n_threads,
                    )
                else:
                    predict = partial(
                        predictor.predict,
                        known_cat_bitsets=known_cat_bitsets,
                        f_idx_map=f_idx_map,
                        n_threads=n_threads,
                    )
                raw_predictions[:, k] += predict(X)

    def _staged_raw_predict(self, X):
        """Compute raw predictions of ``X`` for each iteration.

        This method allows monitoring (i.e. determine error on testing set)
        after each stage.

        Parameters
        ----------
        X : array-like of shape (n_samples, n_features)
            The input samples.

        Yields
        ------
        raw_predictions : generator of ndarray of shape \
            (n_samples, n_trees_per_iteration)
            The raw predictions of the input samples. The order of the
            classes corresponds to that in the attribute :term:`classes_`.
        """
        check_is_fitted(self)
        X = self._preprocess_X(X, reset=False)
        if X.shape[1] != self._n_features:
            raise ValueError(
                "X has {} features but this estimator was trained with "
                "{} features.".format(X.shape[1], self._n_features)
            )
        n_samples = X.shape[0]
        raw_predictions = np.zeros(
            shape=(n_samples, self.n_trees_per_iteration_),
            dtype=self._baseline_prediction.dtype,
            order="F",
        )
        raw_predictions += self._baseline_prediction

        # We intentionally decouple the number of threads used at prediction
        # time from the number of threads used at fit time because the model
        # can be deployed on a different machine for prediction purposes.
        n_threads = _openmp_effective_n_threads()
        for iteration in range(len(self._predictors)):
            self._predict_iterations(
                X,
                self._predictors[iteration : iteration + 1],
                raw_predictions,
                is_binned=False,
                n_threads=n_threads,
            )
            yield raw_predictions.copy()

    def _compute_partial_dependence_recursion(self, grid, target_features):
        """Fast partial dependence computation.

        Parameters
        ----------
        grid : ndarray, shape (n_samples, n_target_features)
            The grid points on which the partial dependence should be
            evaluated.
        target_features : ndarray, shape (n_target_features)
            The set of target features for which the partial dependence
            should be evaluated.

        Returns
        -------
        averaged_predictions : ndarray, shape \
                (n_trees_per_iteration, n_samples)
            The value of the partial dependence function on each grid point.
        """

        if getattr(self, "_fitted_with_sw", False):
            raise NotImplementedError(
                "{} does not support partial dependence "
                "plots with the 'recursion' method when "
                "sample weights were given during fit "
                "time.".format(self.__class__.__name__)
            )

        grid = np.asarray(grid, dtype=X_DTYPE, order="C")
        averaged_predictions = np.zeros(
            (self.n_trees_per_iteration_, grid.shape[0]), dtype=Y_DTYPE
        )

        for predictors_of_ith_iteration in self._predictors:
            for k, predictor in enumerate(predictors_of_ith_iteration):
                predictor.compute_partial_dependence(
                    grid, target_features, averaged_predictions[k]
                )
        # Note that the learning rate is already accounted for in the leaves
        # values.

        return averaged_predictions

    def _more_tags(self):
        return {"allow_nan": True}

    @abstractmethod
    def _get_loss(self, sample_weight):
        pass

    @abstractmethod
    def _encode_y(self, y=None):
        pass

    @property
    def n_iter_(self):
        """Number of iterations of the boosting process."""
        check_is_fitted(self)
        return len(self._predictors)


class HistGradientBoostingRegressor(RegressorMixin, BaseHistGradientBoosting):
    """Histogram-based Gradient Boosting Regression Tree.

    This estimator is much faster than
    :class:`GradientBoostingRegressor<sklearn.ensemble.GradientBoostingRegressor>`
    for big datasets (n_samples >= 10 000).

    This estimator has native support for missing values (NaNs). During
    training, the tree grower learns at each split point whether samples
    with missing values should go to the left or right child, based on the
    potential gain. When predicting, samples with missing values are
    assigned to the left or right child consequently. If no missing values
    were encountered for a given feature during training, then samples with
    missing values are mapped to whichever child has the most samples.

    This implementation is inspired by
    `LightGBM <https://github.com/Microsoft/LightGBM>`_.

    Read more in the :ref:`User Guide <histogram_based_gradient_boosting>`.

    .. versionadded:: 0.21

    Parameters
    ----------
    loss : {'squared_error', 'absolute_error', 'gamma', 'poisson', 'quantile'}, \
            default='squared_error'
        The loss function to use in the boosting process. Note that the
        "squared error", "gamma" and "poisson" losses actually implement
        "half least squares loss", "half gamma deviance" and "half poisson
        deviance" to simplify the computation of the gradient. Furthermore,
        "gamma" and "poisson" losses internally use a log-link, "gamma"
        requires ``y > 0`` and "poisson" requires ``y >= 0``.
        "quantile" uses the pinball loss.

        .. versionchanged:: 0.23
           Added option 'poisson'.

        .. versionchanged:: 1.1
           Added option 'quantile'.

        .. versionchanged:: 1.3
           Added option 'gamma'.

    quantile : float, default=None
        If loss is "quantile", this parameter specifies which quantile to be estimated
        and must be between 0 and 1.
    learning_rate : float, default=0.1
        The learning rate, also known as *shrinkage*. This is used as a
        multiplicative factor for the leaves values. Use ``1`` for no
        shrinkage.
    max_iter : int, default=100
        The maximum number of iterations of the boosting process, i.e. the
        maximum number of trees.
    max_leaf_nodes : int or None, default=31
        The maximum number of leaves for each tree. Must be strictly greater
        than 1. If None, there is no maximum limit.
    max_depth : int or None, default=None
        The maximum depth of each tree. The depth of a tree is the number of
        edges to go from the root to the deepest leaf.
        Depth isn't constrained by default.
    min_samples_leaf : int, default=20
        The minimum number of samples per leaf. For small datasets with less
        than a few hundred samples, it is recommended to lower this value
        since only very shallow trees would be built.
    l2_regularization : float, default=0
        The L2 regularization parameter. Use ``0`` for no regularization (default).
    max_features : float, default=1.0
        Proportion of randomly chosen features in each and every node split.
        This is a form of regularization, smaller values make the trees weaker
        learners and might prevent overfitting.
        If interaction constraints from `interaction_cst` are present, only allowed
        features are taken into account for the subsampling.

        .. versionadded:: 1.4

    max_bins : int, default=255
        The maximum number of bins to use for non-missing values. Before
        training, each feature of the input array `X` is binned into
        integer-valued bins, which allows for a much faster training stage.
        Features with a small number of unique values may use less than
        ``max_bins`` bins. In addition to the ``max_bins`` bins, one more bin
        is always reserved for missing values. Must be no larger than 255.
    categorical_features : array-like of {bool, int, str} of shape (n_features) \
            or shape (n_categorical_features,), default=None
        Indicates the categorical features.

        - None : no feature will be considered categorical.
        - boolean array-like : boolean mask indicating categorical features.
        - integer array-like : integer indices indicating categorical
          features.
        - str array-like: names of categorical features (assuming the training
          data has feature names).
        - `"from_dtype"`: dataframe columns with dtype "category" are
          considered to be categorical features. The input must be an object
          exposing a ``__dataframe__`` method such as pandas or polars
          DataFrames to use this feature.

<<<<<<< HEAD
        Negative values for categorical features are treated as missing values.
=======
        For each categorical feature, there must be at most `max_bins` unique
        categories. Negative values for categorical features encoded as numeric
        dtypes are treated as missing values. All categorical values are
        converted to floating point numbers. This means that categorical values
        of 1.0 and 1 are treated as the same category.
>>>>>>> fb357560

        Read more in the :ref:`User Guide <categorical_support_gbdt>`.

        .. versionadded:: 0.24

        .. versionchanged:: 1.2
           Added support for feature names.

<<<<<<< HEAD
        .. versionchanged:: 1.3
           Support categories with cardinality higher than `max_bins` by
           collapsing the most infrequent categories in a dedicated bin.

    on_high_cardinality_categories : {"error", "bin_least_frequent"}, default="error"
        Whether to raise an error or to bin together the least frequent categorical
        features.

        - `"error"`: Raises an error when the cardinality of a categorical feature
          is higher than `max_bins` or is encoded with a value greater than `max_bins`.
        - `"bin_least_frequent"`: Bins the least frequent categorical features
          such that there is no more than `max_bins` categories.

        .. versionadded:: 1.3
=======
        .. versionchanged:: 1.4
           Added `"from_dtype"` option. The default will change to `"from_dtype"` in
           v1.6.
>>>>>>> fb357560

    monotonic_cst : array-like of int of shape (n_features) or dict, default=None
        Monotonic constraint to enforce on each feature are specified using the
        following integer values:

        - 1: monotonic increase
        - 0: no constraint
        - -1: monotonic decrease

        If a dict with str keys, map feature to monotonic constraints by name.
        If an array, the features are mapped to constraints by position. See
        :ref:`monotonic_cst_features_names` for a usage example.

        Read more in the :ref:`User Guide <monotonic_cst_gbdt>`.

        .. versionadded:: 0.23

        .. versionchanged:: 1.2
           Accept dict of constraints with feature names as keys.

    interaction_cst : {"pairwise", "no_interactions"} or sequence of lists/tuples/sets \
            of int, default=None
        Specify interaction constraints, the sets of features which can
        interact with each other in child node splits.

        Each item specifies the set of feature indices that are allowed
        to interact with each other. If there are more features than
        specified in these constraints, they are treated as if they were
        specified as an additional set.

        The strings "pairwise" and "no_interactions" are shorthands for
        allowing only pairwise or no interactions, respectively.

        For instance, with 5 features in total, `interaction_cst=[{0, 1}]`
        is equivalent to `interaction_cst=[{0, 1}, {2, 3, 4}]`,
        and specifies that each branch of a tree will either only split
        on features 0 and 1 or only split on features 2, 3 and 4.

        .. versionadded:: 1.2

    warm_start : bool, default=False
        When set to ``True``, reuse the solution of the previous call to fit
        and add more estimators to the ensemble. For results to be valid, the
        estimator should be re-trained on the same data only.
        See :term:`the Glossary <warm_start>`.
    early_stopping : 'auto' or bool, default='auto'
        If 'auto', early stopping is enabled if the sample size is larger than
        10000. If True, early stopping is enabled, otherwise early stopping is
        disabled.

        .. versionadded:: 0.23

    scoring : str or callable or None, default='loss'
        Scoring parameter to use for early stopping. It can be a single
        string (see :ref:`scoring_parameter`) or a callable (see
        :ref:`scoring`). If None, the estimator's default scorer is used. If
        ``scoring='loss'``, early stopping is checked w.r.t the loss value.
        Only used if early stopping is performed.
    validation_fraction : int or float or None, default=0.1
        Proportion (or absolute size) of training data to set aside as
        validation data for early stopping. If None, early stopping is done on
        the training data. Only used if early stopping is performed.
    n_iter_no_change : int, default=10
        Used to determine when to "early stop". The fitting process is
        stopped when none of the last ``n_iter_no_change`` scores are better
        than the ``n_iter_no_change - 1`` -th-to-last one, up to some
        tolerance. Only used if early stopping is performed.
    tol : float, default=1e-7
        The absolute tolerance to use when comparing scores during early
        stopping. The higher the tolerance, the more likely we are to early
        stop: higher tolerance means that it will be harder for subsequent
        iterations to be considered an improvement upon the reference score.
    verbose : int, default=0
        The verbosity level. If not zero, print some information about the
        fitting process.
    random_state : int, RandomState instance or None, default=None
        Pseudo-random number generator to control the subsampling in the
        binning process, and the train/validation data split if early stopping
        is enabled.
        Pass an int for reproducible output across multiple function calls.
        See :term:`Glossary <random_state>`.

    Attributes
    ----------
    do_early_stopping_ : bool
        Indicates whether early stopping is used during training.
    n_iter_ : int
        The number of iterations as selected by early stopping, depending on
        the `early_stopping` parameter. Otherwise it corresponds to max_iter.
    n_trees_per_iteration_ : int
        The number of tree that are built at each iteration. For regressors,
        this is always 1.
    train_score_ : ndarray, shape (n_iter_+1,)
        The scores at each iteration on the training data. The first entry
        is the score of the ensemble before the first iteration. Scores are
        computed according to the ``scoring`` parameter. If ``scoring`` is
        not 'loss', scores are computed on a subset of at most 10 000
        samples. Empty if no early stopping.
    validation_score_ : ndarray, shape (n_iter_+1,)
        The scores at each iteration on the held-out validation data. The
        first entry is the score of the ensemble before the first iteration.
        Scores are computed according to the ``scoring`` parameter. Empty if
        no early stopping or if ``validation_fraction`` is None.
    is_categorical_ : ndarray, shape (n_features, ) or None
        Boolean mask for the categorical features. ``None`` if there are no
        categorical features.
    n_features_in_ : int
        Number of features seen during :term:`fit`.

        .. versionadded:: 0.24
    feature_names_in_ : ndarray of shape (`n_features_in_`,)
        Names of features seen during :term:`fit`. Defined only when `X`
        has feature names that are all strings.

        .. versionadded:: 1.0

    See Also
    --------
    GradientBoostingRegressor : Exact gradient boosting method that does not
        scale as good on datasets with a large number of samples.
    sklearn.tree.DecisionTreeRegressor : A decision tree regressor.
    RandomForestRegressor : A meta-estimator that fits a number of decision
        tree regressors on various sub-samples of the dataset and uses
        averaging to improve the statistical performance and control
        over-fitting.
    AdaBoostRegressor : A meta-estimator that begins by fitting a regressor
        on the original dataset and then fits additional copies of the
        regressor on the same dataset but where the weights of instances are
        adjusted according to the error of the current prediction. As such,
        subsequent regressors focus more on difficult cases.

    Examples
    --------
    >>> from sklearn.ensemble import HistGradientBoostingRegressor
    >>> from sklearn.datasets import load_diabetes
    >>> X, y = load_diabetes(return_X_y=True)
    >>> est = HistGradientBoostingRegressor().fit(X, y)
    >>> est.score(X, y)
    0.92...
    """

    _parameter_constraints: dict = {
        **BaseHistGradientBoosting._parameter_constraints,
        "loss": [
            StrOptions(
                {
                    "squared_error",
                    "absolute_error",
                    "poisson",
                    "gamma",
                    "quantile",
                }
            ),
            BaseLoss,
        ],
        "quantile": [Interval(Real, 0, 1, closed="both"), None],
    }

    def __init__(
        self,
        loss="squared_error",
        *,
        quantile=None,
        learning_rate=0.1,
        max_iter=100,
        max_leaf_nodes=31,
        max_depth=None,
        min_samples_leaf=20,
        l2_regularization=0.0,
        max_features=1.0,
        max_bins=255,
<<<<<<< HEAD
        categorical_features=None,
        on_high_cardinality_categories="error",
=======
        categorical_features="warn",
>>>>>>> fb357560
        monotonic_cst=None,
        interaction_cst=None,
        warm_start=False,
        early_stopping="auto",
        scoring="loss",
        validation_fraction=0.1,
        n_iter_no_change=10,
        tol=1e-7,
        verbose=0,
        random_state=None,
    ):
        super(HistGradientBoostingRegressor, self).__init__(
            loss=loss,
            learning_rate=learning_rate,
            max_iter=max_iter,
            max_leaf_nodes=max_leaf_nodes,
            max_depth=max_depth,
            min_samples_leaf=min_samples_leaf,
            l2_regularization=l2_regularization,
            max_features=max_features,
            max_bins=max_bins,
            monotonic_cst=monotonic_cst,
            interaction_cst=interaction_cst,
            categorical_features=categorical_features,
            on_high_cardinality_categories=on_high_cardinality_categories,
            early_stopping=early_stopping,
            warm_start=warm_start,
            scoring=scoring,
            validation_fraction=validation_fraction,
            n_iter_no_change=n_iter_no_change,
            tol=tol,
            verbose=verbose,
            random_state=random_state,
        )
        self.quantile = quantile

    def predict(self, X):
        """Predict values for X.

        Parameters
        ----------
        X : array-like, shape (n_samples, n_features)
            The input samples.

        Returns
        -------
        y : ndarray, shape (n_samples,)
            The predicted values.
        """
        check_is_fitted(self)
        # Return inverse link of raw predictions after converting
        # shape (n_samples, 1) to (n_samples,)
        return self._loss.link.inverse(self._raw_predict(X).ravel())

    def staged_predict(self, X):
        """Predict regression target for each iteration.

        This method allows monitoring (i.e. determine error on testing set)
        after each stage.

        .. versionadded:: 0.24

        Parameters
        ----------
        X : array-like of shape (n_samples, n_features)
            The input samples.

        Yields
        ------
        y : generator of ndarray of shape (n_samples,)
            The predicted values of the input samples, for each iteration.
        """
        for raw_predictions in self._staged_raw_predict(X):
            yield self._loss.link.inverse(raw_predictions.ravel())

    def _encode_y(self, y):
        # Just convert y to the expected dtype
        self.n_trees_per_iteration_ = 1
        y = y.astype(Y_DTYPE, copy=False)
        if self.loss == "gamma":
            # Ensure y > 0
            if not np.all(y > 0):
                raise ValueError("loss='gamma' requires strictly positive y.")
        elif self.loss == "poisson":
            # Ensure y >= 0 and sum(y) > 0
            if not (np.all(y >= 0) and np.sum(y) > 0):
                raise ValueError(
                    "loss='poisson' requires non-negative y and sum(y) > 0."
                )
        return y

    def _get_loss(self, sample_weight):
        if self.loss == "quantile":
            return _LOSSES[self.loss](
                sample_weight=sample_weight, quantile=self.quantile
            )
        else:
            return _LOSSES[self.loss](sample_weight=sample_weight)


class HistGradientBoostingClassifier(ClassifierMixin, BaseHistGradientBoosting):
    """Histogram-based Gradient Boosting Classification Tree.

    This estimator is much faster than
    :class:`GradientBoostingClassifier<sklearn.ensemble.GradientBoostingClassifier>`
    for big datasets (n_samples >= 10 000).

    This estimator has native support for missing values (NaNs). During
    training, the tree grower learns at each split point whether samples
    with missing values should go to the left or right child, based on the
    potential gain. When predicting, samples with missing values are
    assigned to the left or right child consequently. If no missing values
    were encountered for a given feature during training, then samples with
    missing values are mapped to whichever child has the most samples.

    This implementation is inspired by
    `LightGBM <https://github.com/Microsoft/LightGBM>`_.

    Read more in the :ref:`User Guide <histogram_based_gradient_boosting>`.

    .. versionadded:: 0.21

    Parameters
    ----------
    loss : {'log_loss'}, default='log_loss'
        The loss function to use in the boosting process.

        For binary classification problems, 'log_loss' is also known as logistic loss,
        binomial deviance or binary crossentropy. Internally, the model fits one tree
        per boosting iteration and uses the logistic sigmoid function (expit) as
        inverse link function to compute the predicted positive class probability.

        For multiclass classification problems, 'log_loss' is also known as multinomial
        deviance or categorical crossentropy. Internally, the model fits one tree per
        boosting iteration and per class and uses the softmax function as inverse link
        function to compute the predicted probabilities of the classes.

    learning_rate : float, default=0.1
        The learning rate, also known as *shrinkage*. This is used as a
        multiplicative factor for the leaves values. Use ``1`` for no
        shrinkage.
    max_iter : int, default=100
        The maximum number of iterations of the boosting process, i.e. the
        maximum number of trees for binary classification. For multiclass
        classification, `n_classes` trees per iteration are built.
    max_leaf_nodes : int or None, default=31
        The maximum number of leaves for each tree. Must be strictly greater
        than 1. If None, there is no maximum limit.
    max_depth : int or None, default=None
        The maximum depth of each tree. The depth of a tree is the number of
        edges to go from the root to the deepest leaf.
        Depth isn't constrained by default.
    min_samples_leaf : int, default=20
        The minimum number of samples per leaf. For small datasets with less
        than a few hundred samples, it is recommended to lower this value
        since only very shallow trees would be built.
    l2_regularization : float, default=0
        The L2 regularization parameter. Use ``0`` for no regularization (default).
    max_features : float, default=1.0
        Proportion of randomly chosen features in each and every node split.
        This is a form of regularization, smaller values make the trees weaker
        learners and might prevent overfitting.
        If interaction constraints from `interaction_cst` are present, only allowed
        features are taken into account for the subsampling.

        .. versionadded:: 1.4

    max_bins : int, default=255
        The maximum number of bins to use for non-missing values. Before
        training, each feature of the input array `X` is binned into
        integer-valued bins, which allows for a much faster training stage.
        Features with a small number of unique values may use less than
        ``max_bins`` bins. In addition to the ``max_bins`` bins, one more bin
        is always reserved for missing values. Must be no larger than 255.
    categorical_features : array-like of {bool, int, str} of shape (n_features) \
            or shape (n_categorical_features,), default=None
        Indicates the categorical features.

        - None : no feature will be considered categorical.
        - boolean array-like : boolean mask indicating categorical features.
        - integer array-like : integer indices indicating categorical
          features.
        - str array-like: names of categorical features (assuming the training
          data has feature names).
        - `"from_dtype"`: dataframe columns with dtype "category" are
          considered to be categorical features. The input must be an object
          exposing a ``__dataframe__`` method such as pandas or polars
          DataFrames to use this feature.

<<<<<<< HEAD
        Negative values for categorical features are treated as missing values.
=======
        For each categorical feature, there must be at most `max_bins` unique
        categories. Negative values for categorical features encoded as numeric
        dtypes are treated as missing values. All categorical values are
        converted to floating point numbers. This means that categorical values
        of 1.0 and 1 are treated as the same category.
>>>>>>> fb357560

        Read more in the :ref:`User Guide <categorical_support_gbdt>`.

        .. versionadded:: 0.24

        .. versionchanged:: 1.2
           Added support for feature names.

<<<<<<< HEAD
        .. versionchanged:: 1.3
           Support categories with cardinality higher than `max_bins`.

    on_high_cardinality_categories : {"error", "bin_least_frequent"}, default="error"
        Whether to raise an error or to bin together the least frequent categorical
        features.

        - `"error"`: Raises an error when the cardinality of a categorical feature
          is higher than `max_bins` or is encoded with a value greater than `max_bins`.
        - `"bin_least_frequent"`: Bins the least frequent categorical features
          such that there is no more than `max_bins` categories.

        .. versionadded:: 1.3
=======
        .. versionchanged:: 1.4
           Added `"from_dtype"` option. The default will change to `"from_dtype"` in
           v1.6.
>>>>>>> fb357560

    monotonic_cst : array-like of int of shape (n_features) or dict, default=None
        Monotonic constraint to enforce on each feature are specified using the
        following integer values:

        - 1: monotonic increase
        - 0: no constraint
        - -1: monotonic decrease

        If a dict with str keys, map feature to monotonic constraints by name.
        If an array, the features are mapped to constraints by position. See
        :ref:`monotonic_cst_features_names` for a usage example.

        The constraints are only valid for binary classifications and hold
        over the probability of the positive class.
        Read more in the :ref:`User Guide <monotonic_cst_gbdt>`.

        .. versionadded:: 0.23

        .. versionchanged:: 1.2
           Accept dict of constraints with feature names as keys.

    interaction_cst : {"pairwise", "no_interactions"} or sequence of lists/tuples/sets \
            of int, default=None
        Specify interaction constraints, the sets of features which can
        interact with each other in child node splits.

        Each item specifies the set of feature indices that are allowed
        to interact with each other. If there are more features than
        specified in these constraints, they are treated as if they were
        specified as an additional set.

        The strings "pairwise" and "no_interactions" are shorthands for
        allowing only pairwise or no interactions, respectively.

        For instance, with 5 features in total, `interaction_cst=[{0, 1}]`
        is equivalent to `interaction_cst=[{0, 1}, {2, 3, 4}]`,
        and specifies that each branch of a tree will either only split
        on features 0 and 1 or only split on features 2, 3 and 4.

        .. versionadded:: 1.2

    warm_start : bool, default=False
        When set to ``True``, reuse the solution of the previous call to fit
        and add more estimators to the ensemble. For results to be valid, the
        estimator should be re-trained on the same data only.
        See :term:`the Glossary <warm_start>`.
    early_stopping : 'auto' or bool, default='auto'
        If 'auto', early stopping is enabled if the sample size is larger than
        10000. If True, early stopping is enabled, otherwise early stopping is
        disabled.

        .. versionadded:: 0.23

    scoring : str or callable or None, default='loss'
        Scoring parameter to use for early stopping. It can be a single
        string (see :ref:`scoring_parameter`) or a callable (see
        :ref:`scoring`). If None, the estimator's default scorer
        is used. If ``scoring='loss'``, early stopping is checked
        w.r.t the loss value. Only used if early stopping is performed.
    validation_fraction : int or float or None, default=0.1
        Proportion (or absolute size) of training data to set aside as
        validation data for early stopping. If None, early stopping is done on
        the training data. Only used if early stopping is performed.
    n_iter_no_change : int, default=10
        Used to determine when to "early stop". The fitting process is
        stopped when none of the last ``n_iter_no_change`` scores are better
        than the ``n_iter_no_change - 1`` -th-to-last one, up to some
        tolerance. Only used if early stopping is performed.
    tol : float, default=1e-7
        The absolute tolerance to use when comparing scores. The higher the
        tolerance, the more likely we are to early stop: higher tolerance
        means that it will be harder for subsequent iterations to be
        considered an improvement upon the reference score.
    verbose : int, default=0
        The verbosity level. If not zero, print some information about the
        fitting process.
    random_state : int, RandomState instance or None, default=None
        Pseudo-random number generator to control the subsampling in the
        binning process, and the train/validation data split if early stopping
        is enabled.
        Pass an int for reproducible output across multiple function calls.
        See :term:`Glossary <random_state>`.
    class_weight : dict or 'balanced', default=None
        Weights associated with classes in the form `{class_label: weight}`.
        If not given, all classes are supposed to have weight one.
        The "balanced" mode uses the values of y to automatically adjust
        weights inversely proportional to class frequencies in the input data
        as `n_samples / (n_classes * np.bincount(y))`.
        Note that these weights will be multiplied with sample_weight (passed
        through the fit method) if `sample_weight` is specified.

        .. versionadded:: 1.2

    Attributes
    ----------
    classes_ : array, shape = (n_classes,)
        Class labels.
    do_early_stopping_ : bool
        Indicates whether early stopping is used during training.
    n_iter_ : int
        The number of iterations as selected by early stopping, depending on
        the `early_stopping` parameter. Otherwise it corresponds to max_iter.
    n_trees_per_iteration_ : int
        The number of tree that are built at each iteration. This is equal to 1
        for binary classification, and to ``n_classes`` for multiclass
        classification.
    train_score_ : ndarray, shape (n_iter_+1,)
        The scores at each iteration on the training data. The first entry
        is the score of the ensemble before the first iteration. Scores are
        computed according to the ``scoring`` parameter. If ``scoring`` is
        not 'loss', scores are computed on a subset of at most 10 000
        samples. Empty if no early stopping.
    validation_score_ : ndarray, shape (n_iter_+1,)
        The scores at each iteration on the held-out validation data. The
        first entry is the score of the ensemble before the first iteration.
        Scores are computed according to the ``scoring`` parameter. Empty if
        no early stopping or if ``validation_fraction`` is None.
    is_categorical_ : ndarray, shape (n_features, ) or None
        Boolean mask for the categorical features. ``None`` if there are no
        categorical features.
    n_features_in_ : int
        Number of features seen during :term:`fit`.

        .. versionadded:: 0.24
    feature_names_in_ : ndarray of shape (`n_features_in_`,)
        Names of features seen during :term:`fit`. Defined only when `X`
        has feature names that are all strings.

        .. versionadded:: 1.0

    See Also
    --------
    GradientBoostingClassifier : Exact gradient boosting method that does not
        scale as good on datasets with a large number of samples.
    sklearn.tree.DecisionTreeClassifier : A decision tree classifier.
    RandomForestClassifier : A meta-estimator that fits a number of decision
        tree classifiers on various sub-samples of the dataset and uses
        averaging to improve the predictive accuracy and control over-fitting.
    AdaBoostClassifier : A meta-estimator that begins by fitting a classifier
        on the original dataset and then fits additional copies of the
        classifier on the same dataset where the weights of incorrectly
        classified instances are adjusted such that subsequent classifiers
        focus more on difficult cases.

    Examples
    --------
    >>> from sklearn.ensemble import HistGradientBoostingClassifier
    >>> from sklearn.datasets import load_iris
    >>> X, y = load_iris(return_X_y=True)
    >>> clf = HistGradientBoostingClassifier().fit(X, y)
    >>> clf.score(X, y)
    1.0
    """

    _parameter_constraints: dict = {
        **BaseHistGradientBoosting._parameter_constraints,
        "loss": [StrOptions({"log_loss"}), BaseLoss],
        "class_weight": [dict, StrOptions({"balanced"}), None],
    }

    def __init__(
        self,
        loss="log_loss",
        *,
        learning_rate=0.1,
        max_iter=100,
        max_leaf_nodes=31,
        max_depth=None,
        min_samples_leaf=20,
        l2_regularization=0.0,
        max_features=1.0,
        max_bins=255,
<<<<<<< HEAD
        categorical_features=None,
        on_high_cardinality_categories="error",
=======
        categorical_features="warn",
>>>>>>> fb357560
        monotonic_cst=None,
        interaction_cst=None,
        warm_start=False,
        early_stopping="auto",
        scoring="loss",
        validation_fraction=0.1,
        n_iter_no_change=10,
        tol=1e-7,
        verbose=0,
        random_state=None,
        class_weight=None,
    ):
        super(HistGradientBoostingClassifier, self).__init__(
            loss=loss,
            learning_rate=learning_rate,
            max_iter=max_iter,
            max_leaf_nodes=max_leaf_nodes,
            max_depth=max_depth,
            min_samples_leaf=min_samples_leaf,
            l2_regularization=l2_regularization,
            max_features=max_features,
            max_bins=max_bins,
            categorical_features=categorical_features,
            on_high_cardinality_categories=on_high_cardinality_categories,
            monotonic_cst=monotonic_cst,
            interaction_cst=interaction_cst,
            warm_start=warm_start,
            early_stopping=early_stopping,
            scoring=scoring,
            validation_fraction=validation_fraction,
            n_iter_no_change=n_iter_no_change,
            tol=tol,
            verbose=verbose,
            random_state=random_state,
        )
        self.class_weight = class_weight

    def _finalize_sample_weight(self, sample_weight, y):
        """Adjust sample_weights with class_weights."""
        if self.class_weight is None:
            return sample_weight

        expanded_class_weight = compute_sample_weight(self.class_weight, y)

        if sample_weight is not None:
            return sample_weight * expanded_class_weight
        else:
            return expanded_class_weight

    def predict(self, X):
        """Predict classes for X.

        Parameters
        ----------
        X : array-like, shape (n_samples, n_features)
            The input samples.

        Returns
        -------
        y : ndarray, shape (n_samples,)
            The predicted classes.
        """
        # TODO: This could be done in parallel
        encoded_classes = np.argmax(self.predict_proba(X), axis=1)
        return self.classes_[encoded_classes]

    def staged_predict(self, X):
        """Predict classes at each iteration.

        This method allows monitoring (i.e. determine error on testing set)
        after each stage.

        .. versionadded:: 0.24

        Parameters
        ----------
        X : array-like of shape (n_samples, n_features)
            The input samples.

        Yields
        ------
        y : generator of ndarray of shape (n_samples,)
            The predicted classes of the input samples, for each iteration.
        """
        for proba in self.staged_predict_proba(X):
            encoded_classes = np.argmax(proba, axis=1)
            yield self.classes_.take(encoded_classes, axis=0)

    def predict_proba(self, X):
        """Predict class probabilities for X.

        Parameters
        ----------
        X : array-like, shape (n_samples, n_features)
            The input samples.

        Returns
        -------
        p : ndarray, shape (n_samples, n_classes)
            The class probabilities of the input samples.
        """
        raw_predictions = self._raw_predict(X)
        return self._loss.predict_proba(raw_predictions)

    def staged_predict_proba(self, X):
        """Predict class probabilities at each iteration.

        This method allows monitoring (i.e. determine error on testing set)
        after each stage.

        Parameters
        ----------
        X : array-like of shape (n_samples, n_features)
            The input samples.

        Yields
        ------
        y : generator of ndarray of shape (n_samples,)
            The predicted class probabilities of the input samples,
            for each iteration.
        """
        for raw_predictions in self._staged_raw_predict(X):
            yield self._loss.predict_proba(raw_predictions)

    def decision_function(self, X):
        """Compute the decision function of ``X``.

        Parameters
        ----------
        X : array-like, shape (n_samples, n_features)
            The input samples.

        Returns
        -------
        decision : ndarray, shape (n_samples,) or \
                (n_samples, n_trees_per_iteration)
            The raw predicted values (i.e. the sum of the trees leaves) for
            each sample. n_trees_per_iteration is equal to the number of
            classes in multiclass classification.
        """
        decision = self._raw_predict(X)
        if decision.shape[1] == 1:
            decision = decision.ravel()
        return decision

    def staged_decision_function(self, X):
        """Compute decision function of ``X`` for each iteration.

        This method allows monitoring (i.e. determine error on testing set)
        after each stage.

        Parameters
        ----------
        X : array-like of shape (n_samples, n_features)
            The input samples.

        Yields
        ------
        decision : generator of ndarray of shape (n_samples,) or \
                (n_samples, n_trees_per_iteration)
            The decision function of the input samples, which corresponds to
            the raw values predicted from the trees of the ensemble . The
            classes corresponds to that in the attribute :term:`classes_`.
        """
        for staged_decision in self._staged_raw_predict(X):
            if staged_decision.shape[1] == 1:
                staged_decision = staged_decision.ravel()
            yield staged_decision

    def _encode_y(self, y):
        # encode classes into 0 ... n_classes - 1 and sets attributes classes_
        # and n_trees_per_iteration_
        check_classification_targets(y)

        label_encoder = LabelEncoder()
        encoded_y = label_encoder.fit_transform(y)
        self.classes_ = label_encoder.classes_
        n_classes = self.classes_.shape[0]
        # only 1 tree for binary classification. For multiclass classification,
        # we build 1 tree per class.
        self.n_trees_per_iteration_ = 1 if n_classes <= 2 else n_classes
        encoded_y = encoded_y.astype(Y_DTYPE, copy=False)
        return encoded_y

    def _get_loss(self, sample_weight):
        # At this point self.loss == "log_loss"
        if self.n_trees_per_iteration_ == 1:
            return HalfBinomialLoss(sample_weight=sample_weight)
        else:
            return HalfMultinomialLoss(
                sample_weight=sample_weight, n_classes=self.n_trees_per_iteration_
            )<|MERGE_RESOLUTION|>--- conflicted
+++ resolved
@@ -21,25 +21,12 @@
     HalfPoissonLoss,
     PinballLoss,
 )
-<<<<<<< HEAD
-from ...base import BaseEstimator, RegressorMixin, ClassifierMixin, is_classifier
-from ...compose import ColumnTransformer
-from ...preprocessing import OrdinalEncoder
-from ...utils import check_random_state, resample, compute_sample_weight
-from ...utils.validation import (
-    check_is_fitted,
-    check_consistent_length,
-    _check_sample_weight,
-    _check_monotonic_cst,
-    _check_y,
-=======
 from ...base import (
     BaseEstimator,
     ClassifierMixin,
     RegressorMixin,
     _fit_context,
     is_classifier,
->>>>>>> fb357560
 )
 from ...compose import ColumnTransformer
 from ...metrics import check_scoring
@@ -176,17 +163,13 @@
         ],
         "tol": [Interval(Real, 0, None, closed="left")],
         "max_bins": [Interval(Integral, 2, 255, closed="both")],
-<<<<<<< HEAD
-        "categorical_features": ["array-like", None],
-        "on_high_cardinality_categories": [StrOptions({"error", "bin_least_frequent"})],
-=======
         "categorical_features": [
             "array-like",
             StrOptions({"from_dtype"}),
             Hidden(StrOptions({"warn"})),
             None,
         ],
->>>>>>> fb357560
+        "on_high_cardinality_categories": [StrOptions({"error", "bin_least_frequent"})],
         "warm_start": ["boolean"],
         "early_stopping": [StrOptions({"auto"}), "boolean"],
         "scoring": [str, callable, None],
@@ -279,41 +262,6 @@
         known_categories : list of ndarray of shape (n_categories,)
             List of known categories for each categorical feature.
         """
-<<<<<<< HEAD
-        X = self._validate_data(X, dtype=[X_DTYPE], force_all_finite=False, reset=reset)
-
-        if not reset:
-            if self._preprocessor is None:
-                return X
-            return self._preprocessor.transform(X)
-
-        self.is_categorical_, known_categories, requires_encoder = (
-            self._check_categories(X)
-        )
-        if not requires_encoder:
-            self._preprocessor = None
-            self._is_categorical_remapped = self.is_categorical_
-            return X, known_categories
-
-        n_features = X.shape[1]
-
-        # Create categories to pass into ordinal_encoder based on known_categories
-        categories_ = [c for c in known_categories if c is not None]
-
-        ordinal_encoder = OrdinalEncoder(
-            categories=categories_,
-            handle_unknown="use_encoded_value",
-            unknown_value=np.nan,
-            encoded_missing_value=np.nan,
-            max_categories=self.max_bins,
-            dtype=X_DTYPE,
-        )
-
-        self._preprocessor = ColumnTransformer(
-            [
-                ("encoder", ordinal_encoder, self.is_categorical_),
-                ("numerical", "passthrough", ~self.is_categorical_),
-=======
         # If there is a preprocessor, we let the preprocessor handle the validation.
         # Otherwise, we validate the data ourselves.
         check_X_kwargs = dict(dtype=[X_DTYPE], force_all_finite=False)
@@ -347,44 +295,19 @@
             [
                 ("encoder", ordinal_encoder, self.is_categorical_),
                 ("numerical", numerical_preprocessor, ~self.is_categorical_),
->>>>>>> fb357560
             ]
         )
         self._preprocessor.set_output(transform="default")
         X = self._preprocessor.fit_transform(X)
-<<<<<<< HEAD
-=======
         # check categories found by the OrdinalEncoder and get their encoded values
         known_categories = self._check_categories()
         self.n_features_in_ = self._preprocessor.n_features_in_
         with suppress(AttributeError):
             self.feature_names_in_ = self._preprocessor.feature_names_in_
->>>>>>> fb357560
 
         # The ColumnTransformer's output places the categorical features at the
         # beginning
         categorical_remapped = np.zeros(n_features, dtype=bool)
-<<<<<<< HEAD
-        n_categorical = self.is_categorical_.sum()
-        categorical_remapped[:n_categorical] = True
-
-        self._is_categorical_remapped = categorical_remapped
-
-        # If the cardinality is lower than max_bins then OrdinalEncoder
-        # will map categories to [0, ..., cardinality - 1]
-        # Otherwise, the most infrequent categories are binned together by
-        # OrdinalEncoder such that all values are mapped to an index in:
-        # [0, ..., max_bins - 1].
-        renamed_categories = [
-            np.arange(min(len(c), self.max_bins), dtype=X_DTYPE) for c in categories_
-        ]
-
-        n_numerical = n_features - n_categorical
-        known_categories = renamed_categories + [None] * n_numerical
-        return X, known_categories
-
-    def _check_categories(self, X):
-=======
         categorical_remapped[self._preprocessor.output_indices_["encoder"]] = True
         self._is_categorical_remapped = categorical_remapped
 
@@ -435,7 +358,6 @@
         return known_categories
 
     def _check_categorical_features(self, X):
->>>>>>> fb357560
         """Check and validate categorical features in X
 
         Parameters
@@ -448,18 +370,6 @@
         is_categorical : ndarray of shape (n_features,) or None, dtype=bool
             Indicates whether a feature is categorical. If no feature is
             categorical, this is None.
-<<<<<<< HEAD
-        known_categories : list of size n_features or None
-            The list contains, for each feature:
-                - an array of shape (n_categories,) with the unique cat values
-                - None if the feature is not categorical
-            None if no feature is categorical.
-        requires_encoding : bool
-            True if categorical features require a column transformer to encode
-        """
-        if self.categorical_features is None:
-            return None, None, False
-=======
         """
         if hasattr(X, "__dataframe__"):
             X_is_dataframe = True
@@ -498,7 +408,6 @@
             categorical_features = None
         else:
             categorical_features = self.categorical_features
->>>>>>> fb357560
 
         categorical_by_dtype = (
             isinstance(categorical_features, str)
@@ -518,11 +427,7 @@
             categorical_features = np.asarray(categorical_features)
 
         if categorical_features.size == 0:
-<<<<<<< HEAD
-            return None, None, False
-=======
             return None
->>>>>>> fb357560
 
         if categorical_features.dtype.kind not in ("i", "b", "U", "O"):
             raise ValueError(
@@ -585,66 +490,8 @@
             is_categorical = categorical_features
 
         if not np.any(is_categorical):
-<<<<<<< HEAD
-            return None, None, False
-
-        # Compute the known categories in the training data. We cannot do this
-        # in the BinMapper because it only gets a fraction of the training data
-        # when early stopping is enabled.
-        known_categories = []
-        requires_encoding = False
-
-        for f_idx in range(n_features):
-            if is_categorical[f_idx]:
-                categories = np.unique(X[:, f_idx])
-                missing = np.isnan(categories)
-                if missing.any():
-                    categories = categories[~missing]
-
-                # Treat negative values for categorical features as missing values.
-                negative_categories = categories < 0
-                if negative_categories.any():
-                    categories = categories[~negative_categories]
-
-                if self.on_high_cardinality_categories == "error":
-                    if hasattr(self, "feature_names_in_"):
-                        feature_name = f"'{self.feature_names_in_[f_idx]}'"
-                    else:
-                        feature_name = f"at index {f_idx}"
-
-                    if categories.size > self.max_bins:
-                        raise ValueError(
-                            f"Categorical feature {feature_name} is expected to have"
-                            f" cardinality <= {self.max_bins} but actually has a"
-                            f" cardinality of {categories.size}. Consider using"
-                            " `on_high_cardinality_categories=`bin_least_frequent`,"
-                            " preprocess the feature using TargetEncoder, or expanding"
-                            " the feature into many low cardinality categorical"
-                            " features."
-                        )
-                    if (categories >= self.max_bins).any():
-                        raise ValueError(
-                            f"Categorical feature {feature_name} is expected to be"
-                            f" encoded with values < {self.max_bins} but the largest"
-                            f" value for the encoded categories is {categories.max()}."
-                            " Consider using"
-                            " `on_high_cardinality_categories=`bin_least_frequent` or"
-                            " preprocess the data."
-                        )
-                elif not requires_encoding:
-                    requires_encoding = (
-                        categories.size > self.max_bins
-                        or (categories >= self.max_bins).any()
-                    )
-            else:
-                categories = None
-            known_categories.append(categories)
-
-        return is_categorical, known_categories, requires_encoding
-=======
             return None
         return is_categorical
->>>>>>> fb357560
 
     def _check_interaction_cst(self, n_features):
         """Check and validation for interaction constraints."""
@@ -1418,15 +1265,6 @@
         is_binned = getattr(self, "_in_fit", False)
         if not is_binned:
             X = self._preprocess_X(X, reset=False)
-<<<<<<< HEAD
-        if X.shape[1] != self._n_features:
-            raise ValueError(
-                "X has {} features but this estimator was trained with "
-                "{} features.".format(X.shape[1], self._n_features)
-            )
-=======
-
->>>>>>> fb357560
         n_samples = X.shape[0]
         raw_predictions = np.zeros(
             shape=(n_samples, self.n_trees_per_iteration_),
@@ -1673,15 +1511,7 @@
           exposing a ``__dataframe__`` method such as pandas or polars
           DataFrames to use this feature.
 
-<<<<<<< HEAD
         Negative values for categorical features are treated as missing values.
-=======
-        For each categorical feature, there must be at most `max_bins` unique
-        categories. Negative values for categorical features encoded as numeric
-        dtypes are treated as missing values. All categorical values are
-        converted to floating point numbers. This means that categorical values
-        of 1.0 and 1 are treated as the same category.
->>>>>>> fb357560
 
         Read more in the :ref:`User Guide <categorical_support_gbdt>`.
 
@@ -1690,10 +1520,9 @@
         .. versionchanged:: 1.2
            Added support for feature names.
 
-<<<<<<< HEAD
-        .. versionchanged:: 1.3
-           Support categories with cardinality higher than `max_bins` by
-           collapsing the most infrequent categories in a dedicated bin.
+        .. versionchanged:: 1.4
+           Added `"from_dtype"` option. The default will change to `"from_dtype"` in
+           v1.6.
 
     on_high_cardinality_categories : {"error", "bin_least_frequent"}, default="error"
         Whether to raise an error or to bin together the least frequent categorical
@@ -1704,12 +1533,7 @@
         - `"bin_least_frequent"`: Bins the least frequent categorical features
           such that there is no more than `max_bins` categories.
 
-        .. versionadded:: 1.3
-=======
-        .. versionchanged:: 1.4
-           Added `"from_dtype"` option. The default will change to `"from_dtype"` in
-           v1.6.
->>>>>>> fb357560
+        .. versionadded:: 1.5
 
     monotonic_cst : array-like of int of shape (n_features) or dict, default=None
         Monotonic constraint to enforce on each feature are specified using the
@@ -1881,12 +1705,8 @@
         l2_regularization=0.0,
         max_features=1.0,
         max_bins=255,
-<<<<<<< HEAD
-        categorical_features=None,
+        categorical_features="warn",
         on_high_cardinality_categories="error",
-=======
-        categorical_features="warn",
->>>>>>> fb357560
         monotonic_cst=None,
         interaction_cst=None,
         warm_start=False,
@@ -2076,15 +1896,11 @@
           exposing a ``__dataframe__`` method such as pandas or polars
           DataFrames to use this feature.
 
-<<<<<<< HEAD
-        Negative values for categorical features are treated as missing values.
-=======
         For each categorical feature, there must be at most `max_bins` unique
         categories. Negative values for categorical features encoded as numeric
         dtypes are treated as missing values. All categorical values are
         converted to floating point numbers. This means that categorical values
         of 1.0 and 1 are treated as the same category.
->>>>>>> fb357560
 
         Read more in the :ref:`User Guide <categorical_support_gbdt>`.
 
@@ -2093,9 +1909,9 @@
         .. versionchanged:: 1.2
            Added support for feature names.
 
-<<<<<<< HEAD
-        .. versionchanged:: 1.3
-           Support categories with cardinality higher than `max_bins`.
+        .. versionchanged:: 1.4
+           Added `"from_dtype"` option. The default will change to `"from_dtype"` in
+           v1.6.
 
     on_high_cardinality_categories : {"error", "bin_least_frequent"}, default="error"
         Whether to raise an error or to bin together the least frequent categorical
@@ -2106,12 +1922,7 @@
         - `"bin_least_frequent"`: Bins the least frequent categorical features
           such that there is no more than `max_bins` categories.
 
-        .. versionadded:: 1.3
-=======
-        .. versionchanged:: 1.4
-           Added `"from_dtype"` option. The default will change to `"from_dtype"` in
-           v1.6.
->>>>>>> fb357560
+        .. versionadded:: 1.5
 
     monotonic_cst : array-like of int of shape (n_features) or dict, default=None
         Monotonic constraint to enforce on each feature are specified using the
@@ -2285,12 +2096,8 @@
         l2_regularization=0.0,
         max_features=1.0,
         max_bins=255,
-<<<<<<< HEAD
-        categorical_features=None,
+        categorical_features="warn",
         on_high_cardinality_categories="error",
-=======
-        categorical_features="warn",
->>>>>>> fb357560
         monotonic_cst=None,
         interaction_cst=None,
         warm_start=False,
