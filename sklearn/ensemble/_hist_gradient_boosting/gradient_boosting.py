--- conflicted
+++ resolved
@@ -214,7 +214,6 @@
             )
             raw_predictions += self._baseline_prediction
 
-<<<<<<< HEAD
             # initialize gradients and hessians (empty arrays).
             # shape = (n_trees_per_iteration, n_samples).
             gradients, hessians = self.loss_.init_gradients_and_hessians(
@@ -223,8 +222,6 @@
                 sample_weight=sample_weight
             )
 
-=======
->>>>>>> 00f39106
             # predictors is a matrix (list of lists) of TreePredictor objects
             # with shape (n_iter_, n_trees_per_iteration)
             self._predictors = predictors = []
@@ -313,7 +310,6 @@
                     X_binned_train, y_train, sample_weight_train,
                     self._random_seed)
 
-<<<<<<< HEAD
             # Initialize the gradients and hessians
             gradients, hessians = self.loss_.init_gradients_and_hessians(
                 n_samples=n_samples,
@@ -321,8 +317,6 @@
                 prediction_dim=self.n_trees_per_iteration_
             )
 
-=======
->>>>>>> 00f39106
             # Get the predictors from the previous fit
             predictors = self._predictors
 
