--- conflicted
+++ resolved
@@ -150,12 +150,11 @@
             # This is needed in order to have the same split when using
             # warm starting.
 
-<<<<<<< HEAD
             if sample_weight is None:
                 X_train, X_val, y_train, y_val = train_test_split(
                     X, y, test_size=self.validation_fraction,
                     stratify=stratify,
-                    random_state=self._train_val_split_seed)
+                    random_state=self._random_seed)
                 sample_weight_train = sample_weight_val = None
             else:
                 # TODO: incorporate sample_weight in sampling here, as well as
@@ -164,12 +163,7 @@
                  sample_weight_val) = train_test_split(
                     X, y, sample_weight, test_size=self.validation_fraction,
                     stratify=stratify,
-                    random_state=self._train_val_split_seed)
-=======
-            X_train, X_val, y_train, y_val = train_test_split(
-                X, y, test_size=self.validation_fraction, stratify=stratify,
-                random_state=self._random_seed)
->>>>>>> 6bd8df09
+                    random_state=self._random_seed)
         else:
             X_train, y_train, sample_weight_train = X, y, sample_weight
             X_val = y_val = sample_weight_val = None
@@ -185,20 +179,13 @@
         # actual total number of bins. Everywhere in the code, the
         # convention is that n_bins == max_bins + 1
         n_bins = self.max_bins + 1  # + 1 for missing values
-<<<<<<< HEAD
-        self.bin_mapper_ = _BinMapper(n_bins=n_bins, random_state=rng)
-        X_binned_train = self._bin_data(X_train, sample_weight_train, rng,
+        self.bin_mapper_ = _BinMapper(n_bins=n_bins,
+                                      random_state=self._random_seed)
+        X_binned_train = self._bin_data(X_train, sample_weight_train,
                                         is_training_data=True)
         if X_val is not None:
-            X_binned_val = self._bin_data(X_val, sample_weight_val, rng,
+            X_binned_val = self._bin_data(X_val, sample_weight_val,
                                           is_training_data=False)
-=======
-        self.bin_mapper_ = _BinMapper(n_bins=n_bins,
-                                      random_state=self._random_seed)
-        X_binned_train = self._bin_data(X_train, is_training_data=True)
-        if X_val is not None:
-            X_binned_val = self._bin_data(X_val, is_training_data=False)
->>>>>>> 6bd8df09
         else:
             X_binned_val = None
 
@@ -282,15 +269,10 @@
 
                     # Compute the subsample set
                     (X_binned_small_train,
-<<<<<<< HEAD
                      y_small_train,
                      sample_weight_small_train) = self._get_small_trainset(
                         X_binned_train, y_train, sample_weight_train,
-                        self._small_trainset_seed)
-=======
-                     y_small_train) = self._get_small_trainset(
-                        X_binned_train, y_train, self._random_seed)
->>>>>>> 6bd8df09
+                        self._random_seed)
 
                     self._check_early_stopping_scorer(
                         X_binned_small_train, y_small_train,
@@ -319,16 +301,11 @@
 
             if self.do_early_stopping_ and self.scoring != 'loss':
                 # Compute the subsample set
-<<<<<<< HEAD
                 (X_binned_small_train,
                  y_small_train,
                  sample_weight_small_train) = self._get_small_trainset(
                     X_binned_train, y_train, sample_weight_train,
-                    self._small_trainset_seed)
-=======
-                X_binned_small_train, y_small_train = self._get_small_trainset(
-                    X_binned_train, y_train, self._random_seed)
->>>>>>> 6bd8df09
+                    self._random_seed)
 
             # Initialize the gradients and hessians
             gradients, hessians = self.loss_.init_gradients_and_hessians(
@@ -567,11 +544,7 @@
                                for score in recent_scores]
         return not any(recent_improvements)
 
-<<<<<<< HEAD
-    def _bin_data(self, X, sample_weight, rng, is_training_data):
-=======
-    def _bin_data(self, X, is_training_data):
->>>>>>> 6bd8df09
+    def _bin_data(self, X, sample_weight, is_training_data):
         """Bin data X.
 
         If is_training_data, then set the bin_mapper_ attribute.
