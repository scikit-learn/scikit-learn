--- conflicted
+++ resolved
@@ -400,7 +400,6 @@
     np.testing.assert_allclose(gbdt.predict(X), y, atol=1e-4)
 
 
-<<<<<<< HEAD
 def test_consistent_lengths():
     X = np.array([-np.inf, 0, 1, np.inf]).reshape(-1, 1)
     y = np.array([0, 0, 1, 1])
@@ -413,7 +412,8 @@
     with pytest.raises(ValueError,
                        match="Found input variables with inconsistent number"):
         gbdt.fit(X, y[1:])
-=======
+
+
 def test_infinite_values_missing_values():
     # High level test making sure that inf and nan values are properly handled
     # when both are present. This is similar to
@@ -428,5 +428,4 @@
                                                learning_rate=1, max_depth=2)
 
     assert stump_clf.fit(X, y_isinf).score(X, y_isinf) == 1
-    assert stump_clf.fit(X, y_isnan).score(X, y_isnan) == 1
->>>>>>> 4b6273b8
+    assert stump_clf.fit(X, y_isnan).score(X, y_isnan) == 1