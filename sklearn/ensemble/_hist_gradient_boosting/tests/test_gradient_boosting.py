import copyreg
import io
import pickle
import re
import warnings
from unittest.mock import Mock

import joblib
import numpy as np
import pytest
from joblib.numpy_pickle import NumpyPickler
from numpy.testing import assert_allclose, assert_array_equal

import sklearn
from sklearn._loss.loss import (
    AbsoluteError,
    HalfBinomialLoss,
    HalfSquaredError,
    PinballLoss,
)
from sklearn.base import BaseEstimator, TransformerMixin, clone, is_regressor
from sklearn.compose import make_column_transformer
from sklearn.datasets import make_classification, make_low_rank_matrix, make_regression
from sklearn.dummy import DummyRegressor
from sklearn.ensemble import (
    HistGradientBoostingClassifier,
    HistGradientBoostingRegressor,
)
from sklearn.ensemble._hist_gradient_boosting.binning import _BinMapper
from sklearn.ensemble._hist_gradient_boosting.common import G_H_DTYPE
from sklearn.ensemble._hist_gradient_boosting.grower import TreeGrower
from sklearn.ensemble._hist_gradient_boosting.predictor import TreePredictor
from sklearn.exceptions import NotFittedError
from sklearn.metrics import get_scorer, mean_gamma_deviance, mean_poisson_deviance
from sklearn.model_selection import cross_val_score, train_test_split
from sklearn.pipeline import make_pipeline
from sklearn.preprocessing import KBinsDiscretizer, MinMaxScaler, OneHotEncoder
from sklearn.utils import check_random_state, shuffle
from sklearn.utils._openmp_helpers import _openmp_effective_n_threads
from sklearn.utils._testing import _convert_container
from sklearn.utils.fixes import _IS_32BIT

n_threads = _openmp_effective_n_threads()

X_classification, y_classification = make_classification(random_state=0)
X_regression, y_regression = make_regression(random_state=0)
X_multi_classification, y_multi_classification = make_classification(
    n_classes=3, n_informative=3, random_state=0
)


def _make_dumb_dataset(n_samples):
    """Make a dumb dataset to test early stopping."""
    rng = np.random.RandomState(42)
    X_dumb = rng.randn(n_samples, 1)
    y_dumb = (X_dumb[:, 0] > 0).astype("int64")
    return X_dumb, y_dumb


@pytest.mark.parametrize(
    "GradientBoosting, X, y",
    [
        (HistGradientBoostingClassifier, X_classification, y_classification),
        (HistGradientBoostingRegressor, X_regression, y_regression),
    ],
)
@pytest.mark.parametrize(
    "params, err_msg",
    [
        (
            {"interaction_cst": [0, 1]},
            "Interaction constraints must be a sequence of tuples or lists",
        ),
        (
            {"interaction_cst": [{0, 9999}]},
            r"Interaction constraints must consist of integer indices in \[0,"
            r" n_features - 1\] = \[.*\], specifying the position of features,",
        ),
        (
            {"interaction_cst": [{-1, 0}]},
            r"Interaction constraints must consist of integer indices in \[0,"
            r" n_features - 1\] = \[.*\], specifying the position of features,",
        ),
        (
            {"interaction_cst": [{0.5}]},
            r"Interaction constraints must consist of integer indices in \[0,"
            r" n_features - 1\] = \[.*\], specifying the position of features,",
        ),
    ],
)
def test_init_parameters_validation(GradientBoosting, X, y, params, err_msg):
    with pytest.raises(ValueError, match=err_msg):
        GradientBoosting(**params).fit(X, y)


@pytest.mark.parametrize(
    "scoring, validation_fraction, early_stopping, n_iter_no_change, tol",
    [
        ("neg_mean_squared_error", 0.1, True, 5, 1e-7),  # use scorer
        ("neg_mean_squared_error", None, True, 5, 1e-1),  # use scorer on train
        (None, 0.1, True, 5, 1e-7),  # same with default scorer
        (None, None, True, 5, 1e-1),
        ("loss", 0.1, True, 5, 1e-7),  # use loss
        ("loss", None, True, 5, 1e-1),  # use loss on training data
        (None, None, False, 5, 0.0),  # no early stopping
    ],
)
def test_early_stopping_regression(
    scoring, validation_fraction, early_stopping, n_iter_no_change, tol
):
    max_iter = 200

    X, y = make_regression(n_samples=50, random_state=0)

    gb = HistGradientBoostingRegressor(
        verbose=1,  # just for coverage
        min_samples_leaf=5,  # easier to overfit fast
        scoring=scoring,
        tol=tol,
        early_stopping=early_stopping,
        validation_fraction=validation_fraction,
        max_iter=max_iter,
        n_iter_no_change=n_iter_no_change,
        random_state=0,
    )
    gb.fit(X, y)

    if early_stopping:
        assert n_iter_no_change <= gb.n_iter_ < max_iter
    else:
        assert gb.n_iter_ == max_iter


@pytest.mark.parametrize(
    "data",
    (
        make_classification(n_samples=30, random_state=0),
        make_classification(
            n_samples=30, n_classes=3, n_clusters_per_class=1, random_state=0
        ),
    ),
)
@pytest.mark.parametrize(
    "scoring, validation_fraction, early_stopping, n_iter_no_change, tol",
    [
        ("accuracy", 0.1, True, 5, 1e-7),  # use scorer
        ("accuracy", None, True, 5, 1e-1),  # use scorer on training data
        (None, 0.1, True, 5, 1e-7),  # same with default scorer
        (None, None, True, 5, 1e-1),
        ("loss", 0.1, True, 5, 1e-7),  # use loss
        ("loss", None, True, 5, 1e-1),  # use loss on training data
        (None, None, False, 5, 0.0),  # no early stopping
    ],
)
def test_early_stopping_classification(
    data, scoring, validation_fraction, early_stopping, n_iter_no_change, tol
):
    max_iter = 50

    X, y = data

    gb = HistGradientBoostingClassifier(
        verbose=2,  # just for coverage
        min_samples_leaf=5,  # easier to overfit fast
        scoring=scoring,
        tol=tol,
        early_stopping=early_stopping,
        validation_fraction=validation_fraction,
        max_iter=max_iter,
        n_iter_no_change=n_iter_no_change,
        random_state=0,
    )
    gb.fit(X, y)

    if early_stopping is True:
        assert n_iter_no_change <= gb.n_iter_ < max_iter
    else:
        assert gb.n_iter_ == max_iter


@pytest.mark.parametrize(
    "GradientBoosting, X, y",
    [
        (HistGradientBoostingClassifier, *_make_dumb_dataset(10000)),
        (HistGradientBoostingClassifier, *_make_dumb_dataset(10001)),
        (HistGradientBoostingRegressor, *_make_dumb_dataset(10000)),
        (HistGradientBoostingRegressor, *_make_dumb_dataset(10001)),
    ],
)
def test_early_stopping_default(GradientBoosting, X, y):
    # Test that early stopping is enabled by default if and only if there
    # are more than 10000 samples
    gb = GradientBoosting(max_iter=10, n_iter_no_change=2, tol=1e-1)
    gb.fit(X, y)
    if X.shape[0] > 10000:
        assert gb.n_iter_ < gb.max_iter
    else:
        assert gb.n_iter_ == gb.max_iter


@pytest.mark.parametrize(
    "scores, n_iter_no_change, tol, stopping",
    [
        ([], 1, 0.001, False),  # not enough iterations
        ([1, 1, 1], 5, 0.001, False),  # not enough iterations
        ([1, 1, 1, 1, 1], 5, 0.001, False),  # not enough iterations
        ([1, 2, 3, 4, 5, 6], 5, 0.001, False),  # significant improvement
        ([1, 2, 3, 4, 5, 6], 5, 0.0, False),  # significant improvement
        ([1, 2, 3, 4, 5, 6], 5, 0.999, False),  # significant improvement
        ([1, 2, 3, 4, 5, 6], 5, 5 - 1e-5, False),  # significant improvement
        ([1] * 6, 5, 0.0, True),  # no significant improvement
        ([1] * 6, 5, 0.001, True),  # no significant improvement
        ([1] * 6, 5, 5, True),  # no significant improvement
    ],
)
def test_should_stop(scores, n_iter_no_change, tol, stopping):
    gbdt = HistGradientBoostingClassifier(n_iter_no_change=n_iter_no_change, tol=tol)
    assert gbdt._should_stop(scores) == stopping


def test_absolute_error():
    # For coverage only.
    X, y = make_regression(n_samples=500, random_state=0)
    gbdt = HistGradientBoostingRegressor(loss="absolute_error", random_state=0)
    gbdt.fit(X, y)
    assert gbdt.score(X, y) > 0.9


def test_absolute_error_sample_weight():
    # non regression test for issue #19400
    # make sure no error is thrown during fit of
    # HistGradientBoostingRegressor with absolute_error loss function
    # and passing sample_weight
    rng = np.random.RandomState(0)
    n_samples = 100
    X = rng.uniform(-1, 1, size=(n_samples, 2))
    y = rng.uniform(-1, 1, size=n_samples)
    sample_weight = rng.uniform(0, 1, size=n_samples)
    gbdt = HistGradientBoostingRegressor(loss="absolute_error")
    gbdt.fit(X, y, sample_weight=sample_weight)


@pytest.mark.parametrize("y", [([1.0, -2.0, 0.0]), ([0.0, 1.0, 2.0])])
def test_gamma_y_positive(y):
    # Test that ValueError is raised if any y_i <= 0.
    err_msg = r"loss='gamma' requires strictly positive y."
    gbdt = HistGradientBoostingRegressor(loss="gamma", random_state=0)
    with pytest.raises(ValueError, match=err_msg):
        gbdt.fit(np.zeros(shape=(len(y), 1)), y)


def test_gamma():
    # For a Gamma distributed target, we expect an HGBT trained with the Gamma deviance
    # (loss) to give better results than an HGBT with any other loss function, measured
    # in out-of-sample Gamma deviance as metric/score.
    # Note that squared error could potentially predict negative values which is
    # invalid (np.inf) for the Gamma deviance. A Poisson HGBT (having a log link)
    # does not have that defect.
    # Important note: It seems that a Poisson HGBT almost always has better
    # out-of-sample performance than the Gamma HGBT, measured in Gamma deviance.
    # LightGBM shows the same behaviour. Hence, we only compare to a squared error
    # HGBT, but not to a Poisson deviance HGBT.
    rng = np.random.RandomState(42)
    n_train, n_test, n_features = 500, 100, 20
    X = make_low_rank_matrix(
        n_samples=n_train + n_test,
        n_features=n_features,
        random_state=rng,
    )
    # We create a log-linear Gamma model. This gives y.min ~ 1e-2, y.max ~ 1e2
    coef = rng.uniform(low=-10, high=20, size=n_features)
    # Numpy parametrizes gamma(shape=k, scale=theta) with mean = k * theta and
    # variance = k * theta^2. We parametrize it instead with mean = exp(X @ coef)
    # and variance = dispersion * mean^2 by setting k = 1 / dispersion,
    # theta =  dispersion * mean.
    dispersion = 0.5
    y = rng.gamma(shape=1 / dispersion, scale=dispersion * np.exp(X @ coef))
    X_train, X_test, y_train, y_test = train_test_split(
        X, y, test_size=n_test, random_state=rng
    )
    gbdt_gamma = HistGradientBoostingRegressor(loss="gamma", random_state=123)
    gbdt_mse = HistGradientBoostingRegressor(loss="squared_error", random_state=123)
    dummy = DummyRegressor(strategy="mean")
    for model in (gbdt_gamma, gbdt_mse, dummy):
        model.fit(X_train, y_train)

    for X, y in [(X_train, y_train), (X_test, y_test)]:
        loss_gbdt_gamma = mean_gamma_deviance(y, gbdt_gamma.predict(X))
        # We restrict the squared error HGBT to predict at least the minimum seen y at
        # train time to make it strictly positive.
        loss_gbdt_mse = mean_gamma_deviance(
            y, np.maximum(np.min(y_train), gbdt_mse.predict(X))
        )
        loss_dummy = mean_gamma_deviance(y, dummy.predict(X))
        assert loss_gbdt_gamma < loss_dummy
        assert loss_gbdt_gamma < loss_gbdt_mse


@pytest.mark.parametrize("quantile", [0.2, 0.5, 0.8])
def test_quantile_asymmetric_error(quantile):
    """Test quantile regression for asymmetric distributed targets."""
    n_samples = 10_000
    rng = np.random.RandomState(42)
    # take care that X @ coef + intercept > 0
    X = np.concatenate(
        (
            np.abs(rng.randn(n_samples)[:, None]),
            -rng.randint(2, size=(n_samples, 1)),
        ),
        axis=1,
    )
    intercept = 1.23
    coef = np.array([0.5, -2])
    # For an exponential distribution with rate lambda, e.g. exp(-lambda * x),
    # the quantile at level q is:
    #   quantile(q) = - log(1 - q) / lambda
    #   scale = 1/lambda = -quantile(q) / log(1-q)
    y = rng.exponential(
        scale=-(X @ coef + intercept) / np.log(1 - quantile), size=n_samples
    )
    model = HistGradientBoostingRegressor(
        loss="quantile",
        quantile=quantile,
        max_iter=25,
        random_state=0,
        max_leaf_nodes=10,
    ).fit(X, y)
    assert_allclose(np.mean(model.predict(X) > y), quantile, rtol=1e-2)

    pinball_loss = PinballLoss(quantile=quantile)
    loss_true_quantile = pinball_loss(y, X @ coef + intercept)
    loss_pred_quantile = pinball_loss(y, model.predict(X))
    # we are overfitting
    assert loss_pred_quantile <= loss_true_quantile


@pytest.mark.parametrize("y", [([1.0, -2.0, 0.0]), ([0.0, 0.0, 0.0])])
def test_poisson_y_positive(y):
    # Test that ValueError is raised if either one y_i < 0 or sum(y_i) <= 0.
    err_msg = r"loss='poisson' requires non-negative y and sum\(y\) > 0."
    gbdt = HistGradientBoostingRegressor(loss="poisson", random_state=0)
    with pytest.raises(ValueError, match=err_msg):
        gbdt.fit(np.zeros(shape=(len(y), 1)), y)


def test_poisson():
    # For Poisson distributed target, Poisson loss should give better results
    # than least squares measured in Poisson deviance as metric.
    rng = np.random.RandomState(42)
    n_train, n_test, n_features = 500, 100, 100
    X = make_low_rank_matrix(
        n_samples=n_train + n_test, n_features=n_features, random_state=rng
    )
    # We create a log-linear Poisson model and downscale coef as it will get
    # exponentiated.
    coef = rng.uniform(low=-2, high=2, size=n_features) / np.max(X, axis=0)
    y = rng.poisson(lam=np.exp(X @ coef))
    X_train, X_test, y_train, y_test = train_test_split(
        X, y, test_size=n_test, random_state=rng
    )
    gbdt_pois = HistGradientBoostingRegressor(loss="poisson", random_state=rng)
    gbdt_ls = HistGradientBoostingRegressor(loss="squared_error", random_state=rng)
    gbdt_pois.fit(X_train, y_train)
    gbdt_ls.fit(X_train, y_train)
    dummy = DummyRegressor(strategy="mean").fit(X_train, y_train)

    for X, y in [(X_train, y_train), (X_test, y_test)]:
        metric_pois = mean_poisson_deviance(y, gbdt_pois.predict(X))
        # squared_error might produce non-positive predictions => clip
        metric_ls = mean_poisson_deviance(y, np.clip(gbdt_ls.predict(X), 1e-15, None))
        metric_dummy = mean_poisson_deviance(y, dummy.predict(X))
        assert metric_pois < metric_ls
        assert metric_pois < metric_dummy


def test_binning_train_validation_are_separated():
    # Make sure training and validation data are binned separately.
    # See issue 13926

    rng = np.random.RandomState(0)
    validation_fraction = 0.2
    gb = HistGradientBoostingClassifier(
        early_stopping=True, validation_fraction=validation_fraction, random_state=rng
    )
    gb.fit(X_classification, y_classification)
    mapper_training_data = gb._bin_mapper

    # Note that since the data is small there is no subsampling and the
    # random_state doesn't matter
    mapper_whole_data = _BinMapper(random_state=0)
    mapper_whole_data.fit(X_classification)

    n_samples = X_classification.shape[0]
    assert np.all(
        mapper_training_data.n_bins_non_missing_
        == int((1 - validation_fraction) * n_samples)
    )
    assert np.all(
        mapper_training_data.n_bins_non_missing_
        != mapper_whole_data.n_bins_non_missing_
    )


def test_missing_values_trivial():
    # sanity check for missing values support. With only one feature and
    # y == isnan(X), the gbdt is supposed to reach perfect accuracy on the
    # training set.

    n_samples = 100
    n_features = 1
    rng = np.random.RandomState(0)

    X = rng.normal(size=(n_samples, n_features))
    mask = rng.binomial(1, 0.5, size=X.shape).astype(bool)
    X[mask] = np.nan
    y = mask.ravel()
    gb = HistGradientBoostingClassifier()
    gb.fit(X, y)

    assert gb.score(X, y) == pytest.approx(1)


@pytest.mark.parametrize("problem", ("classification", "regression"))
@pytest.mark.parametrize(
    (
        "missing_proportion, expected_min_score_classification, "
        "expected_min_score_regression"
    ),
    [(0.1, 0.97, 0.89), (0.2, 0.93, 0.81), (0.5, 0.79, 0.52)],
)
def test_missing_values_resilience(
    problem,
    missing_proportion,
    expected_min_score_classification,
    expected_min_score_regression,
):
    # Make sure the estimators can deal with missing values and still yield
    # decent predictions

    rng = np.random.RandomState(0)
    n_samples = 1000
    n_features = 2
    if problem == "regression":
        X, y = make_regression(
            n_samples=n_samples,
            n_features=n_features,
            n_informative=n_features,
            random_state=rng,
        )
        gb = HistGradientBoostingRegressor()
        expected_min_score = expected_min_score_regression
    else:
        X, y = make_classification(
            n_samples=n_samples,
            n_features=n_features,
            n_informative=n_features,
            n_redundant=0,
            n_repeated=0,
            random_state=rng,
        )
        gb = HistGradientBoostingClassifier()
        expected_min_score = expected_min_score_classification

    mask = rng.binomial(1, missing_proportion, size=X.shape).astype(bool)
    X[mask] = np.nan

    gb.fit(X, y)

    assert gb.score(X, y) > expected_min_score


@pytest.mark.parametrize(
    "data",
    [
        make_classification(random_state=0, n_classes=2),
        make_classification(random_state=0, n_classes=3, n_informative=3),
    ],
    ids=["binary_log_loss", "multiclass_log_loss"],
)
def test_zero_division_hessians(data):
    # non regression test for issue #14018
    # make sure we avoid zero division errors when computing the leaves values.

    # If the learning rate is too high, the raw predictions are bad and will
    # saturate the softmax (or sigmoid in binary classif). This leads to
    # probabilities being exactly 0 or 1, gradients being constant, and
    # hessians being zero.
    X, y = data
    gb = HistGradientBoostingClassifier(learning_rate=100, max_iter=10)
    gb.fit(X, y)


def test_small_trainset():
    # Make sure that the small trainset is stratified and has the expected
    # length (10k samples)
    n_samples = 20000
    original_distrib = {0: 0.1, 1: 0.2, 2: 0.3, 3: 0.4}
    rng = np.random.RandomState(42)
    X = rng.randn(n_samples).reshape(n_samples, 1)
    y = [
        [class_] * int(prop * n_samples) for (class_, prop) in original_distrib.items()
    ]
    y = shuffle(np.concatenate(y))
    gb = HistGradientBoostingClassifier()

    # Compute the small training set
    X_small, y_small, *_ = gb._get_small_trainset(
        X, y, seed=42, sample_weight_train=None
    )

    # Compute the class distribution in the small training set
    unique, counts = np.unique(y_small, return_counts=True)
    small_distrib = {class_: count / 10000 for (class_, count) in zip(unique, counts)}

    # Test that the small training set has the expected length
    assert X_small.shape[0] == 10000
    assert y_small.shape[0] == 10000

    # Test that the class distributions in the whole dataset and in the small
    # training set are identical
    assert small_distrib == pytest.approx(original_distrib)


def test_missing_values_minmax_imputation():
    # Compare the buit-in missing value handling of Histogram GBC with an
    # a-priori missing value imputation strategy that should yield the same
    # results in terms of decision function.
    #
    # Each feature (containing NaNs) is replaced by 2 features:
    # - one where the nans are replaced by min(feature) - 1
    # - one where the nans are replaced by max(feature) + 1
    # A split where nans go to the left has an equivalent split in the
    # first (min) feature, and a split where nans go to the right has an
    # equivalent split in the second (max) feature.
    #
    # Assuming the data is such that there is never a tie to select the best
    # feature to split on during training, the learned decision trees should be
    # strictly equivalent (learn a sequence of splits that encode the same
    # decision function).
    #
    # The MinMaxImputer transformer is meant to be a toy implementation of the
    # "Missing In Attributes" (MIA) missing value handling for decision trees
    # https://www.sciencedirect.com/science/article/abs/pii/S0167865508000305
    # The implementation of MIA as an imputation transformer was suggested by
    # "Remark 3" in :arxiv:'<1902.06931>`

    class MinMaxImputer(TransformerMixin, BaseEstimator):
        def fit(self, X, y=None):
            mm = MinMaxScaler().fit(X)
            self.data_min_ = mm.data_min_
            self.data_max_ = mm.data_max_
            return self

        def transform(self, X):
            X_min, X_max = X.copy(), X.copy()

            for feature_idx in range(X.shape[1]):
                nan_mask = np.isnan(X[:, feature_idx])
                X_min[nan_mask, feature_idx] = self.data_min_[feature_idx] - 1
                X_max[nan_mask, feature_idx] = self.data_max_[feature_idx] + 1

            return np.concatenate([X_min, X_max], axis=1)

    def make_missing_value_data(n_samples=int(1e4), seed=0):
        rng = np.random.RandomState(seed)
        X, y = make_regression(n_samples=n_samples, n_features=4, random_state=rng)

        # Pre-bin the data to ensure a deterministic handling by the 2
        # strategies and also make it easier to insert np.nan in a structured
        # way:
        X = KBinsDiscretizer(n_bins=42, encode="ordinal").fit_transform(X)

        # First feature has missing values completely at random:
        rnd_mask = rng.rand(X.shape[0]) > 0.9
        X[rnd_mask, 0] = np.nan

        # Second and third features have missing values for extreme values
        # (censoring missingness):
        low_mask = X[:, 1] == 0
        X[low_mask, 1] = np.nan

        high_mask = X[:, 2] == X[:, 2].max()
        X[high_mask, 2] = np.nan

        # Make the last feature nan pattern very informative:
        y_max = np.percentile(y, 70)
        y_max_mask = y >= y_max
        y[y_max_mask] = y_max
        X[y_max_mask, 3] = np.nan

        # Check that there is at least one missing value in each feature:
        for feature_idx in range(X.shape[1]):
            assert any(np.isnan(X[:, feature_idx]))

        # Let's use a test set to check that the learned decision function is
        # the same as evaluated on unseen data. Otherwise it could just be the
        # case that we find two independent ways to overfit the training set.
        return train_test_split(X, y, random_state=rng)

    # n_samples need to be large enough to minimize the likelihood of having
    # several candidate splits with the same gain value in a given tree.
    X_train, X_test, y_train, y_test = make_missing_value_data(
        n_samples=int(1e4), seed=0
    )

    # Use a small number of leaf nodes and iterations so as to keep
    # under-fitting models to minimize the likelihood of ties when training the
    # model.
    gbm1 = HistGradientBoostingRegressor(max_iter=100, max_leaf_nodes=5, random_state=0)
    gbm1.fit(X_train, y_train)

    gbm2 = make_pipeline(MinMaxImputer(), clone(gbm1))
    gbm2.fit(X_train, y_train)

    # Check that the model reach the same score:
    assert gbm1.score(X_train, y_train) == pytest.approx(gbm2.score(X_train, y_train))

    assert gbm1.score(X_test, y_test) == pytest.approx(gbm2.score(X_test, y_test))

    # Check the individual prediction match as a finer grained
    # decision function check.
    assert_allclose(gbm1.predict(X_train), gbm2.predict(X_train))
    assert_allclose(gbm1.predict(X_test), gbm2.predict(X_test))


def test_infinite_values():
    # Basic test for infinite values

    X = np.array([-np.inf, 0, 1, np.inf]).reshape(-1, 1)
    y = np.array([0, 0, 1, 1])

    gbdt = HistGradientBoostingRegressor(min_samples_leaf=1)
    gbdt.fit(X, y)
    np.testing.assert_allclose(gbdt.predict(X), y, atol=1e-4)


def test_consistent_lengths():
    X = np.array([-np.inf, 0, 1, np.inf]).reshape(-1, 1)
    y = np.array([0, 0, 1, 1])
    sample_weight = np.array([0.1, 0.3, 0.1])
    gbdt = HistGradientBoostingRegressor()
    with pytest.raises(ValueError, match=r"sample_weight.shape == \(3,\), expected"):
        gbdt.fit(X, y, sample_weight)

    with pytest.raises(
        ValueError, match="Found input variables with inconsistent number"
    ):
        gbdt.fit(X, y[1:])


def test_infinite_values_missing_values():
    # High level test making sure that inf and nan values are properly handled
    # when both are present. This is similar to
    # test_split_on_nan_with_infinite_values() in test_grower.py, though we
    # cannot check the predictions for binned values here.

    X = np.asarray([-np.inf, 0, 1, np.inf, np.nan]).reshape(-1, 1)
    y_isnan = np.isnan(X.ravel())
    y_isinf = X.ravel() == np.inf

    stump_clf = HistGradientBoostingClassifier(
        min_samples_leaf=1, max_iter=1, learning_rate=1, max_depth=2
    )

    assert stump_clf.fit(X, y_isinf).score(X, y_isinf) == 1
    assert stump_clf.fit(X, y_isnan).score(X, y_isnan) == 1


@pytest.mark.parametrize("scoring", [None, "loss"])
def test_string_target_early_stopping(scoring):
    # Regression tests for #14709 where the targets need to be encoded before
    # to compute the score
    rng = np.random.RandomState(42)
    X = rng.randn(100, 10)
    y = np.array(["x"] * 50 + ["y"] * 50, dtype=object)
    gbrt = HistGradientBoostingClassifier(n_iter_no_change=10, scoring=scoring)
    gbrt.fit(X, y)


def test_zero_sample_weights_regression():
    # Make sure setting a SW to zero amounts to ignoring the corresponding
    # sample

    X = [[1, 0], [1, 0], [1, 0], [0, 1]]
    y = [0, 0, 1, 0]
    # ignore the first 2 training samples by setting their weight to 0
    sample_weight = [0, 0, 1, 1]
    gb = HistGradientBoostingRegressor(min_samples_leaf=1)
    gb.fit(X, y, sample_weight=sample_weight)
    assert gb.predict([[1, 0]])[0] > 0.5


def test_zero_sample_weights_classification():
    # Make sure setting a SW to zero amounts to ignoring the corresponding
    # sample

    X = [[1, 0], [1, 0], [1, 0], [0, 1]]
    y = [0, 0, 1, 0]
    # ignore the first 2 training samples by setting their weight to 0
    sample_weight = [0, 0, 1, 1]
    gb = HistGradientBoostingClassifier(loss="log_loss", min_samples_leaf=1)
    gb.fit(X, y, sample_weight=sample_weight)
    assert_array_equal(gb.predict([[1, 0]]), [1])

    X = [[1, 0], [1, 0], [1, 0], [0, 1], [1, 1]]
    y = [0, 0, 1, 0, 2]
    # ignore the first 2 training samples by setting their weight to 0
    sample_weight = [0, 0, 1, 1, 1]
    gb = HistGradientBoostingClassifier(loss="log_loss", min_samples_leaf=1)
    gb.fit(X, y, sample_weight=sample_weight)
    assert_array_equal(gb.predict([[1, 0]]), [1])


@pytest.mark.parametrize(
    "problem", ("regression", "binary_classification", "multiclass_classification")
)
@pytest.mark.parametrize("duplication", ("half", "all"))
def test_sample_weight_effect(problem, duplication):
    # High level test to make sure that duplicating a sample is equivalent to
    # giving it weight of 2.

    # fails for n_samples > 255 because binning does not take sample weights
    # into account. Keeping n_samples <= 255 makes
    # sure only unique values are used so SW have no effect on binning.
    n_samples = 255
    n_features = 2
    if problem == "regression":
        X, y = make_regression(
            n_samples=n_samples,
            n_features=n_features,
            n_informative=n_features,
            random_state=0,
        )
        Klass = HistGradientBoostingRegressor
    else:
        n_classes = 2 if problem == "binary_classification" else 3
        X, y = make_classification(
            n_samples=n_samples,
            n_features=n_features,
            n_informative=n_features,
            n_redundant=0,
            n_clusters_per_class=1,
            n_classes=n_classes,
            random_state=0,
        )
        Klass = HistGradientBoostingClassifier

    # This test can't pass if min_samples_leaf > 1 because that would force 2
    # samples to be in the same node in est_sw, while these samples would be
    # free to be separate in est_dup: est_dup would just group together the
    # duplicated samples.
    est = Klass(min_samples_leaf=1)

    # Create dataset with duplicate and corresponding sample weights
    if duplication == "half":
        lim = n_samples // 2
    else:
        lim = n_samples
    X_dup = np.r_[X, X[:lim]]
    y_dup = np.r_[y, y[:lim]]
    sample_weight = np.ones(shape=(n_samples))
    sample_weight[:lim] = 2

    est_sw = clone(est).fit(X, y, sample_weight=sample_weight)
    est_dup = clone(est).fit(X_dup, y_dup)

    # checking raw_predict is stricter than just predict for classification
    assert np.allclose(est_sw._raw_predict(X_dup), est_dup._raw_predict(X_dup))


@pytest.mark.parametrize("Loss", (HalfSquaredError, AbsoluteError))
def test_sum_hessians_are_sample_weight(Loss):
    # For losses with constant hessians, the sum_hessians field of the
    # histograms must be equal to the sum of the sample weight of samples at
    # the corresponding bin.

    rng = np.random.RandomState(0)
    n_samples = 1000
    n_features = 2
    X, y = make_regression(n_samples=n_samples, n_features=n_features, random_state=rng)
    bin_mapper = _BinMapper()
    X_binned = bin_mapper.fit_transform(X)

    # While sample weights are supposed to be positive, this still works.
    sample_weight = rng.normal(size=n_samples)

    loss = Loss(sample_weight=sample_weight)
    gradients, hessians = loss.init_gradient_and_hessian(
        n_samples=n_samples, dtype=G_H_DTYPE
    )
    gradients, hessians = gradients.reshape((-1, 1)), hessians.reshape((-1, 1))
    raw_predictions = rng.normal(size=(n_samples, 1))
    loss.gradient_hessian(
        y_true=y,
        raw_prediction=raw_predictions,
        sample_weight=sample_weight,
        gradient_out=gradients,
        hessian_out=hessians,
        n_threads=n_threads,
    )

    # build sum_sample_weight which contains the sum of the sample weights at
    # each bin (for each feature). This must be equal to the sum_hessians
    # field of the corresponding histogram
    sum_sw = np.zeros(shape=(n_features, bin_mapper.n_bins))
    for feature_idx in range(n_features):
        for sample_idx in range(n_samples):
            sum_sw[feature_idx, X_binned[sample_idx, feature_idx]] += sample_weight[
                sample_idx
            ]

    # Build histogram
    grower = TreeGrower(
        X_binned, gradients[:, 0], hessians[:, 0], n_bins=bin_mapper.n_bins
    )
    histograms = grower.histogram_builder.compute_histograms_brute(
        grower.root.sample_indices
    )

    for feature_idx in range(n_features):
        for bin_idx in range(bin_mapper.n_bins):
            assert histograms[feature_idx, bin_idx]["sum_hessians"] == (
                pytest.approx(sum_sw[feature_idx, bin_idx], rel=1e-5)
            )


def test_max_depth_max_leaf_nodes():
    # Non regression test for
    # https://github.com/scikit-learn/scikit-learn/issues/16179
    # there was a bug when the max_depth and the max_leaf_nodes criteria were
    # met at the same time, which would lead to max_leaf_nodes not being
    # respected.
    X, y = make_classification(random_state=0)
    est = HistGradientBoostingClassifier(max_depth=2, max_leaf_nodes=3, max_iter=1).fit(
        X, y
    )
    tree = est._predictors[0][0]
    assert tree.get_max_depth() == 2
    assert tree.get_n_leaf_nodes() == 3  # would be 4 prior to bug fix


def test_early_stopping_on_test_set_with_warm_start():
    # Non regression test for #16661 where second fit fails with
    # warm_start=True, early_stopping is on, and no validation set
    X, y = make_classification(random_state=0)
    gb = HistGradientBoostingClassifier(
        max_iter=1,
        scoring="loss",
        warm_start=True,
        early_stopping=True,
        n_iter_no_change=1,
        validation_fraction=None,
    )

    gb.fit(X, y)
    # does not raise on second call
    gb.set_params(max_iter=2)
    gb.fit(X, y)


def test_early_stopping_with_sample_weights(monkeypatch):
    """Check that sample weights is passed in to the scorer and _raw_predict is not
    called."""

    mock_scorer = Mock(side_effect=get_scorer("neg_median_absolute_error"))

    def mock_check_scoring(estimator, scoring):
        assert scoring == "neg_median_absolute_error"
        return mock_scorer

    monkeypatch.setattr(
        sklearn.ensemble._hist_gradient_boosting.gradient_boosting,
        "check_scoring",
        mock_check_scoring,
    )

    X, y = make_regression(random_state=0)
    sample_weight = np.ones_like(y)
    hist = HistGradientBoostingRegressor(
        max_iter=2,
        early_stopping=True,
        random_state=0,
        scoring="neg_median_absolute_error",
    )
    mock_raw_predict = Mock(side_effect=hist._raw_predict)
    hist._raw_predict = mock_raw_predict
    hist.fit(X, y, sample_weight=sample_weight)

    # _raw_predict should never be called with scoring as a string
    assert mock_raw_predict.call_count == 0

    # For scorer is called twice (train and val) for the baseline score, and twice
    # per iteration (train and val) after that. So 6 times in total for `max_iter=2`.
    assert mock_scorer.call_count == 6
    for arg_list in mock_scorer.call_args_list:
        assert "sample_weight" in arg_list[1]


def test_raw_predict_is_called_with_custom_scorer():
    """Custom scorer will still call _raw_predict."""

    mock_scorer = Mock(side_effect=get_scorer("neg_median_absolute_error"))

    X, y = make_regression(random_state=0)
    hist = HistGradientBoostingRegressor(
        max_iter=2,
        early_stopping=True,
        random_state=0,
        scoring=mock_scorer,
    )
    mock_raw_predict = Mock(side_effect=hist._raw_predict)
    hist._raw_predict = mock_raw_predict
    hist.fit(X, y)

    # `_raw_predict` and scorer is called twice (train and val) for the baseline score,
    # and twice per iteration (train and val) after that. So 6 times in total for
    # `max_iter=2`.
    assert mock_raw_predict.call_count == 6
    assert mock_scorer.call_count == 6


@pytest.mark.parametrize(
    "Est", (HistGradientBoostingClassifier, HistGradientBoostingRegressor)
)
def test_single_node_trees(Est):
    # Make sure it's still possible to build single-node trees. In that case
    # the value of the root is set to 0. That's a correct value: if the tree is
    # single-node that's because min_gain_to_split is not respected right from
    # the root, so we don't want the tree to have any impact on the
    # predictions.

    X, y = make_classification(random_state=0)
    y[:] = 1  # constant target will lead to a single root node

    est = Est(max_iter=20)
    est.fit(X, y)

    assert all(len(predictor[0].nodes) == 1 for predictor in est._predictors)
    assert all(predictor[0].nodes[0]["value"] == 0 for predictor in est._predictors)
    # Still gives correct predictions thanks to the baseline prediction
    assert_allclose(est.predict(X), y)


@pytest.mark.parametrize(
    "Est, loss, X, y",
    [
        (
            HistGradientBoostingClassifier,
            HalfBinomialLoss(sample_weight=None),
            X_classification,
            y_classification,
        ),
        (
            HistGradientBoostingRegressor,
            HalfSquaredError(sample_weight=None),
            X_regression,
            y_regression,
        ),
    ],
)
def test_custom_loss(Est, loss, X, y):
    est = Est(loss=loss, max_iter=20)
    est.fit(X, y)


@pytest.mark.parametrize(
    "HistGradientBoosting, X, y",
    [
        (HistGradientBoostingClassifier, X_classification, y_classification),
        (HistGradientBoostingRegressor, X_regression, y_regression),
        (
            HistGradientBoostingClassifier,
            X_multi_classification,
            y_multi_classification,
        ),
    ],
)
def test_staged_predict(HistGradientBoosting, X, y):
    # Test whether staged predictor eventually gives
    # the same prediction.
    X_train, X_test, y_train, y_test = train_test_split(
        X, y, test_size=0.5, random_state=0
    )
    gb = HistGradientBoosting(max_iter=10)

    # test raise NotFittedError if not fitted
    with pytest.raises(NotFittedError):
        next(gb.staged_predict(X_test))

    gb.fit(X_train, y_train)

    # test if the staged predictions of each iteration
    # are equal to the corresponding predictions of the same estimator
    # trained from scratch.
    # this also test limit case when max_iter = 1
    method_names = (
        ["predict"]
        if is_regressor(gb)
        else ["predict", "predict_proba", "decision_function"]
    )
    for method_name in method_names:
        staged_method = getattr(gb, "staged_" + method_name)
        staged_predictions = list(staged_method(X_test))
        assert len(staged_predictions) == gb.n_iter_
        for n_iter, staged_predictions in enumerate(staged_method(X_test), 1):
            aux = HistGradientBoosting(max_iter=n_iter)
            aux.fit(X_train, y_train)
            pred_aux = getattr(aux, method_name)(X_test)

            assert_allclose(staged_predictions, pred_aux)
            assert staged_predictions.shape == pred_aux.shape


@pytest.mark.parametrize("insert_missing", [False, True])
@pytest.mark.parametrize(
    "Est", (HistGradientBoostingRegressor, HistGradientBoostingClassifier)
)
@pytest.mark.parametrize("bool_categorical_parameter", [True, False])
@pytest.mark.parametrize("missing_value", [np.nan, -1])
def test_unknown_categories_nan(
    insert_missing, Est, bool_categorical_parameter, missing_value
):
    # Make sure no error is raised at predict if a category wasn't seen during
    # fit. We also make sure they're treated as nans.

    rng = np.random.RandomState(0)
    n_samples = 1000
    f1 = rng.rand(n_samples)
    f2 = rng.randint(4, size=n_samples)
    X = np.c_[f1, f2]
    y = np.zeros(shape=n_samples)
    y[X[:, 1] % 2 == 0] = 1

    if bool_categorical_parameter:
        categorical_features = [False, True]
    else:
        categorical_features = [1]

    if insert_missing:
        mask = rng.binomial(1, 0.01, size=X.shape).astype(bool)
        assert mask.sum() > 0
        X[mask] = missing_value

    est = Est(max_iter=20, categorical_features=categorical_features).fit(X, y)
    assert_array_equal(est.is_categorical_, [False, True])

    # Make sure no error is raised on unknown categories and nans
    # unknown categories will be treated as nans
    X_test = np.zeros((10, X.shape[1]), dtype=float)
    X_test[:5, 1] = 30
    X_test[5:, 1] = missing_value
    assert len(np.unique(est.predict(X_test))) == 1


def test_categorical_encoding_strategies():
    # Check native categorical handling vs different encoding strategies. We
    # make sure that native encoding needs only 1 split to achieve a perfect
    # prediction on a simple dataset. In contrast, OneHotEncoded data needs
    # more depth / splits, and treating categories as ordered (just using
    # OrdinalEncoder) requires even more depth.

    # dataset with one random continuous feature, and one categorical feature
    # with values in [0, 5], e.g. from an OrdinalEncoder.
    # class == 1 iff categorical value in {0, 2, 4}
    rng = np.random.RandomState(0)
    n_samples = 10_000
    f1 = rng.rand(n_samples)
    f2 = rng.randint(6, size=n_samples)
    X = np.c_[f1, f2]
    y = np.zeros(shape=n_samples)
    y[X[:, 1] % 2 == 0] = 1

    # make sure dataset is balanced so that the baseline_prediction doesn't
    # influence predictions too much with max_iter = 1
    assert 0.49 < y.mean() < 0.51

    native_cat_specs = [
        [False, True],
        [1],
    ]
    try:
        import pandas as pd

        X = pd.DataFrame(X, columns=["f_0", "f_1"])
        native_cat_specs.append(["f_1"])
    except ImportError:
        pass

    for native_cat_spec in native_cat_specs:
        clf_cat = HistGradientBoostingClassifier(
            max_iter=1, max_depth=1, categorical_features=native_cat_spec
        )
        clf_cat.fit(X, y)

        # Using native categorical encoding, we get perfect predictions with just
        # one split
        assert cross_val_score(clf_cat, X, y).mean() == 1

    # quick sanity check for the bitset: 0, 2, 4 = 2**0 + 2**2 + 2**4 = 21
    expected_left_bitset = [21, 0, 0, 0, 0, 0, 0, 0]
    left_bitset = clf_cat.fit(X, y)._predictors[0][0].raw_left_cat_bitsets[0]
    assert_array_equal(left_bitset, expected_left_bitset)

    # Treating categories as ordered, we need more depth / more splits to get
    # the same predictions
    clf_no_cat = HistGradientBoostingClassifier(
        max_iter=1, max_depth=4, categorical_features=None
    )
    assert cross_val_score(clf_no_cat, X, y).mean() < 0.9

    clf_no_cat.set_params(max_depth=5)
    assert cross_val_score(clf_no_cat, X, y).mean() == 1

    # Using OHEd data, we need less splits than with pure OEd data, but we
    # still need more splits than with the native categorical splits
    ct = make_column_transformer(
        (OneHotEncoder(sparse_output=False), [1]), remainder="passthrough"
    )
    X_ohe = ct.fit_transform(X)
    clf_no_cat.set_params(max_depth=2)
    assert cross_val_score(clf_no_cat, X_ohe, y).mean() < 0.9

    clf_no_cat.set_params(max_depth=3)
    assert cross_val_score(clf_no_cat, X_ohe, y).mean() == 1


@pytest.mark.parametrize(
    "Est", (HistGradientBoostingClassifier, HistGradientBoostingRegressor)
)
@pytest.mark.parametrize(
    "categorical_features, monotonic_cst, expected_msg",
    [
        (
            [b"hello", b"world"],
            None,
            re.escape(
                "categorical_features must be an array-like of bool, int or str, "
                "got: bytes40."
            ),
        ),
        (
            np.array([b"hello", 1.3], dtype=object),
            None,
            re.escape(
                "categorical_features must be an array-like of bool, int or str, "
                "got: bytes, float."
            ),
        ),
        (
            [0, -1],
            None,
            re.escape(
                "categorical_features set as integer indices must be in "
                "[0, n_features - 1]"
            ),
        ),
        (
            [True, True, False, False, True],
            None,
            re.escape(
                "categorical_features set as a boolean mask must have shape "
                "(n_features,)"
            ),
        ),
        (
            [True, True, False, False],
            [0, -1, 0, 1],
            "Categorical features cannot have monotonic constraints",
        ),
    ],
)
def test_categorical_spec_errors(
    Est, categorical_features, monotonic_cst, expected_msg
):
    # Test errors when categories are specified incorrectly
    n_samples = 100
    X, y = make_classification(random_state=0, n_features=4, n_samples=n_samples)
    rng = np.random.RandomState(0)
    X[:, 0] = rng.randint(0, 10, size=n_samples)
    X[:, 1] = rng.randint(0, 10, size=n_samples)
    est = Est(categorical_features=categorical_features, monotonic_cst=monotonic_cst)

    with pytest.raises(ValueError, match=expected_msg):
        est.fit(X, y)


@pytest.mark.parametrize(
    "Est", (HistGradientBoostingClassifier, HistGradientBoostingRegressor)
)
def test_categorical_spec_errors_with_feature_names(Est):
    pd = pytest.importorskip("pandas")
    n_samples = 10
    X = pd.DataFrame(
        {
            "f0": range(n_samples),
            "f1": range(n_samples),
            "f2": [1.0] * n_samples,
        }
    )
    y = [0, 1] * (n_samples // 2)

    est = Est(categorical_features=["f0", "f1", "f3"])
    expected_msg = re.escape(
        "categorical_features has a item value 'f3' which is not a valid "
        "feature name of the training data."
    )
    with pytest.raises(ValueError, match=expected_msg):
        est.fit(X, y)

    est = Est(categorical_features=["f0", "f1"])
    expected_msg = re.escape(
        "categorical_features should be passed as an array of integers or "
        "as a boolean mask when the model is fitted on data without feature "
        "names."
    )
    with pytest.raises(ValueError, match=expected_msg):
        est.fit(X.to_numpy(), y)


@pytest.mark.parametrize(
    "Est", (HistGradientBoostingClassifier, HistGradientBoostingRegressor)
)
@pytest.mark.parametrize("categorical_features", ([False, False], []))
@pytest.mark.parametrize("as_array", (True, False))
def test_categorical_spec_no_categories(Est, categorical_features, as_array):
    # Make sure we can properly detect that no categorical features are present
    # even if the categorical_features parameter is not None
    X = np.arange(10).reshape(5, 2)
    y = np.arange(5)
    if as_array:
        categorical_features = np.asarray(categorical_features)
    est = Est(categorical_features=categorical_features).fit(X, y)
    assert est.is_categorical_ is None


@pytest.mark.parametrize(
    "Est", (HistGradientBoostingClassifier, HistGradientBoostingRegressor)
)
@pytest.mark.parametrize(
    "use_pandas, feature_name", [(False, "at index 0"), (True, "'f0'")]
)
def test_categorical_bad_encoding_errors(Est, use_pandas, feature_name):
    # Test errors when categories are encoded incorrectly

    gb = Est(categorical_features=[True], max_bins=2)

    if use_pandas:
        pd = pytest.importorskip("pandas")
        X = pd.DataFrame({"f0": [0, 1, 2]})
    else:
        X = np.array([[0, 1, 2]]).T
    y = np.arange(3)
    msg = (
        f"Categorical feature {feature_name} is expected to have a "
        "cardinality <= 2 but actually has a cardinality of 3."
    )
    with pytest.raises(ValueError, match=msg):
        gb.fit(X, y)

    # nans are ignored in the counts
    X = np.array([[0, 1, np.nan]]).T
    y = np.arange(3)
    gb.fit(X, y)


@pytest.mark.parametrize(
    "Est", (HistGradientBoostingClassifier, HistGradientBoostingRegressor)
)
def test_uint8_predict(Est):
    # Non regression test for
    # https://github.com/scikit-learn/scikit-learn/issues/18408
    # Make sure X can be of dtype uint8 (i.e. X_BINNED_DTYPE) in predict. It
    # will be converted to X_DTYPE.

    rng = np.random.RandomState(0)

    X = rng.randint(0, 100, size=(10, 2)).astype(np.uint8)
    y = rng.randint(0, 2, size=10).astype(np.uint8)
    est = Est()
    est.fit(X, y)
    est.predict(X)


@pytest.mark.parametrize(
    "interaction_cst, n_features, result",
    [
        (None, 931, None),
        ([{0, 1}], 2, [{0, 1}]),
        ("pairwise", 2, [{0, 1}]),
        ("pairwise", 4, [{0, 1}, {0, 2}, {0, 3}, {1, 2}, {1, 3}, {2, 3}]),
        ("no_interactions", 2, [{0}, {1}]),
        ("no_interactions", 4, [{0}, {1}, {2}, {3}]),
        ([(1, 0), [5, 1]], 6, [{0, 1}, {1, 5}, {2, 3, 4}]),
    ],
)
def test_check_interaction_cst(interaction_cst, n_features, result):
    """Check that _check_interaction_cst returns the expected list of sets"""
    est = HistGradientBoostingRegressor()
    est.set_params(interaction_cst=interaction_cst)
    assert est._check_interaction_cst(n_features) == result


def test_interaction_cst_numerically():
    """Check that interaction constraints have no forbidden interactions."""
    rng = np.random.RandomState(42)
    n_samples = 1000
    X = rng.uniform(size=(n_samples, 2))
    # Construct y with a strong interaction term
    # y = x0 + x1 + 5 * x0 * x1
    y = np.hstack((X, 5 * X[:, [0]] * X[:, [1]])).sum(axis=1)

    est = HistGradientBoostingRegressor(random_state=42)
    est.fit(X, y)
    est_no_interactions = HistGradientBoostingRegressor(
        interaction_cst=[{0}, {1}], random_state=42
    )
    est_no_interactions.fit(X, y)

    delta = 0.25
    # Make sure we do not extrapolate out of the training set as tree-based estimators
    # are very bad in doing so.
    X_test = X[(X[:, 0] < 1 - delta) & (X[:, 1] < 1 - delta)]
    X_delta_d_0 = X_test + [delta, 0]
    X_delta_0_d = X_test + [0, delta]
    X_delta_d_d = X_test + [delta, delta]

    # Note: For the y from above as a function of x0 and x1, we have
    # y(x0+d, x1+d) = y(x0, x1) + 5 * d * (2/5 + x0 + x1) + 5 * d**2
    # y(x0+d, x1)   = y(x0, x1) + 5 * d * (1/5 + x1)
    # y(x0,   x1+d) = y(x0, x1) + 5 * d * (1/5 + x0)
    # Without interaction constraints, we would expect a result of 5 * d**2 for the
    # following expression, but zero with constraints in place.
    assert_allclose(
        est_no_interactions.predict(X_delta_d_d)
        + est_no_interactions.predict(X_test)
        - est_no_interactions.predict(X_delta_d_0)
        - est_no_interactions.predict(X_delta_0_d),
        0,
        atol=1e-12,
    )

    # Correct result of the expressions is 5 * delta**2. But this is hard to achieve by
    # a fitted tree-based model. However, with 100 iterations the expression should
    # at least be positive!
    assert np.all(
        est.predict(X_delta_d_d)
        + est.predict(X_test)
        - est.predict(X_delta_d_0)
        - est.predict(X_delta_0_d)
        > 0.01
    )


def test_no_user_warning_with_scoring():
    """Check that no UserWarning is raised when scoring is set.

    Non-regression test for #22907.
    """
    pd = pytest.importorskip("pandas")
    X, y = make_regression(n_samples=50, random_state=0)
    X_df = pd.DataFrame(X, columns=[f"col{i}" for i in range(X.shape[1])])

    est = HistGradientBoostingRegressor(
        random_state=0, scoring="neg_mean_absolute_error", early_stopping=True
    )
    with warnings.catch_warnings():
        warnings.simplefilter("error", UserWarning)
        est.fit(X_df, y)


def test_class_weights():
    """High level test to check class_weights."""
    n_samples = 255
    n_features = 2

    X, y = make_classification(
        n_samples=n_samples,
        n_features=n_features,
        n_informative=n_features,
        n_redundant=0,
        n_clusters_per_class=1,
        n_classes=2,
        random_state=0,
    )
    y_is_1 = y == 1

    # class_weight is the same as sample weights with the corresponding class
    clf = HistGradientBoostingClassifier(
        min_samples_leaf=2, random_state=0, max_depth=2
    )
    sample_weight = np.ones(shape=(n_samples))
    sample_weight[y_is_1] = 3.0
    clf.fit(X, y, sample_weight=sample_weight)

    class_weight = {0: 1.0, 1: 3.0}
    clf_class_weighted = clone(clf).set_params(class_weight=class_weight)
    clf_class_weighted.fit(X, y)

    assert_allclose(clf.decision_function(X), clf_class_weighted.decision_function(X))

    # Check that sample_weight and class_weight are multiplicative
    clf.fit(X, y, sample_weight=sample_weight**2)
    clf_class_weighted.fit(X, y, sample_weight=sample_weight)
    assert_allclose(clf.decision_function(X), clf_class_weighted.decision_function(X))

    # Make imbalanced dataset
    X_imb = np.concatenate((X[~y_is_1], X[y_is_1][:10]))
    y_imb = np.concatenate((y[~y_is_1], y[y_is_1][:10]))

    # class_weight="balanced" is the same as sample_weights to be
    # inversely proportional to n_samples / (n_classes * np.bincount(y))
    clf_balanced = clone(clf).set_params(class_weight="balanced")
    clf_balanced.fit(X_imb, y_imb)

    class_weight = y_imb.shape[0] / (2 * np.bincount(y_imb))
    sample_weight = class_weight[y_imb]
    clf_sample_weight = clone(clf).set_params(class_weight=None)
    clf_sample_weight.fit(X_imb, y_imb, sample_weight=sample_weight)

    assert_allclose(
        clf_balanced.decision_function(X_imb),
        clf_sample_weight.decision_function(X_imb),
    )


def test_unknown_category_that_are_negative():
    """Check that unknown categories that are negative does not error.

    Non-regression test for #24274.
    """
    rng = np.random.RandomState(42)
    n_samples = 1000
    X = np.c_[rng.rand(n_samples), rng.randint(4, size=n_samples)]
    y = np.zeros(shape=n_samples)
    y[X[:, 1] % 2 == 0] = 1

    hist = HistGradientBoostingRegressor(
        random_state=0,
        categorical_features=[False, True],
        max_iter=10,
    ).fit(X, y)

    # Check that negative values from the second column are treated like a
    # missing category
    X_test_neg = np.asarray([[1, -2], [3, -4]])
    X_test_nan = np.asarray([[1, np.nan], [3, np.nan]])

    assert_allclose(hist.predict(X_test_neg), hist.predict(X_test_nan))


<<<<<<< HEAD
@pytest.mark.parametrize(
    ("GradientBoosting", "make_X_y"),
    [
        (HistGradientBoostingClassifier, make_classification),
        (HistGradientBoostingRegressor, make_regression),
    ],
)
@pytest.mark.parametrize("sample_weight", [False, True])
def test_X_val_in_fit(GradientBoosting, make_X_y, sample_weight):
    """Test that passing X_val, y_val in fit is same as validation fraction."""
    rng = np.random.RandomState(42)
    n_samples = 100
    X, y = make_X_y(n_samples=n_samples, random_state=rng)
    if sample_weight:
        sample_weight = np.abs(rng.normal(size=n_samples))
        data = (X, y, sample_weight)
    else:
        sample_weight = None
        data = (X, y)
    rng_seed = 12

    # Fit with validation fraction and early stopping.
    m1 = GradientBoosting(
        early_stopping=True,
        validation_fraction=0.5,
        random_state=rng_seed,
    )
    m1.fit(X, y, sample_weight)

    # Do train-test split ourselves.
    rng = check_random_state(rng_seed)
    # We do the same as in the fit method.
    stratify = y if isinstance(m1, HistGradientBoostingClassifier) else None
    random_seed = rng.randint(np.iinfo(np.uint32).max, dtype="u8")
    X_train, X_val, y_train, y_val, *sw = train_test_split(
        *data,
        test_size=0.5,
        stratify=stratify,
        random_state=random_seed,
    )
    if sample_weight is not None:
        sample_weight_train = sw[0]
        sample_weight_val = sw[1]
    else:
        sample_weight_train = None
        sample_weight_val = None
    m2 = GradientBoosting(
        early_stopping=True,
        random_state=rng_seed,
    )
    m2.fit(
        X_train,
        y_train,
        sample_weight=sample_weight_train,
        X_val=X_val,
        y_val=y_val,
        sample_weight_val=sample_weight_val,
    )

    assert_allclose(m2.n_iter_, m1.n_iter_)
    assert_allclose(m2.predict(X), m1.predict(X))


def test_X_val_raises_missing_y_val():
    """Test that an error is raised if X_val given but y_val None."""
    X, y = make_classification(n_samples=4)
    X, X_val = X[:2], X[2:]
    y, y_val = y[:2], y[2:]
    with pytest.raises(
        ValueError,
        match="X_val is provided, but y_val was not provided",
    ):
        HistGradientBoostingClassifier().fit(X, y, X_val=X_val)
    with pytest.raises(
        ValueError,
        match="y_val is provided, but X_val was not provided",
    ):
        HistGradientBoostingClassifier().fit(X, y, y_val=y_val)
=======
@pytest.mark.parametrize("dataframe_lib", ["pandas", "polars"])
@pytest.mark.parametrize(
    "HistGradientBoosting",
    [HistGradientBoostingClassifier, HistGradientBoostingRegressor],
)
def test_dataframe_categorical_results_same_as_ndarray(
    dataframe_lib, HistGradientBoosting
):
    """Check that pandas categorical give the same results as ndarray."""
    pytest.importorskip(dataframe_lib)

    rng = np.random.RandomState(42)
    n_samples = 5_000
    n_cardinality = 50
    max_bins = 100
    f_num = rng.rand(n_samples)
    f_cat = rng.randint(n_cardinality, size=n_samples)

    # Make f_cat an informative feature
    y = (f_cat % 3 == 0) & (f_num > 0.2)

    X = np.c_[f_num, f_cat]
    f_cat = [f"cat{c:0>3}" for c in f_cat]
    X_df = _convert_container(
        np.asarray([f_num, f_cat]).T,
        dataframe_lib,
        ["f_num", "f_cat"],
        categorical_feature_names=["f_cat"],
    )

    X_train, X_test, X_train_df, X_test_df, y_train, y_test = train_test_split(
        X, X_df, y, random_state=0
    )

    hist_kwargs = dict(max_iter=10, max_bins=max_bins, random_state=0)
    hist_np = HistGradientBoosting(categorical_features=[False, True], **hist_kwargs)
    hist_np.fit(X_train, y_train)

    hist_pd = HistGradientBoosting(categorical_features="from_dtype", **hist_kwargs)
    hist_pd.fit(X_train_df, y_train)

    # Check categories are correct and sorted
    categories = hist_pd._preprocessor.named_transformers_["encoder"].categories_[0]
    assert_array_equal(categories, np.unique(f_cat))

    assert len(hist_np._predictors) == len(hist_pd._predictors)
    for predictor_1, predictor_2 in zip(hist_np._predictors, hist_pd._predictors):
        assert len(predictor_1[0].nodes) == len(predictor_2[0].nodes)

    score_np = hist_np.score(X_test, y_test)
    score_pd = hist_pd.score(X_test_df, y_test)
    assert score_np == pytest.approx(score_pd)
    assert_allclose(hist_np.predict(X_test), hist_pd.predict(X_test_df))


@pytest.mark.parametrize("dataframe_lib", ["pandas", "polars"])
@pytest.mark.parametrize(
    "HistGradientBoosting",
    [HistGradientBoostingClassifier, HistGradientBoostingRegressor],
)
def test_dataframe_categorical_errors(dataframe_lib, HistGradientBoosting):
    """Check error cases for pandas categorical feature."""
    pytest.importorskip(dataframe_lib)
    msg = "Categorical feature 'f_cat' is expected to have a cardinality <= 16"
    hist = HistGradientBoosting(categorical_features="from_dtype", max_bins=16)

    rng = np.random.RandomState(42)
    f_cat = rng.randint(0, high=100, size=100).astype(str)
    X_df = _convert_container(
        f_cat[:, None], dataframe_lib, ["f_cat"], categorical_feature_names=["f_cat"]
    )
    y = rng.randint(0, high=2, size=100)

    with pytest.raises(ValueError, match=msg):
        hist.fit(X_df, y)


@pytest.mark.parametrize("dataframe_lib", ["pandas", "polars"])
def test_categorical_different_order_same_model(dataframe_lib):
    """Check that the order of the categorical gives same model."""
    pytest.importorskip(dataframe_lib)
    rng = np.random.RandomState(42)
    n_samples = 1_000
    f_ints = rng.randint(low=0, high=2, size=n_samples)

    # Construct a target with some noise
    y = f_ints.copy()
    flipped = rng.choice([True, False], size=n_samples, p=[0.1, 0.9])
    y[flipped] = 1 - y[flipped]

    # Construct categorical where 0 -> A and 1 -> B and 1 -> A and 0 -> B
    f_cat_a_b = np.asarray(["A", "B"])[f_ints]
    f_cat_b_a = np.asarray(["B", "A"])[f_ints]
    df_a_b = _convert_container(
        f_cat_a_b[:, None],
        dataframe_lib,
        ["f_cat"],
        categorical_feature_names=["f_cat"],
    )
    df_b_a = _convert_container(
        f_cat_b_a[:, None],
        dataframe_lib,
        ["f_cat"],
        categorical_feature_names=["f_cat"],
    )

    hist_a_b = HistGradientBoostingClassifier(
        categorical_features="from_dtype", random_state=0
    )
    hist_b_a = HistGradientBoostingClassifier(
        categorical_features="from_dtype", random_state=0
    )

    hist_a_b.fit(df_a_b, y)
    hist_b_a.fit(df_b_a, y)

    assert len(hist_a_b._predictors) == len(hist_b_a._predictors)
    for predictor_1, predictor_2 in zip(hist_a_b._predictors, hist_b_a._predictors):
        assert len(predictor_1[0].nodes) == len(predictor_2[0].nodes)


def get_different_bitness_node_ndarray(node_ndarray):
    new_dtype_for_indexing_fields = np.int64 if _IS_32BIT else np.int32

    # field names in Node struct with np.intp types (see
    # sklearn/ensemble/_hist_gradient_boosting/common.pyx)
    indexing_field_names = ["feature_idx"]

    new_dtype_dict = {
        name: dtype for name, (dtype, _) in node_ndarray.dtype.fields.items()
    }
    for name in indexing_field_names:
        new_dtype_dict[name] = new_dtype_for_indexing_fields

    new_dtype = np.dtype(
        {"names": list(new_dtype_dict.keys()), "formats": list(new_dtype_dict.values())}
    )
    return node_ndarray.astype(new_dtype, casting="same_kind")


def reduce_predictor_with_different_bitness(predictor):
    cls, args, state = predictor.__reduce__()

    new_state = state.copy()
    new_state["nodes"] = get_different_bitness_node_ndarray(new_state["nodes"])

    return (cls, args, new_state)


def test_different_bitness_pickle():
    X, y = make_classification(random_state=0)

    clf = HistGradientBoostingClassifier(random_state=0, max_depth=3)
    clf.fit(X, y)
    score = clf.score(X, y)

    def pickle_dump_with_different_bitness():
        f = io.BytesIO()
        p = pickle.Pickler(f)
        p.dispatch_table = copyreg.dispatch_table.copy()
        p.dispatch_table[TreePredictor] = reduce_predictor_with_different_bitness

        p.dump(clf)
        f.seek(0)
        return f

    # Simulate loading a pickle of the same model trained on a platform with different
    # bitness that than the platform it will be used to make predictions on:
    new_clf = pickle.load(pickle_dump_with_different_bitness())
    new_score = new_clf.score(X, y)
    assert score == pytest.approx(new_score)


def test_different_bitness_joblib_pickle():
    # Make sure that a platform specific pickle generated on a 64 bit
    # platform can be converted at pickle load time into an estimator
    # with Cython code that works with the host's native integer precision
    # to index nodes in the tree data structure when the host is a 32 bit
    # platform (and vice versa).
    #
    # This is in particular useful to be able to train a model on a 64 bit Linux
    # server and deploy the model as part of a (32 bit) WASM in-browser
    # application using pyodide.
    X, y = make_classification(random_state=0)

    clf = HistGradientBoostingClassifier(random_state=0, max_depth=3)
    clf.fit(X, y)
    score = clf.score(X, y)

    def joblib_dump_with_different_bitness():
        f = io.BytesIO()
        p = NumpyPickler(f)
        p.dispatch_table = copyreg.dispatch_table.copy()
        p.dispatch_table[TreePredictor] = reduce_predictor_with_different_bitness

        p.dump(clf)
        f.seek(0)
        return f

    new_clf = joblib.load(joblib_dump_with_different_bitness())
    new_score = new_clf.score(X, y)
    assert score == pytest.approx(new_score)


def test_pandas_nullable_dtype():
    # Non regression test for https://github.com/scikit-learn/scikit-learn/issues/28317
    pd = pytest.importorskip("pandas")

    rng = np.random.default_rng(0)
    X = pd.DataFrame({"a": rng.integers(10, size=100)}).astype(pd.Int64Dtype())
    y = rng.integers(2, size=100)

    clf = HistGradientBoostingClassifier()
    clf.fit(X, y)
>>>>>>> 72b35a46
<|MERGE_RESOLUTION|>--- conflicted
+++ resolved
@@ -1448,7 +1448,6 @@
     assert_allclose(hist.predict(X_test_neg), hist.predict(X_test_nan))
 
 
-<<<<<<< HEAD
 @pytest.mark.parametrize(
     ("GradientBoosting", "make_X_y"),
     [
@@ -1527,7 +1526,8 @@
         match="y_val is provided, but X_val was not provided",
     ):
         HistGradientBoostingClassifier().fit(X, y, y_val=y_val)
-=======
+
+
 @pytest.mark.parametrize("dataframe_lib", ["pandas", "polars"])
 @pytest.mark.parametrize(
     "HistGradientBoosting",
@@ -1741,5 +1741,4 @@
     y = rng.integers(2, size=100)
 
     clf = HistGradientBoostingClassifier()
-    clf.fit(X, y)
->>>>>>> 72b35a46
+    clf.fit(X, y)