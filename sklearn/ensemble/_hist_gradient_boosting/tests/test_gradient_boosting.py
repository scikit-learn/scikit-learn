import numpy as np
import pytest
from sklearn.datasets import make_classification, make_regression

# To use this experimental feature, we need to explicitly ask for it:
from sklearn.experimental import enable_hist_gradient_boosting  # noqa
from sklearn.ensemble import HistGradientBoostingRegressor
from sklearn.ensemble import HistGradientBoostingClassifier
from sklearn.ensemble._hist_gradient_boosting.binning import _BinMapper


X_classification, y_classification = make_classification(random_state=0)
X_regression, y_regression = make_regression(random_state=0)


@pytest.mark.parametrize('GradientBoosting, X, y', [
    (HistGradientBoostingClassifier, X_classification, y_classification),
    (HistGradientBoostingRegressor, X_regression, y_regression)
])
@pytest.mark.parametrize(
    'params, err_msg',
    [({'loss': 'blah'}, 'Loss blah is not supported for'),
     ({'learning_rate': 0}, 'learning_rate=0 must be strictly positive'),
     ({'learning_rate': -1}, 'learning_rate=-1 must be strictly positive'),
     ({'max_iter': 0}, 'max_iter=0 must not be smaller than 1'),
     ({'max_leaf_nodes': 0}, 'max_leaf_nodes=0 should not be smaller than 2'),
     ({'max_leaf_nodes': 1}, 'max_leaf_nodes=1 should not be smaller than 2'),
     ({'max_depth': 0}, 'max_depth=0 should not be smaller than 2'),
     ({'max_depth': 1}, 'max_depth=1 should not be smaller than 2'),
     ({'min_samples_leaf': 0}, 'min_samples_leaf=0 should not be smaller'),
     ({'l2_regularization': -1}, 'l2_regularization=-1 must be positive'),
     ({'max_bins': 1}, 'max_bins=1 should be no smaller than 2 and no larger'),
     ({'max_bins': 257}, 'max_bins=257 should be no smaller than 2 and no'),
     ({'n_iter_no_change': -1}, 'n_iter_no_change=-1 must be positive'),
     ({'validation_fraction': -1}, 'validation_fraction=-1 must be strictly'),
     ({'validation_fraction': 0}, 'validation_fraction=0 must be strictly'),
     ({'tol': -1}, 'tol=-1 must not be smaller than 0')]
)
def test_init_parameters_validation(GradientBoosting, X, y, params, err_msg):

    with pytest.raises(ValueError, match=err_msg):
        GradientBoosting(**params).fit(X, y)


def test_invalid_classification_loss():
    binary_clf = HistGradientBoostingClassifier(loss="binary_crossentropy")
    err_msg = ("loss='binary_crossentropy' is not defined for multiclass "
               "classification with n_classes=3, use "
               "loss='categorical_crossentropy' instead")
    with pytest.raises(ValueError, match=err_msg):
        binary_clf.fit(np.zeros(shape=(3, 2)), np.arange(3))


@pytest.mark.parametrize(
    'scoring, validation_fraction, n_iter_no_change, tol', [
        ('neg_mean_squared_error', .1, 5, 1e-7),  # use scorer
        ('neg_mean_squared_error', None, 5, 1e-1),  # use scorer on train data
        (None, .1, 5, 1e-7),  # same with default scorer
        (None, None, 5, 1e-1),
        ('loss', .1, 5, 1e-7),  # use loss
        ('loss', None, 5, 1e-1),  # use loss on training data
        (None, None, None, None),  # no early stopping
        ])
def test_early_stopping_regression(scoring, validation_fraction,
                                   n_iter_no_change, tol):

    max_iter = 200

    X, y = make_regression(random_state=0)

    gb = HistGradientBoostingRegressor(
        verbose=1,  # just for coverage
        min_samples_leaf=5,  # easier to overfit fast
        scoring=scoring,
        tol=tol,
        validation_fraction=validation_fraction,
        max_iter=max_iter,
        n_iter_no_change=n_iter_no_change,
        random_state=0
    )
    gb.fit(X, y)

    if n_iter_no_change is not None:
        assert n_iter_no_change <= gb.n_iter_ < max_iter
    else:
        assert gb.n_iter_ == max_iter


@pytest.mark.parametrize('data', (
    make_classification(random_state=0),
    make_classification(n_classes=3, n_clusters_per_class=1, random_state=0)
))
@pytest.mark.parametrize(
    'scoring, validation_fraction, n_iter_no_change, tol', [
        ('accuracy', .1, 5, 1e-7),  # use scorer
        ('accuracy', None, 5, 1e-1),  # use scorer on training data
        (None, .1, 5, 1e-7),  # same with default scorerscor
        (None, None, 5, 1e-1),
        ('loss', .1, 5, 1e-7),  # use loss
        ('loss', None, 5, 1e-1),  # use loss on training data
        (None, None, None, None),  # no early stopping
        ])
def test_early_stopping_classification(data, scoring, validation_fraction,
                                       n_iter_no_change, tol):

    max_iter = 50

    X, y = data

    gb = HistGradientBoostingClassifier(
        verbose=1,  # just for coverage
        min_samples_leaf=5,  # easier to overfit fast
        scoring=scoring,
        tol=tol,
        validation_fraction=validation_fraction,
        max_iter=max_iter,
        n_iter_no_change=n_iter_no_change,
        random_state=0
    )
    gb.fit(X, y)

    if n_iter_no_change is not None:
        assert n_iter_no_change <= gb.n_iter_ < max_iter
    else:
        assert gb.n_iter_ == max_iter


@pytest.mark.parametrize(
    'scores, n_iter_no_change, tol, stopping',
    [
        ([], 1, 0.001, False),  # not enough iterations
        ([1, 1, 1], 5, 0.001, False),  # not enough iterations
        ([1, 1, 1, 1, 1], 5, 0.001, False),  # not enough iterations
        ([1, 2, 3, 4, 5, 6], 5, 0.001, False),  # significant improvement
        ([1, 2, 3, 4, 5, 6], 5, 0., False),  # significant improvement
        ([1, 2, 3, 4, 5, 6], 5, 0.999, False),  # significant improvement
        ([1, 2, 3, 4, 5, 6], 5, 5 - 1e-5, False),  # significant improvement
        ([1] * 6, 5, 0., True),  # no significant improvement
        ([1] * 6, 5, 0.001, True),  # no significant improvement
        ([1] * 6, 5, 5, True),  # no significant improvement
    ]
)
def test_should_stop(scores, n_iter_no_change, tol, stopping):

    gbdt = HistGradientBoostingClassifier(
        n_iter_no_change=n_iter_no_change, tol=tol
    )
    assert gbdt._should_stop(scores) == stopping


def test_binning_train_validation_are_separated():
    # Make sure training and validation data are binned separately.
    # See issue 13926

    rng = np.random.RandomState(0)
<<<<<<< HEAD
    gb = HistGradientBoostingClassifier(n_iter_no_change=5,
                                        validation_fraction=.2,
                                        random_state=rng)
=======
    validation_fraction = .2
    gb = HistGradientBoostingClassifier(
        n_iter_no_change=5,
        validation_fraction=validation_fraction,
        random_state=rng
    )
>>>>>>> 2a7194de
    gb.fit(X_classification, y_classification)
    mapper_training_data = gb.bin_mapper_

    # Note that since the data is small there is no subsampling and the
    # random_state doesn't matter
    mapper_whole_data = _BinMapper(random_state=0)
    mapper_whole_data.fit(X_classification)

<<<<<<< HEAD
    assert np.all(mapper_training_data.actual_n_bins_ !=
                  mapper_whole_data.actual_n_bins_)


def test_missing_values_trivial():
    # sanity check for missing values support. With only one feature and
    # y == isnan(X), the gbdt is supposed to reach perfect accuracy.

    n_samples = 100
    n_features = 1
    rng = np.random.RandomState(0)

    X = rng.normal(size=(n_samples, n_features))
    mask = rng.binomial(1, .5, size=X.shape).astype(np.bool)
    X[mask] = np.nan
    y = mask.ravel()
    gb = HistGradientBoostingClassifier()
    gb.fit(X, y)

    assert gb.score(X, y) == 1


@pytest.mark.parametrize('problem', ('classification', 'regression'))
@pytest.mark.parametrize(
    'missing_proportion, expected_min_score_classification, '
    'expected_min_score_regression', [
        (.1, .97, .9),
        (.2, .94, .82),
        (.5, .79, .52)])
def test_missing_values_resilience(problem, missing_proportion,
                                   expected_min_score_classification,
                                   expected_min_score_regression):
    # Make sure the estimators can deal with missing values and still yield
    # decent predictions

    rng = np.random.RandomState(0)
    n_samples = 1000
    n_features = 2
    if problem == 'regression':
        X, y = make_regression(n_samples=n_samples, n_features=n_features,
                               n_informative=n_features, random_state=rng)
        gb = HistGradientBoostingRegressor()
        expected_min_score = expected_min_score_regression
    else:
        X, y = make_classification(n_samples=n_samples, n_features=n_features,
                                   n_informative=n_features, n_redundant=0,
                                   n_repeated=0, random_state=rng)
        gb = HistGradientBoostingClassifier()
        expected_min_score = expected_min_score_classification

    mask = rng.binomial(1, missing_proportion, size=X.shape).astype(np.bool)
    X[mask] = np.nan

    gb.fit(X, y)

    assert gb.score(X, y) > expected_min_score
=======
    n_samples = X_classification.shape[0]
    assert np.all(mapper_training_data.actual_n_bins_ ==
                  int((1 - validation_fraction) * n_samples))
    assert np.all(mapper_training_data.actual_n_bins_ !=
                  mapper_whole_data.actual_n_bins_)
>>>>>>> 2a7194de
<|MERGE_RESOLUTION|>--- conflicted
+++ resolved
@@ -153,18 +153,12 @@
     # See issue 13926
 
     rng = np.random.RandomState(0)
-<<<<<<< HEAD
-    gb = HistGradientBoostingClassifier(n_iter_no_change=5,
-                                        validation_fraction=.2,
-                                        random_state=rng)
-=======
     validation_fraction = .2
     gb = HistGradientBoostingClassifier(
         n_iter_no_change=5,
         validation_fraction=validation_fraction,
         random_state=rng
     )
->>>>>>> 2a7194de
     gb.fit(X_classification, y_classification)
     mapper_training_data = gb.bin_mapper_
 
@@ -173,7 +167,9 @@
     mapper_whole_data = _BinMapper(random_state=0)
     mapper_whole_data.fit(X_classification)
 
-<<<<<<< HEAD
+    n_samples = X_classification.shape[0]
+    assert np.all(mapper_training_data.actual_n_bins_ ==
+                  int((1 - validation_fraction) * n_samples))
     assert np.all(mapper_training_data.actual_n_bins_ !=
                   mapper_whole_data.actual_n_bins_)
 
@@ -229,11 +225,4 @@
 
     gb.fit(X, y)
 
-    assert gb.score(X, y) > expected_min_score
-=======
-    n_samples = X_classification.shape[0]
-    assert np.all(mapper_training_data.actual_n_bins_ ==
-                  int((1 - validation_fraction) * n_samples))
-    assert np.all(mapper_training_data.actual_n_bins_ !=
-                  mapper_whole_data.actual_n_bins_)
->>>>>>> 2a7194de
+    assert gb.score(X, y) > expected_min_score