--- conflicted
+++ resolved
@@ -37,14 +37,13 @@
     unsigned int bitset_idx
 
 
-<<<<<<< HEAD
 cdef struct split_info_struct:
     # Same as the SplitInfo class, but we need a C struct to use it in the
     # nogil sections and to use in arrays.
     Y_DTYPE_C gain
     int feature_idx
     unsigned int bin_idx
-    unsigned char missing_go_to_left
+    uint8_t missing_go_to_left
     Y_DTYPE_C sum_gradient_left
     Y_DTYPE_C sum_gradient_right
     Y_DTYPE_C sum_hessian_left
@@ -53,12 +52,10 @@
     unsigned int n_samples_right
     Y_DTYPE_C value_left
     Y_DTYPE_C value_right
-    unsigned char is_categorical
+    uint8_t is_categorical
     BITSET_DTYPE_C left_cat_bitset
 
 
-=======
->>>>>>> 6a2472fa
 cpdef enum MonotonicConstraint:
     NO_CST = 0
     POS = 1
