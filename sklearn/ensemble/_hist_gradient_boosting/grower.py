"""
This module contains the TreeGrower class.

TreeGrower builds a regression tree fitting a Newton-Raphson step, based on
the gradients and hessians of the training data.
"""
# Author: Nicolas Hug

from heapq import heappush, heappop
import numpy as np
from timeit import default_timer as time
import numbers

from .splitting import Splitter
from .histogram import HistogramBuilder
from .predictor import TreePredictor
from .utils import sum_parallel
from .common import PREDICTOR_RECORD_DTYPE
from .common import X_BITSET_INNER_DTYPE
from .common import Y_DTYPE
from .common import MonotonicConstraint
from ._bitset import set_raw_bitset_from_binned_bitset
from sklearn.utils._openmp_helpers import _openmp_effective_n_threads


EPS = np.finfo(Y_DTYPE).eps  # to avoid zero division errors


class TreeNode:
    """Tree Node class used in TreeGrower.

    This isn't used for prediction purposes, only for training (see
    TreePredictor).

    Parameters
    ----------
    depth : int
        The depth of the node, i.e. its distance from the root.
    sample_indices : ndarray of shape (n_samples_at_node,), dtype=np.uint
        The indices of the samples at the node.
    sum_gradients : float
        The sum of the gradients of the samples at the node.
    sum_hessians : float
        The sum of the hessians of the samples at the node.

    Attributes
    ----------
    depth : int
        The depth of the node, i.e. its distance from the root.
    sample_indices : ndarray of shape (n_samples_at_node,), dtype=np.uint
        The indices of the samples at the node.
    sum_gradients : float
        The sum of the gradients of the samples at the node.
    sum_hessians : float
        The sum of the hessians of the samples at the node.
    split_info : SplitInfo or None
        The result of the split evaluation.
    is_leaf : bool
        True if node is a leaf
    left_child : TreeNode or None
        The left child of the node. None for leaves.
    right_child : TreeNode or None
        The right child of the node. None for leaves.
    value : float or None
        The value of the leaf, as computed in finalize_leaf(). None for
        non-leaf nodes.
    partition_start : int
        start position of the node's sample_indices in splitter.partition.
    partition_stop : int
        stop position of the node's sample_indices in splitter.partition.
    allowed_features : None or ndarray, dtype=int
        Indices of features allowed to split for children.
    interaction_cst_indices : None or list of ints
        Indices of the interaction sets that have to be applied on splits of
        child nodes. The fewer sets the stronger the constraint as fewer sets
        contain fewer features.
    children_lower_bound : float
    children_upper_bound : float
    """

    split_info = None
    left_child = None
    right_child = None
    histograms = None

    # start and stop indices of the node in the splitter.partition
    # array. Concretely,
    # self.sample_indices = view(self.splitter.partition[start:stop])
    # Please see the comments about splitter.partition and
    # splitter.split_indices for more info about this design.
    # These 2 attributes are only used in _update_raw_prediction, because we
    # need to iterate over the leaves and I don't know how to efficiently
    # store the sample_indices views because they're all of different sizes.
    partition_start = 0
    partition_stop = 0

    def __init__(self, depth, sample_indices, sum_gradients, sum_hessians, value=None):
        self.depth = depth
        self.sample_indices = sample_indices
        self.n_samples = sample_indices.shape[0]
        self.sum_gradients = sum_gradients
        self.sum_hessians = sum_hessians
        self.value = value
        self.is_leaf = False
        self.allowed_features = None
        self.interaction_cst_indices = None
        self.set_children_bounds(float("-inf"), float("+inf"))

    def set_children_bounds(self, lower, upper):
        """Set children values bounds to respect monotonic constraints."""

        # These are bounds for the node's *children* values, not the node's
        # value. The bounds are used in the splitter when considering potential
        # left and right child.
        self.children_lower_bound = lower
        self.children_upper_bound = upper

    def __lt__(self, other_node):
        """Comparison for priority queue.

        Nodes with high gain are higher priority than nodes with low gain.

        heapq.heappush only need the '<' operator.
        heapq.heappop take the smallest item first (smaller is higher
        priority).

        Parameters
        ----------
        other_node : TreeNode
            The node to compare with.
        """
        return self.split_info.gain > other_node.split_info.gain


class TreeGrower:
    """Tree grower class used to build a tree.

    The tree is fitted to predict the values of a Newton-Raphson step. The
    splits are considered in a best-first fashion, and the quality of a
    split is defined in splitting._split_gain.

    Parameters
    ----------
    X_binned : ndarray of shape (n_samples, n_features), dtype=np.uint8
        The binned input samples. Must be Fortran-aligned.
    gradients : ndarray of shape (n_samples,)
        The gradients of each training sample. Those are the gradients of the
        loss w.r.t the predictions, evaluated at iteration ``i - 1``.
    hessians : ndarray of shape (n_samples,)
        The hessians of each training sample. Those are the hessians of the
        loss w.r.t the predictions, evaluated at iteration ``i - 1``.
    max_leaf_nodes : int, default=None
        The maximum number of leaves for each tree. If None, there is no
        maximum limit.
    max_depth : int, default=None
        The maximum depth of each tree. The depth of a tree is the number of
        edges to go from the root to the deepest leaf.
        Depth isn't constrained by default.
    min_samples_leaf : int, default=20
        The minimum number of samples per leaf.
    min_gain_to_split : float, default=0.
        The minimum gain needed to split a node. Splits with lower gain will
        be ignored.
    n_bins : int, default=256
        The total number of bins, including the bin for missing values. Used
        to define the shape of the histograms.
    n_bins_non_missing : ndarray, dtype=np.uint32, default=None
        For each feature, gives the number of bins actually used for
        non-missing values. For features with a lot of unique values, this
        is equal to ``n_bins - 1``. If it's an int, all features are
        considered to have the same number of bins. If None, all features
        are considered to have ``n_bins - 1`` bins.
    has_missing_values : bool or ndarray, dtype=bool, default=False
        Whether each feature contains missing values (in the training data).
        If it's a bool, the same value is used for all features.
    is_categorical : ndarray of bool of shape (n_features,), default=None
        Indicates categorical features.
    monotonic_cst : array-like of int of shape (n_features,), dtype=int, default=None
        Indicates the monotonic constraint to enforce on each feature.
          - 1: monotonic increase
          - 0: no constraint
          - -1: monotonic decrease

        Read more in the :ref:`User Guide <monotonic_cst_gbdt>`.
    interaction_cst : list of sets of integers, default=None
        List of interaction constraints.
    l2_regularization : float, default=0.
        The L2 regularization parameter.
    min_hessian_to_split : float, default=1e-3
        The minimum sum of hessians needed in each node. Splits that result in
        at least one child having a sum of hessians less than
        ``min_hessian_to_split`` are discarded.
    shrinkage : float, default=1.
        The shrinkage parameter to apply to the leaves values, also known as
        learning rate.
    n_threads : int, default=None
        Number of OpenMP threads to use. `_openmp_effective_n_threads` is called
        to determine the effective number of threads use, which takes cgroups CPU
        quotes into account. See the docstring of `_openmp_effective_n_threads`
        for details.

    Attributes
    ----------
    histogram_builder : HistogramBuilder
    splitter : Splitter
    root : TreeNode
    finalized_leaves : list of TreeNode
    splittable_nodes : list of TreeNode
    missing_values_bin_idx : int
        Equals n_bins - 1
    n_categorical_splits : int
    n_features : int
    n_nodes : int
    total_find_split_time : float
        Time spent finding the best splits
    total_compute_hist_time : float
        Time spent computing histograms
    total_apply_split_time : float
        Time spent splitting nodes
    with_monotonic_cst : bool
        Whether there are monotonic constraints that apply. False iff monotonic_cst is
        None.
    """

    def __init__(
        self,
        X_binned,
        gradients,
        hessians,
        max_leaf_nodes=None,
        max_depth=None,
        min_samples_leaf=20,
        min_gain_to_split=0.0,
        n_bins=256,
        n_bins_non_missing=None,
        has_missing_values=False,
        is_categorical=None,
        monotonic_cst=None,
        interaction_cst=None,
        l2_regularization=0.0,
        min_hessian_to_split=1e-3,
        shrinkage=1.0,
        n_threads=None,
    ):

        self._validate_parameters(
            X_binned,
            min_gain_to_split,
            min_hessian_to_split,
        )
        n_threads = _openmp_effective_n_threads(n_threads)

        if n_bins_non_missing is None:
            n_bins_non_missing = n_bins - 1

        if isinstance(n_bins_non_missing, numbers.Integral):
            n_bins_non_missing = np.array(
                [n_bins_non_missing] * X_binned.shape[1], dtype=np.uint32
            )
        else:
            n_bins_non_missing = np.asarray(n_bins_non_missing, dtype=np.uint32)

        if isinstance(has_missing_values, bool):
            has_missing_values = [has_missing_values] * X_binned.shape[1]
        has_missing_values = np.asarray(has_missing_values, dtype=np.uint8)

        # `monotonic_cst` validation is done in _validate_monotonic_cst
        # at the estimator level and therefore the following should not be
        # needed when using the public API.
        if monotonic_cst is None:
            monotonic_cst = np.full(
                shape=X_binned.shape[1],
                fill_value=MonotonicConstraint.NO_CST,
                dtype=np.int8,
            )
        else:
            monotonic_cst = np.asarray(monotonic_cst, dtype=np.int8)
        self.with_monotonic_cst = np.any(monotonic_cst != MonotonicConstraint.NO_CST)

        if is_categorical is None:
            is_categorical = np.zeros(shape=X_binned.shape[1], dtype=np.uint8)
        else:
            is_categorical = np.asarray(is_categorical, dtype=np.uint8)

        if np.any(
            np.logical_and(
                is_categorical == 1, monotonic_cst != MonotonicConstraint.NO_CST
            )
        ):
            raise ValueError("Categorical features cannot have monotonic constraints.")

        hessians_are_constant = hessians.shape[0] == 1
        self.histogram_builder = HistogramBuilder(
            X_binned, n_bins, gradients, hessians, hessians_are_constant, n_threads
        )
        missing_values_bin_idx = n_bins - 1
        self.splitter = Splitter(
            X_binned,
            n_bins_non_missing,
            missing_values_bin_idx,
            has_missing_values,
            is_categorical,
            monotonic_cst,
            l2_regularization,
            min_hessian_to_split,
            min_samples_leaf,
            min_gain_to_split,
            hessians_are_constant,
            n_threads,
        )
        self.n_bins_non_missing = n_bins_non_missing
        self.missing_values_bin_idx = missing_values_bin_idx
        self.max_leaf_nodes = max_leaf_nodes
        self.has_missing_values = has_missing_values
        self.monotonic_cst = monotonic_cst
        self.interaction_cst = interaction_cst
        self.is_categorical = is_categorical
        self.l2_regularization = l2_regularization
        self.n_features = X_binned.shape[1]
        self.max_depth = max_depth
        self.min_samples_leaf = min_samples_leaf
        self.X_binned = X_binned
        self.min_gain_to_split = min_gain_to_split
        self.shrinkage = shrinkage
        self.n_threads = n_threads
        self.splittable_nodes = []
        self.finalized_leaves = []
        self.total_find_split_time = 0.0  # time spent finding the best splits
        self.total_compute_hist_time = 0.0  # time spent computing histograms
        self.total_apply_split_time = 0.0  # time spent splitting nodes
        self.n_categorical_splits = 0
        self._intilialize_root(gradients, hessians, hessians_are_constant)
        self.n_nodes = 1

    def _validate_parameters(
        self,
        X_binned,
        min_gain_to_split,
        min_hessian_to_split,
    ):
        """Validate parameters passed to __init__.

        Also validate parameters passed to splitter.
        """
        if X_binned.dtype != np.uint8:
            raise NotImplementedError("X_binned must be of type uint8.")
        if not X_binned.flags.f_contiguous:
            raise ValueError(
                "X_binned should be passed as Fortran contiguous "
                "array for maximum efficiency."
            )
        if min_gain_to_split < 0:
            raise ValueError(
                "min_gain_to_split={} must be positive.".format(min_gain_to_split)
            )
        if min_hessian_to_split < 0:
            raise ValueError(
                "min_hessian_to_split={} must be positive.".format(min_hessian_to_split)
            )

    def grow(self):
        """Grow the tree, from root to leaves."""
        while self.splittable_nodes:
            self.split_next()

        self._apply_shrinkage()

    def _apply_shrinkage(self):
        """Multiply leaves values by shrinkage parameter.

        This must be done at the very end of the growing process. If this were
        done during the growing process e.g. in finalize_leaf(), then a leaf
        would be shrunk but its sibling would potentially not be (if it's a
        non-leaf), which would lead to a wrong computation of the 'middle'
        value needed to enforce the monotonic constraints.
        """
        for leaf in self.finalized_leaves:
            leaf.value *= self.shrinkage

    def _intilialize_root(self, gradients, hessians, hessians_are_constant):
        """Initialize root node and finalize it if needed."""
        n_samples = self.X_binned.shape[0]
        depth = 0
        sum_gradients = sum_parallel(gradients, self.n_threads)
        if self.histogram_builder.hessians_are_constant:
            sum_hessians = hessians[0] * n_samples
        else:
            sum_hessians = sum_parallel(hessians, self.n_threads)
        self.root = TreeNode(
            depth=depth,
            sample_indices=self.splitter.partition,
            sum_gradients=sum_gradients,
            sum_hessians=sum_hessians,
            value=0,
        )

        self.root.partition_start = 0
        self.root.partition_stop = n_samples

        if self.root.n_samples < 2 * self.min_samples_leaf:
            # Do not even bother computing any splitting statistics.
            self._finalize_leaf(self.root)
            return
        if sum_hessians < self.splitter.min_hessian_to_split:
            self._finalize_leaf(self.root)
            return

<<<<<<< HEAD
=======
        tic = time()
        self.root.histograms = self.histogram_builder.compute_histograms_brute(
            self.root.sample_indices
        )
        self.total_compute_hist_time += time() - tic

>>>>>>> f702e979
        if self.interaction_cst is not None:
            self.root.interaction_cst_indices = range(len(self.interaction_cst))
            allowed_features = set().union(*self.interaction_cst)
            self.root.allowed_features = np.fromiter(
                allowed_features, dtype=np.uint32, count=len(allowed_features)
            )

<<<<<<< HEAD
        self.root.histograms = self.histogram_builder.compute_histograms_brute(
            self.root.sample_indices, self.root.allowed_features
        )

=======
        tic = time()
>>>>>>> f702e979
        self._compute_best_split_and_push(self.root)
        self.total_find_split_time += time() - tic

    def _compute_best_split_and_push(self, node):
        """Compute the best possible split (SplitInfo) of a given node.

        Also push it in the heap of splittable nodes if gain isn't zero.
        The gain of a node is 0 if either all the leaves are pure
        (best gain = 0), or if no split would satisfy the constraints,
        (min_hessians_to_split, min_gain_to_split, min_samples_leaf)
        """

        node.split_info = self.splitter.find_node_split(
            n_samples=node.n_samples,
            histograms=node.histograms,
            sum_gradients=node.sum_gradients,
            sum_hessians=node.sum_hessians,
            value=node.value,
            lower_bound=node.children_lower_bound,
            upper_bound=node.children_upper_bound,
            allowed_features=node.allowed_features,
        )

        if node.split_info.gain <= 0:  # no valid split
            self._finalize_leaf(node)
        else:
            heappush(self.splittable_nodes, node)

    def split_next(self):
        """Split the node with highest potential gain.

        Returns
        -------
        left : TreeNode
            The resulting left child.
        right : TreeNode
            The resulting right child.
        """
        # Consider the node with the highest loss reduction (a.k.a. gain)
        node = heappop(self.splittable_nodes)

        tic = time()
        (
            sample_indices_left,
            sample_indices_right,
            right_child_pos,
        ) = self.splitter.split_indices(node.split_info, node.sample_indices)
        self.total_apply_split_time += time() - tic

        depth = node.depth + 1
        n_leaf_nodes = len(self.finalized_leaves) + len(self.splittable_nodes)
        n_leaf_nodes += 2

        left_child_node = TreeNode(
            depth,
            sample_indices_left,
            node.split_info.sum_gradient_left,
            node.split_info.sum_hessian_left,
            value=node.split_info.value_left,
        )
        right_child_node = TreeNode(
            depth,
            sample_indices_right,
            node.split_info.sum_gradient_right,
            node.split_info.sum_hessian_right,
            value=node.split_info.value_right,
        )

        node.right_child = right_child_node
        node.left_child = left_child_node

        # set start and stop indices
        left_child_node.partition_start = node.partition_start
        left_child_node.partition_stop = node.partition_start + right_child_pos
        right_child_node.partition_start = left_child_node.partition_stop
        right_child_node.partition_stop = node.partition_stop

        # set interaction constraints (the indices of the constraints sets)
        if self.interaction_cst is not None:
            # Calculate allowed_features and interaction_cst_indices only once. Child
            # nodes inherit them before they get split.
            (
                left_child_node.allowed_features,
                left_child_node.interaction_cst_indices,
            ) = self._compute_interactions(node)
            right_child_node.interaction_cst_indices = (
                left_child_node.interaction_cst_indices
            )
            right_child_node.allowed_features = left_child_node.allowed_features

        if not self.has_missing_values[node.split_info.feature_idx]:
            # If no missing values are encountered at fit time, then samples
            # with missing values during predict() will go to whichever child
            # has the most samples.
            node.split_info.missing_go_to_left = (
                left_child_node.n_samples > right_child_node.n_samples
            )

        self.n_nodes += 2
        self.n_categorical_splits += node.split_info.is_categorical

        if self.max_leaf_nodes is not None and n_leaf_nodes == self.max_leaf_nodes:
            self._finalize_leaf(left_child_node)
            self._finalize_leaf(right_child_node)
            self._finalize_splittable_nodes()
            return left_child_node, right_child_node

        if self.max_depth is not None and depth == self.max_depth:
            self._finalize_leaf(left_child_node)
            self._finalize_leaf(right_child_node)
            return left_child_node, right_child_node

        if left_child_node.n_samples < self.min_samples_leaf * 2:
            self._finalize_leaf(left_child_node)
        if right_child_node.n_samples < self.min_samples_leaf * 2:
            self._finalize_leaf(right_child_node)

        if self.with_monotonic_cst:
            # Set value bounds for respecting monotonic constraints
            # See test_nodes_values() for details
            if (
                self.monotonic_cst[node.split_info.feature_idx]
                == MonotonicConstraint.NO_CST
            ):
                lower_left = lower_right = node.children_lower_bound
                upper_left = upper_right = node.children_upper_bound
            else:
                mid = (left_child_node.value + right_child_node.value) / 2
                if (
                    self.monotonic_cst[node.split_info.feature_idx]
                    == MonotonicConstraint.POS
                ):
                    lower_left, upper_left = node.children_lower_bound, mid
                    lower_right, upper_right = mid, node.children_upper_bound
                else:  # NEG
                    lower_left, upper_left = mid, node.children_upper_bound
                    lower_right, upper_right = node.children_lower_bound, mid
            left_child_node.set_children_bounds(lower_left, upper_left)
            right_child_node.set_children_bounds(lower_right, upper_right)

        # Compute histograms of children, and compute their best possible split
        # (if needed)
        should_split_left = not left_child_node.is_leaf
        should_split_right = not right_child_node.is_leaf
        if should_split_left or should_split_right:

            # We will compute the histograms of both nodes even if one of them
            # is a leaf, since computing the second histogram is very cheap
            # (using histogram subtraction).
            n_samples_left = left_child_node.sample_indices.shape[0]
            n_samples_right = right_child_node.sample_indices.shape[0]
            if n_samples_left < n_samples_right:
                smallest_child = left_child_node
                largest_child = right_child_node
            else:
                smallest_child = right_child_node
                largest_child = left_child_node

            # We use the brute O(n_samples) method on the child that has the
            # smallest number of samples, and the subtraction trick O(n_bins)
            # on the other one.
            # Note that both left and right child have the same allowed_features.
            tic = time()
            smallest_child.histograms = self.histogram_builder.compute_histograms_brute(
                smallest_child.sample_indices, smallest_child.allowed_features
            )
            largest_child.histograms = (
                self.histogram_builder.compute_histograms_subtraction(
                    node.histograms,
                    smallest_child.histograms,
                    smallest_child.allowed_features,
                )
            )
            self.total_compute_hist_time += time() - tic

            tic = time()
            if should_split_left:
                self._compute_best_split_and_push(left_child_node)
            if should_split_right:
                self._compute_best_split_and_push(right_child_node)
            self.total_find_split_time += time() - tic

            # Release memory used by histograms as they are no longer needed
            # for leaf nodes since they won't be split.
            for child in (left_child_node, right_child_node):
                if child.is_leaf:
                    del child.histograms

        # Release memory used by histograms as they are no longer needed for
        # internal nodes once children histograms have been computed.
        del node.histograms

        return left_child_node, right_child_node

    def _compute_interactions(self, node):
        r"""Compute features allowed by interactions to be inherited by child nodes.

        Example: Assume constraints [{0, 1}, {1, 2}].
           1      <- Both constraint groups could be applied from now on
          / \
         1   2    <- Left split still fulfills both constraint groups.
        / \ / \      Right split at feature 2 has only group {1, 2} from now on.

        LightGBM uses the same logic for overlapping groups. See
        https://github.com/microsoft/LightGBM/issues/4481 for details.

        Parameters:
        ----------
        node : TreeNode
            A node that might have children. Based on its feature_idx, the interaction
            constraints for possible child nodes are computed.

        Returns
        -------
        allowed_features : ndarray, dtype=uint32
            Indices of features allowed to split for children.
        interaction_cst_indices : list of ints
            Indices of the interaction sets that have to be applied on splits of
            child nodes. The fewer sets the stronger the constraint as fewer sets
            contain fewer features.
        """
        # Note:
        #  - Case of no interactions is already captured before function call.
        #  - This is for nodes that are already split and have a
        #    node.split_info.feature_idx.
        allowed_features = set()
        interaction_cst_indices = []
        for i in node.interaction_cst_indices:
            if node.split_info.feature_idx in self.interaction_cst[i]:
                interaction_cst_indices.append(i)
                allowed_features.update(self.interaction_cst[i])
        return (
            np.fromiter(allowed_features, dtype=np.uint32, count=len(allowed_features)),
            interaction_cst_indices,
        )

    def _finalize_leaf(self, node):
        """Make node a leaf of the tree being grown."""

        node.is_leaf = True
        self.finalized_leaves.append(node)

    def _finalize_splittable_nodes(self):
        """Transform all splittable nodes into leaves.

        Used when some constraint is met e.g. maximum number of leaves or
        maximum depth."""
        while len(self.splittable_nodes) > 0:
            node = self.splittable_nodes.pop()
            self._finalize_leaf(node)

    def make_predictor(self, binning_thresholds):
        """Make a TreePredictor object out of the current tree.

        Parameters
        ----------
        binning_thresholds : array-like of floats
            Corresponds to the bin_thresholds_ attribute of the BinMapper.
            For each feature, this stores:

            - the bin frontiers for continuous features
            - the unique raw category values for categorical features

        Returns
        -------
        A TreePredictor object.
        """
        predictor_nodes = np.zeros(self.n_nodes, dtype=PREDICTOR_RECORD_DTYPE)
        binned_left_cat_bitsets = np.zeros(
            (self.n_categorical_splits, 8), dtype=X_BITSET_INNER_DTYPE
        )
        raw_left_cat_bitsets = np.zeros(
            (self.n_categorical_splits, 8), dtype=X_BITSET_INNER_DTYPE
        )
        _fill_predictor_arrays(
            predictor_nodes,
            binned_left_cat_bitsets,
            raw_left_cat_bitsets,
            self.root,
            binning_thresholds,
            self.n_bins_non_missing,
        )
        return TreePredictor(
            predictor_nodes, binned_left_cat_bitsets, raw_left_cat_bitsets
        )


def _fill_predictor_arrays(
    predictor_nodes,
    binned_left_cat_bitsets,
    raw_left_cat_bitsets,
    grower_node,
    binning_thresholds,
    n_bins_non_missing,
    next_free_node_idx=0,
    next_free_bitset_idx=0,
):
    """Helper used in make_predictor to set the TreePredictor fields."""
    node = predictor_nodes[next_free_node_idx]
    node["count"] = grower_node.n_samples
    node["depth"] = grower_node.depth
    if grower_node.split_info is not None:
        node["gain"] = grower_node.split_info.gain
    else:
        node["gain"] = -1

    node["value"] = grower_node.value

    if grower_node.is_leaf:
        # Leaf node
        node["is_leaf"] = True
        return next_free_node_idx + 1, next_free_bitset_idx

    split_info = grower_node.split_info
    feature_idx, bin_idx = split_info.feature_idx, split_info.bin_idx
    node["feature_idx"] = feature_idx
    node["bin_threshold"] = bin_idx
    node["missing_go_to_left"] = split_info.missing_go_to_left
    node["is_categorical"] = split_info.is_categorical

    if split_info.bin_idx == n_bins_non_missing[feature_idx] - 1:
        # Split is on the last non-missing bin: it's a "split on nans".
        # All nans go to the right, the rest go to the left.
        # Note: for categorical splits, bin_idx is 0 and we rely on the bitset
        node["num_threshold"] = np.inf
    elif split_info.is_categorical:
        categories = binning_thresholds[feature_idx]
        node["bitset_idx"] = next_free_bitset_idx
        binned_left_cat_bitsets[next_free_bitset_idx] = split_info.left_cat_bitset
        set_raw_bitset_from_binned_bitset(
            raw_left_cat_bitsets[next_free_bitset_idx],
            split_info.left_cat_bitset,
            categories,
        )
        next_free_bitset_idx += 1
    else:
        node["num_threshold"] = binning_thresholds[feature_idx][bin_idx]

    next_free_node_idx += 1

    node["left"] = next_free_node_idx
    next_free_node_idx, next_free_bitset_idx = _fill_predictor_arrays(
        predictor_nodes,
        binned_left_cat_bitsets,
        raw_left_cat_bitsets,
        grower_node.left_child,
        binning_thresholds=binning_thresholds,
        n_bins_non_missing=n_bins_non_missing,
        next_free_node_idx=next_free_node_idx,
        next_free_bitset_idx=next_free_bitset_idx,
    )

    node["right"] = next_free_node_idx
    return _fill_predictor_arrays(
        predictor_nodes,
        binned_left_cat_bitsets,
        raw_left_cat_bitsets,
        grower_node.right_child,
        binning_thresholds=binning_thresholds,
        n_bins_non_missing=n_bins_non_missing,
        next_free_node_idx=next_free_node_idx,
        next_free_bitset_idx=next_free_bitset_idx,
    )<|MERGE_RESOLUTION|>--- conflicted
+++ resolved
@@ -405,15 +405,6 @@
             self._finalize_leaf(self.root)
             return
 
-<<<<<<< HEAD
-=======
-        tic = time()
-        self.root.histograms = self.histogram_builder.compute_histograms_brute(
-            self.root.sample_indices
-        )
-        self.total_compute_hist_time += time() - tic
-
->>>>>>> f702e979
         if self.interaction_cst is not None:
             self.root.interaction_cst_indices = range(len(self.interaction_cst))
             allowed_features = set().union(*self.interaction_cst)
@@ -421,14 +412,13 @@
                 allowed_features, dtype=np.uint32, count=len(allowed_features)
             )
 
-<<<<<<< HEAD
+        tic = time()
         self.root.histograms = self.histogram_builder.compute_histograms_brute(
             self.root.sample_indices, self.root.allowed_features
         )
-
-=======
+        self.total_compute_hist_time += time() - tic
+
         tic = time()
->>>>>>> f702e979
         self._compute_best_split_and_push(self.root)
         self.total_find_split_time += time() - tic
 
