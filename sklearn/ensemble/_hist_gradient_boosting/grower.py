"""
This module contains the TreeGrower class.

TreeGrower builds a regression tree fitting a Newton-Raphson step, based on
the gradients and hessians of the training data.
"""
# Author: Nicolas Hug

from heapq import heappush, heappop
import numpy as np
from timeit import default_timer as time
import numbers

from .splitting import Splitter
from .histogram import HistogramBuilder
from .predictor import TreePredictor
from .utils import sum_parallel
from .common import PREDICTOR_RECORD_DTYPE
from .common import Y_DTYPE
from .common import MonotonicConstraint


EPS = np.finfo(Y_DTYPE).eps  # to avoid zero division errors


class TreeNode:
    """Tree Node class used in TreeGrower.

    This isn't used for prediction purposes, only for training (see
    TreePredictor).

    Parameters
    ----------
    depth : int
        The depth of the node, i.e. its distance from the root.
    sample_indices : ndarray of shape (n_samples_at_node,), dtype=np.uint
        The indices of the samples at the node.
    sum_gradients : float
        The sum of the gradients of the samples at the node.
    sum_hessians : float
        The sum of the hessians of the samples at the node.

    Attributes
    ----------
    depth : int
        The depth of the node, i.e. its distance from the root.
    sample_indices : ndarray of shape (n_samples_at_node,), dtype=np.uint
        The indices of the samples at the node.
    sum_gradients : float
        The sum of the gradients of the samples at the node.
    sum_hessians : float
        The sum of the hessians of the samples at the node.
    split_info : SplitInfo or None
        The result of the split evaluation.
    left_child : TreeNode or None
        The left child of the node. None for leaves.
    right_child : TreeNode or None
        The right child of the node. None for leaves.
    value : float or None
        The value of the leaf, as computed in finalize_leaf(). None for
        non-leaf nodes.
    partition_start : int
        start position of the node's sample_indices in splitter.partition.
    partition_stop : int
        stop position of the node's sample_indices in splitter.partition.
    """

    split_info = None
    left_child = None
    right_child = None
    histograms = None

    # start and stop indices of the node in the splitter.partition
    # array. Concretely,
    # self.sample_indices = view(self.splitter.partition[start:stop])
    # Please see the comments about splitter.partition and
    # splitter.split_indices for more info about this design.
    # These 2 attributes are only used in _update_raw_prediction, because we
    # need to iterate over the leaves and I don't know how to efficiently
    # store the sample_indices views because they're all of different sizes.
    partition_start = 0
    partition_stop = 0

    def __init__(self, depth, sample_indices, sum_gradients,
                 sum_hessians, value=None):
        self.depth = depth
        self.sample_indices = sample_indices
        self.n_samples = sample_indices.shape[0]
        self.sum_gradients = sum_gradients
        self.sum_hessians = sum_hessians
        self.value = value
        self.is_leaf = False
        self.set_children_bounds(float('-inf'), float('+inf'))

    def set_children_bounds(self, lower, upper):
        """Set children values bounds to respect monotonic constraints."""

        # These are bounds for the node's *children* values, not the node's
        # value. The bounds are used in the splitter when considering potential
        # left and right child.
        self.children_lower_bound = lower
        self.children_upper_bound = upper

    def __lt__(self, other_node):
        """Comparison for priority queue.

        Nodes with high gain are higher priority than nodes with low gain.

        heapq.heappush only need the '<' operator.
        heapq.heappop take the smallest item first (smaller is higher
        priority).

        Parameters
        ----------
        other_node : TreeNode
            The node to compare with.
        """
        return self.split_info.gain > other_node.split_info.gain


class TreeGrower:
    """Tree grower class used to build a tree.

    The tree is fitted to predict the values of a Newton-Raphson step. The
    splits are considered in a best-first fashion, and the quality of a
    split is defined in splitting._split_gain.

    Parameters
    ----------
    X_binned : ndarray of shape (n_samples, n_features), dtype=np.uint8
        The binned input samples. Must be Fortran-aligned.
    gradients : ndarray of shape (n_samples,)
        The gradients of each training sample. Those are the gradients of the
        loss w.r.t the predictions, evaluated at iteration ``i - 1``.
    hessians : ndarray of shape (n_samples,)
        The hessians of each training sample. Those are the hessians of the
        loss w.r.t the predictions, evaluated at iteration ``i - 1``.
    max_leaf_nodes : int, default=None
        The maximum number of leaves for each tree. If None, there is no
        maximum limit.
    max_depth : int, default=None
        The maximum depth of each tree. The depth of a tree is the number of
        edges to go from the root to the deepest leaf.
        Depth isn't constrained by default.
    min_samples_leaf : int, default=20
        The minimum number of samples per leaf.
    min_gain_to_split : float, default=0.
        The minimum gain needed to split a node. Splits with lower gain will
        be ignored.
    n_bins : int, default=256
        The total number of bins, including the bin for missing values. Used
        to define the shape of the histograms.
    n_bins_non_missing : ndarray, dtype=np.uint32, default=None
        For each feature, gives the number of bins actually used for
        non-missing values. For features with a lot of unique values, this
        is equal to ``n_bins - 1``. If it's an int, all features are
        considered to have the same number of bins. If None, all features
        are considered to have ``n_bins - 1`` bins.
    has_missing_values : bool or ndarray, dtype=bool, default=False
        Whether each feature contains missing values (in the training data).
        If it's a bool, the same value is used for all features.
    monotonic_cst : array-like of shape (n_features,), dtype=int, default=None
        Indicates the monotonic constraint to enforce on each feature. -1, 1
        and 0 respectively correspond to a positive constraint, negative
        constraint and no constraint. Read more in the :ref:`User Guide
        <monotonic_cst_gbdt>`.
    l2_regularization : float, default=0.
        The L2 regularization parameter.
    min_hessian_to_split : float, default=1e-3
        The minimum sum of hessians needed in each node. Splits that result in
        at least one child having a sum of hessians less than
        ``min_hessian_to_split`` are discarded.
    shrinkage : float, default=1.
        The shrinkage parameter to apply to the leaves values, also known as
        learning rate.
    """

    def __init__(self, X_binned, gradients, hessians, max_leaf_nodes=None,
                 max_depth=None, min_samples_leaf=20, min_gain_to_split=0.,
                 n_bins=256, n_bins_non_missing=None, has_missing_values=False,
                 monotonic_cst=None, l2_regularization=0.,
                 min_hessian_to_split=1e-3, shrinkage=1.):

        self._validate_parameters(X_binned, max_leaf_nodes, max_depth,
                                  min_samples_leaf, min_gain_to_split,
                                  l2_regularization, min_hessian_to_split)

        if n_bins_non_missing is None:
            n_bins_non_missing = n_bins - 1

        if isinstance(n_bins_non_missing, numbers.Integral):
            n_bins_non_missing = np.array(
                [n_bins_non_missing] * X_binned.shape[1],
                dtype=np.uint32)
        else:
            n_bins_non_missing = np.asarray(n_bins_non_missing,
                                            dtype=np.uint32)

        if isinstance(has_missing_values, bool):
            has_missing_values = [has_missing_values] * X_binned.shape[1]
        has_missing_values = np.asarray(has_missing_values, dtype=np.uint8)

        if monotonic_cst is None:
            self.with_monotonic_cst = False
            monotonic_cst = np.full(shape=X_binned.shape[1],
                                    fill_value=MonotonicConstraint.NO_CST,
                                    dtype=np.int8)
        else:
            self.with_monotonic_cst = True
            monotonic_cst = np.asarray(monotonic_cst, dtype=np.int8)

            if monotonic_cst.shape[0] != X_binned.shape[1]:
                raise ValueError(
                    "monotonic_cst has shape {} but the input data "
                    "X has {} features.".format(
                        monotonic_cst.shape[0], X_binned.shape[1]
                    )
                )
            if np.any(monotonic_cst < -1) or np.any(monotonic_cst > 1):
                raise ValueError(
                    "monotonic_cst must be None or an array-like of "
                    "-1, 0 or 1."
                    )

        hessians_are_constant = hessians.shape[0] == 1
        self.histogram_builder = HistogramBuilder(
            X_binned, n_bins, gradients, hessians, hessians_are_constant)
        missing_values_bin_idx = n_bins - 1
        self.splitter = Splitter(
            X_binned, n_bins_non_missing, missing_values_bin_idx,
            has_missing_values, monotonic_cst,
            l2_regularization, min_hessian_to_split,
            min_samples_leaf, min_gain_to_split, hessians_are_constant)
        self.n_bins_non_missing = n_bins_non_missing
        self.max_leaf_nodes = max_leaf_nodes
        self.has_missing_values = has_missing_values
        self.monotonic_cst = monotonic_cst
        self.l2_regularization = l2_regularization
        self.n_features = X_binned.shape[1]
        self.max_depth = max_depth
        self.min_samples_leaf = min_samples_leaf
        self.X_binned = X_binned
        self.min_gain_to_split = min_gain_to_split
        self.shrinkage = shrinkage
        self.splittable_nodes = []
        self.finalized_leaves = []
        self.total_find_split_time = 0.  # time spent finding the best splits
        self.total_compute_hist_time = 0.  # time spent computing histograms
        self.total_apply_split_time = 0.  # time spent splitting nodes
        self._intilialize_root(gradients, hessians, hessians_are_constant)
        self.n_nodes = 1

    def _validate_parameters(self, X_binned, max_leaf_nodes, max_depth,
                             min_samples_leaf, min_gain_to_split,
                             l2_regularization, min_hessian_to_split):
        """Validate parameters passed to __init__.

        Also validate parameters passed to splitter.
        """
        if X_binned.dtype != np.uint8:
            raise NotImplementedError(
                "X_binned must be of type uint8.")
        if not X_binned.flags.f_contiguous:
            raise ValueError(
                "X_binned should be passed as Fortran contiguous "
                "array for maximum efficiency.")
        if max_leaf_nodes is not None and max_leaf_nodes <= 1:
            raise ValueError('max_leaf_nodes={} should not be'
                             ' smaller than 2'.format(max_leaf_nodes))
        if max_depth is not None and max_depth < 1:
            raise ValueError('max_depth={} should not be'
                             ' smaller than 1'.format(max_depth))
        if min_samples_leaf < 1:
            raise ValueError('min_samples_leaf={} should '
                             'not be smaller than 1'.format(min_samples_leaf))
        if min_gain_to_split < 0:
            raise ValueError('min_gain_to_split={} '
                             'must be positive.'.format(min_gain_to_split))
        if l2_regularization < 0:
            raise ValueError('l2_regularization={} must be '
                             'positive.'.format(l2_regularization))
        if min_hessian_to_split < 0:
            raise ValueError('min_hessian_to_split={} '
                             'must be positive.'.format(min_hessian_to_split))

    def grow(self):
        """Grow the tree, from root to leaves."""
        while self.splittable_nodes:
            self.split_next()

        self._apply_shrinkage()

    def _apply_shrinkage(self):
        """Multiply leaves values by shrinkage parameter.

        This must be done at the very end of the growing process. If this were
        done during the growing process e.g. in finalize_leaf(), then a leaf
        would be shrunk but its sibling would potentially not be (if it's a
        non-leaf), which would lead to a wrong computation of the 'middle'
        value needed to enforce the monotonic constraints.
        """
        for leaf in self.finalized_leaves:
            leaf.value *= self.shrinkage

    def _intilialize_root(self, gradients, hessians, hessians_are_constant):
        """Initialize root node and finalize it if needed."""
        n_samples = self.X_binned.shape[0]
        depth = 0
        sum_gradients = sum_parallel(gradients)
        if self.histogram_builder.hessians_are_constant:
            sum_hessians = hessians[0] * n_samples
        else:
            sum_hessians = sum_parallel(hessians)
        self.root = TreeNode(
            depth=depth,
            sample_indices=self.splitter.partition,
            sum_gradients=sum_gradients,
            sum_hessians=sum_hessians,
            value=0
        )

        self.root.partition_start = 0
        self.root.partition_stop = n_samples

        if self.root.n_samples < 2 * self.min_samples_leaf:
            # Do not even bother computing any splitting statistics.
            self._finalize_leaf(self.root)
            return
        if sum_hessians < self.splitter.min_hessian_to_split:
            self._finalize_leaf(self.root)
            return

        self.root.histograms = self.histogram_builder.compute_histograms_brute(
            self.root.sample_indices)
        self._compute_best_split_and_push(self.root)

    def _compute_best_split_and_push(self, node):
        """Compute the best possible split (SplitInfo) of a given node.

        Also push it in the heap of splittable nodes if gain isn't zero.
        The gain of a node is 0 if either all the leaves are pure
        (best gain = 0), or if no split would satisfy the constraints,
        (min_hessians_to_split, min_gain_to_split, min_samples_leaf)
        """

        node.split_info = self.splitter.find_node_split(
            node.n_samples, node.histograms, node.sum_gradients,
            node.sum_hessians, node.value, node.children_lower_bound,
            node.children_upper_bound)

        if node.split_info.gain <= 0:  # no valid split
            self._finalize_leaf(node)
        else:
            heappush(self.splittable_nodes, node)

    def split_next(self):
        """Split the node with highest potential gain.

        Returns
        -------
        left : TreeNode
            The resulting left child.
        right : TreeNode
            The resulting right child.
        """
        # Consider the node with the highest loss reduction (a.k.a. gain)
        node = heappop(self.splittable_nodes)

        tic = time()
        (sample_indices_left,
         sample_indices_right,
         right_child_pos) = self.splitter.split_indices(node.split_info,
                                                        node.sample_indices)
        self.total_apply_split_time += time() - tic

        depth = node.depth + 1
        n_leaf_nodes = len(self.finalized_leaves) + len(self.splittable_nodes)
        n_leaf_nodes += 2

        left_child_node = TreeNode(depth,
                                   sample_indices_left,
                                   node.split_info.sum_gradient_left,
                                   node.split_info.sum_hessian_left,
                                   value=node.split_info.value_left,
                                   )
        right_child_node = TreeNode(depth,
                                    sample_indices_right,
                                    node.split_info.sum_gradient_right,
                                    node.split_info.sum_hessian_right,
                                    value=node.split_info.value_right,
                                    )

        node.right_child = right_child_node
        node.left_child = left_child_node

        # set start and stop indices
        left_child_node.partition_start = node.partition_start
        left_child_node.partition_stop = node.partition_start + right_child_pos
        right_child_node.partition_start = left_child_node.partition_stop
        right_child_node.partition_stop = node.partition_stop

        if not self.has_missing_values[node.split_info.feature_idx]:
            # If no missing values are encountered at fit time, then samples
            # with missing values during predict() will go to whichever child
            # has the most samples.
            node.split_info.missing_go_to_left = (
                left_child_node.n_samples > right_child_node.n_samples)

        self.n_nodes += 2

        if (self.max_leaf_nodes is not None
                and n_leaf_nodes == self.max_leaf_nodes):
            self._finalize_leaf(left_child_node)
            self._finalize_leaf(right_child_node)
            self._finalize_splittable_nodes()
            return left_child_node, right_child_node

        if self.max_depth is not None and depth == self.max_depth:
            self._finalize_leaf(left_child_node)
            self._finalize_leaf(right_child_node)
            return left_child_node, right_child_node

        if left_child_node.n_samples < self.min_samples_leaf * 2:
            self._finalize_leaf(left_child_node)
        if right_child_node.n_samples < self.min_samples_leaf * 2:
            self._finalize_leaf(right_child_node)

        if self.with_monotonic_cst:
            # Set value bounds for respecting monotonic constraints
            # See test_nodes_values() for details
            if (self.monotonic_cst[node.split_info.feature_idx] ==
                    MonotonicConstraint.NO_CST):
                lower_left = lower_right = node.children_lower_bound
                upper_left = upper_right = node.children_upper_bound
            else:
                mid = (left_child_node.value + right_child_node.value) / 2
                if (self.monotonic_cst[node.split_info.feature_idx] ==
                        MonotonicConstraint.POS):
                    lower_left, upper_left = node.children_lower_bound, mid
                    lower_right, upper_right = mid, node.children_upper_bound
                else:  # NEG
                    lower_left, upper_left = mid, node.children_upper_bound
                    lower_right, upper_right = node.children_lower_bound, mid
            left_child_node.set_children_bounds(lower_left, upper_left)
            right_child_node.set_children_bounds(lower_right, upper_right)

        # Compute histograms of children, and compute their best possible split
        # (if needed)
        should_split_left = not left_child_node.is_leaf
        should_split_right = not right_child_node.is_leaf
        if should_split_left or should_split_right:

            # We will compute the histograms of both nodes even if one of them
            # is a leaf, since computing the second histogram is very cheap
            # (using histogram subtraction).
            n_samples_left = left_child_node.sample_indices.shape[0]
            n_samples_right = right_child_node.sample_indices.shape[0]
            if n_samples_left < n_samples_right:
                smallest_child = left_child_node
                largest_child = right_child_node
            else:
                smallest_child = right_child_node
                largest_child = left_child_node

            # We use the brute O(n_samples) method on the child that has the
            # smallest number of samples, and the subtraction trick O(n_bins)
            # on the other one.
            tic = time()
            smallest_child.histograms = \
                self.histogram_builder.compute_histograms_brute(
                    smallest_child.sample_indices)
            largest_child.histograms = \
                self.histogram_builder.compute_histograms_subtraction(
                    node.histograms, smallest_child.histograms)
            self.total_compute_hist_time += time() - tic

            tic = time()
            if should_split_left:
                self._compute_best_split_and_push(left_child_node)
            if should_split_right:
                self._compute_best_split_and_push(right_child_node)
            self.total_find_split_time += time() - tic

<<<<<<< HEAD
        # Both children now have their split_info computed. We don't need the
        # histogram of the parent anymore, so we can reuse its allocated space
        # for other histograms.
        self.histogram_builder.mark_as_available(node.histograms)
=======
            # Release memory used by histograms as they are no longer needed
            # for leaf nodes since they won't be split.
            for child in (left_child_node, right_child_node):
                if child.is_leaf:
                    del child.histograms

        # Release memory used by histograms as they are no longer needed for
        # internal nodes once children histograms have been computed.
        del node.histograms
>>>>>>> 92e74700

        return left_child_node, right_child_node

    def _finalize_leaf(self, node):
        """Make node a leaf of the tree being grown."""

        node.is_leaf = True
        self.finalized_leaves.append(node)

    def _finalize_splittable_nodes(self):
        """Transform all splittable nodes into leaves.

        Used when some constraint is met e.g. maximum number of leaves or
        maximum depth."""
        while len(self.splittable_nodes) > 0:
            node = self.splittable_nodes.pop()
            self._finalize_leaf(node)

    def make_predictor(self, num_thresholds):
        """Make a TreePredictor object out of the current tree.

        Parameters
        ----------
        num_thresholds : array-like of floats
            The real-valued thresholds of each bin.

        Returns
        -------
        A TreePredictor object.
        """
        predictor_nodes = np.zeros(self.n_nodes, dtype=PREDICTOR_RECORD_DTYPE)
        _fill_predictor_node_array(predictor_nodes, self.root,
                                   num_thresholds, self.n_bins_non_missing)
        return TreePredictor(predictor_nodes)


def _fill_predictor_node_array(predictor_nodes, grower_node,
                               num_thresholds, n_bins_non_missing,
                               next_free_idx=0):
    """Helper used in make_predictor to set the TreePredictor fields."""
    node = predictor_nodes[next_free_idx]
    node['count'] = grower_node.n_samples
    node['depth'] = grower_node.depth
    if grower_node.split_info is not None:
        node['gain'] = grower_node.split_info.gain
    else:
        node['gain'] = -1

    node['value'] = grower_node.value

    if grower_node.is_leaf:
        # Leaf node
        node['is_leaf'] = True
        return next_free_idx + 1
    else:
        # Decision node
        split_info = grower_node.split_info
        feature_idx, bin_idx = split_info.feature_idx, split_info.bin_idx
        node['feature_idx'] = feature_idx
        node['bin_threshold'] = bin_idx
        node['missing_go_to_left'] = split_info.missing_go_to_left

        if split_info.bin_idx == n_bins_non_missing[feature_idx] - 1:
            # Split is on the last non-missing bin: it's a "split on nans". All
            # nans go to the right, the rest go to the left.
            node['num_threshold'] = np.inf
        else:
            node['num_threshold'] = num_thresholds[feature_idx][bin_idx]

        next_free_idx += 1

        node['left'] = next_free_idx
        next_free_idx = _fill_predictor_node_array(
            predictor_nodes, grower_node.left_child,
            num_thresholds=num_thresholds,
            n_bins_non_missing=n_bins_non_missing,
            next_free_idx=next_free_idx)

        node['right'] = next_free_idx
        return _fill_predictor_node_array(
            predictor_nodes, grower_node.right_child,
            num_thresholds=num_thresholds,
            n_bins_non_missing=n_bins_non_missing,
            next_free_idx=next_free_idx)<|MERGE_RESOLUTION|>--- conflicted
+++ resolved
@@ -481,22 +481,17 @@
                 self._compute_best_split_and_push(right_child_node)
             self.total_find_split_time += time() - tic
 
-<<<<<<< HEAD
-        # Both children now have their split_info computed. We don't need the
-        # histogram of the parent anymore, so we can reuse its allocated space
-        # for other histograms.
-        self.histogram_builder.mark_as_available(node.histograms)
-=======
             # Release memory used by histograms as they are no longer needed
             # for leaf nodes since they won't be split.
             for child in (left_child_node, right_child_node):
                 if child.is_leaf:
+                    self.histogram_builder.release(child.histograms)
                     del child.histograms
 
         # Release memory used by histograms as they are no longer needed for
         # internal nodes once children histograms have been computed.
+        self.histogram_builder.release(node.histograms)
         del node.histograms
->>>>>>> 92e74700
 
         return left_child_node, right_child_node
 
