--- conflicted
+++ resolved
@@ -188,13 +188,8 @@
             The binned data (fortran-aligned).
         """
         X = check_array(X, dtype=[X_DTYPE], force_all_finite=False)
-<<<<<<< HEAD
-        check_is_fitted(self, ['bin_thresholds_', 'n_bins_non_missing_'])
+        check_is_fitted(self)
         if X.shape[1] != self.n_bins_non_missing_.shape[0]:
-=======
-        check_is_fitted(self)
-        if X.shape[1] != self.actual_n_bins_.shape[0]:
->>>>>>> f0faaee4
             raise ValueError(
                 'This estimator was fitted with {} features but {} got passed '
                 'to transform()'.format(self.n_bins_non_missing_.shape[0],
