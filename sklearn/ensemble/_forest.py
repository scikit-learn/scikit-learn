--- conflicted
+++ resolved
@@ -1332,7 +1332,6 @@
            The default value of ``n_estimators`` changed from 10 to 100
            in 0.22.
 
-<<<<<<< HEAD
     criterion : {"squared_error", "mse", "mae", "poisson"}, \
             default="squared_error"
         The function to measure the quality of a split. Supported criteria
@@ -1340,14 +1339,6 @@
         variance reduction as feature selection criterion, "poisson" which
         uses reduction in Poisson deviance to find splits, and "mae" for
         the mean absolute error.
-=======
-    criterion : {"squared_error", "mse", "absolute_error", "mae"}, \
-            default="squared_error"
-        The function to measure the quality of a split. Supported criteria
-        are "squared_error" for the mean squared error, which is equal to
-        variance reduction as feature selection criterion, and "absolute_error"
-        for the mean absolute error.
->>>>>>> 7c873713
 
         .. versionadded:: 0.18
            Mean Absolute Error (MAE) criterion.
