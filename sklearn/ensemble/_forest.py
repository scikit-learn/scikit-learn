"""
Forest of trees-based ensemble methods.

Those methods include random forests and extremely randomized trees.

The module structure is the following:

- The ``BaseForest`` base class implements a common ``fit`` method for all
  the estimators in the module. The ``fit`` method of the base ``Forest``
  class calls the ``fit`` method of each sub-estimator on random samples
  (with replacement, a.k.a. bootstrap) of the training set.

  The init of the sub-estimator is further delegated to the
  ``BaseEnsemble`` constructor.

- The ``ForestClassifier`` and ``ForestRegressor`` base classes further
  implement the prediction logic by computing an average of the predicted
  outcomes of the sub-estimators.

- The ``RandomForestClassifier`` and ``RandomForestRegressor`` derived
  classes provide the user with concrete implementations of
  the forest ensemble method using classical, deterministic
  ``DecisionTreeClassifier`` and ``DecisionTreeRegressor`` as
  sub-estimator implementations.

- The ``ExtraTreesClassifier`` and ``ExtraTreesRegressor`` derived
  classes provide the user with concrete implementations of the
  forest ensemble method using the extremely randomized trees
  ``ExtraTreeClassifier`` and ``ExtraTreeRegressor`` as
  sub-estimator implementations.

Single and multi-output problems are both handled.
"""

# Authors: The scikit-learn developers
# SPDX-License-Identifier: BSD-3-Clause


import threading
from abc import ABCMeta, abstractmethod
from numbers import Integral, Real
from warnings import catch_warnings, simplefilter, warn

import numpy as np
from scipy.sparse import hstack as sparse_hstack
from scipy.sparse import issparse

from ..base import (
    ClassifierMixin,
    MultiOutputMixin,
    RegressorMixin,
    TransformerMixin,
    _fit_context,
    is_classifier,
)
from ..exceptions import DataConversionWarning
from ..metrics import accuracy_score, r2_score
from ..preprocessing import OneHotEncoder
from ..tree import (
    BaseDecisionTree,
    DecisionTreeClassifier,
    DecisionTreeRegressor,
    ExtraTreeClassifier,
    ExtraTreeRegressor,
)
from ..tree._tree import DOUBLE, DTYPE
from ..utils import check_random_state, compute_sample_weight
from ..utils._param_validation import Interval, RealNotInt, StrOptions
from ..utils._tags import get_tags
from ..utils.multiclass import check_classification_targets, type_of_target
from ..utils.parallel import Parallel, delayed
from ..utils.validation import (
    _check_feature_names_in,
    _check_sample_weight,
    _num_samples,
    check_is_fitted,
    validate_data,
)
from ._base import BaseEnsemble, _partition_estimators

__all__ = [
    "RandomForestClassifier",
    "RandomForestRegressor",
    "ExtraTreesClassifier",
    "ExtraTreesRegressor",
    "RandomTreesEmbedding",
]

MAX_INT = np.iinfo(np.int32).max


def _get_n_samples_bootstrap(n_samples, max_samples):
    """
    Get the number of samples in a bootstrap sample.

    Parameters
    ----------
    n_samples : int
        Number of samples in the dataset.
    max_samples : int or float
        The maximum number of samples to draw from the total available:
            - if float, this indicates a fraction of the total and should be
              the interval `(0.0, 1.0]`;
            - if int, this indicates the exact number of samples;
            - if None, this indicates the total number of samples.

    Returns
    -------
    n_samples_bootstrap : int
        The total number of samples to draw for the bootstrap sample.
    """
    if max_samples is None:
        return n_samples

    if isinstance(max_samples, Integral):
        if max_samples > n_samples:
            msg = "`max_samples` must be <= n_samples={} but got value {}"
            raise ValueError(msg.format(n_samples, max_samples))
        return max_samples

    if isinstance(max_samples, Real):
        return max(round(n_samples * max_samples), 1)


def _generate_sample_indices(random_state, n_samples, n_samples_bootstrap):
    """
    Private function used to _parallel_build_trees function."""

    random_instance = check_random_state(random_state)
    sample_indices = random_instance.randint(
        0, n_samples, n_samples_bootstrap, dtype=np.int32
    )

    return sample_indices


def _generate_unsampled_indices(random_state, n_samples, n_samples_bootstrap):
    """
    Private function used to forest._set_oob_score function."""
    sample_indices = _generate_sample_indices(
        random_state, n_samples, n_samples_bootstrap
    )
    sample_counts = np.bincount(sample_indices, minlength=n_samples)
    unsampled_mask = sample_counts == 0
    indices_range = np.arange(n_samples)
    unsampled_indices = indices_range[unsampled_mask]

    return unsampled_indices


def _parallel_build_trees(
    tree,
    bootstrap,
    X,
    y,
    sample_weight,
    tree_idx,
    n_trees,
    verbose=0,
    class_weight=None,
    n_samples_bootstrap=None,
    missing_values_in_feature_mask=None,
):
    """
    Private function used to fit a single tree in parallel."""
    if verbose > 1:
        print("building tree %d of %d" % (tree_idx + 1, n_trees))

    if bootstrap:
        n_samples = X.shape[0]
        if sample_weight is None:
            curr_sample_weight = np.ones((n_samples,), dtype=np.float64)
        else:
            curr_sample_weight = sample_weight.copy()

        indices = _generate_sample_indices(
            tree.random_state, n_samples, n_samples_bootstrap
        )
        sample_counts = np.bincount(indices, minlength=n_samples)
        curr_sample_weight *= sample_counts

        if class_weight == "subsample":
            with catch_warnings():
                simplefilter("ignore", DeprecationWarning)
                curr_sample_weight *= compute_sample_weight("auto", y, indices=indices)
        elif class_weight == "balanced_subsample":
            curr_sample_weight *= compute_sample_weight("balanced", y, indices=indices)

        tree._fit(
            X,
            y,
            sample_weight=curr_sample_weight,
            check_input=False,
            missing_values_in_feature_mask=missing_values_in_feature_mask,
        )
    else:
        tree._fit(
            X,
            y,
            sample_weight=sample_weight,
            check_input=False,
            missing_values_in_feature_mask=missing_values_in_feature_mask,
        )

    return tree


class BaseForest(MultiOutputMixin, BaseEnsemble, metaclass=ABCMeta):
    """
    Base class for forests of trees.

    Warning: This class should not be used directly. Use derived classes
    instead.
    """

    _parameter_constraints: dict = {
        "n_estimators": [Interval(Integral, 1, None, closed="left")],
        "bootstrap": ["boolean"],
        "oob_score": ["boolean", callable],
        "n_jobs": [Integral, None],
        "random_state": ["random_state"],
        "verbose": ["verbose"],
        "warm_start": ["boolean"],
        "max_samples": [
            None,
            Interval(RealNotInt, 0.0, 1.0, closed="right"),
            Interval(Integral, 1, None, closed="left"),
        ],
    }

    @abstractmethod
    def __init__(
        self,
        estimator,
        n_estimators=100,
        *,
        estimator_params=tuple(),
        bootstrap=False,
        oob_score=False,
        n_jobs=None,
        random_state=None,
        verbose=0,
        warm_start=False,
        class_weight=None,
        max_samples=None,
    ):
        super().__init__(
            estimator=estimator,
            n_estimators=n_estimators,
            estimator_params=estimator_params,
        )

        self.bootstrap = bootstrap
        self.oob_score = oob_score
        self.n_jobs = n_jobs
        self.random_state = random_state
        self.verbose = verbose
        self.warm_start = warm_start
        self.class_weight = class_weight
        self.max_samples = max_samples

    def apply(self, X):
        """
        Apply trees in the forest to X, return leaf indices.

        Parameters
        ----------
        X : {array-like, sparse matrix} of shape (n_samples, n_features)
            The input samples. Internally, its dtype will be converted to
            ``dtype=np.float32``. If a sparse matrix is provided, it will be
            converted into a sparse ``csr_matrix``.

        Returns
        -------
        X_leaves : ndarray of shape (n_samples, n_estimators)
            For each datapoint x in X and for each tree in the forest,
            return the index of the leaf x ends up in.
        """
        X = self._validate_X_predict(X)
        results = Parallel(
            n_jobs=self.n_jobs,
            verbose=self.verbose,
            prefer="threads",
        )(delayed(tree.apply)(X, check_input=False) for tree in self.estimators_)

        return np.array(results).T

    def decision_path(self, X):
        """
        Return the decision path in the forest.

        .. versionadded:: 0.18

        Parameters
        ----------
        X : {array-like, sparse matrix} of shape (n_samples, n_features)
            The input samples. Internally, its dtype will be converted to
            ``dtype=np.float32``. If a sparse matrix is provided, it will be
            converted into a sparse ``csr_matrix``.

        Returns
        -------
        indicator : sparse matrix of shape (n_samples, n_nodes)
            Return a node indicator matrix where non zero elements indicates
            that the samples goes through the nodes. The matrix is of CSR
            format.

        n_nodes_ptr : ndarray of shape (n_estimators + 1,)
            The columns from indicator[n_nodes_ptr[i]:n_nodes_ptr[i+1]]
            gives the indicator value for the i-th estimator.
        """
        X = self._validate_X_predict(X)
        indicators = Parallel(
            n_jobs=self.n_jobs,
            verbose=self.verbose,
            prefer="threads",
        )(
            delayed(tree.decision_path)(X, check_input=False)
            for tree in self.estimators_
        )

        n_nodes = [0]
        n_nodes.extend([i.shape[1] for i in indicators])
        n_nodes_ptr = np.array(n_nodes).cumsum()

        return sparse_hstack(indicators).tocsr(), n_nodes_ptr

    @_fit_context(prefer_skip_nested_validation=True)
    def fit(self, X, y, sample_weight=None):
        """
        Build a forest of trees from the training set (X, y).

        Parameters
        ----------
        X : {array-like, sparse matrix} of shape (n_samples, n_features)
            The training input samples. Internally, its dtype will be converted
            to ``dtype=np.float32``. If a sparse matrix is provided, it will be
            converted into a sparse ``csc_matrix``.

        y : array-like of shape (n_samples,) or (n_samples, n_outputs)
            The target values (class labels in classification, real numbers in
            regression).

        sample_weight : array-like of shape (n_samples,), default=None
            Sample weights. If None, then samples are equally weighted. Splits
            that would create child nodes with net zero or negative weight are
            ignored while searching for a split in each node. In the case of
            classification, splits are also ignored if they would result in any
            single class carrying a negative weight in either child node.

        Returns
        -------
        self : object
            Fitted estimator.
        """
        # Validate or convert input data
        if issparse(y):
            raise ValueError("sparse multilabel-indicator for y is not supported.")

        X, y = validate_data(
            self,
            X,
            y,
            multi_output=True,
            accept_sparse="csc",
            dtype=DTYPE,
            ensure_all_finite=False,
        )
        # _compute_missing_values_in_feature_mask checks if X has missing values and
        # will raise an error if the underlying tree base estimator can't handle missing
        # values. Only the criterion is required to determine if the tree supports
        # missing values.
        estimator = type(self.estimator)(criterion=self.criterion)
        missing_values_in_feature_mask = (
            estimator._compute_missing_values_in_feature_mask(
                X, estimator_name=self.__class__.__name__
            )
        )

        if sample_weight is not None:
            sample_weight = _check_sample_weight(sample_weight, X)

        if issparse(X):
            # Pre-sort indices to avoid that each individual tree of the
            # ensemble sorts the indices.
            X.sort_indices()

        y = np.atleast_1d(y)
        if y.ndim == 2 and y.shape[1] == 1:
            warn(
                (
                    "A column-vector y was passed when a 1d array was"
                    " expected. Please change the shape of y to "
                    "(n_samples,), for example using ravel()."
                ),
                DataConversionWarning,
                stacklevel=2,
            )

        if y.ndim == 1:
            # reshape is necessary to preserve the data contiguity against vs
            # [:, np.newaxis] that does not.
            y = np.reshape(y, (-1, 1))

        if self.criterion == "poisson":
            if np.any(y < 0):
                raise ValueError(
                    "Some value(s) of y are negative which is "
                    "not allowed for Poisson regression."
                )
            if np.sum(y) <= 0:
                raise ValueError(
                    "Sum of y is not strictly positive which "
                    "is necessary for Poisson regression."
                )

        self._n_samples, self.n_outputs_ = y.shape

        y, expanded_class_weight = self._validate_y_class_weight(y)

        if getattr(y, "dtype", None) != DOUBLE or not y.flags.contiguous:
            y = np.ascontiguousarray(y, dtype=DOUBLE)

        if expanded_class_weight is not None:
            if sample_weight is not None:
                sample_weight = sample_weight * expanded_class_weight
            else:
                sample_weight = expanded_class_weight

        if not self.bootstrap and self.max_samples is not None:
            raise ValueError(
                "`max_sample` cannot be set if `bootstrap=False`. "
                "Either switch to `bootstrap=True` or set "
                "`max_sample=None`."
            )
        elif self.bootstrap:
            n_samples_bootstrap = _get_n_samples_bootstrap(
                n_samples=X.shape[0], max_samples=self.max_samples
            )
        else:
            n_samples_bootstrap = None

        self._n_samples_bootstrap = n_samples_bootstrap

        self._validate_estimator()

        if not self.bootstrap and self.oob_score:
            raise ValueError("Out of bag estimation only available if bootstrap=True")

        random_state = check_random_state(self.random_state)

        if not self.warm_start or not hasattr(self, "estimators_"):
            # Free allocated memory, if any
            self.estimators_ = []

        n_more_estimators = self.n_estimators - len(self.estimators_)

        if n_more_estimators < 0:
            raise ValueError(
                "n_estimators=%d must be larger or equal to "
                "len(estimators_)=%d when warm_start==True"
                % (self.n_estimators, len(self.estimators_))
            )

        elif n_more_estimators == 0:
            warn(
                "Warm-start fitting without increasing n_estimators does not "
                "fit new trees."
            )
        else:
            if self.warm_start and len(self.estimators_) > 0:
                # We draw from the random state to get the random state we
                # would have got if we hadn't used a warm_start.
                random_state.randint(MAX_INT, size=len(self.estimators_))

            trees = [
                self._make_estimator(append=False, random_state=random_state)
                for i in range(n_more_estimators)
            ]

            # Parallel loop: we prefer the threading backend as the Cython code
            # for fitting the trees is internally releasing the Python GIL
            # making threading more efficient than multiprocessing in
            # that case. However, for joblib 0.12+ we respect any
            # parallel_backend contexts set at a higher level,
            # since correctness does not rely on using threads.
            trees = Parallel(
                n_jobs=self.n_jobs,
                verbose=self.verbose,
                prefer="threads",
            )(
                delayed(_parallel_build_trees)(
                    t,
                    self.bootstrap,
                    X,
                    y,
                    sample_weight,
                    i,
                    len(trees),
                    verbose=self.verbose,
                    class_weight=self.class_weight,
                    n_samples_bootstrap=n_samples_bootstrap,
                    missing_values_in_feature_mask=missing_values_in_feature_mask,
                )
                for i, t in enumerate(trees)
            )

            # Collect newly grown trees
            self.estimators_.extend(trees)

        if self.oob_score and (
            n_more_estimators > 0 or not hasattr(self, "oob_score_")
        ):
            y_type = type_of_target(y)
            if y_type == "unknown" or (
                is_classifier(self) and y_type == "multiclass-multioutput"
            ):
                # FIXME: we could consider to support multiclass-multioutput if
                # we introduce or reuse a constructor parameter (e.g.
                # oob_score) allowing our user to pass a callable defining the
                # scoring strategy on OOB sample.
                raise ValueError(
                    "The type of target cannot be used to compute OOB "
                    f"estimates. Got {y_type} while only the following are "
                    "supported: continuous, continuous-multioutput, binary, "
                    "multiclass, multilabel-indicator."
                )

            if callable(self.oob_score):
                self._set_oob_score_and_attributes(
                    X, y, scoring_function=self.oob_score
                )
            else:
                self._set_oob_score_and_attributes(X, y)

        # Decapsulate classes_ attributes
        if hasattr(self, "classes_") and self.n_outputs_ == 1:
            self.n_classes_ = self.n_classes_[0]
            self.classes_ = self.classes_[0]

        return self

    @abstractmethod
    def _set_oob_score_and_attributes(self, X, y, scoring_function=None):
        """Compute and set the OOB score and attributes.

        Parameters
        ----------
        X : array-like of shape (n_samples, n_features)
            The data matrix.
        y : ndarray of shape (n_samples, n_outputs)
            The target matrix.
        scoring_function : callable, default=None
            Scoring function for OOB score. Default depends on whether
            this is a regression (R2 score) or classification problem
            (accuracy score).
        """

    def _compute_oob_predictions(self, X, y):
        """Compute and set the OOB score.

        Parameters
        ----------
        X : array-like of shape (n_samples, n_features)
            The data matrix.
        y : ndarray of shape (n_samples, n_outputs)
            The target matrix.

        Returns
        -------
        oob_pred : ndarray of shape (n_samples, n_classes, n_outputs) or \
                (n_samples, 1, n_outputs)
            The OOB predictions.
        """
        # Prediction requires X to be in CSR format
        if issparse(X):
            X = X.tocsr()

        n_samples = y.shape[0]
        n_outputs = self.n_outputs_
        if is_classifier(self) and hasattr(self, "n_classes_"):
            # n_classes_ is a ndarray at this stage
            # all the supported type of target will have the same number of
            # classes in all outputs
            oob_pred_shape = (n_samples, self.n_classes_[0], n_outputs)
        else:
            # for regression, n_classes_ does not exist and we create an empty
            # axis to be consistent with the classification case and make
            # the array operations compatible with the 2 settings
            oob_pred_shape = (n_samples, 1, n_outputs)

        oob_pred = np.zeros(shape=oob_pred_shape, dtype=np.float64)
        n_oob_pred = np.zeros((n_samples, n_outputs), dtype=np.int64)

        n_samples_bootstrap = _get_n_samples_bootstrap(
            n_samples,
            self.max_samples,
        )
        for estimator in self.estimators_:
            unsampled_indices = _generate_unsampled_indices(
                estimator.random_state,
                n_samples,
                n_samples_bootstrap,
            )

            y_pred = self._get_oob_predictions(estimator, X[unsampled_indices, :])
            oob_pred[unsampled_indices, ...] += y_pred
            n_oob_pred[unsampled_indices, :] += 1

        for k in range(n_outputs):
            if (n_oob_pred == 0).any():
                warn(
                    (
                        "Some inputs do not have OOB scores. This probably means "
                        "too few trees were used to compute any reliable OOB "
                        "estimates."
                    ),
                    UserWarning,
                )
                n_oob_pred[n_oob_pred == 0] = 1
            oob_pred[..., k] /= n_oob_pred[..., [k]]

        return oob_pred

    def _validate_y_class_weight(self, y):
        # Default implementation
        return y, None

    def _validate_X_predict(self, X):
        """
        Validate X whenever one tries to predict, apply, predict_proba."""
        check_is_fitted(self)
        if self.estimators_[0]._support_missing_values(X):
            ensure_all_finite = "allow-nan"
        else:
            ensure_all_finite = True

        X = validate_data(
            self,
            X,
            dtype=DTYPE,
            accept_sparse="csr",
            reset=False,
            ensure_all_finite=ensure_all_finite,
        )
        if issparse(X) and (X.indices.dtype != np.intc or X.indptr.dtype != np.intc):
            raise ValueError("No support for np.int64 index based sparse matrices")
        return X

    @property
    def feature_importances_(self):
        """
        The impurity-based feature importances.

        The higher, the more important the feature.
        The importance of a feature is computed as the (normalized)
        total reduction of the criterion brought by that feature.  It is also
        known as the Gini importance.

        Warning: impurity-based feature importances can be misleading for
        high cardinality features (many unique values). See
        :func:`sklearn.inspection.permutation_importance` as an alternative.

        Returns
        -------
        feature_importances_ : ndarray of shape (n_features,)
            The values of this array sum to 1, unless all trees are single node
            trees consisting of only the root node, in which case it will be an
            array of zeros.
        """
        check_is_fitted(self)

        all_importances = Parallel(n_jobs=self.n_jobs, prefer="threads")(
            delayed(getattr)(tree, "feature_importances_")
            for tree in self.estimators_
            if tree.tree_.node_count > 1
        )

        if not all_importances:
            return np.zeros(self.n_features_in_, dtype=np.float64)

        all_importances = np.mean(all_importances, axis=0, dtype=np.float64)
        return all_importances / np.sum(all_importances)

    def _get_estimators_indices(self):
        # Get drawn indices along both sample and feature axes
        for tree in self.estimators_:
            if not self.bootstrap:
                yield np.arange(self._n_samples, dtype=np.int32)
            else:
                # tree.random_state is actually an immutable integer seed rather
                # than a mutable RandomState instance, so it's safe to use it
                # repeatedly when calling this property.
                seed = tree.random_state
                # Operations accessing random_state must be performed identically
                # to those in `_parallel_build_trees()`
                yield _generate_sample_indices(
                    seed, self._n_samples, self._n_samples_bootstrap
                )

    @property
    def estimators_samples_(self):
        """The subset of drawn samples for each base estimator.

        Returns a dynamically generated list of indices identifying
        the samples used for fitting each member of the ensemble, i.e.,
        the in-bag samples.

        Note: the list is re-created at each call to the property in order
        to reduce the object memory footprint by not storing the sampling
        data. Thus fetching the property may be slower than expected.
        """
        return [sample_indices for sample_indices in self._get_estimators_indices()]

    def __sklearn_tags__(self):
        tags = super().__sklearn_tags__()
        # Only the criterion is required to determine if the tree supports
        # missing values
        estimator = type(self.estimator)(criterion=self.criterion)
        tags.input_tags.allow_nan = get_tags(estimator).input_tags.allow_nan
        return tags


def _accumulate_prediction(predict, X, out, lock):
    """
    This is a utility function for joblib's Parallel.

    It can't go locally in ForestClassifier or ForestRegressor, because joblib
    complains that it cannot pickle it when placed there.
    """
    prediction = predict(X, check_input=False)
    with lock:
        if len(out) == 1:
            out[0] += prediction
        else:
            for i in range(len(out)):
                out[i] += prediction[i]


class ForestClassifier(ClassifierMixin, BaseForest, metaclass=ABCMeta):
    """
    Base class for forest of trees-based classifiers.

    Warning: This class should not be used directly. Use derived classes
    instead.
    """

    @abstractmethod
    def __init__(
        self,
        estimator,
        n_estimators=100,
        *,
        estimator_params=tuple(),
        bootstrap=False,
        oob_score=False,
        n_jobs=None,
        random_state=None,
        verbose=0,
        warm_start=False,
        class_weight=None,
        max_samples=None,
    ):
        super().__init__(
            estimator=estimator,
            n_estimators=n_estimators,
            estimator_params=estimator_params,
            bootstrap=bootstrap,
            oob_score=oob_score,
            n_jobs=n_jobs,
            random_state=random_state,
            verbose=verbose,
            warm_start=warm_start,
            class_weight=class_weight,
            max_samples=max_samples,
        )

    @staticmethod
    def _get_oob_predictions(tree, X):
        """Compute the OOB predictions for an individual tree.

        Parameters
        ----------
        tree : DecisionTreeClassifier object
            A single decision tree classifier.
        X : ndarray of shape (n_samples, n_features)
            The OOB samples.

        Returns
        -------
        y_pred : ndarray of shape (n_samples, n_classes, n_outputs)
            The OOB associated predictions.
        """
        y_pred = tree.predict_proba(X, check_input=False)
        y_pred = np.asarray(y_pred)
        if y_pred.ndim == 2:
            # binary and multiclass
            y_pred = y_pred[..., np.newaxis]
        else:
            # Roll the first `n_outputs` axis to the last axis. We will reshape
            # from a shape of (n_outputs, n_samples, n_classes) to a shape of
            # (n_samples, n_classes, n_outputs).
            y_pred = np.rollaxis(y_pred, axis=0, start=3)
        return y_pred

    def _set_oob_score_and_attributes(self, X, y, scoring_function=None):
        """Compute and set the OOB score and attributes.

        Parameters
        ----------
        X : array-like of shape (n_samples, n_features)
            The data matrix.
        y : ndarray of shape (n_samples, n_outputs)
            The target matrix.
        scoring_function : callable, default=None
            Scoring function for OOB score. Defaults to `accuracy_score`.
        """
        self.oob_decision_function_ = super()._compute_oob_predictions(X, y)
        if self.oob_decision_function_.shape[-1] == 1:
            # drop the n_outputs axis if there is a single output
            self.oob_decision_function_ = self.oob_decision_function_.squeeze(axis=-1)

        if scoring_function is None:
            scoring_function = accuracy_score

        self.oob_score_ = scoring_function(
            y, np.argmax(self.oob_decision_function_, axis=1)
        )

    def _validate_y_class_weight(self, y):
        check_classification_targets(y)

        y = np.copy(y)
        expanded_class_weight = None

        if self.class_weight is not None:
            y_original = np.copy(y)

        self.classes_ = []
        self.n_classes_ = []

        y_store_unique_indices = np.zeros(y.shape, dtype=int)
        for k in range(self.n_outputs_):
            classes_k, y_store_unique_indices[:, k] = np.unique(
                y[:, k], return_inverse=True
            )
            self.classes_.append(classes_k)
            self.n_classes_.append(classes_k.shape[0])
        y = y_store_unique_indices

        if self.class_weight is not None:
            valid_presets = ("balanced", "balanced_subsample")
            if isinstance(self.class_weight, str):
                if self.class_weight not in valid_presets:
                    raise ValueError(
                        "Valid presets for class_weight include "
                        '"balanced" and "balanced_subsample".'
                        'Given "%s".' % self.class_weight
                    )
                if self.warm_start:
                    warn(
                        'class_weight presets "balanced" or '
                        '"balanced_subsample" are '
                        "not recommended for warm_start if the fitted data "
                        "differs from the full dataset. In order to use "
                        '"balanced" weights, use compute_class_weight '
                        '("balanced", classes, y). In place of y you can use '
                        "a large enough sample of the full training set "
                        "target to properly estimate the class frequency "
                        "distributions. Pass the resulting weights as the "
                        "class_weight parameter."
                    )

            if self.class_weight != "balanced_subsample" or not self.bootstrap:
                if self.class_weight == "balanced_subsample":
                    class_weight = "balanced"
                else:
                    class_weight = self.class_weight
                expanded_class_weight = compute_sample_weight(class_weight, y_original)

        return y, expanded_class_weight

    def predict(self, X):
        """
        Predict class for X.

        The predicted class of an input sample is a vote by the trees in
        the forest, weighted by their probability estimates. That is,
        the predicted class is the one with highest mean probability
        estimate across the trees.

        Parameters
        ----------
        X : {array-like, sparse matrix} of shape (n_samples, n_features)
            The input samples. Internally, its dtype will be converted to
            ``dtype=np.float32``. If a sparse matrix is provided, it will be
            converted into a sparse ``csr_matrix``.

        Returns
        -------
        y : ndarray of shape (n_samples,) or (n_samples, n_outputs)
            The predicted classes.
        """
        proba = self.predict_proba(X)

        if self.n_outputs_ == 1:
            return self.classes_.take(np.argmax(proba, axis=1), axis=0)

        else:
            n_samples = proba[0].shape[0]
            # all dtypes should be the same, so just take the first
            class_type = self.classes_[0].dtype
            predictions = np.empty((n_samples, self.n_outputs_), dtype=class_type)

            for k in range(self.n_outputs_):
                predictions[:, k] = self.classes_[k].take(
                    np.argmax(proba[k], axis=1), axis=0
                )

            return predictions

    def predict_proba(self, X):
        """
        Predict class probabilities for X.

        The predicted class probabilities of an input sample are computed as
        the mean predicted class probabilities of the trees in the forest.
        The class probability of a single tree is the fraction of samples of
        the same class in a leaf.

        Parameters
        ----------
        X : {array-like, sparse matrix} of shape (n_samples, n_features)
            The input samples. Internally, its dtype will be converted to
            ``dtype=np.float32``. If a sparse matrix is provided, it will be
            converted into a sparse ``csr_matrix``.

        Returns
        -------
        p : ndarray of shape (n_samples, n_classes), or a list of such arrays
            The class probabilities of the input samples. The order of the
            classes corresponds to that in the attribute :term:`classes_`.
        """
        check_is_fitted(self)
        # Check data
        X = self._validate_X_predict(X)

        # Assign chunk of trees to jobs
        n_jobs, _, _ = _partition_estimators(self.n_estimators, self.n_jobs)

        # avoid storing the output of every estimator by summing them here
        all_proba = [
            np.zeros((X.shape[0], j), dtype=np.float64)
            for j in np.atleast_1d(self.n_classes_)
        ]
        lock = threading.Lock()
        Parallel(n_jobs=n_jobs, verbose=self.verbose, require="sharedmem")(
            delayed(_accumulate_prediction)(e.predict_proba, X, all_proba, lock)
            for e in self.estimators_
        )

        for proba in all_proba:
            proba /= len(self.estimators_)

        if len(all_proba) == 1:
            return all_proba[0]
        else:
            return all_proba

    def predict_log_proba(self, X):
        """
        Predict class log-probabilities for X.

        The predicted class log-probabilities of an input sample is computed as
        the log of the mean predicted class probabilities of the trees in the
        forest.

        Parameters
        ----------
        X : {array-like, sparse matrix} of shape (n_samples, n_features)
            The input samples. Internally, its dtype will be converted to
            ``dtype=np.float32``. If a sparse matrix is provided, it will be
            converted into a sparse ``csr_matrix``.

        Returns
        -------
        p : ndarray of shape (n_samples, n_classes), or a list of such arrays
            The class probabilities of the input samples. The order of the
            classes corresponds to that in the attribute :term:`classes_`.
        """
        proba = self.predict_proba(X)

        if self.n_outputs_ == 1:
            return np.log(proba)

        else:
            for k in range(self.n_outputs_):
                proba[k] = np.log(proba[k])

            return proba

    def __sklearn_tags__(self):
        tags = super().__sklearn_tags__()
        tags.classifier_tags.multi_label = True
        return tags


class ForestRegressor(RegressorMixin, BaseForest, metaclass=ABCMeta):
    """
    Base class for forest of trees-based regressors.

    Warning: This class should not be used directly. Use derived classes
    instead.
    """

    @abstractmethod
    def __init__(
        self,
        estimator,
        n_estimators=100,
        *,
        estimator_params=tuple(),
        bootstrap=False,
        oob_score=False,
        n_jobs=None,
        random_state=None,
        verbose=0,
        warm_start=False,
        max_samples=None,
    ):
        super().__init__(
            estimator,
            n_estimators=n_estimators,
            estimator_params=estimator_params,
            bootstrap=bootstrap,
            oob_score=oob_score,
            n_jobs=n_jobs,
            random_state=random_state,
            verbose=verbose,
            warm_start=warm_start,
            max_samples=max_samples,
        )

    def predict(self, X):
        """
        Predict regression target for X.

        The predicted regression target of an input sample is computed as the
        mean predicted regression targets of the trees in the forest.

        Parameters
        ----------
        X : {array-like, sparse matrix} of shape (n_samples, n_features)
            The input samples. Internally, its dtype will be converted to
            ``dtype=np.float32``. If a sparse matrix is provided, it will be
            converted into a sparse ``csr_matrix``.

        Returns
        -------
        y : ndarray of shape (n_samples,) or (n_samples, n_outputs)
            The predicted values.
        """
        check_is_fitted(self)
        # Check data
        X = self._validate_X_predict(X)

        # Assign chunk of trees to jobs
        n_jobs, _, _ = _partition_estimators(self.n_estimators, self.n_jobs)

        # avoid storing the output of every estimator by summing them here
        if self.n_outputs_ > 1:
            y_hat = np.zeros((X.shape[0], self.n_outputs_), dtype=np.float64)
        else:
            y_hat = np.zeros((X.shape[0]), dtype=np.float64)

        # Parallel loop
        lock = threading.Lock()
        Parallel(n_jobs=n_jobs, verbose=self.verbose, require="sharedmem")(
            delayed(_accumulate_prediction)(e.predict, X, [y_hat], lock)
            for e in self.estimators_
        )

        y_hat /= len(self.estimators_)

        return y_hat

    @staticmethod
    def _get_oob_predictions(tree, X):
        """Compute the OOB predictions for an individual tree.

        Parameters
        ----------
        tree : DecisionTreeRegressor object
            A single decision tree regressor.
        X : ndarray of shape (n_samples, n_features)
            The OOB samples.

        Returns
        -------
        y_pred : ndarray of shape (n_samples, 1, n_outputs)
            The OOB associated predictions.
        """
        y_pred = tree.predict(X, check_input=False)
        if y_pred.ndim == 1:
            # single output regression
            y_pred = y_pred[:, np.newaxis, np.newaxis]
        else:
            # multioutput regression
            y_pred = y_pred[:, np.newaxis, :]
        return y_pred

    def _set_oob_score_and_attributes(self, X, y, scoring_function=None):
        """Compute and set the OOB score and attributes.

        Parameters
        ----------
        X : array-like of shape (n_samples, n_features)
            The data matrix.
        y : ndarray of shape (n_samples, n_outputs)
            The target matrix.
        scoring_function : callable, default=None
            Scoring function for OOB score. Defaults to `r2_score`.
        """
        self.oob_prediction_ = super()._compute_oob_predictions(X, y).squeeze(axis=1)
        if self.oob_prediction_.shape[-1] == 1:
            # drop the n_outputs axis if there is a single output
            self.oob_prediction_ = self.oob_prediction_.squeeze(axis=-1)

        if scoring_function is None:
            scoring_function = r2_score

        self.oob_score_ = scoring_function(y, self.oob_prediction_)

    def _compute_partial_dependence_recursion(self, grid, target_features):
        """Fast partial dependence computation.

        Parameters
        ----------
        grid : ndarray of shape (n_samples, n_target_features), dtype=DTYPE
            The grid points on which the partial dependence should be
            evaluated.
        target_features : ndarray of shape (n_target_features), dtype=np.intp
            The set of target features for which the partial dependence
            should be evaluated.

        Returns
        -------
        averaged_predictions : ndarray of shape (n_samples,)
            The value of the partial dependence function on each grid point.
        """
        grid = np.asarray(grid, dtype=DTYPE, order="C")
        target_features = np.asarray(target_features, dtype=np.intp, order="C")
        averaged_predictions = np.zeros(
            shape=grid.shape[0], dtype=np.float64, order="C"
        )

        for tree in self.estimators_:
            # Note: we don't sum in parallel because the GIL isn't released in
            # the fast method.
            tree.tree_.compute_partial_dependence(
                grid, target_features, averaged_predictions
            )
        # Average over the forest
        averaged_predictions /= len(self.estimators_)

        return averaged_predictions

    def __sklearn_tags__(self):
        tags = super().__sklearn_tags__()
        tags.regressor_tags.multi_label = True
        return tags


class RandomForestClassifier(ForestClassifier):
    """
    A random forest classifier.

    A random forest is a meta estimator that fits a number of decision tree
    classifiers on various sub-samples of the dataset and uses averaging to
    improve the predictive accuracy and control over-fitting.
    Trees in the forest use the best split strategy, i.e. equivalent to passing
    `splitter="best"` to the underlying :class:`~sklearn.tree.DecisionTreeClassifier`.
    The sub-sample size is controlled with the `max_samples` parameter if
    `bootstrap=True` (default), otherwise the whole dataset is used to build
    each tree.

    For a comparison between tree-based ensemble models see the example
    :ref:`sphx_glr_auto_examples_ensemble_plot_forest_hist_grad_boosting_comparison.py`.

    Read more in the :ref:`User Guide <forest>`.

    Parameters
    ----------
    n_estimators : int, default=100
        The number of trees in the forest.

        .. versionchanged:: 0.22
           The default value of ``n_estimators`` changed from 10 to 100
           in 0.22.

    criterion : {"gini", "entropy", "log_loss"}, default="gini"
        The function to measure the quality of a split. Supported criteria are
        "gini" for the Gini impurity and "log_loss" and "entropy" both for the
        Shannon information gain, see :ref:`tree_mathematical_formulation`.
        Note: This parameter is tree-specific.

    max_depth : int, default=None
        The maximum depth of the tree. If None, then nodes are expanded until
        all leaves are pure or until all leaves contain less than
        min_samples_split samples.

    min_samples_split : int or float, default=2
        The minimum number of samples required to split an internal node:

        - If int, then consider `min_samples_split` as the minimum number.
        - If float, then `min_samples_split` is a fraction and
          `ceil(min_samples_split * n_samples)` are the minimum
          number of samples for each split.

        .. versionchanged:: 0.18
           Added float values for fractions.

    min_samples_leaf : int or float, default=1
        The minimum number of samples required to be at a leaf node.
        A split point at any depth will only be considered if it leaves at
        least ``min_samples_leaf`` training samples in each of the left and
        right branches.  This may have the effect of smoothing the model,
        especially in regression.

        - If int, then consider `min_samples_leaf` as the minimum number.
        - If float, then `min_samples_leaf` is a fraction and
          `ceil(min_samples_leaf * n_samples)` are the minimum
          number of samples for each node.

        .. versionchanged:: 0.18
           Added float values for fractions.

    min_weight_fraction_leaf : float, default=0.0
        The minimum weighted fraction of the sum total of weights (of all
        the input samples) required to be at a leaf node. Samples have
        equal weight when sample_weight is not provided.

    max_features : {"sqrt", "log2", None}, int or float, default="sqrt"
        The number of features to consider when looking for the best split:

        - If int, then consider `max_features` features at each split.
        - If float, then `max_features` is a fraction and
          `max(1, int(max_features * n_features_in_))` features are considered at each
          split.
        - If "sqrt", then `max_features=sqrt(n_features)`.
        - If "log2", then `max_features=log2(n_features)`.
        - If None, then `max_features=n_features`.

        .. versionchanged:: 1.1
            The default of `max_features` changed from `"auto"` to `"sqrt"`.

        Note: the search for a split does not stop until at least one
        valid partition of the node samples is found, even if it requires to
        effectively inspect more than ``max_features`` features.

    max_leaf_nodes : int, default=None
        Grow trees with ``max_leaf_nodes`` in best-first fashion.
        Best nodes are defined as relative reduction in impurity.
        If None then unlimited number of leaf nodes.

    min_impurity_decrease : float, default=0.0
        A node will be split if this split induces a decrease of the impurity
        greater than or equal to this value.

        The weighted impurity decrease equation is the following::

            N_t / N * (impurity - N_t_R / N_t * right_impurity
                                - N_t_L / N_t * left_impurity)

        where ``N`` is the total number of samples, ``N_t`` is the number of
        samples at the current node, ``N_t_L`` is the number of samples in the
        left child, and ``N_t_R`` is the number of samples in the right child.

        ``N``, ``N_t``, ``N_t_R`` and ``N_t_L`` all refer to the weighted sum,
        if ``sample_weight`` is passed.

        .. versionadded:: 0.19

    bootstrap : bool, default=True
        Whether bootstrap samples are used when building trees. If False, the
        whole dataset is used to build each tree.

    oob_score : bool or callable, default=False
        Whether to use out-of-bag samples to estimate the generalization score.
        By default, :func:`~sklearn.metrics.accuracy_score` is used.
        Provide a callable with signature `metric(y_true, y_pred)` to use a
        custom metric. Only available if `bootstrap=True`.

    n_jobs : int, default=None
        The number of jobs to run in parallel. :meth:`fit`, :meth:`predict`,
        :meth:`decision_path` and :meth:`apply` are all parallelized over the
        trees. ``None`` means 1 unless in a :obj:`joblib.parallel_backend`
        context. ``-1`` means using all processors. See :term:`Glossary
        <n_jobs>` for more details.

    random_state : int, RandomState instance or None, default=None
        Controls both the randomness of the bootstrapping of the samples used
        when building trees (if ``bootstrap=True``) and the sampling of the
        features to consider when looking for the best split at each node
        (if ``max_features < n_features``).
        See :term:`Glossary <random_state>` for details.

    verbose : int, default=0
        Controls the verbosity when fitting and predicting.

    warm_start : bool, default=False
        When set to ``True``, reuse the solution of the previous call to fit
        and add more estimators to the ensemble, otherwise, just fit a whole
        new forest. See :term:`Glossary <warm_start>` and
        :ref:`tree_ensemble_warm_start` for details.

    class_weight : {"balanced", "balanced_subsample"}, dict or list of dicts, \
            default=None
        Weights associated with classes in the form ``{class_label: weight}``.
        If not given, all classes are supposed to have weight one. For
        multi-output problems, a list of dicts can be provided in the same
        order as the columns of y.

        Note that for multioutput (including multilabel) weights should be
        defined for each class of every column in its own dict. For example,
        for four-class multilabel classification weights should be
        [{0: 1, 1: 1}, {0: 1, 1: 5}, {0: 1, 1: 1}, {0: 1, 1: 1}] instead of
        [{1:1}, {2:5}, {3:1}, {4:1}].

        The "balanced" mode uses the values of y to automatically adjust
        weights inversely proportional to class frequencies in the input data
        as ``n_samples / (n_classes * np.bincount(y))``

        The "balanced_subsample" mode is the same as "balanced" except that
        weights are computed based on the bootstrap sample for every tree
        grown.

        For multi-output, the weights of each column of y will be multiplied.

        Note that these weights will be multiplied with sample_weight (passed
        through the fit method) if sample_weight is specified.

    ccp_alpha : non-negative float, default=0.0
        Complexity parameter used for Minimal Cost-Complexity Pruning. The
        subtree with the largest cost complexity that is smaller than
        ``ccp_alpha`` will be chosen. By default, no pruning is performed. See
        :ref:`minimal_cost_complexity_pruning` for details. See
        :ref:`sphx_glr_auto_examples_tree_plot_cost_complexity_pruning.py`
        for an example of such pruning.

        .. versionadded:: 0.22

    max_samples : int or float, default=None
        If bootstrap is True, the number of samples to draw from X
        to train each base estimator.

        - If None (default), then draw `X.shape[0]` samples.
        - If int, then draw `max_samples` samples.
        - If float, then draw `max(round(n_samples * max_samples), 1)` samples. Thus,
          `max_samples` should be in the interval `(0.0, 1.0]`.

        .. versionadded:: 0.22

    monotonic_cst : array-like of int of shape (n_features), default=None
        Indicates the monotonicity constraint to enforce on each feature.
          - 1: monotonic increase
          - 0: no constraint
          - -1: monotonic decrease

        If monotonic_cst is None, no constraints are applied.

        Monotonicity constraints are not supported for:
          - multiclass classifications (i.e. when `n_classes > 2`),
          - multioutput classifications (i.e. when `n_outputs_ > 1`),
          - classifications trained on data with missing values.

        The constraints hold over the probability of the positive class.

        Read more in the :ref:`User Guide <monotonic_cst_gbdt>`.

        .. versionadded:: 1.4

    Attributes
    ----------
    estimator_ : :class:`~sklearn.tree.DecisionTreeClassifier`
        The child estimator template used to create the collection of fitted
        sub-estimators.

        .. versionadded:: 1.2
           `base_estimator_` was renamed to `estimator_`.

    estimators_ : list of DecisionTreeClassifier
        The collection of fitted sub-estimators.

    classes_ : ndarray of shape (n_classes,) or a list of such arrays
        The classes labels (single output problem), or a list of arrays of
        class labels (multi-output problem).

    n_classes_ : int or list
        The number of classes (single output problem), or a list containing the
        number of classes for each output (multi-output problem).

    n_features_in_ : int
        Number of features seen during :term:`fit`.

        .. versionadded:: 0.24

    feature_names_in_ : ndarray of shape (`n_features_in_`,)
        Names of features seen during :term:`fit`. Defined only when `X`
        has feature names that are all strings.

        .. versionadded:: 1.0

    n_outputs_ : int
        The number of outputs when ``fit`` is performed.

    feature_importances_ : ndarray of shape (n_features,)
        The impurity-based feature importances.
        The higher, the more important the feature.
        The importance of a feature is computed as the (normalized)
        total reduction of the criterion brought by that feature.  It is also
        known as the Gini importance.

        Warning: impurity-based feature importances can be misleading for
        high cardinality features (many unique values). See
        :func:`sklearn.inspection.permutation_importance` as an alternative.

    oob_score_ : float
        Score of the training dataset obtained using an out-of-bag estimate.
        This attribute exists only when ``oob_score`` is True.

    oob_decision_function_ : ndarray of shape (n_samples, n_classes) or \
            (n_samples, n_classes, n_outputs)
        Decision function computed with out-of-bag estimate on the training
        set. If n_estimators is small it might be possible that a data point
        was never left out during the bootstrap. In this case,
        `oob_decision_function_` might contain NaN. This attribute exists
        only when ``oob_score`` is True.

    estimators_samples_ : list of arrays
        The subset of drawn samples (i.e., the in-bag samples) for each base
        estimator. Each subset is defined by an array of the indices selected.

        .. versionadded:: 1.4

    See Also
    --------
    sklearn.tree.DecisionTreeClassifier : A decision tree classifier.
    sklearn.ensemble.ExtraTreesClassifier : Ensemble of extremely randomized
        tree classifiers.
    sklearn.ensemble.HistGradientBoostingClassifier : A Histogram-based Gradient
        Boosting Classification Tree, very fast for big datasets (n_samples >=
        10_000).

    Notes
    -----
    The default values for the parameters controlling the size of the trees
    (e.g. ``max_depth``, ``min_samples_leaf``, etc.) lead to fully grown and
    unpruned trees which can potentially be very large on some data sets. To
    reduce memory consumption, the complexity and size of the trees should be
    controlled by setting those parameter values.

    The features are always randomly permuted at each split. Therefore,
    the best found split may vary, even with the same training data,
    ``max_features=n_features`` and ``bootstrap=False``, if the improvement
    of the criterion is identical for several splits enumerated during the
    search of the best split. To obtain a deterministic behaviour during
    fitting, ``random_state`` has to be fixed.

    References
    ----------
    .. [1] L. Breiman, "Random Forests", Machine Learning, 45(1), 5-32, 2001.

    Examples
    --------
    >>> from sklearn.ensemble import RandomForestClassifier
    >>> from sklearn.datasets import make_classification
    >>> X, y = make_classification(n_samples=1000, n_features=4,
    ...                            n_informative=2, n_redundant=0,
    ...                            random_state=0, shuffle=False)
    >>> clf = RandomForestClassifier(max_depth=2, random_state=0)
    >>> clf.fit(X, y)
    RandomForestClassifier(...)
    >>> print(clf.predict([[0, 0, 0, 0]]))
    [1]
    """

    _parameter_constraints: dict = {
        **ForestClassifier._parameter_constraints,
        **DecisionTreeClassifier._parameter_constraints,
        "class_weight": [
            StrOptions({"balanced_subsample", "balanced"}),
            dict,
            list,
            None,
        ],
    }
    _parameter_constraints.pop("splitter")

    def __init__(
        self,
        n_estimators=100,
        *,
        criterion="gini",
        max_depth=None,
        min_samples_split=2,
        min_samples_leaf=1,
        min_weight_fraction_leaf=0.0,
        max_features="sqrt",
        max_leaf_nodes=None,
        min_impurity_decrease=0.0,
        bootstrap=True,
        oob_score=False,
        n_jobs=None,
        random_state=None,
        verbose=0,
        warm_start=False,
        class_weight=None,
        ccp_alpha=0.0,
        max_samples=None,
        monotonic_cst=None,
    ):
        super().__init__(
            estimator=DecisionTreeClassifier(),
            n_estimators=n_estimators,
            estimator_params=(
                "criterion",
                "max_depth",
                "min_samples_split",
                "min_samples_leaf",
                "min_weight_fraction_leaf",
                "max_features",
                "max_leaf_nodes",
                "min_impurity_decrease",
                "random_state",
                "ccp_alpha",
                "monotonic_cst",
            ),
            bootstrap=bootstrap,
            oob_score=oob_score,
            n_jobs=n_jobs,
            random_state=random_state,
            verbose=verbose,
            warm_start=warm_start,
            class_weight=class_weight,
            max_samples=max_samples,
        )

        self.criterion = criterion
        self.max_depth = max_depth
        self.min_samples_split = min_samples_split
        self.min_samples_leaf = min_samples_leaf
        self.min_weight_fraction_leaf = min_weight_fraction_leaf
        self.max_features = max_features
        self.max_leaf_nodes = max_leaf_nodes
        self.min_impurity_decrease = min_impurity_decrease
        self.monotonic_cst = monotonic_cst
        self.ccp_alpha = ccp_alpha

<<<<<<< HEAD
    def __sklearn_tags__(self):
        tags = super().__sklearn_tags__()
        # TODO: replace by a statistical test, see meta-issue #16298
        tags._xfail_checks = {
            "check_sample_weight_equivalence_on_dense_data": (
                "sample_weight is not equivalent to removing/repeating samples."
            ),
            "check_sample_weight_equivalence_on_sparse_data": (
                "sample_weight is not equivalent to removing/repeating samples."
            ),
        }
        return tags

=======
>>>>>>> eaf9529b

class RandomForestRegressor(ForestRegressor):
    """
    A random forest regressor.

    A random forest is a meta estimator that fits a number of decision tree
    regressors on various sub-samples of the dataset and uses averaging to
    improve the predictive accuracy and control over-fitting.
    Trees in the forest use the best split strategy, i.e. equivalent to passing
    `splitter="best"` to the underlying :class:`~sklearn.tree.DecisionTreeRegressor`.
    The sub-sample size is controlled with the `max_samples` parameter if
    `bootstrap=True` (default), otherwise the whole dataset is used to build
    each tree.

    For a comparison between tree-based ensemble models see the example
    :ref:`sphx_glr_auto_examples_ensemble_plot_forest_hist_grad_boosting_comparison.py`.

    Read more in the :ref:`User Guide <forest>`.

    Parameters
    ----------
    n_estimators : int, default=100
        The number of trees in the forest.

        .. versionchanged:: 0.22
           The default value of ``n_estimators`` changed from 10 to 100
           in 0.22.

    criterion : {"squared_error", "absolute_error", "friedman_mse", "poisson"}, \
            default="squared_error"
        The function to measure the quality of a split. Supported criteria
        are "squared_error" for the mean squared error, which is equal to
        variance reduction as feature selection criterion and minimizes the L2
        loss using the mean of each terminal node, "friedman_mse", which uses
        mean squared error with Friedman's improvement score for potential
        splits, "absolute_error" for the mean absolute error, which minimizes
        the L1 loss using the median of each terminal node, and "poisson" which
        uses reduction in Poisson deviance to find splits.
        Training using "absolute_error" is significantly slower
        than when using "squared_error".

        .. versionadded:: 0.18
           Mean Absolute Error (MAE) criterion.

        .. versionadded:: 1.0
           Poisson criterion.

    max_depth : int, default=None
        The maximum depth of the tree. If None, then nodes are expanded until
        all leaves are pure or until all leaves contain less than
        min_samples_split samples.

    min_samples_split : int or float, default=2
        The minimum number of samples required to split an internal node:

        - If int, then consider `min_samples_split` as the minimum number.
        - If float, then `min_samples_split` is a fraction and
          `ceil(min_samples_split * n_samples)` are the minimum
          number of samples for each split.

        .. versionchanged:: 0.18
           Added float values for fractions.

    min_samples_leaf : int or float, default=1
        The minimum number of samples required to be at a leaf node.
        A split point at any depth will only be considered if it leaves at
        least ``min_samples_leaf`` training samples in each of the left and
        right branches.  This may have the effect of smoothing the model,
        especially in regression.

        - If int, then consider `min_samples_leaf` as the minimum number.
        - If float, then `min_samples_leaf` is a fraction and
          `ceil(min_samples_leaf * n_samples)` are the minimum
          number of samples for each node.

        .. versionchanged:: 0.18
           Added float values for fractions.

    min_weight_fraction_leaf : float, default=0.0
        The minimum weighted fraction of the sum total of weights (of all
        the input samples) required to be at a leaf node. Samples have
        equal weight when sample_weight is not provided.

    max_features : {"sqrt", "log2", None}, int or float, default=1.0
        The number of features to consider when looking for the best split:

        - If int, then consider `max_features` features at each split.
        - If float, then `max_features` is a fraction and
          `max(1, int(max_features * n_features_in_))` features are considered at each
          split.
        - If "sqrt", then `max_features=sqrt(n_features)`.
        - If "log2", then `max_features=log2(n_features)`.
        - If None or 1.0, then `max_features=n_features`.

        .. note::
            The default of 1.0 is equivalent to bagged trees and more
            randomness can be achieved by setting smaller values, e.g. 0.3.

        .. versionchanged:: 1.1
            The default of `max_features` changed from `"auto"` to 1.0.

        Note: the search for a split does not stop until at least one
        valid partition of the node samples is found, even if it requires to
        effectively inspect more than ``max_features`` features.

    max_leaf_nodes : int, default=None
        Grow trees with ``max_leaf_nodes`` in best-first fashion.
        Best nodes are defined as relative reduction in impurity.
        If None then unlimited number of leaf nodes.

    min_impurity_decrease : float, default=0.0
        A node will be split if this split induces a decrease of the impurity
        greater than or equal to this value.

        The weighted impurity decrease equation is the following::

            N_t / N * (impurity - N_t_R / N_t * right_impurity
                                - N_t_L / N_t * left_impurity)

        where ``N`` is the total number of samples, ``N_t`` is the number of
        samples at the current node, ``N_t_L`` is the number of samples in the
        left child, and ``N_t_R`` is the number of samples in the right child.

        ``N``, ``N_t``, ``N_t_R`` and ``N_t_L`` all refer to the weighted sum,
        if ``sample_weight`` is passed.

        .. versionadded:: 0.19

    bootstrap : bool, default=True
        Whether bootstrap samples are used when building trees. If False, the
        whole dataset is used to build each tree.

    oob_score : bool or callable, default=False
        Whether to use out-of-bag samples to estimate the generalization score.
        By default, :func:`~sklearn.metrics.r2_score` is used.
        Provide a callable with signature `metric(y_true, y_pred)` to use a
        custom metric. Only available if `bootstrap=True`.

    n_jobs : int, default=None
        The number of jobs to run in parallel. :meth:`fit`, :meth:`predict`,
        :meth:`decision_path` and :meth:`apply` are all parallelized over the
        trees. ``None`` means 1 unless in a :obj:`joblib.parallel_backend`
        context. ``-1`` means using all processors. See :term:`Glossary
        <n_jobs>` for more details.

    random_state : int, RandomState instance or None, default=None
        Controls both the randomness of the bootstrapping of the samples used
        when building trees (if ``bootstrap=True``) and the sampling of the
        features to consider when looking for the best split at each node
        (if ``max_features < n_features``).
        See :term:`Glossary <random_state>` for details.

    verbose : int, default=0
        Controls the verbosity when fitting and predicting.

    warm_start : bool, default=False
        When set to ``True``, reuse the solution of the previous call to fit
        and add more estimators to the ensemble, otherwise, just fit a whole
        new forest. See :term:`Glossary <warm_start>` and
        :ref:`tree_ensemble_warm_start` for details.

    ccp_alpha : non-negative float, default=0.0
        Complexity parameter used for Minimal Cost-Complexity Pruning. The
        subtree with the largest cost complexity that is smaller than
        ``ccp_alpha`` will be chosen. By default, no pruning is performed. See
        :ref:`minimal_cost_complexity_pruning` for details. See
        :ref:`sphx_glr_auto_examples_tree_plot_cost_complexity_pruning.py`
        for an example of such pruning.

        .. versionadded:: 0.22

    max_samples : int or float, default=None
        If bootstrap is True, the number of samples to draw from X
        to train each base estimator.

        - If None (default), then draw `X.shape[0]` samples.
        - If int, then draw `max_samples` samples.
        - If float, then draw `max(round(n_samples * max_samples), 1)` samples. Thus,
          `max_samples` should be in the interval `(0.0, 1.0]`.

        .. versionadded:: 0.22

    monotonic_cst : array-like of int of shape (n_features), default=None
        Indicates the monotonicity constraint to enforce on each feature.
          - 1: monotonically increasing
          - 0: no constraint
          - -1: monotonically decreasing

        If monotonic_cst is None, no constraints are applied.

        Monotonicity constraints are not supported for:
          - multioutput regressions (i.e. when `n_outputs_ > 1`),
          - regressions trained on data with missing values.

        Read more in the :ref:`User Guide <monotonic_cst_gbdt>`.

        .. versionadded:: 1.4

    Attributes
    ----------
    estimator_ : :class:`~sklearn.tree.DecisionTreeRegressor`
        The child estimator template used to create the collection of fitted
        sub-estimators.

        .. versionadded:: 1.2
           `base_estimator_` was renamed to `estimator_`.

    estimators_ : list of DecisionTreeRegressor
        The collection of fitted sub-estimators.

    feature_importances_ : ndarray of shape (n_features,)
        The impurity-based feature importances.
        The higher, the more important the feature.
        The importance of a feature is computed as the (normalized)
        total reduction of the criterion brought by that feature.  It is also
        known as the Gini importance.

        Warning: impurity-based feature importances can be misleading for
        high cardinality features (many unique values). See
        :func:`sklearn.inspection.permutation_importance` as an alternative.

    n_features_in_ : int
        Number of features seen during :term:`fit`.

        .. versionadded:: 0.24

    feature_names_in_ : ndarray of shape (`n_features_in_`,)
        Names of features seen during :term:`fit`. Defined only when `X`
        has feature names that are all strings.

        .. versionadded:: 1.0

    n_outputs_ : int
        The number of outputs when ``fit`` is performed.

    oob_score_ : float
        Score of the training dataset obtained using an out-of-bag estimate.
        This attribute exists only when ``oob_score`` is True.

    oob_prediction_ : ndarray of shape (n_samples,) or (n_samples, n_outputs)
        Prediction computed with out-of-bag estimate on the training set.
        This attribute exists only when ``oob_score`` is True.

    estimators_samples_ : list of arrays
        The subset of drawn samples (i.e., the in-bag samples) for each base
        estimator. Each subset is defined by an array of the indices selected.

        .. versionadded:: 1.4

    See Also
    --------
    sklearn.tree.DecisionTreeRegressor : A decision tree regressor.
    sklearn.ensemble.ExtraTreesRegressor : Ensemble of extremely randomized
        tree regressors.
    sklearn.ensemble.HistGradientBoostingRegressor : A Histogram-based Gradient
        Boosting Regression Tree, very fast for big datasets (n_samples >=
        10_000).

    Notes
    -----
    The default values for the parameters controlling the size of the trees
    (e.g. ``max_depth``, ``min_samples_leaf``, etc.) lead to fully grown and
    unpruned trees which can potentially be very large on some data sets. To
    reduce memory consumption, the complexity and size of the trees should be
    controlled by setting those parameter values.

    The features are always randomly permuted at each split. Therefore,
    the best found split may vary, even with the same training data,
    ``max_features=n_features`` and ``bootstrap=False``, if the improvement
    of the criterion is identical for several splits enumerated during the
    search of the best split. To obtain a deterministic behaviour during
    fitting, ``random_state`` has to be fixed.

    The default value ``max_features=1.0`` uses ``n_features``
    rather than ``n_features / 3``. The latter was originally suggested in
    [1], whereas the former was more recently justified empirically in [2].

    References
    ----------
    .. [1] L. Breiman, "Random Forests", Machine Learning, 45(1), 5-32, 2001.

    .. [2] P. Geurts, D. Ernst., and L. Wehenkel, "Extremely randomized
           trees", Machine Learning, 63(1), 3-42, 2006.

    Examples
    --------
    >>> from sklearn.ensemble import RandomForestRegressor
    >>> from sklearn.datasets import make_regression
    >>> X, y = make_regression(n_features=4, n_informative=2,
    ...                        random_state=0, shuffle=False)
    >>> regr = RandomForestRegressor(max_depth=2, random_state=0)
    >>> regr.fit(X, y)
    RandomForestRegressor(...)
    >>> print(regr.predict([[0, 0, 0, 0]]))
    [-8.32987858]
    """

    _parameter_constraints: dict = {
        **ForestRegressor._parameter_constraints,
        **DecisionTreeRegressor._parameter_constraints,
    }
    _parameter_constraints.pop("splitter")

    def __init__(
        self,
        n_estimators=100,
        *,
        criterion="squared_error",
        max_depth=None,
        min_samples_split=2,
        min_samples_leaf=1,
        min_weight_fraction_leaf=0.0,
        max_features=1.0,
        max_leaf_nodes=None,
        min_impurity_decrease=0.0,
        bootstrap=True,
        oob_score=False,
        n_jobs=None,
        random_state=None,
        verbose=0,
        warm_start=False,
        ccp_alpha=0.0,
        max_samples=None,
        monotonic_cst=None,
    ):
        super().__init__(
            estimator=DecisionTreeRegressor(),
            n_estimators=n_estimators,
            estimator_params=(
                "criterion",
                "max_depth",
                "min_samples_split",
                "min_samples_leaf",
                "min_weight_fraction_leaf",
                "max_features",
                "max_leaf_nodes",
                "min_impurity_decrease",
                "random_state",
                "ccp_alpha",
                "monotonic_cst",
            ),
            bootstrap=bootstrap,
            oob_score=oob_score,
            n_jobs=n_jobs,
            random_state=random_state,
            verbose=verbose,
            warm_start=warm_start,
            max_samples=max_samples,
        )

        self.criterion = criterion
        self.max_depth = max_depth
        self.min_samples_split = min_samples_split
        self.min_samples_leaf = min_samples_leaf
        self.min_weight_fraction_leaf = min_weight_fraction_leaf
        self.max_features = max_features
        self.max_leaf_nodes = max_leaf_nodes
        self.min_impurity_decrease = min_impurity_decrease
        self.ccp_alpha = ccp_alpha
        self.monotonic_cst = monotonic_cst

<<<<<<< HEAD
    def __sklearn_tags__(self):
        tags = super().__sklearn_tags__()
        # TODO: replace by a statistical test, see meta-issue #16298
        tags._xfail_checks = {
            "check_sample_weight_equivalence_on_dense_data": (
                "sample_weight is not equivalent to removing/repeating samples."
            ),
            "check_sample_weight_equivalence_on_sparse_data": (
                "sample_weight is not equivalent to removing/repeating samples."
            ),
        }
        return tags

=======
>>>>>>> eaf9529b

class ExtraTreesClassifier(ForestClassifier):
    """
    An extra-trees classifier.

    This class implements a meta estimator that fits a number of
    randomized decision trees (a.k.a. extra-trees) on various sub-samples
    of the dataset and uses averaging to improve the predictive accuracy
    and control over-fitting.

    Read more in the :ref:`User Guide <forest>`.

    Parameters
    ----------
    n_estimators : int, default=100
        The number of trees in the forest.

        .. versionchanged:: 0.22
           The default value of ``n_estimators`` changed from 10 to 100
           in 0.22.

    criterion : {"gini", "entropy", "log_loss"}, default="gini"
        The function to measure the quality of a split. Supported criteria are
        "gini" for the Gini impurity and "log_loss" and "entropy" both for the
        Shannon information gain, see :ref:`tree_mathematical_formulation`.
        Note: This parameter is tree-specific.

    max_depth : int, default=None
        The maximum depth of the tree. If None, then nodes are expanded until
        all leaves are pure or until all leaves contain less than
        min_samples_split samples.

    min_samples_split : int or float, default=2
        The minimum number of samples required to split an internal node:

        - If int, then consider `min_samples_split` as the minimum number.
        - If float, then `min_samples_split` is a fraction and
          `ceil(min_samples_split * n_samples)` are the minimum
          number of samples for each split.

        .. versionchanged:: 0.18
           Added float values for fractions.

    min_samples_leaf : int or float, default=1
        The minimum number of samples required to be at a leaf node.
        A split point at any depth will only be considered if it leaves at
        least ``min_samples_leaf`` training samples in each of the left and
        right branches.  This may have the effect of smoothing the model,
        especially in regression.

        - If int, then consider `min_samples_leaf` as the minimum number.
        - If float, then `min_samples_leaf` is a fraction and
          `ceil(min_samples_leaf * n_samples)` are the minimum
          number of samples for each node.

        .. versionchanged:: 0.18
           Added float values for fractions.

    min_weight_fraction_leaf : float, default=0.0
        The minimum weighted fraction of the sum total of weights (of all
        the input samples) required to be at a leaf node. Samples have
        equal weight when sample_weight is not provided.

    max_features : {"sqrt", "log2", None}, int or float, default="sqrt"
        The number of features to consider when looking for the best split:

        - If int, then consider `max_features` features at each split.
        - If float, then `max_features` is a fraction and
          `max(1, int(max_features * n_features_in_))` features are considered at each
          split.
        - If "sqrt", then `max_features=sqrt(n_features)`.
        - If "log2", then `max_features=log2(n_features)`.
        - If None, then `max_features=n_features`.

        .. versionchanged:: 1.1
            The default of `max_features` changed from `"auto"` to `"sqrt"`.

        Note: the search for a split does not stop until at least one
        valid partition of the node samples is found, even if it requires to
        effectively inspect more than ``max_features`` features.

    max_leaf_nodes : int, default=None
        Grow trees with ``max_leaf_nodes`` in best-first fashion.
        Best nodes are defined as relative reduction in impurity.
        If None then unlimited number of leaf nodes.

    min_impurity_decrease : float, default=0.0
        A node will be split if this split induces a decrease of the impurity
        greater than or equal to this value.

        The weighted impurity decrease equation is the following::

            N_t / N * (impurity - N_t_R / N_t * right_impurity
                                - N_t_L / N_t * left_impurity)

        where ``N`` is the total number of samples, ``N_t`` is the number of
        samples at the current node, ``N_t_L`` is the number of samples in the
        left child, and ``N_t_R`` is the number of samples in the right child.

        ``N``, ``N_t``, ``N_t_R`` and ``N_t_L`` all refer to the weighted sum,
        if ``sample_weight`` is passed.

        .. versionadded:: 0.19

    bootstrap : bool, default=False
        Whether bootstrap samples are used when building trees. If False, the
        whole dataset is used to build each tree.

    oob_score : bool or callable, default=False
        Whether to use out-of-bag samples to estimate the generalization score.
        By default, :func:`~sklearn.metrics.accuracy_score` is used.
        Provide a callable with signature `metric(y_true, y_pred)` to use a
        custom metric. Only available if `bootstrap=True`.

    n_jobs : int, default=None
        The number of jobs to run in parallel. :meth:`fit`, :meth:`predict`,
        :meth:`decision_path` and :meth:`apply` are all parallelized over the
        trees. ``None`` means 1 unless in a :obj:`joblib.parallel_backend`
        context. ``-1`` means using all processors. See :term:`Glossary
        <n_jobs>` for more details.

    random_state : int, RandomState instance or None, default=None
        Controls 3 sources of randomness:

        - the bootstrapping of the samples used when building trees
          (if ``bootstrap=True``)
        - the sampling of the features to consider when looking for the best
          split at each node (if ``max_features < n_features``)
        - the draw of the splits for each of the `max_features`

        See :term:`Glossary <random_state>` for details.

    verbose : int, default=0
        Controls the verbosity when fitting and predicting.

    warm_start : bool, default=False
        When set to ``True``, reuse the solution of the previous call to fit
        and add more estimators to the ensemble, otherwise, just fit a whole
        new forest. See :term:`Glossary <warm_start>` and
        :ref:`tree_ensemble_warm_start` for details.

    class_weight : {"balanced", "balanced_subsample"}, dict or list of dicts, \
            default=None
        Weights associated with classes in the form ``{class_label: weight}``.
        If not given, all classes are supposed to have weight one. For
        multi-output problems, a list of dicts can be provided in the same
        order as the columns of y.

        Note that for multioutput (including multilabel) weights should be
        defined for each class of every column in its own dict. For example,
        for four-class multilabel classification weights should be
        [{0: 1, 1: 1}, {0: 1, 1: 5}, {0: 1, 1: 1}, {0: 1, 1: 1}] instead of
        [{1:1}, {2:5}, {3:1}, {4:1}].

        The "balanced" mode uses the values of y to automatically adjust
        weights inversely proportional to class frequencies in the input data
        as ``n_samples / (n_classes * np.bincount(y))``

        The "balanced_subsample" mode is the same as "balanced" except that
        weights are computed based on the bootstrap sample for every tree
        grown.

        For multi-output, the weights of each column of y will be multiplied.

        Note that these weights will be multiplied with sample_weight (passed
        through the fit method) if sample_weight is specified.

    ccp_alpha : non-negative float, default=0.0
        Complexity parameter used for Minimal Cost-Complexity Pruning. The
        subtree with the largest cost complexity that is smaller than
        ``ccp_alpha`` will be chosen. By default, no pruning is performed. See
        :ref:`minimal_cost_complexity_pruning` for details. See
        :ref:`sphx_glr_auto_examples_tree_plot_cost_complexity_pruning.py`
        for an example of such pruning.

        .. versionadded:: 0.22

    max_samples : int or float, default=None
        If bootstrap is True, the number of samples to draw from X
        to train each base estimator.

        - If None (default), then draw `X.shape[0]` samples.
        - If int, then draw `max_samples` samples.
        - If float, then draw `max_samples * X.shape[0]` samples. Thus,
          `max_samples` should be in the interval `(0.0, 1.0]`.

        .. versionadded:: 0.22

    monotonic_cst : array-like of int of shape (n_features), default=None
        Indicates the monotonicity constraint to enforce on each feature.
          - 1: monotonically increasing
          - 0: no constraint
          - -1: monotonically decreasing

        If monotonic_cst is None, no constraints are applied.

        Monotonicity constraints are not supported for:
          - multiclass classifications (i.e. when `n_classes > 2`),
          - multioutput classifications (i.e. when `n_outputs_ > 1`),
          - classifications trained on data with missing values.

        The constraints hold over the probability of the positive class.

        Read more in the :ref:`User Guide <monotonic_cst_gbdt>`.

        .. versionadded:: 1.4

    Attributes
    ----------
    estimator_ : :class:`~sklearn.tree.ExtraTreeClassifier`
        The child estimator template used to create the collection of fitted
        sub-estimators.

        .. versionadded:: 1.2
           `base_estimator_` was renamed to `estimator_`.

    estimators_ : list of DecisionTreeClassifier
        The collection of fitted sub-estimators.

    classes_ : ndarray of shape (n_classes,) or a list of such arrays
        The classes labels (single output problem), or a list of arrays of
        class labels (multi-output problem).

    n_classes_ : int or list
        The number of classes (single output problem), or a list containing the
        number of classes for each output (multi-output problem).

    feature_importances_ : ndarray of shape (n_features,)
        The impurity-based feature importances.
        The higher, the more important the feature.
        The importance of a feature is computed as the (normalized)
        total reduction of the criterion brought by that feature.  It is also
        known as the Gini importance.

        Warning: impurity-based feature importances can be misleading for
        high cardinality features (many unique values). See
        :func:`sklearn.inspection.permutation_importance` as an alternative.

    n_features_in_ : int
        Number of features seen during :term:`fit`.

        .. versionadded:: 0.24

    feature_names_in_ : ndarray of shape (`n_features_in_`,)
        Names of features seen during :term:`fit`. Defined only when `X`
        has feature names that are all strings.

        .. versionadded:: 1.0

    n_outputs_ : int
        The number of outputs when ``fit`` is performed.

    oob_score_ : float
        Score of the training dataset obtained using an out-of-bag estimate.
        This attribute exists only when ``oob_score`` is True.

    oob_decision_function_ : ndarray of shape (n_samples, n_classes) or \
            (n_samples, n_classes, n_outputs)
        Decision function computed with out-of-bag estimate on the training
        set. If n_estimators is small it might be possible that a data point
        was never left out during the bootstrap. In this case,
        `oob_decision_function_` might contain NaN. This attribute exists
        only when ``oob_score`` is True.

    estimators_samples_ : list of arrays
        The subset of drawn samples (i.e., the in-bag samples) for each base
        estimator. Each subset is defined by an array of the indices selected.

        .. versionadded:: 1.4

    See Also
    --------
    ExtraTreesRegressor : An extra-trees regressor with random splits.
    RandomForestClassifier : A random forest classifier with optimal splits.
    RandomForestRegressor : Ensemble regressor using trees with optimal splits.

    Notes
    -----
    The default values for the parameters controlling the size of the trees
    (e.g. ``max_depth``, ``min_samples_leaf``, etc.) lead to fully grown and
    unpruned trees which can potentially be very large on some data sets. To
    reduce memory consumption, the complexity and size of the trees should be
    controlled by setting those parameter values.

    References
    ----------
    .. [1] P. Geurts, D. Ernst., and L. Wehenkel, "Extremely randomized
           trees", Machine Learning, 63(1), 3-42, 2006.

    Examples
    --------
    >>> from sklearn.ensemble import ExtraTreesClassifier
    >>> from sklearn.datasets import make_classification
    >>> X, y = make_classification(n_features=4, random_state=0)
    >>> clf = ExtraTreesClassifier(n_estimators=100, random_state=0)
    >>> clf.fit(X, y)
    ExtraTreesClassifier(random_state=0)
    >>> clf.predict([[0, 0, 0, 0]])
    array([1])
    """

    _parameter_constraints: dict = {
        **ForestClassifier._parameter_constraints,
        **DecisionTreeClassifier._parameter_constraints,
        "class_weight": [
            StrOptions({"balanced_subsample", "balanced"}),
            dict,
            list,
            None,
        ],
    }
    _parameter_constraints.pop("splitter")

    def __init__(
        self,
        n_estimators=100,
        *,
        criterion="gini",
        max_depth=None,
        min_samples_split=2,
        min_samples_leaf=1,
        min_weight_fraction_leaf=0.0,
        max_features="sqrt",
        max_leaf_nodes=None,
        min_impurity_decrease=0.0,
        bootstrap=False,
        oob_score=False,
        n_jobs=None,
        random_state=None,
        verbose=0,
        warm_start=False,
        class_weight=None,
        ccp_alpha=0.0,
        max_samples=None,
        monotonic_cst=None,
    ):
        super().__init__(
            estimator=ExtraTreeClassifier(),
            n_estimators=n_estimators,
            estimator_params=(
                "criterion",
                "max_depth",
                "min_samples_split",
                "min_samples_leaf",
                "min_weight_fraction_leaf",
                "max_features",
                "max_leaf_nodes",
                "min_impurity_decrease",
                "random_state",
                "ccp_alpha",
                "monotonic_cst",
            ),
            bootstrap=bootstrap,
            oob_score=oob_score,
            n_jobs=n_jobs,
            random_state=random_state,
            verbose=verbose,
            warm_start=warm_start,
            class_weight=class_weight,
            max_samples=max_samples,
        )

        self.criterion = criterion
        self.max_depth = max_depth
        self.min_samples_split = min_samples_split
        self.min_samples_leaf = min_samples_leaf
        self.min_weight_fraction_leaf = min_weight_fraction_leaf
        self.max_features = max_features
        self.max_leaf_nodes = max_leaf_nodes
        self.min_impurity_decrease = min_impurity_decrease
        self.ccp_alpha = ccp_alpha
        self.monotonic_cst = monotonic_cst


class ExtraTreesRegressor(ForestRegressor):
    """
    An extra-trees regressor.

    This class implements a meta estimator that fits a number of
    randomized decision trees (a.k.a. extra-trees) on various sub-samples
    of the dataset and uses averaging to improve the predictive accuracy
    and control over-fitting.

    Read more in the :ref:`User Guide <forest>`.

    Parameters
    ----------
    n_estimators : int, default=100
        The number of trees in the forest.

        .. versionchanged:: 0.22
           The default value of ``n_estimators`` changed from 10 to 100
           in 0.22.

    criterion : {"squared_error", "absolute_error", "friedman_mse", "poisson"}, \
            default="squared_error"
        The function to measure the quality of a split. Supported criteria
        are "squared_error" for the mean squared error, which is equal to
        variance reduction as feature selection criterion and minimizes the L2
        loss using the mean of each terminal node, "friedman_mse", which uses
        mean squared error with Friedman's improvement score for potential
        splits, "absolute_error" for the mean absolute error, which minimizes
        the L1 loss using the median of each terminal node, and "poisson" which
        uses reduction in Poisson deviance to find splits.
        Training using "absolute_error" is significantly slower
        than when using "squared_error".

        .. versionadded:: 0.18
           Mean Absolute Error (MAE) criterion.

    max_depth : int, default=None
        The maximum depth of the tree. If None, then nodes are expanded until
        all leaves are pure or until all leaves contain less than
        min_samples_split samples.

    min_samples_split : int or float, default=2
        The minimum number of samples required to split an internal node:

        - If int, then consider `min_samples_split` as the minimum number.
        - If float, then `min_samples_split` is a fraction and
          `ceil(min_samples_split * n_samples)` are the minimum
          number of samples for each split.

        .. versionchanged:: 0.18
           Added float values for fractions.

    min_samples_leaf : int or float, default=1
        The minimum number of samples required to be at a leaf node.
        A split point at any depth will only be considered if it leaves at
        least ``min_samples_leaf`` training samples in each of the left and
        right branches.  This may have the effect of smoothing the model,
        especially in regression.

        - If int, then consider `min_samples_leaf` as the minimum number.
        - If float, then `min_samples_leaf` is a fraction and
          `ceil(min_samples_leaf * n_samples)` are the minimum
          number of samples for each node.

        .. versionchanged:: 0.18
           Added float values for fractions.

    min_weight_fraction_leaf : float, default=0.0
        The minimum weighted fraction of the sum total of weights (of all
        the input samples) required to be at a leaf node. Samples have
        equal weight when sample_weight is not provided.

    max_features : {"sqrt", "log2", None}, int or float, default=1.0
        The number of features to consider when looking for the best split:

        - If int, then consider `max_features` features at each split.
        - If float, then `max_features` is a fraction and
          `max(1, int(max_features * n_features_in_))` features are considered at each
          split.
        - If "sqrt", then `max_features=sqrt(n_features)`.
        - If "log2", then `max_features=log2(n_features)`.
        - If None or 1.0, then `max_features=n_features`.

        .. note::
            The default of 1.0 is equivalent to bagged trees and more
            randomness can be achieved by setting smaller values, e.g. 0.3.

        .. versionchanged:: 1.1
            The default of `max_features` changed from `"auto"` to 1.0.

        Note: the search for a split does not stop until at least one
        valid partition of the node samples is found, even if it requires to
        effectively inspect more than ``max_features`` features.

    max_leaf_nodes : int, default=None
        Grow trees with ``max_leaf_nodes`` in best-first fashion.
        Best nodes are defined as relative reduction in impurity.
        If None then unlimited number of leaf nodes.

    min_impurity_decrease : float, default=0.0
        A node will be split if this split induces a decrease of the impurity
        greater than or equal to this value.

        The weighted impurity decrease equation is the following::

            N_t / N * (impurity - N_t_R / N_t * right_impurity
                                - N_t_L / N_t * left_impurity)

        where ``N`` is the total number of samples, ``N_t`` is the number of
        samples at the current node, ``N_t_L`` is the number of samples in the
        left child, and ``N_t_R`` is the number of samples in the right child.

        ``N``, ``N_t``, ``N_t_R`` and ``N_t_L`` all refer to the weighted sum,
        if ``sample_weight`` is passed.

        .. versionadded:: 0.19

    bootstrap : bool, default=False
        Whether bootstrap samples are used when building trees. If False, the
        whole dataset is used to build each tree.

    oob_score : bool or callable, default=False
        Whether to use out-of-bag samples to estimate the generalization score.
        By default, :func:`~sklearn.metrics.r2_score` is used.
        Provide a callable with signature `metric(y_true, y_pred)` to use a
        custom metric. Only available if `bootstrap=True`.

    n_jobs : int, default=None
        The number of jobs to run in parallel. :meth:`fit`, :meth:`predict`,
        :meth:`decision_path` and :meth:`apply` are all parallelized over the
        trees. ``None`` means 1 unless in a :obj:`joblib.parallel_backend`
        context. ``-1`` means using all processors. See :term:`Glossary
        <n_jobs>` for more details.

    random_state : int, RandomState instance or None, default=None
        Controls 3 sources of randomness:

        - the bootstrapping of the samples used when building trees
          (if ``bootstrap=True``)
        - the sampling of the features to consider when looking for the best
          split at each node (if ``max_features < n_features``)
        - the draw of the splits for each of the `max_features`

        See :term:`Glossary <random_state>` for details.

    verbose : int, default=0
        Controls the verbosity when fitting and predicting.

    warm_start : bool, default=False
        When set to ``True``, reuse the solution of the previous call to fit
        and add more estimators to the ensemble, otherwise, just fit a whole
        new forest. See :term:`Glossary <warm_start>` and
        :ref:`tree_ensemble_warm_start` for details.

    ccp_alpha : non-negative float, default=0.0
        Complexity parameter used for Minimal Cost-Complexity Pruning. The
        subtree with the largest cost complexity that is smaller than
        ``ccp_alpha`` will be chosen. By default, no pruning is performed. See
        :ref:`minimal_cost_complexity_pruning` for details. See
        :ref:`sphx_glr_auto_examples_tree_plot_cost_complexity_pruning.py`
        for an example of such pruning.

        .. versionadded:: 0.22

    max_samples : int or float, default=None
        If bootstrap is True, the number of samples to draw from X
        to train each base estimator.

        - If None (default), then draw `X.shape[0]` samples.
        - If int, then draw `max_samples` samples.
        - If float, then draw `max_samples * X.shape[0]` samples. Thus,
          `max_samples` should be in the interval `(0.0, 1.0]`.

        .. versionadded:: 0.22

    monotonic_cst : array-like of int of shape (n_features), default=None
        Indicates the monotonicity constraint to enforce on each feature.
          - 1: monotonically increasing
          - 0: no constraint
          - -1: monotonically decreasing

        If monotonic_cst is None, no constraints are applied.

        Monotonicity constraints are not supported for:
          - multioutput regressions (i.e. when `n_outputs_ > 1`),
          - regressions trained on data with missing values.

        Read more in the :ref:`User Guide <monotonic_cst_gbdt>`.

        .. versionadded:: 1.4

    Attributes
    ----------
    estimator_ : :class:`~sklearn.tree.ExtraTreeRegressor`
        The child estimator template used to create the collection of fitted
        sub-estimators.

        .. versionadded:: 1.2
           `base_estimator_` was renamed to `estimator_`.

    estimators_ : list of DecisionTreeRegressor
        The collection of fitted sub-estimators.

    feature_importances_ : ndarray of shape (n_features,)
        The impurity-based feature importances.
        The higher, the more important the feature.
        The importance of a feature is computed as the (normalized)
        total reduction of the criterion brought by that feature.  It is also
        known as the Gini importance.

        Warning: impurity-based feature importances can be misleading for
        high cardinality features (many unique values). See
        :func:`sklearn.inspection.permutation_importance` as an alternative.

    n_features_in_ : int
        Number of features seen during :term:`fit`.

        .. versionadded:: 0.24

    feature_names_in_ : ndarray of shape (`n_features_in_`,)
        Names of features seen during :term:`fit`. Defined only when `X`
        has feature names that are all strings.

        .. versionadded:: 1.0

    n_outputs_ : int
        The number of outputs.

    oob_score_ : float
        Score of the training dataset obtained using an out-of-bag estimate.
        This attribute exists only when ``oob_score`` is True.

    oob_prediction_ : ndarray of shape (n_samples,) or (n_samples, n_outputs)
        Prediction computed with out-of-bag estimate on the training set.
        This attribute exists only when ``oob_score`` is True.

    estimators_samples_ : list of arrays
        The subset of drawn samples (i.e., the in-bag samples) for each base
        estimator. Each subset is defined by an array of the indices selected.

        .. versionadded:: 1.4

    See Also
    --------
    ExtraTreesClassifier : An extra-trees classifier with random splits.
    RandomForestClassifier : A random forest classifier with optimal splits.
    RandomForestRegressor : Ensemble regressor using trees with optimal splits.

    Notes
    -----
    The default values for the parameters controlling the size of the trees
    (e.g. ``max_depth``, ``min_samples_leaf``, etc.) lead to fully grown and
    unpruned trees which can potentially be very large on some data sets. To
    reduce memory consumption, the complexity and size of the trees should be
    controlled by setting those parameter values.

    References
    ----------
    .. [1] P. Geurts, D. Ernst., and L. Wehenkel, "Extremely randomized trees",
           Machine Learning, 63(1), 3-42, 2006.

    Examples
    --------
    >>> from sklearn.datasets import load_diabetes
    >>> from sklearn.model_selection import train_test_split
    >>> from sklearn.ensemble import ExtraTreesRegressor
    >>> X, y = load_diabetes(return_X_y=True)
    >>> X_train, X_test, y_train, y_test = train_test_split(
    ...     X, y, random_state=0)
    >>> reg = ExtraTreesRegressor(n_estimators=100, random_state=0).fit(
    ...    X_train, y_train)
    >>> reg.score(X_test, y_test)
    0.2727...
    """

    _parameter_constraints: dict = {
        **ForestRegressor._parameter_constraints,
        **DecisionTreeRegressor._parameter_constraints,
    }
    _parameter_constraints.pop("splitter")

    def __init__(
        self,
        n_estimators=100,
        *,
        criterion="squared_error",
        max_depth=None,
        min_samples_split=2,
        min_samples_leaf=1,
        min_weight_fraction_leaf=0.0,
        max_features=1.0,
        max_leaf_nodes=None,
        min_impurity_decrease=0.0,
        bootstrap=False,
        oob_score=False,
        n_jobs=None,
        random_state=None,
        verbose=0,
        warm_start=False,
        ccp_alpha=0.0,
        max_samples=None,
        monotonic_cst=None,
    ):
        super().__init__(
            estimator=ExtraTreeRegressor(),
            n_estimators=n_estimators,
            estimator_params=(
                "criterion",
                "max_depth",
                "min_samples_split",
                "min_samples_leaf",
                "min_weight_fraction_leaf",
                "max_features",
                "max_leaf_nodes",
                "min_impurity_decrease",
                "random_state",
                "ccp_alpha",
                "monotonic_cst",
            ),
            bootstrap=bootstrap,
            oob_score=oob_score,
            n_jobs=n_jobs,
            random_state=random_state,
            verbose=verbose,
            warm_start=warm_start,
            max_samples=max_samples,
        )

        self.criterion = criterion
        self.max_depth = max_depth
        self.min_samples_split = min_samples_split
        self.min_samples_leaf = min_samples_leaf
        self.min_weight_fraction_leaf = min_weight_fraction_leaf
        self.max_features = max_features
        self.max_leaf_nodes = max_leaf_nodes
        self.min_impurity_decrease = min_impurity_decrease
        self.ccp_alpha = ccp_alpha
        self.monotonic_cst = monotonic_cst


class RandomTreesEmbedding(TransformerMixin, BaseForest):
    """
    An ensemble of totally random trees.

    An unsupervised transformation of a dataset to a high-dimensional
    sparse representation. A datapoint is coded according to which leaf of
    each tree it is sorted into. Using a one-hot encoding of the leaves,
    this leads to a binary coding with as many ones as there are trees in
    the forest.

    The dimensionality of the resulting representation is
    ``n_out <= n_estimators * max_leaf_nodes``. If ``max_leaf_nodes == None``,
    the number of leaf nodes is at most ``n_estimators * 2 ** max_depth``.

    Read more in the :ref:`User Guide <random_trees_embedding>`.

    Parameters
    ----------
    n_estimators : int, default=100
        Number of trees in the forest.

        .. versionchanged:: 0.22
           The default value of ``n_estimators`` changed from 10 to 100
           in 0.22.

    max_depth : int, default=5
        The maximum depth of each tree. If None, then nodes are expanded until
        all leaves are pure or until all leaves contain less than
        min_samples_split samples.

    min_samples_split : int or float, default=2
        The minimum number of samples required to split an internal node:

        - If int, then consider `min_samples_split` as the minimum number.
        - If float, then `min_samples_split` is a fraction and
          `ceil(min_samples_split * n_samples)` is the minimum
          number of samples for each split.

        .. versionchanged:: 0.18
           Added float values for fractions.

    min_samples_leaf : int or float, default=1
        The minimum number of samples required to be at a leaf node.
        A split point at any depth will only be considered if it leaves at
        least ``min_samples_leaf`` training samples in each of the left and
        right branches.  This may have the effect of smoothing the model,
        especially in regression.

        - If int, then consider `min_samples_leaf` as the minimum number.
        - If float, then `min_samples_leaf` is a fraction and
          `ceil(min_samples_leaf * n_samples)` is the minimum
          number of samples for each node.

        .. versionchanged:: 0.18
           Added float values for fractions.

    min_weight_fraction_leaf : float, default=0.0
        The minimum weighted fraction of the sum total of weights (of all
        the input samples) required to be at a leaf node. Samples have
        equal weight when sample_weight is not provided.

    max_leaf_nodes : int, default=None
        Grow trees with ``max_leaf_nodes`` in best-first fashion.
        Best nodes are defined as relative reduction in impurity.
        If None then unlimited number of leaf nodes.

    min_impurity_decrease : float, default=0.0
        A node will be split if this split induces a decrease of the impurity
        greater than or equal to this value.

        The weighted impurity decrease equation is the following::

            N_t / N * (impurity - N_t_R / N_t * right_impurity
                                - N_t_L / N_t * left_impurity)

        where ``N`` is the total number of samples, ``N_t`` is the number of
        samples at the current node, ``N_t_L`` is the number of samples in the
        left child, and ``N_t_R`` is the number of samples in the right child.

        ``N``, ``N_t``, ``N_t_R`` and ``N_t_L`` all refer to the weighted sum,
        if ``sample_weight`` is passed.

        .. versionadded:: 0.19

    sparse_output : bool, default=True
        Whether or not to return a sparse CSR matrix, as default behavior,
        or to return a dense array compatible with dense pipeline operators.

    n_jobs : int, default=None
        The number of jobs to run in parallel. :meth:`fit`, :meth:`transform`,
        :meth:`decision_path` and :meth:`apply` are all parallelized over the
        trees. ``None`` means 1 unless in a :obj:`joblib.parallel_backend`
        context. ``-1`` means using all processors. See :term:`Glossary
        <n_jobs>` for more details.

    random_state : int, RandomState instance or None, default=None
        Controls the generation of the random `y` used to fit the trees
        and the draw of the splits for each feature at the trees' nodes.
        See :term:`Glossary <random_state>` for details.

    verbose : int, default=0
        Controls the verbosity when fitting and predicting.

    warm_start : bool, default=False
        When set to ``True``, reuse the solution of the previous call to fit
        and add more estimators to the ensemble, otherwise, just fit a whole
        new forest. See :term:`Glossary <warm_start>` and
        :ref:`tree_ensemble_warm_start` for details.

    Attributes
    ----------
    estimator_ : :class:`~sklearn.tree.ExtraTreeRegressor` instance
        The child estimator template used to create the collection of fitted
        sub-estimators.

        .. versionadded:: 1.2
           `base_estimator_` was renamed to `estimator_`.

    estimators_ : list of :class:`~sklearn.tree.ExtraTreeRegressor` instances
        The collection of fitted sub-estimators.

    feature_importances_ : ndarray of shape (n_features,)
        The feature importances (the higher, the more important the feature).

    n_features_in_ : int
        Number of features seen during :term:`fit`.

        .. versionadded:: 0.24

    feature_names_in_ : ndarray of shape (`n_features_in_`,)
        Names of features seen during :term:`fit`. Defined only when `X`
        has feature names that are all strings.

        .. versionadded:: 1.0

    n_outputs_ : int
        The number of outputs when ``fit`` is performed.

    one_hot_encoder_ : OneHotEncoder instance
        One-hot encoder used to create the sparse embedding.

    estimators_samples_ : list of arrays
        The subset of drawn samples (i.e., the in-bag samples) for each base
        estimator. Each subset is defined by an array of the indices selected.

        .. versionadded:: 1.4

    See Also
    --------
    ExtraTreesClassifier : An extra-trees classifier.
    ExtraTreesRegressor : An extra-trees regressor.
    RandomForestClassifier : A random forest classifier.
    RandomForestRegressor : A random forest regressor.
    sklearn.tree.ExtraTreeClassifier: An extremely randomized
        tree classifier.
    sklearn.tree.ExtraTreeRegressor : An extremely randomized
        tree regressor.

    References
    ----------
    .. [1] P. Geurts, D. Ernst., and L. Wehenkel, "Extremely randomized trees",
           Machine Learning, 63(1), 3-42, 2006.
    .. [2] Moosmann, F. and Triggs, B. and Jurie, F.  "Fast discriminative
           visual codebooks using randomized clustering forests"
           NIPS 2007

    Examples
    --------
    >>> from sklearn.ensemble import RandomTreesEmbedding
    >>> X = [[0,0], [1,0], [0,1], [-1,0], [0,-1]]
    >>> random_trees = RandomTreesEmbedding(
    ...    n_estimators=5, random_state=0, max_depth=1).fit(X)
    >>> X_sparse_embedding = random_trees.transform(X)
    >>> X_sparse_embedding.toarray()
    array([[0., 1., 1., 0., 1., 0., 0., 1., 1., 0.],
           [0., 1., 1., 0., 1., 0., 0., 1., 1., 0.],
           [0., 1., 0., 1., 0., 1., 0., 1., 0., 1.],
           [1., 0., 1., 0., 1., 0., 1., 0., 1., 0.],
           [0., 1., 1., 0., 1., 0., 0., 1., 1., 0.]])
    """

    _parameter_constraints: dict = {
        "n_estimators": [Interval(Integral, 1, None, closed="left")],
        "n_jobs": [Integral, None],
        "verbose": ["verbose"],
        "warm_start": ["boolean"],
        **BaseDecisionTree._parameter_constraints,
        "sparse_output": ["boolean"],
    }
    for param in ("max_features", "ccp_alpha", "splitter", "monotonic_cst"):
        _parameter_constraints.pop(param)

    criterion = "squared_error"
    max_features = 1

    def __init__(
        self,
        n_estimators=100,
        *,
        max_depth=5,
        min_samples_split=2,
        min_samples_leaf=1,
        min_weight_fraction_leaf=0.0,
        max_leaf_nodes=None,
        min_impurity_decrease=0.0,
        sparse_output=True,
        n_jobs=None,
        random_state=None,
        verbose=0,
        warm_start=False,
    ):
        super().__init__(
            estimator=ExtraTreeRegressor(),
            n_estimators=n_estimators,
            estimator_params=(
                "criterion",
                "max_depth",
                "min_samples_split",
                "min_samples_leaf",
                "min_weight_fraction_leaf",
                "max_features",
                "max_leaf_nodes",
                "min_impurity_decrease",
                "random_state",
            ),
            bootstrap=False,
            oob_score=False,
            n_jobs=n_jobs,
            random_state=random_state,
            verbose=verbose,
            warm_start=warm_start,
            max_samples=None,
        )

        self.max_depth = max_depth
        self.min_samples_split = min_samples_split
        self.min_samples_leaf = min_samples_leaf
        self.min_weight_fraction_leaf = min_weight_fraction_leaf
        self.max_leaf_nodes = max_leaf_nodes
        self.min_impurity_decrease = min_impurity_decrease
        self.sparse_output = sparse_output

    def _set_oob_score_and_attributes(self, X, y, scoring_function=None):
        raise NotImplementedError("OOB score not supported by tree embedding")

    def fit(self, X, y=None, sample_weight=None):
        """
        Fit estimator.

        Parameters
        ----------
        X : {array-like, sparse matrix} of shape (n_samples, n_features)
            The input samples. Use ``dtype=np.float32`` for maximum
            efficiency. Sparse matrices are also supported, use sparse
            ``csc_matrix`` for maximum efficiency.

        y : Ignored
            Not used, present for API consistency by convention.

        sample_weight : array-like of shape (n_samples,), default=None
            Sample weights. If None, then samples are equally weighted. Splits
            that would create child nodes with net zero or negative weight are
            ignored while searching for a split in each node. In the case of
            classification, splits are also ignored if they would result in any
            single class carrying a negative weight in either child node.

        Returns
        -------
        self : object
            Returns the instance itself.
        """
        # Parameters are validated in fit_transform
        self.fit_transform(X, y, sample_weight=sample_weight)
        return self

    @_fit_context(prefer_skip_nested_validation=True)
    def fit_transform(self, X, y=None, sample_weight=None):
        """
        Fit estimator and transform dataset.

        Parameters
        ----------
        X : {array-like, sparse matrix} of shape (n_samples, n_features)
            Input data used to build forests. Use ``dtype=np.float32`` for
            maximum efficiency.

        y : Ignored
            Not used, present for API consistency by convention.

        sample_weight : array-like of shape (n_samples,), default=None
            Sample weights. If None, then samples are equally weighted. Splits
            that would create child nodes with net zero or negative weight are
            ignored while searching for a split in each node. In the case of
            classification, splits are also ignored if they would result in any
            single class carrying a negative weight in either child node.

        Returns
        -------
        X_transformed : sparse matrix of shape (n_samples, n_out)
            Transformed dataset.
        """
        rnd = check_random_state(self.random_state)
        y = rnd.uniform(size=_num_samples(X))
        super().fit(X, y, sample_weight=sample_weight)

        self.one_hot_encoder_ = OneHotEncoder(sparse_output=self.sparse_output)
        output = self.one_hot_encoder_.fit_transform(self.apply(X))
        self._n_features_out = output.shape[1]
        return output

    def get_feature_names_out(self, input_features=None):
        """Get output feature names for transformation.

        Parameters
        ----------
        input_features : array-like of str or None, default=None
            Only used to validate feature names with the names seen in :meth:`fit`.

        Returns
        -------
        feature_names_out : ndarray of str objects
            Transformed feature names, in the format of
            `randomtreesembedding_{tree}_{leaf}`, where `tree` is the tree used
            to generate the leaf and `leaf` is the index of a leaf node
            in that tree. Note that the node indexing scheme is used to
            index both nodes with children (split nodes) and leaf nodes.
            Only the latter can be present as output features.
            As a consequence, there are missing indices in the output
            feature names.
        """
        check_is_fitted(self, "_n_features_out")
        _check_feature_names_in(
            self, input_features=input_features, generate_names=False
        )

        feature_names = [
            f"randomtreesembedding_{tree}_{leaf}"
            for tree in range(self.n_estimators)
            for leaf in self.one_hot_encoder_.categories_[tree]
        ]
        return np.asarray(feature_names, dtype=object)

    def transform(self, X):
        """
        Transform dataset.

        Parameters
        ----------
        X : {array-like, sparse matrix} of shape (n_samples, n_features)
            Input data to be transformed. Use ``dtype=np.float32`` for maximum
            efficiency. Sparse matrices are also supported, use sparse
            ``csr_matrix`` for maximum efficiency.

        Returns
        -------
        X_transformed : sparse matrix of shape (n_samples, n_out)
            Transformed dataset.
        """
        check_is_fitted(self)
<<<<<<< HEAD
        return self.one_hot_encoder_.transform(self.apply(X))

    def __sklearn_tags__(self):
        tags = super().__sklearn_tags__()
        # TODO: replace by a statistical test, see meta-issue #16298
        tags._xfail_checks = {
            "check_sample_weight_equivalence_on_dense_data": (
                "sample_weight is not equivalent to removing/repeating samples."
            ),
            "check_sample_weight_equivalence_on_sparse_data": (
                "sample_weight is not equivalent to removing/repeating samples."
            ),
        }
        return tags
=======
        return self.one_hot_encoder_.transform(self.apply(X))
>>>>>>> eaf9529b
<|MERGE_RESOLUTION|>--- conflicted
+++ resolved
@@ -1557,22 +1557,6 @@
         self.monotonic_cst = monotonic_cst
         self.ccp_alpha = ccp_alpha
 
-<<<<<<< HEAD
-    def __sklearn_tags__(self):
-        tags = super().__sklearn_tags__()
-        # TODO: replace by a statistical test, see meta-issue #16298
-        tags._xfail_checks = {
-            "check_sample_weight_equivalence_on_dense_data": (
-                "sample_weight is not equivalent to removing/repeating samples."
-            ),
-            "check_sample_weight_equivalence_on_sparse_data": (
-                "sample_weight is not equivalent to removing/repeating samples."
-            ),
-        }
-        return tags
-
-=======
->>>>>>> eaf9529b
 
 class RandomForestRegressor(ForestRegressor):
     """
@@ -1934,22 +1918,6 @@
         self.ccp_alpha = ccp_alpha
         self.monotonic_cst = monotonic_cst
 
-<<<<<<< HEAD
-    def __sklearn_tags__(self):
-        tags = super().__sklearn_tags__()
-        # TODO: replace by a statistical test, see meta-issue #16298
-        tags._xfail_checks = {
-            "check_sample_weight_equivalence_on_dense_data": (
-                "sample_weight is not equivalent to removing/repeating samples."
-            ),
-            "check_sample_weight_equivalence_on_sparse_data": (
-                "sample_weight is not equivalent to removing/repeating samples."
-            ),
-        }
-        return tags
-
-=======
->>>>>>> eaf9529b
 
 class ExtraTreesClassifier(ForestClassifier):
     """
@@ -3023,21 +2991,4 @@
             Transformed dataset.
         """
         check_is_fitted(self)
-<<<<<<< HEAD
-        return self.one_hot_encoder_.transform(self.apply(X))
-
-    def __sklearn_tags__(self):
-        tags = super().__sklearn_tags__()
-        # TODO: replace by a statistical test, see meta-issue #16298
-        tags._xfail_checks = {
-            "check_sample_weight_equivalence_on_dense_data": (
-                "sample_weight is not equivalent to removing/repeating samples."
-            ),
-            "check_sample_weight_equivalence_on_sparse_data": (
-                "sample_weight is not equivalent to removing/repeating samples."
-            ),
-        }
-        return tags
-=======
-        return self.one_hot_encoder_.transform(self.apply(X))
->>>>>>> eaf9529b
+        return self.one_hot_encoder_.transform(self.apply(X))