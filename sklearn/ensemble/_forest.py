--- conflicted
+++ resolved
@@ -407,12 +407,10 @@
         else:
             n_samples_bootstrap = None
 
-<<<<<<< HEAD
-        self.base_estimator_ = self._validate_estimator()
-        # TODO(1.2): Remove "mse" and "mae"
-=======
-        self._validate_estimator()
->>>>>>> 62d10c85
+        # TODO(1.4): change to
+        # self.estimator_ = self._validate_estimator()
+        self._estimator = self._validate_estimator()
+
         if isinstance(self, (RandomForestRegressor, ExtraTreesRegressor)):
             # TODO(1.3): Remove "auto"
             if self.max_features == "auto":
