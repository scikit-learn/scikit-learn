"""
Forest of trees-based ensemble methods.

Those methods include random forests and extremely randomized trees.

The module structure is the following:

- The ``BaseForest`` base class implements a common ``fit`` method for all
  the estimators in the module. The ``fit`` method of the base ``Forest``
  class calls the ``fit`` method of each sub-estimator on random samples
  (with replacement, a.k.a. bootstrap) of the training set.

  The init of the sub-estimator is further delegated to the
  ``BaseEnsemble`` constructor.

- The ``ForestClassifier`` and ``ForestRegressor`` base classes further
  implement the prediction logic by computing an average of the predicted
  outcomes of the sub-estimators.

- The ``RandomForestClassifier`` and ``RandomForestRegressor`` derived
  classes provide the user with concrete implementations of
  the forest ensemble method using classical, deterministic
  ``DecisionTreeClassifier`` and ``DecisionTreeRegressor`` as
  sub-estimator implementations.

- The ``ExtraTreesClassifier`` and ``ExtraTreesRegressor`` derived
  classes provide the user with concrete implementations of the
  forest ensemble method using the extremely randomized trees
  ``ExtraTreeClassifier`` and ``ExtraTreeRegressor`` as
  sub-estimator implementations.

Single and multi-output problems are both handled.
"""

# Authors: Gilles Louppe <g.louppe@gmail.com>
#          Brian Holt <bdholt1@gmail.com>
#          Joly Arnaud <arnaud.v.joly@gmail.com>
#          Fares Hedayati <fares.hedayati@gmail.com>
#
# License: BSD 3 clause


<<<<<<< HEAD
import inspect
import numbers
=======
from numbers import Integral, Real
>>>>>>> a576bcc2
from warnings import catch_warnings, simplefilter, warn
import threading

from abc import ABCMeta, abstractmethod
import numpy as np
from scipy.sparse import issparse
from scipy.sparse import hstack as sparse_hstack
from joblib import Parallel

from ..base import is_classifier
from ..base import ClassifierMixin, MultiOutputMixin, RegressorMixin, TransformerMixin

from ..metrics import accuracy_score, r2_score
from ..preprocessing import OneHotEncoder
from ..tree import (
    BaseDecisionTree,
    DecisionTreeClassifier,
    DecisionTreeRegressor,
    ExtraTreeClassifier,
    ExtraTreeRegressor,
)
from ..tree._tree import DTYPE, DOUBLE
from ..utils import check_random_state, compute_sample_weight
from ..exceptions import DataConversionWarning
from ._base import BaseEnsemble, _partition_estimators
from ..utils.fixes import delayed
from ..utils.multiclass import check_classification_targets, type_of_target
from ..utils.validation import (
    check_is_fitted,
    _check_sample_weight,
    _check_feature_names_in,
)
from ..utils.validation import _num_samples
from ..utils._param_validation import Interval, StrOptions


__all__ = [
    "RandomForestClassifier",
    "RandomForestRegressor",
    "ExtraTreesClassifier",
    "ExtraTreesRegressor",
    "RandomTreesEmbedding",
]

MAX_INT = np.iinfo(np.int32).max


def _get_n_samples_bootstrap(n_samples, max_samples):
    """
    Get the number of samples in a bootstrap sample.

    Parameters
    ----------
    n_samples : int
        Number of samples in the dataset.
    max_samples : int or float
        The maximum number of samples to draw from the total available:
            - if float, this indicates a fraction of the total and should be
              the interval `(0.0, 1.0]`;
            - if int, this indicates the exact number of samples;
            - if None, this indicates the total number of samples.

    Returns
    -------
    n_samples_bootstrap : int
        The total number of samples to draw for the bootstrap sample.
    """
    if max_samples is None:
        return n_samples

    if isinstance(max_samples, Integral):
        if max_samples > n_samples:
            msg = "`max_samples` must be <= n_samples={} but got value {}"
            raise ValueError(msg.format(n_samples, max_samples))
        return max_samples

    if isinstance(max_samples, Real):
        return round(n_samples * max_samples)


def _generate_sample_indices(random_state, n_samples, n_samples_bootstrap):
    """
    Private function used to _parallel_build_trees function."""

    random_instance = check_random_state(random_state)
    sample_indices = random_instance.randint(0, n_samples, n_samples_bootstrap)

    return sample_indices


def _generate_unsampled_indices(random_state, n_samples, n_samples_bootstrap):
    """
    Private function used to forest._set_oob_score function."""
    sample_indices = _generate_sample_indices(
        random_state, n_samples, n_samples_bootstrap
    )
    sample_counts = np.bincount(sample_indices, minlength=n_samples)
    unsampled_mask = sample_counts == 0
    indices_range = np.arange(n_samples)
    unsampled_indices = indices_range[unsampled_mask]

    return unsampled_indices


def _parallel_build_trees(
    tree,
    bootstrap,
    X,
    y,
    sample_weight,
    tree_idx,
    n_trees,
    verbose=0,
    class_weight=None,
    n_samples_bootstrap=None,
):
    """
    Private function used to fit a single tree in parallel."""
    if verbose > 1:
        print("building tree %d of %d" % (tree_idx + 1, n_trees))

    if bootstrap:
        n_samples = X.shape[0]
        if sample_weight is None:
            curr_sample_weight = np.ones((n_samples,), dtype=np.float64)
        else:
            curr_sample_weight = sample_weight.copy()

        indices = _generate_sample_indices(
            tree.random_state, n_samples, n_samples_bootstrap
        )
        sample_counts = np.bincount(indices, minlength=n_samples)
        curr_sample_weight *= sample_counts

        if class_weight == "subsample":
            with catch_warnings():
                simplefilter("ignore", DeprecationWarning)
                curr_sample_weight *= compute_sample_weight("auto", y, indices=indices)
        elif class_weight == "balanced_subsample":
            curr_sample_weight *= compute_sample_weight("balanced", y, indices=indices)

        tree.fit(X, y, sample_weight=curr_sample_weight, check_input=False)
    else:
        tree.fit(X, y, sample_weight=sample_weight, check_input=False)

    return tree


class BaseForest(MultiOutputMixin, BaseEnsemble, metaclass=ABCMeta):
    """
    Base class for forests of trees.

    Warning: This class should not be used directly. Use derived classes
    instead.
    """

    _parameter_constraints: dict = {
        "n_estimators": [Interval(Integral, 1, None, closed="left")],
        "bootstrap": ["boolean"],
        "oob_score": ["boolean"],
        "n_jobs": [Integral, None],
        "random_state": ["random_state"],
        "verbose": ["verbose"],
        "warm_start": ["boolean"],
        "max_samples": [
            None,
            Interval(Real, 0.0, 1.0, closed="right"),
            Interval(Integral, 1, None, closed="left"),
        ],
    }

    @abstractmethod
    def __init__(
        self,
        estimator,
        n_estimators=100,
        *,
        estimator_params=tuple(),
        bootstrap=False,
        oob_score=False,
        n_jobs=None,
        random_state=None,
        verbose=0,
        warm_start=False,
        class_weight=None,
        max_samples=None,
        base_estimator="deprecated",
    ):
        super().__init__(
            estimator=estimator,
            n_estimators=n_estimators,
            estimator_params=estimator_params,
            base_estimator=base_estimator,
        )

        self.bootstrap = bootstrap
        self.oob_score = oob_score
        self.n_jobs = n_jobs
        self.random_state = random_state
        self.verbose = verbose
        self.warm_start = warm_start
        self.class_weight = class_weight
        self.max_samples = max_samples

    def apply(self, X):
        """
        Apply trees in the forest to X, return leaf indices.

        Parameters
        ----------
        X : {array-like, sparse matrix} of shape (n_samples, n_features)
            The input samples. Internally, its dtype will be converted to
            ``dtype=np.float32``. If a sparse matrix is provided, it will be
            converted into a sparse ``csr_matrix``.

        Returns
        -------
        X_leaves : ndarray of shape (n_samples, n_estimators)
            For each datapoint x in X and for each tree in the forest,
            return the index of the leaf x ends up in.
        """
        X = self._validate_X_predict(X)
        results = Parallel(
            n_jobs=self.n_jobs,
            verbose=self.verbose,
            prefer="threads",
        )(delayed(tree.apply)(X, check_input=False) for tree in self.estimators_)

        return np.array(results).T

    def decision_path(self, X):
        """
        Return the decision path in the forest.

        .. versionadded:: 0.18

        Parameters
        ----------
        X : {array-like, sparse matrix} of shape (n_samples, n_features)
            The input samples. Internally, its dtype will be converted to
            ``dtype=np.float32``. If a sparse matrix is provided, it will be
            converted into a sparse ``csr_matrix``.

        Returns
        -------
        indicator : sparse matrix of shape (n_samples, n_nodes)
            Return a node indicator matrix where non zero elements indicates
            that the samples goes through the nodes. The matrix is of CSR
            format.

        n_nodes_ptr : ndarray of shape (n_estimators + 1,)
            The columns from indicator[n_nodes_ptr[i]:n_nodes_ptr[i+1]]
            gives the indicator value for the i-th estimator.
        """
        X = self._validate_X_predict(X)
        indicators = Parallel(
            n_jobs=self.n_jobs,
            verbose=self.verbose,
            prefer="threads",
        )(
            delayed(tree.decision_path)(X, check_input=False)
            for tree in self.estimators_
        )

        n_nodes = [0]
        n_nodes.extend([i.shape[1] for i in indicators])
        n_nodes_ptr = np.array(n_nodes).cumsum()

        return sparse_hstack(indicators).tocsr(), n_nodes_ptr

    def fit(self, X, y, sample_weight=None):
        """
        Build a forest of trees from the training set (X, y).

        Parameters
        ----------
        X : {array-like, sparse matrix} of shape (n_samples, n_features)
            The training input samples. Internally, its dtype will be converted
            to ``dtype=np.float32``. If a sparse matrix is provided, it will be
            converted into a sparse ``csc_matrix``.

        y : array-like of shape (n_samples,) or (n_samples, n_outputs)
            The target values (class labels in classification, real numbers in
            regression).

        sample_weight : array-like of shape (n_samples,), default=None
            Sample weights. If None, then samples are equally weighted. Splits
            that would create child nodes with net zero or negative weight are
            ignored while searching for a split in each node. In the case of
            classification, splits are also ignored if they would result in any
            single class carrying a negative weight in either child node.

        Returns
        -------
        self : object
            Fitted estimator.
        """
        self._validate_params()

        # Validate or convert input data
        if issparse(y):
            raise ValueError("sparse multilabel-indicator for y is not supported.")
        X, y = self._validate_data(
            X, y, multi_output=True, accept_sparse="csc", dtype=DTYPE
        )
        if sample_weight is not None:
            sample_weight = _check_sample_weight(sample_weight, X)

        if issparse(X):
            # Pre-sort indices to avoid that each individual tree of the
            # ensemble sorts the indices.
            X.sort_indices()

        y = np.atleast_1d(y)
        if y.ndim == 2 and y.shape[1] == 1:
            warn(
                "A column-vector y was passed when a 1d array was"
                " expected. Please change the shape of y to "
                "(n_samples,), for example using ravel().",
                DataConversionWarning,
                stacklevel=2,
            )

        if y.ndim == 1:
            # reshape is necessary to preserve the data contiguity against vs
            # [:, np.newaxis] that does not.
            y = np.reshape(y, (-1, 1))

        if self.criterion == "poisson":
            if np.any(y < 0):
                raise ValueError(
                    "Some value(s) of y are negative which is "
                    "not allowed for Poisson regression."
                )
            if np.sum(y) <= 0:
                raise ValueError(
                    "Sum of y is not strictly positive which "
                    "is necessary for Poisson regression."
                )

        self.n_outputs_ = y.shape[1]

        y, expanded_class_weight = self._validate_y_class_weight(y)

        if getattr(y, "dtype", None) != DOUBLE or not y.flags.contiguous:
            y = np.ascontiguousarray(y, dtype=DOUBLE)

        if expanded_class_weight is not None:
            if sample_weight is not None:
                sample_weight = sample_weight * expanded_class_weight
            else:
                sample_weight = expanded_class_weight

        if not self.bootstrap and self.max_samples is not None:
            raise ValueError(
                "`max_sample` cannot be set if `bootstrap=False`. "
                "Either switch to `bootstrap=True` or set "
                "`max_sample=None`."
            )
        elif self.bootstrap:
            n_samples_bootstrap = _get_n_samples_bootstrap(
                n_samples=X.shape[0], max_samples=self.max_samples
            )
        else:
            n_samples_bootstrap = None

        self._validate_estimator()
        if isinstance(self, (RandomForestRegressor, ExtraTreesRegressor)):
            # TODO(1.3): Remove "auto"
            if self.max_features == "auto":
                warn(
                    "`max_features='auto'` has been deprecated in 1.1 "
                    "and will be removed in 1.3. To keep the past behaviour, "
                    "explicitly set `max_features=1.0` or remove this "
                    "parameter as it is also the default value for "
                    "RandomForestRegressors and ExtraTreesRegressors.",
                    FutureWarning,
                )
        elif isinstance(self, (RandomForestClassifier, ExtraTreesClassifier)):
            # TODO(1.3): Remove "auto"
            if self.max_features == "auto":
                warn(
                    "`max_features='auto'` has been deprecated in 1.1 "
                    "and will be removed in 1.3. To keep the past behaviour, "
                    "explicitly set `max_features='sqrt'` or remove this "
                    "parameter as it is also the default value for "
                    "RandomForestClassifiers and ExtraTreesClassifiers.",
                    FutureWarning,
                )

        if not self.bootstrap and self.oob_score:
            raise ValueError("Out of bag estimation only available if bootstrap=True")

        random_state = check_random_state(self.random_state)

        if not self.warm_start or not hasattr(self, "estimators_"):
            # Free allocated memory, if any
            self.estimators_ = []

        n_more_estimators = self.n_estimators - len(self.estimators_)

        if n_more_estimators < 0:
            raise ValueError(
                "n_estimators=%d must be larger or equal to "
                "len(estimators_)=%d when warm_start==True"
                % (self.n_estimators, len(self.estimators_))
            )

        elif n_more_estimators == 0:
            warn(
                "Warm-start fitting without increasing n_estimators does not "
                "fit new trees."
            )
        else:
            if self.warm_start and len(self.estimators_) > 0:
                # We draw from the random state to get the random state we
                # would have got if we hadn't used a warm_start.
                random_state.randint(MAX_INT, size=len(self.estimators_))

            trees = [
                self._make_estimator(append=False, random_state=random_state)
                for i in range(n_more_estimators)
            ]

            # Parallel loop: we prefer the threading backend as the Cython code
            # for fitting the trees is internally releasing the Python GIL
            # making threading more efficient than multiprocessing in
            # that case. However, for joblib 0.12+ we respect any
            # parallel_backend contexts set at a higher level,
            # since correctness does not rely on using threads.
            trees = Parallel(
                n_jobs=self.n_jobs,
                verbose=self.verbose,
                prefer="threads",
            )(
                delayed(_parallel_build_trees)(
                    t,
                    self.bootstrap,
                    X,
                    y,
                    sample_weight,
                    i,
                    len(trees),
                    verbose=self.verbose,
                    class_weight=self.class_weight,
                    n_samples_bootstrap=n_samples_bootstrap,
                )
                for i, t in enumerate(trees)
            )

            # Collect newly grown trees
            self.estimators_.extend(trees)

        if self.oob_score:
            y_type = type_of_target(y)
            if y_type in ("multiclass-multioutput", "unknown"):
                # FIXME: we could consider to support multiclass-multioutput if
                # we introduce or reuse a constructor parameter (e.g.
                # oob_score) allowing our user to pass a callable defining the
                # scoring strategy on OOB sample.
                raise ValueError(
                    "The type of target cannot be used to compute OOB "
                    f"estimates. Got {y_type} while only the following are "
                    "supported: continuous, continuous-multioutput, binary, "
                    "multiclass, multilabel-indicator."
                )

            if inspect.isfunction(self.oob_score):
                self._set_oob_score_and_attributes(
                    X, y, scoring_function=self.oob_score
                )
            else:
                self._set_oob_score_and_attributes(X, y)

        # Decapsulate classes_ attributes
        if hasattr(self, "classes_") and self.n_outputs_ == 1:
            self.n_classes_ = self.n_classes_[0]
            self.classes_ = self.classes_[0]

        return self

    @abstractmethod
    def _set_oob_score_and_attributes(self, X, y, scoring_function):
        """Compute and set the OOB score and attributes.

        Parameters
        ----------
        X : array-like of shape (n_samples, n_features)
            The data matrix.
        y : ndarray of shape (n_samples, n_outputs)
            The target matrix.
        scoring_function : callable, default=accuracy or r2 score
            Scoring function for OOB score. Default depends on whether
            this is a regression or classification problem.
        """

    def _compute_oob_predictions(self, X, y):
        """Compute and set the OOB score.

        Parameters
        ----------
        X : array-like of shape (n_samples, n_features)
            The data matrix.
        y : ndarray of shape (n_samples, n_outputs)
            The target matrix.

        Returns
        -------
        oob_pred : ndarray of shape (n_samples, n_classes, n_outputs) or \
                (n_samples, 1, n_outputs)
            The OOB predictions.
        """
        # Prediction requires X to be in CSR format
        if issparse(X):
            X = X.tocsr()

        n_samples = y.shape[0]
        n_outputs = self.n_outputs_
        if is_classifier(self) and hasattr(self, "n_classes_"):
            # n_classes_ is a ndarray at this stage
            # all the supported type of target will have the same number of
            # classes in all outputs
            oob_pred_shape = (n_samples, self.n_classes_[0], n_outputs)
        else:
            # for regression, n_classes_ does not exist and we create an empty
            # axis to be consistent with the classification case and make
            # the array operations compatible with the 2 settings
            oob_pred_shape = (n_samples, 1, n_outputs)

        oob_pred = np.zeros(shape=oob_pred_shape, dtype=np.float64)
        n_oob_pred = np.zeros((n_samples, n_outputs), dtype=np.int64)

        n_samples_bootstrap = _get_n_samples_bootstrap(
            n_samples,
            self.max_samples,
        )
        for estimator in self.estimators_:
            unsampled_indices = _generate_unsampled_indices(
                estimator.random_state,
                n_samples,
                n_samples_bootstrap,
            )

            y_pred = self._get_oob_predictions(estimator, X[unsampled_indices, :])
            oob_pred[unsampled_indices, ...] += y_pred
            n_oob_pred[unsampled_indices, :] += 1

        for k in range(n_outputs):
            if (n_oob_pred == 0).any():
                warn(
                    "Some inputs do not have OOB scores. This probably means "
                    "too few trees were used to compute any reliable OOB "
                    "estimates.",
                    UserWarning,
                )
                n_oob_pred[n_oob_pred == 0] = 1
            oob_pred[..., k] /= n_oob_pred[..., [k]]

        return oob_pred

    def _validate_y_class_weight(self, y):
        # Default implementation
        return y, None

    def _validate_X_predict(self, X):
        """
        Validate X whenever one tries to predict, apply, predict_proba."""
        check_is_fitted(self)
        X = self._validate_data(X, dtype=DTYPE, accept_sparse="csr", reset=False)
        if issparse(X) and (X.indices.dtype != np.intc or X.indptr.dtype != np.intc):
            raise ValueError("No support for np.int64 index based sparse matrices")
        return X

    @property
    def feature_importances_(self):
        """
        The impurity-based feature importances.

        The higher, the more important the feature.
        The importance of a feature is computed as the (normalized)
        total reduction of the criterion brought by that feature.  It is also
        known as the Gini importance.

        Warning: impurity-based feature importances can be misleading for
        high cardinality features (many unique values). See
        :func:`sklearn.inspection.permutation_importance` as an alternative.

        Returns
        -------
        feature_importances_ : ndarray of shape (n_features,)
            The values of this array sum to 1, unless all trees are single node
            trees consisting of only the root node, in which case it will be an
            array of zeros.
        """
        check_is_fitted(self)

        all_importances = Parallel(n_jobs=self.n_jobs, prefer="threads")(
            delayed(getattr)(tree, "feature_importances_")
            for tree in self.estimators_
            if tree.tree_.node_count > 1
        )

        if not all_importances:
            return np.zeros(self.n_features_in_, dtype=np.float64)

        all_importances = np.mean(all_importances, axis=0, dtype=np.float64)
        return all_importances / np.sum(all_importances)


def _accumulate_prediction(predict, X, out, lock):
    """
    This is a utility function for joblib's Parallel.

    It can't go locally in ForestClassifier or ForestRegressor, because joblib
    complains that it cannot pickle it when placed there.
    """
    prediction = predict(X, check_input=False)
    with lock:
        if len(out) == 1:
            out[0] += prediction
        else:
            for i in range(len(out)):
                out[i] += prediction[i]


class ForestClassifier(ClassifierMixin, BaseForest, metaclass=ABCMeta):
    """
    Base class for forest of trees-based classifiers.

    Warning: This class should not be used directly. Use derived classes
    instead.
    """

    @abstractmethod
    def __init__(
        self,
        estimator,
        n_estimators=100,
        *,
        estimator_params=tuple(),
        bootstrap=False,
        oob_score=False,
        n_jobs=None,
        random_state=None,
        verbose=0,
        warm_start=False,
        class_weight=None,
        max_samples=None,
        base_estimator="deprecated",
    ):
        super().__init__(
            estimator=estimator,
            n_estimators=n_estimators,
            estimator_params=estimator_params,
            bootstrap=bootstrap,
            oob_score=oob_score,
            n_jobs=n_jobs,
            random_state=random_state,
            verbose=verbose,
            warm_start=warm_start,
            class_weight=class_weight,
            max_samples=max_samples,
            base_estimator=base_estimator,
        )

    @staticmethod
    def _get_oob_predictions(tree, X):
        """Compute the OOB predictions for an individual tree.

        Parameters
        ----------
        tree : DecisionTreeClassifier object
            A single decision tree classifier.
        X : ndarray of shape (n_samples, n_features)
            The OOB samples.

        Returns
        -------
        y_pred : ndarray of shape (n_samples, n_classes, n_outputs)
            The OOB associated predictions.
        """
        y_pred = tree.predict_proba(X, check_input=False)
        y_pred = np.array(y_pred, copy=False)
        if y_pred.ndim == 2:
            # binary and multiclass
            y_pred = y_pred[..., np.newaxis]
        else:
            # Roll the first `n_outputs` axis to the last axis. We will reshape
            # from a shape of (n_outputs, n_samples, n_classes) to a shape of
            # (n_samples, n_classes, n_outputs).
            y_pred = np.rollaxis(y_pred, axis=0, start=3)
        return y_pred

    def _set_oob_score_and_attributes(self, X, y, scoring_function=accuracy_score):
        """Compute and set the OOB score and attributes.

        Parameters
        ----------
        X : array-like of shape (n_samples, n_features)
            The data matrix.
        y : ndarray of shape (n_samples, n_outputs)
            The target matrix.
        scoring_function : callable, default=accuracy_score
            Scoring function for OOB score. Defaults to accuracy_score.
        """
        self.oob_decision_function_ = super()._compute_oob_predictions(X, y)
        if self.oob_decision_function_.shape[-1] == 1:
            # drop the n_outputs axis if there is a single output
            self.oob_decision_function_ = self.oob_decision_function_.squeeze(axis=-1)
        self.oob_score_ = scoring_function(
            y, np.argmax(self.oob_decision_function_, axis=1)
        )

    def _validate_y_class_weight(self, y):
        check_classification_targets(y)

        y = np.copy(y)
        expanded_class_weight = None

        if self.class_weight is not None:
            y_original = np.copy(y)

        self.classes_ = []
        self.n_classes_ = []

        y_store_unique_indices = np.zeros(y.shape, dtype=int)
        for k in range(self.n_outputs_):
            classes_k, y_store_unique_indices[:, k] = np.unique(
                y[:, k], return_inverse=True
            )
            self.classes_.append(classes_k)
            self.n_classes_.append(classes_k.shape[0])
        y = y_store_unique_indices

        if self.class_weight is not None:
            valid_presets = ("balanced", "balanced_subsample")
            if isinstance(self.class_weight, str):
                if self.class_weight not in valid_presets:
                    raise ValueError(
                        "Valid presets for class_weight include "
                        '"balanced" and "balanced_subsample".'
                        'Given "%s".'
                        % self.class_weight
                    )
                if self.warm_start:
                    warn(
                        'class_weight presets "balanced" or '
                        '"balanced_subsample" are '
                        "not recommended for warm_start if the fitted data "
                        "differs from the full dataset. In order to use "
                        '"balanced" weights, use compute_class_weight '
                        '("balanced", classes, y). In place of y you can use '
                        "a large enough sample of the full training set "
                        "target to properly estimate the class frequency "
                        "distributions. Pass the resulting weights as the "
                        "class_weight parameter."
                    )

            if self.class_weight != "balanced_subsample" or not self.bootstrap:
                if self.class_weight == "balanced_subsample":
                    class_weight = "balanced"
                else:
                    class_weight = self.class_weight
                expanded_class_weight = compute_sample_weight(class_weight, y_original)

        return y, expanded_class_weight

    def predict(self, X):
        """
        Predict class for X.

        The predicted class of an input sample is a vote by the trees in
        the forest, weighted by their probability estimates. That is,
        the predicted class is the one with highest mean probability
        estimate across the trees.

        Parameters
        ----------
        X : {array-like, sparse matrix} of shape (n_samples, n_features)
            The input samples. Internally, its dtype will be converted to
            ``dtype=np.float32``. If a sparse matrix is provided, it will be
            converted into a sparse ``csr_matrix``.

        Returns
        -------
        y : ndarray of shape (n_samples,) or (n_samples, n_outputs)
            The predicted classes.
        """
        proba = self.predict_proba(X)

        if self.n_outputs_ == 1:
            return self.classes_.take(np.argmax(proba, axis=1), axis=0)

        else:
            n_samples = proba[0].shape[0]
            # all dtypes should be the same, so just take the first
            class_type = self.classes_[0].dtype
            predictions = np.empty((n_samples, self.n_outputs_), dtype=class_type)

            for k in range(self.n_outputs_):
                predictions[:, k] = self.classes_[k].take(
                    np.argmax(proba[k], axis=1), axis=0
                )

            return predictions

    def predict_proba(self, X):
        """
        Predict class probabilities for X.

        The predicted class probabilities of an input sample are computed as
        the mean predicted class probabilities of the trees in the forest.
        The class probability of a single tree is the fraction of samples of
        the same class in a leaf.

        Parameters
        ----------
        X : {array-like, sparse matrix} of shape (n_samples, n_features)
            The input samples. Internally, its dtype will be converted to
            ``dtype=np.float32``. If a sparse matrix is provided, it will be
            converted into a sparse ``csr_matrix``.

        Returns
        -------
        p : ndarray of shape (n_samples, n_classes), or a list of such arrays
            The class probabilities of the input samples. The order of the
            classes corresponds to that in the attribute :term:`classes_`.
        """
        check_is_fitted(self)
        # Check data
        X = self._validate_X_predict(X)

        # Assign chunk of trees to jobs
        n_jobs, _, _ = _partition_estimators(self.n_estimators, self.n_jobs)

        # avoid storing the output of every estimator by summing them here
        all_proba = [
            np.zeros((X.shape[0], j), dtype=np.float64)
            for j in np.atleast_1d(self.n_classes_)
        ]
        lock = threading.Lock()
        Parallel(n_jobs=n_jobs, verbose=self.verbose, require="sharedmem")(
            delayed(_accumulate_prediction)(e.predict_proba, X, all_proba, lock)
            for e in self.estimators_
        )

        for proba in all_proba:
            proba /= len(self.estimators_)

        if len(all_proba) == 1:
            return all_proba[0]
        else:
            return all_proba

    def predict_log_proba(self, X):
        """
        Predict class log-probabilities for X.

        The predicted class log-probabilities of an input sample is computed as
        the log of the mean predicted class probabilities of the trees in the
        forest.

        Parameters
        ----------
        X : {array-like, sparse matrix} of shape (n_samples, n_features)
            The input samples. Internally, its dtype will be converted to
            ``dtype=np.float32``. If a sparse matrix is provided, it will be
            converted into a sparse ``csr_matrix``.

        Returns
        -------
        p : ndarray of shape (n_samples, n_classes), or a list of such arrays
            The class probabilities of the input samples. The order of the
            classes corresponds to that in the attribute :term:`classes_`.
        """
        proba = self.predict_proba(X)

        if self.n_outputs_ == 1:
            return np.log(proba)

        else:
            for k in range(self.n_outputs_):
                proba[k] = np.log(proba[k])

            return proba

    def _more_tags(self):
        return {"multilabel": True}


class ForestRegressor(RegressorMixin, BaseForest, metaclass=ABCMeta):
    """
    Base class for forest of trees-based regressors.

    Warning: This class should not be used directly. Use derived classes
    instead.
    """

    @abstractmethod
    def __init__(
        self,
        estimator,
        n_estimators=100,
        *,
        estimator_params=tuple(),
        bootstrap=False,
        oob_score=False,
        n_jobs=None,
        random_state=None,
        verbose=0,
        warm_start=False,
        max_samples=None,
        base_estimator="deprecated",
    ):
        super().__init__(
            estimator,
            n_estimators=n_estimators,
            estimator_params=estimator_params,
            bootstrap=bootstrap,
            oob_score=oob_score,
            n_jobs=n_jobs,
            random_state=random_state,
            verbose=verbose,
            warm_start=warm_start,
            max_samples=max_samples,
            base_estimator=base_estimator,
        )

    def predict(self, X):
        """
        Predict regression target for X.

        The predicted regression target of an input sample is computed as the
        mean predicted regression targets of the trees in the forest.

        Parameters
        ----------
        X : {array-like, sparse matrix} of shape (n_samples, n_features)
            The input samples. Internally, its dtype will be converted to
            ``dtype=np.float32``. If a sparse matrix is provided, it will be
            converted into a sparse ``csr_matrix``.

        Returns
        -------
        y : ndarray of shape (n_samples,) or (n_samples, n_outputs)
            The predicted values.
        """
        check_is_fitted(self)
        # Check data
        X = self._validate_X_predict(X)

        # Assign chunk of trees to jobs
        n_jobs, _, _ = _partition_estimators(self.n_estimators, self.n_jobs)

        # avoid storing the output of every estimator by summing them here
        if self.n_outputs_ > 1:
            y_hat = np.zeros((X.shape[0], self.n_outputs_), dtype=np.float64)
        else:
            y_hat = np.zeros((X.shape[0]), dtype=np.float64)

        # Parallel loop
        lock = threading.Lock()
        Parallel(n_jobs=n_jobs, verbose=self.verbose, require="sharedmem")(
            delayed(_accumulate_prediction)(e.predict, X, [y_hat], lock)
            for e in self.estimators_
        )

        y_hat /= len(self.estimators_)

        return y_hat

    @staticmethod
    def _get_oob_predictions(tree, X):
        """Compute the OOB predictions for an individual tree.

        Parameters
        ----------
        tree : DecisionTreeRegressor object
            A single decision tree regressor.
        X : ndarray of shape (n_samples, n_features)
            The OOB samples.

        Returns
        -------
        y_pred : ndarray of shape (n_samples, 1, n_outputs)
            The OOB associated predictions.
        """
        y_pred = tree.predict(X, check_input=False)
        if y_pred.ndim == 1:
            # single output regression
            y_pred = y_pred[:, np.newaxis, np.newaxis]
        else:
            # multioutput regression
            y_pred = y_pred[:, np.newaxis, :]
        return y_pred

    def _set_oob_score_and_attributes(self, X, y, scoring_function=r2_score):
        """Compute and set the OOB score and attributes.

        Parameters
        ----------
        X : array-like of shape (n_samples, n_features)
            The data matrix.
        y : ndarray of shape (n_samples, n_outputs)
            The target matrix.
        scoring_function : callable, default=r2_score
            Scoring function for OOB score. Defaults to r2_score.
        """
        self.oob_prediction_ = super()._compute_oob_predictions(X, y).squeeze(axis=1)
        if self.oob_prediction_.shape[-1] == 1:
            # drop the n_outputs axis if there is a single output
            self.oob_prediction_ = self.oob_prediction_.squeeze(axis=-1)
        self.oob_score_ = scoring_function(y, self.oob_prediction_)

    def _compute_partial_dependence_recursion(self, grid, target_features):
        """Fast partial dependence computation.

        Parameters
        ----------
        grid : ndarray of shape (n_samples, n_target_features)
            The grid points on which the partial dependence should be
            evaluated.
        target_features : ndarray of shape (n_target_features)
            The set of target features for which the partial dependence
            should be evaluated.

        Returns
        -------
        averaged_predictions : ndarray of shape (n_samples,)
            The value of the partial dependence function on each grid point.
        """
        grid = np.asarray(grid, dtype=DTYPE, order="C")
        averaged_predictions = np.zeros(
            shape=grid.shape[0], dtype=np.float64, order="C"
        )

        for tree in self.estimators_:
            # Note: we don't sum in parallel because the GIL isn't released in
            # the fast method.
            tree.tree_.compute_partial_dependence(
                grid, target_features, averaged_predictions
            )
        # Average over the forest
        averaged_predictions /= len(self.estimators_)

        return averaged_predictions

    def _more_tags(self):
        return {"multilabel": True}


class RandomForestClassifier(ForestClassifier):
    """
    A random forest classifier.

    A random forest is a meta estimator that fits a number of decision tree
    classifiers on various sub-samples of the dataset and uses averaging to
    improve the predictive accuracy and control over-fitting.
    The sub-sample size is controlled with the `max_samples` parameter if
    `bootstrap=True` (default), otherwise the whole dataset is used to build
    each tree.

    Read more in the :ref:`User Guide <forest>`.

    Parameters
    ----------
    n_estimators : int, default=100
        The number of trees in the forest.

        .. versionchanged:: 0.22
           The default value of ``n_estimators`` changed from 10 to 100
           in 0.22.

    criterion : {"gini", "entropy", "log_loss"}, default="gini"
        The function to measure the quality of a split. Supported criteria are
        "gini" for the Gini impurity and "log_loss" and "entropy" both for the
        Shannon information gain, see :ref:`tree_mathematical_formulation`.
        Note: This parameter is tree-specific.

    max_depth : int, default=None
        The maximum depth of the tree. If None, then nodes are expanded until
        all leaves are pure or until all leaves contain less than
        min_samples_split samples.

    min_samples_split : int or float, default=2
        The minimum number of samples required to split an internal node:

        - If int, then consider `min_samples_split` as the minimum number.
        - If float, then `min_samples_split` is a fraction and
          `ceil(min_samples_split * n_samples)` are the minimum
          number of samples for each split.

        .. versionchanged:: 0.18
           Added float values for fractions.

    min_samples_leaf : int or float, default=1
        The minimum number of samples required to be at a leaf node.
        A split point at any depth will only be considered if it leaves at
        least ``min_samples_leaf`` training samples in each of the left and
        right branches.  This may have the effect of smoothing the model,
        especially in regression.

        - If int, then consider `min_samples_leaf` as the minimum number.
        - If float, then `min_samples_leaf` is a fraction and
          `ceil(min_samples_leaf * n_samples)` are the minimum
          number of samples for each node.

        .. versionchanged:: 0.18
           Added float values for fractions.

    min_weight_fraction_leaf : float, default=0.0
        The minimum weighted fraction of the sum total of weights (of all
        the input samples) required to be at a leaf node. Samples have
        equal weight when sample_weight is not provided.

    max_features : {"sqrt", "log2", None}, int or float, default="sqrt"
        The number of features to consider when looking for the best split:

        - If int, then consider `max_features` features at each split.
        - If float, then `max_features` is a fraction and
          `max(1, int(max_features * n_features_in_))` features are considered at each
          split.
        - If "auto", then `max_features=sqrt(n_features)`.
        - If "sqrt", then `max_features=sqrt(n_features)`.
        - If "log2", then `max_features=log2(n_features)`.
        - If None, then `max_features=n_features`.

        .. versionchanged:: 1.1
            The default of `max_features` changed from `"auto"` to `"sqrt"`.

        .. deprecated:: 1.1
            The `"auto"` option was deprecated in 1.1 and will be removed
            in 1.3.

        Note: the search for a split does not stop until at least one
        valid partition of the node samples is found, even if it requires to
        effectively inspect more than ``max_features`` features.

    max_leaf_nodes : int, default=None
        Grow trees with ``max_leaf_nodes`` in best-first fashion.
        Best nodes are defined as relative reduction in impurity.
        If None then unlimited number of leaf nodes.

    min_impurity_decrease : float, default=0.0
        A node will be split if this split induces a decrease of the impurity
        greater than or equal to this value.

        The weighted impurity decrease equation is the following::

            N_t / N * (impurity - N_t_R / N_t * right_impurity
                                - N_t_L / N_t * left_impurity)

        where ``N`` is the total number of samples, ``N_t`` is the number of
        samples at the current node, ``N_t_L`` is the number of samples in the
        left child, and ``N_t_R`` is the number of samples in the right child.

        ``N``, ``N_t``, ``N_t_R`` and ``N_t_L`` all refer to the weighted sum,
        if ``sample_weight`` is passed.

        .. versionadded:: 0.19

    bootstrap : bool, default=True
        Whether bootstrap samples are used when building trees. If False, the
        whole dataset is used to build each tree.

    oob_score : bool or callable, default=False
        Whether to use out-of-bag samples to estimate the generalization score.
        By default the accuracy score is used. Provide a callable to use a custom
        scoring function. Only available if bootstrap=True.

    n_jobs : int, default=None
        The number of jobs to run in parallel. :meth:`fit`, :meth:`predict`,
        :meth:`decision_path` and :meth:`apply` are all parallelized over the
        trees. ``None`` means 1 unless in a :obj:`joblib.parallel_backend`
        context. ``-1`` means using all processors. See :term:`Glossary
        <n_jobs>` for more details.

    random_state : int, RandomState instance or None, default=None
        Controls both the randomness of the bootstrapping of the samples used
        when building trees (if ``bootstrap=True``) and the sampling of the
        features to consider when looking for the best split at each node
        (if ``max_features < n_features``).
        See :term:`Glossary <random_state>` for details.

    verbose : int, default=0
        Controls the verbosity when fitting and predicting.

    warm_start : bool, default=False
        When set to ``True``, reuse the solution of the previous call to fit
        and add more estimators to the ensemble, otherwise, just fit a whole
        new forest. See :term:`Glossary <warm_start>` and
        :ref:`gradient_boosting_warm_start` for details.

    class_weight : {"balanced", "balanced_subsample"}, dict or list of dicts, \
            default=None
        Weights associated with classes in the form ``{class_label: weight}``.
        If not given, all classes are supposed to have weight one. For
        multi-output problems, a list of dicts can be provided in the same
        order as the columns of y.

        Note that for multioutput (including multilabel) weights should be
        defined for each class of every column in its own dict. For example,
        for four-class multilabel classification weights should be
        [{0: 1, 1: 1}, {0: 1, 1: 5}, {0: 1, 1: 1}, {0: 1, 1: 1}] instead of
        [{1:1}, {2:5}, {3:1}, {4:1}].

        The "balanced" mode uses the values of y to automatically adjust
        weights inversely proportional to class frequencies in the input data
        as ``n_samples / (n_classes * np.bincount(y))``

        The "balanced_subsample" mode is the same as "balanced" except that
        weights are computed based on the bootstrap sample for every tree
        grown.

        For multi-output, the weights of each column of y will be multiplied.

        Note that these weights will be multiplied with sample_weight (passed
        through the fit method) if sample_weight is specified.

    ccp_alpha : non-negative float, default=0.0
        Complexity parameter used for Minimal Cost-Complexity Pruning. The
        subtree with the largest cost complexity that is smaller than
        ``ccp_alpha`` will be chosen. By default, no pruning is performed. See
        :ref:`minimal_cost_complexity_pruning` for details.

        .. versionadded:: 0.22

    max_samples : int or float, default=None
        If bootstrap is True, the number of samples to draw from X
        to train each base estimator.

        - If None (default), then draw `X.shape[0]` samples.
        - If int, then draw `max_samples` samples.
        - If float, then draw `max_samples * X.shape[0]` samples. Thus,
          `max_samples` should be in the interval `(0.0, 1.0]`.

        .. versionadded:: 0.22

    Attributes
    ----------
    estimator_ : :class:`~sklearn.tree.DecisionTreeClassifier`
        The child estimator template used to create the collection of fitted
        sub-estimators.

        .. versionadded:: 1.2
           `base_estimator_` was renamed to `estimator_`.

    base_estimator_ : DecisionTreeClassifier
        The child estimator template used to create the collection of fitted
        sub-estimators.

        .. deprecated:: 1.2
            `base_estimator_` is deprecated and will be removed in 1.4.
            Use `estimator_` instead.

    estimators_ : list of DecisionTreeClassifier
        The collection of fitted sub-estimators.

    classes_ : ndarray of shape (n_classes,) or a list of such arrays
        The classes labels (single output problem), or a list of arrays of
        class labels (multi-output problem).

    n_classes_ : int or list
        The number of classes (single output problem), or a list containing the
        number of classes for each output (multi-output problem).

    n_features_in_ : int
        Number of features seen during :term:`fit`.

        .. versionadded:: 0.24

    feature_names_in_ : ndarray of shape (`n_features_in_`,)
        Names of features seen during :term:`fit`. Defined only when `X`
        has feature names that are all strings.

        .. versionadded:: 1.0

    n_outputs_ : int
        The number of outputs when ``fit`` is performed.

    feature_importances_ : ndarray of shape (n_features,)
        The impurity-based feature importances.
        The higher, the more important the feature.
        The importance of a feature is computed as the (normalized)
        total reduction of the criterion brought by that feature.  It is also
        known as the Gini importance.

        Warning: impurity-based feature importances can be misleading for
        high cardinality features (many unique values). See
        :func:`sklearn.inspection.permutation_importance` as an alternative.

    oob_score_ : float
        Score of the training dataset obtained using an out-of-bag estimate.
        This attribute exists only when ``oob_score`` is True.

    oob_decision_function_ : ndarray of shape (n_samples, n_classes) or \
            (n_samples, n_classes, n_outputs)
        Decision function computed with out-of-bag estimate on the training
        set. If n_estimators is small it might be possible that a data point
        was never left out during the bootstrap. In this case,
        `oob_decision_function_` might contain NaN. This attribute exists
        only when ``oob_score`` is True.

    See Also
    --------
    sklearn.tree.DecisionTreeClassifier : A decision tree classifier.
    sklearn.ensemble.ExtraTreesClassifier : Ensemble of extremely randomized
        tree classifiers.

    Notes
    -----
    The default values for the parameters controlling the size of the trees
    (e.g. ``max_depth``, ``min_samples_leaf``, etc.) lead to fully grown and
    unpruned trees which can potentially be very large on some data sets. To
    reduce memory consumption, the complexity and size of the trees should be
    controlled by setting those parameter values.

    The features are always randomly permuted at each split. Therefore,
    the best found split may vary, even with the same training data,
    ``max_features=n_features`` and ``bootstrap=False``, if the improvement
    of the criterion is identical for several splits enumerated during the
    search of the best split. To obtain a deterministic behaviour during
    fitting, ``random_state`` has to be fixed.

    References
    ----------
    .. [1] L. Breiman, "Random Forests", Machine Learning, 45(1), 5-32, 2001.

    Examples
    --------
    >>> from sklearn.ensemble import RandomForestClassifier
    >>> from sklearn.datasets import make_classification
    >>> X, y = make_classification(n_samples=1000, n_features=4,
    ...                            n_informative=2, n_redundant=0,
    ...                            random_state=0, shuffle=False)
    >>> clf = RandomForestClassifier(max_depth=2, random_state=0)
    >>> clf.fit(X, y)
    RandomForestClassifier(...)
    >>> print(clf.predict([[0, 0, 0, 0]]))
    [1]
    """

    _parameter_constraints: dict = {
        **ForestClassifier._parameter_constraints,
        **DecisionTreeClassifier._parameter_constraints,
        "class_weight": [
            StrOptions({"balanced_subsample", "balanced"}),
            dict,
            list,
            None,
        ],
    }
    _parameter_constraints.pop("splitter")

    def __init__(
        self,
        n_estimators=100,
        *,
        criterion="gini",
        max_depth=None,
        min_samples_split=2,
        min_samples_leaf=1,
        min_weight_fraction_leaf=0.0,
        max_features="sqrt",
        max_leaf_nodes=None,
        min_impurity_decrease=0.0,
        bootstrap=True,
        oob_score=False,
        n_jobs=None,
        random_state=None,
        verbose=0,
        warm_start=False,
        class_weight=None,
        ccp_alpha=0.0,
        max_samples=None,
    ):
        super().__init__(
            estimator=DecisionTreeClassifier(),
            n_estimators=n_estimators,
            estimator_params=(
                "criterion",
                "max_depth",
                "min_samples_split",
                "min_samples_leaf",
                "min_weight_fraction_leaf",
                "max_features",
                "max_leaf_nodes",
                "min_impurity_decrease",
                "random_state",
                "ccp_alpha",
            ),
            bootstrap=bootstrap,
            oob_score=oob_score,
            n_jobs=n_jobs,
            random_state=random_state,
            verbose=verbose,
            warm_start=warm_start,
            class_weight=class_weight,
            max_samples=max_samples,
        )

        self.criterion = criterion
        self.max_depth = max_depth
        self.min_samples_split = min_samples_split
        self.min_samples_leaf = min_samples_leaf
        self.min_weight_fraction_leaf = min_weight_fraction_leaf
        self.max_features = max_features
        self.max_leaf_nodes = max_leaf_nodes
        self.min_impurity_decrease = min_impurity_decrease
        self.ccp_alpha = ccp_alpha


class RandomForestRegressor(ForestRegressor):
    """
    A random forest regressor.

    A random forest is a meta estimator that fits a number of classifying
    decision trees on various sub-samples of the dataset and uses averaging
    to improve the predictive accuracy and control over-fitting.
    The sub-sample size is controlled with the `max_samples` parameter if
    `bootstrap=True` (default), otherwise the whole dataset is used to build
    each tree.

    Read more in the :ref:`User Guide <forest>`.

    Parameters
    ----------
    n_estimators : int, default=100
        The number of trees in the forest.

        .. versionchanged:: 0.22
           The default value of ``n_estimators`` changed from 10 to 100
           in 0.22.

    criterion : {"squared_error", "absolute_error", "friedman_mse", "poisson"}, \
            default="squared_error"
        The function to measure the quality of a split. Supported criteria
        are "squared_error" for the mean squared error, which is equal to
        variance reduction as feature selection criterion and minimizes the L2
        loss using the mean of each terminal node, "friedman_mse", which uses
        mean squared error with Friedman's improvement score for potential
        splits, "absolute_error" for the mean absolute error, which minimizes
        the L1 loss using the median of each terminal node, and "poisson" which
        uses reduction in Poisson deviance to find splits.
        Training using "absolute_error" is significantly slower
        than when using "squared_error".

        .. versionadded:: 0.18
           Mean Absolute Error (MAE) criterion.

        .. versionadded:: 1.0
           Poisson criterion.

    max_depth : int, default=None
        The maximum depth of the tree. If None, then nodes are expanded until
        all leaves are pure or until all leaves contain less than
        min_samples_split samples.

    min_samples_split : int or float, default=2
        The minimum number of samples required to split an internal node:

        - If int, then consider `min_samples_split` as the minimum number.
        - If float, then `min_samples_split` is a fraction and
          `ceil(min_samples_split * n_samples)` are the minimum
          number of samples for each split.

        .. versionchanged:: 0.18
           Added float values for fractions.

    min_samples_leaf : int or float, default=1
        The minimum number of samples required to be at a leaf node.
        A split point at any depth will only be considered if it leaves at
        least ``min_samples_leaf`` training samples in each of the left and
        right branches.  This may have the effect of smoothing the model,
        especially in regression.

        - If int, then consider `min_samples_leaf` as the minimum number.
        - If float, then `min_samples_leaf` is a fraction and
          `ceil(min_samples_leaf * n_samples)` are the minimum
          number of samples for each node.

        .. versionchanged:: 0.18
           Added float values for fractions.

    min_weight_fraction_leaf : float, default=0.0
        The minimum weighted fraction of the sum total of weights (of all
        the input samples) required to be at a leaf node. Samples have
        equal weight when sample_weight is not provided.

    max_features : {"sqrt", "log2", None}, int or float, default=1.0
        The number of features to consider when looking for the best split:

        - If int, then consider `max_features` features at each split.
        - If float, then `max_features` is a fraction and
          `max(1, int(max_features * n_features_in_))` features are considered at each
          split.
        - If "auto", then `max_features=n_features`.
        - If "sqrt", then `max_features=sqrt(n_features)`.
        - If "log2", then `max_features=log2(n_features)`.
        - If None or 1.0, then `max_features=n_features`.

        .. note::
            The default of 1.0 is equivalent to bagged trees and more
            randomness can be achieved by setting smaller values, e.g. 0.3.

        .. versionchanged:: 1.1
            The default of `max_features` changed from `"auto"` to 1.0.

        .. deprecated:: 1.1
            The `"auto"` option was deprecated in 1.1 and will be removed
            in 1.3.

        Note: the search for a split does not stop until at least one
        valid partition of the node samples is found, even if it requires to
        effectively inspect more than ``max_features`` features.

    max_leaf_nodes : int, default=None
        Grow trees with ``max_leaf_nodes`` in best-first fashion.
        Best nodes are defined as relative reduction in impurity.
        If None then unlimited number of leaf nodes.

    min_impurity_decrease : float, default=0.0
        A node will be split if this split induces a decrease of the impurity
        greater than or equal to this value.

        The weighted impurity decrease equation is the following::

            N_t / N * (impurity - N_t_R / N_t * right_impurity
                                - N_t_L / N_t * left_impurity)

        where ``N`` is the total number of samples, ``N_t`` is the number of
        samples at the current node, ``N_t_L`` is the number of samples in the
        left child, and ``N_t_R`` is the number of samples in the right child.

        ``N``, ``N_t``, ``N_t_R`` and ``N_t_L`` all refer to the weighted sum,
        if ``sample_weight`` is passed.

        .. versionadded:: 0.19

    bootstrap : bool, default=True
        Whether bootstrap samples are used when building trees. If False, the
        whole dataset is used to build each tree.

    oob_score : bool or callable, default=False
        Whether to use out-of-bag samples to estimate the generalization score.
        By default the R2 score is used. Provide a callable to use a custom
        scoring function. Only available if bootstrap=True.

    n_jobs : int, default=None
        The number of jobs to run in parallel. :meth:`fit`, :meth:`predict`,
        :meth:`decision_path` and :meth:`apply` are all parallelized over the
        trees. ``None`` means 1 unless in a :obj:`joblib.parallel_backend`
        context. ``-1`` means using all processors. See :term:`Glossary
        <n_jobs>` for more details.

    random_state : int, RandomState instance or None, default=None
        Controls both the randomness of the bootstrapping of the samples used
        when building trees (if ``bootstrap=True``) and the sampling of the
        features to consider when looking for the best split at each node
        (if ``max_features < n_features``).
        See :term:`Glossary <random_state>` for details.

    verbose : int, default=0
        Controls the verbosity when fitting and predicting.

    warm_start : bool, default=False
        When set to ``True``, reuse the solution of the previous call to fit
        and add more estimators to the ensemble, otherwise, just fit a whole
        new forest. See :term:`Glossary <warm_start>` and
        :ref:`gradient_boosting_warm_start` for details.

    ccp_alpha : non-negative float, default=0.0
        Complexity parameter used for Minimal Cost-Complexity Pruning. The
        subtree with the largest cost complexity that is smaller than
        ``ccp_alpha`` will be chosen. By default, no pruning is performed. See
        :ref:`minimal_cost_complexity_pruning` for details.

        .. versionadded:: 0.22

    max_samples : int or float, default=None
        If bootstrap is True, the number of samples to draw from X
        to train each base estimator.

        - If None (default), then draw `X.shape[0]` samples.
        - If int, then draw `max_samples` samples.
        - If float, then draw `max_samples * X.shape[0]` samples. Thus,
          `max_samples` should be in the interval `(0.0, 1.0]`.

        .. versionadded:: 0.22

    Attributes
    ----------
    estimator_ : :class:`~sklearn.tree.DecisionTreeRegressor`
        The child estimator template used to create the collection of fitted
        sub-estimators.

        .. versionadded:: 1.2
           `base_estimator_` was renamed to `estimator_`.

    base_estimator_ : DecisionTreeRegressor
        The child estimator template used to create the collection of fitted
        sub-estimators.

        .. deprecated:: 1.2
            `base_estimator_` is deprecated and will be removed in 1.4.
            Use `estimator_` instead.

    estimators_ : list of DecisionTreeRegressor
        The collection of fitted sub-estimators.

    feature_importances_ : ndarray of shape (n_features,)
        The impurity-based feature importances.
        The higher, the more important the feature.
        The importance of a feature is computed as the (normalized)
        total reduction of the criterion brought by that feature.  It is also
        known as the Gini importance.

        Warning: impurity-based feature importances can be misleading for
        high cardinality features (many unique values). See
        :func:`sklearn.inspection.permutation_importance` as an alternative.

    n_features_in_ : int
        Number of features seen during :term:`fit`.

        .. versionadded:: 0.24

    feature_names_in_ : ndarray of shape (`n_features_in_`,)
        Names of features seen during :term:`fit`. Defined only when `X`
        has feature names that are all strings.

        .. versionadded:: 1.0

    n_outputs_ : int
        The number of outputs when ``fit`` is performed.

    oob_score_ : float
        Score of the training dataset obtained using an out-of-bag estimate.
        This attribute exists only when ``oob_score`` is True.

    oob_prediction_ : ndarray of shape (n_samples,) or (n_samples, n_outputs)
        Prediction computed with out-of-bag estimate on the training set.
        This attribute exists only when ``oob_score`` is True.

    See Also
    --------
    sklearn.tree.DecisionTreeRegressor : A decision tree regressor.
    sklearn.ensemble.ExtraTreesRegressor : Ensemble of extremely randomized
        tree regressors.

    Notes
    -----
    The default values for the parameters controlling the size of the trees
    (e.g. ``max_depth``, ``min_samples_leaf``, etc.) lead to fully grown and
    unpruned trees which can potentially be very large on some data sets. To
    reduce memory consumption, the complexity and size of the trees should be
    controlled by setting those parameter values.

    The features are always randomly permuted at each split. Therefore,
    the best found split may vary, even with the same training data,
    ``max_features=n_features`` and ``bootstrap=False``, if the improvement
    of the criterion is identical for several splits enumerated during the
    search of the best split. To obtain a deterministic behaviour during
    fitting, ``random_state`` has to be fixed.

    The default value ``max_features="auto"`` uses ``n_features``
    rather than ``n_features / 3``. The latter was originally suggested in
    [1], whereas the former was more recently justified empirically in [2].

    References
    ----------
    .. [1] L. Breiman, "Random Forests", Machine Learning, 45(1), 5-32, 2001.

    .. [2] P. Geurts, D. Ernst., and L. Wehenkel, "Extremely randomized
           trees", Machine Learning, 63(1), 3-42, 2006.

    Examples
    --------
    >>> from sklearn.ensemble import RandomForestRegressor
    >>> from sklearn.datasets import make_regression
    >>> X, y = make_regression(n_features=4, n_informative=2,
    ...                        random_state=0, shuffle=False)
    >>> regr = RandomForestRegressor(max_depth=2, random_state=0)
    >>> regr.fit(X, y)
    RandomForestRegressor(...)
    >>> print(regr.predict([[0, 0, 0, 0]]))
    [-8.32987858]
    """

    _parameter_constraints: dict = {
        **ForestRegressor._parameter_constraints,
        **DecisionTreeRegressor._parameter_constraints,
    }
    _parameter_constraints.pop("splitter")

    def __init__(
        self,
        n_estimators=100,
        *,
        criterion="squared_error",
        max_depth=None,
        min_samples_split=2,
        min_samples_leaf=1,
        min_weight_fraction_leaf=0.0,
        max_features=1.0,
        max_leaf_nodes=None,
        min_impurity_decrease=0.0,
        bootstrap=True,
        oob_score=False,
        n_jobs=None,
        random_state=None,
        verbose=0,
        warm_start=False,
        ccp_alpha=0.0,
        max_samples=None,
    ):
        super().__init__(
            estimator=DecisionTreeRegressor(),
            n_estimators=n_estimators,
            estimator_params=(
                "criterion",
                "max_depth",
                "min_samples_split",
                "min_samples_leaf",
                "min_weight_fraction_leaf",
                "max_features",
                "max_leaf_nodes",
                "min_impurity_decrease",
                "random_state",
                "ccp_alpha",
            ),
            bootstrap=bootstrap,
            oob_score=oob_score,
            n_jobs=n_jobs,
            random_state=random_state,
            verbose=verbose,
            warm_start=warm_start,
            max_samples=max_samples,
        )

        self.criterion = criterion
        self.max_depth = max_depth
        self.min_samples_split = min_samples_split
        self.min_samples_leaf = min_samples_leaf
        self.min_weight_fraction_leaf = min_weight_fraction_leaf
        self.max_features = max_features
        self.max_leaf_nodes = max_leaf_nodes
        self.min_impurity_decrease = min_impurity_decrease
        self.ccp_alpha = ccp_alpha


class ExtraTreesClassifier(ForestClassifier):
    """
    An extra-trees classifier.

    This class implements a meta estimator that fits a number of
    randomized decision trees (a.k.a. extra-trees) on various sub-samples
    of the dataset and uses averaging to improve the predictive accuracy
    and control over-fitting.

    Read more in the :ref:`User Guide <forest>`.

    Parameters
    ----------
    n_estimators : int, default=100
        The number of trees in the forest.

        .. versionchanged:: 0.22
           The default value of ``n_estimators`` changed from 10 to 100
           in 0.22.

    criterion : {"gini", "entropy", "log_loss"}, default="gini"
        The function to measure the quality of a split. Supported criteria are
        "gini" for the Gini impurity and "log_loss" and "entropy" both for the
        Shannon information gain, see :ref:`tree_mathematical_formulation`.
        Note: This parameter is tree-specific.

    max_depth : int, default=None
        The maximum depth of the tree. If None, then nodes are expanded until
        all leaves are pure or until all leaves contain less than
        min_samples_split samples.

    min_samples_split : int or float, default=2
        The minimum number of samples required to split an internal node:

        - If int, then consider `min_samples_split` as the minimum number.
        - If float, then `min_samples_split` is a fraction and
          `ceil(min_samples_split * n_samples)` are the minimum
          number of samples for each split.

        .. versionchanged:: 0.18
           Added float values for fractions.

    min_samples_leaf : int or float, default=1
        The minimum number of samples required to be at a leaf node.
        A split point at any depth will only be considered if it leaves at
        least ``min_samples_leaf`` training samples in each of the left and
        right branches.  This may have the effect of smoothing the model,
        especially in regression.

        - If int, then consider `min_samples_leaf` as the minimum number.
        - If float, then `min_samples_leaf` is a fraction and
          `ceil(min_samples_leaf * n_samples)` are the minimum
          number of samples for each node.

        .. versionchanged:: 0.18
           Added float values for fractions.

    min_weight_fraction_leaf : float, default=0.0
        The minimum weighted fraction of the sum total of weights (of all
        the input samples) required to be at a leaf node. Samples have
        equal weight when sample_weight is not provided.

    max_features : {"sqrt", "log2", None}, int or float, default="sqrt"
        The number of features to consider when looking for the best split:

        - If int, then consider `max_features` features at each split.
        - If float, then `max_features` is a fraction and
          `max(1, int(max_features * n_features_in_))` features are considered at each
          split.
        - If "auto", then `max_features=sqrt(n_features)`.
        - If "sqrt", then `max_features=sqrt(n_features)`.
        - If "log2", then `max_features=log2(n_features)`.
        - If None, then `max_features=n_features`.

        .. versionchanged:: 1.1
            The default of `max_features` changed from `"auto"` to `"sqrt"`.

        .. deprecated:: 1.1
            The `"auto"` option was deprecated in 1.1 and will be removed
            in 1.3.

        Note: the search for a split does not stop until at least one
        valid partition of the node samples is found, even if it requires to
        effectively inspect more than ``max_features`` features.

    max_leaf_nodes : int, default=None
        Grow trees with ``max_leaf_nodes`` in best-first fashion.
        Best nodes are defined as relative reduction in impurity.
        If None then unlimited number of leaf nodes.

    min_impurity_decrease : float, default=0.0
        A node will be split if this split induces a decrease of the impurity
        greater than or equal to this value.

        The weighted impurity decrease equation is the following::

            N_t / N * (impurity - N_t_R / N_t * right_impurity
                                - N_t_L / N_t * left_impurity)

        where ``N`` is the total number of samples, ``N_t`` is the number of
        samples at the current node, ``N_t_L`` is the number of samples in the
        left child, and ``N_t_R`` is the number of samples in the right child.

        ``N``, ``N_t``, ``N_t_R`` and ``N_t_L`` all refer to the weighted sum,
        if ``sample_weight`` is passed.

        .. versionadded:: 0.19

    bootstrap : bool, default=False
        Whether bootstrap samples are used when building trees. If False, the
        whole dataset is used to build each tree.

    oob_score : bool or callable, default=False
        Whether to use out-of-bag samples to estimate the generalization score.
        By default the accuracy score is used. Provide a callable to use a custom
        scoring function. Only available if bootstrap=True.

    n_jobs : int, default=None
        The number of jobs to run in parallel. :meth:`fit`, :meth:`predict`,
        :meth:`decision_path` and :meth:`apply` are all parallelized over the
        trees. ``None`` means 1 unless in a :obj:`joblib.parallel_backend`
        context. ``-1`` means using all processors. See :term:`Glossary
        <n_jobs>` for more details.

    random_state : int, RandomState instance or None, default=None
        Controls 3 sources of randomness:

        - the bootstrapping of the samples used when building trees
          (if ``bootstrap=True``)
        - the sampling of the features to consider when looking for the best
          split at each node (if ``max_features < n_features``)
        - the draw of the splits for each of the `max_features`

        See :term:`Glossary <random_state>` for details.

    verbose : int, default=0
        Controls the verbosity when fitting and predicting.

    warm_start : bool, default=False
        When set to ``True``, reuse the solution of the previous call to fit
        and add more estimators to the ensemble, otherwise, just fit a whole
        new forest. See :term:`Glossary <warm_start>` and
        :ref:`gradient_boosting_warm_start` for details.

    class_weight : {"balanced", "balanced_subsample"}, dict or list of dicts, \
            default=None
        Weights associated with classes in the form ``{class_label: weight}``.
        If not given, all classes are supposed to have weight one. For
        multi-output problems, a list of dicts can be provided in the same
        order as the columns of y.

        Note that for multioutput (including multilabel) weights should be
        defined for each class of every column in its own dict. For example,
        for four-class multilabel classification weights should be
        [{0: 1, 1: 1}, {0: 1, 1: 5}, {0: 1, 1: 1}, {0: 1, 1: 1}] instead of
        [{1:1}, {2:5}, {3:1}, {4:1}].

        The "balanced" mode uses the values of y to automatically adjust
        weights inversely proportional to class frequencies in the input data
        as ``n_samples / (n_classes * np.bincount(y))``

        The "balanced_subsample" mode is the same as "balanced" except that
        weights are computed based on the bootstrap sample for every tree
        grown.

        For multi-output, the weights of each column of y will be multiplied.

        Note that these weights will be multiplied with sample_weight (passed
        through the fit method) if sample_weight is specified.

    ccp_alpha : non-negative float, default=0.0
        Complexity parameter used for Minimal Cost-Complexity Pruning. The
        subtree with the largest cost complexity that is smaller than
        ``ccp_alpha`` will be chosen. By default, no pruning is performed. See
        :ref:`minimal_cost_complexity_pruning` for details.

        .. versionadded:: 0.22

    max_samples : int or float, default=None
        If bootstrap is True, the number of samples to draw from X
        to train each base estimator.

        - If None (default), then draw `X.shape[0]` samples.
        - If int, then draw `max_samples` samples.
        - If float, then draw `max_samples * X.shape[0]` samples. Thus,
          `max_samples` should be in the interval `(0.0, 1.0]`.

        .. versionadded:: 0.22

    Attributes
    ----------
    estimator_ : :class:`~sklearn.tree.ExtraTreesClassifier`
        The child estimator template used to create the collection of fitted
        sub-estimators.

        .. versionadded:: 1.2
           `base_estimator_` was renamed to `estimator_`.

    base_estimator_ : ExtraTreesClassifier
        The child estimator template used to create the collection of fitted
        sub-estimators.

        .. deprecated:: 1.2
            `base_estimator_` is deprecated and will be removed in 1.4.
            Use `estimator_` instead.

    estimators_ : list of DecisionTreeClassifier
        The collection of fitted sub-estimators.

    classes_ : ndarray of shape (n_classes,) or a list of such arrays
        The classes labels (single output problem), or a list of arrays of
        class labels (multi-output problem).

    n_classes_ : int or list
        The number of classes (single output problem), or a list containing the
        number of classes for each output (multi-output problem).

    feature_importances_ : ndarray of shape (n_features,)
        The impurity-based feature importances.
        The higher, the more important the feature.
        The importance of a feature is computed as the (normalized)
        total reduction of the criterion brought by that feature.  It is also
        known as the Gini importance.

        Warning: impurity-based feature importances can be misleading for
        high cardinality features (many unique values). See
        :func:`sklearn.inspection.permutation_importance` as an alternative.

    n_features_in_ : int
        Number of features seen during :term:`fit`.

        .. versionadded:: 0.24

    feature_names_in_ : ndarray of shape (`n_features_in_`,)
        Names of features seen during :term:`fit`. Defined only when `X`
        has feature names that are all strings.

        .. versionadded:: 1.0

    n_outputs_ : int
        The number of outputs when ``fit`` is performed.

    oob_score_ : float
        Score of the training dataset obtained using an out-of-bag estimate.
        This attribute exists only when ``oob_score`` is True.

    oob_decision_function_ : ndarray of shape (n_samples, n_classes) or \
            (n_samples, n_classes, n_outputs)
        Decision function computed with out-of-bag estimate on the training
        set. If n_estimators is small it might be possible that a data point
        was never left out during the bootstrap. In this case,
        `oob_decision_function_` might contain NaN. This attribute exists
        only when ``oob_score`` is True.

    See Also
    --------
    ExtraTreesRegressor : An extra-trees regressor with random splits.
    RandomForestClassifier : A random forest classifier with optimal splits.
    RandomForestRegressor : Ensemble regressor using trees with optimal splits.

    Notes
    -----
    The default values for the parameters controlling the size of the trees
    (e.g. ``max_depth``, ``min_samples_leaf``, etc.) lead to fully grown and
    unpruned trees which can potentially be very large on some data sets. To
    reduce memory consumption, the complexity and size of the trees should be
    controlled by setting those parameter values.

    References
    ----------
    .. [1] P. Geurts, D. Ernst., and L. Wehenkel, "Extremely randomized
           trees", Machine Learning, 63(1), 3-42, 2006.

    Examples
    --------
    >>> from sklearn.ensemble import ExtraTreesClassifier
    >>> from sklearn.datasets import make_classification
    >>> X, y = make_classification(n_features=4, random_state=0)
    >>> clf = ExtraTreesClassifier(n_estimators=100, random_state=0)
    >>> clf.fit(X, y)
    ExtraTreesClassifier(random_state=0)
    >>> clf.predict([[0, 0, 0, 0]])
    array([1])
    """

    _parameter_constraints: dict = {
        **ForestClassifier._parameter_constraints,
        **DecisionTreeClassifier._parameter_constraints,
        "class_weight": [
            StrOptions({"balanced_subsample", "balanced"}),
            dict,
            list,
            None,
        ],
    }
    _parameter_constraints.pop("splitter")

    def __init__(
        self,
        n_estimators=100,
        *,
        criterion="gini",
        max_depth=None,
        min_samples_split=2,
        min_samples_leaf=1,
        min_weight_fraction_leaf=0.0,
        max_features="sqrt",
        max_leaf_nodes=None,
        min_impurity_decrease=0.0,
        bootstrap=False,
        oob_score=False,
        n_jobs=None,
        random_state=None,
        verbose=0,
        warm_start=False,
        class_weight=None,
        ccp_alpha=0.0,
        max_samples=None,
    ):
        super().__init__(
            estimator=ExtraTreeClassifier(),
            n_estimators=n_estimators,
            estimator_params=(
                "criterion",
                "max_depth",
                "min_samples_split",
                "min_samples_leaf",
                "min_weight_fraction_leaf",
                "max_features",
                "max_leaf_nodes",
                "min_impurity_decrease",
                "random_state",
                "ccp_alpha",
            ),
            bootstrap=bootstrap,
            oob_score=oob_score,
            n_jobs=n_jobs,
            random_state=random_state,
            verbose=verbose,
            warm_start=warm_start,
            class_weight=class_weight,
            max_samples=max_samples,
        )

        self.criterion = criterion
        self.max_depth = max_depth
        self.min_samples_split = min_samples_split
        self.min_samples_leaf = min_samples_leaf
        self.min_weight_fraction_leaf = min_weight_fraction_leaf
        self.max_features = max_features
        self.max_leaf_nodes = max_leaf_nodes
        self.min_impurity_decrease = min_impurity_decrease
        self.ccp_alpha = ccp_alpha


class ExtraTreesRegressor(ForestRegressor):
    """
    An extra-trees regressor.

    This class implements a meta estimator that fits a number of
    randomized decision trees (a.k.a. extra-trees) on various sub-samples
    of the dataset and uses averaging to improve the predictive accuracy
    and control over-fitting.

    Read more in the :ref:`User Guide <forest>`.

    Parameters
    ----------
    n_estimators : int, default=100
        The number of trees in the forest.

        .. versionchanged:: 0.22
           The default value of ``n_estimators`` changed from 10 to 100
           in 0.22.

    criterion : {"squared_error", "absolute_error", "friedman_mse", "poisson"}, \
            default="squared_error"
        The function to measure the quality of a split. Supported criteria
        are "squared_error" for the mean squared error, which is equal to
        variance reduction as feature selection criterion and minimizes the L2
        loss using the mean of each terminal node, "friedman_mse", which uses
        mean squared error with Friedman's improvement score for potential
        splits, "absolute_error" for the mean absolute error, which minimizes
        the L1 loss using the median of each terminal node, and "poisson" which
        uses reduction in Poisson deviance to find splits.
        Training using "absolute_error" is significantly slower
        than when using "squared_error".

        .. versionadded:: 0.18
           Mean Absolute Error (MAE) criterion.

    max_depth : int, default=None
        The maximum depth of the tree. If None, then nodes are expanded until
        all leaves are pure or until all leaves contain less than
        min_samples_split samples.

    min_samples_split : int or float, default=2
        The minimum number of samples required to split an internal node:

        - If int, then consider `min_samples_split` as the minimum number.
        - If float, then `min_samples_split` is a fraction and
          `ceil(min_samples_split * n_samples)` are the minimum
          number of samples for each split.

        .. versionchanged:: 0.18
           Added float values for fractions.

    min_samples_leaf : int or float, default=1
        The minimum number of samples required to be at a leaf node.
        A split point at any depth will only be considered if it leaves at
        least ``min_samples_leaf`` training samples in each of the left and
        right branches.  This may have the effect of smoothing the model,
        especially in regression.

        - If int, then consider `min_samples_leaf` as the minimum number.
        - If float, then `min_samples_leaf` is a fraction and
          `ceil(min_samples_leaf * n_samples)` are the minimum
          number of samples for each node.

        .. versionchanged:: 0.18
           Added float values for fractions.

    min_weight_fraction_leaf : float, default=0.0
        The minimum weighted fraction of the sum total of weights (of all
        the input samples) required to be at a leaf node. Samples have
        equal weight when sample_weight is not provided.

    max_features : {"sqrt", "log2", None}, int or float, default=1.0
        The number of features to consider when looking for the best split:

        - If int, then consider `max_features` features at each split.
        - If float, then `max_features` is a fraction and
          `max(1, int(max_features * n_features_in_))` features are considered at each
          split.
        - If "auto", then `max_features=n_features`.
        - If "sqrt", then `max_features=sqrt(n_features)`.
        - If "log2", then `max_features=log2(n_features)`.
        - If None or 1.0, then `max_features=n_features`.

        .. note::
            The default of 1.0 is equivalent to bagged trees and more
            randomness can be achieved by setting smaller values, e.g. 0.3.

        .. versionchanged:: 1.1
            The default of `max_features` changed from `"auto"` to 1.0.

        .. deprecated:: 1.1
            The `"auto"` option was deprecated in 1.1 and will be removed
            in 1.3.

        Note: the search for a split does not stop until at least one
        valid partition of the node samples is found, even if it requires to
        effectively inspect more than ``max_features`` features.

    max_leaf_nodes : int, default=None
        Grow trees with ``max_leaf_nodes`` in best-first fashion.
        Best nodes are defined as relative reduction in impurity.
        If None then unlimited number of leaf nodes.

    min_impurity_decrease : float, default=0.0
        A node will be split if this split induces a decrease of the impurity
        greater than or equal to this value.

        The weighted impurity decrease equation is the following::

            N_t / N * (impurity - N_t_R / N_t * right_impurity
                                - N_t_L / N_t * left_impurity)

        where ``N`` is the total number of samples, ``N_t`` is the number of
        samples at the current node, ``N_t_L`` is the number of samples in the
        left child, and ``N_t_R`` is the number of samples in the right child.

        ``N``, ``N_t``, ``N_t_R`` and ``N_t_L`` all refer to the weighted sum,
        if ``sample_weight`` is passed.

        .. versionadded:: 0.19

    bootstrap : bool, default=False
        Whether bootstrap samples are used when building trees. If False, the
        whole dataset is used to build each tree.

    oob_score : bool or callable, default=False
        Whether to use out-of-bag samples to estimate the generalization score.
        By default the R2 score is used. Provide a callable to use a custom
        scoring function. Only available if bootstrap=True.

    n_jobs : int, default=None
        The number of jobs to run in parallel. :meth:`fit`, :meth:`predict`,
        :meth:`decision_path` and :meth:`apply` are all parallelized over the
        trees. ``None`` means 1 unless in a :obj:`joblib.parallel_backend`
        context. ``-1`` means using all processors. See :term:`Glossary
        <n_jobs>` for more details.

    random_state : int, RandomState instance or None, default=None
        Controls 3 sources of randomness:

        - the bootstrapping of the samples used when building trees
          (if ``bootstrap=True``)
        - the sampling of the features to consider when looking for the best
          split at each node (if ``max_features < n_features``)
        - the draw of the splits for each of the `max_features`

        See :term:`Glossary <random_state>` for details.

    verbose : int, default=0
        Controls the verbosity when fitting and predicting.

    warm_start : bool, default=False
        When set to ``True``, reuse the solution of the previous call to fit
        and add more estimators to the ensemble, otherwise, just fit a whole
        new forest. See :term:`Glossary <warm_start>` and
        :ref:`gradient_boosting_warm_start` for details.

    ccp_alpha : non-negative float, default=0.0
        Complexity parameter used for Minimal Cost-Complexity Pruning. The
        subtree with the largest cost complexity that is smaller than
        ``ccp_alpha`` will be chosen. By default, no pruning is performed. See
        :ref:`minimal_cost_complexity_pruning` for details.

        .. versionadded:: 0.22

    max_samples : int or float, default=None
        If bootstrap is True, the number of samples to draw from X
        to train each base estimator.

        - If None (default), then draw `X.shape[0]` samples.
        - If int, then draw `max_samples` samples.
        - If float, then draw `max_samples * X.shape[0]` samples. Thus,
          `max_samples` should be in the interval `(0.0, 1.0]`.

        .. versionadded:: 0.22

    Attributes
    ----------
    estimator_ : :class:`~sklearn.tree.ExtraTreeRegressor`
        The child estimator template used to create the collection of fitted
        sub-estimators.

        .. versionadded:: 1.2
           `base_estimator_` was renamed to `estimator_`.

    base_estimator_ : ExtraTreeRegressor
        The child estimator template used to create the collection of fitted
        sub-estimators.

        .. deprecated:: 1.2
            `base_estimator_` is deprecated and will be removed in 1.4.
            Use `estimator_` instead.

    estimators_ : list of DecisionTreeRegressor
        The collection of fitted sub-estimators.

    feature_importances_ : ndarray of shape (n_features,)
        The impurity-based feature importances.
        The higher, the more important the feature.
        The importance of a feature is computed as the (normalized)
        total reduction of the criterion brought by that feature.  It is also
        known as the Gini importance.

        Warning: impurity-based feature importances can be misleading for
        high cardinality features (many unique values). See
        :func:`sklearn.inspection.permutation_importance` as an alternative.

    n_features_in_ : int
        Number of features seen during :term:`fit`.

        .. versionadded:: 0.24

    feature_names_in_ : ndarray of shape (`n_features_in_`,)
        Names of features seen during :term:`fit`. Defined only when `X`
        has feature names that are all strings.

        .. versionadded:: 1.0

    n_outputs_ : int
        The number of outputs.

    oob_score_ : float
        Score of the training dataset obtained using an out-of-bag estimate.
        This attribute exists only when ``oob_score`` is True.

    oob_prediction_ : ndarray of shape (n_samples,) or (n_samples, n_outputs)
        Prediction computed with out-of-bag estimate on the training set.
        This attribute exists only when ``oob_score`` is True.

    See Also
    --------
    ExtraTreesClassifier : An extra-trees classifier with random splits.
    RandomForestClassifier : A random forest classifier with optimal splits.
    RandomForestRegressor : Ensemble regressor using trees with optimal splits.

    Notes
    -----
    The default values for the parameters controlling the size of the trees
    (e.g. ``max_depth``, ``min_samples_leaf``, etc.) lead to fully grown and
    unpruned trees which can potentially be very large on some data sets. To
    reduce memory consumption, the complexity and size of the trees should be
    controlled by setting those parameter values.

    References
    ----------
    .. [1] P. Geurts, D. Ernst., and L. Wehenkel, "Extremely randomized trees",
           Machine Learning, 63(1), 3-42, 2006.

    Examples
    --------
    >>> from sklearn.datasets import load_diabetes
    >>> from sklearn.model_selection import train_test_split
    >>> from sklearn.ensemble import ExtraTreesRegressor
    >>> X, y = load_diabetes(return_X_y=True)
    >>> X_train, X_test, y_train, y_test = train_test_split(
    ...     X, y, random_state=0)
    >>> reg = ExtraTreesRegressor(n_estimators=100, random_state=0).fit(
    ...    X_train, y_train)
    >>> reg.score(X_test, y_test)
    0.2727...
    """

    _parameter_constraints: dict = {
        **ForestRegressor._parameter_constraints,
        **DecisionTreeRegressor._parameter_constraints,
    }
    _parameter_constraints.pop("splitter")

    def __init__(
        self,
        n_estimators=100,
        *,
        criterion="squared_error",
        max_depth=None,
        min_samples_split=2,
        min_samples_leaf=1,
        min_weight_fraction_leaf=0.0,
        max_features=1.0,
        max_leaf_nodes=None,
        min_impurity_decrease=0.0,
        bootstrap=False,
        oob_score=False,
        n_jobs=None,
        random_state=None,
        verbose=0,
        warm_start=False,
        ccp_alpha=0.0,
        max_samples=None,
    ):
        super().__init__(
            estimator=ExtraTreeRegressor(),
            n_estimators=n_estimators,
            estimator_params=(
                "criterion",
                "max_depth",
                "min_samples_split",
                "min_samples_leaf",
                "min_weight_fraction_leaf",
                "max_features",
                "max_leaf_nodes",
                "min_impurity_decrease",
                "random_state",
                "ccp_alpha",
            ),
            bootstrap=bootstrap,
            oob_score=oob_score,
            n_jobs=n_jobs,
            random_state=random_state,
            verbose=verbose,
            warm_start=warm_start,
            max_samples=max_samples,
        )

        self.criterion = criterion
        self.max_depth = max_depth
        self.min_samples_split = min_samples_split
        self.min_samples_leaf = min_samples_leaf
        self.min_weight_fraction_leaf = min_weight_fraction_leaf
        self.max_features = max_features
        self.max_leaf_nodes = max_leaf_nodes
        self.min_impurity_decrease = min_impurity_decrease
        self.ccp_alpha = ccp_alpha


class RandomTreesEmbedding(TransformerMixin, BaseForest):
    """
    An ensemble of totally random trees.

    An unsupervised transformation of a dataset to a high-dimensional
    sparse representation. A datapoint is coded according to which leaf of
    each tree it is sorted into. Using a one-hot encoding of the leaves,
    this leads to a binary coding with as many ones as there are trees in
    the forest.

    The dimensionality of the resulting representation is
    ``n_out <= n_estimators * max_leaf_nodes``. If ``max_leaf_nodes == None``,
    the number of leaf nodes is at most ``n_estimators * 2 ** max_depth``.

    Read more in the :ref:`User Guide <random_trees_embedding>`.

    Parameters
    ----------
    n_estimators : int, default=100
        Number of trees in the forest.

        .. versionchanged:: 0.22
           The default value of ``n_estimators`` changed from 10 to 100
           in 0.22.

    max_depth : int, default=5
        The maximum depth of each tree. If None, then nodes are expanded until
        all leaves are pure or until all leaves contain less than
        min_samples_split samples.

    min_samples_split : int or float, default=2
        The minimum number of samples required to split an internal node:

        - If int, then consider `min_samples_split` as the minimum number.
        - If float, then `min_samples_split` is a fraction and
          `ceil(min_samples_split * n_samples)` is the minimum
          number of samples for each split.

        .. versionchanged:: 0.18
           Added float values for fractions.

    min_samples_leaf : int or float, default=1
        The minimum number of samples required to be at a leaf node.
        A split point at any depth will only be considered if it leaves at
        least ``min_samples_leaf`` training samples in each of the left and
        right branches.  This may have the effect of smoothing the model,
        especially in regression.

        - If int, then consider `min_samples_leaf` as the minimum number.
        - If float, then `min_samples_leaf` is a fraction and
          `ceil(min_samples_leaf * n_samples)` is the minimum
          number of samples for each node.

        .. versionchanged:: 0.18
           Added float values for fractions.

    min_weight_fraction_leaf : float, default=0.0
        The minimum weighted fraction of the sum total of weights (of all
        the input samples) required to be at a leaf node. Samples have
        equal weight when sample_weight is not provided.

    max_leaf_nodes : int, default=None
        Grow trees with ``max_leaf_nodes`` in best-first fashion.
        Best nodes are defined as relative reduction in impurity.
        If None then unlimited number of leaf nodes.

    min_impurity_decrease : float, default=0.0
        A node will be split if this split induces a decrease of the impurity
        greater than or equal to this value.

        The weighted impurity decrease equation is the following::

            N_t / N * (impurity - N_t_R / N_t * right_impurity
                                - N_t_L / N_t * left_impurity)

        where ``N`` is the total number of samples, ``N_t`` is the number of
        samples at the current node, ``N_t_L`` is the number of samples in the
        left child, and ``N_t_R`` is the number of samples in the right child.

        ``N``, ``N_t``, ``N_t_R`` and ``N_t_L`` all refer to the weighted sum,
        if ``sample_weight`` is passed.

        .. versionadded:: 0.19

    sparse_output : bool, default=True
        Whether or not to return a sparse CSR matrix, as default behavior,
        or to return a dense array compatible with dense pipeline operators.

    n_jobs : int, default=None
        The number of jobs to run in parallel. :meth:`fit`, :meth:`transform`,
        :meth:`decision_path` and :meth:`apply` are all parallelized over the
        trees. ``None`` means 1 unless in a :obj:`joblib.parallel_backend`
        context. ``-1`` means using all processors. See :term:`Glossary
        <n_jobs>` for more details.

    random_state : int, RandomState instance or None, default=None
        Controls the generation of the random `y` used to fit the trees
        and the draw of the splits for each feature at the trees' nodes.
        See :term:`Glossary <random_state>` for details.

    verbose : int, default=0
        Controls the verbosity when fitting and predicting.

    warm_start : bool, default=False
        When set to ``True``, reuse the solution of the previous call to fit
        and add more estimators to the ensemble, otherwise, just fit a whole
        new forest. See :term:`Glossary <warm_start>` and
        :ref:`gradient_boosting_warm_start` for details.

    Attributes
    ----------
    estimator_ : :class:`~sklearn.tree.ExtraTreeRegressor` instance
        The child estimator template used to create the collection of fitted
        sub-estimators.

        .. versionadded:: 1.2
           `base_estimator_` was renamed to `estimator_`.

    base_estimator_ : :class:`~sklearn.tree.ExtraTreeRegressor` instance
        The child estimator template used to create the collection of fitted
        sub-estimators.

        .. deprecated:: 1.2
            `base_estimator_` is deprecated and will be removed in 1.4.
            Use `estimator_` instead.

    estimators_ : list of :class:`~sklearn.tree.ExtraTreeRegressor` instances
        The collection of fitted sub-estimators.

    feature_importances_ : ndarray of shape (n_features,)
        The feature importances (the higher, the more important the feature).

    n_features_in_ : int
        Number of features seen during :term:`fit`.

        .. versionadded:: 0.24

    feature_names_in_ : ndarray of shape (`n_features_in_`,)
        Names of features seen during :term:`fit`. Defined only when `X`
        has feature names that are all strings.

        .. versionadded:: 1.0

    n_outputs_ : int
        The number of outputs when ``fit`` is performed.

    one_hot_encoder_ : OneHotEncoder instance
        One-hot encoder used to create the sparse embedding.

    See Also
    --------
    ExtraTreesClassifier : An extra-trees classifier.
    ExtraTreesRegressor : An extra-trees regressor.
    RandomForestClassifier : A random forest classifier.
    RandomForestRegressor : A random forest regressor.
    sklearn.tree.ExtraTreeClassifier: An extremely randomized
        tree classifier.
    sklearn.tree.ExtraTreeRegressor : An extremely randomized
        tree regressor.

    References
    ----------
    .. [1] P. Geurts, D. Ernst., and L. Wehenkel, "Extremely randomized trees",
           Machine Learning, 63(1), 3-42, 2006.
    .. [2] Moosmann, F. and Triggs, B. and Jurie, F.  "Fast discriminative
           visual codebooks using randomized clustering forests"
           NIPS 2007

    Examples
    --------
    >>> from sklearn.ensemble import RandomTreesEmbedding
    >>> X = [[0,0], [1,0], [0,1], [-1,0], [0,-1]]
    >>> random_trees = RandomTreesEmbedding(
    ...    n_estimators=5, random_state=0, max_depth=1).fit(X)
    >>> X_sparse_embedding = random_trees.transform(X)
    >>> X_sparse_embedding.toarray()
    array([[0., 1., 1., 0., 1., 0., 0., 1., 1., 0.],
           [0., 1., 1., 0., 1., 0., 0., 1., 1., 0.],
           [0., 1., 0., 1., 0., 1., 0., 1., 0., 1.],
           [1., 0., 1., 0., 1., 0., 1., 0., 1., 0.],
           [0., 1., 1., 0., 1., 0., 0., 1., 1., 0.]])
    """

    _parameter_constraints: dict = {
        "n_estimators": [Interval(Integral, 1, None, closed="left")],
        "n_jobs": [Integral, None],
        "verbose": ["verbose"],
        "warm_start": ["boolean"],
        **BaseDecisionTree._parameter_constraints,
        "sparse_output": ["boolean"],
    }
    for param in ("max_features", "ccp_alpha", "splitter"):
        _parameter_constraints.pop(param)

    criterion = "squared_error"
    max_features = 1

    def __init__(
        self,
        n_estimators=100,
        *,
        max_depth=5,
        min_samples_split=2,
        min_samples_leaf=1,
        min_weight_fraction_leaf=0.0,
        max_leaf_nodes=None,
        min_impurity_decrease=0.0,
        sparse_output=True,
        n_jobs=None,
        random_state=None,
        verbose=0,
        warm_start=False,
    ):
        super().__init__(
            estimator=ExtraTreeRegressor(),
            n_estimators=n_estimators,
            estimator_params=(
                "criterion",
                "max_depth",
                "min_samples_split",
                "min_samples_leaf",
                "min_weight_fraction_leaf",
                "max_features",
                "max_leaf_nodes",
                "min_impurity_decrease",
                "random_state",
            ),
            bootstrap=False,
            oob_score=False,
            n_jobs=n_jobs,
            random_state=random_state,
            verbose=verbose,
            warm_start=warm_start,
            max_samples=None,
        )

        self.max_depth = max_depth
        self.min_samples_split = min_samples_split
        self.min_samples_leaf = min_samples_leaf
        self.min_weight_fraction_leaf = min_weight_fraction_leaf
        self.max_leaf_nodes = max_leaf_nodes
        self.min_impurity_decrease = min_impurity_decrease
        self.sparse_output = sparse_output

    def _set_oob_score_and_attributes(self, X, y):
        raise NotImplementedError("OOB score not supported by tree embedding")

    def fit(self, X, y=None, sample_weight=None):
        """
        Fit estimator.

        Parameters
        ----------
        X : {array-like, sparse matrix} of shape (n_samples, n_features)
            The input samples. Use ``dtype=np.float32`` for maximum
            efficiency. Sparse matrices are also supported, use sparse
            ``csc_matrix`` for maximum efficiency.

        y : Ignored
            Not used, present for API consistency by convention.

        sample_weight : array-like of shape (n_samples,), default=None
            Sample weights. If None, then samples are equally weighted. Splits
            that would create child nodes with net zero or negative weight are
            ignored while searching for a split in each node. In the case of
            classification, splits are also ignored if they would result in any
            single class carrying a negative weight in either child node.

        Returns
        -------
        self : object
            Returns the instance itself.
        """
        # Parameters are validated in fit_transform
        self.fit_transform(X, y, sample_weight=sample_weight)
        return self

    def fit_transform(self, X, y=None, sample_weight=None):
        """
        Fit estimator and transform dataset.

        Parameters
        ----------
        X : {array-like, sparse matrix} of shape (n_samples, n_features)
            Input data used to build forests. Use ``dtype=np.float32`` for
            maximum efficiency.

        y : Ignored
            Not used, present for API consistency by convention.

        sample_weight : array-like of shape (n_samples,), default=None
            Sample weights. If None, then samples are equally weighted. Splits
            that would create child nodes with net zero or negative weight are
            ignored while searching for a split in each node. In the case of
            classification, splits are also ignored if they would result in any
            single class carrying a negative weight in either child node.

        Returns
        -------
        X_transformed : sparse matrix of shape (n_samples, n_out)
            Transformed dataset.
        """
        self._validate_params()

        rnd = check_random_state(self.random_state)
        y = rnd.uniform(size=_num_samples(X))
        super().fit(X, y, sample_weight=sample_weight)

        self.one_hot_encoder_ = OneHotEncoder(sparse_output=self.sparse_output)
        output = self.one_hot_encoder_.fit_transform(self.apply(X))
        self._n_features_out = output.shape[1]
        return output

    def get_feature_names_out(self, input_features=None):
        """Get output feature names for transformation.

        Parameters
        ----------
        input_features : array-like of str or None, default=None
            Only used to validate feature names with the names seen in :meth:`fit`.

        Returns
        -------
        feature_names_out : ndarray of str objects
            Transformed feature names, in the format of
            `randomtreesembedding_{tree}_{leaf}`, where `tree` is the tree used
            to generate the leaf and `leaf` is the index of a leaf node
            in that tree. Note that the node indexing scheme is used to
            index both nodes with children (split nodes) and leaf nodes.
            Only the latter can be present as output features.
            As a consequence, there are missing indices in the output
            feature names.
        """
        check_is_fitted(self, "_n_features_out")
        _check_feature_names_in(
            self, input_features=input_features, generate_names=False
        )

        feature_names = [
            f"randomtreesembedding_{tree}_{leaf}"
            for tree in range(self.n_estimators)
            for leaf in self.one_hot_encoder_.categories_[tree]
        ]
        return np.asarray(feature_names, dtype=object)

    def transform(self, X):
        """
        Transform dataset.

        Parameters
        ----------
        X : {array-like, sparse matrix} of shape (n_samples, n_features)
            Input data to be transformed. Use ``dtype=np.float32`` for maximum
            efficiency. Sparse matrices are also supported, use sparse
            ``csr_matrix`` for maximum efficiency.

        Returns
        -------
        X_transformed : sparse matrix of shape (n_samples, n_out)
            Transformed dataset.
        """
        check_is_fitted(self)
        return self.one_hot_encoder_.transform(self.apply(X))<|MERGE_RESOLUTION|>--- conflicted
+++ resolved
@@ -40,12 +40,8 @@
 # License: BSD 3 clause
 
 
-<<<<<<< HEAD
 import inspect
-import numbers
-=======
 from numbers import Integral, Real
->>>>>>> a576bcc2
 from warnings import catch_warnings, simplefilter, warn
 import threading
 
