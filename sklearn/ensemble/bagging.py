"""Bagging meta-estimator."""

# Author: Gilles Louppe <g.louppe@gmail.com>
# License: BSD 3 clause

from __future__ import division

import itertools
import numbers
import numpy as np
from warnings import warn
from abc import ABCMeta, abstractmethod
<<<<<<< HEAD
from ..utils.validation import has_fit_parameter
=======
>>>>>>> acc1ac27

from ..base import ClassifierMixin, RegressorMixin
from ..externals.joblib import Parallel, delayed
from ..externals.six import with_metaclass
from ..externals.six.moves import zip
from ..metrics import r2_score, accuracy_score
from ..tree import DecisionTreeClassifier, DecisionTreeRegressor
from ..utils import check_random_state, check_X_y, check_array, column_or_1d
from ..utils.random import sample_without_replacement
from ..utils.validation import has_fit_parameter, check_is_fitted
from ..utils.fixes import bincount
from ..utils.metaestimators import if_delegate_has_method

from .base import BaseEnsemble, _partition_estimators


__all__ = ["BaggingClassifier",
           "BaggingRegressor"]

MAX_INT = np.iinfo(np.int32).max


def _parallel_build_estimators(n_estimators, ensemble, X, y, sample_weight,
                               seeds, verbose):
    """Private function used to build a batch of estimators within a job."""
    # Retrieve settings
    n_samples, n_features = X.shape
    max_samples = ensemble.max_samples
    max_features = ensemble.max_features

    if (not isinstance(max_samples, (numbers.Integral, np.integer)) and
            (0.0 < max_samples <= 1.0)):
        max_samples = int(max_samples * n_samples)

    if (not isinstance(max_features, (numbers.Integral, np.integer)) and
            (0.0 < max_features <= 1.0)):
        max_features = int(max_features * n_features)

    bootstrap = ensemble.bootstrap
    bootstrap_features = ensemble.bootstrap_features
    support_sample_weight = has_fit_parameter(ensemble.base_estimator_,
                                              "sample_weight")
<<<<<<< HEAD

=======
>>>>>>> acc1ac27

    # Build estimators
    estimators = []
    estimators_samples = []
    estimators_features = []

    for i in range(n_estimators):
        if verbose > 1:
            print("building estimator %d of %d" % (i + 1, n_estimators))

        random_state = check_random_state(seeds[i])
        seed = check_random_state(random_state.randint(MAX_INT))
        estimator = ensemble._make_estimator(append=False)

        try:  # Not all estimator accept a random_state
            estimator.set_params(random_state=seed)
        except ValueError:
            pass

        # Draw features
        if bootstrap_features:
            features = random_state.randint(0, n_features, max_features)
        else:
            features = sample_without_replacement(n_features,
                                                  max_features,
                                                  random_state=random_state)

        # Draw samples, using sample weights, and then fit
        if support_sample_weight:
            if sample_weight is None:
                curr_sample_weight = np.ones((n_samples,))
            else:
                curr_sample_weight = sample_weight.copy()

            if bootstrap:
                indices = random_state.randint(0, n_samples, max_samples)
                sample_counts = bincount(indices, minlength=n_samples)
                curr_sample_weight *= sample_counts

            else:
                not_indices = sample_without_replacement(
                    n_samples,
                    n_samples - max_samples,
                    random_state=random_state)

                curr_sample_weight[not_indices] = 0

            estimator.fit(X[:, features], y, sample_weight=curr_sample_weight)
            samples = curr_sample_weight > 0.

        # Draw samples, using a mask, and then fit
        else:
            if bootstrap:
                indices = random_state.randint(0, n_samples, max_samples)
            else:
                indices = sample_without_replacement(n_samples,
                                                     max_samples,
                                                     random_state=random_state)

            sample_counts = bincount(indices, minlength=n_samples)

            estimator.fit((X[indices])[:, features], y[indices])
            samples = sample_counts > 0.

        estimators.append(estimator)
        estimators_samples.append(samples)
        estimators_features.append(features)

    return estimators, estimators_samples, estimators_features


def _parallel_predict_proba(estimators, estimators_features, X, n_classes):
    """Private function used to compute (proba-)predictions within a job."""
    n_samples = X.shape[0]
    proba = np.zeros((n_samples, n_classes))

    for estimator, features in zip(estimators, estimators_features):
        if hasattr(estimator, "predict_proba"):
            proba_estimator = estimator.predict_proba(X[:, features])

            if n_classes == len(estimator.classes_):
                proba += proba_estimator

            else:
                proba[:, estimator.classes_] += \
                    proba_estimator[:, range(len(estimator.classes_))]

        else:
            # Resort to voting
            predictions = estimator.predict(X[:, features])

            for i in range(n_samples):
                proba[i, predictions[i]] += 1

    return proba


def _parallel_predict_log_proba(estimators, estimators_features, X, n_classes):
    """Private function used to compute log probabilities within a job."""
    n_samples = X.shape[0]
    log_proba = np.empty((n_samples, n_classes))
    log_proba.fill(-np.inf)
    all_classes = np.arange(n_classes, dtype=np.int)

    for estimator, features in zip(estimators, estimators_features):
        log_proba_estimator = estimator.predict_log_proba(X[:, features])

        if n_classes == len(estimator.classes_):
            log_proba = np.logaddexp(log_proba, log_proba_estimator)

        else:
            log_proba[:, estimator.classes_] = np.logaddexp(
                log_proba[:, estimator.classes_],
                log_proba_estimator[:, range(len(estimator.classes_))])

            missing = np.setdiff1d(all_classes, estimator.classes_)
            log_proba[:, missing] = np.logaddexp(log_proba[:, missing],
                                                 -np.inf)

    return log_proba


def _parallel_decision_function(estimators, estimators_features, X):
    """Private function used to compute decisions within a job."""
    return sum(estimator.decision_function(X[:, features])
               for estimator, features in zip(estimators,
                                              estimators_features))


def _parallel_predict_regression(estimators, estimators_features, X):
    """Private function used to compute predictions within a job."""
    return sum(estimator.predict(X[:, features])
               for estimator, features in zip(estimators,
                                              estimators_features))


class BaseBagging(with_metaclass(ABCMeta, BaseEnsemble)):
    """Base class for Bagging meta-estimator.

    Warning: This class should not be used directly. Use derived classes
    instead.
    """

    @abstractmethod
    def __init__(self,
                 base_estimator=None,
                 n_estimators=10,
                 max_samples=1.0,
                 max_features=1.0,
                 bootstrap=True,
                 bootstrap_features=False,
                 oob_score=False,
                 n_jobs=1,
                 random_state=None,
                 verbose=0):
        super(BaseBagging, self).__init__(
            base_estimator=base_estimator,
            n_estimators=n_estimators)

        self.max_samples = max_samples
        self.max_features = max_features
        self.bootstrap = bootstrap
        self.bootstrap_features = bootstrap_features
        self.oob_score = oob_score
        self.n_jobs = n_jobs
        self.random_state = random_state
        self.verbose = verbose

    def fit(self, X, y, sample_weight=None):
        """Build a Bagging ensemble of estimators from the training
           set (X, y).

        Parameters
        ----------
        X : {array-like, sparse matrix} of shape = [n_samples, n_features]
            The training input samples. Sparse matrices are accepted only if
            they are supported by the base estimator.

        y : array-like, shape = [n_samples]
            The target values (class labels in classification, real numbers in
            regression).

        sample_weight : array-like, shape = [n_samples] or None
            Sample weights. If None, then samples are equally weighted.
            Note that this is supported only if the base estimator supports
            sample weighting.

        Returns
        -------
        self : object
            Returns self.
        """
        random_state = check_random_state(self.random_state)

        # Convert data
        X, y = check_X_y(X, y, ['csr', 'csc', 'coo'])

        # Remap output
        n_samples, self.n_features_ = X.shape
        y = self._validate_y(y)

        # Check parameters
        self._validate_estimator()

        if isinstance(self.max_samples, (numbers.Integral, np.integer)):
            max_samples = self.max_samples
        else:  # float
            max_samples = int(self.max_samples * X.shape[0])

        if not (0 < max_samples <= X.shape[0]):
            raise ValueError("max_samples must be in (0, n_samples]")

        if isinstance(self.max_features, (numbers.Integral, np.integer)):
            max_features = self.max_features
        else:  # float
            max_features = int(self.max_features * self.n_features_)

        if not (0 < max_features <= self.n_features_):
            raise ValueError("max_features must be in (0, n_features]")

        if not self.bootstrap and self.oob_score:
            raise ValueError("Out of bag estimation only available"
                             " if bootstrap=True")

        # Free allocated memory, if any
        self.estimators_ = None

        # Parallel loop
        n_jobs, n_estimators, starts = _partition_estimators(self.n_estimators,
                                                             self.n_jobs)
        seeds = random_state.randint(MAX_INT, size=self.n_estimators)

        all_results = Parallel(n_jobs=n_jobs, verbose=self.verbose)(
            delayed(_parallel_build_estimators)(
                n_estimators[i],
                self,
                X,
                y,
                sample_weight,
                seeds[starts[i]:starts[i + 1]],
                verbose=self.verbose)
            for i in range(n_jobs))

        # Reduce
        self.estimators_ = list(itertools.chain.from_iterable(
            t[0] for t in all_results))
        self.estimators_samples_ = list(itertools.chain.from_iterable(
            t[1] for t in all_results))
        self.estimators_features_ = list(itertools.chain.from_iterable(
            t[2] for t in all_results))

        if self.oob_score:
            self._set_oob_score(X, y)

        return self

    @abstractmethod
    def _set_oob_score(self, X, y):
        """Calculate out of bag predictions and score."""

    def _validate_y(self, y):
        # Default implementation
        return column_or_1d(y, warn=True)


class BaggingClassifier(BaseBagging, ClassifierMixin):
    """A Bagging classifier.

    A Bagging classifier is an ensemble meta-estimator that fits base
    classifiers each on random subsets of the original dataset and then
    aggregate their individual predictions (either by voting or by averaging)
    to form a final prediction. Such a meta-estimator can typically be used as
    a way to reduce the variance of a black-box estimator (e.g., a decision
    tree), by introducing randomization into its construction procedure and
    then making an ensemble out of it.

    This algorithm encompasses several works from the literature. When random
    subsets of the dataset are drawn as random subsets of the samples, then
    this algorithm is known as Pasting [1]_. If samples are drawn with
    replacement, then the method is known as Bagging [2]_. When random subsets
    of the dataset are drawn as random subsets of the features, then the method
    is known as Random Subspaces [3]_. Finally, when base estimators are built
    on subsets of both samples and features, then the method is known as
    Random Patches [4]_.

    Parameters
    ----------
    base_estimator : object or None, optional (default=None)
        The base estimator to fit on random subsets of the dataset.
        If None, then the base estimator is a decision tree.

    n_estimators : int, optional (default=10)
        The number of base estimators in the ensemble.

    max_samples : int or float, optional (default=1.0)
        The number of samples to draw from X to train each base estimator.
            - If int, then draw `max_samples` samples.
            - If float, then draw `max_samples * X.shape[0]` samples.

    max_features : int or float, optional (default=1.0)
        The number of features to draw from X to train each base estimator.
            - If int, then draw `max_features` features.
            - If float, then draw `max_features * X.shape[1]` features.

    bootstrap : boolean, optional (default=True)
        Whether samples are drawn with replacement.

    bootstrap_features : boolean, optional (default=False)
        Whether features are drawn with replacement.

    oob_score : bool
        Whether to use out-of-bag samples to estimate
        the generalization error.

    n_jobs : int, optional (default=1)
        The number of jobs to run in parallel for both `fit` and `predict`.
        If -1, then the number of jobs is set to the number of cores.

    random_state : int, RandomState instance or None, optional (default=None)
        If int, random_state is the seed used by the random number generator;
        If RandomState instance, random_state is the random number generator;
        If None, the random number generator is the RandomState instance used
        by `np.random`.

    verbose : int, optional (default=0)
        Controls the verbosity of the building process.

    Attributes
    ----------
    base_estimator_ : list of estimators
        The base estimator from which the ensemble is grown.

    estimators_ : list of estimators
        The collection of fitted base estimators.

    estimators_samples_ : list of arrays
        The subset of drawn samples (i.e., the in-bag samples) for each base
        estimator.

    estimators_features_ : list of arrays
        The subset of drawn features for each base estimator.

    classes_ : array of shape = [n_classes]
        The classes labels.

    n_classes_ : int or list
        The number of classes.

    oob_score_ : float
        Score of the training dataset obtained using an out-of-bag estimate.

    oob_decision_function_ : array of shape = [n_samples, n_classes]
        Decision function computed with out-of-bag estimate on the training
        set. If n_estimators is small it might be possible that a data point
        was never left out during the bootstrap. In this case,
        `oob_decision_function_` might contain NaN.

    References
    ----------

    .. [1] L. Breiman, "Pasting small votes for classification in large
           databases and on-line", Machine Learning, 36(1), 85-103, 1999.

    .. [2] L. Breiman, "Bagging predictors", Machine Learning, 24(2), 123-140,
           1996.

    .. [3] T. Ho, "The random subspace method for constructing decision
           forests", Pattern Analysis and Machine Intelligence, 20(8), 832-844,
           1998.

    .. [4] G. Louppe and P. Geurts, "Ensembles on Random Patches", Machine
           Learning and Knowledge Discovery in Databases, 346-361, 2012.
    """
    def __init__(self,
                 base_estimator=None,
                 n_estimators=10,
                 max_samples=1.0,
                 max_features=1.0,
                 bootstrap=True,
                 bootstrap_features=False,
                 oob_score=False,
                 n_jobs=1,
                 random_state=None,
                 verbose=0):

        super(BaggingClassifier, self).__init__(
            base_estimator,
            n_estimators=n_estimators,
            max_samples=max_samples,
            max_features=max_features,
            bootstrap=bootstrap,
            bootstrap_features=bootstrap_features,
            oob_score=oob_score,
            n_jobs=n_jobs,
            random_state=random_state,
            verbose=verbose)

    def _validate_estimator(self):
        """Check the estimator and set the base_estimator_ attribute."""
        super(BaggingClassifier, self)._validate_estimator(
            default=DecisionTreeClassifier())

    def _set_oob_score(self, X, y):
        n_classes_ = self.n_classes_
        classes_ = self.classes_
        n_samples = y.shape[0]

        predictions = np.zeros((n_samples, n_classes_))

        for estimator, samples, features in zip(self.estimators_,
                                                self.estimators_samples_,
                                                self.estimators_features_):
            mask = np.ones(n_samples, dtype=np.bool)
            mask[samples] = False

            if hasattr(estimator, "predict_proba"):
                predictions[mask, :] += estimator.predict_proba(
                    (X[mask, :])[:, features])

            else:
                p = estimator.predict((X[mask, :])[:, features])
                j = 0

                for i in range(n_samples):
                    if mask[i]:
                        predictions[i, p[j]] += 1
                        j += 1

        if (predictions.sum(axis=1) == 0).any():
            warn("Some inputs do not have OOB scores. "
                 "This probably means too few estimators were used "
                 "to compute any reliable oob estimates.")

        oob_decision_function = (predictions /
                                 predictions.sum(axis=1)[:, np.newaxis])
        oob_score = accuracy_score(y, classes_.take(np.argmax(predictions,
                                                              axis=1)))

        self.oob_decision_function_ = oob_decision_function
        self.oob_score_ = oob_score

    def _validate_y(self, y):
        y = column_or_1d(y, warn=True)
        self.classes_, y = np.unique(y, return_inverse=True)
        self.n_classes_ = len(self.classes_)

        return y

    def predict(self, X):
        """Predict class for X.

        The predicted class of an input sample is computed as the class with
        the highest mean predicted probability. If base estimators do not
        implement a ``predict_proba`` method, then it resorts to voting.

        Parameters
        ----------
        X : {array-like, sparse matrix} of shape = [n_samples, n_features]
            The training input samples. Sparse matrices are accepted only if
            they are supported by the base estimator.

        Returns
        -------
        y : array of shape = [n_samples]
            The predicted classes.
        """
        predicted_probabilitiy = self.predict_proba(X)
        return self.classes_.take((np.argmax(predicted_probabilitiy, axis=1)),
                                  axis=0)

    def predict_proba(self, X):
        """Predict class probabilities for X.

        The predicted class probabilities of an input sample is computed as
        the mean predicted class probabilities of the base estimators in the
        ensemble. If base estimators do not implement a ``predict_proba``
        method, then it resorts to voting and the predicted class probabilities
        of a an input sample represents the proportion of estimators predicting
        each class.

        Parameters
        ----------
        X : {array-like, sparse matrix} of shape = [n_samples, n_features]
            The training input samples. Sparse matrices are accepted only if
            they are supported by the base estimator.

        Returns
        -------
        p : array of shape = [n_samples, n_classes]
            The class probabilities of the input samples. The order of the
            classes corresponds to that in the attribute `classes_`.
        """
        check_is_fitted(self, "classes_")
        # Check data
        X = check_array(X, accept_sparse=['csr', 'csc', 'coo'])

        if self.n_features_ != X.shape[1]:
            raise ValueError("Number of features of the model must "
                             "match the input. Model n_features is {0} and "
                             "input n_features is {1}."
                             "".format(self.n_features_, X.shape[1]))

        # Parallel loop
        n_jobs, n_estimators, starts = _partition_estimators(self.n_estimators,
                                                             self.n_jobs)

        all_proba = Parallel(n_jobs=n_jobs, verbose=self.verbose)(
            delayed(_parallel_predict_proba)(
                self.estimators_[starts[i]:starts[i + 1]],
                self.estimators_features_[starts[i]:starts[i + 1]],
                X,
                self.n_classes_)
            for i in range(n_jobs))

        # Reduce
        proba = sum(all_proba) / self.n_estimators

        return proba

    def predict_log_proba(self, X):
        """Predict class log-probabilities for X.

        The predicted class log-probabilities of an input sample is computed as
        the log of the mean predicted class probabilities of the base
        estimators in the ensemble.

        Parameters
        ----------
        X : {array-like, sparse matrix} of shape = [n_samples, n_features]
            The training input samples. Sparse matrices are accepted only if
            they are supported by the base estimator.

        Returns
        -------
        p : array of shape = [n_samples, n_classes]
            The class log-probabilities of the input samples. The order of the
            classes corresponds to that in the attribute `classes_`.
        """
        check_is_fitted(self, "classes_")
        if hasattr(self.base_estimator_, "predict_log_proba"):
            # Check data
            X = check_array(X)

            if self.n_features_ != X.shape[1]:
                raise ValueError("Number of features of the model must "
                                 "match the input. Model n_features is {0} "
                                 "and input n_features is {1} "
                                 "".format(self.n_features_, X.shape[1]))

            # Parallel loop
            n_jobs, n_estimators, starts = _partition_estimators(
                self.n_estimators, self.n_jobs)

            all_log_proba = Parallel(n_jobs=n_jobs, verbose=self.verbose)(
                delayed(_parallel_predict_log_proba)(
                    self.estimators_[starts[i]:starts[i + 1]],
                    self.estimators_features_[starts[i]:starts[i + 1]],
                    X,
                    self.n_classes_)
                for i in range(n_jobs))

            # Reduce
            log_proba = all_log_proba[0]

            for j in range(1, len(all_log_proba)):
                log_proba = np.logaddexp(log_proba, all_log_proba[j])

            log_proba -= np.log(self.n_estimators)

            return log_proba

        else:
            return np.log(self.predict_proba(X))

    @if_delegate_has_method(delegate='base_estimator')
    def decision_function(self, X):
        """Average of the decision functions of the base classifiers.

        Parameters
        ----------
        X : {array-like, sparse matrix} of shape = [n_samples, n_features]
            The training input samples. Sparse matrices are accepted only if
            they are supported by the base estimator.

        Returns
        -------
        score : array, shape = [n_samples, k]
            The decision function of the input samples. The columns correspond
            to the classes in sorted order, as they appear in the attribute
            ``classes_``. Regression and binary classification are special
            cases with ``k == 1``, otherwise ``k==n_classes``.

        """
        check_is_fitted(self, "classes_")

        # Check data
        X = check_array(X)

        if self.n_features_ != X.shape[1]:
            raise ValueError("Number of features of the model must "
                             "match the input. Model n_features is {1} and "
                             "input n_features is {2} "
                             "".format(self.n_features_, X.shape[1]))

        # Parallel loop
        n_jobs, n_estimators, starts = _partition_estimators(self.n_estimators,
                                                             self.n_jobs)

        all_decisions = Parallel(n_jobs=n_jobs, verbose=self.verbose)(
            delayed(_parallel_decision_function)(
                self.estimators_[starts[i]:starts[i + 1]],
                self.estimators_features_[starts[i]:starts[i + 1]],
                X)
            for i in range(n_jobs))

        # Reduce
        decisions = sum(all_decisions) / self.n_estimators

        return decisions


class BaggingRegressor(BaseBagging, RegressorMixin):
    """A Bagging regressor.

    A Bagging regressor is an ensemble meta-estimator that fits base
    regressors each on random subsets of the original dataset and then
    aggregate their individual predictions (either by voting or by averaging)
    to form a final prediction. Such a meta-estimator can typically be used as
    a way to reduce the variance of a black-box estimator (e.g., a decision
    tree), by introducing randomization into its construction procedure and
    then making an ensemble out of it.

    This algorithm encompasses several works from the literature. When random
    subsets of the dataset are drawn as random subsets of the samples, then
    this algorithm is known as Pasting [1]_. If samples are drawn with
    replacement, then the method is known as Bagging [2]_. When random subsets
    of the dataset are drawn as random subsets of the features, then the method
    is known as Random Subspaces [3]_. Finally, when base estimators are built
    on subsets of both samples and features, then the method is known as
    Random Patches [4]_.

    Parameters
    ----------
    base_estimator : object or None, optional (default=None)
        The base estimator to fit on random subsets of the dataset.
        If None, then the base estimator is a decision tree.

    n_estimators : int, optional (default=10)
        The number of base estimators in the ensemble.

    max_samples : int or float, optional (default=1.0)
        The number of samples to draw from X to train each base estimator.
            - If int, then draw `max_samples` samples.
            - If float, then draw `max_samples * X.shape[0]` samples.

    max_features : int or float, optional (default=1.0)
        The number of features to draw from X to train each base estimator.
            - If int, then draw `max_features` features.
            - If float, then draw `max_features * X.shape[1]` features.

    bootstrap : boolean, optional (default=True)
        Whether samples are drawn with replacement.

    bootstrap_features : boolean, optional (default=False)
        Whether features are drawn with replacement.

    oob_score : bool
        Whether to use out-of-bag samples to estimate
        the generalization error.

    n_jobs : int, optional (default=1)
        The number of jobs to run in parallel for both `fit` and `predict`.
        If -1, then the number of jobs is set to the number of cores.

    random_state : int, RandomState instance or None, optional (default=None)
        If int, random_state is the seed used by the random number generator;
        If RandomState instance, random_state is the random number generator;
        If None, the random number generator is the RandomState instance used
        by `np.random`.

    verbose : int, optional (default=0)
        Controls the verbosity of the building process.

    Attributes
    ----------
    estimators_ : list of estimators
        The collection of fitted sub-estimators.

    estimators_samples_ : list of arrays
        The subset of drawn samples (i.e., the in-bag samples) for each base
        estimator.

    estimators_features_ : list of arrays
        The subset of drawn features for each base estimator.

    oob_score_ : float
        Score of the training dataset obtained using an out-of-bag estimate.

    oob_prediction_ : array of shape = [n_samples]
        Prediction computed with out-of-bag estimate on the training
        set. If n_estimators is small it might be possible that a data point
        was never left out during the bootstrap. In this case,
        `oob_prediction_` might contain NaN.

    References
    ----------

    .. [1] L. Breiman, "Pasting small votes for classification in large
           databases and on-line", Machine Learning, 36(1), 85-103, 1999.

    .. [2] L. Breiman, "Bagging predictors", Machine Learning, 24(2), 123-140,
           1996.

    .. [3] T. Ho, "The random subspace method for constructing decision
           forests", Pattern Analysis and Machine Intelligence, 20(8), 832-844,
           1998.

    .. [4] G. Louppe and P. Geurts, "Ensembles on Random Patches", Machine
           Learning and Knowledge Discovery in Databases, 346-361, 2012.
    """

    def __init__(self,
                 base_estimator=None,
                 n_estimators=10,
                 max_samples=1.0,
                 max_features=1.0,
                 bootstrap=True,
                 bootstrap_features=False,
                 oob_score=False,
                 n_jobs=1,
                 random_state=None,
                 verbose=0):
        super(BaggingRegressor, self).__init__(
            base_estimator,
            n_estimators=n_estimators,
            max_samples=max_samples,
            max_features=max_features,
            bootstrap=bootstrap,
            bootstrap_features=bootstrap_features,
            oob_score=oob_score,
            n_jobs=n_jobs,
            random_state=random_state,
            verbose=verbose)

    def predict(self, X):
        """Predict regression target for X.

        The predicted regression target of an input sample is computed as the
        mean predicted regression targets of the estimators in the ensemble.

        Parameters
        ----------
        X : {array-like, sparse matrix} of shape = [n_samples, n_features]
            The training input samples. Sparse matrices are accepted only if
            they are supported by the base estimator.

        Returns
        -------
        y : array of shape = [n_samples]
            The predicted values.
        """
        check_is_fitted(self, "estimators_features_")
        # Check data
        X = check_array(X, accept_sparse=['csr', 'csc', 'coo'])

        # Parallel loop
        n_jobs, n_estimators, starts = _partition_estimators(self.n_estimators,
                                                             self.n_jobs)

        all_y_hat = Parallel(n_jobs=n_jobs, verbose=self.verbose)(
            delayed(_parallel_predict_regression)(
                self.estimators_[starts[i]:starts[i + 1]],
                self.estimators_features_[starts[i]:starts[i + 1]],
                X)
            for i in range(n_jobs))

        # Reduce
        y_hat = sum(all_y_hat) / self.n_estimators

        return y_hat

    def _validate_estimator(self):
        """Check the estimator and set the base_estimator_ attribute."""
        super(BaggingRegressor, self)._validate_estimator(
            default=DecisionTreeRegressor())

    def _set_oob_score(self, X, y):
        n_samples = y.shape[0]

        predictions = np.zeros((n_samples,))
        n_predictions = np.zeros((n_samples,))

        for estimator, samples, features in zip(self.estimators_,
                                                self.estimators_samples_,
                                                self.estimators_features_):
            mask = np.ones(n_samples, dtype=np.bool)
            mask[samples] = False

            predictions[mask] += estimator.predict((X[mask, :])[:, features])
            n_predictions[mask] += 1

        if (n_predictions == 0).any():
            warn("Some inputs do not have OOB scores. "
                 "This probably means too few estimators were used "
                 "to compute any reliable oob estimates.")
            n_predictions[n_predictions == 0] = 1

        predictions /= n_predictions

        self.oob_prediction_ = predictions
        self.oob_score_ = r2_score(y, predictions)<|MERGE_RESOLUTION|>--- conflicted
+++ resolved
@@ -10,10 +10,6 @@
 import numpy as np
 from warnings import warn
 from abc import ABCMeta, abstractmethod
-<<<<<<< HEAD
-from ..utils.validation import has_fit_parameter
-=======
->>>>>>> acc1ac27
 
 from ..base import ClassifierMixin, RegressorMixin
 from ..externals.joblib import Parallel, delayed
@@ -56,10 +52,6 @@
     bootstrap_features = ensemble.bootstrap_features
     support_sample_weight = has_fit_parameter(ensemble.base_estimator_,
                                               "sample_weight")
-<<<<<<< HEAD
-
-=======
->>>>>>> acc1ac27
 
     # Build estimators
     estimators = []
