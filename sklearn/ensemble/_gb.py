"""Gradient Boosted Regression Trees.

This module contains methods for fitting gradient boosted regression trees for
both classification and regression.

The module structure is the following:

- The ``BaseGradientBoosting`` base class implements a common ``fit`` method
  for all the estimators in the module. Regression and classification
  only differ in the concrete ``LossFunction`` used.

- ``GradientBoostingClassifier`` implements gradient boosting for
  classification problems.

- ``GradientBoostingRegressor`` implements gradient boosting for
  regression problems.
"""

# Authors: Peter Prettenhofer, Scott White, Gilles Louppe, Emanuele Olivetti,
#          Arnaud Joly, Jacob Schreiber
# License: BSD 3 clause

import warnings
<<<<<<< HEAD

from ._base import BaseEnsemble
from ..base import ClassifierMixin, RegressorMixin
from ..base import is_classifier

from ._gradient_boosting import predict_stages
from ._gradient_boosting import predict_stage
from ._gradient_boosting import _random_sample_mask
=======
from abc import ABCMeta, abstractmethod
from numbers import Integral, Real
from time import time
>>>>>>> 2ab1d81e

import numpy as np
from scipy.sparse import csc_matrix, csr_matrix, issparse

from ..base import ClassifierMixin, RegressorMixin, _fit_context, is_classifier
from ..exceptions import NotFittedError
from ..model_selection import train_test_split
from ..tree import DecisionTreeRegressor
from ..tree._tree import DOUBLE, DTYPE
from ..utils import check_array, check_random_state, column_or_1d
from ..utils._param_validation import HasMethods, Interval, StrOptions
from ..utils.multiclass import check_classification_targets
from ..utils.validation import _check_sample_weight, check_is_fitted
from . import _gb_losses
from ._base import BaseEnsemble
from ._gradient_boosting import _random_sample_mask, predict_stage, predict_stages


class VerboseReporter:
    """Reports verbose output to stdout.

    Parameters
    ----------
    verbose : int
        Verbosity level. If ``verbose==1`` output is printed once in a while
        (when iteration mod verbose_mod is zero).; if larger than 1 then output
        is printed for each update.
    """

    def __init__(self, verbose):
        self.verbose = verbose

    def init(self, est, begin_at_stage=0):
        """Initialize reporter

        Parameters
        ----------
        est : Estimator
            The estimator

        begin_at_stage : int, default=0
            stage at which to begin reporting
        """
        # header fields and line format str
        header_fields = ["Iter", "Train Loss"]
        verbose_fmt = ["{iter:>10d}", "{train_score:>16.4f}"]
        # do oob?
        if est.subsample < 1:
            header_fields.append("OOB Improve")
            verbose_fmt.append("{oob_impr:>16.4f}")
        header_fields.append("Remaining Time")
        verbose_fmt.append("{remaining_time:>16s}")

        # print the header line
        print(("%10s " + "%16s " * (len(header_fields) - 1)) % tuple(header_fields))

        self.verbose_fmt = " ".join(verbose_fmt)
        # plot verbose info each time i % verbose_mod == 0
        self.verbose_mod = 1
        self.start_time = time()
        self.begin_at_stage = begin_at_stage

    def update(self, j, est):
        """Update reporter with new iteration.

        Parameters
        ----------
        j : int
            The new iteration.
        est : Estimator
            The estimator.
        """
        do_oob = est.subsample < 1
        # we need to take into account if we fit additional estimators.
        i = j - self.begin_at_stage  # iteration relative to the start iter
        if (i + 1) % self.verbose_mod == 0:
            oob_impr = est.oob_improvement_[j] if do_oob else 0
            remaining_time = (
                (est.n_estimators - (j + 1)) * (time() - self.start_time) / float(i + 1)
            )
            if remaining_time > 60:
                remaining_time = "{0:.2f}m".format(remaining_time / 60.0)
            else:
                remaining_time = "{0:.2f}s".format(remaining_time)
            print(
                self.verbose_fmt.format(
                    iter=j + 1,
                    train_score=est.train_score_[j],
                    oob_impr=oob_impr,
                    remaining_time=remaining_time,
                )
            )
            if self.verbose == 1 and ((i + 1) // (self.verbose_mod * 10) > 0):
                # adjust verbose frequency (powers of 10)
                self.verbose_mod *= 10


class BaseGradientBoosting(BaseEnsemble, metaclass=ABCMeta):
    """Abstract base class for Gradient Boosting."""

    _parameter_constraints: dict = {
        **DecisionTreeRegressor._parameter_constraints,
        "learning_rate": [Interval(Real, 0.0, None, closed="left")],
        "n_estimators": [Interval(Integral, 1, None, closed="left")],
        "criterion": [StrOptions({"friedman_mse", "squared_error"})],
        "subsample": [Interval(Real, 0.0, 1.0, closed="right")],
        "verbose": ["verbose"],
        "warm_start": ["boolean"],
        "validation_fraction": [Interval(Real, 0.0, 1.0, closed="neither")],
        "n_iter_no_change": [Interval(Integral, 1, None, closed="left"), None],
        "tol": [Interval(Real, 0.0, None, closed="left")],
    }
    _parameter_constraints.pop("splitter")
    _parameter_constraints.pop("monotonic_cst")

    @abstractmethod
    def __init__(
        self,
        *,
        loss,
        learning_rate,
        n_estimators,
        criterion,
        min_samples_split,
        min_samples_leaf,
        min_weight_fraction_leaf,
        max_depth,
        min_impurity_decrease,
        init,
        subsample,
        max_features,
        ccp_alpha,
        random_state,
        alpha=0.9,
        verbose=0,
        max_leaf_nodes=None,
        warm_start=False,
        validation_fraction=0.1,
        n_iter_no_change=None,
        tol=1e-4,
    ):
        self.n_estimators = n_estimators
        self.learning_rate = learning_rate
        self.loss = loss
        self.criterion = criterion
        self.min_samples_split = min_samples_split
        self.min_samples_leaf = min_samples_leaf
        self.min_weight_fraction_leaf = min_weight_fraction_leaf
        self.subsample = subsample
        self.max_features = max_features
        self.max_depth = max_depth
        self.min_impurity_decrease = min_impurity_decrease
        self.ccp_alpha = ccp_alpha
        self.init = init
        self.random_state = random_state
        self.alpha = alpha
        self.verbose = verbose
        self.max_leaf_nodes = max_leaf_nodes
        self.warm_start = warm_start
        self.validation_fraction = validation_fraction
        self.n_iter_no_change = n_iter_no_change
        self.tol = tol

    @abstractmethod
    def _validate_y(self, y, sample_weight=None):
        """Called by fit to validate y."""

    def _fit_stage(
        self,
        i,
        X,
        y,
        raw_predictions,
        sample_weight,
        sample_mask,
        random_state,
        X_csc=None,
        X_csr=None,
    ):
        """Fit another stage of ``_n_classes`` trees to the boosting model."""

        assert sample_mask.dtype == bool
        loss = self._loss
        original_y = y

        # Need to pass a copy of raw_predictions to negative_gradient()
        # because raw_predictions is partially updated at the end of the loop
        # in update_terminal_regions(), and gradients need to be evaluated at
        # iteration i - 1.
        raw_predictions_copy = raw_predictions.copy()

        for k in range(loss.K):
            if loss.is_multi_class:
                y = np.array(original_y == k, dtype=np.float64)

            residual = loss.negative_gradient(
                y, raw_predictions_copy, k=k, sample_weight=sample_weight
            )

            # induce regression tree on residuals
            tree = DecisionTreeRegressor(
                criterion=self.criterion,
                splitter="best",
                max_depth=self.max_depth,
                min_samples_split=self.min_samples_split,
                min_samples_leaf=self.min_samples_leaf,
                min_weight_fraction_leaf=self.min_weight_fraction_leaf,
                min_impurity_decrease=self.min_impurity_decrease,
                max_features=self.max_features,
                max_leaf_nodes=self.max_leaf_nodes,
                random_state=random_state,
                ccp_alpha=self.ccp_alpha,
            )

            if self.subsample < 1.0:
                # no inplace multiplication!
                sample_weight = sample_weight * sample_mask.astype(np.float64)

            X = X_csr if X_csr is not None else X
            tree.fit(X, residual, sample_weight=sample_weight, check_input=False)

            # update tree leaves
            loss.update_terminal_regions(
                tree.tree_,
                X,
                y,
                residual,
                raw_predictions,
                sample_weight,
                sample_mask,
                learning_rate=self.learning_rate,
                k=k,
            )

            # add tree to ensemble
            self.estimators_[i, k] = tree

        return raw_predictions

    def _check_params(self):
        if self.loss == "log_loss":
            loss_class = (
                _gb_losses.MultinomialDeviance
                if len(self.classes_) > 2
                else _gb_losses.BinomialDeviance
            )
        else:
            loss_class = _gb_losses.LOSS_FUNCTIONS[self.loss]

        if is_classifier(self):
            self._loss = loss_class(self.n_classes_)
        elif self.loss in ("huber", "quantile"):
            self._loss = loss_class(self.alpha)
        else:
            self._loss = loss_class()

        if isinstance(self.max_features, str):
            if self.max_features == "auto":
                if is_classifier(self):
                    max_features = max(1, int(np.sqrt(self.n_features_in_)))
                else:
                    max_features = self.n_features_in_
            elif self.max_features == "sqrt":
                max_features = max(1, int(np.sqrt(self.n_features_in_)))
            else:  # self.max_features == "log2"
                max_features = max(1, int(np.log2(self.n_features_in_)))
        elif self.max_features is None:
            max_features = self.n_features_in_
        elif isinstance(self.max_features, Integral):
            max_features = self.max_features
        else:  # float
            max_features = max(1, int(self.max_features * self.n_features_in_))

        self.max_features_ = max_features

    def _init_state(self):
        """Initialize model state and allocate model state data structures."""

        self.init_ = self.init
        if self.init_ is None:
            self.init_ = self._loss.init_estimator()

        self.estimators_ = np.empty((self.n_estimators, self._loss.K), dtype=object)
        self.train_score_ = np.zeros((self.n_estimators,), dtype=np.float64)
        # do oob?
        if self.subsample < 1.0:
            self.oob_improvement_ = np.zeros((self.n_estimators), dtype=np.float64)
            self.oob_scores_ = np.zeros((self.n_estimators), dtype=np.float64)
            self.oob_score_ = np.nan

    def _clear_state(self):
        """Clear the state of the gradient boosting model."""
        if hasattr(self, "estimators_"):
            self.estimators_ = np.empty((0, 0), dtype=object)
        if hasattr(self, "train_score_"):
            del self.train_score_
        if hasattr(self, "oob_improvement_"):
            del self.oob_improvement_
        if hasattr(self, "oob_scores_"):
            del self.oob_scores_
        if hasattr(self, "oob_score_"):
            del self.oob_score_
        if hasattr(self, "init_"):
            del self.init_
        if hasattr(self, "_rng"):
            del self._rng

    def _resize_state(self):
        """Add additional ``n_estimators`` entries to all attributes."""
        # self.n_estimators is the number of additional est to fit
        total_n_estimators = self.n_estimators
        if total_n_estimators < self.estimators_.shape[0]:
            raise ValueError(
                "resize with smaller n_estimators %d < %d"
                % (total_n_estimators, self.estimators_[0])
            )

        self.estimators_ = np.resize(
            self.estimators_, (total_n_estimators, self._loss.K)
        )
        self.train_score_ = np.resize(self.train_score_, total_n_estimators)
        if self.subsample < 1 or hasattr(self, "oob_improvement_"):
            # if do oob resize arrays or create new if not available
            if hasattr(self, "oob_improvement_"):
                self.oob_improvement_ = np.resize(
                    self.oob_improvement_, total_n_estimators
                )
                self.oob_scores_ = np.resize(self.oob_scores_, total_n_estimators)
                self.oob_score_ = np.nan
            else:
                self.oob_improvement_ = np.zeros(
                    (total_n_estimators,), dtype=np.float64
                )
                self.oob_scores_ = np.zeros((total_n_estimators,), dtype=np.float64)
                self.oob_score_ = np.nan

    def _is_initialized(self):
        return len(getattr(self, "estimators_", [])) > 0

    def _check_initialized(self):
        """Check that the estimator is initialized, raising an error if not."""
        check_is_fitted(self)

    @_fit_context(
        # GradientBoosting*.init is not validated yet
        prefer_skip_nested_validation=False
    )
    def fit(self, X, y, sample_weight=None, monitor=None):
        """Fit the gradient boosting model.

        Parameters
        ----------
        X : {array-like, sparse matrix} of shape (n_samples, n_features)
            The input samples. Internally, it will be converted to
            ``dtype=np.float32`` and if a sparse matrix is provided
            to a sparse ``csr_matrix``.

        y : array-like of shape (n_samples,)
            Target values (strings or integers in classification, real numbers
            in regression)
            For classification, labels must correspond to classes.

        sample_weight : array-like of shape (n_samples,), default=None
            Sample weights. If None, then samples are equally weighted. Splits
            that would create child nodes with net zero or negative weight are
            ignored while searching for a split in each node. In the case of
            classification, splits are also ignored if they would result in any
            single class carrying a negative weight in either child node.

        monitor : callable, default=None
            The monitor is called after each iteration with the current
            iteration, a reference to the estimator and the local variables of
            ``_fit_stages`` as keyword arguments ``callable(i, self,
            locals())``. If the callable returns ``True`` the fitting procedure
            is stopped. The monitor can be used for various things such as
            computing held-out estimates, early stopping, model introspect, and
            snapshoting.

        Returns
        -------
        self : object
            Fitted estimator.
        """
        if not self.warm_start:
            self._clear_state()

        # Check input
        # Since check_array converts both X and y to the same dtype, but the
        # trees use different types for X and y, checking them separately.

        X, y = self._validate_data(
            X, y, accept_sparse=["csr", "csc", "coo"], dtype=DTYPE, multi_output=True
        )

        sample_weight_is_none = sample_weight is None

        sample_weight = _check_sample_weight(sample_weight, X)

        y = column_or_1d(y, warn=True)

        if is_classifier(self):
            y = self._validate_y(y, sample_weight)
        else:
            y = self._validate_y(y)

        self._check_params()

        if self.n_iter_no_change is not None:
            stratify = y if is_classifier(self) else None
            X, X_val, y, y_val, sample_weight, sample_weight_val = train_test_split(
                X,
                y,
                sample_weight,
                random_state=self.random_state,
                test_size=self.validation_fraction,
                stratify=stratify,
            )
            if is_classifier(self):
                if self._n_classes != np.unique(y).shape[0]:
                    # We choose to error here. The problem is that the init
                    # estimator would be trained on y, which has some missing
                    # classes now, so its predictions would not have the
                    # correct shape.
                    raise ValueError(
                        "The training data after the early stopping split "
                        "is missing some classes. Try using another random "
                        "seed."
                    )
        else:
            X_val = y_val = sample_weight_val = None

        if not self._is_initialized():
            # init state
            self._init_state()

            # fit initial model and initialize raw predictions
            if self.init_ == "zero":
                raw_predictions = np.zeros(
                    shape=(X.shape[0], self._loss.K), dtype=np.float64
                )
            else:
                # XXX clean this once we have a support_sample_weight tag
                if sample_weight_is_none:
                    self.init_.fit(X, y)
                else:
                    msg = (
                        "The initial estimator {} does not support sample "
                        "weights.".format(self.init_.__class__.__name__)
                    )
                    try:
                        self.init_.fit(X, y, sample_weight=sample_weight)
                    except TypeError as e:
                        if "unexpected keyword argument 'sample_weight'" in str(e):
                            # regular estimator without SW support
                            raise ValueError(msg) from e
                        else:  # regular estimator whose input checking failed
                            raise
                    except ValueError as e:
                        if (
                            "pass parameters to specific steps of "
                            "your pipeline using the "
                            "stepname__parameter"
                            in str(e)
                        ):  # pipeline
                            raise ValueError(msg) from e
                        else:  # regular estimator whose input checking failed
                            raise

                raw_predictions = self._loss.get_init_raw_predictions(X, self.init_)

            begin_at_stage = 0

            # The rng state must be preserved if warm_start is True
            self._rng = check_random_state(self.random_state)

        else:
            # add more estimators to fitted model
            # invariant: warm_start = True
            if self.n_estimators < self.estimators_.shape[0]:
                raise ValueError(
                    "n_estimators=%d must be larger or equal to "
                    "estimators_.shape[0]=%d when "
                    "warm_start==True" % (self.n_estimators, self.estimators_.shape[0])
                )
            begin_at_stage = self.estimators_.shape[0]
            # The requirements of _raw_predict
            # are more constrained than fit. It accepts only CSR
            # matrices. Finite values have already been checked in _validate_data.
            X = check_array(
                X,
                dtype=DTYPE,
                order="C",
                accept_sparse="csr",
                force_all_finite=False,
            )
            raw_predictions = self._raw_predict(X)
            self._resize_state()

        # fit the boosting stages
        n_stages = self._fit_stages(
            X,
            y,
            raw_predictions,
            sample_weight,
            self._rng,
            X_val,
            y_val,
            sample_weight_val,
            begin_at_stage,
            monitor,
        )

        # change shape of arrays after fit (early-stopping or additional ests)
        if n_stages != self.estimators_.shape[0]:
            self.estimators_ = self.estimators_[:n_stages]
            self.train_score_ = self.train_score_[:n_stages]
            if hasattr(self, "oob_improvement_"):
                # OOB scores were computed
                self.oob_improvement_ = self.oob_improvement_[:n_stages]
                self.oob_scores_ = self.oob_scores_[:n_stages]
                self.oob_score_ = self.oob_scores_[-1]
        self.n_estimators_ = n_stages
        return self

    def _fit_stages(
        self,
        X,
        y,
        raw_predictions,
        sample_weight,
        random_state,
        X_val,
        y_val,
        sample_weight_val,
        begin_at_stage=0,
        monitor=None,
    ):
        """Iteratively fits the stages.

        For each stage it computes the progress (OOB, train score)
        and delegates to ``_fit_stage``.
        Returns the number of stages fit; might differ from ``n_estimators``
        due to early stopping.
        """
        n_samples = X.shape[0]
        do_oob = self.subsample < 1.0
        sample_mask = np.ones((n_samples,), dtype=bool)
        n_inbag = max(1, int(self.subsample * n_samples))
        loss_ = self._loss

        if self.verbose:
            verbose_reporter = VerboseReporter(verbose=self.verbose)
            verbose_reporter.init(self, begin_at_stage)

        X_csc = csc_matrix(X) if issparse(X) else None
        X_csr = csr_matrix(X) if issparse(X) else None

        if self.n_iter_no_change is not None:
            loss_history = np.full(self.n_iter_no_change, np.inf)
            # We create a generator to get the predictions for X_val after
            # the addition of each successive stage
            y_val_pred_iter = self._staged_raw_predict(X_val, check_input=False)

        # perform boosting iterations
        i = begin_at_stage
        for i in range(begin_at_stage, self.n_estimators):
            # subsampling
            if do_oob:
                sample_mask = _random_sample_mask(n_samples, n_inbag, random_state)
                if i == 0:  # store the initial loss to compute the OOB score
                    initial_loss = loss_(
                        y[~sample_mask],
                        raw_predictions[~sample_mask],
                        sample_weight[~sample_mask],
                    )

            # fit next stage of trees
            raw_predictions = self._fit_stage(
                i,
                X,
                y,
                raw_predictions,
                sample_weight,
                sample_mask,
                random_state,
                X_csc,
                X_csr,
            )

            # track loss
            if do_oob:
                self.train_score_[i] = loss_(
                    y[sample_mask],
                    raw_predictions[sample_mask],
                    sample_weight[sample_mask],
                )
                self.oob_scores_[i] = loss_(
                    y[~sample_mask],
                    raw_predictions[~sample_mask],
                    sample_weight[~sample_mask],
                )
                previous_loss = initial_loss if i == 0 else self.oob_scores_[i - 1]
                self.oob_improvement_[i] = previous_loss - self.oob_scores_[i]
                self.oob_score_ = self.oob_scores_[-1]
            else:
                # no need to fancy index w/ no subsampling
                self.train_score_[i] = loss_(y, raw_predictions, sample_weight)

            if self.verbose > 0:
                verbose_reporter.update(i, self)

            if monitor is not None:
                early_stopping = monitor(i, self, locals())
                if early_stopping:
                    break

            # We also provide an early stopping based on the score from
            # validation set (X_val, y_val), if n_iter_no_change is set
            if self.n_iter_no_change is not None:
                # By calling next(y_val_pred_iter), we get the predictions
                # for X_val after the addition of the current stage
                validation_loss = loss_(y_val, next(y_val_pred_iter), sample_weight_val)

                # Require validation_score to be better (less) than at least
                # one of the last n_iter_no_change evaluations
                if np.any(validation_loss + self.tol < loss_history):
                    loss_history[i % len(loss_history)] = validation_loss
                else:
                    break

        return i + 1

    def _make_estimator(self, append=True):
        # we don't need _make_estimator
        raise NotImplementedError()

    def _raw_predict_init(self, X):
        """Check input and compute raw predictions of the init estimator."""
        self._check_initialized()
        X = self.estimators_[0, 0]._validate_X_predict(X, check_input=True)
        if self.init_ == "zero":
            raw_predictions = np.zeros(
                shape=(X.shape[0], self._loss.K), dtype=np.float64
            )
        else:
            raw_predictions = self._loss.get_init_raw_predictions(X, self.init_).astype(
                np.float64
            )
        return raw_predictions

    def _raw_predict(self, X):
        """Return the sum of the trees raw predictions (+ init estimator)."""
        raw_predictions = self._raw_predict_init(X)
        predict_stages(self.estimators_, X, self.learning_rate, raw_predictions)
        return raw_predictions

    def _staged_raw_predict(self, X, check_input=True):
        """Compute raw predictions of ``X`` for each iteration.

        This method allows monitoring (i.e. determine error on testing set)
        after each stage.

        Parameters
        ----------
        X : {array-like, sparse matrix} of shape (n_samples, n_features)
            The input samples. Internally, it will be converted to
            ``dtype=np.float32`` and if a sparse matrix is provided
            to a sparse ``csr_matrix``.

        check_input : bool, default=True
            If False, the input arrays X will not be checked.

        Returns
        -------
        raw_predictions : generator of ndarray of shape (n_samples, k)
            The raw predictions of the input samples. The order of the
            classes corresponds to that in the attribute :term:`classes_`.
            Regression and binary classification are special cases with
            ``k == 1``, otherwise ``k==n_classes``.
        """
        if check_input:
            X = self._validate_data(
                X, dtype=DTYPE, order="C", accept_sparse="csr", reset=False
            )
        raw_predictions = self._raw_predict_init(X)
        for i in range(self.estimators_.shape[0]):
            predict_stage(self.estimators_, i, X, self.learning_rate, raw_predictions)
            yield raw_predictions.copy()

    @property
    def feature_importances_(self):
        """The impurity-based feature importances.

        The higher, the more important the feature.
        The importance of a feature is computed as the (normalized)
        total reduction of the criterion brought by that feature.  It is also
        known as the Gini importance.

        Warning: impurity-based feature importances can be misleading for
        high cardinality features (many unique values). See
        :func:`sklearn.inspection.permutation_importance` as an alternative.

        Returns
        -------
        feature_importances_ : ndarray of shape (n_features,)
            The values of this array sum to 1, unless all trees are single node
            trees consisting of only the root node, in which case it will be an
            array of zeros.
        """
        self._check_initialized()

        relevant_trees = [
            tree
            for stage in self.estimators_
            for tree in stage
            if tree.tree_.node_count > 1
        ]
        if not relevant_trees:
            # degenerate case where all trees have only one node
            return np.zeros(shape=self.n_features_in_, dtype=np.float64)

        relevant_feature_importances = [
            tree.tree_.compute_feature_importances(normalize=False)
            for tree in relevant_trees
        ]
        avg_feature_importances = np.mean(
            relevant_feature_importances, axis=0, dtype=np.float64
        )
        return avg_feature_importances / np.sum(avg_feature_importances)

    def _compute_partial_dependence_recursion(self, grid, target_features):
        """Fast partial dependence computation.

        Parameters
        ----------
        grid : ndarray of shape (n_samples, n_target_features)
            The grid points on which the partial dependence should be
            evaluated.
        target_features : ndarray of shape (n_target_features,)
            The set of target features for which the partial dependence
            should be evaluated.

        Returns
        -------
        averaged_predictions : ndarray of shape \
                (n_trees_per_iteration, n_samples)
            The value of the partial dependence function on each grid point.
        """
        if self.init is not None:
            warnings.warn(
                "Using recursion method with a non-constant init predictor "
                "will lead to incorrect partial dependence values. "
                "Got init=%s."
                % self.init,
                UserWarning,
            )
        grid = np.asarray(grid, dtype=DTYPE, order="C")
        n_estimators, n_trees_per_stage = self.estimators_.shape
        averaged_predictions = np.zeros(
            (n_trees_per_stage, grid.shape[0]), dtype=np.float64, order="C"
        )
        for stage in range(n_estimators):
            for k in range(n_trees_per_stage):
                tree = self.estimators_[stage, k].tree_
                tree.compute_partial_dependence(
                    grid, target_features, averaged_predictions[k]
                )
        averaged_predictions *= self.learning_rate

        return averaged_predictions

    def apply(self, X):
        """Apply trees in the ensemble to X, return leaf indices.

        .. versionadded:: 0.17

        Parameters
        ----------
        X : {array-like, sparse matrix} of shape (n_samples, n_features)
            The input samples. Internally, its dtype will be converted to
            ``dtype=np.float32``. If a sparse matrix is provided, it will
            be converted to a sparse ``csr_matrix``.

        Returns
        -------
        X_leaves : array-like of shape (n_samples, n_estimators, n_classes)
            For each datapoint x in X and for each tree in the ensemble,
            return the index of the leaf x ends up in each estimator.
            In the case of binary classification n_classes is 1.
        """

        self._check_initialized()
        X = self.estimators_[0, 0]._validate_X_predict(X, check_input=True)

        # n_classes will be equal to 1 in the binary classification or the
        # regression case.
        n_estimators, n_classes = self.estimators_.shape
        leaves = np.zeros((X.shape[0], n_estimators, n_classes))

        for i in range(n_estimators):
            for j in range(n_classes):
                estimator = self.estimators_[i, j]
                leaves[:, i, j] = estimator.apply(X, check_input=False)

        return leaves


class GradientBoostingClassifier(ClassifierMixin, BaseGradientBoosting):
    """Gradient Boosting for classification.

    This algorithm builds an additive model in a forward stage-wise fashion; it
    allows for the optimization of arbitrary differentiable loss functions. In
    each stage ``n_classes_`` regression trees are fit on the negative gradient
    of the loss function, e.g. binary or multiclass log loss. Binary
    classification is a special case where only a single regression tree is
    induced.

    :class:`sklearn.ensemble.HistGradientBoostingClassifier` is a much faster
    variant of this algorithm for intermediate datasets (`n_samples >= 10_000`).

    Read more in the :ref:`User Guide <gradient_boosting>`.

    Parameters
    ----------
    loss : {'log_loss', 'exponential'}, default='log_loss'
        The loss function to be optimized. 'log_loss' refers to binomial and
        multinomial deviance, the same as used in logistic regression.
        It is a good choice for classification with probabilistic outputs.
        For loss 'exponential', gradient boosting recovers the AdaBoost algorithm.

    learning_rate : float, default=0.1
        Learning rate shrinks the contribution of each tree by `learning_rate`.
        There is a trade-off between learning_rate and n_estimators.
        Values must be in the range `[0.0, inf)`.

    n_estimators : int, default=100
        The number of boosting stages to perform. Gradient boosting
        is fairly robust to over-fitting so a large number usually
        results in better performance.
        Values must be in the range `[1, inf)`.

    subsample : float, default=1.0
        The fraction of samples to be used for fitting the individual base
        learners. If smaller than 1.0 this results in Stochastic Gradient
        Boosting. `subsample` interacts with the parameter `n_estimators`.
        Choosing `subsample < 1.0` leads to a reduction of variance
        and an increase in bias.
        Values must be in the range `(0.0, 1.0]`.

    criterion : {'friedman_mse', 'squared_error'}, default='friedman_mse'
        The function to measure the quality of a split. Supported criteria are
        'friedman_mse' for the mean squared error with improvement score by
        Friedman, 'squared_error' for mean squared error. The default value of
        'friedman_mse' is generally the best as it can provide a better
        approximation in some cases.

        .. versionadded:: 0.18

    min_samples_split : int or float, default=2
        The minimum number of samples required to split an internal node:

        - If int, values must be in the range `[2, inf)`.
        - If float, values must be in the range `(0.0, 1.0]` and `min_samples_split`
          will be `ceil(min_samples_split * n_samples)`.

        .. versionchanged:: 0.18
           Added float values for fractions.

    min_samples_leaf : int or float, default=1
        The minimum number of samples required to be at a leaf node.
        A split point at any depth will only be considered if it leaves at
        least ``min_samples_leaf`` training samples in each of the left and
        right branches.  This may have the effect of smoothing the model,
        especially in regression.

        - If int, values must be in the range `[1, inf)`.
        - If float, values must be in the range `(0.0, 1.0)` and `min_samples_leaf`
          will be `ceil(min_samples_leaf * n_samples)`.

        .. versionchanged:: 0.18
           Added float values for fractions.

    min_weight_fraction_leaf : float, default=0.0
        The minimum weighted fraction of the sum total of weights (of all
        the input samples) required to be at a leaf node. Samples have
        equal weight when sample_weight is not provided.
        Values must be in the range `[0.0, 0.5]`.

    max_depth : int or None, default=3
        Maximum depth of the individual regression estimators. The maximum
        depth limits the number of nodes in the tree. Tune this parameter
        for best performance; the best value depends on the interaction
        of the input variables. If None, then nodes are expanded until
        all leaves are pure or until all leaves contain less than
        min_samples_split samples.
        If int, values must be in the range `[1, inf)`.

    min_impurity_decrease : float, default=0.0
        A node will be split if this split induces a decrease of the impurity
        greater than or equal to this value.
        Values must be in the range `[0.0, inf)`.

        The weighted impurity decrease equation is the following::

            N_t / N * (impurity - N_t_R / N_t * right_impurity
                                - N_t_L / N_t * left_impurity)

        where ``N`` is the total number of samples, ``N_t`` is the number of
        samples at the current node, ``N_t_L`` is the number of samples in the
        left child, and ``N_t_R`` is the number of samples in the right child.

        ``N``, ``N_t``, ``N_t_R`` and ``N_t_L`` all refer to the weighted sum,
        if ``sample_weight`` is passed.

        .. versionadded:: 0.19

    init : estimator or 'zero', default=None
        An estimator object that is used to compute the initial predictions.
        ``init`` has to provide :term:`fit` and :term:`predict_proba`. If
        'zero', the initial raw predictions are set to zero. By default, a
        ``DummyEstimator`` predicting the classes priors is used.

    random_state : int, RandomState instance or None, default=None
        Controls the random seed given to each Tree estimator at each
        boosting iteration.
        In addition, it controls the random permutation of the features at
        each split (see Notes for more details).
        It also controls the random splitting of the training data to obtain a
        validation set if `n_iter_no_change` is not None.
        Pass an int for reproducible output across multiple function calls.
        See :term:`Glossary <random_state>`.

    max_features : {'sqrt', 'log2'}, int or float, default=None
        The number of features to consider when looking for the best split:

        - If int, values must be in the range `[1, inf)`.
        - If float, values must be in the range `(0.0, 1.0]` and the features
          considered at each split will be `max(1, int(max_features * n_features_in_))`.
        - If 'sqrt', then `max_features=sqrt(n_features)`.
        - If 'log2', then `max_features=log2(n_features)`.
        - If None, then `max_features=n_features`.

        Choosing `max_features < n_features` leads to a reduction of variance
        and an increase in bias.

        Note: the search for a split does not stop until at least one
        valid partition of the node samples is found, even if it requires to
        effectively inspect more than ``max_features`` features.

    verbose : int, default=0
        Enable verbose output. If 1 then it prints progress and performance
        once in a while (the more trees the lower the frequency). If greater
        than 1 then it prints progress and performance for every tree.
        Values must be in the range `[0, inf)`.

    max_leaf_nodes : int, default=None
        Grow trees with ``max_leaf_nodes`` in best-first fashion.
        Best nodes are defined as relative reduction in impurity.
        Values must be in the range `[2, inf)`.
        If `None`, then unlimited number of leaf nodes.

    warm_start : bool, default=False
        When set to ``True``, reuse the solution of the previous call to fit
        and add more estimators to the ensemble, otherwise, just erase the
        previous solution. See :term:`the Glossary <warm_start>`.

    validation_fraction : float, default=0.1
        The proportion of training data to set aside as validation set for
        early stopping. Values must be in the range `(0.0, 1.0)`.
        Only used if ``n_iter_no_change`` is set to an integer.

        .. versionadded:: 0.20

    n_iter_no_change : int, default=None
        ``n_iter_no_change`` is used to decide if early stopping will be used
        to terminate training when validation score is not improving. By
        default it is set to None to disable early stopping. If set to a
        number, it will set aside ``validation_fraction`` size of the training
        data as validation and terminate training when validation score is not
        improving in all of the previous ``n_iter_no_change`` numbers of
        iterations. The split is stratified.
        Values must be in the range `[1, inf)`.

        .. versionadded:: 0.20

    tol : float, default=1e-4
        Tolerance for the early stopping. When the loss is not improving
        by at least tol for ``n_iter_no_change`` iterations (if set to a
        number), the training stops.
        Values must be in the range `[0.0, inf)`.

        .. versionadded:: 0.20

    ccp_alpha : non-negative float, default=0.0
        Complexity parameter used for Minimal Cost-Complexity Pruning. The
        subtree with the largest cost complexity that is smaller than
        ``ccp_alpha`` will be chosen. By default, no pruning is performed.
        Values must be in the range `[0.0, inf)`.
        See :ref:`minimal_cost_complexity_pruning` for details.

        .. versionadded:: 0.22

    Attributes
    ----------
    n_estimators_ : int
        The number of estimators as selected by early stopping (if
        ``n_iter_no_change`` is specified). Otherwise it is set to
        ``n_estimators``.

        .. versionadded:: 0.20

    feature_importances_ : ndarray of shape (n_features,)
        The impurity-based feature importances.
        The higher, the more important the feature.
        The importance of a feature is computed as the (normalized)
        total reduction of the criterion brought by that feature.  It is also
        known as the Gini importance.

        Warning: impurity-based feature importances can be misleading for
        high cardinality features (many unique values). See
        :func:`sklearn.inspection.permutation_importance` as an alternative.

    oob_improvement_ : ndarray of shape (n_estimators,)
        The improvement in loss on the out-of-bag samples
        relative to the previous iteration.
        ``oob_improvement_[0]`` is the improvement in
        loss of the first stage over the ``init`` estimator.
        Only available if ``subsample < 1.0``.

    oob_scores_ : ndarray of shape (n_estimators,)
        The full history of the loss values on the out-of-bag
        samples. Only available if `subsample < 1.0`.
<<<<<<< HEAD

        .. versionadded:: 1.3

    oob_score_ : float
        The last value of the loss on the out-of-bag samples. It is
        the same as `oob_scores_[-1]`. Only available if `subsample < 1.0`.

=======

        .. versionadded:: 1.3

    oob_score_ : float
        The last value of the loss on the out-of-bag samples. It is
        the same as `oob_scores_[-1]`. Only available if `subsample < 1.0`.

>>>>>>> 2ab1d81e
        .. versionadded:: 1.3

    train_score_ : ndarray of shape (n_estimators,)
        The i-th score ``train_score_[i]`` is the loss of the
        model at iteration ``i`` on the in-bag sample.
        If ``subsample == 1`` this is the loss on the training data.

    init_ : estimator
        The estimator that provides the initial predictions.
        Set via the ``init`` argument or ``loss.init_estimator``.

    estimators_ : ndarray of DecisionTreeRegressor of \
            shape (n_estimators, ``loss_.K``)
        The collection of fitted sub-estimators. ``loss_.K`` is 1 for binary
        classification, otherwise n_classes.

    classes_ : ndarray of shape (n_classes,)
        The classes labels.

    n_features_in_ : int
        Number of features seen during :term:`fit`.

        .. versionadded:: 0.24

    feature_names_in_ : ndarray of shape (`n_features_in_`,)
        Names of features seen during :term:`fit`. Defined only when `X`
        has feature names that are all strings.

        .. versionadded:: 1.0

    n_classes_ : int
        The number of classes.

    max_features_ : int
        The inferred value of max_features.

    See Also
    --------
    HistGradientBoostingClassifier : Histogram-based Gradient Boosting
        Classification Tree.
    sklearn.tree.DecisionTreeClassifier : A decision tree classifier.
    RandomForestClassifier : A meta-estimator that fits a number of decision
        tree classifiers on various sub-samples of the dataset and uses
        averaging to improve the predictive accuracy and control over-fitting.
    AdaBoostClassifier : A meta-estimator that begins by fitting a classifier
        on the original dataset and then fits additional copies of the
        classifier on the same dataset where the weights of incorrectly
        classified instances are adjusted such that subsequent classifiers
        focus more on difficult cases.

    Notes
    -----
    The features are always randomly permuted at each split. Therefore,
    the best found split may vary, even with the same training data and
    ``max_features=n_features``, if the improvement of the criterion is
    identical for several splits enumerated during the search of the best
    split. To obtain a deterministic behaviour during fitting,
    ``random_state`` has to be fixed.

    References
    ----------
    J. Friedman, Greedy Function Approximation: A Gradient Boosting
    Machine, The Annals of Statistics, Vol. 29, No. 5, 2001.

    J. Friedman, Stochastic Gradient Boosting, 1999

    T. Hastie, R. Tibshirani and J. Friedman.
    Elements of Statistical Learning Ed. 2, Springer, 2009.

    Examples
    --------
    The following example shows how to fit a gradient boosting classifier with
    100 decision stumps as weak learners.

    >>> from sklearn.datasets import make_hastie_10_2
    >>> from sklearn.ensemble import GradientBoostingClassifier

    >>> X, y = make_hastie_10_2(random_state=0)
    >>> X_train, X_test = X[:2000], X[2000:]
    >>> y_train, y_test = y[:2000], y[2000:]

    >>> clf = GradientBoostingClassifier(n_estimators=100, learning_rate=1.0,
    ...     max_depth=1, random_state=0).fit(X_train, y_train)
    >>> clf.score(X_test, y_test)
    0.913...
    """

    _parameter_constraints: dict = {
        **BaseGradientBoosting._parameter_constraints,
        "loss": [StrOptions({"log_loss", "exponential"})],
        "init": [StrOptions({"zero"}), None, HasMethods(["fit", "predict_proba"])],
    }

    def __init__(
        self,
        *,
        loss="log_loss",
        learning_rate=0.1,
        n_estimators=100,
        subsample=1.0,
        criterion="friedman_mse",
        min_samples_split=2,
        min_samples_leaf=1,
        min_weight_fraction_leaf=0.0,
        max_depth=3,
        min_impurity_decrease=0.0,
        init=None,
        random_state=None,
        max_features=None,
        verbose=0,
        max_leaf_nodes=None,
        warm_start=False,
        validation_fraction=0.1,
        n_iter_no_change=None,
        tol=1e-4,
        ccp_alpha=0.0,
    ):
        super().__init__(
            loss=loss,
            learning_rate=learning_rate,
            n_estimators=n_estimators,
            criterion=criterion,
            min_samples_split=min_samples_split,
            min_samples_leaf=min_samples_leaf,
            min_weight_fraction_leaf=min_weight_fraction_leaf,
            max_depth=max_depth,
            init=init,
            subsample=subsample,
            max_features=max_features,
            random_state=random_state,
            verbose=verbose,
            max_leaf_nodes=max_leaf_nodes,
            min_impurity_decrease=min_impurity_decrease,
            warm_start=warm_start,
            validation_fraction=validation_fraction,
            n_iter_no_change=n_iter_no_change,
            tol=tol,
            ccp_alpha=ccp_alpha,
        )

    def _validate_y(self, y, sample_weight):
        check_classification_targets(y)
        self.classes_, y = np.unique(y, return_inverse=True)
        n_trim_classes = np.count_nonzero(np.bincount(y, sample_weight))
        if n_trim_classes < 2:
            raise ValueError(
                "y contains %d class after sample_weight "
                "trimmed classes with zero weights, while a "
                "minimum of 2 classes are required." % n_trim_classes
            )
        self._n_classes = len(self.classes_)
        # expose n_classes_ attribute
        self.n_classes_ = self._n_classes
        return y

    def decision_function(self, X):
        """Compute the decision function of ``X``.

        Parameters
        ----------
        X : {array-like, sparse matrix} of shape (n_samples, n_features)
            The input samples. Internally, it will be converted to
            ``dtype=np.float32`` and if a sparse matrix is provided
            to a sparse ``csr_matrix``.

        Returns
        -------
        score : ndarray of shape (n_samples, n_classes) or (n_samples,)
            The decision function of the input samples, which corresponds to
            the raw values predicted from the trees of the ensemble . The
            order of the classes corresponds to that in the attribute
            :term:`classes_`. Regression and binary classification produce an
            array of shape (n_samples,).
        """
        X = self._validate_data(
            X, dtype=DTYPE, order="C", accept_sparse="csr", reset=False
        )
        raw_predictions = self._raw_predict(X)
        if raw_predictions.shape[1] == 1:
            return raw_predictions.ravel()
        return raw_predictions

    def staged_decision_function(self, X):
        """Compute decision function of ``X`` for each iteration.

        This method allows monitoring (i.e. determine error on testing set)
        after each stage.

        Parameters
        ----------
        X : {array-like, sparse matrix} of shape (n_samples, n_features)
            The input samples. Internally, it will be converted to
            ``dtype=np.float32`` and if a sparse matrix is provided
            to a sparse ``csr_matrix``.

        Yields
        ------
        score : generator of ndarray of shape (n_samples, k)
            The decision function of the input samples, which corresponds to
            the raw values predicted from the trees of the ensemble . The
            classes corresponds to that in the attribute :term:`classes_`.
            Regression and binary classification are special cases with
            ``k == 1``, otherwise ``k==n_classes``.
        """
        yield from self._staged_raw_predict(X)

    def predict(self, X):
        """Predict class for X.

        Parameters
        ----------
        X : {array-like, sparse matrix} of shape (n_samples, n_features)
            The input samples. Internally, it will be converted to
            ``dtype=np.float32`` and if a sparse matrix is provided
            to a sparse ``csr_matrix``.

        Returns
        -------
        y : ndarray of shape (n_samples,)
            The predicted values.
        """
        raw_predictions = self.decision_function(X)
        encoded_labels = self._loss._raw_prediction_to_decision(raw_predictions)
        return self.classes_.take(encoded_labels, axis=0)

    def staged_predict(self, X):
        """Predict class at each stage for X.

        This method allows monitoring (i.e. determine error on testing set)
        after each stage.

        Parameters
        ----------
        X : {array-like, sparse matrix} of shape (n_samples, n_features)
            The input samples. Internally, it will be converted to
            ``dtype=np.float32`` and if a sparse matrix is provided
            to a sparse ``csr_matrix``.

        Yields
        ------
        y : generator of ndarray of shape (n_samples,)
            The predicted value of the input samples.
        """
        for raw_predictions in self._staged_raw_predict(X):
            encoded_labels = self._loss._raw_prediction_to_decision(raw_predictions)
            yield self.classes_.take(encoded_labels, axis=0)

    def predict_proba(self, X):
        """Predict class probabilities for X.

        Parameters
        ----------
        X : {array-like, sparse matrix} of shape (n_samples, n_features)
            The input samples. Internally, it will be converted to
            ``dtype=np.float32`` and if a sparse matrix is provided
            to a sparse ``csr_matrix``.

        Returns
        -------
        p : ndarray of shape (n_samples, n_classes)
            The class probabilities of the input samples. The order of the
            classes corresponds to that in the attribute :term:`classes_`.

        Raises
        ------
        AttributeError
            If the ``loss`` does not support probabilities.
        """
        raw_predictions = self.decision_function(X)
        try:
            return self._loss._raw_prediction_to_proba(raw_predictions)
        except NotFittedError:
            raise
        except AttributeError as e:
            raise AttributeError(
                "loss=%r does not support predict_proba" % self.loss
            ) from e

    def predict_log_proba(self, X):
        """Predict class log-probabilities for X.

        Parameters
        ----------
        X : {array-like, sparse matrix} of shape (n_samples, n_features)
            The input samples. Internally, it will be converted to
            ``dtype=np.float32`` and if a sparse matrix is provided
            to a sparse ``csr_matrix``.

        Returns
        -------
        p : ndarray of shape (n_samples, n_classes)
            The class log-probabilities of the input samples. The order of the
            classes corresponds to that in the attribute :term:`classes_`.

        Raises
        ------
        AttributeError
            If the ``loss`` does not support probabilities.
        """
        proba = self.predict_proba(X)
        return np.log(proba)

    def staged_predict_proba(self, X):
        """Predict class probabilities at each stage for X.

        This method allows monitoring (i.e. determine error on testing set)
        after each stage.

        Parameters
        ----------
        X : {array-like, sparse matrix} of shape (n_samples, n_features)
            The input samples. Internally, it will be converted to
            ``dtype=np.float32`` and if a sparse matrix is provided
            to a sparse ``csr_matrix``.

        Yields
        ------
        y : generator of ndarray of shape (n_samples,)
            The predicted value of the input samples.
        """
        try:
            for raw_predictions in self._staged_raw_predict(X):
                yield self._loss._raw_prediction_to_proba(raw_predictions)
        except NotFittedError:
            raise
        except AttributeError as e:
            raise AttributeError(
                "loss=%r does not support predict_proba" % self.loss
            ) from e


class GradientBoostingRegressor(RegressorMixin, BaseGradientBoosting):
    """Gradient Boosting for regression.

    This estimator builds an additive model in a forward stage-wise fashion; it
    allows for the optimization of arbitrary differentiable loss functions. In
    each stage a regression tree is fit on the negative gradient of the given
    loss function.

    :class:`sklearn.ensemble.HistGradientBoostingRegressor` is a much faster
    variant of this algorithm for intermediate datasets (`n_samples >= 10_000`).

    Read more in the :ref:`User Guide <gradient_boosting>`.

    Parameters
    ----------
    loss : {'squared_error', 'absolute_error', 'huber', 'quantile'}, \
            default='squared_error'
        Loss function to be optimized. 'squared_error' refers to the squared
        error for regression. 'absolute_error' refers to the absolute error of
        regression and is a robust loss function. 'huber' is a
        combination of the two. 'quantile' allows quantile regression (use
        `alpha` to specify the quantile).

    learning_rate : float, default=0.1
        Learning rate shrinks the contribution of each tree by `learning_rate`.
        There is a trade-off between learning_rate and n_estimators.
        Values must be in the range `[0.0, inf)`.

    n_estimators : int, default=100
        The number of boosting stages to perform. Gradient boosting
        is fairly robust to over-fitting so a large number usually
        results in better performance.
        Values must be in the range `[1, inf)`.

    subsample : float, default=1.0
        The fraction of samples to be used for fitting the individual base
        learners. If smaller than 1.0 this results in Stochastic Gradient
        Boosting. `subsample` interacts with the parameter `n_estimators`.
        Choosing `subsample < 1.0` leads to a reduction of variance
        and an increase in bias.
        Values must be in the range `(0.0, 1.0]`.

    criterion : {'friedman_mse', 'squared_error'}, default='friedman_mse'
        The function to measure the quality of a split. Supported criteria are
        "friedman_mse" for the mean squared error with improvement score by
        Friedman, "squared_error" for mean squared error. The default value of
        "friedman_mse" is generally the best as it can provide a better
        approximation in some cases.

        .. versionadded:: 0.18

    min_samples_split : int or float, default=2
        The minimum number of samples required to split an internal node:

        - If int, values must be in the range `[2, inf)`.
        - If float, values must be in the range `(0.0, 1.0]` and `min_samples_split`
          will be `ceil(min_samples_split * n_samples)`.

        .. versionchanged:: 0.18
           Added float values for fractions.

    min_samples_leaf : int or float, default=1
        The minimum number of samples required to be at a leaf node.
        A split point at any depth will only be considered if it leaves at
        least ``min_samples_leaf`` training samples in each of the left and
        right branches.  This may have the effect of smoothing the model,
        especially in regression.

        - If int, values must be in the range `[1, inf)`.
        - If float, values must be in the range `(0.0, 1.0)` and `min_samples_leaf`
          will be `ceil(min_samples_leaf * n_samples)`.

        .. versionchanged:: 0.18
           Added float values for fractions.

    min_weight_fraction_leaf : float, default=0.0
        The minimum weighted fraction of the sum total of weights (of all
        the input samples) required to be at a leaf node. Samples have
        equal weight when sample_weight is not provided.
        Values must be in the range `[0.0, 0.5]`.

    max_depth : int or None, default=3
        Maximum depth of the individual regression estimators. The maximum
        depth limits the number of nodes in the tree. Tune this parameter
        for best performance; the best value depends on the interaction
        of the input variables. If None, then nodes are expanded until
        all leaves are pure or until all leaves contain less than
        min_samples_split samples.
        If int, values must be in the range `[1, inf)`.

    min_impurity_decrease : float, default=0.0
        A node will be split if this split induces a decrease of the impurity
        greater than or equal to this value.
        Values must be in the range `[0.0, inf)`.

        The weighted impurity decrease equation is the following::

            N_t / N * (impurity - N_t_R / N_t * right_impurity
                                - N_t_L / N_t * left_impurity)

        where ``N`` is the total number of samples, ``N_t`` is the number of
        samples at the current node, ``N_t_L`` is the number of samples in the
        left child, and ``N_t_R`` is the number of samples in the right child.

        ``N``, ``N_t``, ``N_t_R`` and ``N_t_L`` all refer to the weighted sum,
        if ``sample_weight`` is passed.

        .. versionadded:: 0.19

    init : estimator or 'zero', default=None
        An estimator object that is used to compute the initial predictions.
        ``init`` has to provide :term:`fit` and :term:`predict`. If 'zero', the
        initial raw predictions are set to zero. By default a
        ``DummyEstimator`` is used, predicting either the average target value
        (for loss='squared_error'), or a quantile for the other losses.

    random_state : int, RandomState instance or None, default=None
        Controls the random seed given to each Tree estimator at each
        boosting iteration.
        In addition, it controls the random permutation of the features at
        each split (see Notes for more details).
        It also controls the random splitting of the training data to obtain a
        validation set if `n_iter_no_change` is not None.
        Pass an int for reproducible output across multiple function calls.
        See :term:`Glossary <random_state>`.

    max_features : {'sqrt', 'log2'}, int or float, default=None
        The number of features to consider when looking for the best split:

        - If int, values must be in the range `[1, inf)`.
        - If float, values must be in the range `(0.0, 1.0]` and the features
          considered at each split will be `max(1, int(max_features * n_features_in_))`.
        - If "sqrt", then `max_features=sqrt(n_features)`.
        - If "log2", then `max_features=log2(n_features)`.
        - If None, then `max_features=n_features`.

        Choosing `max_features < n_features` leads to a reduction of variance
        and an increase in bias.

        Note: the search for a split does not stop until at least one
        valid partition of the node samples is found, even if it requires to
        effectively inspect more than ``max_features`` features.

    alpha : float, default=0.9
        The alpha-quantile of the huber loss function and the quantile
        loss function. Only if ``loss='huber'`` or ``loss='quantile'``.
        Values must be in the range `(0.0, 1.0)`.

    verbose : int, default=0
        Enable verbose output. If 1 then it prints progress and performance
        once in a while (the more trees the lower the frequency). If greater
        than 1 then it prints progress and performance for every tree.
        Values must be in the range `[0, inf)`.

    max_leaf_nodes : int, default=None
        Grow trees with ``max_leaf_nodes`` in best-first fashion.
        Best nodes are defined as relative reduction in impurity.
        Values must be in the range `[2, inf)`.
        If None, then unlimited number of leaf nodes.

    warm_start : bool, default=False
        When set to ``True``, reuse the solution of the previous call to fit
        and add more estimators to the ensemble, otherwise, just erase the
        previous solution. See :term:`the Glossary <warm_start>`.

    validation_fraction : float, default=0.1
        The proportion of training data to set aside as validation set for
        early stopping. Values must be in the range `(0.0, 1.0)`.
        Only used if ``n_iter_no_change`` is set to an integer.

        .. versionadded:: 0.20

    n_iter_no_change : int, default=None
        ``n_iter_no_change`` is used to decide if early stopping will be used
        to terminate training when validation score is not improving. By
        default it is set to None to disable early stopping. If set to a
        number, it will set aside ``validation_fraction`` size of the training
        data as validation and terminate training when validation score is not
        improving in all of the previous ``n_iter_no_change`` numbers of
        iterations.
        Values must be in the range `[1, inf)`.

        .. versionadded:: 0.20

    tol : float, default=1e-4
        Tolerance for the early stopping. When the loss is not improving
        by at least tol for ``n_iter_no_change`` iterations (if set to a
        number), the training stops.
        Values must be in the range `[0.0, inf)`.

        .. versionadded:: 0.20

    ccp_alpha : non-negative float, default=0.0
        Complexity parameter used for Minimal Cost-Complexity Pruning. The
        subtree with the largest cost complexity that is smaller than
        ``ccp_alpha`` will be chosen. By default, no pruning is performed.
        Values must be in the range `[0.0, inf)`.
        See :ref:`minimal_cost_complexity_pruning` for details.

        .. versionadded:: 0.22

    Attributes
    ----------
    feature_importances_ : ndarray of shape (n_features,)
        The impurity-based feature importances.
        The higher, the more important the feature.
        The importance of a feature is computed as the (normalized)
        total reduction of the criterion brought by that feature.  It is also
        known as the Gini importance.

        Warning: impurity-based feature importances can be misleading for
        high cardinality features (many unique values). See
        :func:`sklearn.inspection.permutation_importance` as an alternative.

    oob_improvement_ : ndarray of shape (n_estimators,)
        The improvement in loss on the out-of-bag samples
        relative to the previous iteration.
        ``oob_improvement_[0]`` is the improvement in
        loss of the first stage over the ``init`` estimator.
        Only available if ``subsample < 1.0``.

    oob_scores_ : ndarray of shape (n_estimators,)
        The full history of the loss values on the out-of-bag
        samples. Only available if `subsample < 1.0`.

        .. versionadded:: 1.3
<<<<<<< HEAD

    oob_score_ : float
        The last value of the loss on the out-of-bag samples. It is
        the same as `oob_scores_[-1]`. Only available if `subsample < 1.0`.

        .. versionadded:: 1.3

=======

    oob_score_ : float
        The last value of the loss on the out-of-bag samples. It is
        the same as `oob_scores_[-1]`. Only available if `subsample < 1.0`.

        .. versionadded:: 1.3

>>>>>>> 2ab1d81e
    train_score_ : ndarray of shape (n_estimators,)
        The i-th score ``train_score_[i]`` is the loss of the
        model at iteration ``i`` on the in-bag sample.
        If ``subsample == 1`` this is the loss on the training data.

    init_ : estimator
        The estimator that provides the initial predictions.
        Set via the ``init`` argument or ``loss.init_estimator``.

    estimators_ : ndarray of DecisionTreeRegressor of shape (n_estimators, 1)
        The collection of fitted sub-estimators.

    n_estimators_ : int
        The number of estimators as selected by early stopping (if
        ``n_iter_no_change`` is specified). Otherwise it is set to
        ``n_estimators``.

    n_features_in_ : int
        Number of features seen during :term:`fit`.

        .. versionadded:: 0.24

    feature_names_in_ : ndarray of shape (`n_features_in_`,)
        Names of features seen during :term:`fit`. Defined only when `X`
        has feature names that are all strings.

        .. versionadded:: 1.0

    max_features_ : int
        The inferred value of max_features.

    See Also
    --------
    HistGradientBoostingRegressor : Histogram-based Gradient Boosting
        Classification Tree.
    sklearn.tree.DecisionTreeRegressor : A decision tree regressor.
    sklearn.ensemble.RandomForestRegressor : A random forest regressor.

    Notes
    -----
    The features are always randomly permuted at each split. Therefore,
    the best found split may vary, even with the same training data and
    ``max_features=n_features``, if the improvement of the criterion is
    identical for several splits enumerated during the search of the best
    split. To obtain a deterministic behaviour during fitting,
    ``random_state`` has to be fixed.

    References
    ----------
    J. Friedman, Greedy Function Approximation: A Gradient Boosting
    Machine, The Annals of Statistics, Vol. 29, No. 5, 2001.

    J. Friedman, Stochastic Gradient Boosting, 1999

    T. Hastie, R. Tibshirani and J. Friedman.
    Elements of Statistical Learning Ed. 2, Springer, 2009.

    Examples
    --------
    >>> from sklearn.datasets import make_regression
    >>> from sklearn.ensemble import GradientBoostingRegressor
    >>> from sklearn.model_selection import train_test_split
    >>> X, y = make_regression(random_state=0)
    >>> X_train, X_test, y_train, y_test = train_test_split(
    ...     X, y, random_state=0)
    >>> reg = GradientBoostingRegressor(random_state=0)
    >>> reg.fit(X_train, y_train)
    GradientBoostingRegressor(random_state=0)
    >>> reg.predict(X_test[1:2])
    array([-61...])
    >>> reg.score(X_test, y_test)
    0.4...
    """

    _parameter_constraints: dict = {
        **BaseGradientBoosting._parameter_constraints,
        "loss": [StrOptions({"squared_error", "absolute_error", "huber", "quantile"})],
        "init": [StrOptions({"zero"}), None, HasMethods(["fit", "predict"])],
        "alpha": [Interval(Real, 0.0, 1.0, closed="neither")],
    }

    def __init__(
        self,
        *,
        loss="squared_error",
        learning_rate=0.1,
        n_estimators=100,
        subsample=1.0,
        criterion="friedman_mse",
        min_samples_split=2,
        min_samples_leaf=1,
        min_weight_fraction_leaf=0.0,
        max_depth=3,
        min_impurity_decrease=0.0,
        init=None,
        random_state=None,
        max_features=None,
        alpha=0.9,
        verbose=0,
        max_leaf_nodes=None,
        warm_start=False,
        validation_fraction=0.1,
        n_iter_no_change=None,
        tol=1e-4,
        ccp_alpha=0.0,
    ):
        super().__init__(
            loss=loss,
            learning_rate=learning_rate,
            n_estimators=n_estimators,
            criterion=criterion,
            min_samples_split=min_samples_split,
            min_samples_leaf=min_samples_leaf,
            min_weight_fraction_leaf=min_weight_fraction_leaf,
            max_depth=max_depth,
            init=init,
            subsample=subsample,
            max_features=max_features,
            min_impurity_decrease=min_impurity_decrease,
            random_state=random_state,
            alpha=alpha,
            verbose=verbose,
            max_leaf_nodes=max_leaf_nodes,
            warm_start=warm_start,
            validation_fraction=validation_fraction,
            n_iter_no_change=n_iter_no_change,
            tol=tol,
            ccp_alpha=ccp_alpha,
        )

    def _validate_y(self, y, sample_weight=None):
        if y.dtype.kind == "O":
            y = y.astype(DOUBLE)
        return y

    def predict(self, X):
        """Predict regression target for X.

        Parameters
        ----------
        X : {array-like, sparse matrix} of shape (n_samples, n_features)
            The input samples. Internally, it will be converted to
            ``dtype=np.float32`` and if a sparse matrix is provided
            to a sparse ``csr_matrix``.

        Returns
        -------
        y : ndarray of shape (n_samples,)
            The predicted values.
        """
        X = self._validate_data(
            X, dtype=DTYPE, order="C", accept_sparse="csr", reset=False
        )
        # In regression we can directly return the raw value from the trees.
        return self._raw_predict(X).ravel()

    def staged_predict(self, X):
        """Predict regression target at each stage for X.

        This method allows monitoring (i.e. determine error on testing set)
        after each stage.

        Parameters
        ----------
        X : {array-like, sparse matrix} of shape (n_samples, n_features)
            The input samples. Internally, it will be converted to
            ``dtype=np.float32`` and if a sparse matrix is provided
            to a sparse ``csr_matrix``.

        Yields
        ------
        y : generator of ndarray of shape (n_samples,)
            The predicted value of the input samples.
        """
        for raw_predictions in self._staged_raw_predict(X):
            yield raw_predictions.ravel()

    def apply(self, X):
        """Apply trees in the ensemble to X, return leaf indices.

        .. versionadded:: 0.17

        Parameters
        ----------
        X : {array-like, sparse matrix} of shape (n_samples, n_features)
            The input samples. Internally, its dtype will be converted to
            ``dtype=np.float32``. If a sparse matrix is provided, it will
            be converted to a sparse ``csr_matrix``.

        Returns
        -------
        X_leaves : array-like of shape (n_samples, n_estimators)
            For each datapoint x in X and for each tree in the ensemble,
            return the index of the leaf x ends up in each estimator.
        """

        leaves = super().apply(X)
        leaves = leaves.reshape(X.shape[0], self.estimators_.shape[0])
        return leaves<|MERGE_RESOLUTION|>--- conflicted
+++ resolved
@@ -21,20 +21,9 @@
 # License: BSD 3 clause
 
 import warnings
-<<<<<<< HEAD
-
-from ._base import BaseEnsemble
-from ..base import ClassifierMixin, RegressorMixin
-from ..base import is_classifier
-
-from ._gradient_boosting import predict_stages
-from ._gradient_boosting import predict_stage
-from ._gradient_boosting import _random_sample_mask
-=======
 from abc import ABCMeta, abstractmethod
 from numbers import Integral, Real
 from time import time
->>>>>>> 2ab1d81e
 
 import numpy as np
 from scipy.sparse import csc_matrix, csr_matrix, issparse
@@ -1067,7 +1056,6 @@
     oob_scores_ : ndarray of shape (n_estimators,)
         The full history of the loss values on the out-of-bag
         samples. Only available if `subsample < 1.0`.
-<<<<<<< HEAD
 
         .. versionadded:: 1.3
 
@@ -1075,15 +1063,6 @@
         The last value of the loss on the out-of-bag samples. It is
         the same as `oob_scores_[-1]`. Only available if `subsample < 1.0`.
 
-=======
-
-        .. versionadded:: 1.3
-
-    oob_score_ : float
-        The last value of the loss on the out-of-bag samples. It is
-        the same as `oob_scores_[-1]`. Only available if `subsample < 1.0`.
-
->>>>>>> 2ab1d81e
         .. versionadded:: 1.3
 
     train_score_ : ndarray of shape (n_estimators,)
@@ -1641,7 +1620,6 @@
         samples. Only available if `subsample < 1.0`.
 
         .. versionadded:: 1.3
-<<<<<<< HEAD
 
     oob_score_ : float
         The last value of the loss on the out-of-bag samples. It is
@@ -1649,15 +1627,6 @@
 
         .. versionadded:: 1.3
 
-=======
-
-    oob_score_ : float
-        The last value of the loss on the out-of-bag samples. It is
-        the same as `oob_scores_[-1]`. Only available if `subsample < 1.0`.
-
-        .. versionadded:: 1.3
-
->>>>>>> 2ab1d81e
     train_score_ : ndarray of shape (n_estimators,)
         The i-th score ``train_score_[i]`` is the loss of the
         model at iteration ``i`` on the in-bag sample.
