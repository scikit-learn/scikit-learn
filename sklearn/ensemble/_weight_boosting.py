"""Weight Boosting.

This module contains weight boosting estimators for both classification and
regression.

The module structure is the following:

- The `BaseWeightBoosting` base class implements a common ``fit`` method
  for all the estimators in the module. Regression and classification
  only differ from each other in the loss function that is optimized.

- :class:`~sklearn.ensemble.AdaBoostClassifier` implements adaptive boosting
  (AdaBoost-SAMME) for classification problems.

- :class:`~sklearn.ensemble.AdaBoostRegressor` implements adaptive boosting
  (AdaBoost.R2) for regression problems.
"""

# Authors: The scikit-learn developers
# SPDX-License-Identifier: BSD-3-Clause

import warnings
from abc import ABCMeta, abstractmethod
from numbers import Integral, Real

import numpy as np

from ..base import (
    ClassifierMixin,
    RegressorMixin,
    _fit_context,
    is_classifier,
    is_regressor,
)
from ..metrics import accuracy_score, r2_score
from ..tree import DecisionTreeClassifier, DecisionTreeRegressor
from ..utils import _safe_indexing, check_random_state
from ..utils._param_validation import HasMethods, Hidden, Interval, StrOptions
from ..utils.extmath import softmax, stable_cumsum
from ..utils.metadata_routing import (
    _raise_for_unsupported_routing,
    _RoutingNotSupportedMixin,
)
from ..utils.validation import (
    _check_sample_weight,
    _num_samples,
    check_is_fitted,
    has_fit_parameter,
    validate_data,
)
from ._base import BaseEnsemble

__all__ = [
    "AdaBoostClassifier",
    "AdaBoostRegressor",
]


class BaseWeightBoosting(BaseEnsemble, metaclass=ABCMeta):
    """Base class for AdaBoost estimators.

    Warning: This class should not be used directly. Use derived classes
    instead.
    """

    _parameter_constraints: dict = {
        "estimator": [HasMethods(["fit", "predict"]), None],
        "n_estimators": [Interval(Integral, 1, None, closed="left")],
        "learning_rate": [Interval(Real, 0, None, closed="neither")],
        "random_state": ["random_state"],
    }

    @abstractmethod
    def __init__(
        self,
        estimator=None,
        *,
        n_estimators=50,
        estimator_params=tuple(),
        learning_rate=1.0,
        random_state=None,
    ):
        super().__init__(
            estimator=estimator,
            n_estimators=n_estimators,
            estimator_params=estimator_params,
        )

        self.learning_rate = learning_rate
        self.random_state = random_state

    def _check_X(self, X):
        # Only called to validate X in non-fit methods, therefore reset=False
        return validate_data(
            self,
            X,
            accept_sparse=["csr", "csc"],
            ensure_2d=True,
            allow_nd=True,
            dtype=None,
            reset=False,
        )

    @_fit_context(
        # AdaBoost*.estimator is not validated yet
        prefer_skip_nested_validation=False
    )
    def fit(self, X, y, sample_weight=None):
        """Build a boosted classifier/regressor from the training set (X, y).

        Parameters
        ----------
        X : {array-like, sparse matrix} of shape (n_samples, n_features)
            The training input samples. Sparse matrix can be CSC, CSR, COO,
            DOK, or LIL. COO, DOK, and LIL are converted to CSR.

        y : array-like of shape (n_samples,)
            The target values.

        sample_weight : array-like of shape (n_samples,), default=None
            Sample weights. If None, the sample weights are initialized to
            1 / n_samples.

        Returns
        -------
        self : object
            Fitted estimator.
        """
        _raise_for_unsupported_routing(self, "fit", sample_weight=sample_weight)
        X, y = validate_data(
            self,
            X,
            y,
            accept_sparse=["csr", "csc"],
            ensure_2d=True,
            allow_nd=True,
            dtype=None,
            y_numeric=is_regressor(self),
        )

        sample_weight = _check_sample_weight(
            sample_weight, X, np.float64, copy=True, ensure_non_negative=True
        )
        sample_weight /= sample_weight.sum()

        # Check parameters
        self._validate_estimator()

        # Clear any previous fit results
        self.estimators_ = []
        self.estimator_weights_ = np.zeros(self.n_estimators, dtype=np.float64)
        self.estimator_errors_ = np.ones(self.n_estimators, dtype=np.float64)

        # Initialization of the random number instance that will be used to
        # generate a seed at each iteration
        random_state = check_random_state(self.random_state)
        epsilon = np.finfo(sample_weight.dtype).eps

        zero_weight_mask = sample_weight == 0.0
        for iboost in range(self.n_estimators):
            # avoid extremely small sample weight, for details see issue #20320
            sample_weight = np.clip(sample_weight, a_min=epsilon, a_max=None)
            # do not clip sample weights that were exactly zero originally
            sample_weight[zero_weight_mask] = 0.0

            # Boosting step
            sample_weight, estimator_weight, estimator_error = self._boost(
                iboost, X, y, sample_weight, random_state
            )

            # Early termination
            if sample_weight is None:
                break
            self.estimator_weights_[iboost] = estimator_weight
            self.estimator_errors_[iboost] = estimator_error

            # Stop if error is zero
            if estimator_error == 0:
                break

            sample_weight_sum = np.sum(sample_weight)

            if not np.isfinite(sample_weight_sum):
                warnings.warn(
                    (
                        "Sample weights have reached infinite values,"
                        f" at iteration {iboost}, causing overflow. "
                        "Iterations stopped. Try lowering the learning rate."
                    ),
                    stacklevel=2,
                )
                break

            # Stop if the sum of sample weights has become non-positive
            if sample_weight_sum <= 0:
                break

            if iboost < self.n_estimators - 1:
                # Normalize
                sample_weight /= sample_weight_sum

        return self

    @abstractmethod
    def _boost(self, iboost, X, y, sample_weight, random_state):
        """Implement a single boost.

        Warning: This method needs to be overridden by subclasses.

        Parameters
        ----------
        iboost : int
            The index of the current boost iteration.

        X : {array-like, sparse matrix} of shape (n_samples, n_features)
            The training input samples. Sparse matrix can be CSC, CSR, COO,
            DOK, or LIL. COO, DOK, and LIL are converted to CSR.

        y : array-like of shape (n_samples,)
            The target values (class labels).

        sample_weight : array-like of shape (n_samples,)
            The current sample weights.

        random_state : RandomState
            The current random number generator

        Returns
        -------
        sample_weight : array-like of shape (n_samples,) or None
            The reweighted sample weights.
            If None then boosting has terminated early.

        estimator_weight : float
            The weight for the current boost.
            If None then boosting has terminated early.

        error : float
            The classification error for the current boost.
            If None then boosting has terminated early.
        """
        pass

    def staged_score(self, X, y, sample_weight=None):
        """Return staged scores for X, y.

        This generator method yields the ensemble score after each iteration of
        boosting and therefore allows monitoring, such as to determine the
        score on a test set after each boost.

        Parameters
        ----------
        X : {array-like, sparse matrix} of shape (n_samples, n_features)
            The training input samples. Sparse matrix can be CSC, CSR, COO,
            DOK, or LIL. COO, DOK, and LIL are converted to CSR.

        y : array-like of shape (n_samples,)
            Labels for X.

        sample_weight : array-like of shape (n_samples,), default=None
            Sample weights.

        Yields
        ------
        z : float
        """
        X = self._check_X(X)

        for y_pred in self.staged_predict(X):
            if is_classifier(self):
                yield accuracy_score(y, y_pred, sample_weight=sample_weight)
            else:
                yield r2_score(y, y_pred, sample_weight=sample_weight)

    @property
    def feature_importances_(self):
        """The impurity-based feature importances.

        The higher, the more important the feature.
        The importance of a feature is computed as the (normalized)
        total reduction of the criterion brought by that feature.  It is also
        known as the Gini importance.

        Warning: impurity-based feature importances can be misleading for
        high cardinality features (many unique values). See
        :func:`sklearn.inspection.permutation_importance` as an alternative.

        Returns
        -------
        feature_importances_ : ndarray of shape (n_features,)
            The feature importances.
        """
        if self.estimators_ is None or len(self.estimators_) == 0:
            raise ValueError(
                "Estimator not fitted, call `fit` before `feature_importances_`."
            )

        try:
            norm = self.estimator_weights_.sum()
            return (
                sum(
                    weight * clf.feature_importances_
                    for weight, clf in zip(self.estimator_weights_, self.estimators_)
                )
                / norm
            )

        except AttributeError as e:
            raise AttributeError(
                "Unable to compute feature importances "
                "since estimator does not have a "
                "feature_importances_ attribute"
            ) from e


def _samme_proba(estimator, n_classes, X):
    """Calculate algorithm 4, step 2, equation c) of Zhu et al [1].

    References
    ----------
    .. [1] J. Zhu, H. Zou, S. Rosset, T. Hastie, "Multi-class AdaBoost", 2009.

    """
    proba = estimator.predict_proba(X)

    # Displace zero probabilities so the log is defined.
    # Also fix negative elements which may occur with
    # negative sample weights.
    np.clip(proba, np.finfo(proba.dtype).eps, None, out=proba)
    log_proba = np.log(proba)

    return (n_classes - 1) * (
        log_proba - (1.0 / n_classes) * log_proba.sum(axis=1)[:, np.newaxis]
    )


class AdaBoostClassifier(
    _RoutingNotSupportedMixin, ClassifierMixin, BaseWeightBoosting
):
    """An AdaBoost classifier.

    An AdaBoost [1]_ classifier is a meta-estimator that begins by fitting a
    classifier on the original dataset and then fits additional copies of the
    classifier on the same dataset but where the weights of incorrectly
    classified instances are adjusted such that subsequent classifiers focus
    more on difficult cases.

    This class implements the algorithm based on [2]_.

    Read more in the :ref:`User Guide <adaboost>`.

    .. versionadded:: 0.14

    Parameters
    ----------
    estimator : object, default=None
        The base estimator from which the boosted ensemble is built.
        Support for sample weighting is required, as well as proper
        ``classes_`` and ``n_classes_`` attributes. If ``None``, then
        the base estimator is :class:`~sklearn.tree.DecisionTreeClassifier`
        initialized with `max_depth=1`.

        .. versionadded:: 1.2
           `base_estimator` was renamed to `estimator`.

    n_estimators : int, default=50
        The maximum number of estimators at which boosting is terminated.
        In case of perfect fit, the learning procedure is stopped early.
        Values must be in the range `[1, inf)`.

    learning_rate : float, default=1.0
        Weight applied to each classifier at each boosting iteration. A higher
        learning rate increases the contribution of each classifier. There is
        a trade-off between the `learning_rate` and `n_estimators` parameters.
        Values must be in the range `(0.0, inf)`.

    algorithm : {'SAMME'}, default='SAMME'
        Use the SAMME discrete boosting algorithm.

        .. deprecated:: 1.6
            `algorithm` is deprecated and will be removed in version 1.8. This
            estimator only implements the 'SAMME' algorithm.

    random_state : int, RandomState instance or None, default=None
        Controls the random seed given at each `estimator` at each
        boosting iteration.
        Thus, it is only used when `estimator` exposes a `random_state`.
        Pass an int for reproducible output across multiple function calls.
        See :term:`Glossary <random_state>`.

    Attributes
    ----------
    estimator_ : estimator
        The base estimator from which the ensemble is grown.

        .. versionadded:: 1.2
           `base_estimator_` was renamed to `estimator_`.

    estimators_ : list of classifiers
        The collection of fitted sub-estimators.

    classes_ : ndarray of shape (n_classes,)
        The classes labels.

    n_classes_ : int
        The number of classes.

    estimator_weights_ : ndarray of floats
        Weights for each estimator in the boosted ensemble.

    estimator_errors_ : ndarray of floats
        Classification error for each estimator in the boosted
        ensemble.

    feature_importances_ : ndarray of shape (n_features,)
        The impurity-based feature importances if supported by the
        ``estimator`` (when based on decision trees).

        Warning: impurity-based feature importances can be misleading for
        high cardinality features (many unique values). See
        :func:`sklearn.inspection.permutation_importance` as an alternative.

    n_features_in_ : int
        Number of features seen during :term:`fit`.

        .. versionadded:: 0.24

    feature_names_in_ : ndarray of shape (`n_features_in_`,)
        Names of features seen during :term:`fit`. Defined only when `X`
        has feature names that are all strings.

        .. versionadded:: 1.0

    See Also
    --------
    AdaBoostRegressor : An AdaBoost regressor that begins by fitting a
        regressor on the original dataset and then fits additional copies of
        the regressor on the same dataset but where the weights of instances
        are adjusted according to the error of the current prediction.

    GradientBoostingClassifier : GB builds an additive model in a forward
        stage-wise fashion. Regression trees are fit on the negative gradient
        of the binomial or multinomial deviance loss function. Binary
        classification is a special case where only a single regression tree is
        induced.

    sklearn.tree.DecisionTreeClassifier : A non-parametric supervised learning
        method used for classification.
        Creates a model that predicts the value of a target variable by
        learning simple decision rules inferred from the data features.

    References
    ----------
    .. [1] Y. Freund, R. Schapire, "A Decision-Theoretic Generalization of
           on-Line Learning and an Application to Boosting", 1995.

    .. [2] :doi:`J. Zhu, H. Zou, S. Rosset, T. Hastie, "Multi-class adaboost."
           Statistics and its Interface 2.3 (2009): 349-360.
           <10.4310/SII.2009.v2.n3.a8>`

    Examples
    --------
    >>> from sklearn.ensemble import AdaBoostClassifier
    >>> from sklearn.datasets import make_classification
    >>> X, y = make_classification(n_samples=1000, n_features=4,
    ...                            n_informative=2, n_redundant=0,
    ...                            random_state=0, shuffle=False)
    >>> clf = AdaBoostClassifier(n_estimators=100, random_state=0)
    >>> clf.fit(X, y)
    AdaBoostClassifier(n_estimators=100, random_state=0)
    >>> clf.predict([[0, 0, 0, 0]])
    array([1])
    >>> clf.score(X, y)
    0.96...

    For a detailed example of using AdaBoost to fit a sequence of DecisionTrees
    as weaklearners, please refer to
    :ref:`sphx_glr_auto_examples_ensemble_plot_adaboost_multiclass.py`.

    For a detailed example of using AdaBoost to fit a non-linearly seperable
    classification dataset composed of two Gaussian quantiles clusters, please
    refer to :ref:`sphx_glr_auto_examples_ensemble_plot_adaboost_twoclass.py`.
    """

    # TODO(1.8): remove "algorithm" entry
    _parameter_constraints: dict = {
        **BaseWeightBoosting._parameter_constraints,
        "algorithm": [StrOptions({"SAMME"}), Hidden(StrOptions({"deprecated"}))],
    }

    def __init__(
        self,
        estimator=None,
        *,
        n_estimators=50,
        learning_rate=1.0,
        algorithm="deprecated",
        random_state=None,
    ):
        super().__init__(
            estimator=estimator,
            n_estimators=n_estimators,
            learning_rate=learning_rate,
            random_state=random_state,
        )

        self.algorithm = algorithm

    def _validate_estimator(self):
        """Check the estimator and set the estimator_ attribute."""
        super()._validate_estimator(default=DecisionTreeClassifier(max_depth=1))

        if self.algorithm != "deprecated":
            warnings.warn(
                "The parameter 'algorithm' is deprecated in 1.6 and has no effect. "
                "It will be removed in version 1.8.",
                FutureWarning,
            )

        if not has_fit_parameter(self.estimator_, "sample_weight"):
            raise ValueError(
                f"{self.estimator.__class__.__name__} doesn't support sample_weight."
            )

    def _boost(self, iboost, X, y, sample_weight, random_state):
        """Implement a single boost.

        Perform a single boost according to the discrete SAMME algorithm and return the
        updated sample weights.

        Parameters
        ----------
        iboost : int
            The index of the current boost iteration.

        X : {array-like, sparse matrix} of shape (n_samples, n_features)
            The training input samples.

        y : array-like of shape (n_samples,)
            The target values (class labels).

        sample_weight : array-like of shape (n_samples,)
            The current sample weights.

        random_state : RandomState instance
            The RandomState instance used if the base estimator accepts a
            `random_state` attribute.

        Returns
        -------
        sample_weight : array-like of shape (n_samples,) or None
            The reweighted sample weights.
            If None then boosting has terminated early.

        estimator_weight : float
            The weight for the current boost.
            If None then boosting has terminated early.

        estimator_error : float
            The classification error for the current boost.
            If None then boosting has terminated early.
        """
        estimator = self._make_estimator(random_state=random_state)

        estimator.fit(X, y, sample_weight=sample_weight)

        y_predict = estimator.predict(X)

        if iboost == 0:
            self.classes_ = getattr(estimator, "classes_", None)
            self.n_classes_ = len(self.classes_)

        # Instances incorrectly classified
        incorrect = y_predict != y

        # Error fraction
        estimator_error = np.mean(np.average(incorrect, weights=sample_weight, axis=0))

        # Stop if classification is perfect
        if estimator_error <= 0:
            return sample_weight, 1.0, 0.0

        n_classes = self.n_classes_

        # Stop if the error is at least as bad as random guessing
        if estimator_error >= 1.0 - (1.0 / n_classes):
            self.estimators_.pop(-1)
            if len(self.estimators_) == 0:
                raise ValueError(
                    "BaseClassifier in AdaBoostClassifier "
                    "ensemble is worse than random, ensemble "
                    "can not be fit."
                )
            return None, None, None

        # Boost weight using multi-class AdaBoost SAMME alg
        estimator_weight = self.learning_rate * (
            np.log((1.0 - estimator_error) / estimator_error) + np.log(n_classes - 1.0)
        )

        # Only boost the weights if it will fit again
        if not iboost == self.n_estimators - 1:
            # Only boost positive weights
            sample_weight = np.exp(
                np.log(sample_weight)
                + estimator_weight * incorrect * (sample_weight > 0)
            )

        return sample_weight, estimator_weight, estimator_error

    def predict(self, X):
        """Predict classes for X.

        The predicted class of an input sample is computed as the weighted mean
        prediction of the classifiers in the ensemble.

        Parameters
        ----------
        X : {array-like, sparse matrix} of shape (n_samples, n_features)
            The training input samples. Sparse matrix can be CSC, CSR, COO,
            DOK, or LIL. COO, DOK, and LIL are converted to CSR.

        Returns
        -------
        y : ndarray of shape (n_samples,)
            The predicted classes.
        """
        pred = self.decision_function(X)

        if self.n_classes_ == 2:
            return self.classes_.take(pred > 0, axis=0)

        return self.classes_.take(np.argmax(pred, axis=1), axis=0)

    def staged_predict(self, X):
        """Return staged predictions for X.

        The predicted class of an input sample is computed as the weighted mean
        prediction of the classifiers in the ensemble.

        This generator method yields the ensemble prediction after each
        iteration of boosting and therefore allows monitoring, such as to
        determine the prediction on a test set after each boost.

        Parameters
        ----------
        X : array-like of shape (n_samples, n_features)
            The input samples. Sparse matrix can be CSC, CSR, COO,
            DOK, or LIL. COO, DOK, and LIL are converted to CSR.

        Yields
        ------
        y : generator of ndarray of shape (n_samples,)
            The predicted classes.
        """
        X = self._check_X(X)

        n_classes = self.n_classes_
        classes = self.classes_

        if n_classes == 2:
            for pred in self.staged_decision_function(X):
                yield np.array(classes.take(pred > 0, axis=0))

        else:
            for pred in self.staged_decision_function(X):
                yield np.array(classes.take(np.argmax(pred, axis=1), axis=0))

    def decision_function(self, X):
        """Compute the decision function of ``X``.

        Parameters
        ----------
        X : {array-like, sparse matrix} of shape (n_samples, n_features)
            The training input samples. Sparse matrix can be CSC, CSR, COO,
            DOK, or LIL. COO, DOK, and LIL are converted to CSR.

        Returns
        -------
        score : ndarray of shape of (n_samples, k)
            The decision function of the input samples. The order of
            outputs is the same as that of the :term:`classes_` attribute.
            Binary classification is a special cases with ``k == 1``,
            otherwise ``k==n_classes``. For binary classification,
            values closer to -1 or 1 mean more like the first or second
            class in ``classes_``, respectively.
        """
        check_is_fitted(self)
        X = self._check_X(X)

        n_classes = self.n_classes_
        classes = self.classes_[:, np.newaxis]

        if n_classes == 1:
            return np.zeros_like(X, shape=(X.shape[0], 1))

        pred = sum(
            np.where(
                (estimator.predict(X) == classes).T,
                w,
                -1 / (n_classes - 1) * w,
            )
            for estimator, w in zip(self.estimators_, self.estimator_weights_)
        )

        pred /= self.estimator_weights_.sum()
        if n_classes == 2:
            pred[:, 0] *= -1
            return pred.sum(axis=1)
        return pred

    def staged_decision_function(self, X):
        """Compute decision function of ``X`` for each boosting iteration.

        This method allows monitoring (i.e. determine error on testing set)
        after each boosting iteration.

        Parameters
        ----------
        X : {array-like, sparse matrix} of shape (n_samples, n_features)
            The training input samples. Sparse matrix can be CSC, CSR, COO,
            DOK, or LIL. COO, DOK, and LIL are converted to CSR.

        Yields
        ------
        score : generator of ndarray of shape (n_samples, k)
            The decision function of the input samples. The order of
            outputs is the same of that of the :term:`classes_` attribute.
            Binary classification is a special cases with ``k == 1``,
            otherwise ``k==n_classes``. For binary classification,
            values closer to -1 or 1 mean more like the first or second
            class in ``classes_``, respectively.
        """
        check_is_fitted(self)
        X = self._check_X(X)

        n_classes = self.n_classes_
        classes = self.classes_[:, np.newaxis]
        pred = None
        norm = 0.0

        for weight, estimator in zip(self.estimator_weights_, self.estimators_):
            norm += weight

            current_pred = np.where(
                (estimator.predict(X) == classes).T,
                weight,
                -1 / (n_classes - 1) * weight,
            )

            if pred is None:
                pred = current_pred
            else:
                pred += current_pred

            if n_classes == 2:
                tmp_pred = np.copy(pred)
                tmp_pred[:, 0] *= -1
                yield (tmp_pred / norm).sum(axis=1)
            else:
                yield pred / norm

    @staticmethod
    def _compute_proba_from_decision(decision, n_classes):
        """Compute probabilities from the decision function.

        This is based eq. (15) of [1] where:
            p(y=c|X) = exp((1 / K-1) f_c(X)) / sum_k(exp((1 / K-1) f_k(X)))
                     = softmax((1 / K-1) * f(X))

        References
        ----------
        .. [1] J. Zhu, H. Zou, S. Rosset, T. Hastie, "Multi-class AdaBoost",
               2009.
        """
        if n_classes == 2:
            decision = np.vstack([-decision, decision]).T / 2
        else:
            decision /= n_classes - 1
        return softmax(decision, copy=False)

    def predict_proba(self, X):
        """Predict class probabilities for X.

        The predicted class probabilities of an input sample is computed as
        the weighted mean predicted class probabilities of the classifiers
        in the ensemble.

        Parameters
        ----------
        X : {array-like, sparse matrix} of shape (n_samples, n_features)
            The training input samples. Sparse matrix can be CSC, CSR, COO,
            DOK, or LIL. COO, DOK, and LIL are converted to CSR.

        Returns
        -------
        p : ndarray of shape (n_samples, n_classes)
            The class probabilities of the input samples. The order of
            outputs is the same of that of the :term:`classes_` attribute.
        """
        check_is_fitted(self)
        n_classes = self.n_classes_

        if n_classes == 1:
            return np.ones((_num_samples(X), 1))

        decision = self.decision_function(X)
        return self._compute_proba_from_decision(decision, n_classes)

    def staged_predict_proba(self, X):
        """Predict class probabilities for X.

        The predicted class probabilities of an input sample is computed as
        the weighted mean predicted class probabilities of the classifiers
        in the ensemble.

        This generator method yields the ensemble predicted class probabilities
        after each iteration of boosting and therefore allows monitoring, such
        as to determine the predicted class probabilities on a test set after
        each boost.

        Parameters
        ----------
        X : {array-like, sparse matrix} of shape (n_samples, n_features)
            The training input samples. Sparse matrix can be CSC, CSR, COO,
            DOK, or LIL. COO, DOK, and LIL are converted to CSR.

        Yields
        ------
        p : generator of ndarray of shape (n_samples,)
            The class probabilities of the input samples. The order of
            outputs is the same of that of the :term:`classes_` attribute.
        """

        n_classes = self.n_classes_

        for decision in self.staged_decision_function(X):
            yield self._compute_proba_from_decision(decision, n_classes)

    def predict_log_proba(self, X):
        """Predict class log-probabilities for X.

        The predicted class log-probabilities of an input sample is computed as
        the weighted mean predicted class log-probabilities of the classifiers
        in the ensemble.

        Parameters
        ----------
        X : {array-like, sparse matrix} of shape (n_samples, n_features)
            The training input samples. Sparse matrix can be CSC, CSR, COO,
            DOK, or LIL. COO, DOK, and LIL are converted to CSR.

        Returns
        -------
        p : ndarray of shape (n_samples, n_classes)
            The class probabilities of the input samples. The order of
            outputs is the same of that of the :term:`classes_` attribute.
        """
        return np.log(self.predict_proba(X))

<<<<<<< HEAD
    def __sklearn_tags__(self):
        tags = super().__sklearn_tags__()
        # TODO: replace by a statistical test, see meta-issue #16298
        tags._xfail_checks = {
            "check_sample_weight_equivalence_on_dense_data": (
                "sample_weight is not equivalent to removing/repeating samples."
            ),
            "check_sample_weight_equivalence_on_sparse_data": (
                "sample_weight is not equivalent to removing/repeating samples."
            ),
        }
        return tags

=======
>>>>>>> eaf9529b

class AdaBoostRegressor(_RoutingNotSupportedMixin, RegressorMixin, BaseWeightBoosting):
    """An AdaBoost regressor.

    An AdaBoost [1] regressor is a meta-estimator that begins by fitting a
    regressor on the original dataset and then fits additional copies of the
    regressor on the same dataset but where the weights of instances are
    adjusted according to the error of the current prediction. As such,
    subsequent regressors focus more on difficult cases.

    This class implements the algorithm known as AdaBoost.R2 [2].

    Read more in the :ref:`User Guide <adaboost>`.

    .. versionadded:: 0.14

    Parameters
    ----------
    estimator : object, default=None
        The base estimator from which the boosted ensemble is built.
        If ``None``, then the base estimator is
        :class:`~sklearn.tree.DecisionTreeRegressor` initialized with
        `max_depth=3`.

        .. versionadded:: 1.2
           `base_estimator` was renamed to `estimator`.

    n_estimators : int, default=50
        The maximum number of estimators at which boosting is terminated.
        In case of perfect fit, the learning procedure is stopped early.
        Values must be in the range `[1, inf)`.

    learning_rate : float, default=1.0
        Weight applied to each regressor at each boosting iteration. A higher
        learning rate increases the contribution of each regressor. There is
        a trade-off between the `learning_rate` and `n_estimators` parameters.
        Values must be in the range `(0.0, inf)`.

    loss : {'linear', 'square', 'exponential'}, default='linear'
        The loss function to use when updating the weights after each
        boosting iteration.

    random_state : int, RandomState instance or None, default=None
        Controls the random seed given at each `estimator` at each
        boosting iteration.
        Thus, it is only used when `estimator` exposes a `random_state`.
        In addition, it controls the bootstrap of the weights used to train the
        `estimator` at each boosting iteration.
        Pass an int for reproducible output across multiple function calls.
        See :term:`Glossary <random_state>`.

    Attributes
    ----------
    estimator_ : estimator
        The base estimator from which the ensemble is grown.

        .. versionadded:: 1.2
           `base_estimator_` was renamed to `estimator_`.

    estimators_ : list of regressors
        The collection of fitted sub-estimators.

    estimator_weights_ : ndarray of floats
        Weights for each estimator in the boosted ensemble.

    estimator_errors_ : ndarray of floats
        Regression error for each estimator in the boosted ensemble.

    feature_importances_ : ndarray of shape (n_features,)
        The impurity-based feature importances if supported by the
        ``estimator`` (when based on decision trees).

        Warning: impurity-based feature importances can be misleading for
        high cardinality features (many unique values). See
        :func:`sklearn.inspection.permutation_importance` as an alternative.

    n_features_in_ : int
        Number of features seen during :term:`fit`.

        .. versionadded:: 0.24

    feature_names_in_ : ndarray of shape (`n_features_in_`,)
        Names of features seen during :term:`fit`. Defined only when `X`
        has feature names that are all strings.

        .. versionadded:: 1.0

    See Also
    --------
    AdaBoostClassifier : An AdaBoost classifier.
    GradientBoostingRegressor : Gradient Boosting Classification Tree.
    sklearn.tree.DecisionTreeRegressor : A decision tree regressor.

    References
    ----------
    .. [1] Y. Freund, R. Schapire, "A Decision-Theoretic Generalization of
           on-Line Learning and an Application to Boosting", 1995.

    .. [2] H. Drucker, "Improving Regressors using Boosting Techniques", 1997.

    Examples
    --------
    >>> from sklearn.ensemble import AdaBoostRegressor
    >>> from sklearn.datasets import make_regression
    >>> X, y = make_regression(n_features=4, n_informative=2,
    ...                        random_state=0, shuffle=False)
    >>> regr = AdaBoostRegressor(random_state=0, n_estimators=100)
    >>> regr.fit(X, y)
    AdaBoostRegressor(n_estimators=100, random_state=0)
    >>> regr.predict([[0, 0, 0, 0]])
    array([4.7972...])
    >>> regr.score(X, y)
    0.9771...

    For a detailed example of utilizing :class:`~sklearn.ensemble.AdaBoostRegressor`
    to fit a sequence of decision trees as weak learners, please refer to
    :ref:`sphx_glr_auto_examples_ensemble_plot_adaboost_regression.py`.
    """

    _parameter_constraints: dict = {
        **BaseWeightBoosting._parameter_constraints,
        "loss": [StrOptions({"linear", "square", "exponential"})],
    }

    def __init__(
        self,
        estimator=None,
        *,
        n_estimators=50,
        learning_rate=1.0,
        loss="linear",
        random_state=None,
    ):
        super().__init__(
            estimator=estimator,
            n_estimators=n_estimators,
            learning_rate=learning_rate,
            random_state=random_state,
        )

        self.loss = loss
        self.random_state = random_state

    def _validate_estimator(self):
        """Check the estimator and set the estimator_ attribute."""
        super()._validate_estimator(default=DecisionTreeRegressor(max_depth=3))

    def _boost(self, iboost, X, y, sample_weight, random_state):
        """Implement a single boost for regression

        Perform a single boost according to the AdaBoost.R2 algorithm and
        return the updated sample weights.

        Parameters
        ----------
        iboost : int
            The index of the current boost iteration.

        X : {array-like, sparse matrix} of shape (n_samples, n_features)
            The training input samples.

        y : array-like of shape (n_samples,)
            The target values (class labels in classification, real numbers in
            regression).

        sample_weight : array-like of shape (n_samples,)
            The current sample weights.

        random_state : RandomState
            The RandomState instance used if the base estimator accepts a
            `random_state` attribute.
            Controls also the bootstrap of the weights used to train the weak
            learner.

        Returns
        -------
        sample_weight : array-like of shape (n_samples,) or None
            The reweighted sample weights.
            If None then boosting has terminated early.

        estimator_weight : float
            The weight for the current boost.
            If None then boosting has terminated early.

        estimator_error : float
            The regression error for the current boost.
            If None then boosting has terminated early.
        """
        estimator = self._make_estimator(random_state=random_state)

        # Weighted sampling of the training set with replacement
        bootstrap_idx = random_state.choice(
            np.arange(_num_samples(X)),
            size=_num_samples(X),
            replace=True,
            p=sample_weight,
        )

        # Fit on the bootstrapped sample and obtain a prediction
        # for all samples in the training set
        X_ = _safe_indexing(X, bootstrap_idx)
        y_ = _safe_indexing(y, bootstrap_idx)
        estimator.fit(X_, y_)
        y_predict = estimator.predict(X)

        error_vect = np.abs(y_predict - y)
        sample_mask = sample_weight > 0
        masked_sample_weight = sample_weight[sample_mask]
        masked_error_vector = error_vect[sample_mask]

        error_max = masked_error_vector.max()
        if error_max != 0:
            masked_error_vector /= error_max

        if self.loss == "square":
            masked_error_vector **= 2
        elif self.loss == "exponential":
            masked_error_vector = 1.0 - np.exp(-masked_error_vector)

        # Calculate the average loss
        estimator_error = (masked_sample_weight * masked_error_vector).sum()

        if estimator_error <= 0:
            # Stop if fit is perfect
            return sample_weight, 1.0, 0.0

        elif estimator_error >= 0.5:
            # Discard current estimator only if it isn't the only one
            if len(self.estimators_) > 1:
                self.estimators_.pop(-1)
            return None, None, None

        beta = estimator_error / (1.0 - estimator_error)

        # Boost weight using AdaBoost.R2 alg
        estimator_weight = self.learning_rate * np.log(1.0 / beta)

        if not iboost == self.n_estimators - 1:
            sample_weight[sample_mask] *= np.power(
                beta, (1.0 - masked_error_vector) * self.learning_rate
            )

        return sample_weight, estimator_weight, estimator_error

    def _get_median_predict(self, X, limit):
        # Evaluate predictions of all estimators
        predictions = np.array([est.predict(X) for est in self.estimators_[:limit]]).T

        # Sort the predictions
        sorted_idx = np.argsort(predictions, axis=1)

        # Find index of median prediction for each sample
        weight_cdf = stable_cumsum(self.estimator_weights_[sorted_idx], axis=1)
        median_or_above = weight_cdf >= 0.5 * weight_cdf[:, -1][:, np.newaxis]
        median_idx = median_or_above.argmax(axis=1)

        median_estimators = sorted_idx[np.arange(_num_samples(X)), median_idx]

        # Return median predictions
        return predictions[np.arange(_num_samples(X)), median_estimators]

    def predict(self, X):
        """Predict regression value for X.

        The predicted regression value of an input sample is computed
        as the weighted median prediction of the regressors in the ensemble.

        Parameters
        ----------
        X : {array-like, sparse matrix} of shape (n_samples, n_features)
            The training input samples. Sparse matrix can be CSC, CSR, COO,
            DOK, or LIL. COO, DOK, and LIL are converted to CSR.

        Returns
        -------
        y : ndarray of shape (n_samples,)
            The predicted regression values.
        """
        check_is_fitted(self)
        X = self._check_X(X)

        return self._get_median_predict(X, len(self.estimators_))

    def staged_predict(self, X):
        """Return staged predictions for X.

        The predicted regression value of an input sample is computed
        as the weighted median prediction of the regressors in the ensemble.

        This generator method yields the ensemble prediction after each
        iteration of boosting and therefore allows monitoring, such as to
        determine the prediction on a test set after each boost.

        Parameters
        ----------
        X : {array-like, sparse matrix} of shape (n_samples, n_features)
            The training input samples.

        Yields
        ------
        y : generator of ndarray of shape (n_samples,)
            The predicted regression values.
        """
        check_is_fitted(self)
        X = self._check_X(X)

        for i, _ in enumerate(self.estimators_, 1):
<<<<<<< HEAD
            yield self._get_median_predict(X, limit=i)

    def __sklearn_tags__(self):
        tags = super().__sklearn_tags__()
        # TODO: replace by a statistical test, see meta-issue #16298
        tags._xfail_checks = {
            "check_sample_weight_equivalence_on_dense_data": (
                "sample_weight is not equivalent to removing/repeating samples."
            ),
            "check_sample_weight_equivalence_on_sparse_data": (
                "sample_weight is not equivalent to removing/repeating samples."
            ),
        }
        return tags
=======
            yield self._get_median_predict(X, limit=i)
>>>>>>> eaf9529b
<|MERGE_RESOLUTION|>--- conflicted
+++ resolved
@@ -858,22 +858,6 @@
         """
         return np.log(self.predict_proba(X))
 
-<<<<<<< HEAD
-    def __sklearn_tags__(self):
-        tags = super().__sklearn_tags__()
-        # TODO: replace by a statistical test, see meta-issue #16298
-        tags._xfail_checks = {
-            "check_sample_weight_equivalence_on_dense_data": (
-                "sample_weight is not equivalent to removing/repeating samples."
-            ),
-            "check_sample_weight_equivalence_on_sparse_data": (
-                "sample_weight is not equivalent to removing/repeating samples."
-            ),
-        }
-        return tags
-
-=======
->>>>>>> eaf9529b
 
 class AdaBoostRegressor(_RoutingNotSupportedMixin, RegressorMixin, BaseWeightBoosting):
     """An AdaBoost regressor.
@@ -1181,21 +1165,4 @@
         X = self._check_X(X)
 
         for i, _ in enumerate(self.estimators_, 1):
-<<<<<<< HEAD
-            yield self._get_median_predict(X, limit=i)
-
-    def __sklearn_tags__(self):
-        tags = super().__sklearn_tags__()
-        # TODO: replace by a statistical test, see meta-issue #16298
-        tags._xfail_checks = {
-            "check_sample_weight_equivalence_on_dense_data": (
-                "sample_weight is not equivalent to removing/repeating samples."
-            ),
-            "check_sample_weight_equivalence_on_sparse_data": (
-                "sample_weight is not equivalent to removing/repeating samples."
-            ),
-        }
-        return tags
-=======
-            yield self._get_median_predict(X, limit=i)
->>>>>>> eaf9529b
+            yield self._get_median_predict(X, limit=i)