--- conflicted
+++ resolved
@@ -960,23 +960,9 @@
     >>> X, y = make_classification(n_samples=1000, n_features=4,
     ...                            n_informative=2, n_redundant=0,
     ...                            random_state=0, shuffle=False)
-<<<<<<< HEAD
-    >>> clf = RandomForestClassifier(n_estimators=100, max_depth=2,
-    ...                              random_state=0)
-    >>> clf.fit(X, y)  # doctest: +NORMALIZE_WHITESPACE
-    RandomForestClassifier(bootstrap=True, class_weight=None, criterion='gini',
-                           decreasing=None, increasing=None, max_depth=2,
-                           max_features='auto', max_leaf_nodes=None,
-                           min_impurity_decrease=0.0, min_impurity_split=None,
-                           min_samples_leaf=1, min_samples_split=2,
-                           min_weight_fraction_leaf=0.0, n_estimators=100,
-                           n_jobs=None, oob_score=False, random_state=0,
-                           verbose=0, warm_start=False)
-=======
     >>> clf = RandomForestClassifier(max_depth=2, random_state=0)
     >>> clf.fit(X, y)
     RandomForestClassifier(max_depth=2, random_state=0)
->>>>>>> df7dd839
     >>> print(clf.feature_importances_)
     [0.14205973 0.76664038 0.0282433  0.06305659]
     >>> print(clf.predict([[0, 0, 0, 0]]))
@@ -1233,22 +1219,9 @@
 
     >>> X, y = make_regression(n_features=4, n_informative=2,
     ...                        random_state=0, shuffle=False)
-<<<<<<< HEAD
-    >>> regr = RandomForestRegressor(max_depth=2, random_state=0,
-    ...                              n_estimators=100)
-    >>> regr.fit(X, y)  # doctest: +NORMALIZE_WHITESPACE
-    RandomForestRegressor(bootstrap=True, criterion='mse', decreasing=None,
-               increasing=None, max_depth=2, max_features='auto',
-               max_leaf_nodes=None, min_impurity_decrease=0.0,
-               min_impurity_split=None, min_samples_leaf=1,
-               min_samples_split=2, min_weight_fraction_leaf=0.0,
-               n_estimators=100, n_jobs=None, oob_score=False, random_state=0,
-               verbose=0, warm_start=False)
-=======
     >>> regr = RandomForestRegressor(max_depth=2, random_state=0)
     >>> regr.fit(X, y)
     RandomForestRegressor(max_depth=2, random_state=0)
->>>>>>> df7dd839
     >>> print(regr.feature_importances_)
     [0.18146984 0.81473937 0.00145312 0.00233767]
     >>> print(regr.predict([[0, 0, 0, 0]]))
