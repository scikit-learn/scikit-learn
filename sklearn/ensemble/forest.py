--- conflicted
+++ resolved
@@ -960,19 +960,8 @@
     ...                            n_informative=2, n_redundant=0,
     ...                            random_state=0, shuffle=False)
     >>> clf = RandomForestClassifier(max_depth=2, random_state=0)
-<<<<<<< HEAD
-    >>> clf.fit(X, y)  # doctest: +NORMALIZE_WHITESPACE
-    RandomForestClassifier(bootstrap=True, ccp_alpha=0.0,
-                class_weight=None, criterion='gini',
-                max_depth=2, max_features='auto', max_leaf_nodes=None,
-                min_impurity_decrease=0.0, min_impurity_split=None,
-                min_samples_leaf=1, min_samples_split=2,
-                min_weight_fraction_leaf=0.0, n_estimators=100, n_jobs=None,
-                oob_score=False, random_state=0, verbose=0, warm_start=False)
-=======
     >>> clf.fit(X, y)
     RandomForestClassifier(max_depth=2, random_state=0)
->>>>>>> 15b54340
     >>> print(clf.feature_importances_)
     [0.14205973 0.76664038 0.0282433  0.06305659]
     >>> print(clf.predict([[0, 0, 0, 0]]))
@@ -1227,19 +1216,8 @@
     >>> X, y = make_regression(n_features=4, n_informative=2,
     ...                        random_state=0, shuffle=False)
     >>> regr = RandomForestRegressor(max_depth=2, random_state=0)
-<<<<<<< HEAD
-    >>> regr.fit(X, y)  # doctest: +NORMALIZE_WHITESPACE
-    RandomForestRegressor(bootstrap=True, ccp_alpha=0.0,
-               criterion='mse', max_depth=2,
-               max_features='auto', max_leaf_nodes=None,
-               min_impurity_decrease=0.0, min_impurity_split=None,
-               min_samples_leaf=1, min_samples_split=2,
-               min_weight_fraction_leaf=0.0, n_estimators=100, n_jobs=None,
-               oob_score=False, random_state=0, verbose=0, warm_start=False)
-=======
     >>> regr.fit(X, y)
     RandomForestRegressor(max_depth=2, random_state=0)
->>>>>>> 15b54340
     >>> print(regr.feature_importances_)
     [0.18146984 0.81473937 0.00145312 0.00233767]
     >>> print(regr.predict([[0, 0, 0, 0]]))
