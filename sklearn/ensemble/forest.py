--- conflicted
+++ resolved
@@ -478,27 +478,12 @@
         y = y_store_unique_indices
 
         if self.class_weight is not None:
-<<<<<<< HEAD
-            valid_presets = ('auto', 'balanced', 'subsample',
-                             'balanced_subsample')
-            if isinstance(self.class_weight, six.string_types):
-                if self.class_weight not in valid_presets:
-                    raise ValueError('Valid presets for class_weight include '
-                                     '"balanced" and "balanced_subsample". '
-                                     'Given "%s".' % self.class_weight)
-                if self.class_weight == "subsample":
-                    warn("class_weight='subsample' is deprecated in 0.17 and"
-                         "will be removed in 0.19. It was replaced by "
-                         "class_weight='balanced_subsample' using the balanced"
-                         "strategy.", DeprecationWarning)
-=======
             valid_presets = ('balanced', 'balanced_subsample')
             if isinstance(self.class_weight, six.string_types):
                 if self.class_weight not in valid_presets:
                     raise ValueError('Valid presets for class_weight include '
                                      '"balanced" and "balanced_subsample". Given "%s".'
                                      % self.class_weight)
->>>>>>> d0ce0d9b
                 if self.warm_start:
                     warn('class_weight presets "balanced" or '
                          '"balanced_subsample" are not recommended for '
