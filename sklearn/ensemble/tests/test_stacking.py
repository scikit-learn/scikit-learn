"""Test the stacking classifier and regressor."""

# Authors: Guillaume Lemaitre <g.lemaitre58@gmail.com>
# License: BSD 3 clause

from atexit import register
import pytest
import numpy as np
import scipy.sparse as sparse

from sklearn.base import BaseEstimator
from sklearn.base import ClassifierMixin
from sklearn.base import RegressorMixin
from sklearn.base import clone

from sklearn.exceptions import ConvergenceWarning

from sklearn.datasets import load_iris
from sklearn.datasets import load_diabetes
from sklearn.datasets import load_breast_cancer
from sklearn.datasets import make_regression
from sklearn.datasets import make_classification

from sklearn.dummy import DummyClassifier
from sklearn.dummy import DummyRegressor
from sklearn.linear_model import LogisticRegression
from sklearn.linear_model import LinearRegression
from sklearn.svm import LinearSVC
from sklearn.svm import LinearSVR
from sklearn.svm import SVC
from sklearn.ensemble import RandomForestClassifier
from sklearn.ensemble import RandomForestRegressor
from sklearn.preprocessing import scale

from sklearn.ensemble import StackingClassifier
from sklearn.ensemble import StackingRegressor

from sklearn.model_selection import train_test_split
from sklearn.model_selection import StratifiedKFold
from sklearn.model_selection import KFold

from sklearn.utils._mocking import CheckingClassifier
from sklearn.utils._testing import assert_allclose
from sklearn.utils._testing import assert_allclose_dense_sparse
from sklearn.utils._testing import ignore_warnings

X_diabetes, y_diabetes = load_diabetes(return_X_y=True)
X_iris, y_iris = load_iris(return_X_y=True)


@pytest.mark.parametrize(
    "cv", [3, StratifiedKFold(n_splits=3, shuffle=True, random_state=42)]
)
@pytest.mark.parametrize(
    "final_estimator", [None, RandomForestClassifier(random_state=42)]
)
@pytest.mark.parametrize("passthrough", [False, True])
def test_stacking_classifier_iris(cv, final_estimator, passthrough):
    # prescale the data to avoid convergence warning without using a pipeline
    # for later assert
    X_train, X_test, y_train, y_test = train_test_split(
        scale(X_iris), y_iris, stratify=y_iris, random_state=42
    )
    estimators = [("lr", LogisticRegression()), ("svc", LinearSVC())]
    clf = StackingClassifier(
        estimators=estimators,
        final_estimator=final_estimator,
        cv=cv,
        passthrough=passthrough,
    )
    clf.fit(X_train, y_train)
    clf.predict(X_test)
    clf.predict_proba(X_test)
    assert clf.score(X_test, y_test) > 0.8

    X_trans = clf.transform(X_test)
    expected_column_count = 10 if passthrough else 6
    assert X_trans.shape[1] == expected_column_count
    if passthrough:
        assert_allclose(X_test, X_trans[:, -4:])

    clf.set_params(lr="drop")
    clf.fit(X_train, y_train)
    clf.predict(X_test)
    clf.predict_proba(X_test)
    if final_estimator is None:
        # LogisticRegression has decision_function method
        clf.decision_function(X_test)

    X_trans = clf.transform(X_test)
    expected_column_count_drop = 7 if passthrough else 3
    assert X_trans.shape[1] == expected_column_count_drop
    if passthrough:
        assert_allclose(X_test, X_trans[:, -4:])


def test_stacking_classifier_drop_column_binary_classification():
    # check that a column is dropped in binary classification
    X, y = load_breast_cancer(return_X_y=True)
    X_train, X_test, y_train, _ = train_test_split(
        scale(X), y, stratify=y, random_state=42
    )

    # both classifiers implement 'predict_proba' and will both drop one column
    estimators = [
        ("lr", LogisticRegression()),
        ("rf", RandomForestClassifier(random_state=42)),
    ]
    clf = StackingClassifier(estimators=estimators, cv=3)

    clf.fit(X_train, y_train)
    X_trans = clf.transform(X_test)
    assert X_trans.shape[1] == 2

    # LinearSVC does not implement 'predict_proba' and will not drop one column
    estimators = [("lr", LogisticRegression()), ("svc", LinearSVC())]
    clf.set_params(estimators=estimators)

    clf.fit(X_train, y_train)
    X_trans = clf.transform(X_test)
    assert X_trans.shape[1] == 2


def test_stacking_classifier_drop_estimator():
    # prescale the data to avoid convergence warning without using a pipeline
    # for later assert
    X_train, X_test, y_train, _ = train_test_split(
        scale(X_iris), y_iris, stratify=y_iris, random_state=42
    )
    estimators = [("lr", "drop"), ("svc", LinearSVC(random_state=0))]
    rf = RandomForestClassifier(n_estimators=10, random_state=42)
    clf = StackingClassifier(
        estimators=[("svc", LinearSVC(random_state=0))], final_estimator=rf, cv=5
    )
    clf_drop = StackingClassifier(estimators=estimators, final_estimator=rf, cv=5)

    clf.fit(X_train, y_train)
    clf_drop.fit(X_train, y_train)
    assert_allclose(clf.predict(X_test), clf_drop.predict(X_test))
    assert_allclose(clf.predict_proba(X_test), clf_drop.predict_proba(X_test))
    assert_allclose(clf.transform(X_test), clf_drop.transform(X_test))


def test_stacking_regressor_drop_estimator():
    # prescale the data to avoid convergence warning without using a pipeline
    # for later assert
    X_train, X_test, y_train, _ = train_test_split(
        scale(X_diabetes), y_diabetes, random_state=42
    )
    estimators = [("lr", "drop"), ("svr", LinearSVR(random_state=0))]
    rf = RandomForestRegressor(n_estimators=10, random_state=42)
    reg = StackingRegressor(
        estimators=[("svr", LinearSVR(random_state=0))], final_estimator=rf, cv=5
    )
    reg_drop = StackingRegressor(estimators=estimators, final_estimator=rf, cv=5)

    reg.fit(X_train, y_train)
    reg_drop.fit(X_train, y_train)
    assert_allclose(reg.predict(X_test), reg_drop.predict(X_test))
    assert_allclose(reg.transform(X_test), reg_drop.transform(X_test))


@pytest.mark.parametrize("cv", [3, KFold(n_splits=3, shuffle=True, random_state=42)])
@pytest.mark.parametrize(
    "final_estimator, predict_params",
    [
        (None, {}),
        (RandomForestRegressor(random_state=42), {}),
        (DummyRegressor(), {"return_std": True}),
    ],
)
@pytest.mark.parametrize("passthrough", [False, True])
def test_stacking_regressor_diabetes(cv, final_estimator, predict_params, passthrough):
    # prescale the data to avoid convergence warning without using a pipeline
    # for later assert
    X_train, X_test, y_train, _ = train_test_split(
        scale(X_diabetes), y_diabetes, random_state=42
    )
    estimators = [("lr", LinearRegression()), ("svr", LinearSVR())]
    reg = StackingRegressor(
        estimators=estimators,
        final_estimator=final_estimator,
        cv=cv,
        passthrough=passthrough,
    )
    reg.fit(X_train, y_train)
    result = reg.predict(X_test, **predict_params)
    expected_result_length = 2 if predict_params else 1
    if predict_params:
        assert len(result) == expected_result_length

    X_trans = reg.transform(X_test)
    expected_column_count = 12 if passthrough else 2
    assert X_trans.shape[1] == expected_column_count
    if passthrough:
        assert_allclose(X_test, X_trans[:, -10:])

    reg.set_params(lr="drop")
    reg.fit(X_train, y_train)
    reg.predict(X_test)

    X_trans = reg.transform(X_test)
    expected_column_count_drop = 11 if passthrough else 1
    assert X_trans.shape[1] == expected_column_count_drop
    if passthrough:
        assert_allclose(X_test, X_trans[:, -10:])


@pytest.mark.parametrize("fmt", ["csc", "csr", "coo"])
def test_stacking_regressor_sparse_passthrough(fmt):
    # Check passthrough behavior on a sparse X matrix
    X_train, X_test, y_train, _ = train_test_split(
        sparse.coo_matrix(scale(X_diabetes)).asformat(fmt), y_diabetes, random_state=42
    )
    estimators = [("lr", LinearRegression()), ("svr", LinearSVR())]
    rf = RandomForestRegressor(n_estimators=10, random_state=42)
    clf = StackingRegressor(
        estimators=estimators, final_estimator=rf, cv=5, passthrough=True
    )
    clf.fit(X_train, y_train)
    X_trans = clf.transform(X_test)
    assert_allclose_dense_sparse(X_test, X_trans[:, -10:])
    assert sparse.issparse(X_trans)
    assert X_test.format == X_trans.format


@pytest.mark.parametrize("fmt", ["csc", "csr", "coo"])
def test_stacking_classifier_sparse_passthrough(fmt):
    # Check passthrough behavior on a sparse X matrix
    X_train, X_test, y_train, _ = train_test_split(
        sparse.coo_matrix(scale(X_iris)).asformat(fmt), y_iris, random_state=42
    )
    estimators = [("lr", LogisticRegression()), ("svc", LinearSVC())]
    rf = RandomForestClassifier(n_estimators=10, random_state=42)
    clf = StackingClassifier(
        estimators=estimators, final_estimator=rf, cv=5, passthrough=True
    )
    clf.fit(X_train, y_train)
    X_trans = clf.transform(X_test)
    assert_allclose_dense_sparse(X_test, X_trans[:, -4:])
    assert sparse.issparse(X_trans)
    assert X_test.format == X_trans.format


def test_stacking_classifier_drop_binary_prob():
    # check that classifier will drop one of the probability column for
    # binary classification problem

    # Select only the 2 first classes
    X_, y_ = scale(X_iris[:100]), y_iris[:100]

    estimators = [("lr", LogisticRegression()), ("rf", RandomForestClassifier())]
    clf = StackingClassifier(estimators=estimators)
    clf.fit(X_, y_)
    X_meta = clf.transform(X_)
    assert X_meta.shape[1] == 2


class NoWeightRegressor(RegressorMixin, BaseEstimator):
    def fit(self, X, y):
        self.reg = DummyRegressor()
        return self.reg.fit(X, y)

    def predict(self, X):
        return np.ones(X.shape[0])


class NoWeightClassifier(ClassifierMixin, BaseEstimator):
    def fit(self, X, y):
        self.clf = DummyClassifier(strategy="stratified")
        return self.clf.fit(X, y)


@pytest.mark.parametrize(
    "stacker, X, y",
    [
        (
            StackingClassifier(
                estimators=[
                    ("lr", LogisticRegression()),
                    ("svm", LinearSVC(random_state=42)),
                ],
                final_estimator=LogisticRegression(),
            ),
            X_iris,
            y_iris,
        ),
        (
            StackingRegressor(
                estimators=[
                    ("lr", LinearRegression()),
                    ("svm", LinearSVR(random_state=42)),
                ],
                final_estimator=LinearRegression(),
            ),
            X_diabetes,
            y_diabetes,
        ),
    ],
)
@pytest.mark.parametrize(
    "params, err_type, err_msg",
    [
        ({"passthrough": "foo"}, TypeError, "passthrough must be an instance of"),
        ({"verbose": -1}, ValueError, "verbose == -1, must be >= 0"),
        ({"verbose": "foo"}, TypeError, "verbose must be an instance of"),
    ],
)
def test_stacking_params_validation(stacker, X, y, params, err_type, err_msg):
    with pytest.raises(err_type, match=err_msg):
<<<<<<< HEAD
        final_estimator = clone(stacker)
        final_estimator.set_params(**params)
        final_estimator.fit(scale(X), y)
=======
        clf = clone(stacker)
        clf.set_params(**params)
        clf.fit(scale(X), y)
>>>>>>> 6855f0c0


@pytest.mark.parametrize(
    "y, params, type_err, msg_err",
    [
        (y_iris, {"estimators": None}, ValueError, "Invalid 'estimators' attribute,"),
        (y_iris, {"estimators": []}, ValueError, "Invalid 'estimators' attribute,"),
        (
            y_iris,
            {
                "estimators": [
                    ("lr", LogisticRegression()),
                    ("svm", SVC(max_iter=5e4)),
                ],
                "stack_method": "predict_proba",
            },
            ValueError,
            "does not implement the method predict_proba",
        ),
        (
            y_iris,
            {
                "estimators": [
                    ("lr", LogisticRegression()),
                    ("cor", NoWeightClassifier()),
                ]
            },
            TypeError,
            "does not support sample weight",
        ),
        (
            y_iris,
            {
                "estimators": [
                    ("lr", LogisticRegression()),
                    ("cor", LinearSVC(max_iter=5e4)),
                ],
                "final_estimator": NoWeightClassifier(),
            },
            TypeError,
            "does not support sample weight",
        ),
    ],
)
def test_stacking_classifier_error(y, params, type_err, msg_err):
    with pytest.raises(type_err, match=msg_err):
        clf = StackingClassifier(**params, cv=3)
        clf.fit(scale(X_iris), y, sample_weight=np.ones(X_iris.shape[0]))


@pytest.mark.parametrize(
    "y, params, type_err, msg_err",
    [
        (
            y_diabetes,
            {"estimators": None},
            ValueError,
            "Invalid 'estimators' attribute,",
        ),
        (y_diabetes, {"estimators": []}, ValueError, "Invalid 'estimators' attribute,"),
        (
            y_diabetes,
            {"estimators": [("lr", LinearRegression()), ("cor", NoWeightRegressor())]},
            TypeError,
            "does not support sample weight",
        ),
        (
            y_diabetes,
            {
                "estimators": [("lr", LinearRegression()), ("cor", LinearSVR())],
                "final_estimator": NoWeightRegressor(),
            },
            TypeError,
            "does not support sample weight",
        ),
    ],
)
def test_stacking_regressor_error(y, params, type_err, msg_err):
    with pytest.raises(type_err, match=msg_err):
        reg = StackingRegressor(**params, cv=3)
        reg.fit(scale(X_diabetes), y, sample_weight=np.ones(X_diabetes.shape[0]))


@pytest.mark.parametrize(
    "estimator, X, y",
    [
        (
            StackingClassifier(
                estimators=[
                    ("lr", LogisticRegression(random_state=0)),
                    ("svm", LinearSVC(random_state=0)),
                ]
            ),
            X_iris[:100],
            y_iris[:100],
        ),  # keep only classes 0 and 1
        (
            StackingRegressor(
                estimators=[
                    ("lr", LinearRegression()),
                    ("svm", LinearSVR(random_state=0)),
                ]
            ),
            X_diabetes,
            y_diabetes,
        ),
    ],
    ids=["StackingClassifier", "StackingRegressor"],
)
def test_stacking_randomness(estimator, X, y):
    # checking that fixing the random state of the CV will lead to the same
    # results
    estimator_full = clone(estimator)
    estimator_full.set_params(
        cv=KFold(shuffle=True, random_state=np.random.RandomState(0))
    )

    estimator_drop = clone(estimator)
    estimator_drop.set_params(lr="drop")
    estimator_drop.set_params(
        cv=KFold(shuffle=True, random_state=np.random.RandomState(0))
    )

    assert_allclose(
        estimator_full.fit(X, y).transform(X)[:, 1:],
        estimator_drop.fit(X, y).transform(X),
    )


def test_stacking_classifier_stratify_default():
    # check that we stratify the classes for the default CV
    clf = StackingClassifier(
        estimators=[
            ("lr", LogisticRegression(max_iter=1e4)),
            ("svm", LinearSVC(max_iter=1e4)),
        ]
    )
    # since iris is not shuffled, a simple k-fold would not contain the
    # 3 classes during training
    clf.fit(X_iris, y_iris)


@pytest.mark.parametrize(
    "stacker, X, y",
    [
        (
            StackingClassifier(
                estimators=[
                    ("lr", LogisticRegression()),
                    ("svm", LinearSVC(random_state=42)),
                ],
                final_estimator=LogisticRegression(),
                cv=KFold(shuffle=True, random_state=42),
            ),
            *load_breast_cancer(return_X_y=True),
        ),
        (
            StackingRegressor(
                estimators=[
                    ("lr", LinearRegression()),
                    ("svm", LinearSVR(random_state=42)),
                ],
                final_estimator=LinearRegression(),
                cv=KFold(shuffle=True, random_state=42),
            ),
            X_diabetes,
            y_diabetes,
        ),
    ],
    ids=["StackingClassifier", "StackingRegressor"],
)
def test_stacking_with_sample_weight(stacker, X, y):
    # check that sample weights has an influence on the fitting
    # note: ConvergenceWarning are catch since we are not worrying about the
    # convergence here
    n_half_samples = len(y) // 2
    total_sample_weight = np.array(
        [0.1] * n_half_samples + [0.9] * (len(y) - n_half_samples)
    )
    X_train, X_test, y_train, _, sample_weight_train, _ = train_test_split(
        X, y, total_sample_weight, random_state=42
    )

    with ignore_warnings(category=ConvergenceWarning):
        stacker.fit(X_train, y_train)
    y_pred_no_weight = stacker.predict(X_test)

    with ignore_warnings(category=ConvergenceWarning):
        stacker.fit(X_train, y_train, sample_weight=np.ones(y_train.shape))
    y_pred_unit_weight = stacker.predict(X_test)

    assert_allclose(y_pred_no_weight, y_pred_unit_weight)

    with ignore_warnings(category=ConvergenceWarning):
        stacker.fit(X_train, y_train, sample_weight=sample_weight_train)
    y_pred_biased = stacker.predict(X_test)

    assert np.abs(y_pred_no_weight - y_pred_biased).sum() > 0


def test_stacking_classifier_sample_weight_fit_param():
    # check sample_weight is passed to all invocations of fit
    stacker = StackingClassifier(
        estimators=[("lr", CheckingClassifier(expected_sample_weight=True))],
        final_estimator=CheckingClassifier(expected_sample_weight=True),
    )
    stacker.fit(X_iris, y_iris, sample_weight=np.ones(X_iris.shape[0]))


@pytest.mark.filterwarnings("ignore::sklearn.exceptions.ConvergenceWarning")
@pytest.mark.parametrize(
    "stacker, X, y",
    [
        (
            StackingClassifier(
                estimators=[
                    ("lr", LogisticRegression()),
                    ("svm", LinearSVC(random_state=42)),
                ],
                final_estimator=LogisticRegression(),
            ),
            *load_breast_cancer(return_X_y=True),
        ),
        (
            StackingRegressor(
                estimators=[
                    ("lr", LinearRegression()),
                    ("svm", LinearSVR(random_state=42)),
                ],
                final_estimator=LinearRegression(),
            ),
            X_diabetes,
            y_diabetes,
        ),
    ],
    ids=["StackingClassifier", "StackingRegressor"],
)
def test_stacking_cv_influence(stacker, X, y):
    # check that the stacking affects the fit of the final estimator but not
    # the fit of the base estimators
    # note: ConvergenceWarning are catch since we are not worrying about the
    # convergence here
    stacker_cv_3 = clone(stacker)
    stacker_cv_5 = clone(stacker)

    stacker_cv_3.set_params(cv=3)
    stacker_cv_5.set_params(cv=5)

    stacker_cv_3.fit(X, y)
    stacker_cv_5.fit(X, y)

    # the base estimators should be identical
    for est_cv_3, est_cv_5 in zip(stacker_cv_3.estimators_, stacker_cv_5.estimators_):
        assert_allclose(est_cv_3.coef_, est_cv_5.coef_)

    # the final estimator should be different
    with pytest.raises(AssertionError, match="Not equal"):
        assert_allclose(
            stacker_cv_3.final_estimator_.coef_, stacker_cv_5.final_estimator_.coef_
        )


@pytest.mark.parametrize(
    "make_dataset, Stacking, Estimator",
    [
        (make_classification, StackingClassifier, LogisticRegression),
        (make_regression, StackingRegressor, LinearRegression),
    ],
)
def test_stacking_without_n_features_in(make_dataset, Stacking, Estimator):
    # Stacking supports estimators without `n_features_in_`. Regression test
    # for #17353

    class MyEstimator(Estimator):
        """Estimator without n_features_in_"""

        def fit(self, X, y):
            super().fit(X, y)
            del self.n_features_in_

    X, y = make_dataset(random_state=0, n_samples=100)
    stacker = Stacking(estimators=[("lr", MyEstimator())])

    msg = f"{Stacking.__name__} object has no attribute n_features_in_"
    with pytest.raises(AttributeError, match=msg):
        stacker.n_features_in_

    # Does not raise
    stacker.fit(X, y)

    msg = "'MyEstimator' object has no attribute 'n_features_in_'"
    with pytest.raises(AttributeError, match=msg):
        stacker.n_features_in_<|MERGE_RESOLUTION|>--- conflicted
+++ resolved
@@ -3,7 +3,6 @@
 # Authors: Guillaume Lemaitre <g.lemaitre58@gmail.com>
 # License: BSD 3 clause
 
-from atexit import register
 import pytest
 import numpy as np
 import scipy.sparse as sparse
@@ -308,15 +307,9 @@
 )
 def test_stacking_params_validation(stacker, X, y, params, err_type, err_msg):
     with pytest.raises(err_type, match=err_msg):
-<<<<<<< HEAD
         final_estimator = clone(stacker)
         final_estimator.set_params(**params)
         final_estimator.fit(scale(X), y)
-=======
-        clf = clone(stacker)
-        clf.set_params(**params)
-        clf.fit(scale(X), y)
->>>>>>> 6855f0c0
 
 
 @pytest.mark.parametrize(
