"""
Testing for Isolation Forest algorithm (sklearn.ensemble.iforest).
"""

# Authors: Nicolas Goix <nicolas.goix@telecom-paristech.fr>
#          Alexandre Gramfort <alexandre.gramfort@telecom-paristech.fr>
# License: BSD 3 clause

import pytest

import numpy as np

from sklearn.utils.testing import assert_array_equal
from sklearn.utils.testing import assert_array_almost_equal
from sklearn.utils.testing import assert_raises
from sklearn.utils.testing import assert_warns_message
from sklearn.utils.testing import ignore_warnings
from sklearn.utils.testing import assert_allclose

from sklearn.model_selection import ParameterGrid
from sklearn.ensemble import IsolationForest
from sklearn.ensemble.iforest import _average_path_length
from sklearn.model_selection import train_test_split
from sklearn.datasets import load_boston, load_iris
from sklearn.utils import check_random_state
from sklearn.metrics import roc_auc_score

from scipy.sparse import csc_matrix, csr_matrix
<<<<<<< HEAD
from scipy.stats import kurtosis
=======
from unittest.mock import Mock, patch
>>>>>>> 6127b4e3

rng = check_random_state(0)

# load the iris dataset
# and randomly permute it
iris = load_iris()
perm = rng.permutation(iris.target.size)
iris.data = iris.data[perm]
iris.target = iris.target[perm]

# also load the boston dataset
# and randomly permute it
boston = load_boston()
perm = rng.permutation(boston.target.size)
boston.data = boston.data[perm]
boston.target = boston.target[perm]


def test_iforest():
    """Check Isolation Forest for various parameter settings."""
    X_train = np.array([[0, 1], [1, 2]])
    X_test = np.array([[2, 1], [1, 1]])

    grid = ParameterGrid({"n_estimators": [3],
                          "max_samples": [0.5, 1.0, 3],
                          "bootstrap": [True, False]})

    with ignore_warnings():
        for params in grid:
            IsolationForest(random_state=rng,
                            **params).fit(X_train).predict(X_test)


def test_iforest_sparse():
    """Check IForest for various parameter settings on sparse input."""
    rng = check_random_state(0)
    X_train, X_test, y_train, y_test = train_test_split(boston.data[:50],
                                                        boston.target[:50],
                                                        random_state=rng)
    grid = ParameterGrid({"max_samples": [0.5, 1.0],
                          "bootstrap": [True, False]})

    for sparse_format in [csc_matrix, csr_matrix]:
        X_train_sparse = sparse_format(X_train)
        X_test_sparse = sparse_format(X_test)

        for params in grid:
            # Trained on sparse format
            sparse_classifier = IsolationForest(
                n_estimators=10, random_state=1, **params).fit(X_train_sparse)
            sparse_results = sparse_classifier.predict(X_test_sparse)

            # Trained on dense format
            dense_classifier = IsolationForest(
                n_estimators=10, random_state=1, **params).fit(X_train)
            dense_results = dense_classifier.predict(X_test)

            assert_array_equal(sparse_results, dense_results)


def test_iforest_error():
    """Test that it gives proper exception on deficient input."""
    X = iris.data

    # Test max_samples
    assert_raises(ValueError,
                  IsolationForest(max_samples=-1).fit, X)
    assert_raises(ValueError,
                  IsolationForest(max_samples=0.0).fit, X)
    assert_raises(ValueError,
                  IsolationForest(max_samples=2.0).fit, X)
    # The dataset has less than 256 samples, explicitly setting
    # max_samples > n_samples should result in a warning. If not set
    # explicitly there should be no warning
    assert_warns_message(UserWarning,
                         "max_samples will be set to n_samples for estimation",
                         IsolationForest(max_samples=1000).fit, X)
    # note that assert_no_warnings does not apply since it enables a
    # PendingDeprecationWarning triggered by scipy.sparse's use of
    # np.matrix. See issue #11251.
    with pytest.warns(None) as record:
        IsolationForest(max_samples='auto').fit(X)
    user_warnings = [each for each in record
                     if issubclass(each.category, UserWarning)]
    assert len(user_warnings) == 0
    with pytest.warns(None) as record:
        IsolationForest(max_samples=np.int64(2)).fit(X)
    user_warnings = [each for each in record
                     if issubclass(each.category, UserWarning)]
    assert len(user_warnings) == 0

    assert_raises(ValueError, IsolationForest(max_samples='foobar').fit, X)
    assert_raises(ValueError, IsolationForest(max_samples=1.5).fit, X)

    # test X_test n_features match X_train one:
    assert_raises(ValueError, IsolationForest().fit(X).predict, X[:, 1:])

    # test that behaviour='old' will raise an error
    msg = "The old behaviour of IsolationForest is not implemented anymore."
    with pytest.raises(NotImplementedError, match=msg):
        IsolationForest(behaviour='old').fit(X)

    # test feature_weight length matches n_features:
    assert_raises(ValueError, IsolationForest(feature_weight=[1]).fit, X)
    # test feature_weight adding up to 1:
    assert_raises(ValueError, IsolationForest,
                  feature_weight=[0.1, 0.2, 0.3, 0.3])


def test_recalculate_max_depth():
    """Check max_depth recalculation when max_samples is reset to n_samples"""
    X = iris.data
    clf = IsolationForest().fit(X)
    for est in clf.estimators_:
        assert est.max_depth == int(np.ceil(np.log2(X.shape[0])))


def test_max_samples_attribute():
    X = iris.data
    clf = IsolationForest().fit(X)
    assert clf.max_samples_ == X.shape[0]

    clf = IsolationForest(max_samples=500)
    assert_warns_message(UserWarning,
                         "max_samples will be set to n_samples for estimation",
                         clf.fit, X)
    assert clf.max_samples_ == X.shape[0]

    clf = IsolationForest(max_samples=0.4).fit(X)
    assert clf.max_samples_ == 0.4*X.shape[0]


def test_iforest_parallel_regression():
    """Check parallel regression."""
    rng = check_random_state(0)

    X_train, X_test, y_train, y_test = train_test_split(boston.data,
                                                        boston.target,
                                                        random_state=rng)

    ensemble = IsolationForest(n_jobs=3,
                               random_state=0).fit(X_train)

    ensemble.set_params(n_jobs=1)
    y1 = ensemble.predict(X_test)
    ensemble.set_params(n_jobs=2)
    y2 = ensemble.predict(X_test)
    assert_array_almost_equal(y1, y2)

    ensemble = IsolationForest(n_jobs=1,
                               random_state=0).fit(X_train)

    y3 = ensemble.predict(X_test)
    assert_array_almost_equal(y1, y3)


def test_iforest_performance():
    """Test Isolation Forest performs well"""

    # Generate train/test data
    rng = check_random_state(2)
    X = 0.3 * rng.randn(120, 2)
    X_train = np.r_[X + 2, X - 2]
    X_train = X[:100]

    # Generate some abnormal novel observations
    X_outliers = rng.uniform(low=-4, high=4, size=(20, 2))
    X_test = np.r_[X[100:], X_outliers]
    y_test = np.array([0] * 20 + [1] * 20)

    # fit the model
    clf = IsolationForest(max_samples=100, random_state=rng).fit(X_train)

    # predict scores (the lower, the more normal)
    y_pred = - clf.decision_function(X_test)

    # check that there is at most 6 errors (false positive or false negative)
    assert roc_auc_score(y_test, y_pred) > 0.98


<<<<<<< HEAD
@pytest.mark.filterwarnings('ignore:default contamination')
@pytest.mark.filterwarnings('ignore:behaviour="old"')
def test_iforest_performance_feature_weight():
    """Test Isolation Forest performs well"""

    # Generate train/test data
    rng = check_random_state(2)
    X = 0.3 * rng.randn(120, 2)
    X = np.hstack([X, rng.uniform(-4, 4, (len(X), 3))])
    X_train = np.r_[X + 2, X - 2]
    X_train = X[:100]

    # Generate some abnormal novel observations
    X_outliers = rng.uniform(low=-4, high=4, size=(20, 2))
    X_outliers = np.hstack([X_outliers,
                            rng.uniform(-4, 4, (len(X_outliers), 3))])
    X_test = np.r_[X[100:], X_outliers]
    y_test = np.array([0] * 20 + [1] * 20)

    feature_weight = kurtosis(X, fisher=False)
    feature_weight /= feature_weight.sum()

    # fit the model
    clf = IsolationForest(max_samples=100, random_state=rng,
                          feature_weight=feature_weight)
    clf.fit(X_train)

    # predict scores (the lower, the more normal)
    y_pred = - clf.decision_function(X_test)

    # check that there is at most 6 errors (false positive or false negative)
    assert_greater(roc_auc_score(y_test, y_pred), 0.98)


@pytest.mark.filterwarnings('ignore:threshold_ attribute')
def test_iforest_works():
=======
@pytest.mark.parametrize("contamination", [0.25, "auto"])
def test_iforest_works(contamination):
>>>>>>> 6127b4e3
    # toy sample (the last two samples are outliers)
    X = [[-2, -1], [-1, -1], [-1, -2], [1, 1], [1, 2], [2, 1], [6, 3], [-4, 7]]

    # Test IsolationForest
    clf = IsolationForest(random_state=rng, contamination=contamination)
    clf.fit(X)
    decision_func = -clf.decision_function(X)
    pred = clf.predict(X)
    # assert detect outliers:
    assert np.min(decision_func[-2:]) > np.max(decision_func[:-2])
    assert_array_equal(pred, 6 * [1] + 2 * [-1])


def test_max_samples_consistency():
    # Make sure validated max_samples in iforest and BaseBagging are identical
    X = iris.data
    clf = IsolationForest().fit(X)
    assert clf.max_samples_ == clf._max_samples


def test_iforest_subsampled_features():
    # It tests non-regression for #5732 which failed at predict.
    rng = check_random_state(0)
    X_train, X_test, y_train, y_test = train_test_split(boston.data[:50],
                                                        boston.target[:50],
                                                        random_state=rng)
    clf = IsolationForest(max_features=0.8)
    clf.fit(X_train, y_train)
    clf.predict(X_test)


def test_iforest_average_path_length():
    # It tests non-regression for #8549 which used the wrong formula
    # for average path length, strictly for the integer case
    # Updated to check average path length when input is <= 2 (issue #11839)
    result_one = 2.0 * (np.log(4.0) + np.euler_gamma) - 2.0 * 4.0 / 5.0
    result_two = 2.0 * (np.log(998.0) + np.euler_gamma) - 2.0 * 998.0 / 999.0
    assert_allclose(_average_path_length([0]), [0.0])
    assert_allclose(_average_path_length([1]), [0.0])
    assert_allclose(_average_path_length([2]), [1.0])
    assert_allclose(_average_path_length([5]), [result_one])
    assert_allclose(_average_path_length([999]), [result_two])
    assert_allclose(
        _average_path_length(np.array([1, 2, 5, 999])),
        [0.0, 1.0, result_one, result_two],
    )
    # _average_path_length is increasing
    avg_path_length = _average_path_length(np.arange(5))
    assert_array_equal(avg_path_length, np.sort(avg_path_length))


def test_score_samples():
    X_train = [[1, 1], [1, 2], [2, 1]]
    clf1 = IsolationForest(contamination=0.1).fit(X_train)
    clf2 = IsolationForest().fit(X_train)
    assert_array_equal(clf1.score_samples([[2., 2.]]),
                       clf1.decision_function([[2., 2.]]) + clf1.offset_)
    assert_array_equal(clf2.score_samples([[2., 2.]]),
                       clf2.decision_function([[2., 2.]]) + clf2.offset_)
    assert_array_equal(clf1.score_samples([[2., 2.]]),
                       clf2.score_samples([[2., 2.]]))


def test_iforest_warm_start():
    """Test iterative addition of iTrees to an iForest """

    rng = check_random_state(0)
    X = rng.randn(20, 2)

    # fit first 10 trees
    clf = IsolationForest(n_estimators=10, max_samples=20,
                          random_state=rng, warm_start=True)
    clf.fit(X)
    # remember the 1st tree
    tree_1 = clf.estimators_[0]
    # fit another 10 trees
    clf.set_params(n_estimators=20)
    clf.fit(X)
    # expecting 20 fitted trees and no overwritten trees
    assert len(clf.estimators_) == 20
    assert clf.estimators_[0] is tree_1


# mock get_chunk_n_rows to actually test more than one chunk (here one
# chunk = 3 rows:
@patch(
    "sklearn.ensemble.iforest.get_chunk_n_rows",
    side_effect=Mock(**{"return_value": 3}),
)
@pytest.mark.parametrize(
    "contamination, n_predict_calls", [(0.25, 3), ("auto", 2)]
)
def test_iforest_chunks_works1(
    mocked_get_chunk, contamination, n_predict_calls
):
    test_iforest_works(contamination)
    assert mocked_get_chunk.call_count == n_predict_calls


# idem with chunk_size = 5 rows
@patch(
    "sklearn.ensemble.iforest.get_chunk_n_rows",
    side_effect=Mock(**{"return_value": 10}),
)
@pytest.mark.parametrize(
    "contamination, n_predict_calls", [(0.25, 3), ("auto", 2)]
)
def test_iforest_chunks_works2(
    mocked_get_chunk, contamination, n_predict_calls
):
    test_iforest_works(contamination)
    assert mocked_get_chunk.call_count == n_predict_calls


def test_iforest_deprecation():
    iforest = IsolationForest(behaviour='new')
    warn_msg = "'behaviour' is deprecated in 0.22 and will be removed in 0.24"
    with pytest.warns(DeprecationWarning, match=warn_msg):
        iforest.fit(iris.data)


def test_iforest_with_uniform_data():
    """Test whether iforest predicts inliers when using uniform data"""

    # 2-d array of all 1s
    X = np.ones((100, 10))
    iforest = IsolationForest()
    iforest.fit(X)

    rng = np.random.RandomState(0)

    assert all(iforest.predict(X) == 1)
    assert all(iforest.predict(rng.randn(100, 10)) == 1)
    assert all(iforest.predict(X + 1) == 1)
    assert all(iforest.predict(X - 1) == 1)

    # 2-d array where columns contain the same value across rows
    X = np.repeat(rng.randn(1, 10), 100, 0)
    iforest = IsolationForest()
    iforest.fit(X)

    assert all(iforest.predict(X) == 1)
    assert all(iforest.predict(rng.randn(100, 10)) == 1)
    assert all(iforest.predict(np.ones((100, 10))) == 1)

    # Single row
    X = rng.randn(1, 10)
    iforest = IsolationForest()
    iforest.fit(X)

    assert all(iforest.predict(X) == 1)
    assert all(iforest.predict(rng.randn(100, 10)) == 1)
    assert all(iforest.predict(np.ones((100, 10))) == 1)<|MERGE_RESOLUTION|>--- conflicted
+++ resolved
@@ -26,11 +26,8 @@
 from sklearn.metrics import roc_auc_score
 
 from scipy.sparse import csc_matrix, csr_matrix
-<<<<<<< HEAD
 from scipy.stats import kurtosis
-=======
 from unittest.mock import Mock, patch
->>>>>>> 6127b4e3
 
 rng = check_random_state(0)
 
@@ -211,7 +208,6 @@
     assert roc_auc_score(y_test, y_pred) > 0.98
 
 
-<<<<<<< HEAD
 @pytest.mark.filterwarnings('ignore:default contamination')
 @pytest.mark.filterwarnings('ignore:behaviour="old"')
 def test_iforest_performance_feature_weight():
@@ -246,12 +242,8 @@
     assert_greater(roc_auc_score(y_test, y_pred), 0.98)
 
 
-@pytest.mark.filterwarnings('ignore:threshold_ attribute')
-def test_iforest_works():
-=======
 @pytest.mark.parametrize("contamination", [0.25, "auto"])
 def test_iforest_works(contamination):
->>>>>>> 6127b4e3
     # toy sample (the last two samples are outliers)
     X = [[-2, -1], [-1, -1], [-1, -2], [1, 1], [1, 2], [2, 1], [6, 3], [-4, 7]]
 
