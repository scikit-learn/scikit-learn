--- conflicted
+++ resolved
@@ -2,24 +2,9 @@
 
 import re
 
-<<<<<<< HEAD
-from scipy.sparse import csc_matrix
-from scipy.sparse import csr_matrix
-from scipy.sparse import coo_matrix
-from scipy.sparse import dok_matrix
-from scipy.sparse import lil_matrix
-
-from sklearn.utils._testing import (
-    assert_allclose,
-    assert_array_equal,
-    assert_array_less,
-    assert_array_almost_equal,
-)
-=======
 import numpy as np
 import pytest
 from scipy.sparse import coo_matrix, csc_matrix, csr_matrix, dok_matrix, lil_matrix
->>>>>>> 6b367d54
 
 from sklearn import datasets
 from sklearn.base import BaseEstimator, clone
@@ -33,6 +18,7 @@
 from sklearn.utils import shuffle
 from sklearn.utils._mocking import NoSampleWeightWrapper
 from sklearn.utils._testing import (
+    assert_allclose,
     assert_array_almost_equal,
     assert_array_equal,
     assert_array_less,
