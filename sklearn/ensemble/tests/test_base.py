"""
Testing for the base module (sklearn.ensemble.base).
"""

# Authors: Gilles Louppe
# License: BSD 3 clause

import numpy as np
import pytest

from sklearn.datasets import load_iris
from sklearn.ensemble import BaggingClassifier
from sklearn.ensemble._base import _set_random_states
from sklearn.linear_model import Perceptron
from collections import OrderedDict
from sklearn.discriminant_analysis import LinearDiscriminantAnalysis
from sklearn.pipeline import Pipeline
from sklearn.feature_selection import SelectFromModel


def test_base():
    # Check BaseEnsemble methods.
    ensemble = BaggingClassifier(
        estimator=Perceptron(random_state=None), n_estimators=3
    )

    iris = load_iris()
    ensemble.fit(iris.data, iris.target)
    ensemble.estimators_ = []  # empty the list and create estimators manually

    ensemble._make_estimator()
    random_state = np.random.RandomState(3)
    ensemble._make_estimator(random_state=random_state)
    ensemble._make_estimator(random_state=random_state)
    ensemble._make_estimator(append=False)

    assert 3 == len(ensemble)
    assert 3 == len(ensemble.estimators_)

    assert isinstance(ensemble[0], Perceptron)
    assert ensemble[0].random_state is None
    assert isinstance(ensemble[1].random_state, int)
    assert isinstance(ensemble[2].random_state, int)
    assert ensemble[1].random_state != ensemble[2].random_state

    np_int_ensemble = BaggingClassifier(
        estimator=Perceptron(), n_estimators=np.int32(3)
    )
    np_int_ensemble.fit(iris.data, iris.target)


def test_base_zero_n_estimators():
    # Check that instantiating a BaseEnsemble with n_estimators<=0 raises
    # a ValueError.
    ensemble = BaggingClassifier(estimator=Perceptron(), n_estimators=0)
    iris = load_iris()
    with pytest.raises(ValueError):
        ensemble.fit(iris.data, iris.target)


def test_base_not_int_n_estimators():
    # Check that instantiating a BaseEnsemble with a string as n_estimators
    # raises a ValueError demanding n_estimators to be supplied as an integer.
    string_ensemble = BaggingClassifier(estimator=Perceptron(), n_estimators="3")
    iris = load_iris()
    with pytest.raises(ValueError):
        string_ensemble.fit(iris.data, iris.target)
<<<<<<< HEAD
    float_ensemble = BaggingClassifier(estimator=Perceptron(), n_estimators=3.0)
    with pytest.raises(ValueError, match="n_estimators must be an integer"):
=======
    float_ensemble = BaggingClassifier(base_estimator=Perceptron(), n_estimators=3.0)
    with pytest.raises(ValueError):
>>>>>>> c7073c55
        float_ensemble.fit(iris.data, iris.target)


def test_set_random_states():
    # Linear Discriminant Analysis doesn't have random state: smoke test
    _set_random_states(LinearDiscriminantAnalysis(), random_state=17)

    clf1 = Perceptron(random_state=None)
    assert clf1.random_state is None
    # check random_state is None still sets
    _set_random_states(clf1, None)
    assert isinstance(clf1.random_state, int)

    # check random_state fixes results in consistent initialisation
    _set_random_states(clf1, 3)
    assert isinstance(clf1.random_state, int)
    clf2 = Perceptron(random_state=None)
    _set_random_states(clf2, 3)
    assert clf1.random_state == clf2.random_state

    # nested random_state

    def make_steps():
        return [
            ("sel", SelectFromModel(Perceptron(random_state=None))),
            ("clf", Perceptron(random_state=None)),
        ]

    est1 = Pipeline(make_steps())
    _set_random_states(est1, 3)
    assert isinstance(est1.steps[0][1].estimator.random_state, int)
    assert isinstance(est1.steps[1][1].random_state, int)
    assert (
        est1.get_params()["sel__estimator__random_state"]
        != est1.get_params()["clf__random_state"]
    )

    # ensure multiple random_state parameters are invariant to get_params()
    # iteration order

    class AlphaParamPipeline(Pipeline):
        def get_params(self, *args, **kwargs):
            params = Pipeline.get_params(self, *args, **kwargs).items()
            return OrderedDict(sorted(params))

    class RevParamPipeline(Pipeline):
        def get_params(self, *args, **kwargs):
            params = Pipeline.get_params(self, *args, **kwargs).items()
            return OrderedDict(sorted(params, reverse=True))

    for cls in [AlphaParamPipeline, RevParamPipeline]:
        est2 = cls(make_steps())
        _set_random_states(est2, 3)
        assert (
            est1.get_params()["sel__estimator__random_state"]
            == est2.get_params()["sel__estimator__random_state"]
        )
        assert (
            est1.get_params()["clf__random_state"]
            == est2.get_params()["clf__random_state"]
        )<|MERGE_RESOLUTION|>--- conflicted
+++ resolved
@@ -65,13 +65,8 @@
     iris = load_iris()
     with pytest.raises(ValueError):
         string_ensemble.fit(iris.data, iris.target)
-<<<<<<< HEAD
     float_ensemble = BaggingClassifier(estimator=Perceptron(), n_estimators=3.0)
     with pytest.raises(ValueError, match="n_estimators must be an integer"):
-=======
-    float_ensemble = BaggingClassifier(base_estimator=Perceptron(), n_estimators=3.0)
-    with pytest.raises(ValueError):
->>>>>>> c7073c55
         float_ensemble.fit(iris.data, iris.target)
 
 
