--- conflicted
+++ resolved
@@ -83,10 +83,6 @@
 
 def test_classifier_parameter_checks():
     # Check input parameter validation for GradientBoostingClassifier.
-<<<<<<< HEAD
-
-=======
->>>>>>> 9b727bad
     assert_raises(ValueError,
                   GradientBoostingClassifier(n_estimators=0).fit, X, y)
     assert_raises(ValueError,
