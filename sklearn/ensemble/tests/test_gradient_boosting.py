"""
Testing for the gradient boosting module (sklearn.ensemble.gradient_boosting).
"""
import warnings
import numpy as np
from numpy.testing import assert_allclose

from scipy.sparse import csr_matrix
from scipy.sparse import csc_matrix
from scipy.sparse import coo_matrix
from scipy.special import expit

import pytest

from sklearn import datasets
from sklearn.base import clone
from sklearn.datasets import (make_classification, fetch_california_housing,
                              make_regression)
from sklearn.ensemble import GradientBoostingClassifier
from sklearn.ensemble import GradientBoostingRegressor
from sklearn.ensemble._gradient_boosting import predict_stages
from sklearn.preprocessing import OneHotEncoder, scale
from sklearn.svm import LinearSVC
from sklearn.metrics import mean_squared_error
from sklearn.model_selection import train_test_split
from sklearn.utils import check_random_state, tosequence
from sklearn.utils._mocking import NoSampleWeightWrapper
from sklearn.utils._testing import assert_almost_equal
from sklearn.utils._testing import assert_array_almost_equal
from sklearn.utils._testing import assert_array_equal
from sklearn.utils._testing import assert_raises
from sklearn.utils._testing import assert_raise_message
from sklearn.utils._testing import assert_warns
from sklearn.utils._testing import assert_warns_message
from sklearn.utils._testing import skip_if_32bit
from sklearn.exceptions import DataConversionWarning
from sklearn.exceptions import NotFittedError
from sklearn.dummy import DummyClassifier, DummyRegressor
from sklearn.pipeline import make_pipeline
from sklearn.linear_model import LinearRegression
from sklearn.svm import NuSVR


GRADIENT_BOOSTING_ESTIMATORS = [GradientBoostingClassifier,
                                GradientBoostingRegressor]

# toy sample
X = [[-2, -1], [-1, -1], [-1, -2], [1, 1], [1, 2], [2, 1]]
y = [-1, -1, -1, 1, 1, 1]
T = [[-1, -1], [2, 2], [3, 2]]
true_result = [-1, 1, 1]

# also make regression dataset
X_reg, y_reg = make_regression(
    n_samples=500, n_features=10, n_informative=8, noise=10, random_state=7
)
y_reg = scale(y_reg)

rng = np.random.RandomState(0)
# also load the iris dataset
# and randomly permute it
iris = datasets.load_iris()
perm = rng.permutation(iris.target.size)
iris.data = iris.data[perm]
iris.target = iris.target[perm]


def check_classification_toy(loss):
    # Check classification on a toy dataset.
    clf = GradientBoostingClassifier(loss=loss, n_estimators=10,
                                     random_state=1)

    assert_raises(ValueError, clf.predict, T)

    clf.fit(X, y)
    assert_array_equal(clf.predict(T), true_result)
    assert 10 == len(clf.estimators_)

    deviance_decrease = (clf.train_score_[:-1] - clf.train_score_[1:])
    assert np.any(deviance_decrease >= 0.0)

    leaves = clf.apply(X)
    assert leaves.shape == (6, 10, 1)


@pytest.mark.parametrize('loss', ('deviance', 'exponential'))
def test_classification_toy(loss):
    check_classification_toy(loss)


def test_classifier_parameter_checks():
    # Check input parameter validation for GradientBoostingClassifier.
    assert_raises(ValueError,
                  GradientBoostingClassifier(n_estimators=0).fit, X, y)
    assert_raises(ValueError,
                  GradientBoostingClassifier(n_estimators=-1).fit, X, y)

    assert_raises(ValueError,
                  GradientBoostingClassifier(learning_rate=0.0).fit, X, y)
    assert_raises(ValueError,
                  GradientBoostingClassifier(learning_rate=-1.0).fit, X, y)

    assert_raises(ValueError,
                  GradientBoostingClassifier(loss='foobar').fit, X, y)

    assert_raises(ValueError,
                  GradientBoostingClassifier(min_samples_split=0.0).fit, X, y)
    assert_raises(ValueError,
                  GradientBoostingClassifier(min_samples_split=-1.0).fit, X, y)
    assert_raises(ValueError,
                  GradientBoostingClassifier(min_samples_split=1.1).fit, X, y)

    assert_raises(ValueError,
                  GradientBoostingClassifier(min_samples_leaf=0).fit, X, y)
    assert_raises(ValueError,
                  GradientBoostingClassifier(min_samples_leaf=-1.0).fit, X, y)

    assert_raises(ValueError,
                  GradientBoostingClassifier(min_weight_fraction_leaf=-1.).fit,
                  X, y)
    assert_raises(ValueError,
                  GradientBoostingClassifier(min_weight_fraction_leaf=0.6).fit,
                  X, y)

    assert_raises(ValueError,
                  GradientBoostingClassifier(subsample=0.0).fit, X, y)
    assert_raises(ValueError,
                  GradientBoostingClassifier(subsample=1.1).fit, X, y)
    assert_raises(ValueError,
                  GradientBoostingClassifier(subsample=-0.1).fit, X, y)

    assert_raises(ValueError,
                  GradientBoostingClassifier(max_depth=-0.1).fit, X, y)
    assert_raises(ValueError,
                  GradientBoostingClassifier(max_depth=0).fit, X, y)

    assert_raises(ValueError,
                  GradientBoostingClassifier(init={}).fit, X, y)

    # test fit before feature importance
    assert_raises(ValueError,
                  lambda: GradientBoostingClassifier().feature_importances_)

    # deviance requires ``n_classes >= 2``.
    assert_raises(ValueError,
                  lambda X, y: GradientBoostingClassifier(
                      loss='deviance').fit(X, y),
                  X, [0, 0, 0, 0])


def test_regressor_parameter_checks():
    # Check input parameter validation for GradientBoostingRegressor
    assert_raise_message(ValueError, "alpha must be in (0.0, 1.0) but was 1.2",
                         GradientBoostingRegressor(loss='huber', alpha=1.2)
                         .fit, X, y)
    assert_raise_message(ValueError, "alpha must be in (0.0, 1.0) but was 1.2",
                         GradientBoostingRegressor(loss='quantile', alpha=1.2)
                         .fit, X, y)
    assert_raise_message(ValueError, "Invalid value for max_features: "
                         "'invalid'. Allowed string values are 'auto', 'sqrt'"
                         " or 'log2'.",
                         GradientBoostingRegressor(max_features='invalid').fit,
                         X, y)
    assert_raise_message(ValueError, "n_iter_no_change should either be None"
                         " or an integer. 'invalid' was passed",
                         GradientBoostingRegressor(n_iter_no_change='invalid')
                         .fit, X, y)


def test_loss_function():
    assert_raises(ValueError,
                  GradientBoostingClassifier(loss='ls').fit, X, y)
    assert_raises(ValueError,
                  GradientBoostingClassifier(loss='lad').fit, X, y)
    assert_raises(ValueError,
                  GradientBoostingClassifier(loss='quantile').fit, X, y)
    assert_raises(ValueError,
                  GradientBoostingClassifier(loss='huber').fit, X, y)
    assert_raises(ValueError,
                  GradientBoostingRegressor(loss='deviance').fit, X, y)
    assert_raises(ValueError,
                  GradientBoostingRegressor(loss='exponential').fit, X, y)


def check_classification_synthetic(loss):
    # Test GradientBoostingClassifier on synthetic dataset used by
    # Hastie et al. in ESLII Example 12.7.
    X, y = datasets.make_hastie_10_2(n_samples=12000, random_state=1)

    X_train, X_test = X[:2000], X[2000:]
    y_train, y_test = y[:2000], y[2000:]

    gbrt = GradientBoostingClassifier(n_estimators=100, min_samples_split=2,
                                      max_depth=1, loss=loss,
                                      learning_rate=1.0, random_state=0)
    gbrt.fit(X_train, y_train)
    error_rate = (1.0 - gbrt.score(X_test, y_test))
    assert error_rate < 0.09

    gbrt = GradientBoostingClassifier(n_estimators=200, min_samples_split=2,
                                      max_depth=1, loss=loss,
                                      learning_rate=1.0, subsample=0.5,
                                      random_state=0)
    gbrt.fit(X_train, y_train)
    error_rate = (1.0 - gbrt.score(X_test, y_test))
    assert error_rate < 0.08


@pytest.mark.parametrize('loss', ('deviance', 'exponential'))
def test_classification_synthetic(loss):
    check_classification_synthetic(loss)


def check_regression_dataset(loss, subsample):
    # Check consistency on regression dataset with least squares
    # and least absolute deviation.
    ones = np.ones(len(y_reg))
    last_y_pred = None
    for sample_weight in [None, ones, 2 * ones]:
        reg = GradientBoostingRegressor(n_estimators=100,
                                        loss=loss,
                                        max_depth=4,
                                        subsample=subsample,
                                        min_samples_split=2,
                                        random_state=1)

        reg.fit(X_reg, y_reg, sample_weight=sample_weight)
        leaves = reg.apply(X_reg)
        assert leaves.shape == (500, 100)

        y_pred = reg.predict(X_reg)
        mse = mean_squared_error(y_reg, y_pred)
        assert mse < 0.04

        if last_y_pred is not None:
<<<<<<< HEAD
            assert_allclose(last_y_pred, y_pred)
=======
            # FIXME: We temporarily bypass this test. This is due to the fact
            # that GBRT with and without `sample_weight` do not use the same
            # implementation of the median during the initialization with the
            # `DummyRegressor`. In the future, we should make sure that both
            # implementations should be the same. See PR #17377 for more.
            # assert_allclose(last_y_pred, y_pred)
            pass

>>>>>>> 5a33360e
        last_y_pred = y_pred


@pytest.mark.network
@pytest.mark.parametrize('loss', ('ls', 'lad', 'huber'))
@pytest.mark.parametrize('subsample', (1.0, 0.5))
def test_regression_dataset(loss, subsample):
    check_regression_dataset(loss, subsample)


def check_iris(subsample, sample_weight):
    # Check consistency on dataset iris.
    clf = GradientBoostingClassifier(n_estimators=100,
                                     loss='deviance',
                                     random_state=1,
                                     subsample=subsample)
    clf.fit(iris.data, iris.target, sample_weight=sample_weight)
    score = clf.score(iris.data, iris.target)
    assert score > 0.9

    leaves = clf.apply(iris.data)
    assert leaves.shape == (150, 100, 3)


@pytest.mark.parametrize('subsample', (1.0, 0.5))
@pytest.mark.parametrize('sample_weight', (None, 1))
def test_iris(subsample, sample_weight):
    if sample_weight == 1:
        sample_weight = np.ones(len(iris.target))
    check_iris(subsample, sample_weight)


def test_regression_synthetic():
    # Test on synthetic regression datasets used in Leo Breiman,
    # `Bagging Predictors?. Machine Learning 24(2): 123-140 (1996).
    random_state = check_random_state(1)
    regression_params = {'n_estimators': 100, 'max_depth': 4,
                         'min_samples_split': 2, 'learning_rate': 0.1,
                         'loss': 'ls'}

    # Friedman1
    X, y = datasets.make_friedman1(n_samples=1200,
                                   random_state=random_state,
                                   noise=1.0)
    X_train, y_train = X[:200], y[:200]
    X_test, y_test = X[200:], y[200:]

    clf = GradientBoostingRegressor()
    clf.fit(X_train, y_train)
    mse = mean_squared_error(y_test, clf.predict(X_test))
    assert mse < 5.0

    # Friedman2
    X, y = datasets.make_friedman2(n_samples=1200, random_state=random_state)
    X_train, y_train = X[:200], y[:200]
    X_test, y_test = X[200:], y[200:]

    clf = GradientBoostingRegressor(**regression_params)
    clf.fit(X_train, y_train)
    mse = mean_squared_error(y_test, clf.predict(X_test))
    assert mse < 1700.0

    # Friedman3
    X, y = datasets.make_friedman3(n_samples=1200, random_state=random_state)
    X_train, y_train = X[:200], y[:200]
    X_test, y_test = X[200:], y[200:]

    clf = GradientBoostingRegressor(**regression_params)
    clf.fit(X_train, y_train)
    mse = mean_squared_error(y_test, clf.predict(X_test))
    assert mse < 0.015


def test_feature_importances():
    X = np.array(X_reg, dtype=np.float32)
    y = np.array(y_reg, dtype=np.float32)

    clf = GradientBoostingRegressor(n_estimators=100, max_depth=5,
                                    min_samples_split=2, random_state=1)
    clf.fit(X, y)
    assert hasattr(clf, 'feature_importances_')


def test_probability_log():
    # Predict probabilities.
    clf = GradientBoostingClassifier(n_estimators=100, random_state=1)

    assert_raises(ValueError, clf.predict_proba, T)

    clf.fit(X, y)
    assert_array_equal(clf.predict(T), true_result)

    # check if probabilities are in [0, 1].
    y_proba = clf.predict_proba(T)
    assert np.all(y_proba >= 0.0)
    assert np.all(y_proba <= 1.0)

    # derive predictions from probabilities
    y_pred = clf.classes_.take(y_proba.argmax(axis=1), axis=0)
    assert_array_equal(y_pred, true_result)


def test_check_inputs():
    # Test input checks (shape and type of X and y).
    clf = GradientBoostingClassifier(n_estimators=100, random_state=1)
    assert_raises(ValueError, clf.fit, X, y + [0, 1])

    weight = [0, 0, 0, 1, 1, 1]
    clf = GradientBoostingClassifier(n_estimators=100, random_state=1)
    msg = ("y contains 1 class after sample_weight trimmed classes with "
           "zero weights, while a minimum of 2 classes are required.")
    assert_raise_message(ValueError, msg, clf.fit, X, y, sample_weight=weight)


def test_check_inputs_predict():
    # X has wrong shape
    clf = GradientBoostingClassifier(n_estimators=100, random_state=1)
    clf.fit(X, y)

    x = np.array([1.0, 2.0])[:, np.newaxis]
    assert_raises(ValueError, clf.predict, x)

    x = np.array([[]])
    assert_raises(ValueError, clf.predict, x)

    x = np.array([1.0, 2.0, 3.0])[:, np.newaxis]
    assert_raises(ValueError, clf.predict, x)

    clf = GradientBoostingRegressor(n_estimators=100, random_state=1)
    clf.fit(X, rng.rand(len(X)))

    x = np.array([1.0, 2.0])[:, np.newaxis]
    assert_raises(ValueError, clf.predict, x)

    x = np.array([[]])
    assert_raises(ValueError, clf.predict, x)

    x = np.array([1.0, 2.0, 3.0])[:, np.newaxis]
    assert_raises(ValueError, clf.predict, x)


def test_check_inputs_predict_stages():
    # check that predict_stages through an error if the type of X is not
    # supported
    x, y = datasets.make_hastie_10_2(n_samples=100, random_state=1)
    x_sparse_csc = csc_matrix(x)
    clf = GradientBoostingClassifier(n_estimators=100, random_state=1)
    clf.fit(x, y)
    score = np.zeros((y.shape)).reshape(-1, 1)
    assert_raise_message(ValueError,
                         "When X is a sparse matrix, a CSR format is expected",
                         predict_stages, clf.estimators_, x_sparse_csc,
                         clf.learning_rate, score)
    x_fortran = np.asfortranarray(x)
    assert_raise_message(ValueError,
                         "X should be C-ordered np.ndarray",
                         predict_stages, clf.estimators_, x_fortran,
                         clf.learning_rate, score)


def test_check_max_features():
    # test if max_features is valid.
    clf = GradientBoostingRegressor(n_estimators=100, random_state=1,
                                    max_features=0)
    assert_raises(ValueError, clf.fit, X, y)

    clf = GradientBoostingRegressor(n_estimators=100, random_state=1,
                                    max_features=(len(X[0]) + 1))
    assert_raises(ValueError, clf.fit, X, y)

    clf = GradientBoostingRegressor(n_estimators=100, random_state=1,
                                    max_features=-0.1)
    assert_raises(ValueError, clf.fit, X, y)


def test_max_feature_regression():
    # Test to make sure random state is set properly.
    X, y = datasets.make_hastie_10_2(n_samples=12000, random_state=1)

    X_train, X_test = X[:2000], X[2000:]
    y_train, y_test = y[:2000], y[2000:]

    gbrt = GradientBoostingClassifier(n_estimators=100, min_samples_split=5,
                                      max_depth=2, learning_rate=.1,
                                      max_features=2, random_state=1)
    gbrt.fit(X_train, y_train)
    deviance = gbrt.loss_(y_test, gbrt.decision_function(X_test))
    assert deviance < 0.5, "GB failed with deviance %.4f" % deviance


@pytest.mark.network
def test_feature_importance_regression():
    """Test that Gini importance is calculated correctly.

    This test follows the example from [1]_ (pg. 373).

    .. [1] Friedman, J., Hastie, T., & Tibshirani, R. (2001). The elements
       of statistical learning. New York: Springer series in statistics.
    """
    california = fetch_california_housing()
    X, y = california.data, california.target
    X_train, X_test, y_train, y_test = train_test_split(X, y, random_state=0)

    reg = GradientBoostingRegressor(loss='huber', learning_rate=0.1,
                                    max_leaf_nodes=6, n_estimators=100,
                                    random_state=0)
    reg.fit(X_train, y_train)
    sorted_idx = np.argsort(reg.feature_importances_)[::-1]
    sorted_features = [california.feature_names[s] for s in sorted_idx]

    # The most important feature is the median income by far.
    assert sorted_features[0] == 'MedInc'

    # The three subsequent features are the following. Their relative ordering
    # might change a bit depending on the randomness of the trees and the
    # train / test split.
    assert set(sorted_features[1:4]) == {'Longitude', 'AveOccup', 'Latitude'}


def test_max_feature_auto():
    # Test if max features is set properly for floats and str.
    X, y = datasets.make_hastie_10_2(n_samples=12000, random_state=1)
    _, n_features = X.shape

    X_train = X[:2000]
    y_train = y[:2000]

    gbrt = GradientBoostingClassifier(n_estimators=1, max_features='auto')
    gbrt.fit(X_train, y_train)
    assert gbrt.max_features_ == int(np.sqrt(n_features))

    gbrt = GradientBoostingRegressor(n_estimators=1, max_features='auto')
    gbrt.fit(X_train, y_train)
    assert gbrt.max_features_ == n_features

    gbrt = GradientBoostingRegressor(n_estimators=1, max_features=0.3)
    gbrt.fit(X_train, y_train)
    assert gbrt.max_features_ == int(n_features * 0.3)

    gbrt = GradientBoostingRegressor(n_estimators=1, max_features='sqrt')
    gbrt.fit(X_train, y_train)
    assert gbrt.max_features_ == int(np.sqrt(n_features))

    gbrt = GradientBoostingRegressor(n_estimators=1, max_features='log2')
    gbrt.fit(X_train, y_train)
    assert gbrt.max_features_ == int(np.log2(n_features))

    gbrt = GradientBoostingRegressor(n_estimators=1,
                                     max_features=0.01 / X.shape[1])
    gbrt.fit(X_train, y_train)
    assert gbrt.max_features_ == 1


def test_staged_predict():
    # Test whether staged decision function eventually gives
    # the same prediction.
    X, y = datasets.make_friedman1(n_samples=1200,
                                   random_state=1, noise=1.0)
    X_train, y_train = X[:200], y[:200]
    X_test = X[200:]
    clf = GradientBoostingRegressor()
    # test raise ValueError if not fitted
    assert_raises(ValueError, lambda X: np.fromiter(
        clf.staged_predict(X), dtype=np.float64), X_test)

    clf.fit(X_train, y_train)
    y_pred = clf.predict(X_test)

    # test if prediction for last stage equals ``predict``
    for y in clf.staged_predict(X_test):
        assert y.shape == y_pred.shape

    assert_array_almost_equal(y_pred, y)


def test_staged_predict_proba():
    # Test whether staged predict proba eventually gives
    # the same prediction.
    X, y = datasets.make_hastie_10_2(n_samples=1200,
                                     random_state=1)
    X_train, y_train = X[:200], y[:200]
    X_test, y_test = X[200:], y[200:]
    clf = GradientBoostingClassifier(n_estimators=20)
    # test raise NotFittedError if not fitted
    assert_raises(NotFittedError, lambda X: np.fromiter(
        clf.staged_predict_proba(X), dtype=np.float64), X_test)

    clf.fit(X_train, y_train)

    # test if prediction for last stage equals ``predict``
    for y_pred in clf.staged_predict(X_test):
        assert y_test.shape == y_pred.shape

    assert_array_equal(clf.predict(X_test), y_pred)

    # test if prediction for last stage equals ``predict_proba``
    for staged_proba in clf.staged_predict_proba(X_test):
        assert y_test.shape[0] == staged_proba.shape[0]
        assert 2 == staged_proba.shape[1]

    assert_array_almost_equal(clf.predict_proba(X_test), staged_proba)


@pytest.mark.parametrize('Estimator', GRADIENT_BOOSTING_ESTIMATORS)
def test_staged_functions_defensive(Estimator):
    # test that staged_functions make defensive copies
    rng = np.random.RandomState(0)
    X = rng.uniform(size=(10, 3))
    y = (4 * X[:, 0]).astype(np.int) + 1  # don't predict zeros
    estimator = Estimator()
    estimator.fit(X, y)
    for func in ['predict', 'decision_function', 'predict_proba']:
        staged_func = getattr(estimator, "staged_" + func, None)
        if staged_func is None:
            # regressor has no staged_predict_proba
            continue
        with warnings.catch_warnings(record=True):
            staged_result = list(staged_func(X))
        staged_result[1][:] = 0
        assert np.all(staged_result[0] != 0)


def test_serialization():
    # Check model serialization.
    clf = GradientBoostingClassifier(n_estimators=100, random_state=1)

    clf.fit(X, y)
    assert_array_equal(clf.predict(T), true_result)
    assert 100 == len(clf.estimators_)

    try:
        import cPickle as pickle
    except ImportError:
        import pickle

    serialized_clf = pickle.dumps(clf, protocol=pickle.HIGHEST_PROTOCOL)
    clf = None
    clf = pickle.loads(serialized_clf)
    assert_array_equal(clf.predict(T), true_result)
    assert 100 == len(clf.estimators_)


def test_degenerate_targets():
    # Check if we can fit even though all targets are equal.
    clf = GradientBoostingClassifier(n_estimators=100, random_state=1)

    # classifier should raise exception
    assert_raises(ValueError, clf.fit, X, np.ones(len(X)))

    clf = GradientBoostingRegressor(n_estimators=100, random_state=1)
    clf.fit(X, np.ones(len(X)))
    clf.predict([rng.rand(2)])
    assert_array_equal(np.ones((1,), dtype=np.float64),
                       clf.predict([rng.rand(2)]))


def test_quantile_loss():
    # Check if quantile loss with alpha=0.5 equals lad.
    clf_quantile = GradientBoostingRegressor(n_estimators=100, loss='quantile',
                                             max_depth=4, alpha=0.5,
                                             random_state=7)

    clf_quantile.fit(X_reg, y_reg)
    y_quantile = clf_quantile.predict(X_reg)

    clf_lad = GradientBoostingRegressor(n_estimators=100, loss='lad',
                                        max_depth=4, random_state=7)

    clf_lad.fit(X_reg, y_reg)
    y_lad = clf_lad.predict(X_reg)
    assert_array_almost_equal(y_quantile, y_lad, decimal=4)


def test_symbol_labels():
    # Test with non-integer class labels.
    clf = GradientBoostingClassifier(n_estimators=100, random_state=1)

    symbol_y = tosequence(map(str, y))

    clf.fit(X, symbol_y)
    assert_array_equal(clf.predict(T), tosequence(map(str, true_result)))
    assert 100 == len(clf.estimators_)


def test_float_class_labels():
    # Test with float class labels.
    clf = GradientBoostingClassifier(n_estimators=100, random_state=1)

    float_y = np.asarray(y, dtype=np.float32)

    clf.fit(X, float_y)
    assert_array_equal(clf.predict(T),
                       np.asarray(true_result, dtype=np.float32))
    assert 100 == len(clf.estimators_)


def test_shape_y():
    # Test with float class labels.
    clf = GradientBoostingClassifier(n_estimators=100, random_state=1)

    y_ = np.asarray(y, dtype=np.int32)
    y_ = y_[:, np.newaxis]

    # This will raise a DataConversionWarning that we want to
    # "always" raise, elsewhere the warnings gets ignored in the
    # later tests, and the tests that check for this warning fail
    assert_warns(DataConversionWarning, clf.fit, X, y_)
    assert_array_equal(clf.predict(T), true_result)
    assert 100 == len(clf.estimators_)


def test_mem_layout():
    # Test with different memory layouts of X and y
    X_ = np.asfortranarray(X)
    clf = GradientBoostingClassifier(n_estimators=100, random_state=1)
    clf.fit(X_, y)
    assert_array_equal(clf.predict(T), true_result)
    assert 100 == len(clf.estimators_)

    X_ = np.ascontiguousarray(X)
    clf = GradientBoostingClassifier(n_estimators=100, random_state=1)
    clf.fit(X_, y)
    assert_array_equal(clf.predict(T), true_result)
    assert 100 == len(clf.estimators_)

    y_ = np.asarray(y, dtype=np.int32)
    y_ = np.ascontiguousarray(y_)
    clf = GradientBoostingClassifier(n_estimators=100, random_state=1)
    clf.fit(X, y_)
    assert_array_equal(clf.predict(T), true_result)
    assert 100 == len(clf.estimators_)

    y_ = np.asarray(y, dtype=np.int32)
    y_ = np.asfortranarray(y_)
    clf = GradientBoostingClassifier(n_estimators=100, random_state=1)
    clf.fit(X, y_)
    assert_array_equal(clf.predict(T), true_result)
    assert 100 == len(clf.estimators_)


def test_oob_improvement():
    # Test if oob improvement has correct shape and regression test.
    clf = GradientBoostingClassifier(n_estimators=100, random_state=1,
                                     subsample=0.5)
    clf.fit(X, y)
    assert clf.oob_improvement_.shape[0] == 100
    # hard-coded regression test - change if modification in OOB computation
    assert_array_almost_equal(clf.oob_improvement_[:5],
                              np.array([0.19, 0.15, 0.12, -0.12, -0.11]),
                              decimal=2)


def test_oob_improvement_raise():
    # Test if oob improvement has correct shape.
    clf = GradientBoostingClassifier(n_estimators=100, random_state=1,
                                     subsample=1.0)
    clf.fit(X, y)
    assert_raises(AttributeError, lambda: clf.oob_improvement_)


def test_oob_multilcass_iris():
    # Check OOB improvement on multi-class dataset.
    clf = GradientBoostingClassifier(n_estimators=100, loss='deviance',
                                     random_state=1, subsample=0.5)
    clf.fit(iris.data, iris.target)
    score = clf.score(iris.data, iris.target)
    assert score > 0.9
    assert clf.oob_improvement_.shape[0] == clf.n_estimators
    # hard-coded regression test - change if modification in OOB computation
    # FIXME: the following snippet does not yield the same results on 32 bits
    # assert_array_almost_equal(clf.oob_improvement_[:5],
    #                           np.array([12.68, 10.45, 8.18, 6.43, 5.13]),
    #                           decimal=2)


def test_verbose_output():
    # Check verbose=1 does not cause error.
    from io import StringIO

    import sys
    old_stdout = sys.stdout
    sys.stdout = StringIO()
    clf = GradientBoostingClassifier(n_estimators=100, random_state=1,
                                     verbose=1, subsample=0.8)
    clf.fit(X, y)
    verbose_output = sys.stdout
    sys.stdout = old_stdout

    # check output
    verbose_output.seek(0)
    header = verbose_output.readline().rstrip()
    # with OOB
    true_header = ' '.join(['%10s'] + ['%16s'] * 3) % (
        'Iter', 'Train Loss', 'OOB Improve', 'Remaining Time')
    assert true_header == header

    n_lines = sum(1 for l in verbose_output.readlines())
    # one for 1-10 and then 9 for 20-100
    assert 10 + 9 == n_lines


def test_more_verbose_output():
    # Check verbose=2 does not cause error.
    from io import StringIO
    import sys
    old_stdout = sys.stdout
    sys.stdout = StringIO()
    clf = GradientBoostingClassifier(n_estimators=100, random_state=1,
                                     verbose=2)
    clf.fit(X, y)
    verbose_output = sys.stdout
    sys.stdout = old_stdout

    # check output
    verbose_output.seek(0)
    header = verbose_output.readline().rstrip()
    # no OOB
    true_header = ' '.join(['%10s'] + ['%16s'] * 2) % (
        'Iter', 'Train Loss', 'Remaining Time')
    assert true_header == header

    n_lines = sum(1 for l in verbose_output.readlines())
    # 100 lines for n_estimators==100
    assert 100 == n_lines


@pytest.mark.parametrize('Cls', GRADIENT_BOOSTING_ESTIMATORS)
def test_warm_start(Cls):
    # Test if warm start equals fit.
    X, y = datasets.make_hastie_10_2(n_samples=100, random_state=1)
    est = Cls(n_estimators=200, max_depth=1)
    est.fit(X, y)

    est_ws = Cls(n_estimators=100, max_depth=1, warm_start=True)
    est_ws.fit(X, y)
    est_ws.set_params(n_estimators=200)
    est_ws.fit(X, y)

    if Cls is GradientBoostingRegressor:
        assert_array_almost_equal(est_ws.predict(X), est.predict(X))
    else:
        # Random state is preserved and hence predict_proba must also be
        # same
        assert_array_equal(est_ws.predict(X), est.predict(X))
        assert_array_almost_equal(est_ws.predict_proba(X),
                                  est.predict_proba(X))


@pytest.mark.parametrize('Cls', GRADIENT_BOOSTING_ESTIMATORS)
def test_warm_start_n_estimators(Cls):
    # Test if warm start equals fit - set n_estimators.
    X, y = datasets.make_hastie_10_2(n_samples=100, random_state=1)
    est = Cls(n_estimators=300, max_depth=1)
    est.fit(X, y)

    est_ws = Cls(n_estimators=100, max_depth=1, warm_start=True)
    est_ws.fit(X, y)
    est_ws.set_params(n_estimators=300)
    est_ws.fit(X, y)

    assert_array_almost_equal(est_ws.predict(X), est.predict(X))


@pytest.mark.parametrize('Cls', GRADIENT_BOOSTING_ESTIMATORS)
def test_warm_start_max_depth(Cls):
    # Test if possible to fit trees of different depth in ensemble.
    X, y = datasets.make_hastie_10_2(n_samples=100, random_state=1)
    est = Cls(n_estimators=100, max_depth=1, warm_start=True)
    est.fit(X, y)
    est.set_params(n_estimators=110, max_depth=2)
    est.fit(X, y)

    # last 10 trees have different depth
    assert est.estimators_[0, 0].max_depth == 1
    for i in range(1, 11):
        assert est.estimators_[-i, 0].max_depth == 2


@pytest.mark.parametrize('Cls', GRADIENT_BOOSTING_ESTIMATORS)
def test_warm_start_clear(Cls):
    # Test if fit clears state.
    X, y = datasets.make_hastie_10_2(n_samples=100, random_state=1)
    est = Cls(n_estimators=100, max_depth=1)
    est.fit(X, y)

    est_2 = Cls(n_estimators=100, max_depth=1, warm_start=True)
    est_2.fit(X, y)  # inits state
    est_2.set_params(warm_start=False)
    est_2.fit(X, y)  # clears old state and equals est

    assert_array_almost_equal(est_2.predict(X), est.predict(X))


@pytest.mark.parametrize('Cls', GRADIENT_BOOSTING_ESTIMATORS)
def test_warm_start_zero_n_estimators(Cls):
    # Test if warm start with zero n_estimators raises error
    X, y = datasets.make_hastie_10_2(n_samples=100, random_state=1)
    est = Cls(n_estimators=100, max_depth=1, warm_start=True)
    est.fit(X, y)
    est.set_params(n_estimators=0)
    assert_raises(ValueError, est.fit, X, y)


@pytest.mark.parametrize('Cls', GRADIENT_BOOSTING_ESTIMATORS)
def test_warm_start_smaller_n_estimators(Cls):
    # Test if warm start with smaller n_estimators raises error
    X, y = datasets.make_hastie_10_2(n_samples=100, random_state=1)
    est = Cls(n_estimators=100, max_depth=1, warm_start=True)
    est.fit(X, y)
    est.set_params(n_estimators=99)
    assert_raises(ValueError, est.fit, X, y)


@pytest.mark.parametrize('Cls', GRADIENT_BOOSTING_ESTIMATORS)
def test_warm_start_equal_n_estimators(Cls):
    # Test if warm start with equal n_estimators does nothing
    X, y = datasets.make_hastie_10_2(n_samples=100, random_state=1)
    est = Cls(n_estimators=100, max_depth=1)
    est.fit(X, y)

    est2 = clone(est)
    est2.set_params(n_estimators=est.n_estimators, warm_start=True)
    est2.fit(X, y)

    assert_array_almost_equal(est2.predict(X), est.predict(X))


@pytest.mark.parametrize('Cls', GRADIENT_BOOSTING_ESTIMATORS)
def test_warm_start_oob_switch(Cls):
    # Test if oob can be turned on during warm start.
    X, y = datasets.make_hastie_10_2(n_samples=100, random_state=1)
    est = Cls(n_estimators=100, max_depth=1, warm_start=True)
    est.fit(X, y)
    est.set_params(n_estimators=110, subsample=0.5)
    est.fit(X, y)

    assert_array_equal(est.oob_improvement_[:100], np.zeros(100))
    # the last 10 are not zeros
    assert_array_equal(est.oob_improvement_[-10:] == 0.0,
                       np.zeros(10, dtype=np.bool))


@pytest.mark.parametrize('Cls', GRADIENT_BOOSTING_ESTIMATORS)
def test_warm_start_oob(Cls):
    # Test if warm start OOB equals fit.
    X, y = datasets.make_hastie_10_2(n_samples=100, random_state=1)
    est = Cls(n_estimators=200, max_depth=1, subsample=0.5,
              random_state=1)
    est.fit(X, y)

    est_ws = Cls(n_estimators=100, max_depth=1, subsample=0.5,
                 random_state=1, warm_start=True)
    est_ws.fit(X, y)
    est_ws.set_params(n_estimators=200)
    est_ws.fit(X, y)

    assert_array_almost_equal(est_ws.oob_improvement_[:100],
                              est.oob_improvement_[:100])


@pytest.mark.parametrize('Cls', GRADIENT_BOOSTING_ESTIMATORS)
def test_warm_start_sparse(Cls):
    # Test that all sparse matrix types are supported
    X, y = datasets.make_hastie_10_2(n_samples=100, random_state=1)
    sparse_matrix_type = [csr_matrix, csc_matrix, coo_matrix]
    est_dense = Cls(n_estimators=100, max_depth=1, subsample=0.5,
                    random_state=1, warm_start=True)
    est_dense.fit(X, y)
    est_dense.predict(X)
    est_dense.set_params(n_estimators=200)
    est_dense.fit(X, y)
    y_pred_dense = est_dense.predict(X)

    for sparse_constructor in sparse_matrix_type:
        X_sparse = sparse_constructor(X)

        est_sparse = Cls(n_estimators=100, max_depth=1, subsample=0.5,
                         random_state=1, warm_start=True)
        est_sparse.fit(X_sparse, y)
        est_sparse.predict(X)
        est_sparse.set_params(n_estimators=200)
        est_sparse.fit(X_sparse, y)
        y_pred_sparse = est_sparse.predict(X)

        assert_array_almost_equal(est_dense.oob_improvement_[:100],
                                  est_sparse.oob_improvement_[:100])
        assert_array_almost_equal(y_pred_dense, y_pred_sparse)


@pytest.mark.parametrize('Cls', GRADIENT_BOOSTING_ESTIMATORS)
def test_warm_start_fortran(Cls):
    # Test that feeding a X in Fortran-ordered is giving the same results as
    # in C-ordered
    X, y = datasets.make_hastie_10_2(n_samples=100, random_state=1)
    est_c = Cls(n_estimators=1, random_state=1, warm_start=True)
    est_fortran = Cls(n_estimators=1, random_state=1, warm_start=True)

    est_c.fit(X, y)
    est_c.set_params(n_estimators=11)
    est_c.fit(X, y)

    X_fortran = np.asfortranarray(X)
    est_fortran.fit(X_fortran, y)
    est_fortran.set_params(n_estimators=11)
    est_fortran.fit(X_fortran, y)

    assert_array_almost_equal(est_c.predict(X), est_fortran.predict(X))


def early_stopping_monitor(i, est, locals):
    """Returns True on the 10th iteration. """
    if i == 9:
        return True
    else:
        return False


@pytest.mark.parametrize('Cls', GRADIENT_BOOSTING_ESTIMATORS)
def test_monitor_early_stopping(Cls):
    # Test if monitor return value works.
    X, y = datasets.make_hastie_10_2(n_samples=100, random_state=1)

    est = Cls(n_estimators=20, max_depth=1, random_state=1, subsample=0.5)
    est.fit(X, y, monitor=early_stopping_monitor)
    assert est.n_estimators == 20  # this is not altered
    assert est.estimators_.shape[0] == 10
    assert est.train_score_.shape[0] == 10
    assert est.oob_improvement_.shape[0] == 10

    # try refit
    est.set_params(n_estimators=30)
    est.fit(X, y)
    assert est.n_estimators == 30
    assert est.estimators_.shape[0] == 30
    assert est.train_score_.shape[0] == 30

    est = Cls(n_estimators=20, max_depth=1, random_state=1, subsample=0.5,
              warm_start=True)
    est.fit(X, y, monitor=early_stopping_monitor)
    assert est.n_estimators == 20
    assert est.estimators_.shape[0] == 10
    assert est.train_score_.shape[0] == 10
    assert est.oob_improvement_.shape[0] == 10

    # try refit
    est.set_params(n_estimators=30, warm_start=False)
    est.fit(X, y)
    assert est.n_estimators == 30
    assert est.train_score_.shape[0] == 30
    assert est.estimators_.shape[0] == 30
    assert est.oob_improvement_.shape[0] == 30


def test_complete_classification():
    # Test greedy trees with max_depth + 1 leafs.
    from sklearn.tree._tree import TREE_LEAF
    X, y = datasets.make_hastie_10_2(n_samples=100, random_state=1)
    k = 4

    est = GradientBoostingClassifier(n_estimators=20, max_depth=None,
                                     random_state=1, max_leaf_nodes=k + 1)
    est.fit(X, y)

    tree = est.estimators_[0, 0].tree_
    assert tree.max_depth == k
    assert (tree.children_left[tree.children_left == TREE_LEAF].shape[0] ==
                 k + 1)


def test_complete_regression():
    # Test greedy trees with max_depth + 1 leafs.
    from sklearn.tree._tree import TREE_LEAF
    k = 4

    est = GradientBoostingRegressor(n_estimators=20, max_depth=None,
                                    random_state=1, max_leaf_nodes=k + 1)
    est.fit(X_reg, y_reg)

    tree = est.estimators_[-1, 0].tree_
    assert (tree.children_left[tree.children_left == TREE_LEAF].shape[0] ==
                 k + 1)


def test_zero_estimator_reg():
    # Test if init='zero' works for regression.

    est = GradientBoostingRegressor(n_estimators=20, max_depth=1,
                                    random_state=1, init='zero')
    est.fit(X_reg, y_reg)
    y_pred = est.predict(X_reg)
    mse = mean_squared_error(y_reg, y_pred)
    assert_almost_equal(mse, 0.52, decimal=2)

    est = GradientBoostingRegressor(n_estimators=20, max_depth=1,
                                    random_state=1, init='foobar')
    assert_raises(ValueError, est.fit, X_reg, y_reg)


def test_zero_estimator_clf():
    # Test if init='zero' works for classification.
    X = iris.data
    y = np.array(iris.target)

    est = GradientBoostingClassifier(n_estimators=20, max_depth=1,
                                     random_state=1, init='zero')
    est.fit(X, y)

    assert est.score(X, y) > 0.96

    # binary clf
    mask = y != 0
    y[mask] = 1
    y[~mask] = 0
    est = GradientBoostingClassifier(n_estimators=20, max_depth=1,
                                     random_state=1, init='zero')
    est.fit(X, y)
    assert est.score(X, y) > 0.96

    est = GradientBoostingClassifier(n_estimators=20, max_depth=1,
                                     random_state=1, init='foobar')
    assert_raises(ValueError, est.fit, X, y)


@pytest.mark.parametrize('GBEstimator', GRADIENT_BOOSTING_ESTIMATORS)
def test_max_leaf_nodes_max_depth(GBEstimator):
    # Test precedence of max_leaf_nodes over max_depth.
    X, y = datasets.make_hastie_10_2(n_samples=100, random_state=1)

    k = 4

    est = GBEstimator(max_depth=1, max_leaf_nodes=k).fit(X, y)
    tree = est.estimators_[0, 0].tree_
    assert tree.max_depth == 1

    est = GBEstimator(max_depth=1).fit(X, y)
    tree = est.estimators_[0, 0].tree_
    assert tree.max_depth == 1


@pytest.mark.parametrize('GBEstimator', GRADIENT_BOOSTING_ESTIMATORS)
def test_min_impurity_split(GBEstimator):
    # Test if min_impurity_split of base estimators is set
    # Regression test for #8006
    X, y = datasets.make_hastie_10_2(n_samples=100, random_state=1)

    est = GBEstimator(min_impurity_split=0.1)
    est = assert_warns_message(FutureWarning,
                               "min_impurity_decrease",
                               est.fit, X, y)
    for tree in est.estimators_.flat:
        assert tree.min_impurity_split == 0.1


@pytest.mark.parametrize('GBEstimator', GRADIENT_BOOSTING_ESTIMATORS)
def test_min_impurity_decrease(GBEstimator):
    X, y = datasets.make_hastie_10_2(n_samples=100, random_state=1)

    est = GBEstimator(min_impurity_decrease=0.1)
    est.fit(X, y)
    for tree in est.estimators_.flat:
        # Simply check if the parameter is passed on correctly. Tree tests
        # will suffice for the actual working of this param
        assert tree.min_impurity_decrease == 0.1


def test_warm_start_wo_nestimators_change():
    # Test if warm_start does nothing if n_estimators is not changed.
    # Regression test for #3513.
    clf = GradientBoostingClassifier(n_estimators=10, warm_start=True)
    clf.fit([[0, 1], [2, 3]], [0, 1])
    assert clf.estimators_.shape[0] == 10
    clf.fit([[0, 1], [2, 3]], [0, 1])
    assert clf.estimators_.shape[0] == 10


def test_probability_exponential():
    # Predict probabilities.
    clf = GradientBoostingClassifier(loss='exponential',
                                     n_estimators=100, random_state=1)

    assert_raises(ValueError, clf.predict_proba, T)

    clf.fit(X, y)
    assert_array_equal(clf.predict(T), true_result)

    # check if probabilities are in [0, 1].
    y_proba = clf.predict_proba(T)
    assert np.all(y_proba >= 0.0)
    assert np.all(y_proba <= 1.0)
    score = clf.decision_function(T).ravel()
    assert_array_almost_equal(y_proba[:, 1], expit(2 * score))

    # derive predictions from probabilities
    y_pred = clf.classes_.take(y_proba.argmax(axis=1), axis=0)
    assert_array_equal(y_pred, true_result)


@pytest.mark.parametrize("loss", ['huber', 'ls', 'lad', 'quantile'])
def test_non_uniform_weights_toy_edge_case_reg(loss):
    X = [[1], [1], [1], [0]]
    y = [0, 0, 1, 0]
    # ignore the first 2 training samples by setting their weight to 0
    sample_weight = [0, 0, 1, 1]
    gb = GradientBoostingRegressor(
        learning_rate=0.1, n_estimators=200, loss=loss,
    )
    gb.fit(X, y, sample_weight=sample_weight)
    assert gb.predict([[1]])[0] > 0.5
    # check that the loss is always decreasing
    assert np.all(np.diff(gb.train_score_) <= 0)


def test_non_uniform_weights_toy_edge_case_clf():
    X = [[1, 0],
         [1, 0],
         [1, 0],
         [0, 1]]
    y = [0, 0, 1, 0]
    # ignore the first 2 training samples by setting their weight to 0
    sample_weight = [0, 0, 1, 1]
    for loss in ('deviance', 'exponential'):
        gb = GradientBoostingClassifier(n_estimators=5, loss=loss)
        gb.fit(X, y, sample_weight=sample_weight)
        assert_array_equal(gb.predict([[1, 0]]), [1])


def check_sparse_input(EstimatorClass, X, X_sparse, y):
    dense = EstimatorClass(n_estimators=10, random_state=0,
                           max_depth=2, min_impurity_decrease=1e-7).fit(X, y)
    sparse = EstimatorClass(n_estimators=10, random_state=0,
                            max_depth=2,
                            min_impurity_decrease=1e-7).fit(X_sparse, y)

    assert_array_almost_equal(sparse.apply(X), dense.apply(X))
    assert_array_almost_equal(sparse.predict(X), dense.predict(X))
    assert_array_almost_equal(sparse.feature_importances_,
                              dense.feature_importances_)

    assert_array_almost_equal(sparse.predict(X_sparse), dense.predict(X))
    assert_array_almost_equal(dense.predict(X_sparse), sparse.predict(X))

    if issubclass(EstimatorClass, GradientBoostingClassifier):
        assert_array_almost_equal(sparse.predict_proba(X),
                                  dense.predict_proba(X))
        assert_array_almost_equal(sparse.predict_log_proba(X),
                                  dense.predict_log_proba(X))

        assert_array_almost_equal(sparse.decision_function(X_sparse),
                                  sparse.decision_function(X))
        assert_array_almost_equal(dense.decision_function(X_sparse),
                                  sparse.decision_function(X))
        for res_sparse, res in zip(sparse.staged_decision_function(X_sparse),
                                   sparse.staged_decision_function(X)):
            assert_array_almost_equal(res_sparse, res)


@skip_if_32bit
@pytest.mark.parametrize(
        'EstimatorClass',
        (GradientBoostingClassifier, GradientBoostingRegressor))
@pytest.mark.parametrize('sparse_matrix', (csr_matrix, csc_matrix, coo_matrix))
def test_sparse_input(EstimatorClass, sparse_matrix):
    y, X = datasets.make_multilabel_classification(random_state=0,
                                                   n_samples=50,
                                                   n_features=1,
                                                   n_classes=20)
    y = y[:, 0]

    check_sparse_input(EstimatorClass, X, sparse_matrix(X), y)


def test_gradient_boosting_early_stopping():
    X, y = make_classification(n_samples=1000, random_state=0)

    gbc = GradientBoostingClassifier(n_estimators=1000,
                                     n_iter_no_change=10,
                                     learning_rate=0.1, max_depth=3,
                                     random_state=42)

    gbr = GradientBoostingRegressor(n_estimators=1000, n_iter_no_change=10,
                                    learning_rate=0.1, max_depth=3,
                                    random_state=42)

    X_train, X_test, y_train, y_test = train_test_split(X, y,
                                                        random_state=42)
    # Check if early_stopping works as expected
    for est, tol, early_stop_n_estimators in ((gbc, 1e-1, 28), (gbr, 1e-1, 13),
                                              (gbc, 1e-3, 70),
                                              (gbr, 1e-3, 28)):
        est.set_params(tol=tol)
        est.fit(X_train, y_train)
        assert est.n_estimators_ == early_stop_n_estimators
        assert est.score(X_test, y_test) > 0.7

    # Without early stopping
    gbc = GradientBoostingClassifier(n_estimators=100, learning_rate=0.1,
                                     max_depth=3, random_state=42)
    gbc.fit(X, y)
    gbr = GradientBoostingRegressor(n_estimators=200, learning_rate=0.1,
                                    max_depth=3, random_state=42)
    gbr.fit(X, y)

    assert gbc.n_estimators_ == 100
    assert gbr.n_estimators_ == 200


def test_gradient_boosting_validation_fraction():
    X, y = make_classification(n_samples=1000, random_state=0)

    gbc = GradientBoostingClassifier(n_estimators=100,
                                     n_iter_no_change=10,
                                     validation_fraction=0.1,
                                     learning_rate=0.1, max_depth=3,
                                     random_state=42)
    gbc2 = clone(gbc).set_params(validation_fraction=0.3)
    gbc3 = clone(gbc).set_params(n_iter_no_change=20)

    gbr = GradientBoostingRegressor(n_estimators=100, n_iter_no_change=10,
                                    learning_rate=0.1, max_depth=3,
                                    validation_fraction=0.1,
                                    random_state=42)
    gbr2 = clone(gbr).set_params(validation_fraction=0.3)
    gbr3 = clone(gbr).set_params(n_iter_no_change=20)

    X_train, X_test, y_train, y_test = train_test_split(X, y, random_state=42)
    # Check if validation_fraction has an effect
    gbc.fit(X_train, y_train)
    gbc2.fit(X_train, y_train)
    assert gbc.n_estimators_ != gbc2.n_estimators_

    gbr.fit(X_train, y_train)
    gbr2.fit(X_train, y_train)
    assert gbr.n_estimators_ != gbr2.n_estimators_

    # Check if n_estimators_ increase monotonically with n_iter_no_change
    # Set validation
    gbc3.fit(X_train, y_train)
    gbr3.fit(X_train, y_train)
    assert gbr.n_estimators_ < gbr3.n_estimators_
    assert gbc.n_estimators_ < gbc3.n_estimators_


def test_early_stopping_stratified():
    # Make sure data splitting for early stopping is stratified
    X = [[1, 2], [2, 3], [3, 4], [4, 5]]
    y = [0, 0, 0, 1]

    gbc = GradientBoostingClassifier(n_iter_no_change=5)
    with pytest.raises(
            ValueError,
            match='The least populated class in y has only 1 member'):
        gbc.fit(X, y)


def _make_multiclass():
    return make_classification(n_classes=3, n_clusters_per_class=1)


@pytest.mark.parametrize(
    "gb, dataset_maker, init_estimator",
    [(GradientBoostingClassifier, make_classification, DummyClassifier),
     (GradientBoostingClassifier, _make_multiclass, DummyClassifier),
     (GradientBoostingRegressor, make_regression, DummyRegressor)],
    ids=["binary classification", "multiclass classification", "regression"])
def test_gradient_boosting_with_init(gb, dataset_maker, init_estimator):
    # Check that GradientBoostingRegressor works when init is a sklearn
    # estimator.
    # Check that an error is raised if trying to fit with sample weight but
    # initial estimator does not support sample weight

    X, y = dataset_maker()
    sample_weight = np.random.RandomState(42).rand(100)

    # init supports sample weights
    init_est = init_estimator()
    gb(init=init_est).fit(X, y, sample_weight=sample_weight)

    # init does not support sample weights
    init_est = NoSampleWeightWrapper(init_estimator())
    gb(init=init_est).fit(X, y)  # ok no sample weights
    with pytest.raises(ValueError,
                       match="estimator.*does not support sample weights"):
        gb(init=init_est).fit(X, y, sample_weight=sample_weight)


def test_gradient_boosting_with_init_pipeline():
    # Check that the init estimator can be a pipeline (see issue #13466)

    X, y = make_regression(random_state=0)
    init = make_pipeline(LinearRegression())
    gb = GradientBoostingRegressor(init=init)
    gb.fit(X, y)  # pipeline without sample_weight works fine

    with pytest.raises(
            ValueError,
            match='The initial estimator Pipeline does not support sample '
                  'weights'):
        gb.fit(X, y, sample_weight=np.ones(X.shape[0]))

    # Passing sample_weight to a pipeline raises a ValueError. This test makes
    # sure we make the distinction between ValueError raised by a pipeline that
    # was passed sample_weight, and a ValueError raised by a regular estimator
    # whose input checking failed.
    with pytest.raises(
            ValueError,
            match='nu <= 0 or nu > 1'):
        # Note that NuSVR properly supports sample_weight
        init = NuSVR(gamma='auto', nu=1.5)
        gb = GradientBoostingRegressor(init=init)
        gb.fit(X, y, sample_weight=np.ones(X.shape[0]))


@pytest.mark.parametrize('estimator, missing_method', [
    (GradientBoostingClassifier(init=LinearSVC()), 'predict_proba'),
    (GradientBoostingRegressor(init=OneHotEncoder()), 'predict')
])
def test_gradient_boosting_init_wrong_methods(estimator, missing_method):
    # Make sure error is raised if init estimators don't have the required
    # methods (fit, predict, predict_proba)

    message = ("The init parameter must be a valid estimator and support "
               "both fit and " + missing_method)
    with pytest.raises(ValueError, match=message):
        estimator.fit(X, y)


def test_early_stopping_n_classes():
    # when doing early stopping (_, , y_train, _ = train_test_split(X, y))
    # there might be classes in y that are missing in y_train. As the init
    # estimator will be trained on y_train, we need to raise an error if this
    # happens.

    X = [[1]] * 10
    y = [0, 0] + [1] * 8  # only 2 negative class over 10 samples
    gb = GradientBoostingClassifier(n_iter_no_change=5, random_state=0,
                                    validation_fraction=8)
    with pytest.raises(
                ValueError,
                match='The training data after the early stopping split'):
        gb.fit(X, y)

    # No error if we let training data be big enough
    gb = GradientBoostingClassifier(n_iter_no_change=5, random_state=0,
                                    validation_fraction=4)


def test_gbr_degenerate_feature_importances():
    # growing an ensemble of single node trees. See #13620
    X = np.zeros((10, 10))
    y = np.ones((10,))
    gbr = GradientBoostingRegressor().fit(X, y)
    assert_array_equal(gbr.feature_importances_,
                       np.zeros(10, dtype=np.float64))<|MERGE_RESOLUTION|>--- conflicted
+++ resolved
@@ -230,21 +230,10 @@
 
         y_pred = reg.predict(X_reg)
         mse = mean_squared_error(y_reg, y_pred)
-        assert mse < 0.04
+        assert mse < 0.05
 
         if last_y_pred is not None:
-<<<<<<< HEAD
             assert_allclose(last_y_pred, y_pred)
-=======
-            # FIXME: We temporarily bypass this test. This is due to the fact
-            # that GBRT with and without `sample_weight` do not use the same
-            # implementation of the median during the initialization with the
-            # `DummyRegressor`. In the future, we should make sure that both
-            # implementations should be the same. See PR #17377 for more.
-            # assert_allclose(last_y_pred, y_pred)
-            pass
-
->>>>>>> 5a33360e
         last_y_pred = y_pred
 
 
