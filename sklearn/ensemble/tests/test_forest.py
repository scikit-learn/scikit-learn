--- conflicted
+++ resolved
@@ -1340,7 +1340,6 @@
     assert ba.count == 0
 
 
-<<<<<<< HEAD
 @pytest.mark.parametrize('model', FOREST_CLASSIFIERS_REGRESSORS)
 @pytest.mark.parametrize('data_params', [
     {'n_rows': 10000,
@@ -1395,7 +1394,8 @@
 
     # all good features should be more important than all bad features.
     assert np.all([np.all(x > bad_ones) for x in good_ones])
-=======
+
+
 @pytest.mark.filterwarnings('ignore:The default value of n_estimators')
 @pytest.mark.parametrize('name', FOREST_CLASSIFIERS)
 @pytest.mark.parametrize('oob_score', (True, False))
@@ -1415,5 +1415,4 @@
 
     # Try to fit and predict.
     clf.fit(X, y)
-    clf.predict(X)
->>>>>>> 8a258c9c
+    clf.predict(X)