"""
Testing for the forest module (sklearn.ensemble.forest).
"""

# Authors: Gilles Louppe,
#          Brian Holt,
#          Andreas Mueller,
#          Arnaud Joly
# License: BSD 3 clause

import itertools
import math
import pickle
from collections import defaultdict
from functools import partial
from itertools import combinations, product
from typing import Any, Dict
from unittest.mock import patch

import joblib
import numpy as np
import pytest
from scipy.special import comb

import sklearn
from sklearn import datasets
from sklearn.datasets import make_classification
from sklearn.decomposition import TruncatedSVD
from sklearn.dummy import DummyRegressor
from sklearn.ensemble import (
    ExtraTreesClassifier,
    ExtraTreesRegressor,
    RandomForestClassifier,
    RandomForestRegressor,
    RandomTreesEmbedding,
)
from sklearn.exceptions import NotFittedError
from sklearn.metrics import (
    explained_variance_score,
    f1_score,
    mean_poisson_deviance,
    mean_squared_error,
)
from sklearn.model_selection import GridSearchCV, cross_val_score, train_test_split
from sklearn.svm import LinearSVC
from sklearn.tree._classes import SPARSE_SPLITTERS
from sklearn.utils._testing import (
    _convert_container,
    assert_almost_equal,
    assert_array_almost_equal,
    assert_array_equal,
    ignore_warnings,
    skip_if_no_parallel,
)
from sklearn.utils.fixes import COO_CONTAINERS, CSC_CONTAINERS, CSR_CONTAINERS
from sklearn.utils.parallel import Parallel
from sklearn.utils.validation import check_random_state

# toy sample
X = [[-2, -1], [-1, -1], [-1, -2], [1, 1], [1, 2], [2, 1]]
y = [-1, -1, -1, 1, 1, 1]
T = [[-1, -1], [2, 2], [3, 2]]
true_result = [-1, 1, 1]

# Larger classification sample used for testing feature importances
X_large, y_large = datasets.make_classification(
    n_samples=500,
    n_features=10,
    n_informative=3,
    n_redundant=0,
    n_repeated=0,
    shuffle=False,
    random_state=0,
)

# also load the iris dataset
# and randomly permute it
iris = datasets.load_iris()
rng = check_random_state(0)
perm = rng.permutation(iris.target.size)
iris.data = iris.data[perm]
iris.target = iris.target[perm]

# Make regression dataset
X_reg, y_reg = datasets.make_regression(n_samples=500, n_features=10, random_state=1)

# also make a hastie_10_2 dataset
hastie_X, hastie_y = datasets.make_hastie_10_2(n_samples=20, random_state=1)
hastie_X = hastie_X.astype(np.float32)

# Get the default backend in joblib to test parallelism and interaction with
# different backends
DEFAULT_JOBLIB_BACKEND = joblib.parallel.get_active_backend()[0].__class__

FOREST_CLASSIFIERS = {
    "ExtraTreesClassifier": ExtraTreesClassifier,
    "RandomForestClassifier": RandomForestClassifier,
}

FOREST_REGRESSORS = {
    "ExtraTreesRegressor": ExtraTreesRegressor,
    "RandomForestRegressor": RandomForestRegressor,
}

FOREST_TRANSFORMERS = {
    "RandomTreesEmbedding": RandomTreesEmbedding,
}

FOREST_ESTIMATORS: Dict[str, Any] = dict()
FOREST_ESTIMATORS.update(FOREST_CLASSIFIERS)
FOREST_ESTIMATORS.update(FOREST_REGRESSORS)
FOREST_ESTIMATORS.update(FOREST_TRANSFORMERS)

FOREST_CLASSIFIERS_REGRESSORS: Dict[str, Any] = FOREST_CLASSIFIERS.copy()
FOREST_CLASSIFIERS_REGRESSORS.update(FOREST_REGRESSORS)


<<<<<<< HEAD
def _sparse_parity(n, p=20, p_star=3, random_state=None):
    """Generate sparse parity dataset.

    Sparse parity is a multivariate generalization of the
    XOR problem.

    Parameters
    ----------
    n : int
        Number of sample to generate.
    p : int, optional
        The dimensionality of the dataset, by default 20
    p_star : int, optional
        The number of informative dimensions, by default 3.
    random_state : Random State, optional
        Random state, by default None.

    Returns
    -------
    X : np.ndarray of shape (n, p)
        Sparse parity dataset as a dense array.
    y : np.ndarray of shape (n,)
        Labels of the dataset
    """
    rng = np.random.RandomState(seed=random_state)
    X = rng.uniform(-1, 1, (n, p))
    y = np.zeros(n)

    for i in range(0, n):
        y[i] = sum(X[i, :p_star] > 0) % 2

    return X, y


def _orthant(n, p=6, random_state=None):
    """Generate orthant dataset.

    Parameters
    ----------
    n : int
        Number of sample to generate.
    p : int, optional
        The dimensionality of the dataset and the number of
        unique labels, by default 6.
    rec : int, optional
        _description_, by default 1
    random_state : Random State, optional
        Random state, by default None.

    Returns
    -------
    X : np.ndarray of shape (n, p)
        Orthant dataset as a dense array.
    y : np.ndarray of shape (n,)
        Labels of the dataset
    """
    rng = np.random.RandomState(seed=random_state)
    orth_labels = np.asarray([2**i for i in range(0, p)][::-1])

    X = rng.uniform(-1, 1, (n, p))
    y = np.zeros(n)

    for i in range(0, n):
        idx = np.where(X[i, :] > 0)[0]
        y[i] = sum(orth_labels[idx])

    if len(np.unique(y)) < 2**p:
        raise RuntimeError("Increase sample size to get a label in each orthant.")

    return X, y


def _trunk(n, p=10, random_state=None):
    """Generate trunk dataset.

    Parameters
    ----------
    n : int
        Number of sample to generate.
    p : int, optional
        The dimensionality of the dataset and the number of
        unique labels, by default 10.
    random_state : Random State, optional
        Random state, by default None.

    Returns
    -------
    X : np.ndarray of shape (n, p)
        Trunk dataset as a dense array.
    y : np.ndarray of shape (n,)
        Labels of the dataset

    References
    ----------
    [1] Gerard V. Trunk. A problem of dimensionality: A
    simple example. IEEE Transactions on Pattern Analysis
    and Machine Intelligence, 1(3):306–307, 1979.
    """
    rng = np.random.RandomState(seed=random_state)

    mu_1 = np.array([1 / i for i in range(1, p + 1)])
    mu_0 = -1 * mu_1
    cov = np.identity(p)

    X = np.vstack(
        (
            rng.multivariate_normal(mu_0, cov, int(n / 2)),
            rng.multivariate_normal(mu_1, cov, int(n / 2)),
        )
    )
    y = np.concatenate((np.zeros(int(n / 2)), np.ones(int(n / 2))))
    return X, y


def check_classification_toy(name):
=======
@pytest.mark.parametrize("name", FOREST_CLASSIFIERS)
def test_classification_toy(name):
>>>>>>> 0d701e8f
    """Check classification on a toy dataset."""
    ForestClassifier = FOREST_CLASSIFIERS[name]

    clf = ForestClassifier(n_estimators=10, random_state=1)
    clf.fit(X, y)
    assert_array_equal(clf.predict(T), true_result)
    assert 10 == len(clf)

    clf = ForestClassifier(n_estimators=10, max_features=1, random_state=1)
    clf.fit(X, y)
    assert_array_equal(clf.predict(T), true_result)
    assert 10 == len(clf)

    # also test apply
    leaf_indices = clf.apply(X)
    assert leaf_indices.shape == (len(X), clf.n_estimators)


@pytest.mark.parametrize("name", FOREST_CLASSIFIERS)
@pytest.mark.parametrize("criterion", ("gini", "log_loss"))
def test_iris_criterion(name, criterion):
    # Check consistency on dataset iris.
    ForestClassifier = FOREST_CLASSIFIERS[name]

    clf = ForestClassifier(n_estimators=10, criterion=criterion, random_state=1)
    clf.fit(iris.data, iris.target)
    score = clf.score(iris.data, iris.target)
    assert score > 0.9, "Failed with criterion %s and score = %f" % (criterion, score)

    clf = ForestClassifier(
        n_estimators=10, criterion=criterion, max_features=2, random_state=1
    )
    clf.fit(iris.data, iris.target)
    score = clf.score(iris.data, iris.target)
    assert score > 0.5, "Failed with criterion %s and score = %f" % (criterion, score)


@pytest.mark.parametrize("name", FOREST_REGRESSORS)
@pytest.mark.parametrize(
    "criterion", ("squared_error", "absolute_error", "friedman_mse")
)
def test_regression_criterion(name, criterion):
    # Check consistency on regression dataset.
    ForestRegressor = FOREST_REGRESSORS[name]

    reg = ForestRegressor(n_estimators=5, criterion=criterion, random_state=1)
    reg.fit(X_reg, y_reg)
    score = reg.score(X_reg, y_reg)
    assert (
        score > 0.93
    ), "Failed with max_features=None, criterion %s and score = %f" % (
        criterion,
        score,
    )

    reg = ForestRegressor(
        n_estimators=5, criterion=criterion, max_features=6, random_state=1
    )
    reg.fit(X_reg, y_reg)
    score = reg.score(X_reg, y_reg)
    assert score > 0.92, "Failed with max_features=6, criterion %s and score = %f" % (
        criterion,
        score,
    )


def test_poisson_vs_mse():
    """Test that random forest with poisson criterion performs better than
    mse for a poisson target.

    There is a similar test for DecisionTreeRegressor.
    """
    rng = np.random.RandomState(42)
    n_train, n_test, n_features = 500, 500, 10
    X = datasets.make_low_rank_matrix(
        n_samples=n_train + n_test, n_features=n_features, random_state=rng
    )
    #  We create a log-linear Poisson model and downscale coef as it will get
    # exponentiated.
    coef = rng.uniform(low=-2, high=2, size=n_features) / np.max(X, axis=0)
    y = rng.poisson(lam=np.exp(X @ coef))
    X_train, X_test, y_train, y_test = train_test_split(
        X, y, test_size=n_test, random_state=rng
    )
    # We prevent some overfitting by setting min_samples_split=10.
    forest_poi = RandomForestRegressor(
        criterion="poisson", min_samples_leaf=10, max_features="sqrt", random_state=rng
    )
    forest_mse = RandomForestRegressor(
        criterion="squared_error",
        min_samples_leaf=10,
        max_features="sqrt",
        random_state=rng,
    )

    forest_poi.fit(X_train, y_train)
    forest_mse.fit(X_train, y_train)
    dummy = DummyRegressor(strategy="mean").fit(X_train, y_train)

    for X, y, data_name in [(X_train, y_train, "train"), (X_test, y_test, "test")]:
        metric_poi = mean_poisson_deviance(y, forest_poi.predict(X))
        # squared_error forest might produce non-positive predictions => clip
        # If y = 0 for those, the poisson deviance gets too good.
        # If we drew more samples, we would eventually get y > 0 and the
        # poisson deviance would explode, i.e. be undefined. Therefore, we do
        # not clip to a tiny value like 1e-15, but to 1e-6. This acts like a
        # small penalty to the non-positive predictions.
        metric_mse = mean_poisson_deviance(
            y, np.clip(forest_mse.predict(X), 1e-6, None)
        )
        metric_dummy = mean_poisson_deviance(y, dummy.predict(X))
        # As squared_error might correctly predict 0 in train set, its train
        # score can be better than Poisson. This is no longer the case for the
        # test set. But keep the above comment for clipping in mind.
        if data_name == "test":
            assert metric_poi < metric_mse
        assert metric_poi < 0.8 * metric_dummy


@pytest.mark.parametrize("criterion", ("poisson", "squared_error"))
def test_balance_property_random_forest(criterion):
    """ "Test that sum(y_pred)==sum(y_true) on the training set."""
    rng = np.random.RandomState(42)
    n_train, n_test, n_features = 500, 500, 10
    X = datasets.make_low_rank_matrix(
        n_samples=n_train + n_test, n_features=n_features, random_state=rng
    )

    coef = rng.uniform(low=-2, high=2, size=n_features) / np.max(X, axis=0)
    y = rng.poisson(lam=np.exp(X @ coef))

    reg = RandomForestRegressor(
        criterion=criterion, n_estimators=10, bootstrap=False, random_state=rng
    )
    reg.fit(X, y)

    assert np.sum(reg.predict(X)) == pytest.approx(np.sum(y))


@pytest.mark.parametrize("name", FOREST_REGRESSORS)
def test_regressor_attributes(name):
    # Regression models should not have a classes_ attribute.
    r = FOREST_REGRESSORS[name](random_state=0)
    assert not hasattr(r, "classes_")
    assert not hasattr(r, "n_classes_")

    r.fit([[1, 2, 3], [4, 5, 6]], [1, 2])
    assert not hasattr(r, "classes_")
    assert not hasattr(r, "n_classes_")


@pytest.mark.parametrize("name", FOREST_CLASSIFIERS)
def test_probability(name):
    # Predict probabilities.
    ForestClassifier = FOREST_CLASSIFIERS[name]
    with np.errstate(divide="ignore"):
        clf = ForestClassifier(
            n_estimators=10, random_state=1, max_features=1, max_depth=1
        )
        clf.fit(iris.data, iris.target)
        assert_array_almost_equal(
            np.sum(clf.predict_proba(iris.data), axis=1), np.ones(iris.data.shape[0])
        )
        assert_array_almost_equal(
            clf.predict_proba(iris.data), np.exp(clf.predict_log_proba(iris.data))
        )


@pytest.mark.parametrize("dtype", (np.float64, np.float32))
@pytest.mark.parametrize(
    "name, criterion",
    itertools.chain(
        product(FOREST_CLASSIFIERS, ["gini", "log_loss"]),
        product(FOREST_REGRESSORS, ["squared_error", "friedman_mse", "absolute_error"]),
    ),
)
def test_importances(dtype, name, criterion):
    tolerance = 0.01
    if name in FOREST_REGRESSORS and criterion == "absolute_error":
        tolerance = 0.05

    # cast as dtype
    X = X_large.astype(dtype, copy=False)
    y = y_large.astype(dtype, copy=False)

    ForestEstimator = FOREST_ESTIMATORS[name]

    est = ForestEstimator(n_estimators=10, criterion=criterion, random_state=0)
    est.fit(X, y)
    importances = est.feature_importances_

    # The forest estimator can detect that only the first 3 features of the
    # dataset are informative:
    n_important = np.sum(importances > 0.1)
    assert importances.shape[0] == 10
    assert n_important == 3
    assert np.all(importances[:3] > 0.1)

    # Check with parallel
    importances = est.feature_importances_
    est.set_params(n_jobs=2)
    importances_parallel = est.feature_importances_
    assert_array_almost_equal(importances, importances_parallel)

    # Check with sample weights
    sample_weight = check_random_state(0).randint(1, 10, len(X))
    est = ForestEstimator(n_estimators=10, random_state=0, criterion=criterion)
    est.fit(X, y, sample_weight=sample_weight)
    importances = est.feature_importances_
    assert np.all(importances >= 0.0)

    for scale in [0.5, 100]:
        est = ForestEstimator(n_estimators=10, random_state=0, criterion=criterion)
        est.fit(X, y, sample_weight=scale * sample_weight)
        importances_bis = est.feature_importances_
        assert np.abs(importances - importances_bis).mean() < tolerance


def test_importances_asymptotic():
    # Check whether variable importances of totally randomized trees
    # converge towards their theoretical values (See Louppe et al,
    # Understanding variable importances in forests of randomized trees, 2013).

    def binomial(k, n):
        return 0 if k < 0 or k > n else comb(int(n), int(k), exact=True)

    def entropy(samples):
        n_samples = len(samples)
        entropy = 0.0

        for count in np.bincount(samples):
            p = 1.0 * count / n_samples
            if p > 0:
                entropy -= p * np.log2(p)

        return entropy

    def mdi_importance(X_m, X, y):
        n_samples, n_features = X.shape

        features = list(range(n_features))
        features.pop(X_m)
        values = [np.unique(X[:, i]) for i in range(n_features)]

        imp = 0.0

        for k in range(n_features):
            # Weight of each B of size k
            coef = 1.0 / (binomial(k, n_features) * (n_features - k))

            # For all B of size k
            for B in combinations(features, k):
                # For all values B=b
                for b in product(*[values[B[j]] for j in range(k)]):
                    mask_b = np.ones(n_samples, dtype=bool)

                    for j in range(k):
                        mask_b &= X[:, B[j]] == b[j]

                    X_, y_ = X[mask_b, :], y[mask_b]
                    n_samples_b = len(X_)

                    if n_samples_b > 0:
                        children = []

                        for xi in values[X_m]:
                            mask_xi = X_[:, X_m] == xi
                            children.append(y_[mask_xi])

                        imp += (
                            coef
                            * (1.0 * n_samples_b / n_samples)  # P(B=b)
                            * (
                                entropy(y_)
                                - sum(
                                    [
                                        entropy(c) * len(c) / n_samples_b
                                        for c in children
                                    ]
                                )
                            )
                        )

        return imp

    data = np.array(
        [
            [0, 0, 1, 0, 0, 1, 0, 1],
            [1, 0, 1, 1, 1, 0, 1, 2],
            [1, 0, 1, 1, 0, 1, 1, 3],
            [0, 1, 1, 1, 0, 1, 0, 4],
            [1, 1, 0, 1, 0, 1, 1, 5],
            [1, 1, 0, 1, 1, 1, 1, 6],
            [1, 0, 1, 0, 0, 1, 0, 7],
            [1, 1, 1, 1, 1, 1, 1, 8],
            [1, 1, 1, 1, 0, 1, 1, 9],
            [1, 1, 1, 0, 1, 1, 1, 0],
        ]
    )

    X, y = np.array(data[:, :7], dtype=bool), data[:, 7]
    n_features = X.shape[1]

    # Compute true importances
    true_importances = np.zeros(n_features)

    for i in range(n_features):
        true_importances[i] = mdi_importance(i, X, y)

    # Estimate importances with totally randomized trees
    clf = ExtraTreesClassifier(
        n_estimators=500, max_features=1, criterion="log_loss", random_state=0
    ).fit(X, y)

    importances = (
        sum(
            tree.tree_.compute_feature_importances(normalize=False)
            for tree in clf.estimators_
        )
        / clf.n_estimators
    )

    # Check correctness
    assert_almost_equal(entropy(y), sum(importances))
    assert np.abs(true_importances - importances).mean() < 0.01


@pytest.mark.parametrize("name", FOREST_ESTIMATORS)
def test_unfitted_feature_importances(name):
    err_msg = (
        "This {} instance is not fitted yet. Call 'fit' with "
        "appropriate arguments before using this estimator.".format(name)
    )
    with pytest.raises(NotFittedError, match=err_msg):
        getattr(FOREST_ESTIMATORS[name](), "feature_importances_")


@pytest.mark.parametrize("ForestClassifier", FOREST_CLASSIFIERS.values())
@pytest.mark.parametrize("X_type", ["array", "sparse_csr", "sparse_csc"])
@pytest.mark.parametrize(
    "X, y, lower_bound_accuracy",
    [
        (
            *datasets.make_classification(n_samples=300, n_classes=2, random_state=0),
            0.9,
        ),
        (
            *datasets.make_classification(
                n_samples=1000, n_classes=3, n_informative=6, random_state=0
            ),
            0.65,
        ),
        (
            iris.data,
            iris.target * 2 + 1,
            0.65,
        ),
        (
            *datasets.make_multilabel_classification(n_samples=300, random_state=0),
            0.18,
        ),
    ],
)
@pytest.mark.parametrize("oob_score", [True, partial(f1_score, average="micro")])
def test_forest_classifier_oob(
    ForestClassifier, X, y, X_type, lower_bound_accuracy, oob_score
):
    """Check that OOB score is close to score on a test set."""
    X = _convert_container(X, constructor_name=X_type)
    X_train, X_test, y_train, y_test = train_test_split(
        X,
        y,
        test_size=0.5,
        random_state=0,
    )
    classifier = ForestClassifier(
        n_estimators=40,
        bootstrap=True,
        oob_score=oob_score,
        random_state=0,
    )

    assert not hasattr(classifier, "oob_score_")
    assert not hasattr(classifier, "oob_decision_function_")

    classifier.fit(X_train, y_train)
    if callable(oob_score):
        test_score = oob_score(y_test, classifier.predict(X_test))
    else:
        test_score = classifier.score(X_test, y_test)
        assert classifier.oob_score_ >= lower_bound_accuracy

    assert abs(test_score - classifier.oob_score_) <= 0.1

    assert hasattr(classifier, "oob_score_")
    assert not hasattr(classifier, "oob_prediction_")
    assert hasattr(classifier, "oob_decision_function_")

    if y.ndim == 1:
        expected_shape = (X_train.shape[0], len(set(y)))
    else:
        expected_shape = (X_train.shape[0], len(set(y[:, 0])), y.shape[1])
    assert classifier.oob_decision_function_.shape == expected_shape


@pytest.mark.parametrize("ForestRegressor", FOREST_REGRESSORS.values())
@pytest.mark.parametrize("X_type", ["array", "sparse_csr", "sparse_csc"])
@pytest.mark.parametrize(
    "X, y, lower_bound_r2",
    [
        (
            *datasets.make_regression(
                n_samples=500, n_features=10, n_targets=1, random_state=0
            ),
            0.7,
        ),
        (
            *datasets.make_regression(
                n_samples=500, n_features=10, n_targets=2, random_state=0
            ),
            0.55,
        ),
    ],
)
@pytest.mark.parametrize("oob_score", [True, explained_variance_score])
def test_forest_regressor_oob(ForestRegressor, X, y, X_type, lower_bound_r2, oob_score):
    """Check that forest-based regressor provide an OOB score close to the
    score on a test set."""
    X = _convert_container(X, constructor_name=X_type)
    X_train, X_test, y_train, y_test = train_test_split(
        X,
        y,
        test_size=0.5,
        random_state=0,
    )
    regressor = ForestRegressor(
        n_estimators=50,
        bootstrap=True,
        oob_score=oob_score,
        random_state=0,
    )

    assert not hasattr(regressor, "oob_score_")
    assert not hasattr(regressor, "oob_prediction_")

    regressor.fit(X_train, y_train)
    if callable(oob_score):
        test_score = oob_score(y_test, regressor.predict(X_test))
    else:
        test_score = regressor.score(X_test, y_test)
        assert regressor.oob_score_ >= lower_bound_r2

    assert abs(test_score - regressor.oob_score_) <= 0.1

    assert hasattr(regressor, "oob_score_")
    assert hasattr(regressor, "oob_prediction_")
    assert not hasattr(regressor, "oob_decision_function_")

    if y.ndim == 1:
        expected_shape = (X_train.shape[0],)
    else:
        expected_shape = (X_train.shape[0], y.ndim)
    assert regressor.oob_prediction_.shape == expected_shape


@pytest.mark.parametrize("ForestEstimator", FOREST_CLASSIFIERS_REGRESSORS.values())
def test_forest_oob_warning(ForestEstimator):
    """Check that a warning is raised when not enough estimator and the OOB
    estimates will be inaccurate."""
    estimator = ForestEstimator(
        n_estimators=1,
        oob_score=True,
        bootstrap=True,
        random_state=0,
    )
    with pytest.warns(UserWarning, match="Some inputs do not have OOB scores"):
        estimator.fit(iris.data, iris.target)


@pytest.mark.parametrize("ForestEstimator", FOREST_CLASSIFIERS_REGRESSORS.values())
@pytest.mark.parametrize(
    "X, y, params, err_msg",
    [
        (
            iris.data,
            iris.target,
            {"oob_score": True, "bootstrap": False},
            "Out of bag estimation only available if bootstrap=True",
        ),
        (
            iris.data,
            rng.randint(low=0, high=5, size=(iris.data.shape[0], 2)),
            {"oob_score": True, "bootstrap": True},
            "The type of target cannot be used to compute OOB estimates",
        ),
    ],
)
def test_forest_oob_error(ForestEstimator, X, y, params, err_msg):
    estimator = ForestEstimator(**params)
    with pytest.raises(ValueError, match=err_msg):
        estimator.fit(X, y)


@pytest.mark.parametrize("oob_score", [True, False])
def test_random_trees_embedding_raise_error_oob(oob_score):
    with pytest.raises(TypeError, match="got an unexpected keyword argument"):
        RandomTreesEmbedding(oob_score=oob_score)
    with pytest.raises(NotImplementedError, match="OOB score not supported"):
        RandomTreesEmbedding()._set_oob_score_and_attributes(X, y)


@pytest.mark.parametrize("name", FOREST_CLASSIFIERS)
def test_gridsearch(name):
    # Check that base trees can be grid-searched.
    forest = FOREST_CLASSIFIERS[name]()
    clf = GridSearchCV(forest, {"n_estimators": (1, 2), "max_depth": (1, 2)})
    clf.fit(iris.data, iris.target)


@pytest.mark.parametrize("name", FOREST_CLASSIFIERS_REGRESSORS)
def test_parallel(name):
    """Check parallel computations in classification"""
    if name in FOREST_CLASSIFIERS:
        X = iris.data
        y = iris.target
    elif name in FOREST_REGRESSORS:
        X = X_reg
        y = y_reg

    ForestEstimator = FOREST_ESTIMATORS[name]
    forest = ForestEstimator(n_estimators=10, n_jobs=3, random_state=0)

    forest.fit(X, y)
    assert len(forest) == 10

    forest.set_params(n_jobs=1)
    y1 = forest.predict(X)
    forest.set_params(n_jobs=2)
    y2 = forest.predict(X)
    assert_array_almost_equal(y1, y2, 3)


@pytest.mark.parametrize("name", FOREST_CLASSIFIERS_REGRESSORS)
def test_pickle(name):
    # Check pickability.
    if name in FOREST_CLASSIFIERS:
        X = iris.data[::2]
        y = iris.target[::2]
    elif name in FOREST_REGRESSORS:
        X = X_reg[::2]
        y = y_reg[::2]

    ForestEstimator = FOREST_ESTIMATORS[name]
    obj = ForestEstimator(random_state=0)
    obj.fit(X, y)
    score = obj.score(X, y)
    pickle_object = pickle.dumps(obj)

    obj2 = pickle.loads(pickle_object)
    assert type(obj2) == obj.__class__
    score2 = obj2.score(X, y)
    assert score == score2


@pytest.mark.parametrize("name", FOREST_CLASSIFIERS_REGRESSORS)
def test_multioutput(name):
    # Check estimators on multi-output problems.

    X_train = [
        [-2, -1],
        [-1, -1],
        [-1, -2],
        [1, 1],
        [1, 2],
        [2, 1],
        [-2, 1],
        [-1, 1],
        [-1, 2],
        [2, -1],
        [1, -1],
        [1, -2],
    ]
    y_train = [
        [-1, 0],
        [-1, 0],
        [-1, 0],
        [1, 1],
        [1, 1],
        [1, 1],
        [-1, 2],
        [-1, 2],
        [-1, 2],
        [1, 3],
        [1, 3],
        [1, 3],
    ]
    X_test = [[-1, -1], [1, 1], [-1, 1], [1, -1]]
    y_test = [[-1, 0], [1, 1], [-1, 2], [1, 3]]

    est = FOREST_ESTIMATORS[name](random_state=0, bootstrap=False)
    y_pred = est.fit(X_train, y_train).predict(X_test)
    assert_array_almost_equal(y_pred, y_test)

    if name in FOREST_CLASSIFIERS:
        with np.errstate(divide="ignore"):
            proba = est.predict_proba(X_test)
            assert len(proba) == 2
            assert proba[0].shape == (4, 2)
            assert proba[1].shape == (4, 4)

            log_proba = est.predict_log_proba(X_test)
            assert len(log_proba) == 2
            assert log_proba[0].shape == (4, 2)
            assert log_proba[1].shape == (4, 4)


@pytest.mark.parametrize("name", FOREST_CLASSIFIERS)
def test_multioutput_string(name):
    # Check estimators on multi-output problems with string outputs.

    X_train = [
        [-2, -1],
        [-1, -1],
        [-1, -2],
        [1, 1],
        [1, 2],
        [2, 1],
        [-2, 1],
        [-1, 1],
        [-1, 2],
        [2, -1],
        [1, -1],
        [1, -2],
    ]
    y_train = [
        ["red", "blue"],
        ["red", "blue"],
        ["red", "blue"],
        ["green", "green"],
        ["green", "green"],
        ["green", "green"],
        ["red", "purple"],
        ["red", "purple"],
        ["red", "purple"],
        ["green", "yellow"],
        ["green", "yellow"],
        ["green", "yellow"],
    ]
    X_test = [[-1, -1], [1, 1], [-1, 1], [1, -1]]
    y_test = [
        ["red", "blue"],
        ["green", "green"],
        ["red", "purple"],
        ["green", "yellow"],
    ]

    est = FOREST_ESTIMATORS[name](random_state=0, bootstrap=False)
    y_pred = est.fit(X_train, y_train).predict(X_test)
    assert_array_equal(y_pred, y_test)

    with np.errstate(divide="ignore"):
        proba = est.predict_proba(X_test)
        assert len(proba) == 2
        assert proba[0].shape == (4, 2)
        assert proba[1].shape == (4, 4)

        log_proba = est.predict_log_proba(X_test)
        assert len(log_proba) == 2
        assert log_proba[0].shape == (4, 2)
        assert log_proba[1].shape == (4, 4)


@pytest.mark.parametrize("name", FOREST_CLASSIFIERS)
def test_classes_shape(name):
    # Test that n_classes_ and classes_ have proper shape.
    ForestClassifier = FOREST_CLASSIFIERS[name]

    # Classification, single output
    clf = ForestClassifier(random_state=0).fit(X, y)

    assert clf.n_classes_ == 2
    assert_array_equal(clf.classes_, [-1, 1])

    # Classification, multi-output
    _y = np.vstack((y, np.array(y) * 2)).T
    clf = ForestClassifier(random_state=0).fit(X, _y)

    assert_array_equal(clf.n_classes_, [2, 2])
    assert_array_equal(clf.classes_, [[-1, 1], [-2, 2]])


def test_random_trees_dense_type():
    # Test that the `sparse_output` parameter of RandomTreesEmbedding
    # works by returning a dense array.

    # Create the RTE with sparse=False
    hasher = RandomTreesEmbedding(n_estimators=10, sparse_output=False)
    X, y = datasets.make_circles(factor=0.5)
    X_transformed = hasher.fit_transform(X)

    # Assert that type is ndarray, not scipy.sparse.csr_matrix
    assert isinstance(X_transformed, np.ndarray)


def test_random_trees_dense_equal():
    # Test that the `sparse_output` parameter of RandomTreesEmbedding
    # works by returning the same array for both argument values.

    # Create the RTEs
    hasher_dense = RandomTreesEmbedding(
        n_estimators=10, sparse_output=False, random_state=0
    )
    hasher_sparse = RandomTreesEmbedding(
        n_estimators=10, sparse_output=True, random_state=0
    )
    X, y = datasets.make_circles(factor=0.5)
    X_transformed_dense = hasher_dense.fit_transform(X)
    X_transformed_sparse = hasher_sparse.fit_transform(X)

    # Assert that dense and sparse hashers have same array.
    assert_array_equal(X_transformed_sparse.toarray(), X_transformed_dense)


# Ignore warnings from switching to more power iterations in randomized_svd
@ignore_warnings
def test_random_hasher():
    # test random forest hashing on circles dataset
    # make sure that it is linearly separable.
    # even after projected to two SVD dimensions
    # Note: Not all random_states produce perfect results.
    hasher = RandomTreesEmbedding(n_estimators=30, random_state=1)
    X, y = datasets.make_circles(factor=0.5)
    X_transformed = hasher.fit_transform(X)

    # test fit and transform:
    hasher = RandomTreesEmbedding(n_estimators=30, random_state=1)
    assert_array_equal(hasher.fit(X).transform(X).toarray(), X_transformed.toarray())

    # one leaf active per data point per forest
    assert X_transformed.shape[0] == X.shape[0]
    assert_array_equal(X_transformed.sum(axis=1), hasher.n_estimators)
    svd = TruncatedSVD(n_components=2)
    X_reduced = svd.fit_transform(X_transformed)
    linear_clf = LinearSVC()
    linear_clf.fit(X_reduced, y)
    assert linear_clf.score(X_reduced, y) == 1.0


@pytest.mark.parametrize("csc_container", CSC_CONTAINERS)
def test_random_hasher_sparse_data(csc_container):
    X, y = datasets.make_multilabel_classification(random_state=0)
    hasher = RandomTreesEmbedding(n_estimators=30, random_state=1)
    X_transformed = hasher.fit_transform(X)
    X_transformed_sparse = hasher.fit_transform(csc_container(X))
    assert_array_equal(X_transformed_sparse.toarray(), X_transformed.toarray())


def test_parallel_train():
    rng = check_random_state(12321)
    n_samples, n_features = 80, 30
    X_train = rng.randn(n_samples, n_features)
    y_train = rng.randint(0, 2, n_samples)

    clfs = [
        RandomForestClassifier(n_estimators=20, n_jobs=n_jobs, random_state=12345).fit(
            X_train, y_train
        )
        for n_jobs in [1, 2, 3, 8, 16, 32]
    ]

    X_test = rng.randn(n_samples, n_features)
    probas = [clf.predict_proba(X_test) for clf in clfs]
    for proba1, proba2 in zip(probas, probas[1:]):
        assert_array_almost_equal(proba1, proba2)


def test_distribution():
    rng = check_random_state(12321)

    # Single variable with 4 values
    X = rng.randint(0, 4, size=(1000, 1))
    y = rng.rand(1000)
    n_trees = 500

    reg = ExtraTreesRegressor(n_estimators=n_trees, random_state=42).fit(X, y)

    uniques = defaultdict(int)
    for tree in reg.estimators_:
        tree = "".join(
            ("%d,%d/" % (f, int(t)) if f >= 0 else "-")
            for f, t in zip(tree.tree_.feature, tree.tree_.threshold)
        )

        uniques[tree] += 1

    uniques = sorted([(1.0 * count / n_trees, tree) for tree, count in uniques.items()])

    # On a single variable problem where X_0 has 4 equiprobable values, there
    # are 5 ways to build a random tree. The more compact (0,1/0,0/--0,2/--) of
    # them has probability 1/3 while the 4 others have probability 1/6.

    assert len(uniques) == 5
    assert 0.20 > uniques[0][0]  # Rough approximation of 1/6.
    assert 0.20 > uniques[1][0]
    assert 0.20 > uniques[2][0]
    assert 0.20 > uniques[3][0]
    assert uniques[4][0] > 0.3
    assert uniques[4][1] == "0,1/0,0/--0,2/--"

    # Two variables, one with 2 values, one with 3 values
    X = np.empty((1000, 2))
    X[:, 0] = np.random.randint(0, 2, 1000)
    X[:, 1] = np.random.randint(0, 3, 1000)
    y = rng.rand(1000)

    reg = ExtraTreesRegressor(max_features=1, random_state=1).fit(X, y)

    uniques = defaultdict(int)
    for tree in reg.estimators_:
        tree = "".join(
            ("%d,%d/" % (f, int(t)) if f >= 0 else "-")
            for f, t in zip(tree.tree_.feature, tree.tree_.threshold)
        )

        uniques[tree] += 1

    uniques = [(count, tree) for tree, count in uniques.items()]
    assert len(uniques) == 8


@pytest.mark.parametrize("name", FOREST_ESTIMATORS)
def test_max_leaf_nodes_max_depth(name):
    X, y = hastie_X, hastie_y

    # Test precedence of max_leaf_nodes over max_depth.
    ForestEstimator = FOREST_ESTIMATORS[name]
    est = ForestEstimator(
        max_depth=1, max_leaf_nodes=4, n_estimators=1, random_state=0
    ).fit(X, y)
    assert est.estimators_[0].get_depth() == 1

    est = ForestEstimator(max_depth=1, n_estimators=1, random_state=0).fit(X, y)
    assert est.estimators_[0].get_depth() == 1


@pytest.mark.parametrize("name", FOREST_ESTIMATORS)
def test_min_samples_split(name):
    X, y = hastie_X, hastie_y
    ForestEstimator = FOREST_ESTIMATORS[name]

    est = ForestEstimator(min_samples_split=10, n_estimators=1, random_state=0)
    est.fit(X, y)
    node_idx = est.estimators_[0].tree_.children_left != -1
    node_samples = est.estimators_[0].tree_.n_node_samples[node_idx]

    assert np.min(node_samples) > len(X) * 0.5 - 1, "Failed with {0}".format(name)

    est = ForestEstimator(min_samples_split=0.5, n_estimators=1, random_state=0)
    est.fit(X, y)
    node_idx = est.estimators_[0].tree_.children_left != -1
    node_samples = est.estimators_[0].tree_.n_node_samples[node_idx]

    assert np.min(node_samples) > len(X) * 0.5 - 1, "Failed with {0}".format(name)


@pytest.mark.parametrize("name", FOREST_ESTIMATORS)
def test_min_samples_leaf(name):
    X, y = hastie_X, hastie_y

    # Test if leaves contain more than leaf_count training examples
    ForestEstimator = FOREST_ESTIMATORS[name]

    est = ForestEstimator(min_samples_leaf=5, n_estimators=1, random_state=0)
    est.fit(X, y)
    out = est.estimators_[0].tree_.apply(X)
    node_counts = np.bincount(out)
    # drop inner nodes
    leaf_count = node_counts[node_counts != 0]
    assert np.min(leaf_count) > 4, "Failed with {0}".format(name)

    est = ForestEstimator(min_samples_leaf=0.25, n_estimators=1, random_state=0)
    est.fit(X, y)
    out = est.estimators_[0].tree_.apply(X)
    node_counts = np.bincount(out)
    # drop inner nodes
    leaf_count = node_counts[node_counts != 0]
    assert np.min(leaf_count) > len(X) * 0.25 - 1, "Failed with {0}".format(name)


@pytest.mark.parametrize("name", FOREST_ESTIMATORS)
def test_min_weight_fraction_leaf(name):
    X, y = hastie_X, hastie_y

    # Test if leaves contain at least min_weight_fraction_leaf of the
    # training set
    ForestEstimator = FOREST_ESTIMATORS[name]
    rng = np.random.RandomState(0)
    weights = rng.rand(X.shape[0])
    total_weight = np.sum(weights)

    # test both DepthFirstTreeBuilder and BestFirstTreeBuilder
    # by setting max_leaf_nodes
    for frac in np.linspace(0, 0.5, 6):
        est = ForestEstimator(
            min_weight_fraction_leaf=frac, n_estimators=1, random_state=0
        )
        if "RandomForest" in name:
            est.bootstrap = False

        est.fit(X, y, sample_weight=weights)
        out = est.estimators_[0].tree_.apply(X)
        node_weights = np.bincount(out, weights=weights)
        # drop inner nodes
        leaf_weights = node_weights[node_weights != 0]
        assert (
            np.min(leaf_weights) >= total_weight * est.min_weight_fraction_leaf
        ), "Failed with {0} min_weight_fraction_leaf={1}".format(
            name, est.min_weight_fraction_leaf
        )


@pytest.mark.parametrize("name", FOREST_ESTIMATORS)
@pytest.mark.parametrize(
    "sparse_container", COO_CONTAINERS + CSC_CONTAINERS + CSR_CONTAINERS
)
def test_sparse_input(name, sparse_container):
    X, y = datasets.make_multilabel_classification(random_state=0, n_samples=50)

    ForestEstimator = FOREST_ESTIMATORS[name]

    dense = ForestEstimator(random_state=0, max_depth=2).fit(X, y)
    sparse = ForestEstimator(random_state=0, max_depth=2).fit(sparse_container(X), y)

    assert_array_almost_equal(sparse.apply(X), dense.apply(X))

    if name in FOREST_CLASSIFIERS or name in FOREST_REGRESSORS:
        assert_array_almost_equal(sparse.predict(X), dense.predict(X))
        assert_array_almost_equal(
            sparse.feature_importances_, dense.feature_importances_
        )

    if name in FOREST_CLASSIFIERS:
        assert_array_almost_equal(sparse.predict_proba(X), dense.predict_proba(X))
        assert_array_almost_equal(
            sparse.predict_log_proba(X), dense.predict_log_proba(X)
        )

    if name in FOREST_TRANSFORMERS:
        assert_array_almost_equal(
            sparse.transform(X).toarray(), dense.transform(X).toarray()
        )
        assert_array_almost_equal(
            sparse.fit_transform(X).toarray(), dense.fit_transform(X).toarray()
        )


@pytest.mark.parametrize("name", FOREST_CLASSIFIERS_REGRESSORS)
@pytest.mark.parametrize("dtype", (np.float64, np.float32))
def test_memory_layout(name, dtype):
    # Test that it works no matter the memory layout
    est = FOREST_ESTIMATORS[name](random_state=0, bootstrap=False)

    # Dense
    for container, kwargs in (
        (np.asarray, {}),  # Nothing
        (np.asarray, {"order": "C"}),  # C-order
        (np.asarray, {"order": "F"}),  # F-order
        (np.ascontiguousarray, {}),  # Contiguous
    ):
        X = container(iris.data, dtype=dtype, **kwargs)
        y = iris.target
        assert_array_almost_equal(est.fit(X, y).predict(X), y)

    # Sparse (if applicable)
    if est.estimator.splitter in SPARSE_SPLITTERS:
        for sparse_container in COO_CONTAINERS + CSC_CONTAINERS + CSR_CONTAINERS:
            X = sparse_container(iris.data, dtype=dtype)
            y = iris.target
            assert_array_almost_equal(est.fit(X, y).predict(X), y)

    # Strided
    X = np.asarray(iris.data[::3], dtype=dtype)
    y = iris.target[::3]
    assert_array_almost_equal(est.fit(X, y).predict(X), y)


@pytest.mark.parametrize("name", FOREST_ESTIMATORS)
def test_1d_input(name):
    X = iris.data[:, 0]
    X_2d = iris.data[:, 0].reshape((-1, 1))
    y = iris.target

    with ignore_warnings():
        ForestEstimator = FOREST_ESTIMATORS[name]
        with pytest.raises(ValueError):
            ForestEstimator(n_estimators=1, random_state=0).fit(X, y)

        est = ForestEstimator(random_state=0)
        est.fit(X_2d, y)

        if name in FOREST_CLASSIFIERS or name in FOREST_REGRESSORS:
            with pytest.raises(ValueError):
                est.predict(X)


@pytest.mark.parametrize("name", FOREST_CLASSIFIERS)
def test_class_weights(name):
    # Check class_weights resemble sample_weights behavior.
    ForestClassifier = FOREST_CLASSIFIERS[name]

    # Iris is balanced, so no effect expected for using 'balanced' weights
    clf1 = ForestClassifier(random_state=0)
    clf1.fit(iris.data, iris.target)
    clf2 = ForestClassifier(class_weight="balanced", random_state=0)
    clf2.fit(iris.data, iris.target)
    assert_almost_equal(clf1.feature_importances_, clf2.feature_importances_)

    # Make a multi-output problem with three copies of Iris
    iris_multi = np.vstack((iris.target, iris.target, iris.target)).T
    # Create user-defined weights that should balance over the outputs
    clf3 = ForestClassifier(
        class_weight=[
            {0: 2.0, 1: 2.0, 2: 1.0},
            {0: 2.0, 1: 1.0, 2: 2.0},
            {0: 1.0, 1: 2.0, 2: 2.0},
        ],
        random_state=0,
    )
    clf3.fit(iris.data, iris_multi)
    assert_almost_equal(clf2.feature_importances_, clf3.feature_importances_)
    # Check against multi-output "balanced" which should also have no effect
    clf4 = ForestClassifier(class_weight="balanced", random_state=0)
    clf4.fit(iris.data, iris_multi)
    assert_almost_equal(clf3.feature_importances_, clf4.feature_importances_)

    # Inflate importance of class 1, check against user-defined weights
    sample_weight = np.ones(iris.target.shape)
    sample_weight[iris.target == 1] *= 100
    class_weight = {0: 1.0, 1: 100.0, 2: 1.0}
    clf1 = ForestClassifier(random_state=0)
    clf1.fit(iris.data, iris.target, sample_weight)
    clf2 = ForestClassifier(class_weight=class_weight, random_state=0)
    clf2.fit(iris.data, iris.target)
    assert_almost_equal(clf1.feature_importances_, clf2.feature_importances_)

    # Check that sample_weight and class_weight are multiplicative
    clf1 = ForestClassifier(random_state=0)
    clf1.fit(iris.data, iris.target, sample_weight**2)
    clf2 = ForestClassifier(class_weight=class_weight, random_state=0)
    clf2.fit(iris.data, iris.target, sample_weight)
    assert_almost_equal(clf1.feature_importances_, clf2.feature_importances_)


@pytest.mark.parametrize("name", FOREST_CLASSIFIERS)
def test_class_weight_balanced_and_bootstrap_multi_output(name):
    # Test class_weight works for multi-output"""
    ForestClassifier = FOREST_CLASSIFIERS[name]
    _y = np.vstack((y, np.array(y) * 2)).T
    clf = ForestClassifier(class_weight="balanced", random_state=0)
    clf.fit(X, _y)
    clf = ForestClassifier(
        class_weight=[{-1: 0.5, 1: 1.0}, {-2: 1.0, 2: 1.0}], random_state=0
    )
    clf.fit(X, _y)
    # smoke test for balanced subsample
    clf = ForestClassifier(class_weight="balanced_subsample", random_state=0)
    clf.fit(X, _y)


@pytest.mark.parametrize("name", FOREST_CLASSIFIERS)
def test_class_weight_errors(name):
    # Test if class_weight raises errors and warnings when expected.
    ForestClassifier = FOREST_CLASSIFIERS[name]
    _y = np.vstack((y, np.array(y) * 2)).T

    # Warning warm_start with preset
    clf = ForestClassifier(class_weight="balanced", warm_start=True, random_state=0)
    clf.fit(X, y)

    warn_msg = (
        "Warm-start fitting without increasing n_estimators does not fit new trees."
    )
    with pytest.warns(UserWarning, match=warn_msg):
        clf.fit(X, _y)

    # Incorrect length list for multi-output
    clf = ForestClassifier(class_weight=[{-1: 0.5, 1: 1.0}], random_state=0)
    with pytest.raises(ValueError):
        clf.fit(X, _y)


@pytest.mark.parametrize("name", FOREST_ESTIMATORS)
def test_warm_start(name):
    # Test if fitting incrementally with warm start gives a forest of the
    # right size and the same results as a normal fit.
    X, y = hastie_X, hastie_y
    ForestEstimator = FOREST_ESTIMATORS[name]
    est_ws = None
    for n_estimators in [5, 10]:
        if est_ws is None:
            est_ws = ForestEstimator(
                n_estimators=n_estimators, random_state=42, warm_start=True
            )
        else:
            est_ws.set_params(n_estimators=n_estimators)
        est_ws.fit(X, y)
        assert len(est_ws) == n_estimators

    est_no_ws = ForestEstimator(n_estimators=10, random_state=42, warm_start=False)
    est_no_ws.fit(X, y)

    assert set([tree.random_state for tree in est_ws]) == set(
        [tree.random_state for tree in est_no_ws]
    )

    assert_array_equal(
        est_ws.apply(X), est_no_ws.apply(X), err_msg="Failed with {0}".format(name)
    )


@pytest.mark.parametrize("name", FOREST_ESTIMATORS)
def test_warm_start_clear(name):
    # Test if fit clears state and grows a new forest when warm_start==False.
    X, y = hastie_X, hastie_y
    ForestEstimator = FOREST_ESTIMATORS[name]
    est = ForestEstimator(n_estimators=5, max_depth=1, warm_start=False, random_state=1)
    est.fit(X, y)

    est_2 = ForestEstimator(
        n_estimators=5, max_depth=1, warm_start=True, random_state=2
    )
    est_2.fit(X, y)  # inits state
    est_2.set_params(warm_start=False, random_state=1)
    est_2.fit(X, y)  # clears old state and equals est

    assert_array_almost_equal(est_2.apply(X), est.apply(X))


@pytest.mark.parametrize("name", FOREST_ESTIMATORS)
def test_warm_start_smaller_n_estimators(name):
    # Test if warm start second fit with smaller n_estimators raises error.
    X, y = hastie_X, hastie_y
    ForestEstimator = FOREST_ESTIMATORS[name]
    est = ForestEstimator(n_estimators=5, max_depth=1, warm_start=True)
    est.fit(X, y)
    est.set_params(n_estimators=4)
    with pytest.raises(ValueError):
        est.fit(X, y)


@pytest.mark.parametrize("name", FOREST_ESTIMATORS)
def test_warm_start_equal_n_estimators(name):
    # Test if warm start with equal n_estimators does nothing and returns the
    # same forest and raises a warning.
    X, y = hastie_X, hastie_y
    ForestEstimator = FOREST_ESTIMATORS[name]
    est = ForestEstimator(n_estimators=5, max_depth=3, warm_start=True, random_state=1)
    est.fit(X, y)

    est_2 = ForestEstimator(
        n_estimators=5, max_depth=3, warm_start=True, random_state=1
    )
    est_2.fit(X, y)
    # Now est_2 equals est.

    est_2.set_params(random_state=2)
    warn_msg = (
        "Warm-start fitting without increasing n_estimators does not fit new trees."
    )
    with pytest.warns(UserWarning, match=warn_msg):
        est_2.fit(X, y)
    # If we had fit the trees again we would have got a different forest as we
    # changed the random state.
    assert_array_equal(est.apply(X), est_2.apply(X))


@pytest.mark.parametrize("name", FOREST_CLASSIFIERS_REGRESSORS)
def test_warm_start_oob(name):
    # Test that the warm start computes oob score when asked.
    X, y = hastie_X, hastie_y
    ForestEstimator = FOREST_ESTIMATORS[name]
    # Use 15 estimators to avoid 'some inputs do not have OOB scores' warning.
    est = ForestEstimator(
        n_estimators=15,
        max_depth=3,
        warm_start=False,
        random_state=1,
        bootstrap=True,
        oob_score=True,
    )
    est.fit(X, y)

    est_2 = ForestEstimator(
        n_estimators=5,
        max_depth=3,
        warm_start=False,
        random_state=1,
        bootstrap=True,
        oob_score=False,
    )
    est_2.fit(X, y)

    est_2.set_params(warm_start=True, oob_score=True, n_estimators=15)
    est_2.fit(X, y)

    assert hasattr(est_2, "oob_score_")
    assert est.oob_score_ == est_2.oob_score_

    # Test that oob_score is computed even if we don't need to train
    # additional trees.
    est_3 = ForestEstimator(
        n_estimators=15,
        max_depth=3,
        warm_start=True,
        random_state=1,
        bootstrap=True,
        oob_score=False,
    )
    est_3.fit(X, y)
    assert not hasattr(est_3, "oob_score_")

    est_3.set_params(oob_score=True)
    ignore_warnings(est_3.fit)(X, y)

    assert est.oob_score_ == est_3.oob_score_


@pytest.mark.parametrize("name", FOREST_CLASSIFIERS_REGRESSORS)
def test_oob_not_computed_twice(name):
    # Check that oob_score is not computed twice when warm_start=True.
    X, y = hastie_X, hastie_y
    ForestEstimator = FOREST_ESTIMATORS[name]

    est = ForestEstimator(
        n_estimators=10, warm_start=True, bootstrap=True, oob_score=True
    )

    with patch.object(
        est, "_set_oob_score_and_attributes", wraps=est._set_oob_score_and_attributes
    ) as mock_set_oob_score_and_attributes:
        est.fit(X, y)

        with pytest.warns(UserWarning, match="Warm-start fitting without increasing"):
            est.fit(X, y)

        mock_set_oob_score_and_attributes.assert_called_once()


def test_dtype_convert(n_classes=15):
    classifier = RandomForestClassifier(random_state=0, bootstrap=False)

    X = np.eye(n_classes)
    y = [ch for ch in "ABCDEFGHIJKLMNOPQRSTU"[:n_classes]]

    result = classifier.fit(X, y).predict(X)
    assert_array_equal(classifier.classes_, y)
    assert_array_equal(result, y)


@pytest.mark.parametrize("name", FOREST_CLASSIFIERS_REGRESSORS)
def test_decision_path(name):
    X, y = hastie_X, hastie_y
    n_samples = X.shape[0]
    ForestEstimator = FOREST_ESTIMATORS[name]
    est = ForestEstimator(n_estimators=5, max_depth=1, warm_start=False, random_state=1)
    est.fit(X, y)
    indicator, n_nodes_ptr = est.decision_path(X)

    assert indicator.shape[1] == n_nodes_ptr[-1]
    assert indicator.shape[0] == n_samples
    assert_array_equal(
        np.diff(n_nodes_ptr), [e.tree_.node_count for e in est.estimators_]
    )

    # Assert that leaves index are correct
    leaves = est.apply(X)
    for est_id in range(leaves.shape[1]):
        leave_indicator = [
            indicator[i, n_nodes_ptr[est_id] + j]
            for i, j in enumerate(leaves[:, est_id])
        ]
        assert_array_almost_equal(leave_indicator, np.ones(shape=n_samples))


def test_min_impurity_decrease():
    X, y = datasets.make_hastie_10_2(n_samples=100, random_state=1)
    all_estimators = [
        RandomForestClassifier,
        RandomForestRegressor,
        ExtraTreesClassifier,
        ExtraTreesRegressor,
    ]

    for Estimator in all_estimators:
        est = Estimator(min_impurity_decrease=0.1)
        est.fit(X, y)
        for tree in est.estimators_:
            # Simply check if the parameter is passed on correctly. Tree tests
            # will suffice for the actual working of this param
            assert tree.min_impurity_decrease == 0.1


def test_poisson_y_positive_check():
    est = RandomForestRegressor(criterion="poisson")
    X = np.zeros((3, 3))

    y = [-1, 1, 3]
    err_msg = (
        r"Some value\(s\) of y are negative which is "
        r"not allowed for Poisson regression."
    )
    with pytest.raises(ValueError, match=err_msg):
        est.fit(X, y)

    y = [0, 0, 0]
    err_msg = (
        r"Sum of y is not strictly positive which "
        r"is necessary for Poisson regression."
    )
    with pytest.raises(ValueError, match=err_msg):
        est.fit(X, y)


# mypy error: Variable "DEFAULT_JOBLIB_BACKEND" is not valid type
class MyBackend(DEFAULT_JOBLIB_BACKEND):  # type: ignore
    def __init__(self, *args, **kwargs):
        self.count = 0
        super().__init__(*args, **kwargs)

    def start_call(self):
        self.count += 1
        return super().start_call()


joblib.register_parallel_backend("testing", MyBackend)


@skip_if_no_parallel
def test_backend_respected():
    clf = RandomForestClassifier(n_estimators=10, n_jobs=2)

    with joblib.parallel_backend("testing") as (ba, n_jobs):
        clf.fit(X, y)

    assert ba.count > 0

    # predict_proba requires shared memory. Ensure that's honored.
    with joblib.parallel_backend("testing") as (ba, _):
        clf.predict_proba(X)

    assert ba.count == 0


def test_forest_feature_importances_sum():
    X, y = make_classification(
        n_samples=15, n_informative=3, random_state=1, n_classes=3
    )
    clf = RandomForestClassifier(
        min_samples_leaf=5, random_state=42, n_estimators=200
    ).fit(X, y)
    assert math.isclose(1, clf.feature_importances_.sum(), abs_tol=1e-7)


def test_forest_degenerate_feature_importances():
    # build a forest of single node trees. See #13636
    X = np.zeros((10, 10))
    y = np.ones((10,))
    gbr = RandomForestRegressor(n_estimators=10).fit(X, y)
    assert_array_equal(gbr.feature_importances_, np.zeros(10, dtype=np.float64))


@pytest.mark.parametrize("name", FOREST_CLASSIFIERS_REGRESSORS)
def test_max_samples_bootstrap(name):
    # Check invalid `max_samples` values
    est = FOREST_CLASSIFIERS_REGRESSORS[name](bootstrap=False, max_samples=0.5)
    err_msg = (
        r"`max_sample` cannot be set if `bootstrap=False`. "
        r"Either switch to `bootstrap=True` or set "
        r"`max_sample=None`."
    )
    with pytest.raises(ValueError, match=err_msg):
        est.fit(X, y)


@pytest.mark.parametrize("name", FOREST_CLASSIFIERS_REGRESSORS)
def test_large_max_samples_exception(name):
    # Check invalid `max_samples`
    est = FOREST_CLASSIFIERS_REGRESSORS[name](bootstrap=True, max_samples=int(1e9))
    match = "`max_samples` must be <= n_samples=6 but got value 1000000000"
    with pytest.raises(ValueError, match=match):
        est.fit(X, y)


@pytest.mark.parametrize("name", FOREST_REGRESSORS)
def test_max_samples_boundary_regressors(name):
    X_train, X_test, y_train, y_test = train_test_split(
        X_reg, y_reg, train_size=0.7, test_size=0.3, random_state=0
    )

    ms_1_model = FOREST_REGRESSORS[name](
        bootstrap=True, max_samples=1.0, random_state=0
    )
    ms_1_predict = ms_1_model.fit(X_train, y_train).predict(X_test)

    ms_None_model = FOREST_REGRESSORS[name](
        bootstrap=True, max_samples=None, random_state=0
    )
    ms_None_predict = ms_None_model.fit(X_train, y_train).predict(X_test)

    ms_1_ms = mean_squared_error(ms_1_predict, y_test)
    ms_None_ms = mean_squared_error(ms_None_predict, y_test)

    assert ms_1_ms == pytest.approx(ms_None_ms)


@pytest.mark.parametrize("name", FOREST_CLASSIFIERS)
def test_max_samples_boundary_classifiers(name):
    X_train, X_test, y_train, _ = train_test_split(
        X_large, y_large, random_state=0, stratify=y_large
    )

    ms_1_model = FOREST_CLASSIFIERS[name](
        bootstrap=True, max_samples=1.0, random_state=0
    )
    ms_1_proba = ms_1_model.fit(X_train, y_train).predict_proba(X_test)

    ms_None_model = FOREST_CLASSIFIERS[name](
        bootstrap=True, max_samples=None, random_state=0
    )
    ms_None_proba = ms_None_model.fit(X_train, y_train).predict_proba(X_test)

    np.testing.assert_allclose(ms_1_proba, ms_None_proba)


@pytest.mark.parametrize("csr_container", CSR_CONTAINERS)
def test_forest_y_sparse(csr_container):
    X = [[1, 2, 3]]
    y = csr_container([4, 5, 6])
    est = RandomForestClassifier()
    msg = "sparse multilabel-indicator for y is not supported."
    with pytest.raises(ValueError, match=msg):
        est.fit(X, y)


@pytest.mark.parametrize("ForestClass", [RandomForestClassifier, RandomForestRegressor])
def test_little_tree_with_small_max_samples(ForestClass):
    rng = np.random.RandomState(1)

    X = rng.randn(10000, 2)
    y = rng.randn(10000) > 0

    # First fit with no restriction on max samples
    est1 = ForestClass(
        n_estimators=1,
        random_state=rng,
        max_samples=None,
    )

    # Second fit with max samples restricted to just 2
    est2 = ForestClass(
        n_estimators=1,
        random_state=rng,
        max_samples=2,
    )

    est1.fit(X, y)
    est2.fit(X, y)

    tree1 = est1.estimators_[0].tree_
    tree2 = est2.estimators_[0].tree_

    msg = "Tree without `max_samples` restriction should have more nodes"
    assert tree1.node_count > tree2.node_count, msg


@pytest.mark.parametrize("Forest", FOREST_REGRESSORS)
def test_mse_criterion_object_segfault_smoke_test(Forest):
    # This is a smoke test to ensure that passing a mutable criterion
    # does not cause a segfault when fitting with concurrent threads.
    # Non-regression test for:
    # https://github.com/scikit-learn/scikit-learn/issues/12623
    from sklearn.tree._criterion import MSE

    y = y_reg.reshape(-1, 1)
    n_samples, n_outputs = y.shape
    mse_criterion = MSE(n_outputs, n_samples)
    est = FOREST_REGRESSORS[Forest](n_estimators=2, n_jobs=2, criterion=mse_criterion)

    est.fit(X_reg, y)


def test_random_trees_embedding_feature_names_out():
    """Check feature names out for Random Trees Embedding."""
    random_state = np.random.RandomState(0)
    X = np.abs(random_state.randn(100, 4))
    hasher = RandomTreesEmbedding(
        n_estimators=2, max_depth=2, sparse_output=False, random_state=0
    ).fit(X)
    names = hasher.get_feature_names_out()
    expected_names = [
        f"randomtreesembedding_{tree}_{leaf}"
        # Note: nodes with indices 0, 1 and 4 are internal split nodes and
        # therefore do not appear in the expected output feature names.
        for tree, leaf in [
            (0, 2),
            (0, 3),
            (0, 5),
            (0, 6),
            (1, 2),
            (1, 3),
            (1, 5),
            (1, 6),
        ]
    ]
    assert_array_equal(expected_names, names)


# TODO(1.4): remove in 1.4
@pytest.mark.parametrize(
    "name",
    FOREST_ESTIMATORS,
)
def test_base_estimator_property_deprecated(name):
    X = np.array([[1, 2], [3, 4]])
    y = np.array([1, 0])
    model = FOREST_ESTIMATORS[name]()
    model.fit(X, y)

    warn_msg = (
        "Attribute `base_estimator_` was deprecated in version 1.2 and "
        "will be removed in 1.4. Use `estimator_` instead."
    )
    with pytest.warns(FutureWarning, match=warn_msg):
        model.base_estimator_


@pytest.mark.parametrize("csr_container", CSR_CONTAINERS)
def test_read_only_buffer(csr_container, monkeypatch):
    """RandomForestClassifier must work on readonly sparse data.

    Non-regression test for: https://github.com/scikit-learn/scikit-learn/issues/25333
    """
    monkeypatch.setattr(
        sklearn.ensemble._forest,
        "Parallel",
        partial(Parallel, max_nbytes=100),
    )
    rng = np.random.RandomState(seed=0)

    X, y = make_classification(n_samples=100, n_features=200, random_state=rng)
    X = csr_container(X, copy=True)

    clf = RandomForestClassifier(n_jobs=2, random_state=rng)
    cross_val_score(clf, X, y, cv=2)


@pytest.mark.parametrize("class_weight", ["balanced_subsample", None])
def test_round_samples_to_one_when_samples_too_low(class_weight):
    """Check low max_samples works and is rounded to one.

    Non-regression test for gh-24037.
    """
    X, y = datasets.load_wine(return_X_y=True)
    forest = RandomForestClassifier(
        n_estimators=10, max_samples=1e-4, class_weight=class_weight, random_state=0
    )
    forest.fit(X, y)


@pytest.mark.parametrize("name", FOREST_CLASSIFIERS)
def test_classification_toy_withbins(name):
    """Check classification on a toy dataset."""
    ForestClassifier = FOREST_CLASSIFIERS[name]

    clf = ForestClassifier(n_estimators=10, random_state=1, max_bins=255)
    clf.fit(X, y)
    assert_array_equal(clf.predict(T), true_result)
    assert 10 == len(clf)

    clf = ForestClassifier(
        n_estimators=10, max_features=1, random_state=1, max_bins=255
    )
    clf.fit(X, y)
    assert_array_equal(clf.predict(T), true_result)
    assert 10 == len(clf)

    # also test apply
    leaf_indices = clf.apply(X)
    assert leaf_indices.shape == (len(X), clf.n_estimators)


@pytest.mark.parametrize("name", FOREST_REGRESSORS)
@pytest.mark.parametrize(
    "criterion", ("squared_error", "absolute_error", "friedman_mse")
)
def test_regression_criterion_withbins(name, criterion):
    # Check consistency on regression dataset.
    ForestRegressor = FOREST_REGRESSORS[name]

    reg = ForestRegressor(
        n_estimators=5, criterion=criterion, random_state=1, max_bins=250
    )
    reg.fit(X_reg, y_reg)
    score = reg.score(X_reg, y_reg)
    assert (
        score > 0.93
    ), "Failed with max_features=None, criterion %s and score = %f" % (
        criterion,
        score,
    )

    reg = ForestRegressor(
        n_estimators=5,
        criterion=criterion,
        max_features=6,
        random_state=1,
        max_bins=250,
    )
    reg.fit(X_reg, y_reg)
    score = reg.score(X_reg, y_reg)
    assert score > 0.92, "Failed with max_features=6, criterion %s and score = %f" % (
        criterion,
        score,
    )


@pytest.mark.parametrize("name", FOREST_CLASSIFIERS_REGRESSORS)
def test_multioutput_quantiles(name):
    # Check estimators on multi-output problems.
    X_train = [
        [-2, -1],
        [-1, -1],
        [-1, -2],
        [1, 1],
        [1, 2],
        [2, 1],
        [-2, 1],
        [-1, 1],
        [-1, 2],
        [2, -1],
        [1, -1],
        [1, -2],
    ]
    y_train = [
        [-1, 0],
        [-1, 0],
        [-1, 0],
        [1, 1],
        [1, 1],
        [1, 1],
        [-1, 2],
        [-1, 2],
        [-1, 2],
        [1, 3],
        [1, 3],
        [1, 3],
    ]
    X_test = [[-1, -1], [1, 1], [-1, 1], [1, -1]]
    y_test = [[-1, 0], [1, 1], [-1, 2], [1, 3]]

    est = FOREST_ESTIMATORS[name](
        random_state=0, bootstrap=False, store_leaf_values=True
    )
    est.fit(X_train, y_train)

    y_pred = est.predict_quantiles(X_test, quantiles=[0.25, 0.5, 0.75])
    assert_array_almost_equal(y_pred[:, 1, :], y_test)
    assert_array_almost_equal(y_pred[:, 0, :], y_test)
    assert_array_almost_equal(y_pred[:, 2, :], y_test)

    # test the leaf nodes samples
    leaf_nodes_samples = est.get_leaf_node_samples(X_test)
    assert len(leaf_nodes_samples) == len(X_test)
    for node_samples in leaf_nodes_samples:
        assert node_samples.shape[1] == est.n_outputs_


@pytest.mark.parametrize(
    "make_data, Forest",
    [
        (datasets.make_regression, RandomForestRegressor),
        (datasets.make_classification, RandomForestClassifier),
    ],
)
def test_missing_values_is_resilient(make_data, Forest):
    """Check that forest can deal with missing values and has decent performance."""

    rng = np.random.RandomState(0)
    n_samples, n_features = 1000, 10
    X, y = make_data(n_samples=n_samples, n_features=n_features, random_state=rng)

    # Create dataset with missing values
    X_missing = X.copy()
    X_missing[rng.choice([False, True], size=X.shape, p=[0.95, 0.05])] = np.nan
    assert np.isnan(X_missing).any()

    X_missing_train, X_missing_test, y_train, y_test = train_test_split(
        X_missing, y, random_state=0
    )

    # Train forest with missing values
    forest_with_missing = Forest(random_state=rng, n_estimators=50)
    forest_with_missing.fit(X_missing_train, y_train)
    score_with_missing = forest_with_missing.score(X_missing_test, y_test)

    # Train forest without missing values
    X_train, X_test, y_train, y_test = train_test_split(X, y, random_state=0)
    forest = Forest(random_state=rng, n_estimators=50)
    forest.fit(X_train, y_train)
    score_without_missing = forest.score(X_test, y_test)

    # Score is still 80 percent of the forest's score that had no missing values
    assert score_with_missing >= 0.80 * score_without_missing


@pytest.mark.parametrize("Forest", [RandomForestClassifier, RandomForestRegressor])
def test_missing_value_is_predictive(Forest):
    """Check that the forest learns when missing values are only present for
    a predictive feature."""
    rng = np.random.RandomState(0)
    n_samples = 300

    X_non_predictive = rng.standard_normal(size=(n_samples, 10))
    y = rng.randint(0, high=2, size=n_samples)

    # Create a predictive feature using `y` and with some noise
    X_random_mask = rng.choice([False, True], size=n_samples, p=[0.95, 0.05])
    y_mask = y.astype(bool)
    y_mask[X_random_mask] = ~y_mask[X_random_mask]

    predictive_feature = rng.standard_normal(size=n_samples)
    predictive_feature[y_mask] = np.nan
    assert np.isnan(predictive_feature).any()

    X_predictive = X_non_predictive.copy()
    X_predictive[:, 5] = predictive_feature

    (
        X_predictive_train,
        X_predictive_test,
        X_non_predictive_train,
        X_non_predictive_test,
        y_train,
        y_test,
    ) = train_test_split(X_predictive, X_non_predictive, y, random_state=0)
    forest_predictive = Forest(random_state=0).fit(X_predictive_train, y_train)
    forest_non_predictive = Forest(random_state=0).fit(X_non_predictive_train, y_train)

    predictive_test_score = forest_predictive.score(X_predictive_test, y_test)

    assert predictive_test_score >= 0.75
    assert predictive_test_score >= forest_non_predictive.score(
        X_non_predictive_test, y_test
    )


def test_non_supported_criterion_raises_error_with_missing_values():
    """Raise error for unsupported criterion when there are missing values."""
    X = np.array([[0, 1, 2], [np.nan, 0, 2.0]])
    y = [0.5, 1.0]

    forest = RandomForestRegressor(criterion="absolute_error")

    msg = "RandomForestRegressor does not accept missing values"
    with pytest.raises(ValueError, match=msg):
        forest.fit(X, y)<|MERGE_RESOLUTION|>--- conflicted
+++ resolved
@@ -115,7 +115,6 @@
 FOREST_CLASSIFIERS_REGRESSORS.update(FOREST_REGRESSORS)
 
 
-<<<<<<< HEAD
 def _sparse_parity(n, p=20, p_star=3, random_state=None):
     """Generate sparse parity dataset.
 
@@ -230,11 +229,8 @@
     return X, y
 
 
-def check_classification_toy(name):
-=======
 @pytest.mark.parametrize("name", FOREST_CLASSIFIERS)
 def test_classification_toy(name):
->>>>>>> 0d701e8f
     """Check classification on a toy dataset."""
     ForestClassifier = FOREST_CLASSIFIERS[name]
 
