--- conflicted
+++ resolved
@@ -30,11 +30,6 @@
 from sklearn.utils._testing import assert_almost_equal
 from sklearn.utils._testing import assert_array_almost_equal
 from sklearn.utils._testing import assert_array_equal
-<<<<<<< HEAD
-from sklearn.utils._testing import assert_raises
-from sklearn.utils._testing import assert_warns
-=======
->>>>>>> 6d67937b
 from sklearn.utils._testing import _convert_container
 from sklearn.utils._testing import ignore_warnings
 from sklearn.utils._testing import skip_if_no_parallel
@@ -1341,24 +1336,6 @@
     check_decision_path(name)
 
 
-<<<<<<< HEAD
-=======
-def test_min_impurity_split():
-    # Test if min_impurity_split of base estimators is set
-    # Regression test for #8006
-    X, y = datasets.make_hastie_10_2(n_samples=100, random_state=1)
-    all_estimators = [RandomForestClassifier, RandomForestRegressor,
-                      ExtraTreesClassifier, ExtraTreesRegressor]
-
-    for Estimator in all_estimators:
-        est = Estimator(min_impurity_split=0.1)
-        with pytest.warns(FutureWarning, match="min_impurity_decrease"):
-            est = est.fit(X, y)
-        for tree in est.estimators_:
-            assert tree.min_impurity_split == 0.1
-
-
->>>>>>> 6d67937b
 def test_min_impurity_decrease():
     X, y = datasets.make_hastie_10_2(n_samples=100, random_state=1)
     all_estimators = [RandomForestClassifier, RandomForestRegressor,
