--- conflicted
+++ resolved
@@ -1269,14 +1269,10 @@
     y = iris.target
     assert_array_almost_equal(est.fit(X, y).predict(X), y)
 
-<<<<<<< HEAD
     if (
         est.base_estimator.splitter in SPARSE_SPLITTERS
         and name != "ObliqueRandomForestClassifier"
     ):
-=======
-    if est.estimator.splitter in SPARSE_SPLITTERS:
->>>>>>> ae943bd7
         # csr matrix
         X = csr_matrix(iris.data, dtype=dtype)
         y = iris.target
@@ -1886,7 +1882,6 @@
     assert_array_equal(expected_names, names)
 
 
-<<<<<<< HEAD
 def test_oblique_forest_sparse_parity():
     # Sparse parity dataset
     n = 1000
@@ -1970,7 +1965,8 @@
     assert rc_accuracy > ri_accuracy
     assert ri_accuracy > 0.83
     assert rc_accuracy > 0.86
-=======
+
+
 # TODO(1.4): remove in 1.4
 @pytest.mark.parametrize(
     "name",
@@ -1987,5 +1983,4 @@
         "will be removed in 1.4. Use `estimator_` instead."
     )
     with pytest.warns(FutureWarning, match=warn_msg):
-        model.base_estimator_
->>>>>>> ae943bd7
+        model.base_estimator_