"""
Testing for the forest module (sklearn.ensemble.forest).
"""

# Authors: Gilles Louppe,
#          Brian Holt,
#          Andreas Mueller,
#          Arnaud Joly
# License: BSD 3 clause

import pickle
import math
from collections import defaultdict
import itertools
from itertools import combinations
from itertools import product
from typing import Dict, Any

import numpy as np
from scipy.sparse import csr_matrix
from scipy.sparse import csc_matrix
from scipy.sparse import coo_matrix
from scipy.special import comb

import pytest

import joblib
from numpy.testing import assert_allclose

from sklearn.dummy import DummyRegressor
from sklearn.metrics import mean_poisson_deviance
from sklearn.utils._testing import assert_almost_equal
from sklearn.utils._testing import assert_array_almost_equal
from sklearn.utils._testing import assert_array_equal
from sklearn.utils._testing import _convert_container
from sklearn.utils._testing import ignore_warnings
from sklearn.utils._testing import skip_if_no_parallel
from sklearn.utils.fixes import parse_version

from sklearn.exceptions import NotFittedError

from sklearn import datasets
from sklearn.decomposition import TruncatedSVD
from sklearn.datasets import make_classification
from sklearn.ensemble import ExtraTreesClassifier
from sklearn.ensemble import ExtraTreesRegressor
from sklearn.ensemble import RandomForestClassifier
from sklearn.ensemble import RandomForestRegressor
from sklearn.ensemble import RandomTreesEmbedding
from sklearn.model_selection import train_test_split
from sklearn.model_selection import GridSearchCV
from sklearn.svm import LinearSVC
from sklearn.utils.validation import check_random_state

from sklearn.metrics import mean_squared_error

from sklearn.tree._classes import SPARSE_SPLITTERS


# toy sample
X = [[-2, -1], [-1, -1], [-1, -2], [1, 1], [1, 2], [2, 1]]
y = [-1, -1, -1, 1, 1, 1]
T = [[-1, -1], [2, 2], [3, 2]]
true_result = [-1, 1, 1]

# Larger classification sample used for testing feature importances
X_large, y_large = datasets.make_classification(
    n_samples=500,
    n_features=10,
    n_informative=3,
    n_redundant=0,
    n_repeated=0,
    shuffle=False,
    random_state=0,
)

# also load the iris dataset
# and randomly permute it
iris = datasets.load_iris()
rng = check_random_state(0)
perm = rng.permutation(iris.target.size)
iris.data = iris.data[perm]
iris.target = iris.target[perm]

# Make regression dataset
X_reg, y_reg = datasets.make_regression(n_samples=500, n_features=10, random_state=1)

# also make a hastie_10_2 dataset
hastie_X, hastie_y = datasets.make_hastie_10_2(n_samples=20, random_state=1)
hastie_X = hastie_X.astype(np.float32)

# Get the default backend in joblib to test parallelism and interaction with
# different backends
DEFAULT_JOBLIB_BACKEND = joblib.parallel.get_active_backend()[0].__class__

FOREST_CLASSIFIERS = {
    "ExtraTreesClassifier": ExtraTreesClassifier,
    "RandomForestClassifier": RandomForestClassifier,
}

FOREST_REGRESSORS = {
    "ExtraTreesRegressor": ExtraTreesRegressor,
    "RandomForestRegressor": RandomForestRegressor,
}

FOREST_TRANSFORMERS = {
    "RandomTreesEmbedding": RandomTreesEmbedding,
}

FOREST_ESTIMATORS: Dict[str, Any] = dict()
FOREST_ESTIMATORS.update(FOREST_CLASSIFIERS)
FOREST_ESTIMATORS.update(FOREST_REGRESSORS)
FOREST_ESTIMATORS.update(FOREST_TRANSFORMERS)

FOREST_CLASSIFIERS_REGRESSORS: Dict[str, Any] = FOREST_CLASSIFIERS.copy()
FOREST_CLASSIFIERS_REGRESSORS.update(FOREST_REGRESSORS)


def check_classification_toy(name):
    """Check classification on a toy dataset."""
    ForestClassifier = FOREST_CLASSIFIERS[name]

    clf = ForestClassifier(n_estimators=10, random_state=1)
    clf.fit(X, y)
    assert_array_equal(clf.predict(T), true_result)
    assert 10 == len(clf)

    clf = ForestClassifier(n_estimators=10, max_features=1, random_state=1)
    clf.fit(X, y)
    assert_array_equal(clf.predict(T), true_result)
    assert 10 == len(clf)

    # also test apply
    leaf_indices = clf.apply(X)
    assert leaf_indices.shape == (len(X), clf.n_estimators)


@pytest.mark.parametrize("name", FOREST_CLASSIFIERS)
def test_classification_toy(name):
    check_classification_toy(name)


def check_iris_criterion(name, criterion):
    # Check consistency on dataset iris.
    ForestClassifier = FOREST_CLASSIFIERS[name]

    clf = ForestClassifier(n_estimators=10, criterion=criterion, random_state=1)
    clf.fit(iris.data, iris.target)
    score = clf.score(iris.data, iris.target)
    assert score > 0.9, "Failed with criterion %s and score = %f" % (criterion, score)

    clf = ForestClassifier(
        n_estimators=10, criterion=criterion, max_features=2, random_state=1
    )
    clf.fit(iris.data, iris.target)
    score = clf.score(iris.data, iris.target)
    assert score > 0.5, "Failed with criterion %s and score = %f" % (criterion, score)


<<<<<<< HEAD
@pytest.mark.parametrize('name', FOREST_CLASSIFIERS)
@pytest.mark.parametrize('criterion', ("gini", "entropy", "hellinger"))
=======
@pytest.mark.parametrize("name", FOREST_CLASSIFIERS)
@pytest.mark.parametrize("criterion", ("gini", "entropy"))
>>>>>>> d4d5f8c7
def test_iris(name, criterion):
    check_iris_criterion(name, criterion)


def check_regression_criterion(name, criterion):
    # Check consistency on regression dataset.
    ForestRegressor = FOREST_REGRESSORS[name]

    reg = ForestRegressor(n_estimators=5, criterion=criterion, random_state=1)
    reg.fit(X_reg, y_reg)
    score = reg.score(X_reg, y_reg)
    assert (
        score > 0.93
    ), "Failed with max_features=None, criterion %s and score = %f" % (
        criterion,
        score,
    )

    reg = ForestRegressor(
        n_estimators=5, criterion=criterion, max_features=6, random_state=1
    )
    reg.fit(X_reg, y_reg)
    score = reg.score(X_reg, y_reg)
    assert score > 0.92, "Failed with max_features=6, criterion %s and score = %f" % (
        criterion,
        score,
    )


@pytest.mark.parametrize("name", FOREST_REGRESSORS)
@pytest.mark.parametrize(
    "criterion", ("squared_error", "absolute_error", "friedman_mse")
)
def test_regression(name, criterion):
    check_regression_criterion(name, criterion)


def test_poisson_vs_mse():
    """Test that random forest with poisson criterion performs better than
    mse for a poisson target."""
    rng = np.random.RandomState(42)
    n_train, n_test, n_features = 500, 500, 10
    X = datasets.make_low_rank_matrix(
        n_samples=n_train + n_test, n_features=n_features, random_state=rng
    )
    X = np.abs(X)
    X /= np.max(np.abs(X), axis=0)
    # We create a log-linear Poisson model
    coef = rng.uniform(low=-4, high=1, size=n_features)
    y = rng.poisson(lam=np.exp(X @ coef))
    X_train, X_test, y_train, y_test = train_test_split(
        X, y, test_size=n_test, random_state=rng
    )

    forest_poi = RandomForestRegressor(
        criterion="poisson", min_samples_leaf=10, max_features="sqrt", random_state=rng
    )
    forest_mse = RandomForestRegressor(
        criterion="squared_error",
        min_samples_leaf=10,
        max_features="sqrt",
        random_state=rng,
    )

    forest_poi.fit(X_train, y_train)
    forest_mse.fit(X_train, y_train)
    dummy = DummyRegressor(strategy="mean").fit(X_train, y_train)

    for X, y, val in [(X_train, y_train, "train"), (X_test, y_test, "test")]:
        metric_poi = mean_poisson_deviance(y, forest_poi.predict(X))
        # squared_error forest might produce non-positive predictions => clip
        # If y = 0 for those, the poisson deviance gets too good.
        # If we drew more samples, we would eventually get y > 0 and the
        # poisson deviance would explode, i.e. be undefined. Therefore, we do
        # not clip to a tiny value like 1e-15, but to 0.1. This acts like a
        # mild penalty to the non-positive predictions.
        metric_mse = mean_poisson_deviance(
            y, np.clip(forest_mse.predict(X), 1e-6, None)
        )
        metric_dummy = mean_poisson_deviance(y, dummy.predict(X))
        # As squared_error might correctly predict 0 in train set, its train
        # score can be better than Poisson. This is no longer the case for the
        # test set. But keep the above comment for clipping in mind.
        if val == "test":
            assert metric_poi < metric_mse
        assert metric_poi < metric_dummy


@pytest.mark.parametrize("criterion", ("poisson", "squared_error"))
def test_balance_property_random_forest(criterion):
    """ "Test that sum(y_pred)==sum(y_true) on the training set."""
    rng = np.random.RandomState(42)
    n_train, n_test, n_features = 500, 500, 10
    X = datasets.make_low_rank_matrix(
        n_samples=n_train + n_test, n_features=n_features, random_state=rng
    )

    coef = rng.uniform(low=-2, high=2, size=n_features) / np.max(X, axis=0)
    y = rng.poisson(lam=np.exp(X @ coef))

    reg = RandomForestRegressor(
        criterion=criterion, n_estimators=10, bootstrap=False, random_state=rng
    )
    reg.fit(X, y)

    assert np.sum(reg.predict(X)) == pytest.approx(np.sum(y))


def check_regressor_attributes(name):
    # Regression models should not have a classes_ attribute.
    r = FOREST_REGRESSORS[name](random_state=0)
    assert not hasattr(r, "classes_")
    assert not hasattr(r, "n_classes_")

    r.fit([[1, 2, 3], [4, 5, 6]], [1, 2])
    assert not hasattr(r, "classes_")
    assert not hasattr(r, "n_classes_")


@pytest.mark.parametrize("name", FOREST_REGRESSORS)
def test_regressor_attributes(name):
    check_regressor_attributes(name)


def check_probability(name):
    # Predict probabilities.
    ForestClassifier = FOREST_CLASSIFIERS[name]
    with np.errstate(divide="ignore"):
        clf = ForestClassifier(
            n_estimators=10, random_state=1, max_features=1, max_depth=1
        )
        clf.fit(iris.data, iris.target)
        assert_array_almost_equal(
            np.sum(clf.predict_proba(iris.data), axis=1), np.ones(iris.data.shape[0])
        )
        assert_array_almost_equal(
            clf.predict_proba(iris.data), np.exp(clf.predict_log_proba(iris.data))
        )


@pytest.mark.parametrize("name", FOREST_CLASSIFIERS)
def test_probability(name):
    check_probability(name)


def check_importances(name, criterion, dtype, tolerance):
    # cast as dype
    X = X_large.astype(dtype, copy=False)
    y = y_large.astype(dtype, copy=False)

    ForestEstimator = FOREST_ESTIMATORS[name]

    est = ForestEstimator(n_estimators=10, criterion=criterion, random_state=0)
    est.fit(X, y)
    importances = est.feature_importances_

    # The forest estimator can detect that only the first 3 features of the
    # dataset are informative:
    n_important = np.sum(importances > 0.1)
    assert importances.shape[0] == 10
    assert n_important == 3
    assert np.all(importances[:3] > 0.1)

    # Check with parallel
    importances = est.feature_importances_
    est.set_params(n_jobs=2)
    importances_parallel = est.feature_importances_
    assert_array_almost_equal(importances, importances_parallel)

    # Check with sample weights
    sample_weight = check_random_state(0).randint(1, 10, len(X))
    est = ForestEstimator(n_estimators=10, random_state=0, criterion=criterion)
    est.fit(X, y, sample_weight=sample_weight)
    importances = est.feature_importances_
    assert np.all(importances >= 0.0)

    for scale in [0.5, 100]:
        est = ForestEstimator(n_estimators=10, random_state=0, criterion=criterion)
        est.fit(X, y, sample_weight=scale * sample_weight)
        importances_bis = est.feature_importances_
        assert np.abs(importances - importances_bis).mean() < tolerance


@pytest.mark.parametrize("dtype", (np.float64, np.float32))
@pytest.mark.parametrize(
    "name, criterion",
    itertools.chain(
        product(FOREST_CLASSIFIERS, ["gini", "entropy"]),
        product(FOREST_REGRESSORS, ["squared_error", "friedman_mse", "absolute_error"]),
    ),
)
def test_importances(dtype, name, criterion):
    tolerance = 0.01
    if name in FOREST_REGRESSORS and criterion == "absolute_error":
        tolerance = 0.05
    check_importances(name, criterion, dtype, tolerance)


def test_importances_asymptotic():
    # Check whether variable importances of totally randomized trees
    # converge towards their theoretical values (See Louppe et al,
    # Understanding variable importances in forests of randomized trees, 2013).

    def binomial(k, n):
        return 0 if k < 0 or k > n else comb(int(n), int(k), exact=True)

    def entropy(samples):
        n_samples = len(samples)
        entropy = 0.0

        for count in np.bincount(samples):
            p = 1.0 * count / n_samples
            if p > 0:
                entropy -= p * np.log2(p)

        return entropy

    def mdi_importance(X_m, X, y):
        n_samples, n_features = X.shape

        features = list(range(n_features))
        features.pop(X_m)
        values = [np.unique(X[:, i]) for i in range(n_features)]

        imp = 0.0

        for k in range(n_features):
            # Weight of each B of size k
            coef = 1.0 / (binomial(k, n_features) * (n_features - k))

            # For all B of size k
            for B in combinations(features, k):
                # For all values B=b
                for b in product(*[values[B[j]] for j in range(k)]):
                    mask_b = np.ones(n_samples, dtype=bool)

                    for j in range(k):
                        mask_b &= X[:, B[j]] == b[j]

                    X_, y_ = X[mask_b, :], y[mask_b]
                    n_samples_b = len(X_)

                    if n_samples_b > 0:
                        children = []

                        for xi in values[X_m]:
                            mask_xi = X_[:, X_m] == xi
                            children.append(y_[mask_xi])

                        imp += (
                            coef
                            * (1.0 * n_samples_b / n_samples)  # P(B=b)
                            * (
                                entropy(y_)
                                - sum(
                                    [
                                        entropy(c) * len(c) / n_samples_b
                                        for c in children
                                    ]
                                )
                            )
                        )

        return imp

    data = np.array(
        [
            [0, 0, 1, 0, 0, 1, 0, 1],
            [1, 0, 1, 1, 1, 0, 1, 2],
            [1, 0, 1, 1, 0, 1, 1, 3],
            [0, 1, 1, 1, 0, 1, 0, 4],
            [1, 1, 0, 1, 0, 1, 1, 5],
            [1, 1, 0, 1, 1, 1, 1, 6],
            [1, 0, 1, 0, 0, 1, 0, 7],
            [1, 1, 1, 1, 1, 1, 1, 8],
            [1, 1, 1, 1, 0, 1, 1, 9],
            [1, 1, 1, 0, 1, 1, 1, 0],
        ]
    )

    X, y = np.array(data[:, :7], dtype=bool), data[:, 7]
    n_features = X.shape[1]

    # Compute true importances
    true_importances = np.zeros(n_features)

    for i in range(n_features):
        true_importances[i] = mdi_importance(i, X, y)

    # Estimate importances with totally randomized trees
    clf = ExtraTreesClassifier(
        n_estimators=500, max_features=1, criterion="entropy", random_state=0
    ).fit(X, y)

    importances = (
        sum(
            tree.tree_.compute_feature_importances(normalize=False)
            for tree in clf.estimators_
        )
        / clf.n_estimators
    )

    # Check correctness
    assert_almost_equal(entropy(y), sum(importances))
    assert np.abs(true_importances - importances).mean() < 0.01


@pytest.mark.parametrize("name", FOREST_ESTIMATORS)
def test_unfitted_feature_importances(name):
    err_msg = (
        "This {} instance is not fitted yet. Call 'fit' with "
        "appropriate arguments before using this estimator.".format(name)
    )
    with pytest.raises(NotFittedError, match=err_msg):
        getattr(FOREST_ESTIMATORS[name](), "feature_importances_")


@pytest.mark.parametrize("ForestClassifier", FOREST_CLASSIFIERS.values())
@pytest.mark.parametrize("X_type", ["array", "sparse_csr", "sparse_csc"])
@pytest.mark.parametrize(
    "X, y, lower_bound_accuracy",
    [
        (
            *datasets.make_classification(n_samples=300, n_classes=2, random_state=0),
            0.9,
        ),
        (
            *datasets.make_classification(
                n_samples=1000, n_classes=3, n_informative=6, random_state=0
            ),
            0.65,
        ),
        (
            iris.data,
            iris.target * 2 + 1,
            0.65,
        ),
        (
            *datasets.make_multilabel_classification(n_samples=300, random_state=0),
            0.18,
        ),
    ],
)
def test_forest_classifier_oob(ForestClassifier, X, y, X_type, lower_bound_accuracy):
    """Check that OOB score is close to score on a test set."""
    X = _convert_container(X, constructor_name=X_type)
    X_train, X_test, y_train, y_test = train_test_split(
        X,
        y,
        test_size=0.5,
        random_state=0,
    )
    classifier = ForestClassifier(
        n_estimators=40,
        bootstrap=True,
        oob_score=True,
        random_state=0,
    )

    assert not hasattr(classifier, "oob_score_")
    assert not hasattr(classifier, "oob_decision_function_")

    classifier.fit(X_train, y_train)
    test_score = classifier.score(X_test, y_test)

    assert abs(test_score - classifier.oob_score_) <= 0.1
    assert classifier.oob_score_ >= lower_bound_accuracy

    assert hasattr(classifier, "oob_score_")
    assert not hasattr(classifier, "oob_prediction_")
    assert hasattr(classifier, "oob_decision_function_")

    if y.ndim == 1:
        expected_shape = (X_train.shape[0], len(set(y)))
    else:
        expected_shape = (X_train.shape[0], len(set(y[:, 0])), y.shape[1])
    assert classifier.oob_decision_function_.shape == expected_shape


@pytest.mark.parametrize("ForestRegressor", FOREST_REGRESSORS.values())
@pytest.mark.parametrize("X_type", ["array", "sparse_csr", "sparse_csc"])
@pytest.mark.parametrize(
    "X, y, lower_bound_r2",
    [
        (
            *datasets.make_regression(
                n_samples=500, n_features=10, n_targets=1, random_state=0
            ),
            0.7,
        ),
        (
            *datasets.make_regression(
                n_samples=500, n_features=10, n_targets=2, random_state=0
            ),
            0.55,
        ),
    ],
)
def test_forest_regressor_oob(ForestRegressor, X, y, X_type, lower_bound_r2):
    """Check that forest-based regressor provide an OOB score close to the
    score on a test set."""
    X = _convert_container(X, constructor_name=X_type)
    X_train, X_test, y_train, y_test = train_test_split(
        X,
        y,
        test_size=0.5,
        random_state=0,
    )
    regressor = ForestRegressor(
        n_estimators=50,
        bootstrap=True,
        oob_score=True,
        random_state=0,
    )

    assert not hasattr(regressor, "oob_score_")
    assert not hasattr(regressor, "oob_prediction_")

    regressor.fit(X_train, y_train)
    test_score = regressor.score(X_test, y_test)

    assert abs(test_score - regressor.oob_score_) <= 0.1
    assert regressor.oob_score_ >= lower_bound_r2

    assert hasattr(regressor, "oob_score_")
    assert hasattr(regressor, "oob_prediction_")
    assert not hasattr(regressor, "oob_decision_function_")

    if y.ndim == 1:
        expected_shape = (X_train.shape[0],)
    else:
        expected_shape = (X_train.shape[0], y.ndim)
    assert regressor.oob_prediction_.shape == expected_shape


@pytest.mark.parametrize("ForestEstimator", FOREST_CLASSIFIERS_REGRESSORS.values())
def test_forest_oob_warning(ForestEstimator):
    """Check that a warning is raised when not enough estimator and the OOB
    estimates will be inaccurate."""
    estimator = ForestEstimator(
        n_estimators=1,
        oob_score=True,
        bootstrap=True,
        random_state=0,
    )
    with pytest.warns(UserWarning, match="Some inputs do not have OOB scores"):
        estimator.fit(iris.data, iris.target)


@pytest.mark.parametrize("ForestEstimator", FOREST_CLASSIFIERS_REGRESSORS.values())
@pytest.mark.parametrize(
    "X, y, params, err_msg",
    [
        (
            iris.data,
            iris.target,
            {"oob_score": True, "bootstrap": False},
            "Out of bag estimation only available if bootstrap=True",
        ),
        (
            iris.data,
            rng.randint(low=0, high=5, size=(iris.data.shape[0], 2)),
            {"oob_score": True, "bootstrap": True},
            "The type of target cannot be used to compute OOB estimates",
        ),
    ],
)
def test_forest_oob_error(ForestEstimator, X, y, params, err_msg):
    estimator = ForestEstimator(**params)
    with pytest.raises(ValueError, match=err_msg):
        estimator.fit(X, y)


@pytest.mark.parametrize("oob_score", [True, False])
def test_random_trees_embedding_raise_error_oob(oob_score):
    with pytest.raises(TypeError, match="got an unexpected keyword argument"):
        RandomTreesEmbedding(oob_score=oob_score)
    with pytest.raises(NotImplementedError, match="OOB score not supported"):
        RandomTreesEmbedding()._set_oob_score_and_attributes(X, y)


def check_gridsearch(name):
    forest = FOREST_CLASSIFIERS[name]()
    clf = GridSearchCV(forest, {"n_estimators": (1, 2), "max_depth": (1, 2)})
    clf.fit(iris.data, iris.target)


@pytest.mark.parametrize("name", FOREST_CLASSIFIERS)
def test_gridsearch(name):
    # Check that base trees can be grid-searched.
    check_gridsearch(name)


def check_parallel(name, X, y):
    """Check parallel computations in classification"""
    ForestEstimator = FOREST_ESTIMATORS[name]
    forest = ForestEstimator(n_estimators=10, n_jobs=3, random_state=0)

    forest.fit(X, y)
    assert len(forest) == 10

    forest.set_params(n_jobs=1)
    y1 = forest.predict(X)
    forest.set_params(n_jobs=2)
    y2 = forest.predict(X)
    assert_array_almost_equal(y1, y2, 3)


@pytest.mark.parametrize("name", FOREST_CLASSIFIERS_REGRESSORS)
def test_parallel(name):
    if name in FOREST_CLASSIFIERS:
        X = iris.data
        y = iris.target
    elif name in FOREST_REGRESSORS:
        X = X_reg
        y = y_reg

    check_parallel(name, X, y)


def check_pickle(name, X, y):
    # Check pickability.

    ForestEstimator = FOREST_ESTIMATORS[name]
    obj = ForestEstimator(random_state=0)
    obj.fit(X, y)
    score = obj.score(X, y)
    pickle_object = pickle.dumps(obj)

    obj2 = pickle.loads(pickle_object)
    assert type(obj2) == obj.__class__
    score2 = obj2.score(X, y)
    assert score == score2


@pytest.mark.parametrize("name", FOREST_CLASSIFIERS_REGRESSORS)
def test_pickle(name):
    if name in FOREST_CLASSIFIERS:
        X = iris.data
        y = iris.target
    elif name in FOREST_REGRESSORS:
        X = X_reg
        y = y_reg

    check_pickle(name, X[::2], y[::2])


def check_multioutput(name):
    # Check estimators on multi-output problems.

    X_train = [
        [-2, -1],
        [-1, -1],
        [-1, -2],
        [1, 1],
        [1, 2],
        [2, 1],
        [-2, 1],
        [-1, 1],
        [-1, 2],
        [2, -1],
        [1, -1],
        [1, -2],
    ]
    y_train = [
        [-1, 0],
        [-1, 0],
        [-1, 0],
        [1, 1],
        [1, 1],
        [1, 1],
        [-1, 2],
        [-1, 2],
        [-1, 2],
        [1, 3],
        [1, 3],
        [1, 3],
    ]
    X_test = [[-1, -1], [1, 1], [-1, 1], [1, -1]]
    y_test = [[-1, 0], [1, 1], [-1, 2], [1, 3]]

    est = FOREST_ESTIMATORS[name](random_state=0, bootstrap=False)
    y_pred = est.fit(X_train, y_train).predict(X_test)
    assert_array_almost_equal(y_pred, y_test)

    if name in FOREST_CLASSIFIERS:
        with np.errstate(divide="ignore"):
            proba = est.predict_proba(X_test)
            assert len(proba) == 2
            assert proba[0].shape == (4, 2)
            assert proba[1].shape == (4, 4)

            log_proba = est.predict_log_proba(X_test)
            assert len(log_proba) == 2
            assert log_proba[0].shape == (4, 2)
            assert log_proba[1].shape == (4, 4)


@pytest.mark.parametrize("name", FOREST_CLASSIFIERS_REGRESSORS)
def test_multioutput(name):
    check_multioutput(name)


@pytest.mark.parametrize("name", FOREST_CLASSIFIERS)
def test_multioutput_string(name):
    # Check estimators on multi-output problems with string outputs.

    X_train = [
        [-2, -1],
        [-1, -1],
        [-1, -2],
        [1, 1],
        [1, 2],
        [2, 1],
        [-2, 1],
        [-1, 1],
        [-1, 2],
        [2, -1],
        [1, -1],
        [1, -2],
    ]
    y_train = [
        ["red", "blue"],
        ["red", "blue"],
        ["red", "blue"],
        ["green", "green"],
        ["green", "green"],
        ["green", "green"],
        ["red", "purple"],
        ["red", "purple"],
        ["red", "purple"],
        ["green", "yellow"],
        ["green", "yellow"],
        ["green", "yellow"],
    ]
    X_test = [[-1, -1], [1, 1], [-1, 1], [1, -1]]
    y_test = [
        ["red", "blue"],
        ["green", "green"],
        ["red", "purple"],
        ["green", "yellow"],
    ]

    est = FOREST_ESTIMATORS[name](random_state=0, bootstrap=False)
    y_pred = est.fit(X_train, y_train).predict(X_test)
    assert_array_equal(y_pred, y_test)

    with np.errstate(divide="ignore"):
        proba = est.predict_proba(X_test)
        assert len(proba) == 2
        assert proba[0].shape == (4, 2)
        assert proba[1].shape == (4, 4)

        log_proba = est.predict_log_proba(X_test)
        assert len(log_proba) == 2
        assert log_proba[0].shape == (4, 2)
        assert log_proba[1].shape == (4, 4)


def check_classes_shape(name):
    # Test that n_classes_ and classes_ have proper shape.
    ForestClassifier = FOREST_CLASSIFIERS[name]

    # Classification, single output
    clf = ForestClassifier(random_state=0).fit(X, y)

    assert clf.n_classes_ == 2
    assert_array_equal(clf.classes_, [-1, 1])

    # Classification, multi-output
    _y = np.vstack((y, np.array(y) * 2)).T
    clf = ForestClassifier(random_state=0).fit(X, _y)

    assert_array_equal(clf.n_classes_, [2, 2])
    assert_array_equal(clf.classes_, [[-1, 1], [-2, 2]])


@pytest.mark.parametrize("name", FOREST_CLASSIFIERS)
def test_classes_shape(name):
    check_classes_shape(name)


def test_random_trees_dense_type():
    # Test that the `sparse_output` parameter of RandomTreesEmbedding
    # works by returning a dense array.

    # Create the RTE with sparse=False
    hasher = RandomTreesEmbedding(n_estimators=10, sparse_output=False)
    X, y = datasets.make_circles(factor=0.5)
    X_transformed = hasher.fit_transform(X)

    # Assert that type is ndarray, not scipy.sparse.csr.csr_matrix
    assert type(X_transformed) == np.ndarray


def test_random_trees_dense_equal():
    # Test that the `sparse_output` parameter of RandomTreesEmbedding
    # works by returning the same array for both argument values.

    # Create the RTEs
    hasher_dense = RandomTreesEmbedding(
        n_estimators=10, sparse_output=False, random_state=0
    )
    hasher_sparse = RandomTreesEmbedding(
        n_estimators=10, sparse_output=True, random_state=0
    )
    X, y = datasets.make_circles(factor=0.5)
    X_transformed_dense = hasher_dense.fit_transform(X)
    X_transformed_sparse = hasher_sparse.fit_transform(X)

    # Assert that dense and sparse hashers have same array.
    assert_array_equal(X_transformed_sparse.toarray(), X_transformed_dense)


# Ignore warnings from switching to more power iterations in randomized_svd
@ignore_warnings
def test_random_hasher():
    # test random forest hashing on circles dataset
    # make sure that it is linearly separable.
    # even after projected to two SVD dimensions
    # Note: Not all random_states produce perfect results.
    hasher = RandomTreesEmbedding(n_estimators=30, random_state=1)
    X, y = datasets.make_circles(factor=0.5)
    X_transformed = hasher.fit_transform(X)

    # test fit and transform:
    hasher = RandomTreesEmbedding(n_estimators=30, random_state=1)
    assert_array_equal(hasher.fit(X).transform(X).toarray(), X_transformed.toarray())

    # one leaf active per data point per forest
    assert X_transformed.shape[0] == X.shape[0]
    assert_array_equal(X_transformed.sum(axis=1), hasher.n_estimators)
    svd = TruncatedSVD(n_components=2)
    X_reduced = svd.fit_transform(X_transformed)
    linear_clf = LinearSVC()
    linear_clf.fit(X_reduced, y)
    assert linear_clf.score(X_reduced, y) == 1.0


def test_random_hasher_sparse_data():
    X, y = datasets.make_multilabel_classification(random_state=0)
    hasher = RandomTreesEmbedding(n_estimators=30, random_state=1)
    X_transformed = hasher.fit_transform(X)
    X_transformed_sparse = hasher.fit_transform(csc_matrix(X))
    assert_array_equal(X_transformed_sparse.toarray(), X_transformed.toarray())


def test_parallel_train():
    rng = check_random_state(12321)
    n_samples, n_features = 80, 30
    X_train = rng.randn(n_samples, n_features)
    y_train = rng.randint(0, 2, n_samples)

    clfs = [
        RandomForestClassifier(n_estimators=20, n_jobs=n_jobs, random_state=12345).fit(
            X_train, y_train
        )
        for n_jobs in [1, 2, 3, 8, 16, 32]
    ]

    X_test = rng.randn(n_samples, n_features)
    probas = [clf.predict_proba(X_test) for clf in clfs]
    for proba1, proba2 in zip(probas, probas[1:]):
        assert_array_almost_equal(proba1, proba2)


def test_distribution():
    rng = check_random_state(12321)

    # Single variable with 4 values
    X = rng.randint(0, 4, size=(1000, 1))
    y = rng.rand(1000)
    n_trees = 500

    reg = ExtraTreesRegressor(n_estimators=n_trees, random_state=42).fit(X, y)

    uniques = defaultdict(int)
    for tree in reg.estimators_:
        tree = "".join(
            ("%d,%d/" % (f, int(t)) if f >= 0 else "-")
            for f, t in zip(tree.tree_.feature, tree.tree_.threshold)
        )

        uniques[tree] += 1

    uniques = sorted([(1.0 * count / n_trees, tree) for tree, count in uniques.items()])

    # On a single variable problem where X_0 has 4 equiprobable values, there
    # are 5 ways to build a random tree. The more compact (0,1/0,0/--0,2/--) of
    # them has probability 1/3 while the 4 others have probability 1/6.

    assert len(uniques) == 5
    assert 0.20 > uniques[0][0]  # Rough approximation of 1/6.
    assert 0.20 > uniques[1][0]
    assert 0.20 > uniques[2][0]
    assert 0.20 > uniques[3][0]
    assert uniques[4][0] > 0.3
    assert uniques[4][1] == "0,1/0,0/--0,2/--"

    # Two variables, one with 2 values, one with 3 values
    X = np.empty((1000, 2))
    X[:, 0] = np.random.randint(0, 2, 1000)
    X[:, 1] = np.random.randint(0, 3, 1000)
    y = rng.rand(1000)

    reg = ExtraTreesRegressor(max_features=1, random_state=1).fit(X, y)

    uniques = defaultdict(int)
    for tree in reg.estimators_:
        tree = "".join(
            ("%d,%d/" % (f, int(t)) if f >= 0 else "-")
            for f, t in zip(tree.tree_.feature, tree.tree_.threshold)
        )

        uniques[tree] += 1

    uniques = [(count, tree) for tree, count in uniques.items()]
    assert len(uniques) == 8


def check_max_leaf_nodes_max_depth(name):
    X, y = hastie_X, hastie_y

    # Test precedence of max_leaf_nodes over max_depth.
    ForestEstimator = FOREST_ESTIMATORS[name]
    est = ForestEstimator(
        max_depth=1, max_leaf_nodes=4, n_estimators=1, random_state=0
    ).fit(X, y)
    assert est.estimators_[0].get_depth() == 1

    est = ForestEstimator(max_depth=1, n_estimators=1, random_state=0).fit(X, y)
    assert est.estimators_[0].get_depth() == 1


@pytest.mark.parametrize("name", FOREST_ESTIMATORS)
def test_max_leaf_nodes_max_depth(name):
    check_max_leaf_nodes_max_depth(name)


def check_min_samples_split(name):
    X, y = hastie_X, hastie_y
    ForestEstimator = FOREST_ESTIMATORS[name]

    # test boundary value
    with pytest.raises(ValueError):
        ForestEstimator(min_samples_split=-1).fit(X, y)
    with pytest.raises(ValueError):
        ForestEstimator(min_samples_split=0).fit(X, y)
    with pytest.raises(ValueError):
        ForestEstimator(min_samples_split=1.1).fit(X, y)

    est = ForestEstimator(min_samples_split=10, n_estimators=1, random_state=0)
    est.fit(X, y)
    node_idx = est.estimators_[0].tree_.children_left != -1
    node_samples = est.estimators_[0].tree_.n_node_samples[node_idx]

    assert np.min(node_samples) > len(X) * 0.5 - 1, "Failed with {0}".format(name)

    est = ForestEstimator(min_samples_split=0.5, n_estimators=1, random_state=0)
    est.fit(X, y)
    node_idx = est.estimators_[0].tree_.children_left != -1
    node_samples = est.estimators_[0].tree_.n_node_samples[node_idx]

    assert np.min(node_samples) > len(X) * 0.5 - 1, "Failed with {0}".format(name)


@pytest.mark.parametrize("name", FOREST_ESTIMATORS)
def test_min_samples_split(name):
    check_min_samples_split(name)


def check_min_samples_leaf(name):
    X, y = hastie_X, hastie_y

    # Test if leaves contain more than leaf_count training examples
    ForestEstimator = FOREST_ESTIMATORS[name]

    # test boundary value
    with pytest.raises(ValueError):
        ForestEstimator(min_samples_leaf=-1).fit(X, y)
    with pytest.raises(ValueError):
        ForestEstimator(min_samples_leaf=0).fit(X, y)

    est = ForestEstimator(min_samples_leaf=5, n_estimators=1, random_state=0)
    est.fit(X, y)
    out = est.estimators_[0].tree_.apply(X)
    node_counts = np.bincount(out)
    # drop inner nodes
    leaf_count = node_counts[node_counts != 0]
    assert np.min(leaf_count) > 4, "Failed with {0}".format(name)

    est = ForestEstimator(min_samples_leaf=0.25, n_estimators=1, random_state=0)
    est.fit(X, y)
    out = est.estimators_[0].tree_.apply(X)
    node_counts = np.bincount(out)
    # drop inner nodes
    leaf_count = node_counts[node_counts != 0]
    assert np.min(leaf_count) > len(X) * 0.25 - 1, "Failed with {0}".format(name)


@pytest.mark.parametrize("name", FOREST_ESTIMATORS)
def test_min_samples_leaf(name):
    check_min_samples_leaf(name)


def check_min_weight_fraction_leaf(name):
    X, y = hastie_X, hastie_y

    # Test if leaves contain at least min_weight_fraction_leaf of the
    # training set
    ForestEstimator = FOREST_ESTIMATORS[name]
    rng = np.random.RandomState(0)
    weights = rng.rand(X.shape[0])
    total_weight = np.sum(weights)

    # test both DepthFirstTreeBuilder and BestFirstTreeBuilder
    # by setting max_leaf_nodes
    for frac in np.linspace(0, 0.5, 6):
        est = ForestEstimator(
            min_weight_fraction_leaf=frac, n_estimators=1, random_state=0
        )
        if "RandomForest" in name:
            est.bootstrap = False

        est.fit(X, y, sample_weight=weights)
        out = est.estimators_[0].tree_.apply(X)
        node_weights = np.bincount(out, weights=weights)
        # drop inner nodes
        leaf_weights = node_weights[node_weights != 0]
        assert (
            np.min(leaf_weights) >= total_weight * est.min_weight_fraction_leaf
        ), "Failed with {0} min_weight_fraction_leaf={1}".format(
            name, est.min_weight_fraction_leaf
        )


@pytest.mark.parametrize("name", FOREST_ESTIMATORS)
def test_min_weight_fraction_leaf(name):
    check_min_weight_fraction_leaf(name)


def check_sparse_input(name, X, X_sparse, y):
    ForestEstimator = FOREST_ESTIMATORS[name]

    dense = ForestEstimator(random_state=0, max_depth=2).fit(X, y)
    sparse = ForestEstimator(random_state=0, max_depth=2).fit(X_sparse, y)

    assert_array_almost_equal(sparse.apply(X), dense.apply(X))

    if name in FOREST_CLASSIFIERS or name in FOREST_REGRESSORS:
        assert_array_almost_equal(sparse.predict(X), dense.predict(X))
        assert_array_almost_equal(
            sparse.feature_importances_, dense.feature_importances_
        )

    if name in FOREST_CLASSIFIERS:
        assert_array_almost_equal(sparse.predict_proba(X), dense.predict_proba(X))
        assert_array_almost_equal(
            sparse.predict_log_proba(X), dense.predict_log_proba(X)
        )

    if name in FOREST_TRANSFORMERS:
        assert_array_almost_equal(
            sparse.transform(X).toarray(), dense.transform(X).toarray()
        )
        assert_array_almost_equal(
            sparse.fit_transform(X).toarray(), dense.fit_transform(X).toarray()
        )


@pytest.mark.parametrize("name", FOREST_ESTIMATORS)
@pytest.mark.parametrize("sparse_matrix", (csr_matrix, csc_matrix, coo_matrix))
def test_sparse_input(name, sparse_matrix):
    X, y = datasets.make_multilabel_classification(random_state=0, n_samples=50)

    check_sparse_input(name, X, sparse_matrix(X), y)


def check_memory_layout(name, dtype):
    # Check that it works no matter the memory layout

    est = FOREST_ESTIMATORS[name](random_state=0, bootstrap=False)

    # Nothing
    X = np.asarray(iris.data, dtype=dtype)
    y = iris.target
    assert_array_almost_equal(est.fit(X, y).predict(X), y)

    # C-order
    X = np.asarray(iris.data, order="C", dtype=dtype)
    y = iris.target
    assert_array_almost_equal(est.fit(X, y).predict(X), y)

    # F-order
    X = np.asarray(iris.data, order="F", dtype=dtype)
    y = iris.target
    assert_array_almost_equal(est.fit(X, y).predict(X), y)

    # Contiguous
    X = np.ascontiguousarray(iris.data, dtype=dtype)
    y = iris.target
    assert_array_almost_equal(est.fit(X, y).predict(X), y)

    if est.base_estimator.splitter in SPARSE_SPLITTERS:
        # csr matrix
        X = csr_matrix(iris.data, dtype=dtype)
        y = iris.target
        assert_array_almost_equal(est.fit(X, y).predict(X), y)

        # csc_matrix
        X = csc_matrix(iris.data, dtype=dtype)
        y = iris.target
        assert_array_almost_equal(est.fit(X, y).predict(X), y)

        # coo_matrix
        X = coo_matrix(iris.data, dtype=dtype)
        y = iris.target
        assert_array_almost_equal(est.fit(X, y).predict(X), y)

    # Strided
    X = np.asarray(iris.data[::3], dtype=dtype)
    y = iris.target[::3]
    assert_array_almost_equal(est.fit(X, y).predict(X), y)


@pytest.mark.parametrize("name", FOREST_CLASSIFIERS_REGRESSORS)
@pytest.mark.parametrize("dtype", (np.float64, np.float32))
def test_memory_layout(name, dtype):
    check_memory_layout(name, dtype)


@ignore_warnings
def check_1d_input(name, X, X_2d, y):
    ForestEstimator = FOREST_ESTIMATORS[name]
    with pytest.raises(ValueError):
        ForestEstimator(n_estimators=1, random_state=0).fit(X, y)

    est = ForestEstimator(random_state=0)
    est.fit(X_2d, y)

    if name in FOREST_CLASSIFIERS or name in FOREST_REGRESSORS:
        with pytest.raises(ValueError):
            est.predict(X)


@pytest.mark.parametrize("name", FOREST_ESTIMATORS)
def test_1d_input(name):
    X = iris.data[:, 0]
    X_2d = iris.data[:, 0].reshape((-1, 1))
    y = iris.target

    with ignore_warnings():
        check_1d_input(name, X, X_2d, y)


def check_class_weights(name):
    # Check class_weights resemble sample_weights behavior.
    ForestClassifier = FOREST_CLASSIFIERS[name]

    # Iris is balanced, so no effect expected for using 'balanced' weights
    clf1 = ForestClassifier(random_state=0)
    clf1.fit(iris.data, iris.target)
    clf2 = ForestClassifier(class_weight="balanced", random_state=0)
    clf2.fit(iris.data, iris.target)
    assert_almost_equal(clf1.feature_importances_, clf2.feature_importances_)

    # Make a multi-output problem with three copies of Iris
    iris_multi = np.vstack((iris.target, iris.target, iris.target)).T
    # Create user-defined weights that should balance over the outputs
    clf3 = ForestClassifier(
        class_weight=[
            {0: 2.0, 1: 2.0, 2: 1.0},
            {0: 2.0, 1: 1.0, 2: 2.0},
            {0: 1.0, 1: 2.0, 2: 2.0},
        ],
        random_state=0,
    )
    clf3.fit(iris.data, iris_multi)
    assert_almost_equal(clf2.feature_importances_, clf3.feature_importances_)
    # Check against multi-output "balanced" which should also have no effect
    clf4 = ForestClassifier(class_weight="balanced", random_state=0)
    clf4.fit(iris.data, iris_multi)
    assert_almost_equal(clf3.feature_importances_, clf4.feature_importances_)

    # Inflate importance of class 1, check against user-defined weights
    sample_weight = np.ones(iris.target.shape)
    sample_weight[iris.target == 1] *= 100
    class_weight = {0: 1.0, 1: 100.0, 2: 1.0}
    clf1 = ForestClassifier(random_state=0)
    clf1.fit(iris.data, iris.target, sample_weight)
    clf2 = ForestClassifier(class_weight=class_weight, random_state=0)
    clf2.fit(iris.data, iris.target)
    assert_almost_equal(clf1.feature_importances_, clf2.feature_importances_)

    # Check that sample_weight and class_weight are multiplicative
    clf1 = ForestClassifier(random_state=0)
    clf1.fit(iris.data, iris.target, sample_weight ** 2)
    clf2 = ForestClassifier(class_weight=class_weight, random_state=0)
    clf2.fit(iris.data, iris.target, sample_weight)
    assert_almost_equal(clf1.feature_importances_, clf2.feature_importances_)


@pytest.mark.parametrize("name", FOREST_CLASSIFIERS)
def test_class_weights(name):
    check_class_weights(name)


def check_class_weight_balanced_and_bootstrap_multi_output(name):
    # Test class_weight works for multi-output"""
    ForestClassifier = FOREST_CLASSIFIERS[name]
    _y = np.vstack((y, np.array(y) * 2)).T
    clf = ForestClassifier(class_weight="balanced", random_state=0)
    clf.fit(X, _y)
    clf = ForestClassifier(
        class_weight=[{-1: 0.5, 1: 1.0}, {-2: 1.0, 2: 1.0}], random_state=0
    )
    clf.fit(X, _y)
    # smoke test for balanced subsample
    clf = ForestClassifier(class_weight="balanced_subsample", random_state=0)
    clf.fit(X, _y)


@pytest.mark.parametrize("name", FOREST_CLASSIFIERS)
def test_class_weight_balanced_and_bootstrap_multi_output(name):
    check_class_weight_balanced_and_bootstrap_multi_output(name)


def check_class_weight_errors(name):
    # Test if class_weight raises errors and warnings when expected.
    ForestClassifier = FOREST_CLASSIFIERS[name]
    _y = np.vstack((y, np.array(y) * 2)).T

    # Invalid preset string
    clf = ForestClassifier(class_weight="the larch", random_state=0)
    with pytest.raises(ValueError):
        clf.fit(X, y)
    with pytest.raises(ValueError):
        clf.fit(X, _y)

    # Warning warm_start with preset
    clf = ForestClassifier(class_weight="balanced", warm_start=True, random_state=0)
    clf.fit(X, y)

    warn_msg = (
        "Warm-start fitting without increasing n_estimators does not fit new trees."
    )
    with pytest.warns(UserWarning, match=warn_msg):
        clf.fit(X, _y)

    # Not a list or preset for multi-output
    clf = ForestClassifier(class_weight=1, random_state=0)
    with pytest.raises(ValueError):
        clf.fit(X, _y)

    # Incorrect length list for multi-output
    clf = ForestClassifier(class_weight=[{-1: 0.5, 1: 1.0}], random_state=0)
    with pytest.raises(ValueError):
        clf.fit(X, _y)


@pytest.mark.parametrize("name", FOREST_CLASSIFIERS)
def test_class_weight_errors(name):
    check_class_weight_errors(name)


def check_warm_start(name, random_state=42):
    # Test if fitting incrementally with warm start gives a forest of the
    # right size and the same results as a normal fit.
    X, y = hastie_X, hastie_y
    ForestEstimator = FOREST_ESTIMATORS[name]
    est_ws = None
    for n_estimators in [5, 10]:
        if est_ws is None:
            est_ws = ForestEstimator(
                n_estimators=n_estimators, random_state=random_state, warm_start=True
            )
        else:
            est_ws.set_params(n_estimators=n_estimators)
        est_ws.fit(X, y)
        assert len(est_ws) == n_estimators

    est_no_ws = ForestEstimator(
        n_estimators=10, random_state=random_state, warm_start=False
    )
    est_no_ws.fit(X, y)

    assert set([tree.random_state for tree in est_ws]) == set(
        [tree.random_state for tree in est_no_ws]
    )

    assert_array_equal(
        est_ws.apply(X), est_no_ws.apply(X), err_msg="Failed with {0}".format(name)
    )


@pytest.mark.parametrize("name", FOREST_ESTIMATORS)
def test_warm_start(name):
    check_warm_start(name)


def check_warm_start_clear(name):
    # Test if fit clears state and grows a new forest when warm_start==False.
    X, y = hastie_X, hastie_y
    ForestEstimator = FOREST_ESTIMATORS[name]
    est = ForestEstimator(n_estimators=5, max_depth=1, warm_start=False, random_state=1)
    est.fit(X, y)

    est_2 = ForestEstimator(
        n_estimators=5, max_depth=1, warm_start=True, random_state=2
    )
    est_2.fit(X, y)  # inits state
    est_2.set_params(warm_start=False, random_state=1)
    est_2.fit(X, y)  # clears old state and equals est

    assert_array_almost_equal(est_2.apply(X), est.apply(X))


@pytest.mark.parametrize("name", FOREST_ESTIMATORS)
def test_warm_start_clear(name):
    check_warm_start_clear(name)


def check_warm_start_smaller_n_estimators(name):
    # Test if warm start second fit with smaller n_estimators raises error.
    X, y = hastie_X, hastie_y
    ForestEstimator = FOREST_ESTIMATORS[name]
    est = ForestEstimator(n_estimators=5, max_depth=1, warm_start=True)
    est.fit(X, y)
    est.set_params(n_estimators=4)
    with pytest.raises(ValueError):
        est.fit(X, y)


@pytest.mark.parametrize("name", FOREST_ESTIMATORS)
def test_warm_start_smaller_n_estimators(name):
    check_warm_start_smaller_n_estimators(name)


def check_warm_start_equal_n_estimators(name):
    # Test if warm start with equal n_estimators does nothing and returns the
    # same forest and raises a warning.
    X, y = hastie_X, hastie_y
    ForestEstimator = FOREST_ESTIMATORS[name]
    est = ForestEstimator(n_estimators=5, max_depth=3, warm_start=True, random_state=1)
    est.fit(X, y)

    est_2 = ForestEstimator(
        n_estimators=5, max_depth=3, warm_start=True, random_state=1
    )
    est_2.fit(X, y)
    # Now est_2 equals est.

    est_2.set_params(random_state=2)
    warn_msg = (
        "Warm-start fitting without increasing n_estimators does not fit new trees."
    )
    with pytest.warns(UserWarning, match=warn_msg):
        est_2.fit(X, y)
    # If we had fit the trees again we would have got a different forest as we
    # changed the random state.
    assert_array_equal(est.apply(X), est_2.apply(X))


@pytest.mark.parametrize("name", FOREST_ESTIMATORS)
def test_warm_start_equal_n_estimators(name):
    check_warm_start_equal_n_estimators(name)


def check_warm_start_oob(name):
    # Test that the warm start computes oob score when asked.
    X, y = hastie_X, hastie_y
    ForestEstimator = FOREST_ESTIMATORS[name]
    # Use 15 estimators to avoid 'some inputs do not have OOB scores' warning.
    est = ForestEstimator(
        n_estimators=15,
        max_depth=3,
        warm_start=False,
        random_state=1,
        bootstrap=True,
        oob_score=True,
    )
    est.fit(X, y)

    est_2 = ForestEstimator(
        n_estimators=5,
        max_depth=3,
        warm_start=False,
        random_state=1,
        bootstrap=True,
        oob_score=False,
    )
    est_2.fit(X, y)

    est_2.set_params(warm_start=True, oob_score=True, n_estimators=15)
    est_2.fit(X, y)

    assert hasattr(est_2, "oob_score_")
    assert est.oob_score_ == est_2.oob_score_

    # Test that oob_score is computed even if we don't need to train
    # additional trees.
    est_3 = ForestEstimator(
        n_estimators=15,
        max_depth=3,
        warm_start=True,
        random_state=1,
        bootstrap=True,
        oob_score=False,
    )
    est_3.fit(X, y)
    assert not hasattr(est_3, "oob_score_")

    est_3.set_params(oob_score=True)
    ignore_warnings(est_3.fit)(X, y)

    assert est.oob_score_ == est_3.oob_score_


@pytest.mark.parametrize("name", FOREST_CLASSIFIERS_REGRESSORS)
def test_warm_start_oob(name):
    check_warm_start_oob(name)


def test_dtype_convert(n_classes=15):
    classifier = RandomForestClassifier(random_state=0, bootstrap=False)

    X = np.eye(n_classes)
    y = [ch for ch in "ABCDEFGHIJKLMNOPQRSTU"[:n_classes]]

    result = classifier.fit(X, y).predict(X)
    assert_array_equal(classifier.classes_, y)
    assert_array_equal(result, y)


def check_decision_path(name):
    X, y = hastie_X, hastie_y
    n_samples = X.shape[0]
    ForestEstimator = FOREST_ESTIMATORS[name]
    est = ForestEstimator(n_estimators=5, max_depth=1, warm_start=False, random_state=1)
    est.fit(X, y)
    indicator, n_nodes_ptr = est.decision_path(X)

    assert indicator.shape[1] == n_nodes_ptr[-1]
    assert indicator.shape[0] == n_samples
    assert_array_equal(
        np.diff(n_nodes_ptr), [e.tree_.node_count for e in est.estimators_]
    )

    # Assert that leaves index are correct
    leaves = est.apply(X)
    for est_id in range(leaves.shape[1]):
        leave_indicator = [
            indicator[i, n_nodes_ptr[est_id] + j]
            for i, j in enumerate(leaves[:, est_id])
        ]
        assert_array_almost_equal(leave_indicator, np.ones(shape=n_samples))


@pytest.mark.parametrize("name", FOREST_CLASSIFIERS_REGRESSORS)
def test_decision_path(name):
    check_decision_path(name)


def test_min_impurity_decrease():
    X, y = datasets.make_hastie_10_2(n_samples=100, random_state=1)
    all_estimators = [
        RandomForestClassifier,
        RandomForestRegressor,
        ExtraTreesClassifier,
        ExtraTreesRegressor,
    ]

    for Estimator in all_estimators:
        est = Estimator(min_impurity_decrease=0.1)
        est.fit(X, y)
        for tree in est.estimators_:
            # Simply check if the parameter is passed on correctly. Tree tests
            # will suffice for the actual working of this param
            assert tree.min_impurity_decrease == 0.1


def test_poisson_y_positive_check():
    est = RandomForestRegressor(criterion="poisson")
    X = np.zeros((3, 3))

    y = [-1, 1, 3]
    err_msg = (
        r"Some value\(s\) of y are negative which is "
        r"not allowed for Poisson regression."
    )
    with pytest.raises(ValueError, match=err_msg):
        est.fit(X, y)

    y = [0, 0, 0]
    err_msg = (
        r"Sum of y is not strictly positive which "
        r"is necessary for Poisson regression."
    )
    with pytest.raises(ValueError, match=err_msg):
        est.fit(X, y)


# mypy error: Variable "DEFAULT_JOBLIB_BACKEND" is not valid type
class MyBackend(DEFAULT_JOBLIB_BACKEND):  # type: ignore
    def __init__(self, *args, **kwargs):
        self.count = 0
        super().__init__(*args, **kwargs)

    def start_call(self):
        self.count += 1
        return super().start_call()


joblib.register_parallel_backend("testing", MyBackend)


@pytest.mark.skipif(
    parse_version(joblib.__version__) < parse_version("0.12"),
    reason="tests not yet supported in joblib <0.12",
)
@skip_if_no_parallel
def test_backend_respected():
    clf = RandomForestClassifier(n_estimators=10, n_jobs=2)

    with joblib.parallel_backend("testing") as (ba, n_jobs):
        clf.fit(X, y)

    assert ba.count > 0

    # predict_proba requires shared memory. Ensure that's honored.
    with joblib.parallel_backend("testing") as (ba, _):
        clf.predict_proba(X)

    assert ba.count == 0


def test_forest_feature_importances_sum():
    X, y = make_classification(
        n_samples=15, n_informative=3, random_state=1, n_classes=3
    )
    clf = RandomForestClassifier(
        min_samples_leaf=5, random_state=42, n_estimators=200
    ).fit(X, y)
    assert math.isclose(1, clf.feature_importances_.sum(), abs_tol=1e-7)


def test_forest_degenerate_feature_importances():
    # build a forest of single node trees. See #13636
    X = np.zeros((10, 10))
    y = np.ones((10,))
    gbr = RandomForestRegressor(n_estimators=10).fit(X, y)
    assert_array_equal(gbr.feature_importances_, np.zeros(10, dtype=np.float64))


@pytest.mark.parametrize("name", FOREST_CLASSIFIERS_REGRESSORS)
@pytest.mark.parametrize(
    "max_samples, exc_type, exc_msg",
    [
        (
            int(1e9),
            ValueError,
            "`max_samples` must be in range 1 to 6 but got value 1000000000",
        ),
        (
            2.0,
            ValueError,
            r"`max_samples` must be in range \(0.0, 1.0\] but got value 2.0",
        ),
        (
            0.0,
            ValueError,
            r"`max_samples` must be in range \(0.0, 1.0\] but got value 0.0",
        ),
        (
            np.nan,
            ValueError,
            r"`max_samples` must be in range \(0.0, 1.0\] but got value nan",
        ),
        (
            np.inf,
            ValueError,
            r"`max_samples` must be in range \(0.0, 1.0\] but got value inf",
        ),
        (
            "str max_samples?!",
            TypeError,
            r"`max_samples` should be int or float, but got " r"type '\<class 'str'\>'",
        ),
        (
            np.ones(2),
            TypeError,
            r"`max_samples` should be int or float, but got type "
            r"'\<class 'numpy.ndarray'\>'",
        ),
    ],
    # Avoid long error messages in test names:
    # https://github.com/scikit-learn/scikit-learn/issues/21362
    ids=lambda x: x[:10].replace("]", "") if isinstance(x, str) else x,
)
def test_max_samples_exceptions(name, max_samples, exc_type, exc_msg):
    # Check invalid `max_samples` values
    est = FOREST_CLASSIFIERS_REGRESSORS[name](max_samples=max_samples)
    with pytest.raises(exc_type, match=exc_msg):
        est.fit(X, y)


@pytest.mark.parametrize("name", FOREST_REGRESSORS)
def test_max_samples_boundary_regressors(name):
    X_train, X_test, y_train, y_test = train_test_split(
        X_reg, y_reg, train_size=0.7, test_size=0.3, random_state=0
    )

    ms_1_model = FOREST_REGRESSORS[name](max_samples=1.0, random_state=0)
    ms_1_predict = ms_1_model.fit(X_train, y_train).predict(X_test)

    ms_None_model = FOREST_REGRESSORS[name](max_samples=None, random_state=0)
    ms_None_predict = ms_None_model.fit(X_train, y_train).predict(X_test)

    ms_1_ms = mean_squared_error(ms_1_predict, y_test)
    ms_None_ms = mean_squared_error(ms_None_predict, y_test)

    assert ms_1_ms == pytest.approx(ms_None_ms)


@pytest.mark.parametrize("name", FOREST_CLASSIFIERS)
def test_max_samples_boundary_classifiers(name):
    X_train, X_test, y_train, _ = train_test_split(
        X_large, y_large, random_state=0, stratify=y_large
    )

    ms_1_model = FOREST_CLASSIFIERS[name](max_samples=1.0, random_state=0)
    ms_1_proba = ms_1_model.fit(X_train, y_train).predict_proba(X_test)

    ms_None_model = FOREST_CLASSIFIERS[name](max_samples=None, random_state=0)
    ms_None_proba = ms_None_model.fit(X_train, y_train).predict_proba(X_test)

    np.testing.assert_allclose(ms_1_proba, ms_None_proba)


def test_forest_y_sparse():
    X = [[1, 2, 3]]
    y = csr_matrix([4, 5, 6])
    est = RandomForestClassifier()
    msg = "sparse multilabel-indicator for y is not supported."
    with pytest.raises(ValueError, match=msg):
        est.fit(X, y)


@pytest.mark.parametrize("ForestClass", [RandomForestClassifier, RandomForestRegressor])
def test_little_tree_with_small_max_samples(ForestClass):
    rng = np.random.RandomState(1)

    X = rng.randn(10000, 2)
    y = rng.randn(10000) > 0

    # First fit with no restriction on max samples
    est1 = ForestClass(
        n_estimators=1,
        random_state=rng,
        max_samples=None,
    )

    # Second fit with max samples restricted to just 2
    est2 = ForestClass(
        n_estimators=1,
        random_state=rng,
        max_samples=2,
    )

    est1.fit(X, y)
    est2.fit(X, y)

    tree1 = est1.estimators_[0].tree_
    tree2 = est2.estimators_[0].tree_

    msg = "Tree without `max_samples` restriction should have more nodes"
    assert tree1.node_count > tree2.node_count, msg


# FIXME: remove in 1.2
@pytest.mark.parametrize(
    "Estimator",
    [
        ExtraTreesClassifier,
        ExtraTreesRegressor,
        RandomForestClassifier,
        RandomForestRegressor,
        RandomTreesEmbedding,
    ],
)
def test_n_features_deprecation(Estimator):
    # Check that we raise the proper deprecation warning if accessing
    # `n_features_`.
    X = np.array([[1, 2], [3, 4]])
    y = np.array([1, 0])
    est = Estimator().fit(X, y)

    with pytest.warns(FutureWarning, match="`n_features_` was deprecated"):
        est.n_features_


# TODO: Remove in v1.2
@pytest.mark.parametrize(
    "old_criterion, new_criterion",
    [
        ("mse", "squared_error"),
        ("mae", "absolute_error"),
    ],
)
def test_criterion_deprecated(old_criterion, new_criterion):
    est1 = RandomForestRegressor(criterion=old_criterion, random_state=0)

    with pytest.warns(
        FutureWarning, match=f"Criterion '{old_criterion}' was deprecated"
    ):
        est1.fit(X, y)

    est2 = RandomForestRegressor(criterion=new_criterion, random_state=0)
    est2.fit(X, y)
    assert_allclose(est1.predict(X), est2.predict(X))


@pytest.mark.parametrize("Forest", FOREST_REGRESSORS)
def test_mse_criterion_object_segfault_smoke_test(Forest):
    # This is a smoke test to ensure that passing a mutable criterion
    # does not cause a segfault when fitting with concurrent threads.
    # Non-regression test for:
    # https://github.com/scikit-learn/scikit-learn/issues/12623
    from sklearn.tree._criterion import MSE

    y = y_reg.reshape(-1, 1)
    n_samples, n_outputs = y.shape
    mse_criterion = MSE(n_outputs, n_samples)
    est = FOREST_REGRESSORS[Forest](n_estimators=2, n_jobs=2, criterion=mse_criterion)

    est.fit(X_reg, y)<|MERGE_RESOLUTION|>--- conflicted
+++ resolved
@@ -157,13 +157,9 @@
     assert score > 0.5, "Failed with criterion %s and score = %f" % (criterion, score)
 
 
-<<<<<<< HEAD
+
 @pytest.mark.parametrize('name', FOREST_CLASSIFIERS)
 @pytest.mark.parametrize('criterion', ("gini", "entropy", "hellinger"))
-=======
-@pytest.mark.parametrize("name", FOREST_CLASSIFIERS)
-@pytest.mark.parametrize("criterion", ("gini", "entropy"))
->>>>>>> d4d5f8c7
 def test_iris(name, criterion):
     check_iris_criterion(name, criterion)
 
