--- conflicted
+++ resolved
@@ -940,10 +940,7 @@
 )
 def test_bagging_allow_nan_tag(bagging, expected_allow_nan):
     """Check that bagging inherits allow_nan tag."""
-<<<<<<< HEAD
     assert bagging.__sklearn_tags__()["allow_nan"] == expected_allow_nan
-=======
-    assert bagging._get_tags()["allow_nan"] == expected_allow_nan
 
 
 @pytest.mark.parametrize(
@@ -976,5 +973,4 @@
 def test_bagging_without_support_metadata_routing(model):
     """Make sure that we still can use an estimator that does not implement the
     metadata routing."""
-    model.fit(iris.data, iris.target)
->>>>>>> 0bdc754e
+    model.fit(iris.data, iris.target)