--- conflicted
+++ resolved
@@ -508,14 +508,6 @@
 
 @pytest.mark.parametrize(
     "X, y, voter",
-<<<<<<< HEAD
-    [(X, y, VotingClassifier(
-        [('lr', LogisticRegression()),
-         ('rf', RandomForestClassifier(n_estimators=5))])),
-     (X_r, y_r, VotingRegressor(
-         [('lr', LinearRegression()),
-          ('rf', RandomForestRegressor(n_estimators=5, max_features="sqrt"))]))]
-=======
     [
         (
             X,
@@ -533,12 +525,11 @@
             VotingRegressor(
                 [
                     ("lr", LinearRegression()),
-                    ("rf", RandomForestRegressor(n_estimators=5)),
+                    ("rf", RandomForestRegressor(n_estimators=5, max_features="sqrt")),
                 ]
             ),
         ),
     ],
->>>>>>> c2b5c567
 )
 def test_none_estimator_with_weights(X, y, voter):
     # check that an estimator can be set to 'drop' and passing some weight
@@ -584,21 +575,11 @@
 
 @pytest.mark.parametrize(
     "estimator",
-<<<<<<< HEAD
-    [VotingRegressor(
-        estimators=[('lr', LinearRegression()),
-                    ('rf', RandomForestRegressor(random_state=123, max_features="sqrt"))],
-        verbose=True),
-     VotingClassifier(
-         estimators=[('lr', LogisticRegression(random_state=123)),
-                     ('rf', RandomForestClassifier(random_state=123))],
-        verbose=True)]
-=======
     [
         VotingRegressor(
             estimators=[
                 ("lr", LinearRegression()),
-                ("rf", RandomForestRegressor(random_state=123)),
+                ("rf", RandomForestRegressor(random_state=123, max_features="sqrt")),
             ],
             verbose=True,
         ),
@@ -610,7 +591,6 @@
             verbose=True,
         ),
     ],
->>>>>>> c2b5c567
 )
 def test_voting_verbose(estimator, capsys):
 
