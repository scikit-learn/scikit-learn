--- conflicted
+++ resolved
@@ -326,13 +326,8 @@
 def test_sample_weight(global_random_seed):
     """Tests sample_weight parameter of VotingClassifier"""
     clf1 = LogisticRegression(random_state=global_random_seed)
-<<<<<<< HEAD
     clf2 = GradientBoostingClassifier(n_estimators=10, random_state=global_random_seed)
-    clf3 = SVC(probability=True, random_state=global_random_seed)
-=======
-    clf2 = RandomForestClassifier(n_estimators=10, random_state=global_random_seed)
     clf3 = CalibratedClassifierCV(SVC(random_state=global_random_seed), ensemble=False)
->>>>>>> 7f91c8fa
     eclf1 = VotingClassifier(
         estimators=[("lr", clf1), ("gbdt", clf2), ("svc", clf3)], voting="soft"
     ).fit(X_scaled, y, sample_weight=np.ones((len(y),)))
