"""
Soft Voting/Majority Rule classifier and Voting regressor.

This module contains:
 - A Soft Voting/Majority Rule classifier for classification estimators.
 - A Voting regressor for regression estimators.
"""

# Authors: Sebastian Raschka <se.raschka@gmail.com>,
#          Gilles Louppe <g.louppe@gmail.com>,
#          Ramil Nugmanov <stsouko@live.ru>
#          Mohamed Ali Jamaoui <m.ali.jamaoui@gmail.com>
#
# License: BSD 3 clause

import numpy as np
from abc import abstractmethod

from ..base import ClassifierMixin
from ..base import RegressorMixin
from ..base import TransformerMixin
from ..base import clone
from .base import _parallel_fit_estimator
from ..preprocessing import LabelEncoder
from ..utils._joblib import Parallel, delayed
from ..utils.validation import has_fit_parameter, check_is_fitted
from ..utils.metaestimators import _BaseComposition
from ..utils import Bunch


<<<<<<< HEAD
=======
def _parallel_fit_estimator(estimator, X, y, sample_weight=None):
    """Private function used to fit an estimator within a job."""
    if sample_weight is not None:
        try:
            estimator.fit(X, y, sample_weight=sample_weight)
        except TypeError as exc:
            if "unexpected keyword argument 'sample_weight'" in str(exc):
                raise ValueError(
                    "Underlying estimator {} does not support sample weights."
                    .format(estimator.__class__.__name__)
                ) from exc
            raise
    else:
        estimator.fit(X, y)
    return estimator


>>>>>>> 19192c04
class _BaseVoting(_BaseComposition, TransformerMixin):
    """Base class for voting.

    Warning: This class should not be used directly. Use derived classes
    instead.
    """
    _required_parameters = ['estimators']

    @property
    def named_estimators(self):
        return Bunch(**dict(self.estimators))

    @property
    def _weights_not_none(self):
        """Get the weights of not `None` estimators"""
        if self.weights is None:
            return None
        return [w for est, w in zip(self.estimators, self.weights)
                if est[1] not in (None, 'drop')]

    def _predict(self, X):
        """Collect results from clf.predict calls. """
        return np.asarray([clf.predict(X) for clf in self.estimators_]).T

    @abstractmethod
    def fit(self, X, y, sample_weight=None):
        """
        common fit operations.
        """
        if self.estimators is None or len(self.estimators) == 0:
            raise AttributeError('Invalid `estimators` attribute, `estimators`'
                                 ' should be a list of (string, estimator)'
                                 ' tuples')

        if (self.weights is not None and
                len(self.weights) != len(self.estimators)):
            raise ValueError('Number of `estimators` and weights must be equal'
                             '; got %d weights, %d estimators'
                             % (len(self.weights), len(self.estimators)))

        names, clfs = zip(*self.estimators)
        self._validate_names(names)

        n_isnone = np.sum(
            [clf in (None, 'drop') for _, clf in self.estimators]
        )
        if n_isnone == len(self.estimators):
            raise ValueError(
                'All estimators are None or "drop". At least one is required!'
            )

        self.estimators_ = Parallel(n_jobs=self.n_jobs)(
                delayed(_parallel_fit_estimator)(clone(clf), X, y,
                                                 sample_weight=sample_weight)
                for clf in clfs if clf not in (None, 'drop')
            )

        self.named_estimators_ = Bunch()
        for k, e in zip(self.estimators, self.estimators_):
            self.named_estimators_[k[0]] = e
        return self

    def set_params(self, **params):
        """ Setting the parameters for the ensemble estimator

        Valid parameter keys can be listed with get_params().

        Parameters
        ----------
        **params : keyword arguments
            Specific parameters using e.g. set_params(parameter_name=new_value)
            In addition, to setting the parameters of the ensemble estimator,
            the individual estimators of the ensemble estimator can also be
            set or replaced by setting them to None.

        Examples
        --------
        # In this example, the RandomForestClassifier is removed
        clf1 = LogisticRegression()
        clf2 = RandomForestClassifier()
        eclf = VotingClassifier(estimators=[('lr', clf1), ('rf', clf2)]
        eclf.set_params(rf=None)
        """
        return self._set_params('estimators', **params)

    def get_params(self, deep=True):
        """ Get the parameters of the ensemble estimator

        Parameters
        ----------
        deep : bool
            Setting it to True gets the various estimators and the parameters
            of the estimators as well
        """
        return self._get_params('estimators', deep=deep)


class VotingClassifier(_BaseVoting, ClassifierMixin):
    """Soft Voting/Majority Rule classifier for unfitted estimators.

    .. versionadded:: 0.17

    Read more in the :ref:`User Guide <voting_classifier>`.

    Parameters
    ----------
    estimators : list of (string, estimator) tuples
        Invoking the ``fit`` method on the ``VotingClassifier`` will fit clones
        of those original estimators that will be stored in the class attribute
        ``self.estimators_``. An estimator can be set to ``None`` or ``'drop'``
        using ``set_params``.

    voting : str, {'hard', 'soft'} (default='hard')
        If 'hard', uses predicted class labels for majority rule voting.
        Else if 'soft', predicts the class label based on the argmax of
        the sums of the predicted probabilities, which is recommended for
        an ensemble of well-calibrated classifiers.

    weights : array-like, shape (n_classifiers,), optional (default=`None`)
        Sequence of weights (`float` or `int`) to weight the occurrences of
        predicted class labels (`hard` voting) or class probabilities
        before averaging (`soft` voting). Uses uniform weights if `None`.

    n_jobs : int or None, optional (default=None)
        The number of jobs to run in parallel for ``fit``.
        ``None`` means 1 unless in a :obj:`joblib.parallel_backend` context.
        ``-1`` means using all processors. See :term:`Glossary <n_jobs>`
        for more details.

    flatten_transform : bool, optional (default=True)
        Affects shape of transform output only when voting='soft'
        If voting='soft' and flatten_transform=True, transform method returns
        matrix with shape (n_samples, n_classifiers * n_classes). If
        flatten_transform=False, it returns
        (n_classifiers, n_samples, n_classes).

    Attributes
    ----------
    estimators_ : list of classifiers
        The collection of fitted sub-estimators as defined in ``estimators``
        that are not `None`.

    named_estimators_ : Bunch object, a dictionary with attribute access
        Attribute to access any fitted sub-estimators by name.

        .. versionadded:: 0.20

    classes_ : array-like, shape (n_predictions,)
        The classes labels.

    Examples
    --------
    >>> import numpy as np
    >>> from sklearn.linear_model import LogisticRegression
    >>> from sklearn.naive_bayes import GaussianNB
    >>> from sklearn.ensemble import RandomForestClassifier, VotingClassifier
    >>> clf1 = LogisticRegression(solver='lbfgs', multi_class='multinomial',
    ...                           random_state=1)
    >>> clf2 = RandomForestClassifier(n_estimators=50, random_state=1)
    >>> clf3 = GaussianNB()
    >>> X = np.array([[-1, -1], [-2, -1], [-3, -2], [1, 1], [2, 1], [3, 2]])
    >>> y = np.array([1, 1, 1, 2, 2, 2])
    >>> eclf1 = VotingClassifier(estimators=[
    ...         ('lr', clf1), ('rf', clf2), ('gnb', clf3)], voting='hard')
    >>> eclf1 = eclf1.fit(X, y)
    >>> print(eclf1.predict(X))
    [1 1 1 2 2 2]
    >>> np.array_equal(eclf1.named_estimators_.lr.predict(X),
    ...                eclf1.named_estimators_['lr'].predict(X))
    True
    >>> eclf2 = VotingClassifier(estimators=[
    ...         ('lr', clf1), ('rf', clf2), ('gnb', clf3)],
    ...         voting='soft')
    >>> eclf2 = eclf2.fit(X, y)
    >>> print(eclf2.predict(X))
    [1 1 1 2 2 2]
    >>> eclf3 = VotingClassifier(estimators=[
    ...        ('lr', clf1), ('rf', clf2), ('gnb', clf3)],
    ...        voting='soft', weights=[2,1,1],
    ...        flatten_transform=True)
    >>> eclf3 = eclf3.fit(X, y)
    >>> print(eclf3.predict(X))
    [1 1 1 2 2 2]
    >>> print(eclf3.transform(X).shape)
    (6, 6)

    See also
    --------
    VotingRegressor: Prediction voting regressor.
    """

    def __init__(self, estimators, voting='hard', weights=None, n_jobs=None,
                 flatten_transform=True):
        self.estimators = estimators
        self.voting = voting
        self.weights = weights
        self.n_jobs = n_jobs
        self.flatten_transform = flatten_transform

    def fit(self, X, y, sample_weight=None):
        """ Fit the estimators.

        Parameters
        ----------
        X : {array-like, sparse matrix}, shape (n_samples, n_features)
            Training vectors, where n_samples is the number of samples and
            n_features is the number of features.

        y : array-like, shape (n_samples,)
            Target values.

        sample_weight : array-like, shape (n_samples,) or None
            Sample weights. If None, then samples are equally weighted.
            Note that this is supported only if all underlying estimators
            support sample weights.

        Returns
        -------
        self : object
        """
        if isinstance(y, np.ndarray) and len(y.shape) > 1 and y.shape[1] > 1:
            raise NotImplementedError('Multilabel and multi-output'
                                      ' classification is not supported.')

        if self.voting not in ('soft', 'hard'):
            raise ValueError("Voting must be 'soft' or 'hard'; got (voting=%r)"
                             % self.voting)

        self.le_ = LabelEncoder().fit(y)
        self.classes_ = self.le_.classes_
        transformed_y = self.le_.transform(y)

        return super().fit(X, transformed_y, sample_weight)

    def predict(self, X):
        """ Predict class labels for X.

        Parameters
        ----------
        X : {array-like, sparse matrix}, shape (n_samples, n_features)
            The input samples.

        Returns
        -------
        maj : array-like, shape (n_samples,)
            Predicted class labels.
        """

        check_is_fitted(self, 'estimators_')
        if self.voting == 'soft':
            maj = np.argmax(self.predict_proba(X), axis=1)

        else:  # 'hard' voting
            predictions = self._predict(X)
            maj = np.apply_along_axis(
                lambda x: np.argmax(
                    np.bincount(x, weights=self._weights_not_none)),
                axis=1, arr=predictions)

        maj = self.le_.inverse_transform(maj)

        return maj

    def _collect_probas(self, X):
        """Collect results from clf.predict calls. """
        return np.asarray([clf.predict_proba(X) for clf in self.estimators_])

    def _predict_proba(self, X):
        """Predict class probabilities for X in 'soft' voting """
        if self.voting == 'hard':
            raise AttributeError("predict_proba is not available when"
                                 " voting=%r" % self.voting)
        check_is_fitted(self, 'estimators_')
        avg = np.average(self._collect_probas(X), axis=0,
                         weights=self._weights_not_none)
        return avg

    @property
    def predict_proba(self):
        """Compute probabilities of possible outcomes for samples in X.

        Parameters
        ----------
        X : {array-like, sparse matrix}, shape (n_samples, n_features)
            The input samples.

        Returns
        -------
        avg : array-like, shape (n_samples, n_classes)
            Weighted average probability for each class per sample.
        """
        return self._predict_proba

    def transform(self, X):
        """Return class labels or probabilities for X for each estimator.

        Parameters
        ----------
        X : {array-like, sparse matrix}, shape (n_samples, n_features)
            Training vectors, where n_samples is the number of samples and
            n_features is the number of features.

        Returns
        -------
        probabilities_or_labels
            If `voting='soft'` and `flatten_transform=True`:
                returns array-like of shape (n_classifiers, n_samples *
                n_classes), being class probabilities calculated by each
                classifier.
            If `voting='soft' and `flatten_transform=False`:
                array-like of shape (n_classifiers, n_samples, n_classes)
            If `voting='hard'`:
                array-like of shape (n_samples, n_classifiers), being
                class labels predicted by each classifier.
        """
        check_is_fitted(self, 'estimators_')

        if self.voting == 'soft':
            probas = self._collect_probas(X)
            if not self.flatten_transform:
                return probas
            return np.hstack(probas)

        else:
            return self._predict(X)


class VotingRegressor(_BaseVoting, RegressorMixin):
    """Prediction voting regressor for unfitted estimators.

    .. versionadded:: 0.21

    A voting regressor is an ensemble meta-estimator that fits base
    regressors each on the whole dataset. It, then, averages the individual
    predictions to form a final prediction.

    Read more in the :ref:`User Guide <voting_regressor>`.

    Parameters
    ----------
    estimators : list of (string, estimator) tuples
        Invoking the ``fit`` method on the ``VotingRegressor`` will fit clones
        of those original estimators that will be stored in the class attribute
        ``self.estimators_``. An estimator can be set to ``None`` or ``'drop'``
        using ``set_params``.

    weights : array-like, shape (n_regressors,), optional (default=`None`)
        Sequence of weights (`float` or `int`) to weight the occurrences of
        predicted values before averaging. Uses uniform weights if `None`.

    n_jobs : int or None, optional (default=None)
        The number of jobs to run in parallel for ``fit``.
        ``None`` means 1 unless in a :obj:`joblib.parallel_backend` context.
        ``-1`` means using all processors. See :term:`Glossary <n_jobs>`
        for more details.

    Attributes
    ----------
    estimators_ : list of regressors
        The collection of fitted sub-estimators as defined in ``estimators``
        that are not `None`.

    named_estimators_ : Bunch object, a dictionary with attribute access
        Attribute to access any fitted sub-estimators by name.

    Examples
    --------
    >>> import numpy as np
    >>> from sklearn.linear_model import LinearRegression
    >>> from sklearn.ensemble import RandomForestRegressor
    >>> from sklearn.ensemble import VotingRegressor
    >>> r1 = LinearRegression()
    >>> r2 = RandomForestRegressor(n_estimators=10, random_state=1)
    >>> X = np.array([[1, 1], [2, 4], [3, 9], [4, 16], [5, 25], [6, 36]])
    >>> y = np.array([2, 6, 12, 20, 30, 42])
    >>> er = VotingRegressor([('lr', r1), ('rf', r2)])
    >>> print(er.fit(X, y).predict(X))
    [ 3.3  5.7 11.8 19.7 28.  40.3]

    See also
    --------
    VotingClassifier: Soft Voting/Majority Rule classifier.
    """

    def __init__(self, estimators, weights=None, n_jobs=None):
        self.estimators = estimators
        self.weights = weights
        self.n_jobs = n_jobs

    def fit(self, X, y, sample_weight=None):
        """ Fit the estimators.

        Parameters
        ----------
        X : {array-like, sparse matrix}, shape (n_samples, n_features)
            Training vectors, where n_samples is the number of samples and
            n_features is the number of features.

        y : array-like, shape (n_samples,)
            Target values.

        sample_weight : array-like, shape (n_samples,) or None
            Sample weights. If None, then samples are equally weighted.
            Note that this is supported only if all underlying estimators
            support sample weights.

        Returns
        -------
        self : object
        """
        return super().fit(X, y, sample_weight)

    def predict(self, X):
        """Predict regression target for X.

        The predicted regression target of an input sample is computed as the
        mean predicted regression targets of the estimators in the ensemble.

        Parameters
        ----------
        X : {array-like, sparse matrix} of shape (n_samples, n_features)
            The input samples.

        Returns
        -------
        y : array of shape (n_samples,)
            The predicted values.
        """
        check_is_fitted(self, "estimators_")
        return np.average(self._predict(X), axis=1,
                          weights=self._weights_not_none)

    def transform(self, X):
        """Return predictions for X for each estimator.

        Parameters
        ----------
        X : {array-like, sparse matrix}, shape (n_samples, n_features)
            The input samples.

        Returns
        -------
        predictions
            array-like of shape (n_samples, n_classifiers), being
            values predicted by each regressor.
        """
        check_is_fitted(self, 'estimators_')
        return self._predict(X)<|MERGE_RESOLUTION|>--- conflicted
+++ resolved
@@ -28,26 +28,6 @@
 from ..utils import Bunch
 
 
-<<<<<<< HEAD
-=======
-def _parallel_fit_estimator(estimator, X, y, sample_weight=None):
-    """Private function used to fit an estimator within a job."""
-    if sample_weight is not None:
-        try:
-            estimator.fit(X, y, sample_weight=sample_weight)
-        except TypeError as exc:
-            if "unexpected keyword argument 'sample_weight'" in str(exc):
-                raise ValueError(
-                    "Underlying estimator {} does not support sample weights."
-                    .format(estimator.__class__.__name__)
-                ) from exc
-            raise
-    else:
-        estimator.fit(X, y)
-    return estimator
-
-
->>>>>>> 19192c04
 class _BaseVoting(_BaseComposition, TransformerMixin):
     """Base class for voting.
 
