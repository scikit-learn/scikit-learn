--- conflicted
+++ resolved
@@ -69,15 +69,9 @@
         of outliers in the data set. Used when fitting to define the threshold
         on the scores of the samples.
 
-<<<<<<< HEAD
             - If 'auto', the threshold is determined as in the
             original paper.
-            - If a float, the contamination should be in the range [0, 0.5].
-=======
-        - if 'auto', the threshold is determined as in the
-          original paper,
-        - if float, the contamination should be in the range [0, 0.5].
->>>>>>> 34acb629
+            - If float, the contamination should be in the range [0, 0.5].
 
         .. versionchanged:: 0.22
            The default value of ``contamination`` changed from 0.1
