--- conflicted
+++ resolved
@@ -22,30 +22,16 @@
 from ._weight_boosting import AdaBoostClassifier, AdaBoostRegressor
 
 __all__ = [
-<<<<<<< HEAD
-    "RandomForestClassifier",
-    "RandomForestRegressor",
-    "RandomTreesEmbedding",
-=======
     "AdaBoostClassifier",
     "AdaBoostRegressor",
     "BaggingClassifier",
     "BaggingRegressor",
-    "BaseEnsemble",
->>>>>>> efc355e9
     "ExtraTreesClassifier",
     "ExtraTreesRegressor",
     "GradientBoostingClassifier",
     "GradientBoostingRegressor",
     "HistGradientBoostingClassifier",
     "HistGradientBoostingRegressor",
-<<<<<<< HEAD
-]
-
-
-def __dir__():
-    return __all__
-=======
     "IsolationForest",
     "RandomForestClassifier",
     "RandomForestRegressor",
@@ -55,4 +41,7 @@
     "VotingClassifier",
     "VotingRegressor",
 ]
->>>>>>> efc355e9
+
+
+def __dir__():
+    return __all__