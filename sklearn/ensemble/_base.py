--- conflicted
+++ resolved
@@ -149,14 +149,7 @@
         # self.estimators_ needs to be filled by the derived classes in fit.
 
     def _validate_estimator(self, default=None):
-        """Check the base estimator.
-
-<<<<<<< HEAD
-        Returns the base estimator instance.
-=======
-        Sets the `estimator_` attributes.
->>>>>>> 62d10c85
-        """
+        """Check the estimator and return it."""
         if self.estimator is not None and (
             self.base_estimator not in [None, "deprecated"]
         ):
@@ -165,26 +158,21 @@
             )
 
         if self.estimator is not None:
-            self._estimator = self.estimator
+            estimator = self.estimator
         elif self.base_estimator not in [None, "deprecated"]:
             warnings.warn(
                 "`base_estimator` was renamed to `estimator` in version 1.2 and "
                 "will be removed in 1.4.",
                 FutureWarning,
             )
-<<<<<<< HEAD
-
-        if self.base_estimator is not None:
-            base_estimator = self.base_estimator
+            estimator = self.base_estimator
         else:
-            base_estimator = default
-
-        if base_estimator is None:
-            raise ValueError("base_estimator cannot be None")
-=======
-            self._estimator = self.base_estimator
-        else:
-            self._estimator = default
+            estimator = default
+
+        if estimator is None:
+            raise ValueError("estimator cannot be None")
+
+        return estimator
 
     # TODO(1.4): remove
     # mypy error: Decorated property not supported
@@ -202,9 +190,6 @@
     def estimator_(self):
         """Estimator used to grow the ensemble."""
         return self._estimator
->>>>>>> 62d10c85
-
-        return base_estimator
 
     def _make_estimator(self, append=True, random_state=None):
         """Make and configure a copy of the `estimator_` attribute.
