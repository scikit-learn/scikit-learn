--- conflicted
+++ resolved
@@ -319,7 +319,6 @@
 
         sample_weight : array-like of shape (n_samples,), default=None
             Sample weights. If None, then samples are equally weighted.
-<<<<<<< HEAD
             Used as probabilities to draw the samples that are used to fit the
             sub-estimators. It is strongly recommended to use bootstrap=True
             (draw with replacement) for statistical soundness.
@@ -330,10 +329,6 @@
                 longer forwarded to the underlying estimators. It is now okay
                 to use a base estimator that does not support sample weight.
 
-=======
-            Note that this is supported only if the base estimator supports
-            sample weighting.
->>>>>>> 5059058e
         **fit_params : dict
             Parameters to pass to the underlying estimators.
 
@@ -363,7 +358,6 @@
             multi_output=True,
         )
 
-<<<<<<< HEAD
         if sample_weight is not None:
             sample_weight = _check_sample_weight(sample_weight, X, dtype=None)
         if sample_weight is not None and not self.bootstrap:
@@ -377,13 +371,6 @@
             y,
             sample_weight=sample_weight,
             max_samples=self.max_samples,
-=======
-        return self._fit(
-            X,
-            y,
-            max_samples=self.max_samples,
-            sample_weight=sample_weight,
->>>>>>> 5059058e
             **fit_params,
         )
 
@@ -398,7 +385,6 @@
         max_samples=None,
         max_depth=None,
         check_input=True,
-        sample_weight=None,
         **fit_params,
     ):
         """Build a Bagging ensemble of estimators from the training
