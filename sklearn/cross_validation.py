--- conflicted
+++ resolved
@@ -25,11 +25,7 @@
 from .utils import check_arrays, check_random_state, safe_mask
 from .utils.validation import _num_samples
 from .utils.fixes import unique
-<<<<<<< HEAD
-from .externals.joblib import Parallel, delayed
-=======
 from .externals.joblib import Parallel, delayed, logger
->>>>>>> de2be61e
 from .externals.six import with_metaclass
 from .metrics.scorer import check_scoring
 
@@ -1096,18 +1092,6 @@
     # independent, and that it is pickle-able.
     parallel = Parallel(n_jobs=n_jobs, verbose=verbose,
                         pre_dispatch=pre_dispatch)
-<<<<<<< HEAD
-    scores = parallel(
-        delayed(_cross_val_score)(clone(estimator), X, y, scorer, train, test,
-                                  verbose=verbose, fit_params=fit_params)
-        for train, test in cv)
-    return np.array(scores)[:, 0]
-
-
-def _cross_val_score(estimator, X, y, scorer, train, test,
-                     verbose, fit_params, return_train_score=False):
-    """Inner loop for cross validation"""
-=======
     scores = parallel(delayed(_fit_and_score)(clone(estimator), X, y, scorer,
                                               train, test, verbose, None,
                                               fit_params)
@@ -1183,19 +1167,12 @@
         print("[CV] %s %s" % (msg, (64 - len(msg)) * '.'))
 
     # Adjust lenght of sample weights
->>>>>>> de2be61e
     n_samples = _num_samples(X)
     fit_params = fit_params if fit_params is not None else {}
     fit_params = dict([(k, np.asarray(v)[train]
                        if hasattr(v, '__len__') and len(v) == n_samples else v)
                        for k, v in fit_params.items()])
 
-<<<<<<< HEAD
-    start_time = time.time()
-
-    X_train, y_train = _split(estimator, X, y, train)
-    X_test, y_test = _split(estimator, X, y, test, train)
-=======
     if parameters is not None:
         estimator.set_params(**parameters)
 
@@ -1203,29 +1180,10 @@
 
     X_train, y_train = _safe_split(estimator, X, y, train)
     X_test, y_test = _safe_split(estimator, X, y, test, train)
->>>>>>> de2be61e
     if y_train is None:
         estimator.fit(X_train, **fit_params)
     else:
         estimator.fit(X_train, y_train, **fit_params)
-<<<<<<< HEAD
-    score = _score(estimator, X_test, y_test, scorer)
-
-    scoring_time = time.time() - start_time
-
-    if verbose > 1:
-        print("score %f in %f s" % (score, scoring_time))
-
-    if return_train_score:
-        return (_score(estimator, X_train, y_train, scorer), score,
-                _num_samples(X_test), scoring_time)
-    else:
-        return score, _num_samples(X_test), scoring_time
-
-
-def _split(estimator, X, y, indices, train_indices=None):
-    """Create subset of dataset."""
-=======
     test_score = _score(estimator, X_test, y_test, scorer)
     if return_train_score:
         train_score = _score(estimator, X_train, y_train, scorer)
@@ -1247,7 +1205,6 @@
 
 def _safe_split(estimator, X, y, indices, train_indices=None):
     """Create subset of dataset and properly handle kernels."""
->>>>>>> de2be61e
     if hasattr(estimator, 'kernel') and callable(estimator.kernel):
         # cannot compute the kernel values with custom function
         raise ValueError("Cannot use a custom kernel function. "
