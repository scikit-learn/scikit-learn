--- conflicted
+++ resolved
@@ -39,15 +39,6 @@
     column_or_1d,
 )
 from ..utils._array_api import (
-<<<<<<< HEAD
-    _convert_to_numpy,
-    _setdiff1d,
-    _union1d,
-    _weighted_sum,
-    get_namespace,
-)
-from ..utils._param_validation import Interval, Options, StrOptions, validate_params
-=======
     _average,
     _union1d,
     get_namespace,
@@ -59,7 +50,6 @@
     StrOptions,
     validate_params,
 )
->>>>>>> acd2d90e
 from ..utils.extmath import _nanaverage
 from ..utils.multiclass import type_of_target, unique_labels
 from ..utils.sparsefuncs import count_nonzero
@@ -524,7 +514,6 @@
            [[2, 1],
             [1, 2]]])
     """
-    xp, _ = get_namespace(y_true, y_pred)
     y_type, y_true, y_pred = _check_targets(y_true, y_pred)
     if sample_weight is not None:
         sample_weight = column_or_1d(sample_weight)
@@ -539,10 +528,8 @@
         n_labels = None
     else:
         n_labels = len(labels)
-        labels = xp.asarray(labels)
-        labels = xp.concat(
-            [labels, _setdiff1d(present_labels, labels, assume_unique=True, xp=xp)],
-            axis=-1,
+        labels = np.hstack(
+            [labels, np.setdiff1d(present_labels, labels, assume_unique=True)]
         )
 
     if y_true.ndim == 1:
@@ -562,54 +549,45 @@
         tp = y_true == y_pred
         tp_bins = y_true[tp]
         if sample_weight is not None:
-            tp_bins_weights = xp.asarray(sample_weight)[tp]
+            tp_bins_weights = np.asarray(sample_weight)[tp]
         else:
             tp_bins_weights = None
 
         if len(tp_bins):
-            tp_sum = xp.bincount(
-                tp_bins, weights=tp_bins_weights, minlength=labels.shape[0]
+            tp_sum = np.bincount(
+                tp_bins, weights=tp_bins_weights, minlength=len(labels)
             )
         else:
             # Pathological case
-            true_sum = pred_sum = tp_sum = xp.zeros(labels.shape[0], dtype=labels.dtype)
+            true_sum = pred_sum = tp_sum = np.zeros(len(labels))
         if len(y_pred):
-            pred_sum = xp.bincount(
-                y_pred, weights=sample_weight, minlength=labels.shape[0]
-            )
+            pred_sum = np.bincount(y_pred, weights=sample_weight, minlength=len(labels))
         if len(y_true):
-            true_sum = xp.bincount(
-                y_true, weights=sample_weight, minlength=labels.shape[0]
-            )
+            true_sum = np.bincount(y_true, weights=sample_weight, minlength=len(labels))
 
         # Retain only selected labels
-        indices = xp.searchsorted(sorted_labels, labels[:n_labels])
-        tp_sum = xp.take(tp_sum, indices, axis=0)
-        true_sum = xp.take(true_sum, indices, axis=0)
-        pred_sum = xp.take(pred_sum, indices, axis=0)
+        indices = np.searchsorted(sorted_labels, labels[:n_labels])
+        tp_sum = tp_sum[indices]
+        true_sum = true_sum[indices]
+        pred_sum = pred_sum[indices]
 
     else:
         sum_axis = 1 if samplewise else 0
 
         # All labels are index integers for multilabel.
         # Select labels:
-        if not xp.array_equal(labels, present_labels):
-            if xp.max(labels) > xp.max(present_labels):
+        if not np.array_equal(labels, present_labels):
+            if np.max(labels) > np.max(present_labels):
                 raise ValueError(
                     "All labels must be in [0, n labels) for "
                     "multilabel targets. "
-                    "Got %d > %d" % (xp.max(labels), xp.max(present_labels))
+                    "Got %d > %d" % (np.max(labels), np.max(present_labels))
                 )
-            if xp.min(labels) < 0:
+            if np.min(labels) < 0:
                 raise ValueError(
                     "All labels must be in [0, n labels) for "
                     "multilabel targets. "
-<<<<<<< HEAD
-                    "Got %d < 0"
-                    % xp.min(labels)
-=======
                     "Got %d < 0" % np.min(labels)
->>>>>>> acd2d90e
                 )
 
         if n_labels is not None:
@@ -629,19 +607,19 @@
     tp = tp_sum
 
     if sample_weight is not None and samplewise:
-        sample_weight = xp.asarray(sample_weight, dtype=sample_weight.dtype)
-        tp = xp.asarray(tp, dtype=tp.dtype)
-        fp = xp.asarray(fp, dtype=fp.dtype)
-        fn = xp.asarray(fn, dtype=fn.dtype)
+        sample_weight = np.array(sample_weight)
+        tp = np.array(tp)
+        fp = np.array(fp)
+        fn = np.array(fn)
         tn = sample_weight * y_true.shape[1] - tp - fp - fn
     elif sample_weight is not None:
-        tn = xp.sum(sample_weight) - tp - fp - fn
+        tn = sum(sample_weight) - tp - fp - fn
     elif samplewise:
         tn = y_true.shape[1] - tp - fp - fn
     else:
         tn = y_true.shape[0] - tp - fp - fn
 
-    return xp.reshape(xp.asarray([tn, fp, fn, tp]).T, (-1, 2, 2))
+    return np.array([tn, fp, fn, tp]).T.reshape(-1, 2, 2)
 
 
 @validate_params(
@@ -1569,7 +1547,7 @@
     y_type, y_true, y_pred = _check_targets(y_true, y_pred)
     # Convert to Python primitive type to avoid NumPy type / Python str
     # comparison. See https://github.com/numpy/numpy/issues/6784
-    present_labels = _convert_to_numpy(unique_labels(y_true, y_pred)).tolist()
+    present_labels = unique_labels(y_true, y_pred).tolist()
     if average == "binary":
         if y_type == "binary":
             if pos_label not in present_labels:
