"""Metrics to assess performance on classification task given class prediction.

Functions named as ``*_score`` return a scalar value to maximize: the higher
the better.

Function named as ``*_error`` or ``*_loss`` return a scalar value to minimize:
the lower the better.
"""

# Authors: The scikit-learn developers
# SPDX-License-Identifier: BSD-3-Clause

import warnings
from contextlib import nullcontext
from math import sqrt
from numbers import Integral, Real

import numpy as np
from scipy.sparse import coo_matrix, csr_matrix, issparse
from scipy.special import xlogy

from sklearn.exceptions import UndefinedMetricWarning
from sklearn.preprocessing import LabelBinarizer, LabelEncoder
from sklearn.utils import (
    assert_all_finite,
    check_array,
    check_consistent_length,
    check_scalar,
    column_or_1d,
)
from sklearn.utils._array_api import (
    _average,
    _bincount,
    _convert_to_numpy,
    _count_nonzero,
    _fill_diagonal,
    _find_matching_floating_dtype,
    _is_numpy_namespace,
    _is_xp_namespace,
    _max_precision_float_dtype,
    _tolist,
    _union1d,
    ensure_common_namespace_device,
    get_namespace,
    get_namespace_and_device,
    supported_float_dtypes,
    xpx,
)
from sklearn.utils._param_validation import (
    Hidden,
    Interval,
    Options,
    StrOptions,
    validate_params,
)
from sklearn.utils._unique import attach_unique
from sklearn.utils.extmath import _nanaverage
from sklearn.utils.multiclass import type_of_target, unique_labels
from sklearn.utils.validation import (
    _check_pos_label_consistency,
    _check_sample_weight,
    _num_samples,
)


def _check_zero_division(zero_division):
    if isinstance(zero_division, str) and zero_division == "warn":
        return np.float64(0.0)
    elif isinstance(zero_division, (int, float)) and zero_division in [0, 1]:
        return np.float64(zero_division)
    else:  # np.isnan(zero_division)
        return np.nan


def _check_targets(y_true, y_pred, sample_weight=None):
    """Check that y_true and y_pred belong to the same classification task.

    This converts multiclass or binary types to a common shape, and raises a
    ValueError for a mix of multilabel and multiclass targets, a mix of
    multilabel formats, for the presence of continuous-valued or multioutput
    targets, or for targets of different lengths.

    Column vectors are squeezed to 1d, while multilabel formats are returned
    as CSR sparse label indicators.

    Parameters
    ----------
    y_true : array-like

    y_pred : array-like

    sample_weight : array-like, default=None

    Returns
    -------
    type_true : one of {'multilabel-indicator', 'multiclass', 'binary'}
        The type of the true target data, as output by
        ``utils.multiclass.type_of_target``.

    y_true : array or indicator matrix

    y_pred : array or indicator matrix

    sample_weight : array or None
    """
    xp, _ = get_namespace(y_true, y_pred, sample_weight)
    check_consistent_length(y_true, y_pred, sample_weight)
    type_true = type_of_target(y_true, input_name="y_true")
    type_pred = type_of_target(y_pred, input_name="y_pred")
    if sample_weight is not None:
        sample_weight = _check_sample_weight(
            sample_weight, y_true, force_float_dtype=False
        )

    y_type = {type_true, type_pred}
    if y_type == {"binary", "multiclass"}:
        y_type = {"multiclass"}

    if len(y_type) > 1:
        raise ValueError(
            "Classification metrics can't handle a mix of {0} and {1} targets".format(
                type_true, type_pred
            )
        )

    # We can't have more than one value on y_type => The set is no more needed
    y_type = y_type.pop()

    # No metrics support "multiclass-multioutput" format
    if y_type not in ["binary", "multiclass", "multilabel-indicator"]:
        raise ValueError("{0} is not supported".format(y_type))

    if y_type in ["binary", "multiclass"]:
        try:
            y_true = column_or_1d(y_true, input_name="y_true")
            y_pred = column_or_1d(y_pred, input_name="y_pred")
        except TypeError as e:
            if "Sparse data was passed" in str(e):
                raise TypeError(
                    "Sparse input is only supported when targets are of multilabel type"
                ) from e
            else:
                raise

        xp, _ = get_namespace(y_true, y_pred)
        if y_type == "binary":
            try:
                unique_values = _union1d(y_true, y_pred, xp)
            except TypeError as e:
                # We expect y_true and y_pred to be of the same data type.
                # If `y_true` was provided to the classifier as strings,
                # `y_pred` given by the classifier will also be encoded with
                # strings. So we raise a meaningful error
                raise TypeError(
                    "Labels in y_true and y_pred should be of the same type. "
                    f"Got y_true={xp.unique(y_true)} and "
                    f"y_pred={xp.unique(y_pred)}. Make sure that the "
                    "predictions provided by the classifier coincides with "
                    "the true labels."
                ) from e
            if unique_values.shape[0] > 2:
                y_type = "multiclass"

    if y_type.startswith("multilabel"):
        if _is_numpy_namespace(xp):
            # XXX: do we really want to sparse-encode multilabel indicators when
            # they are passed as a dense arrays? This is not possible for array
            # API inputs in general hence we only do it for NumPy inputs. But even
            # for NumPy the usefulness is questionable.
            y_true = csr_matrix(y_true)
            y_pred = csr_matrix(y_pred)
        y_type = "multilabel-indicator"

    return y_type, y_true, y_pred, sample_weight


def _one_hot_encoding_multiclass_target(y_true, labels, target_xp, target_device):
    """Convert multi-class `y_true` into a one-hot encoded array and also ensure
    that the encoded array is placed on the target API namespace and device.
    Also return the classes provided by `LabelBinarizer` in additional to the
    integer encoded array.
    """
    xp_y_true, is_y_true_array_api = get_namespace(y_true)

    # For classification metrics both array API compatible and non array API
    # compatible inputs are allowed for `y_true`. This is because arrays that
    # store class labels as strings cannot be represented in namespaces other
    # than Numpy. Thus to avoid unnecessary complexity, we always convert
    # `y_true` to a Numpy array so that it can be processed appropriately by
    # `LabelBinarizer` and then transfer the integer encoded output back to the
    # target namespace and device.
    if is_y_true_array_api:
        y_true = _convert_to_numpy(y_true, xp=xp_y_true)

    lb = LabelBinarizer()
    if labels is not None:
        lb = lb.fit(labels)
        # LabelBinarizer does not respect the order implied by labels, which
        # can be misleading.
        if not np.all(lb.classes_ == labels):
            warnings.warn(
                f"Labels passed were {labels}. But this function "
                "assumes labels are ordered lexicographically. "
                f"Pass the ordered labels={lb.classes_.tolist()} and ensure that "
                "the columns of y_prob correspond to this ordering.",
                UserWarning,
            )
        if not np.isin(y_true, labels).all():
            undeclared_labels = set(y_true) - set(labels)
            raise ValueError(
                f"y_true contains values {undeclared_labels} not belonging "
                f"to the passed labels {labels}."
            )

    else:
        lb = lb.fit(y_true)

    if len(lb.classes_) == 1:
        if labels is None:
            raise ValueError(
                "y_true contains only one label ({0}). Please "
                "provide the list of all expected class labels explicitly through the "
                "labels argument.".format(lb.classes_[0])
            )
        else:
            raise ValueError(
                "The labels array needs to contain at least two "
                "labels, got {0}.".format(lb.classes_)
            )

    transformed_labels = lb.transform(y_true)
    transformed_labels = target_xp.asarray(transformed_labels, device=target_device)
    if transformed_labels.shape[1] == 1:
        transformed_labels = target_xp.concat(
            (1 - transformed_labels, transformed_labels), axis=1
        )
    return transformed_labels, lb.classes_


def _validate_multiclass_probabilistic_prediction(
    y_true, y_prob, sample_weight, labels
):
    r"""Convert y_true and y_prob to shape (n_samples, n_classes)

    1. Verify that y_true, y_prob, and sample_weights have the same first dim
    2. Ensure 2 or more classes in y_true i.e. valid classification task. The
       classes are provided by the labels argument, or inferred using y_true.
       When inferring y_true is assumed binary if it has shape (n_samples, ).
    3. Validate y_true, and y_prob have the same number of classes. Convert to
       shape (n_samples, n_classes)

    Parameters
    ----------
    y_true : array-like or label indicator matrix
        Ground truth (correct) labels for n_samples samples.

    y_prob : array-like of float, shape=(n_samples, n_classes) or (n_samples,)
        Predicted probabilities, as returned by a classifier's
        predict_proba method. If `y_prob.shape = (n_samples,)`
        the probabilities provided are assumed to be that of the
        positive class. The labels in `y_prob` are assumed to be
        ordered lexicographically, as done by
        :class:`preprocessing.LabelBinarizer`.

    sample_weight : array-like of shape (n_samples,), default=None
        Sample weights.

    labels : array-like, default=None
        If not provided, labels will be inferred from y_true. If `labels`
        is `None` and `y_prob` has shape `(n_samples,)` the labels are
        assumed to be binary and are inferred from `y_true`.

    Returns
    -------
    transformed_labels : array of shape (n_samples, n_classes)

    y_prob : array of shape (n_samples, n_classes)
    """
    xp, _, device_ = get_namespace_and_device(y_prob)

    y_prob = check_array(
        y_prob, ensure_2d=False, dtype=supported_float_dtypes(xp, device=device_)
    )

    if xp.max(y_prob) > 1:
        raise ValueError(f"y_prob contains values greater than 1: {xp.max(y_prob)}")
    if xp.min(y_prob) < 0:
        raise ValueError(f"y_prob contains values lower than 0: {xp.min(y_prob)}")

    check_consistent_length(y_prob, y_true, sample_weight)
    if sample_weight is not None:
        _check_sample_weight(sample_weight, y_prob, force_float_dtype=False)

    transformed_labels, lb_classes = _one_hot_encoding_multiclass_target(
        y_true=y_true, labels=labels, target_xp=xp, target_device=device_
    )

    # If y_prob is of single dimension, assume y_true to be binary
    # and then check.
    if y_prob.ndim == 1:
        y_prob = y_prob[:, xp.newaxis]
    if y_prob.shape[1] == 1:
        y_prob = xp.concat([1 - y_prob, y_prob], axis=1)

    eps = xp.finfo(y_prob.dtype).eps

    # Make sure y_prob is normalized
    y_prob_sum = xp.sum(y_prob, axis=1)

    if not xp.all(
        xpx.isclose(
            y_prob_sum,
            xp.asarray(1, dtype=y_prob_sum.dtype, device=device_),
            rtol=sqrt(eps),
        )
    ):
        warnings.warn(
            "The y_prob values do not sum to one. Make sure to pass probabilities.",
            UserWarning,
        )

    # Check if dimensions are consistent.
    transformed_labels = check_array(transformed_labels)
    if len(lb_classes) != y_prob.shape[1]:
        if labels is None:
            raise ValueError(
                "y_true and y_prob contain different number of "
                "classes: {0} vs {1}. Please provide the true "
                "labels explicitly through the labels argument. "
                "Classes found in "
                "y_true: {2}".format(
                    transformed_labels.shape[1], y_prob.shape[1], lb_classes
                )
            )
        else:
            raise ValueError(
                "The number of classes in labels is different "
                "from that in y_prob. Classes found in "
                "labels: {0}".format(lb_classes)
            )

    return transformed_labels, y_prob


@validate_params(
    {
        "y_true": ["array-like", "sparse matrix"],
        "y_pred": ["array-like", "sparse matrix"],
        "normalize": ["boolean"],
        "sample_weight": ["array-like", None],
    },
    prefer_skip_nested_validation=True,
)
def accuracy_score(y_true, y_pred, *, normalize=True, sample_weight=None):
    """Accuracy classification score.

    In multilabel classification, this function computes subset accuracy:
    the set of labels predicted for a sample must *exactly* match the
    corresponding set of labels in y_true.

    Read more in the :ref:`User Guide <accuracy_score>`.

    Parameters
    ----------
    y_true : 1d array-like, or label indicator array / sparse matrix
        Ground truth (correct) labels. Sparse matrix is only supported when
        labels are of :term:`multilabel` type.

    y_pred : 1d array-like, or label indicator array / sparse matrix
        Predicted labels, as returned by a classifier. Sparse matrix is only
        supported when labels are of :term:`multilabel` type.

    normalize : bool, default=True
        If ``False``, return the number of correctly classified samples.
        Otherwise, return the fraction of correctly classified samples.

    sample_weight : array-like of shape (n_samples,), default=None
        Sample weights.

    Returns
    -------
    score : float or int
        If ``normalize == True``, return the fraction of correctly
        classified samples (float), else returns the number of correctly
        classified samples (int).

        The best performance is 1 with ``normalize == True`` and the number
        of samples with ``normalize == False``.

    See Also
    --------
    balanced_accuracy_score : Compute the balanced accuracy to deal with
        imbalanced datasets.
    jaccard_score : Compute the Jaccard similarity coefficient score.
    hamming_loss : Compute the average Hamming loss or Hamming distance between
        two sets of samples.
    zero_one_loss : Compute the Zero-one classification loss. By default, the
        function will return the percentage of imperfectly predicted subsets.

    Examples
    --------
    >>> from sklearn.metrics import accuracy_score
    >>> y_pred = [0, 2, 1, 3]
    >>> y_true = [0, 1, 2, 3]
    >>> accuracy_score(y_true, y_pred)
    0.5
    >>> accuracy_score(y_true, y_pred, normalize=False)
    2.0

    In the multilabel case with binary label indicators:

    >>> import numpy as np
    >>> accuracy_score(np.array([[0, 1], [1, 1]]), np.ones((2, 2)))
    0.5
    """
    xp, _, device = get_namespace_and_device(y_true, y_pred, sample_weight)
    # Compute accuracy for each possible representation
    y_true, y_pred = attach_unique(y_true, y_pred)
    y_type, y_true, y_pred, sample_weight = _check_targets(
        y_true, y_pred, sample_weight
    )

    if y_type.startswith("multilabel"):
        differing_labels = _count_nonzero(y_true - y_pred, xp=xp, device=device, axis=1)
        score = xp.asarray(differing_labels == 0, device=device)
    else:
        score = y_true == y_pred

    return float(_average(score, weights=sample_weight, normalize=normalize, xp=xp))


@validate_params(
    {
        "y_true": ["array-like"],
        "y_pred": ["array-like"],
        "labels": ["array-like", None],
        "sample_weight": ["array-like", None],
        "normalize": [StrOptions({"true", "pred", "all"}), None],
    },
    prefer_skip_nested_validation=True,
)
def confusion_matrix(
    y_true, y_pred, *, labels=None, sample_weight=None, normalize=None
):
    """Compute confusion matrix to evaluate the accuracy of a classification.

    By definition a confusion matrix :math:`C` is such that :math:`C_{i, j}`
    is equal to the number of observations known to be in group :math:`i` and
    predicted to be in group :math:`j`.

    Thus in binary classification, the count of true negatives is
    :math:`C_{0,0}`, false negatives is :math:`C_{1,0}`, true positives is
    :math:`C_{1,1}` and false positives is :math:`C_{0,1}`.

    Read more in the :ref:`User Guide <confusion_matrix>`.

    Parameters
    ----------
    y_true : array-like of shape (n_samples,)
        Ground truth (correct) target values.

    y_pred : array-like of shape (n_samples,)
        Estimated targets as returned by a classifier.

    labels : array-like of shape (n_classes,), default=None
        List of labels to index the matrix. This may be used to reorder
        or select a subset of labels.
        If ``None`` is given, those that appear at least once
        in ``y_true`` or ``y_pred`` are used in sorted order.

    sample_weight : array-like of shape (n_samples,), default=None
        Sample weights.

        .. versionadded:: 0.18

    normalize : {'true', 'pred', 'all'}, default=None
        Normalizes confusion matrix over the true (rows), predicted (columns)
        conditions or all the population. If None, confusion matrix will not be
        normalized.

    Returns
    -------
    C : ndarray of shape (n_classes, n_classes)
        Confusion matrix whose i-th row and j-th
        column entry indicates the number of
        samples with true label being i-th class
        and predicted label being j-th class.

    See Also
    --------
    ConfusionMatrixDisplay.from_estimator : Plot the confusion matrix
        given an estimator, the data, and the label.
    ConfusionMatrixDisplay.from_predictions : Plot the confusion matrix
        given the true and predicted labels.
    ConfusionMatrixDisplay : Confusion Matrix visualization.
    confusion_matrix_at_thresholds : For binary classification, compute true negative,
        false positive, false negative and true positive counts per threshold.

    References
    ----------
    .. [1] `Wikipedia entry for the Confusion matrix
           <https://en.wikipedia.org/wiki/Confusion_matrix>`_
           (Wikipedia and other references may use a different
           convention for axes).

    Examples
    --------
    >>> from sklearn.metrics import confusion_matrix
    >>> y_true = [2, 0, 2, 2, 0, 1]
    >>> y_pred = [0, 0, 2, 2, 0, 2]
    >>> confusion_matrix(y_true, y_pred)
    array([[2, 0, 0],
           [0, 0, 1],
           [1, 0, 2]])

    >>> y_true = ["cat", "ant", "cat", "cat", "ant", "bird"]
    >>> y_pred = ["ant", "ant", "cat", "cat", "ant", "cat"]
    >>> confusion_matrix(y_true, y_pred, labels=["ant", "bird", "cat"])
    array([[2, 0, 0],
           [0, 0, 1],
           [1, 0, 2]])

    In the binary case, we can extract true positives, etc. as follows:

    >>> tn, fp, fn, tp = confusion_matrix([0, 1, 0, 1], [1, 1, 1, 0]).ravel().tolist()
    >>> (tn, fp, fn, tp)
    (0, 2, 1, 1)
    """
    xp, _, device_ = get_namespace_and_device(y_true, y_pred, labels, sample_weight)
    y_true = check_array(
        y_true,
        dtype=None,
        ensure_2d=False,
        ensure_all_finite=False,
        ensure_min_samples=0,
    )
    y_pred = check_array(
        y_pred,
        dtype=None,
        ensure_2d=False,
        ensure_all_finite=False,
        ensure_min_samples=0,
    )
    # Convert the input arrays to NumPy (on CPU) irrespective of the original
    # namespace and device so as to be able to leverage the the efficient
    # counting operations implemented by SciPy in the coo_matrix constructor.
    # The final results will be converted back to the input namespace and device
    # for the sake of consistency with other metric functions with array API support.
    y_true = _convert_to_numpy(y_true, xp)
    y_pred = _convert_to_numpy(y_pred, xp)
    if sample_weight is None:
        sample_weight = np.ones(y_true.shape[0], dtype=np.int64)
    else:
        sample_weight = _convert_to_numpy(sample_weight, xp)

    if len(sample_weight) > 0:
        y_type, y_true, y_pred, sample_weight = _check_targets(
            y_true, y_pred, sample_weight
        )
    else:
        # This is needed to handle the special case where y_true, y_pred and
        # sample_weight are all empty.
        # In this case we don't pass sample_weight to _check_targets that would
        # check that sample_weight is not empty and we don't reuse the returned
        # sample_weight
        y_type, y_true, y_pred, _ = _check_targets(y_true, y_pred)

    y_true, y_pred = attach_unique(y_true, y_pred)
    if y_type not in ("binary", "multiclass"):
        raise ValueError("%s is not supported" % y_type)

    if labels is None:
        labels = unique_labels(y_true, y_pred)
    else:
        labels = _convert_to_numpy(labels, xp)
        n_labels = labels.size
        if n_labels == 0:
            raise ValueError("'labels' should contain at least one label.")
        elif y_true.size == 0:
            return np.zeros((n_labels, n_labels), dtype=int)
        elif len(np.intersect1d(y_true, labels)) == 0:
            raise ValueError("At least one label specified must be in y_true")

    n_labels = labels.size
    # If labels are not consecutive integers starting from zero, then
    # y_true and y_pred must be converted into index form
    need_index_conversion = not (
        labels.dtype.kind in {"i", "u", "b"}
        and np.all(labels == np.arange(n_labels))
        and y_true.min() >= 0
        and y_pred.min() >= 0
    )
    if need_index_conversion:
        label_to_ind = {label: index for index, label in enumerate(labels)}
        y_pred = np.array([label_to_ind.get(label, n_labels + 1) for label in y_pred])
        y_true = np.array([label_to_ind.get(label, n_labels + 1) for label in y_true])

    # intersect y_pred, y_true with labels, eliminate items not in labels
    ind = np.logical_and(y_pred < n_labels, y_true < n_labels)
    if not np.all(ind):
        y_pred = y_pred[ind]
        y_true = y_true[ind]
        # also eliminate weights of eliminated items
        sample_weight = sample_weight[ind]

    # Choose the accumulator dtype to always have high precision
    if sample_weight.dtype.kind in {"i", "u", "b"}:
        dtype = np.int64
    else:
        dtype = np.float32 if str(device_).startswith("mps") else np.float64

    cm = coo_matrix(
        (sample_weight, (y_true, y_pred)),
        shape=(n_labels, n_labels),
        dtype=dtype,
    ).toarray()

    with np.errstate(all="ignore"):
        if normalize == "true":
            cm = cm / cm.sum(axis=1, keepdims=True)
        elif normalize == "pred":
            cm = cm / cm.sum(axis=0, keepdims=True)
        elif normalize == "all":
            cm = cm / cm.sum()
        cm = xpx.nan_to_num(cm)

    if cm.shape == (1, 1):
        warnings.warn(
            (
                "A single label was found in 'y_true' and 'y_pred'. For the confusion "
                "matrix to have the correct shape, use the 'labels' parameter to pass "
                "all known labels."
            ),
            UserWarning,
        )

    return xp.asarray(cm, device=device_)


@validate_params(
    {
        "y_true": ["array-like", "sparse matrix"],
        "y_pred": ["array-like", "sparse matrix"],
        "sample_weight": ["array-like", None],
        "labels": ["array-like", None],
        "samplewise": ["boolean"],
    },
    prefer_skip_nested_validation=True,
)
def multilabel_confusion_matrix(
    y_true, y_pred, *, sample_weight=None, labels=None, samplewise=False
):
    """Compute a confusion matrix for each class or sample.

    .. versionadded:: 0.21

    Compute class-wise (default) or sample-wise (samplewise=True) multilabel
    confusion matrix to evaluate the accuracy of a classification, and output
    confusion matrices for each class or sample.

    In multilabel confusion matrix :math:`MCM`, the count of true negatives
    is :math:`MCM_{:,0,0}`, false negatives is :math:`MCM_{:,1,0}`,
    true positives is :math:`MCM_{:,1,1}` and false positives is
    :math:`MCM_{:,0,1}`.

    Multiclass data will be treated as if binarized under a one-vs-rest
    transformation. Returned confusion matrices will be in the order of
    sorted unique labels in the union of (y_true, y_pred).

    Read more in the :ref:`User Guide <multilabel_confusion_matrix>`.

    Parameters
    ----------
    y_true : {array-like, sparse matrix} of shape (n_samples, n_outputs) or \
            (n_samples,)
        Ground truth (correct) target values. Sparse matrix is only supported when
        labels are of :term:`multilabel` type.

    y_pred : {array-like, sparse matrix} of shape (n_samples, n_outputs) or \
            (n_samples,)
        Estimated targets as returned by a classifier. Sparse matrix is only
        supported when labels are of :term:`multilabel` type.

    sample_weight : array-like of shape (n_samples,), default=None
        Sample weights.

    labels : array-like of shape (n_classes,), default=None
        A list of classes or column indices to select some (or to force
        inclusion of classes absent from the data).

    samplewise : bool, default=False
        In the multilabel case, this calculates a confusion matrix per sample.

    Returns
    -------
    multi_confusion : ndarray of shape (n_outputs, 2, 2)
        A 2x2 confusion matrix corresponding to each output in the input.
        When calculating class-wise multi_confusion (default), then
        n_outputs = n_labels; when calculating sample-wise multi_confusion
        (samplewise=True), n_outputs = n_samples. If ``labels`` is defined,
        the results will be returned in the order specified in ``labels``,
        otherwise the results will be returned in sorted order by default.

    See Also
    --------
    confusion_matrix : Compute confusion matrix to evaluate the accuracy of a
        classifier.

    Notes
    -----
    The `multilabel_confusion_matrix` calculates class-wise or sample-wise
    multilabel confusion matrices, and in multiclass tasks, labels are
    binarized under a one-vs-rest way; while
    :func:`~sklearn.metrics.confusion_matrix` calculates one confusion matrix
    for confusion between every two classes.

    Examples
    --------
    Multilabel-indicator case:

    >>> import numpy as np
    >>> from sklearn.metrics import multilabel_confusion_matrix
    >>> y_true = np.array([[1, 0, 1],
    ...                    [0, 1, 0]])
    >>> y_pred = np.array([[1, 0, 0],
    ...                    [0, 1, 1]])
    >>> multilabel_confusion_matrix(y_true, y_pred)
    array([[[1, 0],
            [0, 1]],
    <BLANKLINE>
           [[1, 0],
            [0, 1]],
    <BLANKLINE>
           [[0, 1],
            [1, 0]]])

    Multiclass case:

    >>> y_true = ["cat", "ant", "cat", "cat", "ant", "bird"]
    >>> y_pred = ["ant", "ant", "cat", "cat", "ant", "cat"]
    >>> multilabel_confusion_matrix(y_true, y_pred,
    ...                             labels=["ant", "bird", "cat"])
    array([[[3, 1],
            [0, 2]],
    <BLANKLINE>
           [[5, 0],
            [1, 0]],
    <BLANKLINE>
           [[2, 1],
            [1, 2]]])
    """
    y_true, y_pred = attach_unique(y_true, y_pred)
    xp, _, device_ = get_namespace_and_device(y_true, y_pred, sample_weight)
    y_type, y_true, y_pred, sample_weight = _check_targets(
        y_true, y_pred, sample_weight
    )

    if y_type not in ("binary", "multiclass", "multilabel-indicator"):
        raise ValueError("%s is not supported" % y_type)

    present_labels = unique_labels(y_true, y_pred)
    if labels is None:
        labels = present_labels
        n_labels = None
    else:
        labels = xp.asarray(labels, device=device_)
        n_labels = labels.shape[0]
        labels = xp.concat(
            [labels, xpx.setdiff1d(present_labels, labels, assume_unique=True, xp=xp)],
            axis=-1,
        )

    if y_true.ndim == 1:
        if samplewise:
            raise ValueError(
                "Samplewise metrics are not available outside of "
                "multilabel classification."
            )

        le = LabelEncoder()
        le.fit(labels)
        y_true = le.transform(y_true)
        y_pred = le.transform(y_pred)
        sorted_labels = le.classes_

        # labels are now from 0 to len(labels) - 1 -> use bincount
        tp = y_true == y_pred
        tp_bins = y_true[tp]
        if sample_weight is not None:
            tp_bins_weights = sample_weight[tp]
        else:
            tp_bins_weights = None

        if tp_bins.shape[0]:
            tp_sum = _bincount(
                tp_bins, weights=tp_bins_weights, minlength=labels.shape[0], xp=xp
            )
        else:
            # Pathological case
            true_sum = pred_sum = tp_sum = xp.zeros(labels.shape[0])
        if y_pred.shape[0]:
            pred_sum = _bincount(
                y_pred, weights=sample_weight, minlength=labels.shape[0], xp=xp
            )
        if y_true.shape[0]:
            true_sum = _bincount(
                y_true, weights=sample_weight, minlength=labels.shape[0], xp=xp
            )

        # Retain only selected labels
        indices = xp.searchsorted(sorted_labels, labels[:n_labels])
        tp_sum = xp.take(tp_sum, indices, axis=0)
        true_sum = xp.take(true_sum, indices, axis=0)
        pred_sum = xp.take(pred_sum, indices, axis=0)

    else:
        sum_axis = 1 if samplewise else 0

        # All labels are index integers for multilabel.
        # Select labels:
        if labels.shape != present_labels.shape or xp.any(
            xp.not_equal(labels, present_labels)
        ):
            if xp.max(labels) > xp.max(present_labels):
                raise ValueError(
                    "All labels must be in [0, n labels) for "
                    "multilabel targets. "
                    "Got %d > %d" % (xp.max(labels), xp.max(present_labels))
                )
            if xp.min(labels) < 0:
                raise ValueError(
                    "All labels must be in [0, n labels) for "
                    "multilabel targets. "
                    "Got %d < 0" % xp.min(labels)
                )

        if n_labels is not None:
            y_true = y_true[:, labels[:n_labels]]
            y_pred = y_pred[:, labels[:n_labels]]

        if issparse(y_true) or issparse(y_pred):
            true_and_pred = y_true.multiply(y_pred)
        else:
            true_and_pred = xp.multiply(y_true, y_pred)

        # calculate weighted counts
        tp_sum = _count_nonzero(
            true_and_pred,
            axis=sum_axis,
            sample_weight=sample_weight,
            xp=xp,
            device=device_,
        )
        pred_sum = _count_nonzero(
            y_pred,
            axis=sum_axis,
            sample_weight=sample_weight,
            xp=xp,
            device=device_,
        )
        true_sum = _count_nonzero(
            y_true,
            axis=sum_axis,
            sample_weight=sample_weight,
            xp=xp,
            device=device_,
        )

    fp = pred_sum - tp_sum
    fn = true_sum - tp_sum
    tp = tp_sum

    if sample_weight is not None and samplewise:
        tp = xp.asarray(tp)
        fp = xp.asarray(fp)
        fn = xp.asarray(fn)
        tn = sample_weight * y_true.shape[1] - tp - fp - fn
    elif sample_weight is not None:
        tn = xp.sum(sample_weight) - tp - fp - fn
    elif samplewise:
        tn = y_true.shape[1] - tp - fp - fn
    else:
        tn = y_true.shape[0] - tp - fp - fn

    return xp.reshape(xp.stack([tn, fp, fn, tp]).T, (-1, 2, 2))


@validate_params(
    {
        "y1": ["array-like"],
        "y2": ["array-like"],
        "labels": ["array-like", None],
        "weights": [StrOptions({"linear", "quadratic"}), None],
        "sample_weight": ["array-like", None],
        "replace_undefined_by": [
            Interval(Real, -1.0, 1.0, closed="both"),
            np.nan,
        ],
    },
    prefer_skip_nested_validation=True,
)
def cohen_kappa_score(
    y1,
    y2,
    *,
    labels=None,
    weights=None,
    sample_weight=None,
    replace_undefined_by=np.nan,
):
    r"""Compute Cohen's kappa: a statistic that measures inter-annotator agreement.

    This function computes Cohen's kappa [1]_, a score that expresses the level
    of agreement between two annotators on a classification problem. It is
    defined as

    .. math::
        \kappa = (p_o - p_e) / (1 - p_e)

    where :math:`p_o` is the empirical probability of agreement on the label
    assigned to any sample (the observed agreement ratio), and :math:`p_e` is
    the expected agreement when both annotators assign labels randomly.
    :math:`p_e` is estimated using a per-annotator empirical prior over the
    class labels [2]_.

    Read more in the :ref:`User Guide <cohen_kappa>`.

    Parameters
    ----------
    y1 : array-like of shape (n_samples,)
        Labels assigned by the first annotator.

    y2 : array-like of shape (n_samples,)
        Labels assigned by the second annotator. The kappa statistic is
        symmetric, so swapping ``y1`` and ``y2`` doesn't change the value.

    labels : array-like of shape (n_classes,), default=None
        List of labels to index the matrix. This may be used to select a
        subset of labels. If `None`, all labels that appear at least once in
        ``y1`` or ``y2`` are used. Note that at least one label in `labels` must be
        present in `y1`, even though this function is otherwise agnostic to the order
        of `y1` and `y2`.

    weights : {'linear', 'quadratic'}, default=None
        Weighting type to calculate the score. `None` means not weighted;
        "linear" means linear weighting; "quadratic" means quadratic weighting.

    sample_weight : array-like of shape (n_samples,), default=None
        Sample weights.

    replace_undefined_by : np.nan, float in [-1.0, 1.0], default=np.nan
        Sets the return value when the metric is undefined. This can happen for
        instance on empty input arrays, or when no label of interest (as defined in the
        `labels` param) is assigned by the second annotator, or when both `y1` and `y2`
        only have one label in common that is also in `labels`. In these cases, an
        :class:`~sklearn.exceptions.UndefinedMetricWarning` is raised. Can take the
        following values:

        - `np.nan` to return `np.nan`
        - a floating point value in the range of [-1.0, 1.0] to return a specific value

        .. versionadded:: 1.8

    Returns
    -------
    kappa : float
        The kappa statistic, which is a number between -1.0 and 1.0. The maximum value
        means complete agreement; the minimum value means complete disagreement; 0.0
        indicates no agreement beyond what would be expected by chance.

    References
    ----------
    .. [1] :doi:`J. Cohen (1960). "A coefficient of agreement for nominal scales".
           Educational and Psychological Measurement 20(1):37-46.
           <10.1177/001316446002000104>`
    .. [2] `R. Artstein and M. Poesio (2008). "Inter-coder agreement for
           computational linguistics". Computational Linguistics 34(4):555-596
           <https://www.mitpressjournals.org/doi/pdf/10.1162/coli.07-034-R2>`_.
    .. [3] `Wikipedia entry for the Cohen's kappa
            <https://en.wikipedia.org/wiki/Cohen%27s_kappa>`_.

    Examples
    --------
    >>> from sklearn.metrics import cohen_kappa_score
    >>> y1 = ["negative", "positive", "negative", "neutral", "positive"]
    >>> y2 = ["negative", "positive", "negative", "neutral", "negative"]
    >>> cohen_kappa_score(y1, y2)
    0.6875
    """
    try:
        confusion = confusion_matrix(y1, y2, labels=labels, sample_weight=sample_weight)
    except ValueError as e:
        if "At least one label specified must be in y_true" in str(e):
            msg = (
                "At least one label in `labels` must be present in `y1` (even though "
                "`cohen_kappa_score` is otherwise agnostic to the order of `y1` and "
                "`y2`)."
            )
            raise ValueError(msg) from e
        raise

    xp, _, device_ = get_namespace_and_device(y1, y2)
    n_classes = confusion.shape[0]
<<<<<<< HEAD
    sum0 = np.sum(confusion, axis=0)
    sum1 = np.sum(confusion, axis=1)

    numerator = np.outer(sum0, sum1)
    denominator = np.sum(sum0)
    msg_zero_division = (
        "`y2` contains no labels that are presented in both `y1` and `labels`."
        "`cohen_kappa_score` is undefined and set to the value defined by "
        "the `replace_undefined_by` param, which defaults to `np.nan`."
    )
    if np.isclose(denominator, 0):
        warnings.warn(msg_zero_division, UndefinedMetricWarning, stacklevel=2)
        return replace_undefined_by

    expected = numerator / denominator
=======
    # array_api_strict only supports floating point dtypes for __truediv__
    # which is used below to compute `expected` as well as `k`. Therefore
    # we use the maximum floating point dtype available for relevant arrays
    # to avoid running into this problem.
    max_float_dtype = _max_precision_float_dtype(xp, device=device_)
    confusion = xp.astype(confusion, max_float_dtype, copy=False)
    sum0 = xp.sum(confusion, axis=0)
    sum1 = xp.sum(confusion, axis=1)
    expected = xp.linalg.outer(sum0, sum1) / xp.sum(sum0)
>>>>>>> 0cd2b7e3

    if weights is None:
        w_mat = xp.ones([n_classes, n_classes], dtype=max_float_dtype, device=device_)
        _fill_diagonal(w_mat, 0, xp=xp)
    else:  # "linear" or "quadratic"
        w_mat = xp.zeros([n_classes, n_classes], dtype=max_float_dtype, device=device_)
        w_mat += xp.arange(n_classes)
        if weights == "linear":
            w_mat = xp.abs(w_mat - w_mat.T)
        else:
            w_mat = (w_mat - w_mat.T) ** 2

<<<<<<< HEAD
    numerator = np.sum(w_mat * confusion)
    denominator = np.sum(w_mat * expected)
    msg_zero_division = (
        "`y1`, `y2` and `labels` have only one label in common. "
        "`cohen_kappa_score` is undefined and set to the value defined by the "
        "`replace_undefined_by` param, which defaults to `np.nan`."
    )
    if np.isclose(denominator, 0):
        warnings.warn(msg_zero_division, UndefinedMetricWarning, stacklevel=2)
        return replace_undefined_by

    k = numerator / denominator

=======
    k = xp.sum(w_mat * confusion) / xp.sum(w_mat * expected)
>>>>>>> 0cd2b7e3
    return float(1 - k)


@validate_params(
    {
        "y_true": ["array-like", "sparse matrix"],
        "y_pred": ["array-like", "sparse matrix"],
        "labels": ["array-like", None],
        "pos_label": [Real, str, "boolean", None],
        "average": [
            StrOptions({"micro", "macro", "samples", "weighted", "binary"}),
            None,
        ],
        "sample_weight": ["array-like", None],
        "zero_division": [
            Options(Real, {0, 1}),
            StrOptions({"warn"}),
        ],
    },
    prefer_skip_nested_validation=True,
)
def jaccard_score(
    y_true,
    y_pred,
    *,
    labels=None,
    pos_label=1,
    average="binary",
    sample_weight=None,
    zero_division="warn",
):
    """Jaccard similarity coefficient score.

    The Jaccard index [1], or Jaccard similarity coefficient, defined as
    the size of the intersection divided by the size of the union of two label
    sets, is used to compare set of predicted labels for a sample to the
    corresponding set of labels in ``y_true``.

    Support beyond term:`binary` targets is achieved by treating :term:`multiclass`
    and :term:`multilabel` data as a collection of binary problems, one for each
    label. For the :term:`binary` case, setting `average='binary'` will return the
    Jaccard similarity coefficient for `pos_label`. If `average` is not `'binary'`,
    `pos_label` is ignored and scores for both classes are computed, then averaged or
    both returned (when `average=None`). Similarly, for :term:`multiclass` and
    :term:`multilabel` targets, scores for all `labels` are either returned or
    averaged depending on the `average` parameter. Use `labels` specify the set of
    labels to calculate the score for.

    Read more in the :ref:`User Guide <jaccard_similarity_score>`.

    Parameters
    ----------
    y_true : 1d array-like, or label indicator array / sparse matrix
        Ground truth (correct) labels. Sparse matrix is only supported when
        labels are of :term:`multilabel` type.

    y_pred : 1d array-like, or label indicator array / sparse matrix
        Predicted labels, as returned by a classifier. Sparse matrix is only
        supported when labels are of :term:`multilabel` type.

    labels : array-like of shape (n_classes,), default=None
        The set of labels to include when `average != 'binary'`, and their
        order if `average is None`. Labels present in the data can be
        excluded, for example in multiclass classification to exclude a "negative
        class". Labels not present in the data can be included and will be
        "assigned" 0 samples. For multilabel targets, labels are column indices.
        By default, all labels in `y_true` and `y_pred` are used in sorted order.

    pos_label : int, float, bool or str, default=1
        The class to report if `average='binary'` and the data is binary,
        otherwise this parameter is ignored.
        For multiclass or multilabel targets, set `labels=[pos_label]` and
        `average != 'binary'` to report metrics for one label only.

    average : {'micro', 'macro', 'samples', 'weighted', \
            'binary'} or None, default='binary'
        If ``None``, the scores for each class are returned. Otherwise, this
        determines the type of averaging performed on the data:

        ``'binary'``:
            Only report results for the class specified by ``pos_label``.
            This is applicable only if targets (``y_{true,pred}``) are binary.
        ``'micro'``:
            Calculate metrics globally by counting the total true positives,
            false negatives and false positives.
        ``'macro'``:
            Calculate metrics for each label, and find their unweighted
            mean.  This does not take label imbalance into account.
        ``'weighted'``:
            Calculate metrics for each label, and find their average, weighted
            by support (the number of true instances for each label). This
            alters 'macro' to account for label imbalance.
        ``'samples'``:
            Calculate metrics for each instance, and find their average (only
            meaningful for multilabel classification).

    sample_weight : array-like of shape (n_samples,), default=None
        Sample weights.

    zero_division : "warn", {0.0, 1.0}, default="warn"
        Sets the value to return when there is a zero division, i.e. when there
        there are no negative values in predictions and labels. If set to
        "warn", this acts like 0, but a warning is also raised.

        .. versionadded:: 0.24

    Returns
    -------
    score : float or ndarray of shape (n_unique_labels,), dtype=np.float64
        The Jaccard score. When `average` is not `None`, a single scalar is
        returned.

    See Also
    --------
    accuracy_score : Function for calculating the accuracy score.
    f1_score : Function for calculating the F1 score.
    multilabel_confusion_matrix : Function for computing a confusion matrix\
                                  for each class or sample.

    Notes
    -----
    :func:`jaccard_score` may be a poor metric if there are no
    positives for some samples or classes. Jaccard is undefined if there are
    no true or predicted labels, and our implementation will return a score
    of 0 with a warning.

    References
    ----------
    .. [1] `Wikipedia entry for the Jaccard index
           <https://en.wikipedia.org/wiki/Jaccard_index>`_.

    Examples
    --------
    >>> import numpy as np
    >>> from sklearn.metrics import jaccard_score
    >>> y_true = np.array([[0, 1, 1],
    ...                    [1, 1, 0]])
    >>> y_pred = np.array([[1, 1, 1],
    ...                    [1, 0, 0]])

    In the binary case:

    >>> jaccard_score(y_true[0], y_pred[0])
    0.6666

    In the 2D comparison case (e.g. image similarity):

    >>> jaccard_score(y_true, y_pred, average="micro")
    0.6

    In the multilabel case:

    >>> jaccard_score(y_true, y_pred, average='samples')
    0.5833
    >>> jaccard_score(y_true, y_pred, average='macro')
    0.6666
    >>> jaccard_score(y_true, y_pred, average=None)
    array([0.5, 0.5, 1. ])

    In the multiclass case:

    >>> y_pred = [0, 2, 1, 2]
    >>> y_true = [0, 1, 2, 2]
    >>> jaccard_score(y_true, y_pred, average=None)
    array([1. , 0. , 0.33])
    """
    labels = _check_set_wise_labels(y_true, y_pred, average, labels, pos_label)
    samplewise = average == "samples"
    MCM = multilabel_confusion_matrix(
        y_true,
        y_pred,
        sample_weight=sample_weight,
        labels=labels,
        samplewise=samplewise,
    )
    numerator = MCM[:, 1, 1]
    denominator = MCM[:, 1, 1] + MCM[:, 0, 1] + MCM[:, 1, 0]

    xp, _, device_ = get_namespace_and_device(y_true, y_pred)
    if average == "micro":
        numerator = xp.asarray(xp.sum(numerator, keepdims=True), device=device_)
        denominator = xp.asarray(xp.sum(denominator, keepdims=True), device=device_)

    jaccard = _prf_divide(
        numerator,
        denominator,
        "jaccard",
        "true or predicted",
        average,
        ("jaccard",),
        zero_division=zero_division,
    )
    if average is None:
        return jaccard
    if average == "weighted":
        weights = MCM[:, 1, 0] + MCM[:, 1, 1]
        if not xp.any(weights):
            # numerator is 0, and warning should have already been issued
            weights = None
    elif average == "samples" and sample_weight is not None:
        weights = sample_weight
    else:
        weights = None
    return float(_average(jaccard, weights=weights, xp=xp))


@validate_params(
    {
        "y_true": ["array-like"],
        "y_pred": ["array-like"],
        "sample_weight": ["array-like", None],
    },
    prefer_skip_nested_validation=True,
)
def matthews_corrcoef(y_true, y_pred, *, sample_weight=None):
    """Compute the Matthews correlation coefficient (MCC).

    The Matthews correlation coefficient is used in machine learning as a
    measure of the quality of binary and multiclass classifications. It takes
    into account true and false positives and negatives and is generally
    regarded as a balanced measure which can be used even if the classes are of
    very different sizes. The MCC is in essence a correlation coefficient value
    between -1 and +1. A coefficient of +1 represents a perfect prediction, 0
    an average random prediction and -1 an inverse prediction.  The statistic
    is also known as the phi coefficient. [source: Wikipedia]

    Binary and multiclass labels are supported.  Only in the binary case does
    this relate to information about true and false positives and negatives.
    See references below.

    Read more in the :ref:`User Guide <matthews_corrcoef>`.

    Parameters
    ----------
    y_true : array-like of shape (n_samples,)
        Ground truth (correct) target values.

    y_pred : array-like of shape (n_samples,)
        Estimated targets as returned by a classifier.

    sample_weight : array-like of shape (n_samples,), default=None
        Sample weights.

        .. versionadded:: 0.18

    Returns
    -------
    mcc : float
        The Matthews correlation coefficient (+1 represents a perfect
        prediction, 0 an average random prediction and -1 and inverse
        prediction).

    References
    ----------
    .. [1] :doi:`Baldi, Brunak, Chauvin, Andersen and Nielsen, (2000). Assessing the
       accuracy of prediction algorithms for classification: an overview.
       <10.1093/bioinformatics/16.5.412>`

    .. [2] `Wikipedia entry for the Matthews Correlation Coefficient (phi coefficient)
       <https://en.wikipedia.org/wiki/Phi_coefficient>`_.

    .. [3] `Gorodkin, (2004). Comparing two K-category assignments by a
        K-category correlation coefficient
        <https://www.sciencedirect.com/science/article/pii/S1476927104000799>`_.

    .. [4] `Jurman, Riccadonna, Furlanello, (2012). A Comparison of MCC and CEN
        Error Measures in MultiClass Prediction
        <https://journals.plos.org/plosone/article?id=10.1371/journal.pone.0041882>`_.

    Examples
    --------
    >>> from sklearn.metrics import matthews_corrcoef
    >>> y_true = [+1, +1, +1, -1]
    >>> y_pred = [+1, -1, +1, +1]
    >>> matthews_corrcoef(y_true, y_pred)
    -0.33
    """
    y_true, y_pred = attach_unique(y_true, y_pred)
    y_type, y_true, y_pred, sample_weight = _check_targets(
        y_true, y_pred, sample_weight
    )
    if y_type not in {"binary", "multiclass"}:
        raise ValueError("%s is not supported" % y_type)

    lb = LabelEncoder()
    lb.fit(np.hstack([y_true, y_pred]))
    y_true = lb.transform(y_true)
    y_pred = lb.transform(y_pred)

    C = confusion_matrix(y_true, y_pred, sample_weight=sample_weight)
    t_sum = C.sum(axis=1, dtype=np.float64)
    p_sum = C.sum(axis=0, dtype=np.float64)
    n_correct = np.trace(C, dtype=np.float64)
    n_samples = p_sum.sum()
    cov_ytyp = n_correct * n_samples - np.dot(t_sum, p_sum)
    cov_ypyp = n_samples**2 - np.dot(p_sum, p_sum)
    cov_ytyt = n_samples**2 - np.dot(t_sum, t_sum)

    cov_ypyp_ytyt = cov_ypyp * cov_ytyt
    if cov_ypyp_ytyt == 0:
        return 0.0
    else:
        return float(cov_ytyp / np.sqrt(cov_ypyp_ytyt))


@validate_params(
    {
        "y_true": ["array-like", "sparse matrix"],
        "y_pred": ["array-like", "sparse matrix"],
        "normalize": ["boolean"],
        "sample_weight": ["array-like", None],
    },
    prefer_skip_nested_validation=True,
)
def zero_one_loss(y_true, y_pred, *, normalize=True, sample_weight=None):
    """Zero-one classification loss.

    If normalize is ``True``, return the fraction of misclassifications
    (float), else it returns the number of misclassifications (int). The best
    performance is 0.

    Read more in the :ref:`User Guide <zero_one_loss>`.

    Parameters
    ----------
    y_true : 1d array-like, or label indicator array / sparse matrix
        Ground truth (correct) labels. Sparse matrix is only supported when
        labels are of :term:`multilabel` type.

    y_pred : 1d array-like, or label indicator array / sparse matrix
        Predicted labels, as returned by a classifier. Sparse matrix is only
        supported when labels are of :term:`multilabel` type.

    normalize : bool, default=True
        If ``False``, return the number of misclassifications.
        Otherwise, return the fraction of misclassifications.

    sample_weight : array-like of shape (n_samples,), default=None
        Sample weights.

    Returns
    -------
    loss : float or int,
        If ``normalize == True``, return the fraction of misclassifications
        (float), else it returns the number of misclassifications (int).

    See Also
    --------
    accuracy_score : Compute the accuracy score. By default, the function will
        return the fraction of correct predictions divided by the total number
        of predictions.
    hamming_loss : Compute the average Hamming loss or Hamming distance between
        two sets of samples.
    jaccard_score : Compute the Jaccard similarity coefficient score.

    Notes
    -----
    In multilabel classification, the zero_one_loss function corresponds to
    the subset zero-one loss: for each sample, the entire set of labels must be
    correctly predicted, otherwise the loss for that sample is equal to one.

    Examples
    --------
    >>> from sklearn.metrics import zero_one_loss
    >>> y_pred = [1, 2, 3, 4]
    >>> y_true = [2, 2, 3, 4]
    >>> zero_one_loss(y_true, y_pred)
    0.25
    >>> zero_one_loss(y_true, y_pred, normalize=False)
    1.0

    In the multilabel case with binary label indicators:

    >>> import numpy as np
    >>> zero_one_loss(np.array([[0, 1], [1, 1]]), np.ones((2, 2)))
    0.5
    """
    xp, _ = get_namespace(y_true, y_pred)
    score = accuracy_score(
        y_true, y_pred, normalize=normalize, sample_weight=sample_weight
    )

    if normalize:
        return 1 - score
    else:
        if sample_weight is not None:
            n_samples = xp.sum(sample_weight)
        else:
            n_samples = _num_samples(y_true)
        return n_samples - score


@validate_params(
    {
        "y_true": ["array-like", "sparse matrix"],
        "y_pred": ["array-like", "sparse matrix"],
        "labels": ["array-like", None],
        "pos_label": [Real, str, "boolean", None],
        "average": [
            StrOptions({"micro", "macro", "samples", "weighted", "binary"}),
            None,
        ],
        "sample_weight": ["array-like", None],
        "zero_division": [
            Options(Real, {0.0, 1.0}),
            "nan",
            StrOptions({"warn"}),
        ],
    },
    prefer_skip_nested_validation=True,
)
def f1_score(
    y_true,
    y_pred,
    *,
    labels=None,
    pos_label=1,
    average="binary",
    sample_weight=None,
    zero_division="warn",
):
    """Compute the F1 score, also known as balanced F-score or F-measure.

    The F1 score can be interpreted as a harmonic mean of the precision and
    recall, where an F1 score reaches its best value at 1 and worst score at 0.
    The relative contribution of precision and recall to the F1 score are
    equal. The formula for the F1 score is:

    .. math::
        \\text{F1} = \\frac{2 * \\text{TP}}{2 * \\text{TP} + \\text{FP} + \\text{FN}}

    Where :math:`\\text{TP}` is the number of true positives, :math:`\\text{FN}` is the
    number of false negatives, and :math:`\\text{FP}` is the number of false positives.
    F1 is by default
    calculated as 0.0 when there are no true positives, false negatives, or
    false positives.

    Support beyond :term:`binary` targets is achieved by treating :term:`multiclass`
    and :term:`multilabel` data as a collection of binary problems, one for each
    label. For the :term:`binary` case, setting `average='binary'` will return
    F1 score for `pos_label`. If `average` is not `'binary'`, `pos_label` is ignored
    and F1 score for both classes are computed, then averaged or both returned (when
    `average=None`). Similarly, for :term:`multiclass` and :term:`multilabel` targets,
    F1 score for all `labels` are either returned or averaged depending on the
    `average` parameter. Use `labels` specify the set of labels to calculate F1 score
    for.

    Read more in the :ref:`User Guide <precision_recall_f_measure_metrics>`.

    Parameters
    ----------
    y_true : 1d array-like, or label indicator array / sparse matrix
        Ground truth (correct) target values. Sparse matrix is only supported when
        targets are of :term:`multilabel` type.

    y_pred : 1d array-like, or label indicator array / sparse matrix
        Estimated targets as returned by a classifier. Sparse matrix is only
        supported when targets are of :term:`multilabel` type.

    labels : array-like, default=None
        The set of labels to include when `average != 'binary'`, and their
        order if `average is None`. Labels present in the data can be
        excluded, for example in multiclass classification to exclude a "negative
        class". Labels not present in the data can be included and will be
        "assigned" 0 samples. For multilabel targets, labels are column indices.
        By default, all labels in `y_true` and `y_pred` are used in sorted order.

        .. versionchanged:: 0.17
           Parameter `labels` improved for multiclass problem.

    pos_label : int, float, bool or str, default=1
        The class to report if `average='binary'` and the data is binary,
        otherwise this parameter is ignored.
        For multiclass or multilabel targets, set `labels=[pos_label]` and
        `average != 'binary'` to report metrics for one label only.

    average : {'micro', 'macro', 'samples', 'weighted', 'binary'} or None, \
            default='binary'
        This parameter is required for multiclass/multilabel targets.
        If ``None``, the metrics for each class are returned. Otherwise, this
        determines the type of averaging performed on the data:

        ``'binary'``:
            Only report results for the class specified by ``pos_label``.
            This is applicable only if targets (``y_{true,pred}``) are binary.
        ``'micro'``:
            Calculate metrics globally by counting the total true positives,
            false negatives and false positives.
        ``'macro'``:
            Calculate metrics for each label, and find their unweighted
            mean.  This does not take label imbalance into account.
        ``'weighted'``:
            Calculate metrics for each label, and find their average weighted
            by support (the number of true instances for each label). This
            alters 'macro' to account for label imbalance; it can result in an
            F-score that is not between precision and recall.
        ``'samples'``:
            Calculate metrics for each instance, and find their average (only
            meaningful for multilabel classification where this differs from
            :func:`accuracy_score`).

    sample_weight : array-like of shape (n_samples,), default=None
        Sample weights.

    zero_division : {"warn", 0.0, 1.0, np.nan}, default="warn"
        Sets the value to return when there is a zero division, i.e. when all
        predictions and labels are negative.

        Notes:
        - If set to "warn", this acts like 0, but a warning is also raised.
        - If set to `np.nan`, such values will be excluded from the average.

        .. versionadded:: 1.3
           `np.nan` option was added.

    Returns
    -------
    f1_score : float or array of float, shape = [n_unique_labels]
        F1 score of the positive class in binary classification or weighted
        average of the F1 scores of each class for the multiclass task.

    See Also
    --------
    fbeta_score : Compute the F-beta score.
    precision_recall_fscore_support : Compute the precision, recall, F-score,
        and support.
    jaccard_score : Compute the Jaccard similarity coefficient score.
    multilabel_confusion_matrix : Compute a confusion matrix for each class or
        sample.

    Notes
    -----
    When ``true positive + false positive + false negative == 0`` (i.e. a class
    is completely absent from both ``y_true`` or ``y_pred``), f-score is
    undefined. In such cases, by default f-score will be set to 0.0, and
    ``UndefinedMetricWarning`` will be raised. This behavior can be modified by
    setting the ``zero_division`` parameter.

    References
    ----------
    .. [1] `Wikipedia entry for the F1-score
           <https://en.wikipedia.org/wiki/F1_score>`_.

    Examples
    --------
    >>> import numpy as np
    >>> from sklearn.metrics import f1_score
    >>> y_true = [0, 1, 2, 0, 1, 2]
    >>> y_pred = [0, 2, 1, 0, 0, 1]
    >>> f1_score(y_true, y_pred, average='macro')
    0.267
    >>> f1_score(y_true, y_pred, average='micro')
    0.33
    >>> f1_score(y_true, y_pred, average='weighted')
    0.267
    >>> f1_score(y_true, y_pred, average=None)
    array([0.8, 0. , 0. ])

    >>> # binary classification
    >>> y_true_empty = [0, 0, 0, 0, 0, 0]
    >>> y_pred_empty = [0, 0, 0, 0, 0, 0]
    >>> f1_score(y_true_empty, y_pred_empty)
    0.0...
    >>> f1_score(y_true_empty, y_pred_empty, zero_division=1.0)
    1.0...
    >>> f1_score(y_true_empty, y_pred_empty, zero_division=np.nan)
    nan...

    >>> # multilabel classification
    >>> y_true = [[0, 0, 0], [1, 1, 1], [0, 1, 1]]
    >>> y_pred = [[0, 0, 0], [1, 1, 1], [1, 1, 0]]
    >>> f1_score(y_true, y_pred, average=None)
    array([0.66666667, 1.        , 0.66666667])
    """
    return fbeta_score(
        y_true,
        y_pred,
        beta=1,
        labels=labels,
        pos_label=pos_label,
        average=average,
        sample_weight=sample_weight,
        zero_division=zero_division,
    )


@validate_params(
    {
        "y_true": ["array-like", "sparse matrix"],
        "y_pred": ["array-like", "sparse matrix"],
        "beta": [Interval(Real, 0.0, None, closed="both")],
        "labels": ["array-like", None],
        "pos_label": [Real, str, "boolean", None],
        "average": [
            StrOptions({"micro", "macro", "samples", "weighted", "binary"}),
            None,
        ],
        "sample_weight": ["array-like", None],
        "zero_division": [
            Options(Real, {0.0, 1.0}),
            "nan",
            StrOptions({"warn"}),
        ],
    },
    prefer_skip_nested_validation=True,
)
def fbeta_score(
    y_true,
    y_pred,
    *,
    beta,
    labels=None,
    pos_label=1,
    average="binary",
    sample_weight=None,
    zero_division="warn",
):
    """Compute the F-beta score.

    The F-beta score is the weighted harmonic mean of precision and recall,
    reaching its optimal value at 1 and its worst value at 0.

    The `beta` parameter represents the ratio of recall importance to
    precision importance. `beta > 1` gives more weight to recall, while
    `beta < 1` favors precision. For example, `beta = 2` makes recall twice
    as important as precision, while `beta = 0.5` does the opposite.
    Asymptotically, `beta -> +inf` considers only recall, and `beta -> 0`
    only precision.

    The formula for F-beta score is:

    .. math::

       F_\\beta = \\frac{(1 + \\beta^2) \\text{tp}}
                        {(1 + \\beta^2) \\text{tp} + \\text{fp} + \\beta^2 \\text{fn}}

    Where :math:`\\text{tp}` is the number of true positives, :math:`\\text{fp}` is the
    number of false positives, and :math:`\\text{fn}` is the number of false negatives.

    Support beyond term:`binary` targets is achieved by treating :term:`multiclass`
    and :term:`multilabel` data as a collection of binary problems, one for each
    label. For the :term:`binary` case, setting `average='binary'` will return
    F-beta score for `pos_label`. If `average` is not `'binary'`, `pos_label` is
    ignored and F-beta score for both classes are computed, then averaged or both
    returned (when `average=None`). Similarly, for :term:`multiclass` and
    :term:`multilabel` targets, F-beta score for all `labels` are either returned or
    averaged depending on the `average` parameter. Use `labels` specify the set of
    labels to calculate F-beta score for.

    Read more in the :ref:`User Guide <precision_recall_f_measure_metrics>`.

    Parameters
    ----------
    y_true : 1d array-like, or label indicator array / sparse matrix
        Ground truth (correct) target values. Sparse matrix is only supported when
        targets are of :term:`multilabel` type.

    y_pred : 1d array-like, or label indicator array / sparse matrix
        Estimated targets as returned by a classifier. Sparse matrix is only
        supported when targets are of :term:`multilabel` type.

    beta : float
        Determines the weight of recall in the combined score.

    labels : array-like, default=None
        The set of labels to include when `average != 'binary'`, and their
        order if `average is None`. Labels present in the data can be
        excluded, for example in multiclass classification to exclude a "negative
        class". Labels not present in the data can be included and will be
        "assigned" 0 samples. For multilabel targets, labels are column indices.
        By default, all labels in `y_true` and `y_pred` are used in sorted order.

        .. versionchanged:: 0.17
           Parameter `labels` improved for multiclass problem.

    pos_label : int, float, bool or str, default=1
        The class to report if `average='binary'` and the data is binary,
        otherwise this parameter is ignored.
        For multiclass or multilabel targets, set `labels=[pos_label]` and
        `average != 'binary'` to report metrics for one label only.

    average : {'micro', 'macro', 'samples', 'weighted', 'binary'} or None, \
            default='binary'
        This parameter is required for multiclass/multilabel targets.
        If ``None``, the metrics for each class are returned. Otherwise, this
        determines the type of averaging performed on the data:

        ``'binary'``:
            Only report results for the class specified by ``pos_label``.
            This is applicable only if targets (``y_{true,pred}``) are binary.
        ``'micro'``:
            Calculate metrics globally by counting the total true positives,
            false negatives and false positives.
        ``'macro'``:
            Calculate metrics for each label, and find their unweighted
            mean.  This does not take label imbalance into account.
        ``'weighted'``:
            Calculate metrics for each label, and find their average weighted
            by support (the number of true instances for each label). This
            alters 'macro' to account for label imbalance; it can result in an
            F-score that is not between precision and recall.
        ``'samples'``:
            Calculate metrics for each instance, and find their average (only
            meaningful for multilabel classification where this differs from
            :func:`accuracy_score`).

    sample_weight : array-like of shape (n_samples,), default=None
        Sample weights.

    zero_division : {"warn", 0.0, 1.0, np.nan}, default="warn"
        Sets the value to return when there is a zero division, i.e. when all
        predictions and labels are negative.

        Notes:

        - If set to "warn", this acts like 0, but a warning is also raised.
        - If set to `np.nan`, such values will be excluded from the average.

        .. versionadded:: 1.3
           `np.nan` option was added.

    Returns
    -------
    fbeta_score : float (if average is not None) or array of float, shape =\
        [n_unique_labels]
        F-beta score of the positive class in binary classification or weighted
        average of the F-beta score of each class for the multiclass task.

    See Also
    --------
    precision_recall_fscore_support : Compute the precision, recall, F-score,
        and support.
    multilabel_confusion_matrix : Compute a confusion matrix for each class or
        sample.

    Notes
    -----
    When ``true positive + false positive + false negative == 0``, f-score
    returns 0.0 and raises ``UndefinedMetricWarning``. This behavior can be
    modified by setting ``zero_division``.

    F-beta score is not implemented as a named scorer that can be passed to
    the `scoring` parameter of cross-validation tools directly: it requires to be
    wrapped with :func:`make_scorer` so as to specify the value of `beta`. See
    examples for details.

    References
    ----------
    .. [1] R. Baeza-Yates and B. Ribeiro-Neto (2011).
           Modern Information Retrieval. Addison Wesley, pp. 327-328.

    .. [2] `Wikipedia entry for the F1-score
           <https://en.wikipedia.org/wiki/F1_score>`_.

    Examples
    --------
    >>> import numpy as np
    >>> from sklearn.metrics import fbeta_score
    >>> y_true = [0, 1, 2, 0, 1, 2]
    >>> y_pred = [0, 2, 1, 0, 0, 1]
    >>> fbeta_score(y_true, y_pred, average='macro', beta=0.5)
    0.238
    >>> fbeta_score(y_true, y_pred, average='micro', beta=0.5)
    0.33
    >>> fbeta_score(y_true, y_pred, average='weighted', beta=0.5)
    0.238
    >>> fbeta_score(y_true, y_pred, average=None, beta=0.5)
    array([0.71, 0.        , 0.        ])
    >>> y_pred_empty = [0, 0, 0, 0, 0, 0]
    >>> fbeta_score(
    ...     y_true,
    ...     y_pred_empty,
    ...     average="macro",
    ...     zero_division=np.nan,
    ...     beta=0.5,
    ... )
    0.128

    In order to use :func:`fbeta_scorer` as a scorer, a callable
    scorer objects needs to be created first with :func:`make_scorer`,
    passing the value for the `beta` parameter.

    >>> from sklearn.metrics import fbeta_score, make_scorer
    >>> ftwo_scorer = make_scorer(fbeta_score, beta=2)
    >>> from sklearn.model_selection import GridSearchCV
    >>> from sklearn.svm import LinearSVC
    >>> grid = GridSearchCV(
    ...     LinearSVC(dual="auto"),
    ...     param_grid={'C': [1, 10]},
    ...     scoring=ftwo_scorer,
    ...     cv=5
    ... )
    """

    _, _, f, _ = precision_recall_fscore_support(
        y_true,
        y_pred,
        beta=beta,
        labels=labels,
        pos_label=pos_label,
        average=average,
        warn_for=("f-score",),
        sample_weight=sample_weight,
        zero_division=zero_division,
    )
    return f


def _prf_divide(
    numerator, denominator, metric, modifier, average, warn_for, zero_division="warn"
):
    """Performs division and handles divide-by-zero.

    On zero-division, sets the corresponding result elements equal to
    0, 1 or np.nan (according to ``zero_division``). Plus, if
    ``zero_division != "warn"`` raises a warning.

    The metric, modifier and average arguments are used only for determining
    an appropriate warning.
    """
    xp, _ = get_namespace(numerator, denominator)
    dtype_float = _find_matching_floating_dtype(numerator, denominator, xp=xp)
    mask = denominator == 0
    denominator = xp.asarray(denominator, copy=True, dtype=dtype_float)
    denominator[mask] = 1  # avoid infs/nans
    result = xp.asarray(numerator, dtype=dtype_float) / denominator

    if not xp.any(mask):
        return result

    # set those with 0 denominator to `zero_division`, and 0 when "warn"
    zero_division_value = _check_zero_division(zero_division)
    result[mask] = zero_division_value

    # we assume the user will be removing warnings if zero_division is set
    # to something different than "warn". If we are computing only f-score
    # the warning will be raised only if precision and recall are ill-defined
    if zero_division != "warn" or metric not in warn_for:
        return result

    # build appropriate warning
    if metric in warn_for:
        _warn_prf(average, modifier, f"{metric.capitalize()} is", result.shape[0])

    return result


def _warn_prf(average, modifier, msg_start, result_size):
    axis0, axis1 = "sample", "label"
    if average == "samples":
        axis0, axis1 = axis1, axis0
    msg = (
        "{0} ill-defined and being set to 0.0 {{0}} "
        "no {1} {2}s. Use `zero_division` parameter to control"
        " this behavior.".format(msg_start, modifier, axis0)
    )
    if result_size == 1:
        msg = msg.format("due to")
    else:
        msg = msg.format("in {0}s with".format(axis1))
    warnings.warn(msg, UndefinedMetricWarning, stacklevel=2)


def _check_set_wise_labels(y_true, y_pred, average, labels, pos_label):
    """Validation associated with set-wise metrics.

    Returns identified labels.
    """
    average_options = (None, "micro", "macro", "weighted", "samples")
    if average not in average_options and average != "binary":
        raise ValueError("average has to be one of " + str(average_options))

    y_true, y_pred = attach_unique(y_true, y_pred)
    y_type, y_true, y_pred, _ = _check_targets(y_true, y_pred)
    # Convert to Python primitive type to avoid NumPy type / Python str
    # comparison. See https://github.com/numpy/numpy/issues/6784
    present_labels = _tolist(unique_labels(y_true, y_pred))
    if average == "binary":
        if y_type == "binary":
            if pos_label not in present_labels:
                if len(present_labels) >= 2:
                    raise ValueError(
                        f"pos_label={pos_label} is not a valid label. It "
                        f"should be one of {present_labels}"
                    )
            labels = [pos_label]
        else:
            average_options = list(average_options)
            if y_type == "multiclass":
                average_options.remove("samples")
            raise ValueError(
                "Target is %s but average='binary'. Please "
                "choose another average setting, one of %r." % (y_type, average_options)
            )
    elif pos_label not in (None, 1):
        warnings.warn(
            "Note that pos_label (set to %r) is ignored when "
            "average != 'binary' (got %r). You may use "
            "labels=[pos_label] to specify a single positive class."
            % (pos_label, average),
            UserWarning,
        )
    return labels


@validate_params(
    {
        "y_true": ["array-like", "sparse matrix"],
        "y_pred": ["array-like", "sparse matrix"],
        "beta": [Interval(Real, 0.0, None, closed="both")],
        "labels": ["array-like", None],
        "pos_label": [Real, str, "boolean", None],
        "average": [
            StrOptions({"micro", "macro", "samples", "weighted", "binary"}),
            None,
        ],
        "warn_for": [list, tuple, set],
        "sample_weight": ["array-like", None],
        "zero_division": [
            Options(Real, {0.0, 1.0}),
            "nan",
            StrOptions({"warn"}),
        ],
    },
    prefer_skip_nested_validation=True,
)
def precision_recall_fscore_support(
    y_true,
    y_pred,
    *,
    beta=1.0,
    labels=None,
    pos_label=1,
    average=None,
    warn_for=("precision", "recall", "f-score"),
    sample_weight=None,
    zero_division="warn",
):
    """Compute precision, recall, F-measure and support for each class.

    The precision is the ratio ``tp / (tp + fp)`` where ``tp`` is the number of
    true positives and ``fp`` the number of false positives. The precision is
    intuitively the ability of the classifier not to label a negative sample as
    positive.

    The recall is the ratio ``tp / (tp + fn)`` where ``tp`` is the number of
    true positives and ``fn`` the number of false negatives. The recall is
    intuitively the ability of the classifier to find all the positive samples.

    The F-beta score can be interpreted as a weighted harmonic mean of
    the precision and recall, where an F-beta score reaches its best
    value at 1 and worst score at 0.

    The F-beta score weights recall more than precision by a factor of
    ``beta``. ``beta == 1.0`` means recall and precision are equally important.

    The support is the number of occurrences of each class in ``y_true``.

    Support beyond term:`binary` targets is achieved by treating :term:`multiclass`
    and :term:`multilabel` data as a collection of binary problems, one for each
    label. For the :term:`binary` case, setting `average='binary'` will return
    metrics for `pos_label`. If `average` is not `'binary'`, `pos_label` is ignored
    and metrics for both classes are computed, then averaged or both returned (when
    `average=None`). Similarly, for :term:`multiclass` and :term:`multilabel` targets,
    metrics for all `labels` are either returned or averaged depending on the `average`
    parameter. Use `labels` specify the set of labels to calculate metrics for.

    Read more in the :ref:`User Guide <precision_recall_f_measure_metrics>`.

    Parameters
    ----------
    y_true : 1d array-like, or label indicator array / sparse matrix
        Ground truth (correct) target values. Sparse matrix is only supported when
        targets are of :term:`multilabel` type.

    y_pred : 1d array-like, or label indicator array / sparse matrix
        Estimated targets as returned by a classifier. Sparse matrix is only
        supported when targets are of :term:`multilabel` type.

    beta : float, default=1.0
        The strength of recall versus precision in the F-score.

    labels : array-like, default=None
        The set of labels to include when `average != 'binary'`, and their
        order if `average is None`. Labels present in the data can be
        excluded, for example in multiclass classification to exclude a "negative
        class". Labels not present in the data can be included and will be
        "assigned" 0 samples. For multilabel targets, labels are column indices.
        By default, all labels in `y_true` and `y_pred` are used in sorted order.

        .. versionchanged:: 0.17
           Parameter `labels` improved for multiclass problem.

    pos_label : int, float, bool or str, default=1
        The class to report if `average='binary'` and the data is binary,
        otherwise this parameter is ignored.
        For multiclass or multilabel targets, set `labels=[pos_label]` and
        `average != 'binary'` to report metrics for one label only.

    average : {'micro', 'macro', 'samples', 'weighted', 'binary'} or None, \
            default='binary'
        This parameter is required for multiclass/multilabel targets.
        If ``None``, the metrics for each class are returned. Otherwise, this
        determines the type of averaging performed on the data:

        ``'binary'``:
            Only report results for the class specified by ``pos_label``.
            This is applicable only if targets (``y_{true,pred}``) are binary.
        ``'micro'``:
            Calculate metrics globally by counting the total true positives,
            false negatives and false positives.
        ``'macro'``:
            Calculate metrics for each label, and find their unweighted
            mean.  This does not take label imbalance into account.
        ``'weighted'``:
            Calculate metrics for each label, and find their average weighted
            by support (the number of true instances for each label). This
            alters 'macro' to account for label imbalance; it can result in an
            F-score that is not between precision and recall.
        ``'samples'``:
            Calculate metrics for each instance, and find their average (only
            meaningful for multilabel classification where this differs from
            :func:`accuracy_score`).

    warn_for : list, tuple or set, for internal use
        This determines which warnings will be made in the case that this
        function is being used to return only one of its metrics.

    sample_weight : array-like of shape (n_samples,), default=None
        Sample weights.

    zero_division : {"warn", 0.0, 1.0, np.nan}, default="warn"
        Sets the value to return when there is a zero division:

        - recall: when there are no positive labels
        - precision: when there are no positive predictions
        - f-score: both

        Notes:

        - If set to "warn", this acts like 0, but a warning is also raised.
        - If set to `np.nan`, such values will be excluded from the average.

        .. versionadded:: 1.3
           `np.nan` option was added.

    Returns
    -------
    precision : float (if average is not None) or array of float, shape =\
        [n_unique_labels]
        Precision score.

    recall : float (if average is not None) or array of float, shape =\
        [n_unique_labels]
        Recall score.

    fbeta_score : float (if average is not None) or array of float, shape =\
        [n_unique_labels]
        F-beta score.

    support : None (if average is not None) or array of int, shape =\
        [n_unique_labels]
        The number of occurrences of each label in ``y_true``.

    Notes
    -----
    When ``true positive + false positive == 0``, precision is undefined.
    When ``true positive + false negative == 0``, recall is undefined. When
    ``true positive + false negative + false positive == 0``, f-score is
    undefined. In such cases, by default the metric will be set to 0, and
    ``UndefinedMetricWarning`` will be raised. This behavior can be modified
    with ``zero_division``.

    References
    ----------
    .. [1] `Wikipedia entry for the Precision and recall
           <https://en.wikipedia.org/wiki/Precision_and_recall>`_.

    .. [2] `Wikipedia entry for the F1-score
           <https://en.wikipedia.org/wiki/F1_score>`_.

    .. [3] `Discriminative Methods for Multi-labeled Classification Advances
           in Knowledge Discovery and Data Mining (2004), pp. 22-30 by Shantanu
           Godbole, Sunita Sarawagi
           <http://www.godbole.net/shantanu/pubs/multilabelsvm-pakdd04.pdf>`_.

    Examples
    --------
    >>> import numpy as np
    >>> from sklearn.metrics import precision_recall_fscore_support
    >>> y_true = np.array(['cat', 'dog', 'pig', 'cat', 'dog', 'pig'])
    >>> y_pred = np.array(['cat', 'pig', 'dog', 'cat', 'cat', 'dog'])
    >>> precision_recall_fscore_support(y_true, y_pred, average='macro')
    (0.222, 0.333, 0.267, None)
    >>> precision_recall_fscore_support(y_true, y_pred, average='micro')
    (0.33, 0.33, 0.33, None)
    >>> precision_recall_fscore_support(y_true, y_pred, average='weighted')
    (0.222, 0.333, 0.267, None)

    It is possible to compute per-label precisions, recalls, F1-scores and
    supports instead of averaging:

    >>> precision_recall_fscore_support(y_true, y_pred, average=None,
    ... labels=['pig', 'dog', 'cat'])
    (array([0.        , 0.        , 0.66]),
     array([0., 0., 1.]), array([0. , 0. , 0.8]),
     array([2, 2, 2]))
    """
    _check_zero_division(zero_division)
    labels = _check_set_wise_labels(y_true, y_pred, average, labels, pos_label)

    # Calculate tp_sum, pred_sum, true_sum ###
    samplewise = average == "samples"
    MCM = multilabel_confusion_matrix(
        y_true,
        y_pred,
        sample_weight=sample_weight,
        labels=labels,
        samplewise=samplewise,
    )
    tp_sum = MCM[:, 1, 1]
    pred_sum = tp_sum + MCM[:, 0, 1]
    true_sum = tp_sum + MCM[:, 1, 0]

    xp, _, device_ = get_namespace_and_device(y_true, y_pred)
    if average == "micro":
        tp_sum = xp.reshape(xp.sum(tp_sum), (1,))
        pred_sum = xp.reshape(xp.sum(pred_sum), (1,))
        true_sum = xp.reshape(xp.sum(true_sum), (1,))

    # Finally, we have all our sufficient statistics. Divide! #
    beta2 = beta**2

    # Divide, and on zero-division, set scores and/or warn according to
    # zero_division:
    precision = _prf_divide(
        tp_sum, pred_sum, "precision", "predicted", average, warn_for, zero_division
    )
    recall = _prf_divide(
        tp_sum, true_sum, "recall", "true", average, warn_for, zero_division
    )

    if np.isposinf(beta):
        f_score = recall
    elif beta == 0:
        f_score = precision
    else:
        # The score is defined as:
        # score = (1 + beta**2) * precision * recall / (beta**2 * precision + recall)
        # Therefore, we can express the score in terms of confusion matrix entries as:
        # score = (1 + beta**2) * tp / ((1 + beta**2) * tp + beta**2 * fn + fp)

        # Array api strict requires all arrays to be of the same type so we
        # need to convert true_sum, pred_sum and tp_sum to the max supported
        # float dtype because beta2 is a float
        max_float_type = _max_precision_float_dtype(xp=xp, device=device_)
        denom = beta2 * xp.astype(true_sum, max_float_type) + xp.astype(
            pred_sum, max_float_type
        )
        f_score = _prf_divide(
            (1 + beta2) * xp.astype(tp_sum, max_float_type),
            denom,
            "f-score",
            "true nor predicted",
            average,
            warn_for,
            zero_division,
        )

    # Average the results
    if average == "weighted":
        weights = true_sum
    elif average == "samples":
        weights = sample_weight
    else:
        weights = None

    if average is not None:
        precision = float(_nanaverage(precision, weights=weights))
        recall = float(_nanaverage(recall, weights=weights))
        f_score = float(_nanaverage(f_score, weights=weights))
        true_sum = None  # return no support

    return precision, recall, f_score, true_sum


@validate_params(
    {
        "y_true": ["array-like", "sparse matrix"],
        "y_pred": ["array-like", "sparse matrix"],
        "labels": ["array-like", None],
        "sample_weight": ["array-like", None],
        "raise_warning": ["boolean", Hidden(StrOptions({"deprecated"}))],
        "replace_undefined_by": [
            Options(Real, {1.0, np.nan}),
            dict,
        ],
    },
    prefer_skip_nested_validation=True,
)
def class_likelihood_ratios(
    y_true,
    y_pred,
    *,
    labels=None,
    sample_weight=None,
    raise_warning="deprecated",
    replace_undefined_by=np.nan,
):
    """Compute binary classification positive and negative likelihood ratios.

    The positive likelihood ratio is `LR+ = sensitivity / (1 - specificity)`
    where the sensitivity or recall is the ratio `tp / (tp + fn)` and the
    specificity is `tn / (tn + fp)`. The negative likelihood ratio is `LR- = (1
    - sensitivity) / specificity`. Here `tp` is the number of true positives,
    `fp` the number of false positives, `tn` is the number of true negatives and
    `fn` the number of false negatives. Both class likelihood ratios can be used
    to obtain post-test probabilities given a pre-test probability.

    `LR+` ranges from 1.0 to infinity. A `LR+` of 1.0 indicates that the probability
    of predicting the positive class is the same for samples belonging to either
    class; therefore, the test is useless. The greater `LR+` is, the more a
    positive prediction is likely to be a true positive when compared with the
    pre-test probability. A value of `LR+` lower than 1.0 is invalid as it would
    indicate that the odds of a sample being a true positive decrease with
    respect to the pre-test odds.

    `LR-` ranges from 0.0 to 1.0. The closer it is to 0.0, the lower the probability
    of a given sample to be a false negative. A `LR-` of 1.0 means the test is
    useless because the odds of having the condition did not change after the
    test. A value of `LR-` greater than 1.0 invalidates the classifier as it
    indicates an increase in the odds of a sample belonging to the positive
    class after being classified as negative. This is the case when the
    classifier systematically predicts the opposite of the true label.

    A typical application in medicine is to identify the positive/negative class
    to the presence/absence of a disease, respectively; the classifier being a
    diagnostic test; the pre-test probability of an individual having the
    disease can be the prevalence of such disease (proportion of a particular
    population found to be affected by a medical condition); and the post-test
    probabilities would be the probability that the condition is truly present
    given a positive test result.

    Read more in the :ref:`User Guide <class_likelihood_ratios>`.

    Parameters
    ----------
    y_true : 1d array-like, or label indicator array / sparse matrix
        Ground truth (correct) target values. Sparse matrix is only supported when
        targets are of :term:`multilabel` type.

    y_pred : 1d array-like, or label indicator array / sparse matrix
        Estimated targets as returned by a classifier. Sparse matrix is only
        supported when targets are of :term:`multilabel` type.

    labels : array-like, default=None
        List of labels to index the matrix. This may be used to select the
        positive and negative classes with the ordering `labels=[negative_class,
        positive_class]`. If `None` is given, those that appear at least once in
        `y_true` or `y_pred` are used in sorted order.

    sample_weight : array-like of shape (n_samples,), default=None
        Sample weights.

    raise_warning : bool, default=True
        Whether or not a case-specific warning message is raised when there is division
        by zero.

        .. deprecated:: 1.7
            `raise_warning` was deprecated in version 1.7 and will be removed in 1.9,
            when an :class:`~sklearn.exceptions.UndefinedMetricWarning` will always
            raise in case of a division by zero.

    replace_undefined_by : np.nan, 1.0, or dict, default=np.nan
        Sets the return values for LR+ and LR- when there is a division by zero. Can
        take the following values:

        - `np.nan` to return `np.nan` for both `LR+` and `LR-`
        - `1.0` to return the worst possible scores: `{"LR+": 1.0, "LR-": 1.0}`
        - a dict in the format `{"LR+": value_1, "LR-": value_2}` where the values can
          be non-negative floats, `np.inf` or `np.nan` in the range of the
          likelihood ratios. For example, `{"LR+": 1.0, "LR-": 1.0}` can be used for
          returning the worst scores, indicating a useless model, and `{"LR+": np.inf,
          "LR-": 0.0}` can be used for returning the best scores, indicating a useful
          model.

        If a division by zero occurs, only the affected metric is replaced with the set
        value; the other metric is calculated as usual.

        .. versionadded:: 1.7

    Returns
    -------
    (positive_likelihood_ratio, negative_likelihood_ratio) : tuple
        A tuple of two floats, the first containing the positive likelihood ratio (LR+)
        and the second the negative likelihood ratio (LR-).

    Warns
    -----
    Raises :class:`~sklearn.exceptions.UndefinedMetricWarning` when `y_true` and
    `y_pred` lead to the following conditions:

        - The number of false positives is 0 and `raise_warning` is set to `True`
          (default): positive likelihood ratio is undefined.
        - The number of true negatives is 0 and `raise_warning` is set to `True`
          (default): negative likelihood ratio is undefined.
        - The sum of true positives and false negatives is 0 (no samples of the positive
          class are present in `y_true`): both likelihood ratios are undefined.

        For the first two cases, an undefined metric can be defined by setting the
        `replace_undefined_by` param.

    References
    ----------
    .. [1] `Wikipedia entry for the Likelihood ratios in diagnostic testing
           <https://en.wikipedia.org/wiki/Likelihood_ratios_in_diagnostic_testing>`_.

    Examples
    --------
    >>> import numpy as np
    >>> from sklearn.metrics import class_likelihood_ratios
    >>> class_likelihood_ratios([0, 1, 0, 1, 0], [1, 1, 0, 0, 0])
    (1.5, 0.75)
    >>> y_true = np.array(["non-cat", "cat", "non-cat", "cat", "non-cat"])
    >>> y_pred = np.array(["cat", "cat", "non-cat", "non-cat", "non-cat"])
    >>> class_likelihood_ratios(y_true, y_pred)
    (1.33, 0.66)
    >>> y_true = np.array(["non-zebra", "zebra", "non-zebra", "zebra", "non-zebra"])
    >>> y_pred = np.array(["zebra", "zebra", "non-zebra", "non-zebra", "non-zebra"])
    >>> class_likelihood_ratios(y_true, y_pred)
    (1.5, 0.75)

    To avoid ambiguities, use the notation `labels=[negative_class,
    positive_class]`

    >>> y_true = np.array(["non-cat", "cat", "non-cat", "cat", "non-cat"])
    >>> y_pred = np.array(["cat", "cat", "non-cat", "non-cat", "non-cat"])
    >>> class_likelihood_ratios(y_true, y_pred, labels=["non-cat", "cat"])
    (1.5, 0.75)
    """
    # TODO(1.9): When `raise_warning` is removed, the following changes need to be made:
    # The checks for `raise_warning==True` need to be removed and we will always warn,
    # remove `FutureWarning`, and the Warns section in the docstring should not mention
    # `raise_warning` anymore.
    y_true, y_pred = attach_unique(y_true, y_pred)
    y_type, y_true, y_pred, sample_weight = _check_targets(
        y_true, y_pred, sample_weight
    )
    if y_type != "binary":
        raise ValueError(
            "class_likelihood_ratios only supports binary classification "
            f"problems, got targets of type: {y_type}"
        )

    msg_deprecated_param = (
        "`raise_warning` was deprecated in version 1.7 and will be removed in 1.9. An "
        "`UndefinedMetricWarning` will always be raised in case of a division by zero "
        "and the value set with the `replace_undefined_by` param will be returned."
    )
    if raise_warning != "deprecated":
        warnings.warn(msg_deprecated_param, FutureWarning)
    else:
        raise_warning = True

    if replace_undefined_by == 1.0:
        replace_undefined_by = {"LR+": 1.0, "LR-": 1.0}

    if isinstance(replace_undefined_by, dict):
        msg = (
            "The dictionary passed as `replace_undefined_by` needs to be in the form "
            "`{'LR+': `value_1`, 'LR-': `value_2`}` where the value for `LR+` ranges "
            "from `1.0` to `np.inf` or is `np.nan` and the value for `LR-` ranges from "
            f"`0.0` to `1.0` or is `np.nan`; got `{replace_undefined_by}`."
        )
        if ("LR+" in replace_undefined_by) and ("LR-" in replace_undefined_by):
            try:
                desired_lr_pos = replace_undefined_by.get("LR+", None)
                check_scalar(
                    desired_lr_pos,
                    "positive_likelihood_ratio",
                    target_type=(Real),
                    min_val=1.0,
                    include_boundaries="left",
                )
                desired_lr_neg = replace_undefined_by.get("LR-", None)
                check_scalar(
                    desired_lr_neg,
                    "negative_likelihood_ratio",
                    target_type=(Real),
                    min_val=0.0,
                    max_val=1.0,
                    include_boundaries="both",
                )
            except Exception as e:
                raise ValueError(msg) from e
        else:
            raise ValueError(msg)

    cm = confusion_matrix(
        y_true,
        y_pred,
        sample_weight=sample_weight,
        labels=labels,
    )

    tn, fp, fn, tp = cm.ravel()
    support_pos = tp + fn
    support_neg = tn + fp
    pos_num = tp * support_neg
    pos_denom = fp * support_pos
    neg_num = fn * support_neg
    neg_denom = tn * support_pos

    # if `support_pos == 0`a division by zero will occur
    if support_pos == 0:
        msg = (
            "No samples of the positive class are present in `y_true`. "
            "`positive_likelihood_ratio` and `negative_likelihood_ratio` are both set "
            "to `np.nan`. Use the `replace_undefined_by` param to control this "
            "behavior. To suppress this warning or turn it into an error, see Python's "
            "`warnings` module and `warnings.catch_warnings()`."
        )
        warnings.warn(msg, UndefinedMetricWarning, stacklevel=2)
        positive_likelihood_ratio = np.nan
        negative_likelihood_ratio = np.nan

    # if `fp == 0`a division by zero will occur
    if fp == 0:
        if raise_warning:
            if tp == 0:
                msg_beginning = (
                    "No samples were predicted for the positive class and "
                    "`positive_likelihood_ratio` is "
                )
            else:
                msg_beginning = "`positive_likelihood_ratio` is ill-defined and "
            msg_end = "set to `np.nan`. Use the `replace_undefined_by` param to "
            "control this behavior. To suppress this warning or turn it into an error, "
            "see Python's `warnings` module and `warnings.catch_warnings()`."
            warnings.warn(msg_beginning + msg_end, UndefinedMetricWarning, stacklevel=2)
        if isinstance(replace_undefined_by, float) and np.isnan(replace_undefined_by):
            positive_likelihood_ratio = replace_undefined_by
        else:
            # replace_undefined_by is a dict and
            # isinstance(replace_undefined_by.get("LR+", None), Real); this includes
            # `np.inf` and `np.nan`
            positive_likelihood_ratio = desired_lr_pos
    else:
        positive_likelihood_ratio = pos_num / pos_denom

    # if `tn == 0`a division by zero will occur
    if tn == 0:
        if raise_warning:
            msg = (
                "`negative_likelihood_ratio` is ill-defined and set to `np.nan`. "
                "Use the `replace_undefined_by` param to control this behavior. To "
                "suppress this warning or turn it into an error, see Python's "
                "`warnings` module and `warnings.catch_warnings()`."
            )
            warnings.warn(msg, UndefinedMetricWarning, stacklevel=2)
        if isinstance(replace_undefined_by, float) and np.isnan(replace_undefined_by):
            negative_likelihood_ratio = replace_undefined_by
        else:
            # replace_undefined_by is a dict and
            # isinstance(replace_undefined_by.get("LR-", None), Real); this includes
            # `np.nan`
            negative_likelihood_ratio = desired_lr_neg
    else:
        negative_likelihood_ratio = neg_num / neg_denom

    return float(positive_likelihood_ratio), float(negative_likelihood_ratio)


@validate_params(
    {
        "y_true": ["array-like", "sparse matrix"],
        "y_pred": ["array-like", "sparse matrix"],
        "labels": ["array-like", None],
        "pos_label": [Real, str, "boolean", None],
        "average": [
            StrOptions({"micro", "macro", "samples", "weighted", "binary"}),
            None,
        ],
        "sample_weight": ["array-like", None],
        "zero_division": [
            Options(Real, {0.0, 1.0}),
            "nan",
            StrOptions({"warn"}),
        ],
    },
    prefer_skip_nested_validation=True,
)
def precision_score(
    y_true,
    y_pred,
    *,
    labels=None,
    pos_label=1,
    average="binary",
    sample_weight=None,
    zero_division="warn",
):
    """Compute the precision.

    The precision is the ratio ``tp / (tp + fp)`` where ``tp`` is the number of
    true positives and ``fp`` the number of false positives. The precision is
    intuitively the ability of the classifier not to label as positive a sample
    that is negative.

    The best value is 1 and the worst value is 0.

    Support beyond term:`binary` targets is achieved by treating :term:`multiclass`
    and :term:`multilabel` data as a collection of binary problems, one for each
    label. For the :term:`binary` case, setting `average='binary'` will return
    precision for `pos_label`. If `average` is not `'binary'`, `pos_label` is ignored
    and precision for both classes are computed, then averaged or both returned (when
    `average=None`). Similarly, for :term:`multiclass` and :term:`multilabel` targets,
    precision for all `labels` are either returned or averaged depending on the
    `average` parameter. Use `labels` specify the set of labels to calculate precision
    for.

    Read more in the :ref:`User Guide <precision_recall_f_measure_metrics>`.

    Parameters
    ----------
    y_true : 1d array-like, or label indicator array / sparse matrix
        Ground truth (correct) target values. Sparse matrix is only supported when
        targets are of :term:`multilabel` type.

    y_pred : 1d array-like, or label indicator array / sparse matrix
        Estimated targets as returned by a classifier. Sparse matrix is only
        supported when targets are of :term:`multilabel` type.

    labels : array-like, default=None
        The set of labels to include when `average != 'binary'`, and their
        order if `average is None`. Labels present in the data can be
        excluded, for example in multiclass classification to exclude a "negative
        class". Labels not present in the data can be included and will be
        "assigned" 0 samples. For multilabel targets, labels are column indices.
        By default, all labels in `y_true` and `y_pred` are used in sorted order.

        .. versionchanged:: 0.17
           Parameter `labels` improved for multiclass problem.

    pos_label : int, float, bool or str, default=1
        The class to report if `average='binary'` and the data is binary,
        otherwise this parameter is ignored.
        For multiclass or multilabel targets, set `labels=[pos_label]` and
        `average != 'binary'` to report metrics for one label only.

    average : {'micro', 'macro', 'samples', 'weighted', 'binary'} or None, \
            default='binary'
        This parameter is required for multiclass/multilabel targets.
        If ``None``, the metrics for each class are returned. Otherwise, this
        determines the type of averaging performed on the data:

        ``'binary'``:
            Only report results for the class specified by ``pos_label``.
            This is applicable only if targets (``y_{true,pred}``) are binary.
        ``'micro'``:
            Calculate metrics globally by counting the total true positives,
            false negatives and false positives.
        ``'macro'``:
            Calculate metrics for each label, and find their unweighted
            mean.  This does not take label imbalance into account.
        ``'weighted'``:
            Calculate metrics for each label, and find their average weighted
            by support (the number of true instances for each label). This
            alters 'macro' to account for label imbalance; it can result in an
            F-score that is not between precision and recall.
        ``'samples'``:
            Calculate metrics for each instance, and find their average (only
            meaningful for multilabel classification where this differs from
            :func:`accuracy_score`).

    sample_weight : array-like of shape (n_samples,), default=None
        Sample weights.

    zero_division : {"warn", 0.0, 1.0, np.nan}, default="warn"
        Sets the value to return when there is a zero division.

        Notes:

        - If set to "warn", this acts like 0, but a warning is also raised.
        - If set to `np.nan`, such values will be excluded from the average.

        .. versionadded:: 1.3
           `np.nan` option was added.

    Returns
    -------
    precision : float (if average is not None) or array of float of shape \
                (n_unique_labels,)
        Precision of the positive class in binary classification or weighted
        average of the precision of each class for the multiclass task.

    See Also
    --------
    precision_recall_fscore_support : Compute precision, recall, F-measure and
        support for each class.
    recall_score :  Compute the ratio ``tp / (tp + fn)`` where ``tp`` is the
        number of true positives and ``fn`` the number of false negatives.
    PrecisionRecallDisplay.from_estimator : Plot precision-recall curve given
        an estimator and some data.
    PrecisionRecallDisplay.from_predictions : Plot precision-recall curve given
        binary class predictions.
    multilabel_confusion_matrix : Compute a confusion matrix for each class or
        sample.

    Notes
    -----
    When ``true positive + false positive == 0``, precision returns 0 and
    raises ``UndefinedMetricWarning``. This behavior can be
    modified with ``zero_division``.

    Examples
    --------
    >>> import numpy as np
    >>> from sklearn.metrics import precision_score
    >>> y_true = [0, 1, 2, 0, 1, 2]
    >>> y_pred = [0, 2, 1, 0, 0, 1]
    >>> precision_score(y_true, y_pred, average='macro')
    0.22
    >>> precision_score(y_true, y_pred, average='micro')
    0.33
    >>> precision_score(y_true, y_pred, average='weighted')
    0.22
    >>> precision_score(y_true, y_pred, average=None)
    array([0.66, 0.        , 0.        ])
    >>> y_pred = [0, 0, 0, 0, 0, 0]
    >>> precision_score(y_true, y_pred, average=None)
    array([0.33, 0.        , 0.        ])
    >>> precision_score(y_true, y_pred, average=None, zero_division=1)
    array([0.33, 1.        , 1.        ])
    >>> precision_score(y_true, y_pred, average=None, zero_division=np.nan)
    array([0.33,        nan,        nan])

    >>> # multilabel classification
    >>> y_true = [[0, 0, 0], [1, 1, 1], [0, 1, 1]]
    >>> y_pred = [[0, 0, 0], [1, 1, 1], [1, 1, 0]]
    >>> precision_score(y_true, y_pred, average=None)
    array([0.5, 1. , 1. ])
    """
    p, _, _, _ = precision_recall_fscore_support(
        y_true,
        y_pred,
        labels=labels,
        pos_label=pos_label,
        average=average,
        warn_for=("precision",),
        sample_weight=sample_weight,
        zero_division=zero_division,
    )
    return p


@validate_params(
    {
        "y_true": ["array-like", "sparse matrix"],
        "y_pred": ["array-like", "sparse matrix"],
        "labels": ["array-like", None],
        "pos_label": [Real, str, "boolean", None],
        "average": [
            StrOptions({"micro", "macro", "samples", "weighted", "binary"}),
            None,
        ],
        "sample_weight": ["array-like", None],
        "zero_division": [
            Options(Real, {0.0, 1.0}),
            "nan",
            StrOptions({"warn"}),
        ],
    },
    prefer_skip_nested_validation=True,
)
def recall_score(
    y_true,
    y_pred,
    *,
    labels=None,
    pos_label=1,
    average="binary",
    sample_weight=None,
    zero_division="warn",
):
    """Compute the recall.

    The recall is the ratio ``tp / (tp + fn)`` where ``tp`` is the number of
    true positives and ``fn`` the number of false negatives. The recall is
    intuitively the ability of the classifier to find all the positive samples.

    The best value is 1 and the worst value is 0.

    Support beyond term:`binary` targets is achieved by treating :term:`multiclass`
    and :term:`multilabel` data as a collection of binary problems, one for each
    label. For the :term:`binary` case, setting `average='binary'` will return
    recall for `pos_label`. If `average` is not `'binary'`, `pos_label` is ignored
    and recall for both classes are computed then averaged or both returned (when
    `average=None`). Similarly, for :term:`multiclass` and :term:`multilabel` targets,
    recall for all `labels` are either returned or averaged depending on the `average`
    parameter. Use `labels` specify the set of labels to calculate recall for.

    Read more in the :ref:`User Guide <precision_recall_f_measure_metrics>`.

    Parameters
    ----------
    y_true : 1d array-like, or label indicator array / sparse matrix
        Ground truth (correct) target values. Sparse matrix is only supported when
        targets are of :term:`multilabel` type.

    y_pred : 1d array-like, or label indicator array / sparse matrix
        Estimated targets as returned by a classifier. Sparse matrix is only
        supported when targets are of :term:`multilabel` type.

    labels : array-like, default=None
        The set of labels to include when `average != 'binary'`, and their
        order if `average is None`. Labels present in the data can be
        excluded, for example in multiclass classification to exclude a "negative
        class". Labels not present in the data can be included and will be
        "assigned" 0 samples. For multilabel targets, labels are column indices.
        By default, all labels in `y_true` and `y_pred` are used in sorted order.

        .. versionchanged:: 0.17
           Parameter `labels` improved for multiclass problem.

    pos_label : int, float, bool or str, default=1
        The class to report if `average='binary'` and the data is binary,
        otherwise this parameter is ignored.
        For multiclass or multilabel targets, set `labels=[pos_label]` and
        `average != 'binary'` to report metrics for one label only.

    average : {'micro', 'macro', 'samples', 'weighted', 'binary'} or None, \
            default='binary'
        This parameter is required for multiclass/multilabel targets.
        If ``None``, the metrics for each class are returned. Otherwise, this
        determines the type of averaging performed on the data:

        ``'binary'``:
            Only report results for the class specified by ``pos_label``.
            This is applicable only if targets (``y_{true,pred}``) are binary.
        ``'micro'``:
            Calculate metrics globally by counting the total true positives,
            false negatives and false positives.
        ``'macro'``:
            Calculate metrics for each label, and find their unweighted
            mean.  This does not take label imbalance into account.
        ``'weighted'``:
            Calculate metrics for each label, and find their average weighted
            by support (the number of true instances for each label). This
            alters 'macro' to account for label imbalance; it can result in an
            F-score that is not between precision and recall. Weighted recall
            is equal to accuracy.
        ``'samples'``:
            Calculate metrics for each instance, and find their average (only
            meaningful for multilabel classification where this differs from
            :func:`accuracy_score`).

    sample_weight : array-like of shape (n_samples,), default=None
        Sample weights.

    zero_division : {"warn", 0.0, 1.0, np.nan}, default="warn"
        Sets the value to return when there is a zero division.

        Notes:

        - If set to "warn", this acts like 0, but a warning is also raised.
        - If set to `np.nan`, such values will be excluded from the average.

        .. versionadded:: 1.3
           `np.nan` option was added.

    Returns
    -------
    recall : float (if average is not None) or array of float of shape \
             (n_unique_labels,)
        Recall of the positive class in binary classification or weighted
        average of the recall of each class for the multiclass task.

    See Also
    --------
    precision_recall_fscore_support : Compute precision, recall, F-measure and
        support for each class.
    precision_score : Compute the ratio ``tp / (tp + fp)`` where ``tp`` is the
        number of true positives and ``fp`` the number of false positives.
    balanced_accuracy_score : Compute balanced accuracy to deal with imbalanced
        datasets.
    multilabel_confusion_matrix : Compute a confusion matrix for each class or
        sample.
    PrecisionRecallDisplay.from_estimator : Plot precision-recall curve given
        an estimator and some data.
    PrecisionRecallDisplay.from_predictions : Plot precision-recall curve given
        binary class predictions.

    Notes
    -----
    When ``true positive + false negative == 0``, recall returns 0 and raises
    ``UndefinedMetricWarning``. This behavior can be modified with
    ``zero_division``.

    Examples
    --------
    >>> import numpy as np
    >>> from sklearn.metrics import recall_score
    >>> y_true = [0, 1, 2, 0, 1, 2]
    >>> y_pred = [0, 2, 1, 0, 0, 1]
    >>> recall_score(y_true, y_pred, average='macro')
    0.33
    >>> recall_score(y_true, y_pred, average='micro')
    0.33
    >>> recall_score(y_true, y_pred, average='weighted')
    0.33
    >>> recall_score(y_true, y_pred, average=None)
    array([1., 0., 0.])
    >>> y_true = [0, 0, 0, 0, 0, 0]
    >>> recall_score(y_true, y_pred, average=None)
    array([0.5, 0. , 0. ])
    >>> recall_score(y_true, y_pred, average=None, zero_division=1)
    array([0.5, 1. , 1. ])
    >>> recall_score(y_true, y_pred, average=None, zero_division=np.nan)
    array([0.5, nan, nan])

    >>> # multilabel classification
    >>> y_true = [[0, 0, 0], [1, 1, 1], [0, 1, 1]]
    >>> y_pred = [[0, 0, 0], [1, 1, 1], [1, 1, 0]]
    >>> recall_score(y_true, y_pred, average=None)
    array([1. , 1. , 0.5])
    """
    _, r, _, _ = precision_recall_fscore_support(
        y_true,
        y_pred,
        labels=labels,
        pos_label=pos_label,
        average=average,
        warn_for=("recall",),
        sample_weight=sample_weight,
        zero_division=zero_division,
    )
    return r


@validate_params(
    {
        "y_true": ["array-like"],
        "y_pred": ["array-like"],
        "sample_weight": ["array-like", None],
        "adjusted": ["boolean"],
    },
    prefer_skip_nested_validation=True,
)
def balanced_accuracy_score(y_true, y_pred, *, sample_weight=None, adjusted=False):
    """Compute the balanced accuracy.

    The balanced accuracy in binary and multiclass classification problems to
    deal with imbalanced datasets. It is defined as the average of recall
    obtained on each class.

    The best value is 1 and the worst value is 0 when ``adjusted=False``.

    Read more in the :ref:`User Guide <balanced_accuracy_score>`.

    .. versionadded:: 0.20

    Parameters
    ----------
    y_true : array-like of shape (n_samples,)
        Ground truth (correct) target values.

    y_pred : array-like of shape (n_samples,)
        Estimated targets as returned by a classifier.

    sample_weight : array-like of shape (n_samples,), default=None
        Sample weights.

    adjusted : bool, default=False
        When true, the result is adjusted for chance, so that random
        performance would score 0, while keeping perfect performance at a score
        of 1.

    Returns
    -------
    balanced_accuracy : float
        Balanced accuracy score.

    See Also
    --------
    average_precision_score : Compute average precision (AP) from prediction
        scores.
    precision_score : Compute the precision score.
    recall_score : Compute the recall score.
    roc_auc_score : Compute Area Under the Receiver Operating Characteristic
        Curve (ROC AUC) from prediction scores.

    Notes
    -----
    Some literature promotes alternative definitions of balanced accuracy. Our
    definition is equivalent to :func:`accuracy_score` with class-balanced
    sample weights, and shares desirable properties with the binary case.
    See the :ref:`User Guide <balanced_accuracy_score>`.

    References
    ----------
    .. [1] Brodersen, K.H.; Ong, C.S.; Stephan, K.E.; Buhmann, J.M. (2010).
           The balanced accuracy and its posterior distribution.
           Proceedings of the 20th International Conference on Pattern
           Recognition, 3121-24.
    .. [2] John. D. Kelleher, Brian Mac Namee, Aoife D'Arcy, (2015).
           `Fundamentals of Machine Learning for Predictive Data Analytics:
           Algorithms, Worked Examples, and Case Studies
           <https://mitpress.mit.edu/books/fundamentals-machine-learning-predictive-data-analytics>`_.

    Examples
    --------
    >>> from sklearn.metrics import balanced_accuracy_score
    >>> y_true = [0, 1, 0, 0, 1, 0]
    >>> y_pred = [0, 1, 0, 0, 0, 1]
    >>> balanced_accuracy_score(y_true, y_pred)
    0.625
    """
    C = confusion_matrix(y_true, y_pred, sample_weight=sample_weight)
    xp, _, device_ = get_namespace_and_device(y_pred, y_true)
    if _is_xp_namespace(xp, "array_api_strict"):
        # array_api_strict only supports floating point dtypes for __truediv__
        # which is used below to compute `per_class`.
        C = xp.astype(C, _max_precision_float_dtype(xp, device=device_), copy=False)

    context_manager = (
        np.errstate(divide="ignore", invalid="ignore")
        if _is_numpy_namespace(xp)
        else nullcontext()
    )
    with context_manager:
        per_class = xp.linalg.diagonal(C) / xp.sum(C, axis=1)
    if xp.any(xp.isnan(per_class)):
        warnings.warn("y_pred contains classes not in y_true")
        per_class = per_class[~xp.isnan(per_class)]
    score = xp.mean(per_class)
    if adjusted:
        n_classes = per_class.shape[0]
        chance = 1 / n_classes
        score -= chance
        score /= 1 - chance
    return float(score)


@validate_params(
    {
        "y_true": ["array-like", "sparse matrix"],
        "y_pred": ["array-like", "sparse matrix"],
        "labels": ["array-like", None],
        "target_names": ["array-like", None],
        "sample_weight": ["array-like", None],
        "digits": [Interval(Integral, 0, None, closed="left")],
        "output_dict": ["boolean"],
        "zero_division": [
            Options(Real, {0.0, 1.0}),
            "nan",
            StrOptions({"warn"}),
        ],
    },
    prefer_skip_nested_validation=True,
)
def classification_report(
    y_true,
    y_pred,
    *,
    labels=None,
    target_names=None,
    sample_weight=None,
    digits=2,
    output_dict=False,
    zero_division="warn",
):
    """Build a text report showing the main classification metrics.

    Read more in the :ref:`User Guide <classification_report>`.

    Parameters
    ----------
    y_true : 1d array-like, or label indicator array / sparse matrix
        Ground truth (correct) target values. Sparse matrix is only supported when
        targets are of :term:`multilabel` type.

    y_pred : 1d array-like, or label indicator array / sparse matrix
        Estimated targets as returned by a classifier. Sparse matrix is only
        supported when targets are of :term:`multilabel` type.

    labels : array-like of shape (n_labels,), default=None
        Optional list of label indices to include in the report.

    target_names : array-like of shape (n_labels,), default=None
        Optional display names matching the labels (same order).

    sample_weight : array-like of shape (n_samples,), default=None
        Sample weights.

    digits : int, default=2
        Number of digits for formatting output floating point values.
        When ``output_dict`` is ``True``, this will be ignored and the
        returned values will not be rounded.

    output_dict : bool, default=False
        If True, return output as dict.

        .. versionadded:: 0.20

    zero_division : {"warn", 0.0, 1.0, np.nan}, default="warn"
        Sets the value to return when there is a zero division. If set to
        "warn", this acts as 0, but warnings are also raised.

        .. versionadded:: 1.3
           `np.nan` option was added.

    Returns
    -------
    report : str or dict
        Text summary of the precision, recall, F1 score for each class.
        Dictionary returned if output_dict is True. Dictionary has the
        following structure::

            {'label 1': {'precision':0.5,
                         'recall':1.0,
                         'f1-score':0.67,
                         'support':1},
             'label 2': { ... },
              ...
            }

        The reported averages include macro average (averaging the unweighted
        mean per label), weighted average (averaging the support-weighted mean
        per label), and sample average (only for multilabel classification).
        Micro average (averaging the total true positives, false negatives and
        false positives) is only shown for multi-label or multi-class
        with a subset of classes, because it corresponds to accuracy
        otherwise and would be the same for all metrics.
        See also :func:`precision_recall_fscore_support` for more details
        on averages.

        Note that in binary classification, recall of the positive class
        is also known as "sensitivity"; recall of the negative class is
        "specificity".

    See Also
    --------
    precision_recall_fscore_support: Compute precision, recall, F-measure and
        support for each class.
    confusion_matrix: Compute confusion matrix to evaluate the accuracy of a
        classification.
    multilabel_confusion_matrix: Compute a confusion matrix for each class or sample.

    Examples
    --------
    >>> from sklearn.metrics import classification_report
    >>> y_true = [0, 1, 2, 2, 2]
    >>> y_pred = [0, 0, 2, 2, 1]
    >>> target_names = ['class 0', 'class 1', 'class 2']
    >>> print(classification_report(y_true, y_pred, target_names=target_names))
                  precision    recall  f1-score   support
    <BLANKLINE>
         class 0       0.50      1.00      0.67         1
         class 1       0.00      0.00      0.00         1
         class 2       1.00      0.67      0.80         3
    <BLANKLINE>
        accuracy                           0.60         5
       macro avg       0.50      0.56      0.49         5
    weighted avg       0.70      0.60      0.61         5
    <BLANKLINE>
    >>> y_pred = [1, 1, 0]
    >>> y_true = [1, 1, 1]
    >>> print(classification_report(y_true, y_pred, labels=[1, 2, 3]))
                  precision    recall  f1-score   support
    <BLANKLINE>
               1       1.00      0.67      0.80         3
               2       0.00      0.00      0.00         0
               3       0.00      0.00      0.00         0
    <BLANKLINE>
       micro avg       1.00      0.67      0.80         3
       macro avg       0.33      0.22      0.27         3
    weighted avg       1.00      0.67      0.80         3
    <BLANKLINE>
    """

    y_true, y_pred = attach_unique(y_true, y_pred)
    y_type, y_true, y_pred, sample_weight = _check_targets(
        y_true, y_pred, sample_weight
    )

    if labels is None:
        labels = unique_labels(y_true, y_pred)
        labels_given = False
    else:
        labels = np.asarray(labels)
        labels_given = True

    # labelled micro average
    micro_is_accuracy = (y_type == "multiclass" or y_type == "binary") and (
        not labels_given or (set(labels) >= set(unique_labels(y_true, y_pred)))
    )

    if target_names is not None and len(labels) != len(target_names):
        if labels_given:
            warnings.warn(
                "labels size, {0}, does not match size of target_names, {1}".format(
                    len(labels), len(target_names)
                )
            )
        else:
            raise ValueError(
                "Number of classes, {0}, does not match size of "
                "target_names, {1}. Try specifying the labels "
                "parameter".format(len(labels), len(target_names))
            )
    if target_names is None:
        target_names = ["%s" % l for l in labels]

    headers = ["precision", "recall", "f1-score", "support"]
    # compute per-class results without averaging
    p, r, f1, s = precision_recall_fscore_support(
        y_true,
        y_pred,
        labels=labels,
        average=None,
        sample_weight=sample_weight,
        zero_division=zero_division,
    )
    rows = zip(target_names, p, r, f1, s)

    if y_type.startswith("multilabel"):
        average_options = ("micro", "macro", "weighted", "samples")
    else:
        average_options = ("micro", "macro", "weighted")

    if output_dict:
        report_dict = {label[0]: label[1:] for label in rows}
        for label, scores in report_dict.items():
            report_dict[label] = dict(zip(headers, [float(i) for i in scores]))
    else:
        longest_last_line_heading = "weighted avg"
        name_width = max(len(cn) for cn in target_names)
        width = max(name_width, len(longest_last_line_heading), digits)
        head_fmt = "{:>{width}s} " + " {:>9}" * len(headers)
        report = head_fmt.format("", *headers, width=width)
        report += "\n\n"
        row_fmt = "{:>{width}s} " + " {:>9.{digits}f}" * 3 + " {:>9}\n"
        for row in rows:
            report += row_fmt.format(*row, width=width, digits=digits)
        report += "\n"

    # compute all applicable averages
    for average in average_options:
        if average.startswith("micro") and micro_is_accuracy:
            line_heading = "accuracy"
        else:
            line_heading = average + " avg"

        # compute averages with specified averaging method
        avg_p, avg_r, avg_f1, _ = precision_recall_fscore_support(
            y_true,
            y_pred,
            labels=labels,
            average=average,
            sample_weight=sample_weight,
            zero_division=zero_division,
        )
        avg = [avg_p, avg_r, avg_f1, np.sum(s)]

        if output_dict:
            report_dict[line_heading] = dict(zip(headers, [float(i) for i in avg]))
        else:
            if line_heading == "accuracy":
                row_fmt_accuracy = (
                    "{:>{width}s} "
                    + " {:>9.{digits}}" * 2
                    + " {:>9.{digits}f}"
                    + " {:>9}\n"
                )
                report += row_fmt_accuracy.format(
                    line_heading, "", "", *avg[2:], width=width, digits=digits
                )
            else:
                report += row_fmt.format(line_heading, *avg, width=width, digits=digits)

    if output_dict:
        if "accuracy" in report_dict.keys():
            report_dict["accuracy"] = report_dict["accuracy"]["precision"]
        return report_dict
    else:
        return report


@validate_params(
    {
        "y_true": ["array-like", "sparse matrix"],
        "y_pred": ["array-like", "sparse matrix"],
        "sample_weight": ["array-like", None],
    },
    prefer_skip_nested_validation=True,
)
def hamming_loss(y_true, y_pred, *, sample_weight=None):
    """Compute the average Hamming loss.

    The Hamming loss is the fraction of labels that are incorrectly predicted.

    Read more in the :ref:`User Guide <hamming_loss>`.

    Parameters
    ----------
    y_true : 1d array-like, or label indicator array / sparse matrix
        Ground truth (correct) labels. Sparse matrix is only supported when
        targets are of :term:`multilabel` type.

    y_pred : 1d array-like, or label indicator array / sparse matrix
        Predicted labels, as returned by a classifier. Sparse matrix is only
        supported when targets are of :term:`multilabel` type.

    sample_weight : array-like of shape (n_samples,), default=None
        Sample weights.

        .. versionadded:: 0.18

    Returns
    -------
    loss : float or int
        Return the average Hamming loss between element of ``y_true`` and
        ``y_pred``.

    See Also
    --------
    accuracy_score : Compute the accuracy score. By default, the function will
        return the fraction of correct predictions divided by the total number
        of predictions.
    jaccard_score : Compute the Jaccard similarity coefficient score.
    zero_one_loss : Compute the Zero-one classification loss. By default, the
        function will return the percentage of imperfectly predicted subsets.

    Notes
    -----
    In multiclass classification, the Hamming loss corresponds to the Hamming
    distance between ``y_true`` and ``y_pred`` which is equivalent to the
    subset ``zero_one_loss`` function, when `normalize` parameter is set to
    True.

    In multilabel classification, the Hamming loss is different from the
    subset zero-one loss. The zero-one loss considers the entire set of labels
    for a given sample incorrect if it does not entirely match the true set of
    labels. Hamming loss is more forgiving in that it penalizes only the
    individual labels.

    The Hamming loss is upperbounded by the subset zero-one loss, when
    `normalize` parameter is set to True. It is always between 0 and 1,
    lower being better.

    References
    ----------
    .. [1] Grigorios Tsoumakas, Ioannis Katakis. Multi-Label Classification:
           An Overview. International Journal of Data Warehousing & Mining,
           3(3), 1-13, July-September 2007.

    .. [2] `Wikipedia entry on the Hamming distance
           <https://en.wikipedia.org/wiki/Hamming_distance>`_.

    Examples
    --------
    >>> from sklearn.metrics import hamming_loss
    >>> y_pred = [1, 2, 3, 4]
    >>> y_true = [2, 2, 3, 4]
    >>> hamming_loss(y_true, y_pred)
    0.25

    In the multilabel case with binary label indicators:

    >>> import numpy as np
    >>> hamming_loss(np.array([[0, 1], [1, 1]]), np.zeros((2, 2)))
    0.75
    """
    y_true, y_pred = attach_unique(y_true, y_pred)
    y_type, y_true, y_pred, sample_weight = _check_targets(
        y_true, y_pred, sample_weight
    )

    xp, _, device = get_namespace_and_device(y_true, y_pred, sample_weight)

    if sample_weight is None:
        weight_average = 1.0
    else:
        weight_average = _average(sample_weight, xp=xp)

    if y_type.startswith("multilabel"):
        n_differences = _count_nonzero(
            y_true - y_pred, xp=xp, device=device, sample_weight=sample_weight
        )
        return float(n_differences) / (
            y_true.shape[0] * y_true.shape[1] * weight_average
        )

    elif y_type in ["binary", "multiclass"]:
        return float(
            _average(y_true != y_pred, weights=sample_weight, normalize=True, xp=xp)
        )
    else:
        raise ValueError("{0} is not supported".format(y_type))


@validate_params(
    {
        "y_true": ["array-like"],
        "y_pred": ["array-like"],
        "normalize": ["boolean"],
        "sample_weight": ["array-like", None],
        "labels": ["array-like", None],
    },
    prefer_skip_nested_validation=True,
)
def log_loss(y_true, y_pred, *, normalize=True, sample_weight=None, labels=None):
    r"""Log loss, aka logistic loss or cross-entropy loss.

    This is the loss function used in (multinomial) logistic regression
    and extensions of it such as neural networks, defined as the negative
    log-likelihood of a logistic model that returns ``y_pred`` probabilities
    for its training data ``y_true``.
    The log loss is only defined for two or more labels.
    For a single sample with true label :math:`y \in \{0,1\}` and
    a probability estimate :math:`p = \operatorname{Pr}(y = 1)`, the log
    loss is:

    .. math::
        L_{\log}(y, p) = -(y \log (p) + (1 - y) \log (1 - p))

    Read more in the :ref:`User Guide <log_loss>`.

    Parameters
    ----------
    y_true : array-like or label indicator matrix
        Ground truth (correct) labels for n_samples samples.

    y_pred : array-like of float, shape = (n_samples, n_classes) or (n_samples,)
        Predicted probabilities, as returned by a classifier's
        predict_proba method. If ``y_pred.shape = (n_samples,)``
        the probabilities provided are assumed to be that of the
        positive class. The labels in ``y_pred`` are assumed to be
        ordered alphabetically, as done by
        :class:`~sklearn.preprocessing.LabelBinarizer`.

        `y_pred` values are clipped to `[eps, 1-eps]` where `eps` is the machine
        precision for `y_pred`'s dtype.

    normalize : bool, default=True
        If true, return the mean loss per sample.
        Otherwise, return the sum of the per-sample losses.

    sample_weight : array-like of shape (n_samples,), default=None
        Sample weights.

    labels : array-like, default=None
        If not provided, labels will be inferred from y_true. If ``labels``
        is ``None`` and ``y_pred`` has shape (n_samples,) the labels are
        assumed to be binary and are inferred from ``y_true``.

        .. versionadded:: 0.18

    Returns
    -------
    loss : float
        Log loss, aka logistic loss or cross-entropy loss.

    Notes
    -----
    The logarithm used is the natural logarithm (base-e).

    References
    ----------
    C.M. Bishop (2006). Pattern Recognition and Machine Learning. Springer,
    p. 209.

    Examples
    --------
    >>> from sklearn.metrics import log_loss
    >>> log_loss(["spam", "ham", "ham", "spam"],
    ...          [[.1, .9], [.9, .1], [.8, .2], [.35, .65]])
    0.21616
    """
    if sample_weight is not None:
        sample_weight = ensure_common_namespace_device(y_pred, sample_weight)[0]

    transformed_labels, y_pred = _validate_multiclass_probabilistic_prediction(
        y_true, y_pred, sample_weight, labels
    )
    return _log_loss(
        transformed_labels,
        y_pred,
        normalize=normalize,
        sample_weight=sample_weight,
    )


def _log_loss(transformed_labels, y_pred, *, normalize=True, sample_weight=None):
    """Log loss for transformed labels and validated probabilistic predictions."""
    xp, _ = get_namespace(y_pred, transformed_labels)
    if sample_weight is not None:
        sample_weight = ensure_common_namespace_device(y_pred, sample_weight)[0]
    eps = xp.finfo(y_pred.dtype).eps
    y_pred = xp.clip(y_pred, eps, 1 - eps)
    loss = -xp.sum(xlogy(transformed_labels, y_pred), axis=1)
    return float(_average(loss, weights=sample_weight, normalize=normalize))


@validate_params(
    {
        "y_true": ["array-like"],
        "pred_decision": ["array-like"],
        "labels": ["array-like", None],
        "sample_weight": ["array-like", None],
    },
    prefer_skip_nested_validation=True,
)
def hinge_loss(y_true, pred_decision, *, labels=None, sample_weight=None):
    """Average hinge loss (non-regularized).

    In binary class case, assuming labels in y_true are encoded with +1 and -1,
    when a prediction mistake is made, ``margin = y_true * pred_decision`` is
    always negative (since the signs disagree), implying ``1 - margin`` is
    always greater than 1.  The cumulated hinge loss is therefore an upper
    bound of the number of mistakes made by the classifier.

    In multiclass case, the function expects that either all the labels are
    included in y_true or an optional labels argument is provided which
    contains all the labels. The multilabel margin is calculated according
    to Crammer-Singer's method. As in the binary case, the cumulated hinge loss
    is an upper bound of the number of mistakes made by the classifier.

    Read more in the :ref:`User Guide <hinge_loss>`.

    Parameters
    ----------
    y_true : array-like of shape (n_samples,)
        True target, consisting of integers of two values. The positive label
        must be greater than the negative label.

    pred_decision : array-like of shape (n_samples,) or (n_samples, n_classes)
        Predicted decisions, as output by decision_function (floats).

    labels : array-like, default=None
        Contains all the labels for the problem. Used in multiclass hinge loss.

    sample_weight : array-like of shape (n_samples,), default=None
        Sample weights.

    Returns
    -------
    loss : float
        Average hinge loss.

    References
    ----------
    .. [1] `Wikipedia entry on the Hinge loss
           <https://en.wikipedia.org/wiki/Hinge_loss>`_.

    .. [2] Koby Crammer, Yoram Singer. On the Algorithmic
           Implementation of Multiclass Kernel-based Vector
           Machines. Journal of Machine Learning Research 2,
           (2001), 265-292.

    .. [3] `L1 AND L2 Regularization for Multiclass Hinge Loss Models
           by Robert C. Moore, John DeNero
           <https://storage.googleapis.com/pub-tools-public-publication-data/pdf/37362.pdf>`_.

    Examples
    --------
    >>> from sklearn import svm
    >>> from sklearn.metrics import hinge_loss
    >>> X = [[0], [1]]
    >>> y = [-1, 1]
    >>> est = svm.LinearSVC(random_state=0)
    >>> est.fit(X, y)
    LinearSVC(random_state=0)
    >>> pred_decision = est.decision_function([[-2], [3], [0.5]])
    >>> pred_decision
    array([-2.18,  2.36,  0.09])
    >>> hinge_loss([-1, 1, 1], pred_decision)
    0.30

    In the multiclass case:

    >>> import numpy as np
    >>> X = np.array([[0], [1], [2], [3]])
    >>> Y = np.array([0, 1, 2, 3])
    >>> labels = np.array([0, 1, 2, 3])
    >>> est = svm.LinearSVC()
    >>> est.fit(X, Y)
    LinearSVC()
    >>> pred_decision = est.decision_function([[-1], [2], [3]])
    >>> y_true = [0, 2, 3]
    >>> hinge_loss(y_true, pred_decision, labels=labels)
    0.56
    """
    check_consistent_length(y_true, pred_decision, sample_weight)
    pred_decision = check_array(pred_decision, ensure_2d=False)
    y_true = column_or_1d(y_true)
    y_true_unique = np.unique(labels if labels is not None else y_true)

    if y_true_unique.size > 2:
        if pred_decision.ndim <= 1:
            raise ValueError(
                "The shape of pred_decision cannot be 1d array"
                "with a multiclass target. pred_decision shape "
                "must be (n_samples, n_classes), that is "
                f"({y_true.shape[0]}, {y_true_unique.size})."
                f" Got: {pred_decision.shape}"
            )

        # pred_decision.ndim > 1 is true
        if y_true_unique.size != pred_decision.shape[1]:
            if labels is None:
                raise ValueError(
                    "Please include all labels in y_true "
                    "or pass labels as third argument"
                )
            else:
                raise ValueError(
                    "The shape of pred_decision is not "
                    "consistent with the number of classes. "
                    "With a multiclass target, pred_decision "
                    "shape must be "
                    "(n_samples, n_classes), that is "
                    f"({y_true.shape[0]}, {y_true_unique.size}). "
                    f"Got: {pred_decision.shape}"
                )
        if labels is None:
            labels = y_true_unique
        le = LabelEncoder()
        le.fit(labels)
        y_true = le.transform(y_true)
        mask = np.ones_like(pred_decision, dtype=bool)
        mask[np.arange(y_true.shape[0]), y_true] = False
        margin = pred_decision[~mask]
        margin -= np.max(pred_decision[mask].reshape(y_true.shape[0], -1), axis=1)

    else:
        # Handles binary class case
        # this code assumes that positive and negative labels
        # are encoded as +1 and -1 respectively
        pred_decision = column_or_1d(pred_decision)
        pred_decision = np.ravel(pred_decision)

        lbin = LabelBinarizer(neg_label=-1)
        y_true = lbin.fit_transform(y_true)[:, 0]

        try:
            margin = y_true * pred_decision
        except TypeError:
            raise TypeError("pred_decision should be an array of floats.")

    losses = 1 - margin
    # The hinge_loss doesn't penalize good enough predictions.
    np.clip(losses, 0, None, out=losses)
    return float(np.average(losses, weights=sample_weight))


def _one_hot_encoding_binary_target(y_true, pos_label, target_xp, target_device):
    """Convert binary `y_true` into a one-hot encoded array and also ensure that
    the encoded array is placed on the target API namespace and device.
    """
    xp_y_true, _ = get_namespace(y_true)
    y_true_pos = xp_y_true.asarray(y_true == pos_label, dtype=xp_y_true.int64)
    y_true_pos = target_xp.asarray(y_true_pos, device=target_device)
    return target_xp.stack((1 - y_true_pos, y_true_pos), axis=1)


def _validate_binary_probabilistic_prediction(y_true, y_prob, sample_weight, pos_label):
    r"""Convert y_true and y_prob in binary classification to shape (n_samples, 2)

    Parameters
    ----------
    y_true : array-like of shape (n_samples,)
        True labels.

    y_prob : array-like of shape (n_samples,)
        Probabilities of the positive class.

    sample_weight : array-like of shape (n_samples,), default=None
        Sample weights.

    pos_label : int, float, bool or str, default=None
        Label of the positive class. If None, `pos_label` will be inferred
        in the following manner:

        * if `y_true` in {-1, 1} or {0, 1}, `pos_label` defaults to 1;
        * else if `y_true` contains string, an error will be raised and
          `pos_label` should be explicitly specified;
        * otherwise, `pos_label` defaults to the greater label,
          i.e. `np.unique(y_true)[-1]`.

    Returns
    -------
    transformed_labels : array of shape (n_samples, 2)

    y_prob : array of shape (n_samples, 2)
    """
    # sanity checks on y_true and y_prob
    y_true = column_or_1d(y_true)
    y_prob = column_or_1d(y_prob)

    assert_all_finite(y_true)
    assert_all_finite(y_prob)

    check_consistent_length(y_prob, y_true, sample_weight)
    if sample_weight is not None:
        _check_sample_weight(sample_weight, y_prob, force_float_dtype=False)

    y_type = type_of_target(y_true, input_name="y_true")
    if y_type != "binary":
        raise ValueError(
            f"The type of the target inferred from y_true is {y_type} but should be "
            "binary according to the shape of y_prob."
        )

    xp, _, device_ = get_namespace_and_device(y_prob)
    if xp.max(y_prob) > 1:
        raise ValueError(f"y_prob contains values greater than 1: {xp.max(y_prob)}")
    if xp.min(y_prob) < 0:
        raise ValueError(f"y_prob contains values less than 0: {xp.min(y_prob)}")

    # check that pos_label is consistent with y_true
    try:
        pos_label = _check_pos_label_consistency(pos_label, y_true)
    except ValueError:
        classes = np.unique(y_true)
        if classes.dtype.kind not in ("O", "U", "S"):
            # for backward compatibility, if classes are not string then
            # `pos_label` will correspond to the greater label
            pos_label = classes[-1]
        else:
            raise

    # convert (n_samples,) to (n_samples, 2) shape
    transformed_labels = _one_hot_encoding_binary_target(
        y_true=y_true, pos_label=pos_label, target_xp=xp, target_device=device_
    )
    y_prob = xp.stack((1 - y_prob, y_prob), axis=1)

    return transformed_labels, y_prob


@validate_params(
    {
        "y_true": ["array-like"],
        "y_proba": ["array-like"],
        "sample_weight": ["array-like", None],
        "pos_label": [Real, str, "boolean", None],
        "labels": ["array-like", None],
        "scale_by_half": ["boolean", StrOptions({"auto"})],
    },
    prefer_skip_nested_validation=True,
)
def brier_score_loss(
    y_true,
    y_proba,
    *,
    sample_weight=None,
    pos_label=None,
    labels=None,
    scale_by_half="auto",
):
    r"""Compute the Brier score loss.

    The smaller the Brier score loss, the better, hence the naming with "loss".
    The Brier score measures the mean squared difference between the predicted
    probability and the actual outcome. The Brier score is a strictly proper scoring
    rule.

    Read more in the :ref:`User Guide <brier_score_loss>`.

    Parameters
    ----------
    y_true : array-like of shape (n_samples,)
        True targets.

    y_proba : array-like of shape (n_samples,) or (n_samples, n_classes)
        Predicted probabilities. If `y_proba.shape = (n_samples,)`
        the probabilities provided are assumed to be that of the
        positive class. If `y_proba.shape = (n_samples, n_classes)`
        the columns in `y_proba` are assumed to correspond to the
        labels in alphabetical order, as done by
        :class:`~sklearn.preprocessing.LabelBinarizer`.

    sample_weight : array-like of shape (n_samples,), default=None
        Sample weights.

    pos_label : int, float, bool or str, default=None
        Label of the positive class when `y_proba.shape = (n_samples,)`.
        If not provided, `pos_label` will be inferred in the
        following manner:

        * if `y_true` in {-1, 1} or {0, 1}, `pos_label` defaults to 1;
        * else if `y_true` contains string, an error will be raised and
          `pos_label` should be explicitly specified;
        * otherwise, `pos_label` defaults to the greater label,
          i.e. `np.unique(y_true)[-1]`.

    labels : array-like of shape (n_classes,), default=None
        Class labels when `y_proba.shape = (n_samples, n_classes)`.
        If not provided, labels will be inferred from `y_true`.

        .. versionadded:: 1.7

    scale_by_half : bool or "auto", default="auto"
        When True, scale the Brier score by 1/2 to lie in the [0, 1] range instead
        of the [0, 2] range. The default "auto" option implements the rescaling to
        [0, 1] only for binary classification (as customary) but keeps the
        original [0, 2] range for multiclass classification.

        .. versionadded:: 1.7

    Returns
    -------
    score : float
        Brier score loss.

    Notes
    -----

    For :math:`N` observations labeled from :math:`C` possible classes, the Brier
    score is defined as:

    .. math::
        \frac{1}{N}\sum_{i=1}^{N}\sum_{c=1}^{C}(y_{ic} - \hat{p}_{ic})^{2}

    where :math:`y_{ic}` is 1 if observation `i` belongs to class `c`,
    otherwise 0 and :math:`\hat{p}_{ic}` is the predicted probability for
    observation `i` to belong to class `c`.
    The Brier score then ranges between :math:`[0, 2]`.

    In binary classification tasks the Brier score is usually divided by
    two and then ranges between :math:`[0, 1]`. It can be alternatively
    written as:

    .. math::
        \frac{1}{N}\sum_{i=1}^{N}(y_{i} - \hat{p}_{i})^{2}

    where :math:`y_{i}` is the binary target and :math:`\hat{p}_{i}`
    is the predicted probability of the positive class.

    References
    ----------
    .. [1] `Wikipedia entry for the Brier score
            <https://en.wikipedia.org/wiki/Brier_score>`_.

    Examples
    --------
    >>> import numpy as np
    >>> from sklearn.metrics import brier_score_loss
    >>> y_true = np.array([0, 1, 1, 0])
    >>> y_true_categorical = np.array(["spam", "ham", "ham", "spam"])
    >>> y_prob = np.array([0.1, 0.9, 0.8, 0.3])
    >>> brier_score_loss(y_true, y_prob)
    0.0375
    >>> brier_score_loss(y_true, 1-y_prob, pos_label=0)
    0.0375
    >>> brier_score_loss(y_true_categorical, y_prob, pos_label="ham")
    0.0375
    >>> brier_score_loss(y_true, np.array(y_prob) > 0.5)
    0.0
    >>> brier_score_loss(y_true, y_prob, scale_by_half=False)
    0.075
    >>> brier_score_loss(
    ...    ["eggs", "ham", "spam"],
    ...    [[0.8, 0.1, 0.1], [0.2, 0.7, 0.1], [0.2, 0.2, 0.6]],
    ...    labels=["eggs", "ham", "spam"]
    ... )
    0.146
    """
    xp, _, device_ = get_namespace_and_device(y_proba)
    y_proba = check_array(
        y_proba, ensure_2d=False, dtype=supported_float_dtypes(xp, device=device_)
    )
    if sample_weight is not None:
        sample_weight = ensure_common_namespace_device(y_proba, sample_weight)[0]

    if y_proba.ndim == 1 or y_proba.shape[1] == 1:
        transformed_labels, y_proba = _validate_binary_probabilistic_prediction(
            y_true, y_proba, sample_weight, pos_label
        )
    else:
        transformed_labels, y_proba = _validate_multiclass_probabilistic_prediction(
            y_true, y_proba, sample_weight, labels
        )

    transformed_labels = xp.astype(transformed_labels, y_proba.dtype, copy=False)
    brier_score = _average(
        xp.sum((transformed_labels - y_proba) ** 2, axis=1), weights=sample_weight
    )

    if scale_by_half == "auto":
        scale_by_half = y_proba.ndim == 1 or y_proba.shape[1] < 3
    if scale_by_half:
        brier_score *= 0.5

    return float(brier_score)


@validate_params(
    {
        "y_true": ["array-like"],
        "y_pred": ["array-like"],
        "sample_weight": ["array-like", None],
        "labels": ["array-like", None],
    },
    prefer_skip_nested_validation=True,
)
def d2_log_loss_score(y_true, y_pred, *, sample_weight=None, labels=None):
    """
    :math:`D^2` score function, fraction of log loss explained.

    Best possible score is 1.0 and it can be negative (because the model can be
    arbitrarily worse). A model that always predicts the per-class proportions
    of `y_true`, disregarding the input features, gets a D^2 score of 0.0.

    Read more in the :ref:`User Guide <d2_score_classification>`.

    .. versionadded:: 1.5

    Parameters
    ----------
    y_true : array-like or label indicator matrix
        The actuals labels for the n_samples samples.

    y_pred : array-like of shape (n_samples, n_classes) or (n_samples,)
        Predicted probabilities, as returned by a classifier's
        predict_proba method. If ``y_pred.shape = (n_samples,)``
        the probabilities provided are assumed to be that of the
        positive class. The labels in ``y_pred`` are assumed to be
        ordered alphabetically, as done by
        :class:`~sklearn.preprocessing.LabelBinarizer`.

    sample_weight : array-like of shape (n_samples,), default=None
        Sample weights.

    labels : array-like, default=None
        If not provided, labels will be inferred from y_true. If ``labels``
        is ``None`` and ``y_pred`` has shape (n_samples,) the labels are
        assumed to be binary and are inferred from ``y_true``.

    Returns
    -------
    d2 : float or ndarray of floats
        The D^2 score.

    Notes
    -----
    This is not a symmetric function.

    Like R^2, D^2 score may be negative (it need not actually be the square of
    a quantity D).

    This metric is not well-defined for a single sample and will return a NaN
    value if n_samples is less than two.
    """
    check_consistent_length(y_pred, y_true, sample_weight)
    if _num_samples(y_pred) < 2:
        msg = "D^2 score is not well-defined with less than two samples."
        warnings.warn(msg, UndefinedMetricWarning)
        return float("nan")

    y_pred = check_array(y_pred, ensure_2d=False, dtype="numeric")
    if sample_weight is not None:
        sample_weight = ensure_common_namespace_device(y_pred, sample_weight)[0]

    transformed_labels, y_pred = _validate_multiclass_probabilistic_prediction(
        y_true, y_pred, sample_weight, labels
    )
    xp, _ = get_namespace(y_pred, transformed_labels)
    y_pred_null = _average(transformed_labels, axis=0, weights=sample_weight)
    y_pred_null = xp.tile(y_pred_null, (y_pred.shape[0], 1))

    numerator = _log_loss(
        transformed_labels,
        y_pred,
        normalize=False,
        sample_weight=sample_weight,
    )
    denominator = _log_loss(
        transformed_labels,
        y_pred_null,
        normalize=False,
        sample_weight=sample_weight,
    )
    return float(1 - (numerator / denominator))


@validate_params(
    {
        "y_true": ["array-like"],
        "y_proba": ["array-like"],
        "sample_weight": ["array-like", None],
        "pos_label": [Real, str, "boolean", None],
        "labels": ["array-like", None],
    },
    prefer_skip_nested_validation=True,
)
def d2_brier_score(
    y_true,
    y_proba,
    *,
    sample_weight=None,
    pos_label=None,
    labels=None,
):
    """:math:`D^2` score function, fraction of Brier score explained.

    Best possible score is 1.0 and it can be negative because the model can
    be arbitrarily worse than the null model. The null model, also known as the
    optimal intercept model, is a model that constantly predicts the per-class
    proportions of `y_true`, disregarding the input features. The null model
    gets a D^2 score of 0.0.

    Read more in the :ref:`User Guide <d2_score_classification>`.

    Parameters
    ----------
    y_true : array-like of shape (n_samples,)
        True targets.

    y_proba : array-like of shape (n_samples,) or (n_samples, n_classes)
        Predicted probabilities. If `y_proba.shape = (n_samples,)`
        the probabilities provided are assumed to be that of the
        positive class. If `y_proba.shape = (n_samples, n_classes)`
        the columns in `y_proba` are assumed to correspond to the
        labels in alphabetical order, as done by
        :class:`~sklearn.preprocessing.LabelBinarizer`.

    sample_weight : array-like of shape (n_samples,), default=None
        Sample weights.

    pos_label : int, float, bool or str, default=None
        Label of the positive class. `pos_label` will be inferred in the
        following manner:

        * if `y_true` in {-1, 1} or {0, 1}, `pos_label` defaults to 1;
        * else if `y_true` contains string, an error will be raised and
          `pos_label` should be explicitly specified;
        * otherwise, `pos_label` defaults to the greater label,
          i.e. `np.unique(y_true)[-1]`.

    labels : array-like of shape (n_classes,), default=None
        Class labels when `y_proba.shape = (n_samples, n_classes)`.
        If not provided, labels will be inferred from `y_true`.

    Returns
    -------
    d2 : float
        The D^2 score.

    References
    ----------
    .. [1] `Wikipedia entry for the Brier Skill Score (BSS)
            <https://en.wikipedia.org/wiki/Brier_score>`_.
    """
    check_consistent_length(y_proba, y_true, sample_weight)
    if _num_samples(y_proba) < 2:
        msg = "D^2 score is not well-defined with less than two samples."
        warnings.warn(msg, UndefinedMetricWarning)
        return float("nan")

    xp, _, device_ = get_namespace_and_device(y_proba)
    y_proba = check_array(
        y_proba, ensure_2d=False, dtype=supported_float_dtypes(xp, device=device_)
    )
    if sample_weight is not None:
        sample_weight = ensure_common_namespace_device(y_proba, sample_weight)[0]

    if y_proba.ndim == 1 or y_proba.shape[1] == 1:
        transformed_labels, y_proba = _validate_binary_probabilistic_prediction(
            y_true, y_proba, sample_weight, pos_label
        )
    else:
        transformed_labels, y_proba = _validate_multiclass_probabilistic_prediction(
            y_true, y_proba, sample_weight, labels
        )
    transformed_labels = xp.astype(transformed_labels, y_proba.dtype, copy=False)
    y_proba_null = _average(transformed_labels, axis=0, weights=sample_weight)
    y_proba_null = xp.tile(y_proba_null, (y_proba.shape[0], 1))

    # Scaling does not matter in D^2 score as it cancels out by taking the ratio.
    brier_score = _average(
        xp.sum((transformed_labels - y_proba) ** 2, axis=1),
        weights=sample_weight,
    )
    brier_score_null = _average(
        xp.sum((transformed_labels - y_proba_null) ** 2, axis=1),
        weights=sample_weight,
    )
    return float(1 - brier_score / brier_score_null)<|MERGE_RESOLUTION|>--- conflicted
+++ resolved
@@ -1001,23 +1001,6 @@
 
     xp, _, device_ = get_namespace_and_device(y1, y2)
     n_classes = confusion.shape[0]
-<<<<<<< HEAD
-    sum0 = np.sum(confusion, axis=0)
-    sum1 = np.sum(confusion, axis=1)
-
-    numerator = np.outer(sum0, sum1)
-    denominator = np.sum(sum0)
-    msg_zero_division = (
-        "`y2` contains no labels that are presented in both `y1` and `labels`."
-        "`cohen_kappa_score` is undefined and set to the value defined by "
-        "the `replace_undefined_by` param, which defaults to `np.nan`."
-    )
-    if np.isclose(denominator, 0):
-        warnings.warn(msg_zero_division, UndefinedMetricWarning, stacklevel=2)
-        return replace_undefined_by
-
-    expected = numerator / denominator
-=======
     # array_api_strict only supports floating point dtypes for __truediv__
     # which is used below to compute `expected` as well as `k`. Therefore
     # we use the maximum floating point dtype available for relevant arrays
@@ -1026,8 +1009,20 @@
     confusion = xp.astype(confusion, max_float_dtype, copy=False)
     sum0 = xp.sum(confusion, axis=0)
     sum1 = xp.sum(confusion, axis=1)
-    expected = xp.linalg.outer(sum0, sum1) / xp.sum(sum0)
->>>>>>> 0cd2b7e3
+    #expected = xp.linalg.outer(sum0, sum1) / xp.sum(sum0)
+    
+    numerator = xp.linalg.outer(sum0, sum1) 
+    denominator = xp.sum(sum0)
+    msg_zero_division = (
+        "`y2` contains no labels that are presented in both `y1` and `labels`."
+        "`cohen_kappa_score` is undefined and set to the value defined by "
+        "the `replace_undefined_by` param, which defaults to `np.nan`."
+    )
+    if xp.isclose(denominator, 0):
+        warnings.warn(msg_zero_division, UndefinedMetricWarning, stacklevel=2)
+        return replace_undefined_by
+
+    expected = numerator / denominator
 
     if weights is None:
         w_mat = xp.ones([n_classes, n_classes], dtype=max_float_dtype, device=device_)
@@ -1040,9 +1035,8 @@
         else:
             w_mat = (w_mat - w_mat.T) ** 2
 
-<<<<<<< HEAD
-    numerator = np.sum(w_mat * confusion)
-    denominator = np.sum(w_mat * expected)
+    numerator = xp.sum(w_mat * confusion)
+    denominator = xp.sum(w_mat * expected)
     msg_zero_division = (
         "`y1`, `y2` and `labels` have only one label in common. "
         "`cohen_kappa_score` is undefined and set to the value defined by the "
@@ -1053,10 +1047,6 @@
         return replace_undefined_by
 
     k = numerator / denominator
-
-=======
-    k = xp.sum(w_mat * confusion) / xp.sum(w_mat * expected)
->>>>>>> 0cd2b7e3
     return float(1 - k)
 
 
