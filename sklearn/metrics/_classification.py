--- conflicted
+++ resolved
@@ -3623,13 +3623,7 @@
     if scale_by_half:
         brier_score *= 0.5
 
-<<<<<<< HEAD
-    pos_label = _get_positive_label_for_brier_score(y_true, pos_label)
-    y_true = np.array(y_true == pos_label, int)
-    return np.average((y_true - y_proba) ** 2, weights=sample_weight)
-=======
     return float(brier_score)
->>>>>>> 6eeb1678
 
 
 @validate_params(
@@ -3733,8 +3727,7 @@
         labels=labels,
     )
 
-<<<<<<< HEAD
-    return 1 - (numerator / denominator)
+    return float(1 - (numerator / denominator))
 
 
 @validate_params(
@@ -3829,7 +3822,4 @@
         else:
             raise
 
-    return pos_label
-=======
-    return float(1 - (numerator / denominator))
->>>>>>> 6eeb1678
+    return pos_label