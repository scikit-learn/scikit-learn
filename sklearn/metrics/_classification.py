--- conflicted
+++ resolved
@@ -194,10 +194,11 @@
     y_prob = check_array(
         y_prob, ensure_2d=False, dtype=[np.float64, np.float32, np.float16]
     )
-
-    if y_prob.max() > 1:
+    xp, _ = get_namespace(y_true, y_prob)
+
+    if xp.max(y_prob) > 1:
         raise ValueError(f"y_prob contains values greater than 1: {y_prob.max()}")
-    if y_prob.min() < 0:
+    if xp.min(y_prob) < 0:
         raise ValueError(f"y_prob contains values lower than 0: {y_prob.min()}")
 
     check_consistent_length(y_prob, y_true, sample_weight)
@@ -3428,6 +3429,7 @@
     assert_all_finite(y_prob)
 
     check_consistent_length(y_prob, y_true, sample_weight)
+    xp, _, device = get_namespace_and_device(y_true, y_prob, sample_weight)
 
     y_type = type_of_target(y_true, input_name="y_true")
     if y_type != "binary":
@@ -3436,16 +3438,16 @@
             "binary according to the shape of y_prob."
         )
 
-    if y_prob.max() > 1:
+    if xp.max(y_prob) > 1:
         raise ValueError(f"y_prob contains values greater than 1: {y_prob.max()}")
-    if y_prob.min() < 0:
+    if xp.min(y_prob) < 0:
         raise ValueError(f"y_prob contains values less than 0: {y_prob.min()}")
 
     # check that pos_label is consistent with y_true
     try:
         pos_label = _check_pos_label_consistency(pos_label, y_true)
     except ValueError:
-        classes = np.unique(y_true)
+        classes = xp.unique_values(y_true)
         if classes.dtype.kind not in ("O", "U", "S"):
             # for backward compatibility, if classes are not string then
             # `pos_label` will correspond to the greater label
@@ -3454,9 +3456,9 @@
             raise
 
     # convert (n_samples,) to (n_samples, 2) shape
-    y_true = np.array(y_true == pos_label, int)
-    transformed_labels = np.column_stack((1 - y_true, y_true))
-    y_prob = np.column_stack((1 - y_prob, y_prob))
+    y_true = xp.asarray(y_true == pos_label, dtype=xp.int64, device=device)
+    transformed_labels = xp.stack((1 - y_true, y_true), axis=1)
+    y_prob = xp.stack((1 - y_prob, y_prob), axis=1)
 
     return transformed_labels, y_prob
 
@@ -3589,8 +3591,17 @@
     ... )
     0.146...
     """
+    xp, _, device = get_namespace_and_device(
+        y_true,
+        y_proba,
+        sample_weight,
+    )
     y_proba = check_array(
-        y_proba, ensure_2d=False, dtype=[np.float64, np.float32, np.float16]
+        y_proba,
+        ensure_2d=False,
+        dtype=tuple(
+            xp.__array_namespace_info__().dtypes(kind="real floating").values()
+        ),
     )
 
     if y_proba.ndim == 1 or y_proba.shape[1] == 1:
@@ -3601,39 +3612,22 @@
         transformed_labels, y_proba = _validate_multiclass_probabilistic_prediction(
             y_true, y_proba, sample_weight, labels
         )
-
-    brier_score = np.average(
-        np.sum((transformed_labels - y_proba) ** 2, axis=1), weights=sample_weight
+        transformed_labels = xp.asarray(transformed_labels, device=device)
+        y_proba = xp.asarray(y_proba, device=device)
+
+    # If transformed_labels is integer array, cast it to the floating dtype of
+    # y_proba
+    transformed_labels = xp.astype(transformed_labels, y_proba.dtype, device=device)
+    brier_score = _average(
+        xp.sum((transformed_labels - y_proba) ** 2, axis=1), weights=sample_weight
     )
 
-<<<<<<< HEAD
-    xp, _ = get_namespace(y_true, y_proba, sample_weight)
-
-    if xp.max(y_proba) > 1:
-        raise ValueError("y_proba contains values greater than 1.")
-    if xp.min(y_proba) < 0:
-        raise ValueError("y_proba contains values less than 0.")
-
-    try:
-        pos_label = _check_pos_label_consistency(pos_label, y_true)
-    except ValueError:
-        classes = xp.unique(y_true)
-        if classes.dtype.kind not in ("O", "U", "S"):
-            # for backward compatibility, if classes are not string then
-            # `pos_label` will correspond to the greater label
-            pos_label = classes[-1]
-        else:
-            raise
-    y_true = xp.astype(y_true == pos_label, xp.int64)
-    return float(_average((y_true - y_proba) ** 2, weights=sample_weight))
-=======
     if scale_by_half == "auto":
         scale_by_half = y_proba.ndim == 1 or y_proba.shape[1] < 3
     if scale_by_half:
         brier_score *= 0.5
 
     return float(brier_score)
->>>>>>> eec4449e
 
 
 @validate_params(
