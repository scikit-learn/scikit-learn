--- conflicted
+++ resolved
@@ -38,11 +38,12 @@
     check_consistent_length,
     column_or_1d,
 )
-<<<<<<< HEAD
-from ..utils._array_api import _average, _is_numpy_namespace, _union1d, get_namespace
-from ..utils._param_validation import Interval, Options, StrOptions, validate_params
-=======
-from ..utils._array_api import _union1d, _weighted_sum, get_namespace
+from ..utils._array_api import (
+    _average,
+    _is_numpy_namespace,
+    _union1d,
+    get_namespace,
+)
 from ..utils._param_validation import (
     Hidden,
     Interval,
@@ -50,7 +51,6 @@
     StrOptions,
     validate_params,
 )
->>>>>>> 4ab70c5c
 from ..utils.extmath import _nanaverage
 from ..utils.multiclass import type_of_target, unique_labels
 from ..utils.sparsefuncs import count_nonzero
